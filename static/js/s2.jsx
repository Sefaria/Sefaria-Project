if (typeof require !== 'undefined') {
  var INBROWSER    = false,
      React        = require('react'),
      ReactDOM     = require('react-dom'),
      $            = require('jquery'),
      extend       = require('extend'),
      classNames   = require('classnames'),
      Sefaria      = require('./sefaria.js'),
      cookie       = Sefaria.util.cookie;
} else { 
  var INBROWSER    = true,
      extend       = $.extend,
      cookie       = $.cookie;
}


var ReaderApp = React.createClass({
  propTypes: {
    multiPanel:                  React.PropTypes.bool,
    headerMode:                  React.PropTypes.bool,  // is S2 serving only as a header on top of another page?
    loggedIn:                    React.PropTypes.bool,
    interfaceLang:               React.PropTypes.string,
    initialRefs:                 React.PropTypes.array,
    initialFilter:               React.PropTypes.array,
    initialMenu:                 React.PropTypes.string,
    initialGroup:                React.PropTypes.string,
    initialQuery:                React.PropTypes.string,
    initialSearchFilters:        React.PropTypes.array,
    initialSheetsTag:            React.PropTypes.string,
    initialNavigationCategories: React.PropTypes.array,
    initialSettings:             React.PropTypes.object,
    initialPanels:               React.PropTypes.array,
    initialDefaultVersions:      React.PropTypes.object,
    initialPath:                 React.PropTypes.string,
    initialPanelCap:             React.PropTypes.number
  },
  getDefaultProps: function() {
    return {
      multiPanel:                  true,
      headerMode:                  false,  // is S2 serving only as a header on top of another page?
      interfaceLang:               "english",
      initialRefs:                 [],
      initialFilter:               null,
      initialMenu:                 null,
      initialGroup:                null,
      initialQuery:                null,
      initialSearchFilters:        [],
      initialSheetsTag:            null,
      initialNavigationCategories: [],
      initialPanels:               [],
      initialDefaultVersions:      {},
      initialPanelCap:             2,
      initialPath:                 "/"
    };
  },
  getInitialState: function() {
    // TODO clean up generation of initial panels objects.
    // Currently these get generated in reader/views.py, then regenerated in s2.html then regenerated again in ReaderApp.
    var panels               = [];
    var header               = {};
    var defaultVersions      = Sefaria.util.clone(this.props.initialDefaultVersions) || {};
    var defaultPanelSettings = this.getDefaultPanelSettings();

    if (!this.props.multiPanel && !this.props.headerMode) {
      if (this.props.initialPanels && this.props.initialPanels.length > 0 && this.props.initialPanels[0].menuOpen == "book toc") {
        panels[0] = {
            settings: Sefaria.util.clone(defaultPanelSettings),
            menuOpen: "book toc",
            //mode: "Text",
            bookRef:  this.props.initialPanels[0].bookRef
        };
      } else {
        var mode = this.props.initialFilter ? "TextAndConnections" : "Text";
        var initialPanel = this.props.initialPanels && this.props.initialPanels.length ? this.props.initialPanels[0] : {};
        panels[0] = {
          refs: this.props.initialRefs,
          mode: mode,
          filter: this.props.initialFilter,
          menuOpen: this.props.initialMenu,
          version: initialPanel.version || null,
          versionLanguage: initialPanel.versionLanguage || null,
          searchQuery: this.props.initialQuery,
          appliedSearchFilters: this.props.initialSearchFilters,
          settings: Sefaria.util.clone(defaultPanelSettings)
        };
        if (panels[0].versionLanguage) {
          panels[0].settings.language = (panels[0].versionLanguage == "he")? "hebrew": "english";
        }
        if (mode === "TextAndConnections") {
          panels[0].highlightedRefs = this.props.initialRefs;
        }
      }
    } else {
      var headerState = {
        mode: "Header",
        refs: this.props.initialRefs,
        bookRef: this.props.initialBookRef,
        menuOpen: this.props.initialMenu,
        searchQuery: this.props.initialQuery,
        appliedSearchFilters: this.props.initialSearchFilters,
        navigationCategories: this.props.initialNavigationCategories,
        sheetsTag: this.props.initialSheetsTag,
        group: this.props.initialGroup,
        settings: Sefaria.util.clone(defaultPanelSettings)
      };
      header = this.makePanelState(headerState);
      if (this.props.initialRefs.length) {
        var p = {
          refs: this.props.initialRefs,
          mode: "Text",
          menuOpen: this.props.initialPanels[0].menuOpen,
          version: this.props.initialPanels.length ? this.props.initialPanels[0].version : null,
          versionLanguage: this.props.initialPanels.length ? this.props.initialPanels[0].versionLanguage : null,
          settings: ("settings" in this.props.initialPanels[0]) ? extend(Sefaria.util.clone(defaultPanelSettings), this.props.initialPanels[0].settings) : Sefaria.util.clone(defaultPanelSettings)
        };
        if (p.versionLanguage && !"settings" in this.props.initialPanels[0]) {
          p.settings.language = (p.versionLanguage == "he") ? "hebrew" : "english";
        }
        panels.push(p);
      }
      for (var i = panels.length; i < this.props.initialPanels.length; i++) {
        var panel;
        if (this.props.initialPanels[i].menuOpen == "book toc") {
          panel = {
              menuOpen: this.props.initialPanels[i].menuOpen,
              bookRef:  this.props.initialPanels[i].bookRef,
              settings: ("settings" in this.props.initialPanels[i]) ? extend(Sefaria.util.clone(defaultPanelSettings), this.props.initialPanels[i].settings) : Sefaria.util.clone(defaultPanelSettings)
          };
        } else {
          panel = this.clonePanel(this.props.initialPanels[i]);
          panel.settings = Sefaria.util.clone(defaultPanelSettings);
          if (panel.versionLanguage && !"settings" in this.props.initialPanels[i]) {
            panel.settings.language = (panel.versionLanguage == "he") ? "hebrew" : "english";
          }
        }
        panels.push(panel);
      }
    }
    panels = panels.map(function(panel) { 
      return this.makePanelState(panel); 
    }.bind(this) );

    var layoutOrientation = (this.props.interfaceLang == "english") ? "ltr" : "rtl";
    /*if ((panels.length > 0 && panels[0].settings && panels[0].settings.language == "hebrew")
       || (header.settings && header.settings.language == "hebrew")) {
      layoutOrientation = "rtl";
    }*/

    return {
      panels: panels,
      header: header,
      headerMode: this.props.headerMode,
      defaultVersions: defaultVersions,
      defaultPanelSettings: Sefaria.util.clone(defaultPanelSettings),
      layoutOrientation: layoutOrientation,
      path: this.props.initialPath,
      panelCap: this.props.initialPanelCap,
      initialAnalyticsTracked: false
    };
  },
  componentDidMount: function() {
    this.updateHistoryState(true); // make sure initial page state is in history, (passing true to replace)
    window.addEventListener("popstate", this.handlePopState);
    window.addEventListener("resize", this.setPanelCap);
    this.setPanelCap();
    if (this.props.headerMode) {
      $(".inAppLink").on("click", this.handleInAppLinkClick);
    }
    // Save all initial panels to recently viewed
    this.state.panels.map(this.saveRecentlyViewed);

    // Set S2 cookie, putting user into S2 mode site wide
    cookie("s2", true, {path: "/"});
  },
  componentWillUnmount: function() {
    window.removeEventListener("popstate", this.handlePopState);
    window.removeEventListener("resize", this.setPanelCap);
  },
  componentWillUpdate: function(nextProps, nextState) {
  },
  componentDidUpdate: function(prevProps, prevState) {
    if (this.justPopped) {
      //console.log("Skipping history update - just popped")
      this.justPopped = false;
      return;
    }

    // Set initial page view (deferred from analytics.js instanciation)
    if (!this.state.initialAnalyticsTracked) { this.trackPageview(); }

    // If a new panel has been added, and the panels extend beyond the viewable area, check horizontal scroll
    if (this.state.panels.length > this.state.panelCap && this.state.panels.length > prevState.panels.length) {
      var elem = document.getElementById("panelWrapBox");
      var viewExtent = (this.state.layoutOrientation == "ltr")                      // How far (px) current view extends into viewable area
          ? elem.scrollLeft + this.state.windowWidth
          : elem.scrollWidth - elem.scrollLeft;
      var lastCompletelyVisible = Math.floor(viewExtent / this.MIN_PANEL_WIDTH);    // # of last visible panel - base 1
      var leftover = viewExtent % this.MIN_PANEL_WIDTH;                             // Leftover viewable pixels after last fully visible panel

      var newPanelPosition;                                                         // # of newly inserted panel - base 1
      for (var i = 0; i < this.state.panels.length; i++) {
        if (!prevState.panels[i] || this.state.panels[i] != prevState.panels[i]) {
          newPanelPosition = i+1;
          break;
        }
      }
      if(newPanelPosition > lastCompletelyVisible) {
        var scrollBy = 0;      // Pixels to scroll by
        var panelOffset = 0;   // Account for partial panel scroll
        if (leftover > 0) {    // If a panel is half scrolled, bring it fully into view
          scrollBy += this.MIN_PANEL_WIDTH - leftover;
          panelOffset += 1;
        }
        scrollBy += (newPanelPosition - lastCompletelyVisible - panelOffset) * this.MIN_PANEL_WIDTH;
        elem.scrollLeft = (this.state.layoutOrientation == "ltr")
            ? elem.scrollLeft + scrollBy
            : elem.scrollLeft - scrollBy;
      }
    }

    this.setContainerMode();
    this.updateHistoryState(this.replaceHistory);
  },
  handlePopState: function(event) {
    var state = event.state;
    // console.log("Pop - " + window.location.pathname);
    // console.log(state);
    if (state) {
      var kind = "";
      if (Sefaria.site) { Sefaria.site.track.event("Reader", "Pop State", kind); }
      this.justPopped = true;
      this.setState(state);
      this.setContainerMode();
    }
  },
  _canTrackPageview: function() {
      if (!Sefaria.site) { return false; }
      return true;
  },
  trackPageview: function() {
      if (!this._canTrackPageview()) { return; }

      var headerPanel = this.state.header.menuOpen || (!this.state.panels.length && this.state.header.mode === "Header");
      var panels = headerPanel ? [this.state.header] : this.state.panels;
      var textPanels = panels.filter(panel => (panel.refs.length || panel.bookRef) && panel.mode !== "Connections");
      var connectionPanels = panels.filter(panel => panel.mode == "Connections");

      // Set Page Type
      // Todo: More specificity for sheets - browsing, reading, writing
      if (panels.length < 1) { debugger; }
      else { Sefaria.site.track.setPageType(panels[0].menuOpen || panels[0].mode); }

      // Number of panels as e.g. "2" meaning 2 text panels or "3.2" meaning 3 text panels and 2 connection panels
      if (connectionPanels.length == 0) {
        Sefaria.site.track.setNumberOfPanels(textPanels.length.toString());
      } else {
        Sefaria.site.track.setNumberOfPanels(`${textPanels.length}.${connectionPanels.length}`);
      }

      // refs - per text panel
      var refs =  textPanels.map(panel => (panel.refs.length) ? panel.refs.slice(-1)[0] : panel.bookRef);
      Sefaria.site.track.setRef(refs.join(" | "));

      // Book name (Index record primary name) - per text panel
      var bookNames = refs.map(ref => Sefaria.parseRef(ref).index).filter(b => !!b);
      Sefaria.site.track.setBookName(bookNames.join(" | "));

      // Indexes - per text panel
      var indexes = bookNames.map(b => Sefaria.index(b)).filter(i => !!i);

      // categories - per text panel
      var primaryCats = indexes.map(i => (i.dependence === "Commentary")? i.categories[0] + " Commentary": i.categories[0]);
      Sefaria.site.track.setPrimaryCategory(primaryCats.join(" | "));

      var secondaryCats = indexes.map(i => {
          var cats = i.categories.filter(cat=> cat != "Commentary").slice(1);
          return (cats.length >= 1) ? cats[0] : ""
      });
      Sefaria.site.track.setSecondaryCategory(secondaryCats.join(" | "));

      // panel content languages - per text panel
      var contentLanguages = textPanels.map(panel => panel.settings.language);
      Sefaria.site.track.setContentLanguage(contentLanguages.join(" | "));

      // Set Versions - per text panel
      var versionTitles = textPanels.map(p => p.version?`${p.version}(${p.versionLanguage})`:"default version");
      Sefaria.site.track.setVersionTitle(versionTitles.join(" | "));

      // Set Sidebar usages
      // todo: handle toolbar selections
      var sidebars = connectionPanels.map(panel => panel.filter.length ? panel.filter.join("+") : "all");
      Sefaria.site.track.setSidebars(sidebars.join(" | "));

      // After setting the dimensions, post the hit
      var url = window.location.pathname + window.location.search;
      Sefaria.site.track.pageview(url);

      if (!this.state.initialAnalyticsTracked) {
        this.setState({initialAnalyticsTracked: true});
      }
  },
  shouldHistoryUpdate: function() {
    // Compare the current state to the state last pushed to history,
    // Return true if the change warrants pushing to history.
    // If there's no history or the number or basic state of panels has changed
    if (!history.state
        || (!history.state.panels && !history.state.header)
        || (!history.state.panels && this.state.panels)
        || (history.state.panels && (history.state.panels.length !== this.state.panels.length))
        || (history.state.header && (history.state.header.menuOpen !== this.state.header.menuOpen))
      ) {
      return true; 
    }

    var prevPanels, nextPanels;
    if (this.props.multiPanel) {
      var headerPanel = this.state.header.menuOpen || (!this.state.panels.length && this.state.header.mode === "Header");
      prevPanels = headerPanel ? [history.state.header] : history.state.panels;
      nextPanels = headerPanel ? [this.state.header] : this.state.panels;
    } else {
      prevPanels = history.state.panels;
      nextPanels = this.state.panels;
    }

    for (var i = 0; i < prevPanels.length; i++) {
      // Cycle through each panel, compare previous state to next state, looking for differences
      var prev  = prevPanels[i];
      var next  = nextPanels[i];

      if (!prev || ! next) { return true; }

      if ((prev.mode !== next.mode) ||
          (prev.menuOpen !== next.menuOpen) ||
          (prev.menuOpen === "book toc" && prev.bookRef !== next.bookRef) ||
          (next.mode === "Text" && prev.refs.slice(-1)[0] !== next.refs.slice(-1)[0]) || 
          (next.mode === "Text" && !prev.highlightedRefs.compare(next.highlightedRefs)) || 
          (next.mode === "TextAndConnections" && prev.highlightedRefs.slice(-1)[0] !== next.highlightedRefs.slice(-1)[0]) || 
          ((next.mode === "Connections" || next.mode === "TextAndConnections") && prev.filter && !prev.filter.compare(next.filter)) ||
          (next.mode === "Connections" && !prev.refs.compare(next.refs)) ||
          (prev.navigationSheetTag !== next.navigationSheetTag) ||
          (prev.version !== next.version) ||
          (prev.versionLanguage !== next.versionLanguage) ||
          (prev.searchQuery != next.searchQuery) ||
          (prev.appliedSearchFilters && next.appliedSearchFilters && (prev.appliedSearchFilters.length !== next.appliedSearchFilters.length)) ||
          (prev.appliedSearchFilters && next.appliedSearchFilters && !(prev.appliedSearchFilters.compare(next.appliedSearchFilters))) ||
          (prev.settings.language != next.settings.language))
          {
         return true;
      } else if (prev.navigationCategories !== next.navigationCategories) {
        // Handle array comparison, !== could mean one is null or both are arrays
        if (!prev.navigationCategories || !next.navigationCategories) {
          return true; // They are not equal and one is null
        } else if (!prev.navigationCategories.compare(next.navigationCategories)) {
          return true; // both are set, compare arrays
        }
      }
    }
    return false;  
  },
  clonePanel: function(panel, trimFilters) {
    //Set aside self-referential objects before cloning
    //Todo: Move the multiple instances of this out to a utils file
    if (panel.availableFilters || panel.filterRegistry) {
      var savedAttributes = {
         availableFilters:   panel.availableFilters,
         searchFiltersValid: panel.searchFiltersValid,
         filterRegistry:     panel.filterRegistry
      };
      panel.searchFiltersValid = false;
      panel.availableFilters = [];
      panel.filterRegistry = {};
      var newPanel = (trimFilters) ? Sefaria.util.clone(panel) : extend(Sefaria.util.clone(panel), savedAttributes);
      extend(panel, savedAttributes);
      return newPanel;
    } else {
      return Sefaria.util.clone(panel);
    }
  },
  makeHistoryState: function() {
    // Returns an object with state, title and url params for the current state
    var histories = [];
    // When the header has a panel open, only look at its content for history
    var headerPanel = this.state.header.menuOpen || (!this.state.panels.length && this.state.header.mode === "Header");
    var panels = headerPanel ? [this.state.header] : this.state.panels;
    var states = [];
    for (var i = 0; i < panels.length; i++) {
      // Walk through each panel, create a history object as though for this panel alone
      states[i] = this.clonePanel(panels[i], true);
      if (!states[i]) { debugger; }
      var state = states[i];
      var hist  = {url: ""};
    
      if (state.menuOpen) {
        switch (state.menuOpen) {
          case "home":
            hist.title = "Sefaria: a Living Library of Jewish Texts Online";
            hist.url   = "";
            hist.mode  = "home";
            break;
          case "navigation":
            var cats   = state.navigationCategories ? state.navigationCategories.join("/") : "";
            hist.title = cats ? state.navigationCategories.join(", ") + " | Sefaria" : "Table of Contents | Sefaria";
            hist.title = cats == "recent" ? "Recently Viewed Texts | Sefaria" : hist.title;
            hist.url   = "texts" + (cats ? "/" + cats : "");
            hist.mode  = "navigation";
            break;
          case "text toc":
            var ref    = state.refs.slice(-1)[0];
            var bookTitle  = ref ? Sefaria.parseRef(ref).index : "404";
            hist.title = bookTitle + " | Sefaria";
            hist.url   = bookTitle.replace(/ /g, "_");
            hist.mode  = "text toc";
            break;
          case "book toc":
            var bookTitle = state.bookRef;
            hist.title = bookTitle + " | Sefaria";
            hist.url = bookTitle.replace(/ /g, "_");
            hist.mode = "book toc";
            break;
          case "search":
            var query = state.searchQuery ? encodeURIComponent(state.searchQuery) : "";
            hist.title = state.searchQuery ? state.searchQuery + " | " : "";
            hist.title += "Sefaria Search";
            hist.url   = "search" + (state.searchQuery ? "&q=" + query + ((!!state.appliedSearchFilters && !!state.appliedSearchFilters.length) ? "&filters=" + state.appliedSearchFilters.join("|") : "") : "");
            hist.mode  = "search";
            break;
          case "sheets":
            if (states[i].sheetsGroup) {
                hist.url   = "groups/" + state.sheetsGroup.replace(/\s/g,"-");
                hist.title = state.sheetsGroup + " | Sefaria Group";
                hist.mode  = "sheets tag";
            } else if (states[i].navigationSheetTag) {
              if (states[i].navigationSheetTag == "My Sheets") {
                hist.url   = "sheets/private";
                hist.title = "My Sheets | Sefaria Source Sheets";
                hist.mode  = "sheets tag";
              }
              else {
                hist.url   = "sheets/tags/" + state.navigationSheetTag;
                hist.title = state.navigationSheetTag + " | Sefaria Source Sheets";
                hist.mode  = "sheets tag";
              }
            } else {
              hist.url   = "sheets";
              hist.title = "Sefaria Source Sheets";
              hist.mode  = "sheets";
            }
            break;
          case "account":
            hist.title = "Sefaria Account";
            hist.url   = "account";
            hist.mode  = "account";
            break;
          case "notifications":
            hist.title = "Sefaria Notifcations";
            hist.url   = "notifications";
            hist.mode  = "notifications";
            break;
          case "myGroups":
            hist.title = "Sefaria Groups";
            hist.url = "my/groups";
            hist.mode = "myGroups";
            break;
          case "updates":
            hist.title = "New on Sefaria";
            hist.url = "updates";
            hist.mode = "updates";
            break;
          case "modtools":
            hist.title = "Moderator Tools";
            hist.url = "modtools";
            hist.mode = "modtools";
            break;
        }
      } else if (state.mode === "Text") {
        hist.title    = state.highlightedRefs.length ? Sefaria.normRefList(state.highlightedRefs) : state.refs.slice(-1)[0];
        hist.url      = Sefaria.normRef(hist.title);
        hist.version  = state.version;
        hist.versionLanguage = state.versionLanguage;
        hist.mode     = "Text"
      } else if (state.mode === "Connections") {
        var ref       = Sefaria.normRefList(state.refs);
        hist.sources  = state.filter.length ? state.filter.join("+") : "all";
        hist.title    = ref  + " with " + (hist.sources === "all" ? "Connections" : hist.sources);
        hist.url      = Sefaria.normRef(ref); // + "?with=" + sources;
        hist.mode     = "Connections"
      } else if (state.mode === "TextAndConnections") {
        var ref       = Sefaria.normRefList(state.highlightedRefs);
        hist.sources  = state.filter.length ? state.filter[0] : "all";
        hist.title    = ref  + " with " + (hist.sources === "all" ? "Connections" : hist.sources);
        hist.url      = Sefaria.normRef(ref); // + "?with=" + sources;
        hist.version  = state.version;
        hist.versionLanguage = state.versionLanguage;
        hist.mode     = "TextAndConnections"
      } else if (state.mode === "Header") {
        hist.title    = document.title;
        hist.url      = window.location.pathname.slice(1);
        if (window.location.search != ""){
          hist.url += window.location.search;
        }
        hist.mode   = "Header"
      }
      if (state.mode !== "Header") {
        hist.lang =  state.settings.language.substring(0,2);
      }
      histories.push(hist);     
    }
    if (!histories.length) {debugger;}

    // Now merge all history objects into one
    var title =  histories.length ? histories[0].title : "Sefaria";

    var url   = "/" + (histories.length ? histories[0].url : "");
    if(histories[0] && histories[0].versionLanguage && histories[0].version) {
        url += "/" + histories[0].versionLanguage + "/" + histories[0].version.replace(/\s/g,"_");
    }
    if (histories[0].mode === "TextAndConnections") {
        url += "&with=" + histories[0].sources;
    }
    if(histories[0].lang) {
        url += "&lang=" + histories[0].lang;
    }
    hist = (headerPanel)
        ? {state: {header: states[0]}, url: url, title: title}
        : {state: {panels: states}, url: url, title: title};
    for (var i = 1; i < histories.length; i++) {
      if (histories[i-1].mode === "Text" && histories[i].mode === "Connections") {
        if (i == 1) {
          // short form for two panels text+commentary - e.g., /Genesis.1?with=Rashi
          hist.url   = "/" + histories[1].url; // Rewrite the URL
          if(histories[0].versionLanguage && histories[0].version) {
            hist.url += "/" + histories[0].versionLanguage + "/" + histories[0].version.replace(/\s/g,"_");
          }
          if(histories[0].lang) {
            hist.url += "&lang=" + histories[0].lang;
          }
          hist.url += "&with=" + histories[1].sources;
          hist.title = histories[1].title;
        } else {
          var replacer = "&p" + i + "=";
          hist.url    = hist.url.replace(RegExp(replacer + ".*"), "");
          hist.url   += replacer + histories[i].url;
          if(histories[i-1].versionLanguage && histories[i-1].version) {
          hist.url += "&l" + (i) + "=" + histories[i-1].versionLanguage +
                      "&v" + (i) + "=" + histories[i-1].version.replace(/\s/g,"_");
          }
          if(histories[i-1].lang) {
            hist.url += "&lang" + (i) + "=" + histories[i-1].lang;
          }
          hist.url   += "&w" + i + "=" + histories[i].sources; //.replace("with=", "with" + i + "=").replace("?", "&");
          hist.title += " & " + histories[i].title; // TODO this doesn't trim title properly
        }
      } else {
        var next    = "&p=" + histories[i].url;
        next        = next.replace("?", "&").replace(/=/g, (i+1) + "=");
        hist.url   += next;
        if(histories[i].versionLanguage && histories[i].version) {
          hist.url += "&l" + (i+1) + "=" + histories[i].versionLanguage + 
                      "&v" + (i+1) + "=" + histories[i].version.replace(/\s/g,"_");
        }
        hist.title += " & " + histories[i].title;
      }
      if(histories[i].lang) {
        hist.url += "&lang" + (i+1) + "=" + histories[i].lang;
      }
    }
    // Replace the first only & with a ? 
    hist.url = hist.url.replace(/&/, "?");

    return hist;
  },
  // These two methods to check scroll intent have similar implementations on the panel level.  Refactor?
  _refState: function() {
    // Return a single flat list of all the refs across all panels
    var panels = (this.props.multiPanel)? this.state.panels : [this.state.header];
    return [].concat(...panels.map(p => p.refs || []))
  },
  checkScrollIntentAndTrack: function() {
    // Record current state of panel refs, and check if it has changed after some delay.  If it remains the same, track analytics.
    var intentDelay = 3000;  // Number of milliseconds to demonstrate intent
    // console.log("Setting scroll intent check");
    window.setTimeout(function(initialRefs){
      // console.log("Checking scroll intent");
      if (initialRefs.compare(this._refState())) {
        this.trackPageview();
      }
    }.bind(this), intentDelay, this._refState());
  },
  updateHistoryState: function(replace) {
    if (!this.shouldHistoryUpdate()) {
      return; 
    }
    var hist = this.makeHistoryState();
    if (replace) {
      history.replaceState(hist.state, hist.title, hist.url);
      // console.log("Replace History - " + hist.url);
      if (this.state.initialAnalyticsTracked) { this.checkScrollIntentAndTrack(); }
      //console.log(hist);
    } else {
      if ((window.location.pathname + window.location.search) == hist.url) { return; } // Never push history with the same URL
      history.pushState(hist.state, hist.title, hist.url);
      // console.log("Push History - " + hist.url);
      this.trackPageview();
      //console.log(hist);
    }

    $("title").html(hist.title);
    this.replaceHistory = false;
  },
  makePanelState: function(state) {
    // Return a full representation of a single panel's state, given a partial representation in `state`
    var panel = {
      mode:                 state.mode,                // "Text", "TextAndConnections", "Connections"
      refs:                 state.refs                 || [], // array of ref strings
      filter:               state.filter               || [],
      connectionsMode:      state.connectionsMode      || "Connections",
      version:              state.version              || null,
      versionLanguage:      state.versionLanguage      || null,
      highlightedRefs:      state.highlightedRefs      || [],
      recentFilters:        state.recentFilters        || state.filter || [],
      menuOpen:             state.menuOpen             || null, // "navigation", "text toc", "display", "search", "sheets", "home", "book toc"
      navigationCategories: state.navigationCategories || [],
      navigationSheetTag:   state.sheetsTag            || null,
      sheetsGroup:        state.group              || null,
      searchQuery:          state.searchQuery          || null,
      appliedSearchFilters: state.appliedSearchFilters || [],
      searchFiltersValid:   state.searchFiltersValid   || false,
      availableFilters:     state.availableFilters     || [],
      filterRegistry:       state.filterRegistry       || {},
      orphanSearchFilters:  state.orphanSearchFilters  || [],
      bookRef:              state.bookRef              || null,
      settings:             state.settings ? Sefaria.util.clone(state.settings) : Sefaria.util.clone(this.getDefaultPanelSettings()),
      displaySettingsOpen:  false,
      tagSort:              state.tagSort              || "count",
      mySheetSort:          state.mySheetSort          || "date",
      initialAnalyticsTracked: state.initialAnalyticsTracked || false,
      selectedWords:        state.selectedWords        || null,
    };
    if (this.state && panel.refs.length && !panel.version) {
      var oRef = Sefaria.ref(panel.refs[0]);
      if (oRef) {
        var lang = panel.versionLanguage || (panel.settings.language == "hebrew"?"he":"en");
        panel.version = this.getCachedVersion(oRef.indexTitle, lang);
        if (panel.version) {
          panel.versionLanguage = lang;
        }
      }
    }
    return panel;
  },
  getDefaultPanelSettings: function() {
    if (this.state && this.state.defaultPanelSettings) {
      return this.state.defaultPanelSettings;
    } else if (this.props.initialSettings) {
      return this.props.initialSettings;
    } else {
      return {
        language:      "bilingual",
        layoutDefault: "segmented",
        layoutTalmud:  "continuous",
        layoutTanakh:  "segmented",
        biLayout:      "stacked",
        color:         "light",
        fontSize:      62.5
      };
    }
  },
  setContainerMode: function() {
    // Applies CSS classes to the React container so that S2 can function as a header only on top of another page.
    // todo: because headerMode CSS was messing stuff up, header links are reloads in headerMode.  So - not sure if this method is still needed.
    if (this.props.headerMode) {
      if (this.state.header.menuOpen || this.state.panels.length) {
        $("#s2").removeClass("headerOnly");
        $("body").css({overflow: "hidden"});
      } else {
        $("#s2").addClass("headerOnly");
        $("body").css({overflow: "auto"});
      }
    }
  },
  MIN_PANEL_WIDTH: 360.0,
  setPanelCap: function() {
    // In multi panel mode, set the maximum number of visible panels depending on the window width.
    this.setWindowWidth();
    var panelCap = Math.floor($(window).outerWidth() / this.MIN_PANEL_WIDTH);
    // console.log("Setting panelCap: " + panelCap);
    this.setState({panelCap: panelCap});
  },
  setWindowWidth: function() {
    // console.log("Setting window width: " + $(window).outerWidth());
    this.setState({windowWidth: $(window).outerWidth()});
  },
  handleNavigationClick: function(ref, version, versionLanguage, options) {
    this.openPanel(ref, version, versionLanguage, options);
  },
  handleSegmentClick: function(n, ref) {
    // Handle a click on a text segment `ref` in from panel in position `n`
    // Update or add panel after this one to be a TextList
    this.setTextListHighlight(n, [ref]);
    this.openTextListAt(n+1, [ref]);
  },
  handleCitationClick: function(n, citationRef, textRef) {
    // Handle clicking on the citation `citationRef` which was found inside of `textRef` in panel `n`.
    if (this.state.panels.length > n+1  && this.state.panels[n+1].mode === "Connections") {
      this.closePanel(n+1);
    }
    this.setTextListHighlight(n, [textRef]);
    this.openPanelAt(n, citationRef);
  },
  handleRecentClick: function(pos, ref, version, versionLanguage) {
    // Click on an item in your Recently Viewed
    if (this.props.multiPanel) {
      this.openPanel(ref, version, versionLanguage);
    } else {
      this.handleNavigationClick(ref, version, versionLanguage);
    }
  },
  handleCompareSearchClick: function(n, ref, version, versionLanguage, options) {
    // Handle clicking a search result in a compare panel, so that clicks don't clobber open panels
    // todo: support options.highlight, passed up from SearchTextResult.handleResultClick()
    this.replacePanel(n, ref, version, versionLanguage);
  },
  handleInAppLinkClick: function(e) {
    e.preventDefault();
    var path = $(e.currentTarget).attr("href").slice(1);
    if (path == "texts") {
      this.showLibrary();
    } else if (path == "sheets") {
      this.showSheets();
    } else if (path == "sheets/private") {
      this.showMySheets();
    } else if (path == "my/groups") {
      this.showMyGroups();
    } else if (Sefaria.isRef(path)) {
      this.openPanel(Sefaria.humanRef(path));
    }
  },
  updateQueryInHeader: function(query) {
    var updates = {searchQuery: query, searchFiltersValid:  false};
    this.setHeaderState(updates);
  },
  updateQueryInPanel: function(query) {
    var updates = {searchQuery: query, searchFiltersValid:  false};
    this.setPanelState(0, updates);
  },
  updateAvailableFiltersInHeader: function(availableFilters, registry, orphans) {
    this.setHeaderState({
      availableFilters:    availableFilters,
      filterRegistry:      registry,
      orphanSearchFilters: orphans,
      searchFiltersValid:  true
    });
  },
  updateAvailableFiltersInPanel: function(availableFilters, registry, orphans) {
    this.setPanelState(0, {
      availableFilters:    availableFilters,
      filterRegistry:      registry,
      orphanSearchFilters: orphans,
      searchFiltersValid:  true
    });
  },
  updateSearchFilterInHeader: function(filterNode) {
    if (filterNode.isUnselected()) {
      filterNode.setSelected(true);
    } else {
      filterNode.setUnselected(true);
    }
    this.setHeaderState({
      availableFilters: this.state.header.availableFilters,
      appliedSearchFilters: this.getAppliedSearchFilters(this.state.header.availableFilters)
    });
  },
  updateSearchFilterInPanel: function(filterNode) {
    if (filterNode.isUnselected()) {
      filterNode.setSelected(true);
    } else {
      filterNode.setUnselected(true);
    }
    this.setPanelState(0, {
      availableFilters: this.state.panels[0].availableFilters,
      appliedSearchFilters: this.getAppliedSearchFilters(this.state.panels[0].availableFilters)
    });
  },
  getAppliedSearchFilters: function(availableFilters) {
    var results = [];
    //results = results.concat(this.orphanFilters);
    for (var i = 0; i < availableFilters.length; i++) {
        results = results.concat(availableFilters[i].getAppliedFilters());
    }
    return results;
  },
  setPanelState: function(n, state, replaceHistory) {
    this.replaceHistory  = Boolean(replaceHistory);
    //console.log(`setPanel State ${n}, replace: ` + this.replaceHistory);
    //console.log(state)
    // When the driving panel changes language, carry that to the dependent panel
    // However, when carrying a language change to the Tools Panel, do not carry over an incorrect version
    var langChange  = state.settings && state.settings.language !== this.state.panels[n].settings.language;
    var next        = this.state.panels[n+1];
    if (langChange && next && next.mode === "Connections" && state.settings.language !== "bilingual") {
        next.settings.language = state.settings.language;
        if (next.settings.language.substring(0,2) != this.state.panels[n].versionLanguage){
            next.versionLanguage = null;
            next.version = null;
        } else {
            next.versionLanguage = this.state.panels[n].versionLanguage;
            next.version = this.state.panels[n].version;
        }
    }
    if (this.didPanelRefChange(this.state.panels[n], state)) {
      this.saveRecentlyViewed(state);
    }
    this.state.panels[n] = extend(this.state.panels[n], state);
    this.setState({panels: this.state.panels});
  },
  didPanelRefChange: function(prevPanel, nextPanel) {
    // Returns true if nextPanel represents a change in current ref (including version change) from prevPanel.
    if (nextPanel.menu || nextPanel.mode == "Connections" || 
        !nextPanel.refs || nextPanel.refs.length == 0 ||
        !prevPanel.refs || prevPanel.refs.length == 0 ) { return false; }
    if (nextPanel.refs.compare(prevPanel.refs)) {
      if (nextPanel.version !== prevPanel.version) { return true; }
    } else {
      return true;
    }
    return false;
  },
  addToSourceSheet: function(n, selectedSheet, confirmFunction) {
    // This is invoked from a connections panel.
    // It sends a ref-based (i.e. "inside") source
    var connectionsPanel = this.state.panels[n];
    var textPanel = this.state.panels[n-1];

    var source  = { refs: connectionsPanel.refs };

    // If version exists in main panel, pass it along, use that for the target language.
    var version =  textPanel.version;
    var versionLanguage = textPanel.versionLanguage;
    if (version && versionLanguage) {
      source["version"] = version;
      source["versionLanguage"] = versionLanguage;
    }

    // If something is highlighted and main panel language is not bilingual:
    // Use main panel language to determine which version this highlight covers.
    var language = textPanel.settings.language;
    var selectedWords = connectionsPanel.selectedWords;
    if (selectedWords && language != "bilingual") {
      source[language.slice(0,2)] = selectedWords;
    }

    var url     = "/api/sheets/" + selectedSheet + "/add";
    $.post(url, {source: JSON.stringify(source)}, confirmFunction);

  },
  selectVersion: function(n, versionName, versionLanguage) {
    // Set the version for panel `n`. 
    var panel = this.state.panels[n];
    var oRef = Sefaria.ref(panel.refs[0]);
    if (versionName && versionLanguage) {
      panel.version = versionName;
      panel.versionLanguage = versionLanguage;
      panel.settings.language = (panel.versionLanguage == "he")? "hebrew": "english";

      this.setCachedVersion(oRef.indexTitle, panel.versionLanguage, panel.version);
      Sefaria.site.track.event("Reader", "Choose Version", `${oRef.indexTitle} / ${panel.version} / ${panel.versionLanguage}`)
    } else {
      panel.version = null;
      panel.versionLanguage = null;
      Sefaria.site.track.event("Reader", "Choose Version", `${oRef.indexTitle} / default version / ${panel.settings.language}`)
    }
    
    if((this.state.panels.length > n+1) && this.state.panels[n+1].mode == "Connections"){
      var connectionsPanel =  this.state.panels[n+1];
      connectionsPanel.version = panel.version;
      connectionsPanel.versionLanguage = panel.versionLanguage;
    }
    this.setState({panels: this.state.panels});
  },
  // this.state.defaultVersion is a depth 2 dictionary - keyed: bookname, language
  getCachedVersion: function(indexTitle, language) {
    if ((!indexTitle) || (!(this.state.defaultVersions[indexTitle]))) { return null; }
    return (language) ? (this.state.defaultVersions[indexTitle][language] || null) : this.state.defaultVersions[indexTitle];
  },
  setCachedVersion: function(indexTitle, language, versionTitle) {
    this.state.defaultVersions[indexTitle] = this.state.defaultVersions[indexTitle] || {};
    this.state.defaultVersions[indexTitle][language] = versionTitle;  // Does this need a setState?  I think not.
  },
  setHeaderState: function(state, replaceHistory) {
    this.state.header = extend(this.state.header, state);
    this.setState({header: this.state.header});
  },
  setDefaultOption: function(option, value) {
    if (value !== this.state.defaultPanelSettings[option]) {
      this.state.defaultPanelSettings[option] = value;
      this.setState(this.state);
    }
  },
  openPanel: function(ref, version, versionLanguage, options) {
    // Opens a text panel, replacing all panels currently open.

    //todo: support options.highlight, passed up from SearchTextResult.handleResultClick()
    var highlight;
    if (options) {
      highlight = options.highlight;
    }

    // If book level, Open book toc
    var index = Sefaria.index(ref); // Do we have to worry about normalization, as in Header.submitSearch()?
    var panel;
    if (index) {
      panel = this.makePanelState({"menuOpen": "book toc", "bookRef": index.title});
    } else {
      panel = this.makePanelState({refs: [ref], version: version, versionLanguage: versionLanguage, mode: "Text"});
    }

    this.setHeaderState({menuOpen: null});
    this.setState({panels: [panel]});
    this.saveRecentlyViewed(panel);
  },
  openPanelAt: function(n, ref, version, versionLanguage) {
    // Open a new panel after `n` with the new ref

    // If book level, Open book toc
    var index = Sefaria.index(ref); // Do we have to worry about normalization, as in Header.subimtSearch()?
    var panel;
    if (index) {
      panel = this.makePanelState({"menuOpen": "book toc", "bookRef": index.title});
    } else {
      panel = this.makePanelState({refs: [ref], version: version, versionLanguage: versionLanguage, mode: "Text"});
    }

    var newPanels = this.state.panels.slice();
    newPanels.splice(n+1, 0, panel);
    this.setState({panels: newPanels});
    this.setHeaderState({menuOpen: null});
    this.saveRecentlyViewed(panel);
  },
  openPanelAtEnd: function(ref, version, versionLanguage) {
    this.openPanelAt(this.state.panels.length+1, ref, version, versionLanguage);
  },
  openTextListAt: function(n, refs) {
    // Open a connections panel at position `n` for `refs`
    // Replace panel there if already a connections panel, otherwise splice new panel into position `n`
    // `refs` is an array of ref strings
    var newPanels = this.state.panels.slice();
    var panel = newPanels[n] || {};
    var parentPanel = (n >= 1 && newPanels[n-1].mode == 'Text') ? newPanels[n-1] : null;

    if (panel.mode !== "Connections") {
      // No connections panel is open yet, splice in a new one
      newPanels.splice(n, 0, {});
      panel = newPanels[n];
      panel.filter = [];
    }
    panel.refs           = refs;
    panel.menuOpen       = null;
    panel.mode           = panel.mode || "Connections";
    panel.settings          = panel.settings ? panel.settings : Sefaria.util.clone(this.getDefaultPanelSettings());
    panel.settings.language = panel.settings.language == "hebrew" ? "hebrew" : "english"; // Don't let connections panels be bilingual
    if(parentPanel) {
      panel.filter = parentPanel.filter;
      panel.recentFilters = parentPanel.recentFilters;
      if (panel.settings.language.substring(0, 2) == parentPanel.versionLanguage) {
        panel.version = parentPanel.version;
        panel.versionLanguage = parentPanel.versionLanguage;
      } else {
        panel.version = null;
        panel.versionLanguage = null;
      }
    }

    newPanels[n] = this.makePanelState(panel);
    this.setState({panels: newPanels});
  },
  setTextListHighlight: function(n, refs) {
    // Set the textListHighlight for panel `n` to `refs`
    refs = typeof refs === "string" ? [refs] : refs;
    this.state.panels[n].highlightedRefs = refs;
    this.setState({panels: this.state.panels});

    // If a connections panel is opened after n, update its refs as well.
    var next = this.state.panels[n+1];
    if (next && next.mode === "Connections" && !next.menuOpen) {
      this.openTextListAt(n+1, refs);
    }
  },
  setConnectionsFilter: function(n, filter, updateRecent) {
    // Set the filter for connections panel at `n`, carry data onto the panel's basetext as well.
    var connectionsPanel = this.state.panels[n];
    var basePanel        = this.state.panels[n-1];
    if (filter) {
      if (updateRecent) {
        if (Sefaria.util.inArray(filter, connectionsPanel.recentFilters) !== -1) {
            connectionsPanel.recentFilters.toggle(filter);
          }
        connectionsPanel.recentFilters = [filter].concat(connectionsPanel.recentFilters);
      }
      connectionsPanel.filter = [filter];
    } else {
      connectionsPanel.filter = [];
    }
    if (basePanel) {
      basePanel.filter        = connectionsPanel.filter;
      basePanel.recentFilters = connectionsPanel.recentFilters;
    }
    this.setState({panels: this.state.panels});
  },
  setSelectedWords: function(n, words){
    //console.log(this.state.panels[n].refs);
    var next = this.state.panels[n+1];
    if (next && !next.menuOpen) {
      this.state.panels[n+1].selectedWords = words;
      this.setState({panels: this.state.panels});
    }
  },
  setUnreadNotificationsCount: function(n) {
    Sefaria.notificationCount = n;
    this.forceUpdate();
  },
  replacePanel: function(n, ref, version, versionLanguage) {
    // Opens a text in in place of the panel currently open at `n`.
    this.state.panels[n] = this.makePanelState({refs: [ref], version: version, versionLanguage: versionLanguage, mode: "Text"});
    this.setState({panels: this.state.panels});
    this.saveRecentlyViewed(this.state.panels[n]);
  },
  openComparePanel: function(n) {
    var comparePanel = this.makePanelState({
      menuOpen: "compare"
    });
    Sefaria.site.track.event("Tools", "Compare Click");
    this.state.panels[n] = comparePanel;
    this.setState({panels: this.state.panels});
  },
  closePanel: function(n) {
    // Removes the panel in position `n`, as well as connections panel in position `n+1` if it exists.
    if (this.state.panels.length == 1 && n == 0) {
      this.state.panels = [];
    } else {
      this.state.panels.splice(n, 1);
      if (this.state.panels[n] && this.state.panels[n].mode === "Connections") {
        // Close connections panel when text panel is closed
        if (this.state.panels.length == 1) {
          this.state.panels = [];
        } else {
          this.state.panels.splice(n, 1);
        }
      }
    }
    var state = {panels: this.state.panels};
    if (state.panels.length == 0) {
      this.showLibrary();
    }
    this.setState(state);
  },
  showLibrary: function() {
    if (this.props.multiPanel) {
      this.setState({header: this.makePanelState({mode: "Header", menuOpen: "navigation"})});
    } else {
      if (this.state.panels.length) {
        this.state.panels[0].menuOpen = "navigation";
      } else {
        this.state.panels[0] = this.makePanelState({menuOpen: "navigation"});
      }
      this.setState({panels: this.state.panels});
    }
  },
  showSearch: function(query) {
    var panel;
    if (this.props.multiPanel) {
      panel = this.makePanelState({mode: "Header", menuOpen: "search", searchQuery: query, searchFiltersValid:  false});
      this.setState({header: panel, panels: []});
    } else {
      panel = this.makePanelState({menuOpen: "search", searchQuery: query, searchFiltersValid:  false});
      this.setState({panels: [panel]});
    }
  },
  showSheets: function() {
    var updates = {menuOpen: "sheets"};
    if (this.props.multiPanel) {
      this.setHeaderState(updates);
    } else {
      this.setPanelState(0, updates);
    }
  },
<<<<<<< HEAD
  showMySheets: function() {
    console.log("SMS")
    var updates = {menuOpen: "sheets", navigationSheetTag: "My Sheets"};
    if (this.props.multiPanel) {
      this.setHeaderState(updates);
    } else {
      this.setPanelState(0, updates);
    }
  },
  showMyGroups: function() {
    var updates = {menuOpen: "myGroups"};
    if (this.props.multiPanel) {
      this.setHeaderState(updates);
    } else {
      this.setPanelState(0, updates);
    }
  },
  saveRecentlyViewed: function(panel, n) {
=======
  saveRecentlyViewed: function(panel) {
>>>>>>> 359258df
    if (panel.mode == "Connections" || !panel.refs.length) { return; }
    var ref  = panel.refs.slice(-1)[0];
    Sefaria.ref(ref, function(oRef) {
      var recentItem = {
        ref: ref,
        heRef: oRef.heRef,
        book: oRef.indexTitle,
        version: panel.version,
        versionLanguage: panel.versionLanguage,
      };
      Sefaria.saveRecentItem(recentItem);      
    });
  },
  saveOpenPanelsToRecentlyViewed: function() {
    for (var i = this.state.panels.length-1; i >= 0; i--) {
      this.saveRecentlyViewed(this.state.panels[i], i);
    }
  },
  rerender: function() {
    this.forceUpdate();
  },
  render: function() {
     // Only look at the last N panels if we're above panelCap
    //var panelStates = this.state.panels.slice(-this.state.panelCap);
    //if (panelStates.length && panelStates[0].mode === "Connections") {
    //  panelStates = panelStates.slice(1); // Don't leave an orphaned connections panel at the beginning
    //}
    var panelStates = this.state.panels;

    var evenWidth;
    var widths;
    var unit;
    var wrapBoxScroll = false;

    if (panelStates.length <= this.state.panelCap || !this.state.panelCap) {
      evenWidth = (100.0 / panelStates.length);
      unit = "%";
    } else {
      evenWidth = this.MIN_PANEL_WIDTH;
      unit = "px";
      wrapBoxScroll = true;
    }

    if (panelStates.length == 2 && panelStates[0].mode == "Text" && panelStates[1].mode == "Connections") {
      widths = [60.0, 40.0];
      unit = "%";
    } else {
      widths = panelStates.map(function() { return evenWidth; });
    }
    var header = this.props.multiPanel || this.state.panels.length == 0 ?
                  (<Header 
                    initialState={this.state.header}
                    interfaceLang={this.props.interfaceLang}
                    setCentralState={this.setHeaderState}
                    onRefClick={this.handleNavigationClick}
                    onRecentClick={this.handleRecentClick}
                    setDefaultOption={this.setDefaultOption}
                    showLibrary={this.showLibrary}
                    showSearch={this.showSearch}
                    onQueryChange={this.updateQueryInHeader}
                    updateSearchFilter={this.updateSearchFilterInHeader}
                    registerAvailableFilters={this.updateAvailableFiltersInHeader}
                    setUnreadNotificationsCount={this.setUnreadNotificationsCount}
                    handleInAppLinkClick={this.handleInAppLinkClick}
                    headerMode={this.props.headerMode}
                    panelsOpen={panelStates.length}
                    analyticsInitialized={this.state.initialAnalyticsTracked} />) : null;

    var panels = [];
    for (var i = 0; i < panelStates.length; i++) {
      var panel                    = this.clonePanel(panelStates[i]);
      var offset                   = widths.reduce(function(prev, curr, index, arr) { return index < i ? prev+curr : prev}, 0);
      var width                    = widths[i];
      var style                    = (this.state.layoutOrientation=="ltr")?{width: width + unit, left: offset + unit}:{width: width + unit, right: offset + unit};
      var onSegmentClick           = this.props.multiPanel ? this.handleSegmentClick.bind(null, i) : null;
      var onCitationClick          = this.handleCitationClick.bind(null, i);
      var onSearchResultClick      = this.props.multiPanel ? this.handleCompareSearchClick.bind(null, i) : this.handleNavigationClick;
      var onTextListClick          = null; // this.openPanelAt.bind(null, i);
      var onOpenConnectionsClick   = this.openTextListAt.bind(null, i+1);
      var setTextListHighlight    = this.setTextListHighlight.bind(null, i);
      var setSelectedWords         = this.setSelectedWords.bind(null, i);
      var openComparePanel         = this.openComparePanel.bind(null, i);
      var closePanel               = this.closePanel.bind(null, i);
      var setPanelState            = this.setPanelState.bind(null, i);
      var setConnectionsFilter     = this.setConnectionsFilter.bind(null, i);
      var selectVersion            = this.selectVersion.bind(null, i);
      var addToSourceSheet         = this.addToSourceSheet.bind(null, i);

      var ref   = panel.refs && panel.refs.length ? panel.refs[0] : null;
      var oref  = ref ? Sefaria.parseRef(ref) : null;
      var title = oref && oref.book ? oref.book : 0;
      // Keys must be constant as text scrolls, but changing as new panels open in new positions
      // Use a combination of the panel number and text title
      var key   = i + title;
      var classes = classNames({readerPanelBox: 1, sidebar: panel.mode == "Connections"});
      panels.push(<div className={classes} style={style} key={key}>
                    <ReaderPanel 
                      initialState={panel}
                      interfaceLang={this.props.interfaceLang}
                      setCentralState={setPanelState}
                      multiPanel={this.props.multiPanel}
                      onSegmentClick={onSegmentClick}
                      onCitationClick={onCitationClick}
                      onTextListClick={onTextListClick}
                      onSearchResultClick={onSearchResultClick}
                      onNavigationClick={this.handleNavigationClick}
                      onRecentClick={this.handleRecentClick}
                      addToSourceSheet={addToSourceSheet}
                      onOpenConnectionsClick={onOpenConnectionsClick}
                      openComparePanel={openComparePanel}
                      setTextListHighlight={setTextListHighlight}
                      setConnectionsFilter={setConnectionsFilter}
                      setSelectedWords={setSelectedWords}
                      selectVersion={selectVersion}
                      setDefaultOption={this.setDefaultOption}
                      onQueryChange={this.updateQueryInPanel}
                      updateSearchFilter={this.updateSearchFilterInPanel}
                      registerAvailableFilters={this.updateAvailableFiltersInPanel}
                      setUnreadNotificationsCount={this.setUnreadNotificationsCount}
                      closePanel={closePanel}
                      panelsOpen={panelStates.length}
                      masterPanelLanguage={panel.mode === "Connections" ? panelStates[i-1].settings.language : panel.settings.language}
                      layoutWidth={width}
                      analyticsInitialized={this.state.initialAnalyticsTracked}
                    />
                  </div>);
    }
    var boxClasses = classNames({wrapBoxScroll: wrapBoxScroll});
    var boxWidth = wrapBoxScroll ? this.state.windowWidth + "px" : "100%";
    var boxStyle = {width: boxWidth};
    panels = panels.length ? 
              (<div id="panelWrapBox" className={boxClasses} style={boxStyle}>
                {panels}
              </div>) : null;

    var interruptingMessage = Sefaria.interruptingMessage ?
      (<InterruptingMessage 
          messageName={Sefaria.interruptingMessage.name}
          messageHTML={Sefaria.interruptingMessage.html}
          onClose={this.rerender} />) : null;
    var classDict = {readerApp: 1, multiPanel: this.props.multiPanel, singlePanel: !this.props.multiPanel};
    var interfaceLangClass = `interface-${this.props.interfaceLang}`;
    classDict[interfaceLangClass] = true
    var classes = classNames(classDict);
    return (<div className={classes}>
              {header}
              {panels}
              {interruptingMessage}
            </div>);
  }
});


var Header = React.createClass({
  propTypes: {
    initialState:                React.PropTypes.object.isRequired,
    headerMode:                  React.PropTypes.bool,
    setCentralState:             React.PropTypes.func,
    interfaceLang:               React.PropTypes.string,
    onRefClick:                  React.PropTypes.func,
    onRecentClick:               React.PropTypes.func,
    showLibrary:                 React.PropTypes.func,
    showSearch:                  React.PropTypes.func,
    setDefaultOption:            React.PropTypes.func,
    onQueryChange:               React.PropTypes.func,
    updateSearchFilter:          React.PropTypes.func,
    registerAvailableFilters:    React.PropTypes.func,
    setUnreadNotificationsCount: React.PropTypes.func,
    handleInAppLinkClick: React.PropTypes.func,
    headerMesssage:              React.PropTypes.string,
    panelsOpen:                  React.PropTypes.number,
    analyticsInitialized:        React.PropTypes.bool,
  },
  getInitialState: function() {
    return this.props.initialState;
  },
  componentDidMount: function() {
    this.initAutocomplete();
  },
  componentWillReceiveProps: function(nextProps) {
    if (nextProps.initialState) {
      this.setState(nextProps.initialState);
    }
  },
  _searchOverridePre: 'Search for: "',
  _searchOverridePost: '"',
  _searchOverrideRegex: function() {
    return RegExp(`^${RegExp.escape(this._searchOverridePre)}(.*)${RegExp.escape(this._searchOverridePost)}`);
  },
  initAutocomplete: function() {
    $.widget( "custom.sefaria_autocomplete", $.ui.autocomplete, {
      _renderItem: function( ul, item) {
        var override = item.label.match(this._searchOverrideRegex());
		return $( "<li></li>" )
			.data( "item.autocomplete", item )
            .toggleClass("search-override", !!override)
			.append( $( "<a></a>" ).text( item.label ) )
			.appendTo( ul );
	  }.bind(this)
    } );
    $(ReactDOM.findDOMNode(this)).find("input.search").sefaria_autocomplete({
      position: {my: "left-12 top+14", at: "left bottom"},
      select: function( event, ui ) {
        $(ReactDOM.findDOMNode(this)).find("input.search").val(ui.item.value);  //This will disappear when the next line executes, but the eye can sometimes catch it.
        this.submitSearch(ui.item.value);
        return false;
      }.bind(this),
      source: function( request, response ) {
        // Commented out code will only put the "Search for: " in the list if the search is an exact match.
        //var exact = false;
        var matches = $.map( Sefaria.books, function(tag) {
            if ( tag.toUpperCase().indexOf(request.term.toUpperCase()) === 0 ) {
              //if (tag.toUpperCase() == request.term.toUpperCase()) {
              //  exact = true;
              //}
              return tag;
            }
          });
        var resp = matches.slice(0, 16); // limits return to 16 items
        //if (exact) {
        if (resp.length > 0) {
          resp.push(`${this._searchOverridePre}${request.term}${this._searchOverridePost}`);
        }
        //}
        response(resp);
      }.bind(this)
    });
  },
  showVirtualKeyboardIcon: function(show){
      if(document.getElementById('keyboardInputMaster')){//if keyboard is open, ignore. 
        return; //this prevents the icon from flashing on every key stroke.
      }
      if(this.props.interfaceLang == 'english'){
          var opacity = show ? 0.4 : 0;
          $(ReactDOM.findDOMNode(this)).find(".keyboardInputInitiator").css({"opacity": opacity});
      }
  },
  showDesktop: function() {
    if (this.props.panelsOpen == 0) {
      var recentlyViewed = Sefaria.recentlyViewed;
      if (recentlyViewed && recentlyViewed.length) {
        this.handleRefClick(recentlyViewed[0].ref, recentlyViewed[0].version, recentlyViewed[0].versionLanguage);
      }
    }
    this.props.setCentralState({menuOpen: null});
    this.clearSearchBox();      
  },
  showLibrary: function() {
    this.props.showLibrary();
    this.clearSearchBox();
  },
  showSearch: function(query) {
    if (typeof sjs !== "undefined") {
      query = encodeURIComponent(query);
      window.location = `/search?q=${query}`;
      return;
    }
    this.props.showSearch(query);
    $(ReactDOM.findDOMNode(this)).find("input.search").sefaria_autocomplete("close");
  },
  showAccount: function() {
    if (typeof sjs !== "undefined") {
      window.location = "/account";
      return;
    }
    this.props.setCentralState({menuOpen: "account"});
    this.clearSearchBox();
  },
  showNotifications: function() {
    if (typeof sjs !== "undefined") {
      window.location = "/notifications";
      return;
    }
    this.props.setCentralState({menuOpen: "notifications"});
    this.clearSearchBox();
  },
  showUpdates: function() {
    // todo: not used yet
    if (typeof sjs !== "undefined") {
      window.location = "/updates";
      return;
    }
    this.props.setCentralState({menuOpen: "updates"});
    this.clearSearchBox();
  },
  showTestMessage: function() {
    this.props.setCentralState({showTestMessage: true});
  },
  hideTestMessage: function() { 
    this.props.setCentralState({showTestMessage: false});
  },
  submitSearch: function(query, skipNormalization, originalQuery) {
    // originalQuery is used to handle an edge case - when a varient of a commentator name is passed - e.g. "Rasag".
    // the name gets normalized, but is ultimately not a ref, so becomes a regular search.
    // We want to search for the original query, not the normalized name
    var override = query.match(this._searchOverrideRegex());
    if (override) {
      if (Sefaria.site) { Sefaria.site.track.event("Search", "Search Box Navigation - Book Override", override[1]); }
      this.closeSearchAutocomplete();
      this.showSearch(override[1]);
      return;
    }

    var index;
    if (query in Sefaria.booksDict) {
      index = Sefaria.index(query);
      if (!index && !skipNormalization) {
        Sefaria.normalizeTitle(query, function(title) {
          this.submitSearch(title, true, query)
        }.bind(this));
        return;
      }
    }
    if (Sefaria.isRef(query)) {
      var action = index? "Search Box Navigation - Book": "Search Box Navigation - Citation";
      if (Sefaria.site) { Sefaria.site.track.event("Search", action, query); }
      this.clearSearchBox();
      this.handleRefClick(query);  //todo: pass an onError function through here to the panel onError function which redirects to search
    } else {
      if (Sefaria.site) { Sefaria.site.track.event("Search", "Search Box Search", query); }
      this.closeSearchAutocomplete();
      this.showSearch(originalQuery || query);
    }
  },
  closeSearchAutocomplete: function() {
    $(ReactDOM.findDOMNode(this)).find("input.search").sefaria_autocomplete("close");
  },
  clearSearchBox: function() {
    $(ReactDOM.findDOMNode(this)).find("input.search").val("").sefaria_autocomplete("close");
  },
  handleLibraryClick: function(e) {
    e.preventDefault();
    if (typeof sjs !== "undefined") {
      window.location = "/texts";
      return;
    }
    if (this.state.menuOpen === "home") {
      return;
    } else if (this.state.menuOpen === "navigation" && this.state.navigationCategories.length == 0) {
      this.showDesktop();
    } else {
      this.showLibrary();
    }
  },
  handleRefClick: function(ref, version, versionLanguage) {
    if (this.props.headerMode) {
      window.location.assign("/" + ref);
      return;
    }
    this.props.onRefClick(ref, version, versionLanguage);
  },
  handleSearchKeyUp: function(event) {
    if (event.keyCode === 13) {
      var query = $(event.target).val();
      if (query) {
        this.submitSearch(query);
      }
    }
  },
  handleSearchButtonClick: function(event) {
    var query = $(ReactDOM.findDOMNode(this)).find(".search").val();
    if (query) {
      this.submitSearch(query);
    }
  },
  render: function() {
    var viewContent = this.state.menuOpen ?
                        (<ReaderPanel
                          initialState={this.state}
                          interfaceLang={this.props.interfaceLang}
                          setCentralState={this.props.setCentralState}
                          multiPanel={true}
                          onNavTextClick={this.props.onRefClick}
                          onSearchResultClick={this.props.onRefClick}
                          onRecentClick={this.props.onRecentClick}
                          setDefaultLanguage={this.props.setDefaultLanguage}
                          onQueryChange={this.props.onQueryChange}
                          updateSearchFilter={this.props.updateSearchFilter}
                          registerAvailableFilters={this.props.registerAvailableFilters}
                          setUnreadNotificationsCount={this.props.setUnreadNotificationsCount}
                          handleInAppLinkClick={this.props.handleInAppLinkClick}
                          hideNavHeader={true}
                          analyticsInitialized={this.props.analyticsInitialized}/>) : null;


    var notificationCount = Sefaria.notificationCount || 0;
    var notifcationsClasses = classNames({notifications: 1, unread: notificationCount > 0});
    var nextParam = "?next=" + encodeURIComponent(Sefaria.util.currentPath());
    var headerMessage = this.props.headerMessage ?
                          (<div className="testWarning" onClick={this.showTestMessage} >{ this.props.headerMessage }</div>) :
                          null;
    var loggedInLinks  = (<div className="accountLinks">
                            <div className="account" onClick={this.showAccount}><img src="/static/img/user-64.png" /></div>
                            <div className={notifcationsClasses} onClick={this.showNotifications}>{notificationCount}</div>
                         </div>);
    var loggedOutLinks = (<div className="accountLinks">
                           <a className="login" href={"/register" + nextParam}>
                             <span className="int-en">Sign up</span>
                             <span className="int-he">הרשם</span>
                           </a>
                           <a className="login" href={"/login" + nextParam}>
                             <span className="int-en">Log in</span>
                             <span className="int-he">התחבר</span>
                           </a>
                         </div>);
    var langSearchPlaceholder = this.props.interfaceLang == 'english' ? "Search" : "הקלד לחיפוש";
    var vkClassActivator = this.props.interfaceLang == 'english' ? " keyboardInput" : "";
    return (<div className="header">
              <div className="headerInner">
                <div className="left">
                  <a href="/texts"><div className="library" onClick={this.handleLibraryClick}><i className="fa fa-bars"></i></div></a>
                </div>
                <div className="right">
                  { headerMessage }
                  { Sefaria.loggedIn ? loggedInLinks : loggedOutLinks }
                </div>
                <span className="searchBox">
                  <ReaderNavigationMenuSearchButton onClick={this.handleSearchButtonClick} />
                  <input className={"search"+ vkClassActivator}
                         placeholder={langSearchPlaceholder}
                         onKeyUp={this.handleSearchKeyUp}
                         onFocus={this.showVirtualKeyboardIcon.bind(this, true)}
                         onBlur={this.showVirtualKeyboardIcon.bind(this, false)}
                  />
                </span>
                <a className="home" href="/?home" ><img src="/static/img/sefaria.svg" /></a>
              </div>
              { viewContent ? 
                (<div className="headerNavContent">
                  {viewContent}
                 </div>) : null}
              { this.state.showTestMessage ? <TestMessage hide={this.hideTestMessage} /> : null}
              <GlobalWarningMessage />
            </div>);
  }
});


var GlobalWarningMessage = React.createClass({
  close: function() {
    Sefaria.globalWarningMessage = null;
    this.forceUpdate();
  },
  render: function() {
    return Sefaria.globalWarningMessage ? 
      <div id="globalWarningMessage">
        <i className='close fa fa-times' onClick={this.close}></i>
        <div dangerouslySetInnerHTML={ {__html: Sefaria.globalWarningMessage} }></div>
      </div>
      : null;
  }
});


var ReaderPanel = React.createClass({
  propTypes: {
    initialRefs:                 React.PropTypes.array,
    initialMode:                 React.PropTypes.string,
    initialConnectionsMode:      React.PropTypes.string,
    initialVersion:              React.PropTypes.string,
    initialVersionLanguage:      React.PropTypes.string,
    initialFilter:               React.PropTypes.array,
    initialHighlightedRefs:      React.PropTypes.array,
    initialMenu:                 React.PropTypes.string,
    initialQuery:                React.PropTypes.string,
    initialAppliedSearchFilters: React.PropTypes.array,
    initialSheetsTag:            React.PropTypes.string,
    initialState:                React.PropTypes.object, // if present, overrides all props above
    interfaceLang:               React.PropTypes.string,
    setCentralState:             React.PropTypes.func,
    onSegmentClick:              React.PropTypes.func,
    onCitationClick:             React.PropTypes.func,
    onTextListClick:             React.PropTypes.func,
    onNavTextClick:              React.PropTypes.func,
    onRecentClick:               React.PropTypes.func,
    onSearchResultClick:         React.PropTypes.func,
    onUpdate:                    React.PropTypes.func,
    onError:                     React.PropTypes.func,
    closePanel:                  React.PropTypes.func,
    closeMenus:                  React.PropTypes.func,
    setConnectionsFilter:        React.PropTypes.func,
    setDefaultLanguage:          React.PropTypes.func,
    selectVersion:               React.PropTypes.func,
    onQueryChange:               React.PropTypes.func,
    updateSearchFilter:          React.PropTypes.func,
    registerAvailableFilters:    React.PropTypes.func,
    openComparePanel:            React.PropTypes.func,
    setUnreadNotificationsCount: React.PropTypes.func,
    addToSourceSheet:            React.PropTypes.func,
    highlightedRefs:             React.PropTypes.array,
    hideNavHeader:               React.PropTypes.bool,
    multiPanel:                  React.PropTypes.bool,
    masterPanelLanguage:         React.PropTypes.string,
    panelsOpen:                  React.PropTypes.number,
    layoutWidth:                 React.PropTypes.number,
    setTextListHighlight:        React.PropTypes.func,
    setSelectedWords:            React.PropTypes.func,
    analyticsInitialized:        React.PropTypes.bool
  },
  getInitialState: function() {
    // When this component is managed by a parent, all it takes is initialState
    if (this.props.initialState) {
      var state = this.clonePanel(this.props.initialState);
      state["initialAnalyticsTracked"] = false;
      return state;
    }

    // When this component is independent and manages itself, it takes individual initial state props, with defaults listed here.
    return {
      refs: this.props.initialRefs || [], // array of ref strings
      bookRef: null,
      mode: this.props.initialMode, // "Text", "TextAndConnections", "Connections"
      connectionsMode: this.props.initialConnectionsMode,
      filter: this.props.initialFilter || [],
      version: this.props.initialVersion,
      versionLanguage: this.props.initialVersionLanguage,
      highlightedRefs: this.props.initialHighlightedRefs || [],
      recentFilters: [],
      settings: this.props.initialState.settings || {
        language:      "bilingual",
        layoutDefault: "segmented",
        layoutTalmud:  "continuous",
        layoutTanakh:  "segmented",
        biLayout:      "stacked",
        color:         "light",
        fontSize:      62.5
      },
      menuOpen:             this.props.initialMenu || null, // "navigation", "book toc", "text toc", "display", "search", "sheets", "home", "compare"
      navigationCategories: this.props.initialNavigationCategories || [],
      navigationSheetTag:   this.props.initialSheetsTag || null,
      sheetsGroup:        this.props.initialGroup || null,
      searchQuery:          this.props.initialQuery || null,
      appliedSearchFilters: this.props.initialAppliedSearchFilters || [],
      selectedWords:        null,
      searchFiltersValid:   false,
      availableFilters:     [],
      filterRegistry:       {},
      orphanSearchFilters:  [],
      displaySettingsOpen:  false,
      tagSort: "count",
      mySheetSort: "date",
      initialAnalyticsTracked: false
    }
  },
  componentDidMount: function() {
    window.addEventListener("resize", this.setWidth);
    this.setWidth();
    this.setHeadroom();
  },
  componentWillUnmount: function() {
    window.removeEventListener("resize", this.setWidth);
  },
  componentWillReceiveProps: function(nextProps) {
    if (nextProps.initialFilter && !this.props.multiPanel) {
      this.openConnectionsInPanel(nextProps.initialRefs);
    }
    if (nextProps.searchQuery && this.state.menuOpen !== "search") {
      this.openSearch(nextProps.searchQuery);
    }
    if (this.state.menuOpen !== nextProps.initialMenu) {
      this.setState({menuOpen: nextProps.initialMenu});
    }
    if (nextProps.initialState) {
      this.setState(nextProps.initialState);
    } else {
      this.setState({
        navigationCategories: nextProps.initialNavigationCategories || [],
        navigationSheetTag:   nextProps.initialSheetsTag || null
      });
    }
  },
  componentDidUpdate: function(prevProps, prevState) {
    this.setHeadroom();
    if (prevProps.layoutWidth !== this.props.layoutWidth) {
      this.setWidth();
    }
    this.replaceHistory = false;
  },
  conditionalSetState: function(state) {
    // Set state either in the central app or in the local component,
    // depending on whether a setCentralState function was given.
    if (this.props.setCentralState) {
      this.props.setCentralState(state, this.replaceHistory);
      this.replaceHistory = false;
    } else {
      this.setState(state);
    }
  },
  onError:  function(message) {
    if (this.props.onError) {
      this.props.onError(message);
      return;
    }
    this.setState({"error": message})
  },
  clonePanel: function(panel) {
    // Set aside self-referential objects before cloning
    // Todo: Move the multiple instances of this out to a utils file
    if (panel.availableFilters || panel.filterRegistry) {
      var savedAttributes = {
         availableFilters: panel.availableFilters,
         searchFiltersValid: panel.searchFiltersValid,
         filterRegistry: panel.filterRegistry
      };
      panel.availableFilters = panel.searchFiltersValid = panel.filterRegistry = null;
      var newpanel = extend(Sefaria.util.clone(panel), savedAttributes);
      extend(panel, savedAttributes);
      return newpanel;
    } else {
      return Sefaria.util.clone(panel);
    }
  },
  handleBaseSegmentClick: function(ref) {
    if (this.state.mode === "TextAndConnections") {
      this.closeConnectionsInPanel();
    } else if (this.state.mode === "Text") {
      if (this.props.multiPanel) {
        this.props.onSegmentClick(ref);
      } else {
        this.openConnectionsInPanel(ref);
      }
    }
  },
  handleCitationClick: function(citationRef, textRef) {
    if (this.props.multiPanel) {
      this.props.onCitationClick(citationRef, textRef);
    } else {
      this.showBaseText(citationRef);
    }
  },
  handleTextListClick: function(ref) {
    this.showBaseText(ref);
  },
  setHeadroom: function() {
    if (this.props.multiPanel) { return; }
    var $node    = $(ReactDOM.findDOMNode(this));
    var $header  = $node.find(".readerControls");
    if (this.state.mode !== "TextAndConnections") {
      var scroller = $node.find(".textColumn")[0];
      $header.headroom({scroller: scroller});
    }
  },
  openConnectionsInPanel: function(ref) {
    var refs = typeof ref == "string" ? [ref] : ref;
    this.replaceHistory = this.state.mode === "TextAndConnections"; // Don't push history for change in Connections focus
    this.conditionalSetState({highlightedRefs: refs, mode: "TextAndConnections" }, this.replaceHistory);      
  },
  closeConnectionsInPanel: function() {
    // Return to the original text in the ReaderPanel contents
    this.conditionalSetState({highlightedRefs: [], mode: "Text"});
  },  
  showBaseText: function(ref, replaceHistory, version=null, versionLanguage=null) {
    // Set the current primary text
    // `replaceHistory` - bool whether to replace browser history rather than push for this change
    if (!ref) { return; }
    this.replaceHistory = Boolean(replaceHistory);
    this.conditionalSetState({
      mode: "Text",
      refs: [ref],
      filter: [],
      recentFilters: [],
      menuOpen: null,
      version: version,
      versionLanguage: versionLanguage
    });
  },
  updateTextColumn: function(refs) {
    // Change the refs in the current TextColumn, for infinite scroll up/down.
    this.replaceHistory = true;
    this.conditionalSetState({ refs: refs }, this.replaceState);
  },
  setTextListHighlight: function(refs) {
    refs = typeof refs === "string" ? [refs] : refs;
    this.replaceHistory = true; 
    this.conditionalSetState({highlightedRefs: refs});
    if (this.props.multiPanel) {
      this.props.setTextListHighlight(refs);
    }
  },
  setSelectedWords: function(words){
    words = (typeof words !== "undefined" && words.length) ?  words : "";
    words = words.trim();
    this.replaceHistory = false;
    if (this.props.multiPanel) {
      this.props.setSelectedWords(words);
    } else {
      this.conditionalSetState({'selectedWords':  words});
    }
  },
  closeMenus: function() {
    var state = {
      // If there's no content to show, return to home
      menuOpen: this.state.refs.slice(-1)[0] ? null: "home",
      // searchQuery: null,
      // appliedSearchFilters: [],
      navigationCategories: null,
      navigationSheetTag: null
    };
    this.conditionalSetState(state);
  },
  closePanelSearch: function() {
    // Assumption: Search in a panel is always within a "compare" panel
    var state = {
      // If there's no content to show, return to home
      menuOpen: this.state.refs.slice(-1)[0] ? null: "compare",
      // searchQuery: null,
      // appliedSearchFilters: [],
      navigationCategories: null,
      navigationSheetTag: null
    };
    this.conditionalSetState(state);
  },
  openMenu: function(menu) {
    this.conditionalSetState({
      menuOpen: menu,
      initialAnalyticsTracked: false,
      // searchQuery: null,
      // appliedSearchFilters: [],
      navigationCategories: null,
      navigationSheetTag: null,
    });
  },
  setNavigationCategories: function(categories) {
    this.conditionalSetState({navigationCategories: categories});
  },
  setSheetTag: function (tag) {
    this.conditionalSetState({navigationSheetTag: tag});
  },
  setFilter: function(filter, updateRecent) {
    // Sets the current filter for Connected Texts (TextList)
    // If updateRecent is true, include the current setting in the list of recent filters.
    if (this.props.setConnectionsFilter) {
      this.props.setConnectionsFilter(filter, updateRecent);
    } else {
      if (updateRecent && filter) {
        if (Sefaria.util.inArray(filter, this.state.recentFilters) !== -1) {
          this.state.recentFilters.toggle(filter);
        }
        this.state.recentFilters = [filter].concat(this.state.recentFilters);
      }
      filter = filter ? [filter] : [];
      this.conditionalSetState({recentFilters: this.state.recentFilters, filter: filter});      
    }

  },
  toggleLanguage: function() {
    if (this.state.settings.language == "hebrew") {
        this.setOption("language", "english");
        if (Sefaria.site) { Sefaria.site.track.event("Reader", "Change Language", "english");}
    } else {
        this.setOption("language", "hebrew");
        if (Sefaria.site) { Sefaria.site.track.event("Reader", "Change Language", "hebrew");}
    }
  },
  openCommentary: function(commentator) {
    // Tranforms a connections panel into an text panel with a particular commentary
    var baseRef = this.state.refs[0];
    var links   = Sefaria._filterLinks(Sefaria.links(baseRef), [commentator]);
    if (links.length) {
      var ref = links[0].sourceRef;
      // TODO, Hack - stripping at last : to get section level ref for commentary. Breaks for Commentary2?
      ref = ref.substring(0, ref.lastIndexOf(':')); 
      this.showBaseText(ref);
    }
  },
  openSearch: function(query) {
    this.conditionalSetState({
      menuOpen: "search",
      searchQuery: query
    });
  },
  openDisplaySettings: function() {
    this.conditionalSetState({displaySettingsOpen: true});
  },
  closeDisplaySettings: function() {
    this.conditionalSetState({displaySettingsOpen: false});
  },
  setOption: function(option, value) {
    if (option === "fontSize") {
      var step = 1.15;
      var size = this.state.settings.fontSize;
      value = (value === "smaller" ? size/step : size*step);
    } else if (option === "layout") {
      var category = this.currentCategory();
      var option = category === "Tanakh" || category === "Talmud" ? "layout" + category : "layoutDefault";
    }

    this.state.settings[option] = value;
    var state = {settings: this.state.settings};
    if (option !== "fontSize") { state.displaySettingsOpen = false; }
    cookie(option, value, {path: "/"});
    if (option === "language") {
      cookie("contentLang", value, {path: "/"});
      this.replaceHistory = true;
      this.props.setDefaultOption && this.props.setDefaultOption(option, value);
    }
    this.conditionalSetState(state);
  },
  setConnectionsMode: function(mode) {
    var loginRequired = {
      "Add to Source Sheet": 1,
      "Add Note": 1,
      "My Notes": 1,
      "Add Connection": 1,
      "Add Translation": 1
    };
    Sefaria.site.track.event("Tools", mode + " Click");
    if (!Sefaria._uid && mode in loginRequired) {
      Sefaria.site.track.event("Tools", "Prompt Login");
      mode = "Login";
    }
    var state = {connectionsMode: mode};
    if (mode === "Connections") { 
      this.setFilter();
    }
    this.conditionalSetState(state);
  },
  editNote: function(note) {
    this.conditionalSetState({
      connectionsMode: "Edit Note",
      noteBeingEdited: note
    });
  },
  setWidth: function() {
    this.width = $(ReactDOM.findDOMNode(this)).width();
  },
  setSheetTagSort: function(sort) {
    this.conditionalSetState({
      tagSort: sort,
    });
  },
  setMySheetSort: function(sort) {
    this.conditionalSetState({
      mySheetSort: sort,
    });
  },
  currentMode: function() {
    return this.state.mode;
  },
  currentRef: function() {
    // Returns a string of the current ref, the first if there are many
    return this.state.refs && this.state.refs.length ? this.state.refs[0] : null;
  },
  lastCurrentRef: function() {
    // Returns a string of the current ref, the last if there are many
    var ret = this.state.refs && this.state.refs.length ? this.state.refs.slice(-1)[0] : null;
    if (ret && typeof ret == "object") {debugger;}
    return ret;
  },
  currentData: function() {
    // Returns the data from the library of the current ref
    var ref  = this.currentRef();
    if (!ref) { return null; }
    var data = Sefaria.ref(ref);
    return data; 
  },
  currentBook: function() {
    var data = this.currentData();
    if (data) {
      return data.indexTitle;
    } else {
      var pRef = Sefaria.parseRef(this.currentRef());
      return "book" in pRef ? pRef.book : null;
    }
  },
  currentCategory: function() {
    var book = this.currentBook();
    return (Sefaria.index(book) ? Sefaria.index(book)['primary_category'] : null);
  },
  currentLayout: function() {
    if (this.state.settings.language == "bilingual") {
      return this.width > 500 ? this.state.settings.biLayout : "stacked";
    }
    var category = this.currentCategory();
    if (!category) { return "layoutDefault"; }
    var option = category === "Tanakh" || category === "Talmud" ? "layout" + category : "layoutDefault";
    return this.state.settings[option];  
  },
  render: function() {
    if (this.state.error) {
      return (
          <div className="readerContent">
            <div className="readerError">
              <span className="int-en">Something went wrong! Please use the back button or the menus above to get back on track.</span>
              <span className="int-he">ארעה תקלה במערכת. אנא חזרו לתפריט הראשי או אחורנית על ידי שימוש בכפתורי התפריט או החזור.</span>
              <div className="readerErrorText">
                <span className="int-en">Error Message: </span>
                <span className="int-he">שגיאה:</span>
                {this.state.error}
              </div>
            </div>
          </div>
        );
    }
    var items = [];
    if (this.state.mode === "Text" || this.state.mode === "TextAndConnections") {
      items.push(<TextColumn
          srefs={this.state.refs.slice()}
          version={this.state.version}
          versionLanguage={this.state.versionLanguage}
          highlightedRefs={this.state.highlightedRefs}
          basetext={true}
          withContext={true}
          loadLinks={true}
          prefetchNextPrev={true}
          multiPanel={this.props.multiPanel}
          mode={this.state.mode}
          settings={Sefaria.util.clone(this.state.settings)}
          setOption={this.setOption}
          showBaseText={this.showBaseText} 
          updateTextColumn={this.updateTextColumn}
          onSegmentClick={this.handleBaseSegmentClick}
          onCitationClick={this.handleCitationClick}
          setTextListHighlight={this.setTextListHighlight}
          setSelectedWords={this.setSelectedWords}
          panelsOpen={this.props.panelsOpen}
          layoutWidth={this.props.layoutWidth}
          filter={this.state.filter}
          key="text" />);
    }
    if (this.state.mode === "Connections" || this.state.mode === "TextAndConnections") {
      var langMode = this.props.masterPanelLanguage || this.state.settings.language;
      var data     = this.currentData();
      var canEditText = data && 
                        (langMode === "hebrew" && data.heVersionStatus !== "locked") ||
                        (langMode === "english" && data.versionStatus !== "locked") ||
                        (Sefaria.is_moderator && langMode !== "bilingual");
      items.push(<ConnectionsPanel 
          srefs={this.state.mode === "Connections" ? this.state.refs.slice() : this.state.highlightedRefs.slice()}
          filter={this.state.filter || []}
          mode={this.state.connectionsMode || "Connections"}
          recentFilters={this.state.recentFilters}
          interfaceLang={this.props.interfaceLang}
          version={this.state.version}
          versionLanguage={this.state.versionLanguage}
          fullPanel={this.props.multiPanel}
          multiPanel={this.props.multiPanel}
          addToSourceSheet={this.props.addToSourceSheet}
          canEditText={canEditText}
          setFilter={this.setFilter}
          setConnectionsMode={this.setConnectionsMode}
          closeConectionsInPanel={this.closeConnectionsInPanel} 
          openNav={this.openMenu.bind(null, "navigation")}
          openDisplaySettings={this.openDisplaySettings}
          editNote={this.editNote}
          noteBeingEdited={this.state.noteBeingEdited}
          onTextClick={this.handleTextListClick}
          onCitationClick={this.handleCitationClick}
          onNavigationClick={this.props.onNavigationClick}
          onOpenConnectionsClick={this.props.onOpenConnectionsClick}
          onCompareClick={this.showBaseText}
          openComparePanel={this.props.openComparePanel}
          closePanel={this.props.closePanel}
          selectedWords={this.state.selectedWords}
          key="connections" />
      );
    }

    if (this.state.menuOpen === "home" || this.state.menuOpen == "navigation" || this.state.menuOpen == "compare") {
      var openInPanel   = function(pos, ref) { this.showBaseText(ref) }.bind(this);
      var openNav       = this.state.menuOpen === "compare" ? this.openMenu.bind(null, "compare") : this.openMenu.bind(null, "navigation");
      var onRecentClick = this.state.menuOpen === "compare" || !this.props.onRecentClick ? openInPanel : this.props.onRecentClick;

      var menu = (<ReaderNavigationMenu 
                    home={this.state.menuOpen === "home"}
                    compare={this.state.menuOpen === "compare"}
                    interfaceLang={this.props.interfaceLang}
                    multiPanel={this.props.multiPanel}
                    categories={this.state.navigationCategories || []}
                    settings={this.state.settings}
                    setCategories={this.setNavigationCategories || []}
                    setOption={this.setOption}
                    toggleLanguage={this.toggleLanguage}
                    closeNav={this.closeMenus}
                    closePanel={this.props.closePanel}
                    openNav={openNav}
                    openSearch={this.openSearch}
                    openMenu={this.openMenu}
                    openDisplaySettings={this.openDisplaySettings}
                    onTextClick={this.props.onNavTextClick || this.showBaseText}
                    onRecentClick={onRecentClick}
                    hideNavHeader={this.props.hideNavHeader} />);

    } 
    else if (this.state.menuOpen === "text toc") {
      var menu = (<ReaderTextTableOfContents
                    mode={this.state.menuOpen}
                    interfaceLang={this.props.interfaceLang}
                    close={this.closeMenus}
                    title={this.currentBook()}
                    version={this.state.version}
                    versionLanguage={this.state.versionLanguage}
                    settingsLanguage={this.state.settings.language == "hebrew"?"he":"en"}
                    category={this.currentCategory()}
                    narrowPanel={!this.props.multiPanel}
                    currentRef={this.lastCurrentRef()}
                    openNav={this.openMenu.bind(null, "navigation")}
                    openDisplaySettings={this.openDisplaySettings}
                    selectVersion={this.props.selectVersion}
                    showBaseText={this.showBaseText}/>);

    } else if (this.state.menuOpen === "book toc") {
      var menu = (<ReaderTextTableOfContents
                    mode={this.state.menuOpen}
                    interfaceLang={this.props.interfaceLang}
                    closePanel={this.props.closePanel}
                    close={this.closeMenus}
                    title={this.state.bookRef}
                    settingsLanguage={this.state.settings.language == "hebrew"?"he":"en"}
                    category={Sefaria.index(this.state.bookRef) ? Sefaria.index(this.state.bookRef).primary_category : null}
                    currentRef={this.state.bookRef}
                    narrowPanel={!this.props.multiPanel}
                    key={this.state.bookRef}
                    openNav={this.openMenu.bind(null, "navigation")}
                    openDisplaySettings={this.openDisplaySettings}
                    selectVersion={this.props.selectVersion}
                    showBaseText={this.showBaseText}/>);

    } else if (this.state.menuOpen === "search" && this.state.searchQuery) {
      var menu = (<SearchPage
                    query={this.state.searchQuery}
                    appliedFilters={this.state.appliedSearchFilters}
                    settings={Sefaria.util.clone(this.state.settings)}
                    onResultClick={this.props.onSearchResultClick}
                    openDisplaySettings={this.openDisplaySettings}
                    toggleLanguage={this.toggleLanguage}
                    close={this.closePanelSearch}
                    hideNavHeader={this.props.hideNavHeader}
                    onQueryChange={this.props.onQueryChange}
                    updateAppliedFilter={this.props.updateSearchFilter}
                    availableFilters={this.state.availableFilters}
                    filtersValid={this.state.searchFiltersValid}
                    registerAvailableFilters={this.props.registerAvailableFilters} />);

    } else if (this.state.menuOpen === "sheets") {
      var menu = (<SheetsNav
                    interfaceLang={this.props.interfaceLang}
                    openNav={this.openMenu.bind(null, "navigation")}
                    close={this.closeMenus}
                    multiPanel={this.props.multiPanel}
                    hideNavHeader={this.props.hideNavHeader}
                    toggleLanguage={this.toggleLanguage}
                    tag={this.state.navigationSheetTag}
                    group={this.state.sheetsGroup}
                    tagSort={this.state.tagSort}
                    mySheetSort={this.state.mySheetSort}
                    setMySheetSort={this.setMySheetSort}
                    setSheetTagSort={this.setSheetTagSort}
                    setSheetTag={this.setSheetTag}
                    key={this.state.key} />);

    } else if (this.state.menuOpen === "account") {
      var menu = (<AccountPanel
                    handleInAppLinkClick={this.props.handleInAppLinkClick}
                    interfaceLang={this.props.interfaceLang} />);

    } else if (this.state.menuOpen === "notifications") {
      var menu = (<NotificationsPanel 
                    setUnreadNotificationsCount={this.props.setUnreadNotificationsCount}
                    interfaceLang={this.props.interfaceLang} />);

    } else if (this.state.menuOpen === "myGroups") {
      var menu = (<MyGroupsPanel
                    interfaceLang={this.props.interfaceLang} />);

    } else if (this.state.menuOpen === "updates") {
      var menu = (<UpdatesPanel
                    interfaceLang={this.props.interfaceLang} />);

    } else if (this.state.menuOpen === "modtools") {
      var menu = (<ModeratorToolsPanel
                    interfaceLang={this.props.interfaceLang} />);

    } else {
      var menu = null;
    }

    var classes  = {readerPanel: 1, narrowColumn: this.width < 730};
    classes[this.currentLayout()]             = 1;
    classes[this.state.settings.color]        = 1;
    classes[this.state.settings.language]     = 1;
    classes = classNames(classes);
    var style = {"fontSize": this.state.settings.fontSize + "%"};
    var hideReaderControls = (
        this.state.mode === "TextAndConnections" ||
        this.state.menuOpen === "text toc" ||
        this.state.menuOpen === "book toc" ||
        this.state.menuOpen === "compare" ||
        this.props.hideNavHeader
    );

    return (
      <div className={classes}>
        {hideReaderControls ? null :  
        (<ReaderControls
          showBaseText={this.showBaseText}
          currentRef={this.lastCurrentRef()}
          currentMode={this.currentMode}
          currentCategory={this.currentCategory}
          currentBook={this.currentBook}
          version={this.state.version}
          versionLanguage={this.state.versionLanguage}
          multiPanel={this.props.multiPanel}
          settings={this.state.settings}
          setOption={this.setOption}
          setConnectionsMode={this.setConnectionsMode}
          openMenu={this.openMenu}
          closeMenus={this.closeMenus}
          openDisplaySettings={this.openDisplaySettings}
          currentLayout={this.currentLayout}
          onError={this.onError}
          connectionsMode={this.state.filter.length && this.state.connectionsMode === "Connections" ? "Connection Text" : this.state.connectionsMode}
          closePanel={this.props.closePanel}
          toggleLanguage={this.toggleLanguage}
          interfaceLang={this.props.interfaceLang}/>)}

        {(items.length > 0 && !menu) ?
            <div className="readerContent" style={style}>
              {items}
            </div>
        :""}

        {menu}
        {this.state.displaySettingsOpen ? (<ReaderDisplayOptionsMenu
                                              settings={this.state.settings}
                                              multiPanel={this.props.multiPanel}
                                              setOption={this.setOption}
                                              currentLayout={this.currentLayout}
                                              width={this.width} 
                                              menuOpen={this.state.menuOpen} />) : null}
        {this.state.displaySettingsOpen ? (<div className="mask" onClick={this.closeDisplaySettings}></div>) : null}

      </div>
    );
  }
});


var ReaderControls = React.createClass({
  // The Header of a Reader panel when looking at a text 
  // contains controls for display, navigation etc.
  propTypes: {
    settings:                React.PropTypes.object.isRequired,
    showBaseText:            React.PropTypes.func.isRequired,
    setOption:               React.PropTypes.func.isRequired,
    setConnectionsMode:      React.PropTypes.func.isRequired,
    openMenu:                React.PropTypes.func.isRequired,
    openDisplaySettings:     React.PropTypes.func.isRequired,
    closeMenus:              React.PropTypes.func.isRequired,
    currentMode:             React.PropTypes.func.isRequired,
    currentCategory:         React.PropTypes.func.isRequired,
    currentBook:             React.PropTypes.func.isRequired,
    currentLayout:           React.PropTypes.func.isRequired,
    onError:                 React.PropTypes.func.isRequired,
    closePanel:              React.PropTypes.func,
    toggleLanguage:          React.PropTypes.func,
    currentRef:              React.PropTypes.string,
    version:                 React.PropTypes.string,
    versionLanguage:         React.PropTypes.string,
    connectionsMode:         React.PropTypes.string,
    multiPanel:              React.PropTypes.bool,
    interfaceLang:           React.PropTypes.string
  },
  openTextToc: function(e) {
    e.preventDefault();
    this.props.openMenu("text toc");
  },
  render: function() {
    var title     = this.props.currentRef;
    if (title) {
      var oref    = Sefaria.ref(title);
      var heTitle = oref ? oref.heTitle : "";      
      var categoryAttribution = oref && Sefaria.categoryAttribution(oref.categories) ?
                                  <CategoryAttribution categories={oref.categories} /> : null;
    } else {
      var heTitle = "";
      var categoryAttribution = null;
    }

    var mode              = this.props.currentMode();
    var hideHeader        = !this.props.multiPanel && mode === "Connections";
    var connectionsHeader = this.props.multiPanel && mode === "Connections";

    if (title && !oref) {
      // If we don't have this data yet, rerender when we do so we can set the Hebrew title
      Sefaria.text(title, {context: 1}, function(data) {
        if ("error" in data) {
          this.props.onError(data.error);
          return;
        }
        if (this.isMounted()) { this.setState({}); }
      }.bind(this));
    }

    var showVersion = this.props.versionLanguage == "en" && (this.props.settings.language == "english" || this.props.settings.language == "bilingual");
    var versionTitle = this.props.version ? this.props.version.replace(/_/g," ") : "";
    var url = Sefaria.ref(title) ? "/" + Sefaria.normRef(Sefaria.ref(title).book) : Sefaria.normRef(title);
    var centerContent = connectionsHeader ?
      (<div className="readerTextToc">
          <ConnectionsPanelHeader
            activeTab={this.props.connectionsMode}
            setConnectionsMode={this.props.setConnectionsMode}
            closePanel={this.props.closePanel}
            toggleLanguage={this.props.toggleLanguage}
            interfaceLang={this.props.interfaceLang}/>
        </div>) :
      (<a href={url}>
          <div className={"readerTextToc" + (categoryAttribution ? ' attributed' : '')} onClick={this.openTextToc}>
            <div className="readerTextTocBox">
              { title ? (<i className="fa fa-caret-down invisible"></i>) : null }
              <span className="en">{title}</span>
              <span className="he">{heTitle}</span>
              { title ? (<i className="fa fa-caret-down"></i>) : null }
              { showVersion ? (<span className="readerTextVersion"><span className="en">{versionTitle}</span></span>) : null}
              {categoryAttribution}
            </div>
          </div>
        </a>);
    var leftControls = hideHeader || connectionsHeader ? null :
      (<div className="leftButtons">
          {this.props.multiPanel ? (<ReaderNavigationMenuCloseButton onClick={this.props.closePanel} />) : null}
          {this.props.multiPanel ? null : (<ReaderNavigationMenuMenuButton onClick={this.props.openMenu.bind(null, "navigation")} />)}
        </div>);
    var rightControls = hideHeader || connectionsHeader ? null :
      (<div className="rightButtons">
          <ReaderNavigationMenuDisplaySettingsButton onClick={this.props.openDisplaySettings} />
        </div>);
    var classes = classNames({readerControls: 1, headeroom: 1, connectionsHeader: mode == "Connections"});
    var readerControls = hideHeader ? null :
        (<div className={classes}>
          <div className="readerControlsInner">
            {leftControls}
            {rightControls}
            {centerContent}
          </div>
        </div>);
    return (
      <div>
        <CategoryColorLine category={this.props.currentCategory()} />
        {readerControls}
      </div>
    );
  }
});


var ReaderDisplayOptionsMenu = React.createClass({
  propTyps: {
    setOption:     React.PropTypes.func.isRequired,
    currentLayout: React.PropTypes.func.isRequired,
    menuOpen:      React.PropTypes.string.isRequired,
    multiPanel:    React.PropTypes.bool.isRequired,
    width:         React.PropTypes.number.isRequired,
    settings:      React.PropTypes.object.isRequired,
  },
  render: function() {
    var languageOptions = [
      {name: "english",   content: "<span class='en'>A</span>" },
      {name: "bilingual", content: "<span class='en'>A</span><span class='he'>א</span>" },
      {name: "hebrew",    content: "<span class='he'>א</span>" }
    ];
    var languageToggle = (
        <ToggleSet
          name="language"
          options={languageOptions}
          setOption={this.props.setOption}
          settings={this.props.settings} />);
    
    var layoutOptions = [
      {name: "continuous", fa: "align-justify" },
      {name: "segmented", fa: "align-left" },
    ];
    var biLayoutOptions = [
      {name: "stacked", content: "<img src='/static/img/stacked.png' />"},
      {name: "heLeft", content: "<img src='/static/img/backs.png' />"},
      {name: "heRight", content: "<img src='/static/img/faces.png' />"}
    ];
    var layoutToggle = this.props.settings.language !== "bilingual" ? 
      (<ToggleSet
          name="layout"
          options={layoutOptions}
          setOption={this.props.setOption}
          currentLayout={this.props.currentLayout}
          settings={this.props.settings} />) : 
      (this.props.width > 500 ? 
        <ToggleSet
          name="biLayout"
          options={biLayoutOptions}
          setOption={this.props.setOption}
          currentLayout={this.props.currentLayout}
          settings={this.props.settings} /> : null);

    var colorOptions = [
      {name: "light", content: "" },
      {name: "sepia", content: "" },
      {name: "dark", content: "" }
    ];
    var colorToggle = (
        <ToggleSet
          name="color"
          separated={true}
          options={colorOptions}
          setOption={this.props.setOption}
          settings={this.props.settings} />);
    colorToggle = this.props.multiPanel ? null : colorToggle;

    var sizeOptions = [
      {name: "smaller", content: "Aa" },
      {name: "larger", content: "Aa"  }
    ];
    var sizeToggle = (
        <ToggleSet
          name="fontSize"
          options={sizeOptions}
          setOption={this.props.setOption}
          settings={this.props.settings} />);

    if (this.props.menuOpen === "search") {
      return (<div className="readerOptionsPanel">
                <div className="readerOptionsPanelInner">
                  {languageToggle}
                  <div className="line"></div>
                  {sizeToggle}
                </div>
            </div>);
    } else if (this.props.menuOpen) {
      return (<div className="readerOptionsPanel">
                <div className="readerOptionsPanelInner">
                  {languageToggle}
                </div>
            </div>);
    } else {
      return (<div className="readerOptionsPanel">
                <div className="readerOptionsPanelInner">
                  {languageToggle}
                  {layoutToggle}
                  <div className="line"></div>
                  {colorToggle}
                  {sizeToggle}
                </div>
              </div>);
    }
  }
});


var ReaderNavigationMenu = React.createClass({
  // The Navigation menu for browsing and searching texts, plus some site links.
  propTypes: {
    categories:    React.PropTypes.array.isRequired,
    settings:      React.PropTypes.object.isRequired,
    setCategories: React.PropTypes.func.isRequired,
    setOption:     React.PropTypes.func.isRequired,
    closeNav:      React.PropTypes.func.isRequired,
    openNav:       React.PropTypes.func.isRequired,
    openSearch:    React.PropTypes.func.isRequired,
    openMenu:      React.PropTypes.func.isRequired,
    onTextClick:   React.PropTypes.func.isRequired,
    onRecentClick: React.PropTypes.func.isRequired,
    closePanel:    React.PropTypes.func,
    hideNavHeader: React.PropTypes.bool,
    multiPanel:    React.PropTypes.bool,
    home:          React.PropTypes.bool,
    compare:       React.PropTypes.bool
  },
  getInitialState: function() {
    this.width = 1000;
    return {
      showMore: false,
    };
  },
  componentDidMount: function() {
    this.setWidth();
    window.addEventListener("resize", this.setWidth);
  },
  componentWillUnmount: function() {
    window.removeEventListener("resize", this.setWidth);
  },
  setWidth: function() {
    var width = $(ReactDOM.findDOMNode(this)).width();
    // console.log("Setting RNM width: " + width);
    var winWidth = $(window).width();
    var winHeight = $(window).height();
    // console.log("Window width: " + winWidth + ", Window height: " + winHeight);
    var oldWidth = this.width;
    this.width = width;
    if ((oldWidth <= 450 && width > 450) || 
        (oldWidth > 450 && width <= 450)) {
      this.forceUpdate();
    }
  },
  navHome: function() {
    this.props.setCategories([]);
    this.props.openNav();
  },
  closeNav: function() {
    if (this.props.compare) {
      this.props.closePanel();
    } else {
      this.props.setCategories([]);
      this.props.closeNav();
    }
  },
  showMore: function() {
    this.setState({showMore: true});
  },
  handleClick: function(event) {
    if (!$(event.target).hasClass("outOfAppLink") && !$(event.target.parentElement).hasClass("outOfAppLink")) {
      event.preventDefault();
    }
    if ($(event.target).hasClass("refLink") || $(event.target).parent().hasClass("refLink")) {
      var ref = $(event.target).attr("data-ref") || $(event.target).parent().attr("data-ref");
      var pos = $(event.target).attr("data-position") || $(event.target).parent().attr("data-position");
      var version = $(event.target).attr("data-version") || $(event.target).parent().attr("data-version");
      var versionLanguage = $(event.target).attr("data-versionlanguage") || $(event.target).parent().attr("data-versionlanguage");
      if ($(event.target).hasClass("recentItem") || $(event.target).parent().hasClass("recentItem")) {
        this.props.onRecentClick(parseInt(pos), ref, version, versionLanguage);
      } else {
        this.props.onTextClick(ref, version, versionLanguage);
      }
      if (Sefaria.site) { Sefaria.site.track.event("Reader", "Navigation Text Click", ref); }
    } else if ($(event.target).hasClass("catLink") || $(event.target).parent().hasClass("catLink")) {
      var cats = $(event.target).attr("data-cats") || $(event.target).parent().attr("data-cats");
      cats = cats.split("|");
      this.props.setCategories(cats);
      if (Sefaria.site) { Sefaria.site.track.event("Reader", "Navigation Sub Category Click", cats.join(" / ")); }
    }  
  },
  handleSearchKeyUp: function(event) {
    if (event.keyCode === 13) {
      var query = $(event.target).val();
      this.props.openSearch(query);
    }
  },
  handleSearchButtonClick: function(event) {
    var query = $(ReactDOM.findDOMNode(this)).find(".readerSearch").val();
    if (query) {
      this.props.openSearch(query);
    }
  },  
  render: function() {
    if (this.props.categories.length && this.props.categories[0] == "recent") {
      return (<div onClick={this.handleClick}>
                <RecentPanel 
                  toggleLanguage={this.props.toggleLanguage}
                  multiPanel={this.props.multiPanel}
                  closeNav={this.closeNav}
                  toggleLanguage={this.props.toggleLanguage}
                  openDisplaySettings={this.props.openDisplaySettings}
                  navHome={this.navHome}
                  compare={this.props.compare}
                  hideNavHeader={this.props.hideNavHeader}
                  width={this.width}
                  interfaceLang={this.props.interfaceLang} />
              </div>);
    } else if (this.props.categories.length) {
      // List of Texts in a Category
      return (<div className="readerNavMenu" onClick={this.handleClick} >
                <ReaderNavigationCategoryMenu
                  categories={this.props.categories}
                  category={this.props.categories.slice(-1)[0]}
                  closeNav={this.closeNav}
                  setCategories={this.props.setCategories}
                  toggleLanguage={this.props.toggleLanguage}
                  openDisplaySettings={this.props.openDisplaySettings}
                  navHome={this.navHome}
                  compare={this.props.compare}
                  hideNavHeader={this.props.hideNavHeader}
                  width={this.width}
                  interfaceLang={this.props.interfaceLang} />
              </div>);
    } else {
      // Root Library Menu
      var categories = [
        "Tanakh",
        "Mishnah",
        "Talmud",
        "Midrash",
        "Halakhah",
        "Kabbalah",
        "Liturgy",
        "Philosophy",
        "Tosefta",
        "Chasidut",
        "Musar",
        "Responsa",
        "Apocrypha",
        "Modern Works",
        "Other"
      ];
      categories = categories.map(function(cat) {
        var style = {"borderColor": Sefaria.palette.categoryColor(cat)};
        var openCat = function(e) {e.preventDefault(); this.props.setCategories([cat])}.bind(this);
        var heCat   = Sefaria.hebrewTerm(cat);
        return (<a href={`/texts/${cat}`}>
                  <div className="readerNavCategory" data-cat={cat} style={style} onClick={openCat}>
                    <span className="en">{cat}</span>
                    <span className="he">{heCat}</span>
                  </div>
                </a>);
      }.bind(this));
      var more = (<div className="readerNavCategory readerNavMore" style={{"borderColor": Sefaria.palette.colors.darkblue}} onClick={this.showMore}>
                      <span className="en">More <img src="/static/img/arrow-right.png" /></span>
                      <span className="he">עוד <img src="/static/img/arrow-left.png" /></span>
                  </div>);
      var nCats  = this.width < 450 ? 9 : 8;
      categories = this.state.showMore ? categories : categories.slice(0, nCats).concat(more);
      categories = (<div className="readerNavCategories"><TwoOrThreeBox content={categories} width={this.width} /></div>);


      var siteLinks = Sefaria._uid ? 
                    [(<a className="siteLink outOfAppLink" key='profile' href="/my/profile">
                        <i className="fa fa-user"></i>
                        <span className="en">Your Profile</span>
                        <span className="he">הפרופיל שלי</span>
                      </a>), 
                     (<span className='divider' key="d1">•</span>),
                     (<a className="siteLink outOfAppLink" key='about' href="/about">
                        <span className="en">About Sefaria</span>
                        <span className="he">אודות ספאריה</span>
                      </a>),
                     (<span className='divider' key="d2">•</span>),
                     (<a className="siteLink outOfAppLink" key='logout' href="/logout">
                        <span className="en">Logout</span>
                        <span className="he">התנתק</span>
                      </a>)] :
                    
                    [(<a className="siteLink outOfAppLink" key='about' href="/about">
                        <span className="en">About Sefaria</span>
                        <span className="he">אודות ספאריה</span>
                      </a>),
                     (<span className='divider' key="d1">•</span>),
                     (<a className="siteLink outOfAppLink" key='login' href="/login">
                        <span className="en">Sign In</span>
                        <span className="he">התחבר</span>
                      </a>)];
      siteLinks = (<div className="siteLinks">
                    {siteLinks}
                  </div>);

      var calendar = Sefaria.calendar ?
                     [(<TextBlockLink sref={Sefaria.calendar.parasha} title={Sefaria.calendar.parashaName} heTitle={Sefaria.calendar.heParashaName} category="Tanakh" />),
                      (<TextBlockLink sref={Sefaria.calendar.haftara} title="Haftara" heTitle="הפטרה" category="Tanakh" />),
                      (<TextBlockLink sref={Sefaria.calendar.daf_yomi} title="Daf Yomi" heTitle="דף יומי" category="Talmud" />)] : [];
      calendar = (<div className="readerNavCalendar"><TwoOrThreeBox content={calendar} width={this.width} /></div>);


      var sheetsStyle = {"borderColor": Sefaria.palette.categoryColor("Sheets")};
      var resources = [(<a className="resourcesLink" style={sheetsStyle} href="/sheets" onClick={this.props.openMenu.bind(null, "sheets")}>
                        <img src="/static/img/sheet-icon.png" />
                        <span className="int-en">Source Sheets</span>
                        <span className="int-he">דפי מקורות</span>
                      </a>),
                     (<a className="resourcesLink outOfAppLink" style={sheetsStyle} href="/visualizations">
                        <img src="/static/img/visualizations-icon.png" />
                        <span className="int-en">Visualizations</span>
                        <span className="int-he">חזותיים</span>
                      </a>),
                    (<a className="resourcesLink outOfAppLink" style={sheetsStyle} href="/people">
                        <img src="/static/img/authors-icon.png" />
                        <span className="int-en">Authors</span>
                        <span className="int-he">רשימת מחברים</span>
                      </a>)];
      resources = (<div className="readerNavCalendar"><TwoOrThreeBox content={resources} width={this.width} /></div>);


      var topContent = this.props.home ?
              (<div className="readerNavTop search">
                <CategoryColorLine category="Other" />
                <ReaderNavigationMenuSearchButton onClick={this.navHome} />
                <ReaderNavigationMenuDisplaySettingsButton onClick={this.props.openDisplaySettings} />                
                <div className='sefariaLogo'><img src="/static/img/sefaria.svg" /></div>
              </div>) :
              (<div className="readerNavTop search">
                <CategoryColorLine category="Other" />
                <ReaderNavigationMenuCloseButton onClick={this.closeNav}/>
                <ReaderNavigationMenuSearchButton onClick={this.handleSearchButtonClick} />
                <ReaderNavigationMenuDisplaySettingsButton onClick={this.props.openDisplaySettings} />                
                <input className="readerSearch" placeholder="Search" onKeyUp={this.handleSearchKeyUp} />
              </div>);
      topContent = this.props.hideNavHeader ? null : topContent;


      var nRecent = this.width < 450 ? 4 : 6;
      var recentlyViewed = Sefaria.recentlyViewed;
      var hasMore = recentlyViewed.length > nRecent;
      recentlyViewed = recentlyViewed.filter(function(item){
        // after a text has been deleted a recent ref may be invalid,
        // but don't try to check when booksDict is not available during server side render
        if (Object.keys(Sefaria.booksDict).length === 0) { return true; }
        return Sefaria.isRef(item.ref); 
      }).map(function(item) {
        return (<TextBlockLink 
                  sref={item.ref}
                  heRef={item.heRef}
                  book={item.book}
                  version={item.version}
                  versionLanguage={item.versionLanguage}
                  showSections={true}
                  recentItem={true} />)
      }).slice(0, hasMore ? nRecent-1 : nRecent);
      if (hasMore) {
        recentlyViewed.push(
          <div className="readerNavCategory readerNavMore" style={{"borderColor": Sefaria.palette.colors.darkblue}} onClick={this.props.setCategories.bind(null, ["recent"])}>
            <span className="en">More <img src="/static/img/arrow-right.png" /></span>
            <span className="he">עוד <img src="/static/img/arrow-left.png" /></span>
          </div>);
      }
      recentlyViewed = recentlyViewed.length ? <TwoOrThreeBox content={recentlyViewed} width={this.width} /> : null;

      var title = (<h1>
                    { this.props.multiPanel ? <LanguageToggleButton toggleLanguage={this.props.toggleLanguage} /> : null }
                    <span className="int-en">The Sefaria Library</span>
                    <span className="int-he">האוסף של ספאריה</span>
                  </h1>);

      var footer = this.props.compare ? null :
                    (<footer id="footer" className={`interface-${this.props.interfaceLang} static sans`}>
                      <Footer />
                    </footer> );
      var classes = classNames({readerNavMenu:1, noHeader: !this.props.hideHeader, compare: this.props.compare, home: this.props.home });
      var contentClasses = classNames({content: 1, hasFooter: footer != null});
      return(<div className={classes} onClick={this.handleClick} key="0">
              {topContent}
              <div className={contentClasses}>
                <div className="contentInner">
                  { this.props.compare ? null : title }
                  <ReaderNavigationMenuSection title="Recent" heTitle="נצפו לאחרונה" content={recentlyViewed} />
                  <ReaderNavigationMenuSection title="Browse" heTitle="טקסטים" content={categories} />
                  <ReaderNavigationMenuSection title="Calendar" heTitle="לוח יומי" content={calendar} />
                  { this.props.compare ? null : (<ReaderNavigationMenuSection title="Resources" heTitle="קהילה" content={resources} />) }
                  { this.props.multiPanel ? null : siteLinks }
                </div>
                {footer}
              </div>
            </div>);
    }
  }
});


var ReaderNavigationMenuSection = React.createClass({
  propTypes: {
    title:   React.PropTypes.string,
    heTitle: React.PropTypes.string,
    content: React.PropTypes.object
  },
  render: function() {
    if (!this.props.content) { return null; }
    return (
      <div className="readerNavSection">
        
        {this.props.title ? (<h2>
          <span className="int-en">{this.props.title}</span>
          <span className="int-he">{this.props.heTitle}</span>
        </h2>) : null }
        {this.props.content}
      </div>
      );
  }
});


var TextBlockLink = React.createClass({
  // Monopoly card style link with category color at top
  propTypes: {
    sref:            React.PropTypes.string.isRequired,
    version:         React.PropTypes.string,
    versionLanguage: React.PropTypes.string,
    heRef:           React.PropTypes.string,
    book:            React.PropTypes.string,
    category:        React.PropTypes.string,
    title:           React.PropTypes.string,
    heTitle:         React.PropTypes.string,
    showSections:    React.PropTypes.bool,
    recentItem:      React.PropTypes.bool,
    position:        React.PropTypes.number
  },
  render: function() {
    var index    = Sefaria.index(this.props.book);
    var category = this.props.category || (index ? index.primary_category : "Other");
    var style    = {"borderColor": Sefaria.palette.categoryColor(category)};
    var title    = this.props.title   || (this.props.showSections ? this.props.sref : this.props.book);
    var heTitle  = this.props.heTitle || (this.props.showSections ? this.props.heRef : index.heTitle);

    var position = this.props.position || 0;
    var classes  = classNames({refLink: 1, blockLink: 1, recentItem: this.props.recentItem});
    var url      = "/" + Sefaria.normRef(this.props.sref) + (this.props.version?`/${this.props.versionLanguage}/${this.props.version}`:"");
    return (<a href={url} className={classes} data-ref={this.props.sref} data-version={this.props.version} data-versionlanguage={this.props.versionLanguage} data-position={position} style={style}>
              <span className="en">{title}</span>
              <span className="he">{heTitle}</span>
             </a>);
  }
});


var LanguageToggleButton = React.createClass({
  propTypes: {
    toggleLanguage: React.PropTypes.func.isRequired
  },
  render: function() {
    return (<div className="languageToggle" onClick={this.props.toggleLanguage}>
              <span className="en"><img src="/static/img/aleph.svg" /></span>
              <span className="he"><img src="/static/img/aye.svg" /></span>
            </div>);
  }
});


var BlockLink = React.createClass({
  propTypes: {
    title:         React.PropTypes.string,
    heTitle:       React.PropTypes.string,
    target:        React.PropTypes.string,
    image:         React.PropTypes.string,
    inAppLink:     React.PropTypes.bool,
    interfaceLink: React.PropTypes.bool
  },
  getDefaultProps: function() {
    return {
      interfaceLink: false
    };
  },
  render: function() {
    var interfaceClass = this.props.interfaceLink ? 'int-' : '';
    var classes = classNames({blockLink: 1, inAppLink: this.props.inAppLink})
    return (<a className={classes} href={this.props.target}>
              {this.props.image ? <img src={this.props.image} /> : null}
              <span className={`${interfaceClass}en`}>{this.props.title}</span>
              <span className={`${interfaceClass}he`}>{this.props.heTitle}</span>
           </a>);
  }
});


var ReaderNavigationCategoryMenu = React.createClass({
  // Navigation Menu for a single category of texts (e.g., "Tanakh", "Bavli")
  propTypes: {
    category:            React.PropTypes.string.isRequired,
    categories:          React.PropTypes.array.isRequired,
    closeNav:            React.PropTypes.func.isRequired,
    setCategories:       React.PropTypes.func.isRequired,
    toggleLanguage:      React.PropTypes.func.isRequired,
    openDisplaySettings: React.PropTypes.func.isRequired,
    navHome:             React.PropTypes.func.isRequired,
    width:               React.PropTypes.number,
    compare:             React.PropTypes.bool,
    hideNavHeader:       React.PropTypes.bool,
    interfaceLang:       React.PropTypes.string
  },
  render: function() {
    var footer = this.props.compare ? null :
                    (<footer id="footer" className={`interface-${this.props.interfaceLang} static sans`}>
                      <Footer />
                    </footer> );
    // Show Talmud with Toggles
    var categories  = this.props.categories[0] === "Talmud" && this.props.categories.length == 1 ? 
                        ["Talmud", "Bavli"] : this.props.categories;

    if (categories[0] === "Talmud" && categories.length <= 2) {
      var setBavli = function() {
        this.props.setCategories(["Talmud", "Bavli"]);
      }.bind(this);
      var setYerushalmi = function() {
        this.props.setCategories(["Talmud", "Yerushalmi"]);
      }.bind(this);
      var bClasses = classNames({navToggle:1, active: categories[1] === "Bavli"});
      var yClasses = classNames({navToggle:1, active: categories[1] === "Yerushalmi", second: 1});

      var toggle =(<div className="navToggles">
                            <span className={bClasses} onClick={setBavli}>
                              <span className="en">Bavli</span>
                              <span className="he">בבלי</span>
                            </span>
                            <span className="navTogglesDivider">|</span>
                            <span className={yClasses} onClick={setYerushalmi}>
                              <span className="en">Yerushalmi</span>
                              <span className="he">ירושלמי</span>
                            </span>
                         </div>);
      var catTitle = (categories.length > 1) ? categories[0] +  " " + categories[1] : categories[0];
      var heCatTitle = (categories.length > 1) ? Sefaria.hebrewTerm(categories[0]) + " " + Sefaria.hebrewTerm(categories[1]): categories[0];
    } else {
      var toggle = null;
      var catTitle = this.props.category;
      var heCatTitle = Sefaria.hebrewTerm(this.props.category);
    }
    var catContents    = Sefaria.tocItemsByCategories(categories);
    var navMenuClasses = classNames({readerNavCategoryMenu: 1, readerNavMenu: 1, noHeader: this.props.hideNavHeader});
    var navTopClasses  = classNames({readerNavTop: 1, searchOnly: 1, colorLineOnly: this.props.hideNavHeader});
    var contentClasses = classNames({content: 1, hasFooter: footer != null});
    return (<div className={navMenuClasses}>
              <div className={navTopClasses}>
                <CategoryColorLine category={categories[0]} />
                <script type="application/ld+json">
                    {Sefaria.jsonld.catCrumbs(categories)}
                </script>
                {this.props.hideNavHeader ? null : (<ReaderNavigationMenuMenuButton onClick={this.props.navHome} compare={this.props.compare} />)}
                {this.props.hideNavHeader ? null : (<ReaderNavigationMenuDisplaySettingsButton onClick={this.props.openDisplaySettings} />)}
                {this.props.hideNavHeader ? null : (<h2>
                  <span className="en">{catTitle}</span>
                  <span className="he">{heCatTitle}</span>
                </h2>)}
              </div>
              <div className={contentClasses}>
                <div className="contentInner">
                  {this.props.hideNavHeader ? (<h1>
                      <LanguageToggleButton toggleLanguage={this.props.toggleLanguage} />
                      <span className="en">{catTitle}</span>
                      <span className="he">{heCatTitle}</span>
                    </h1>) : null}
                  {toggle}
                  <CategoryAttribution categories={categories} />
                  <ReaderNavigationCategoryMenuContents contents={catContents} categories={categories} width={this.props.width} category={this.props.category} nestLevel={0} />
                </div>
                {footer}
              </div>
            </div>);
  }
});


var ReaderNavigationCategoryMenuContents = React.createClass({
  // Inner content of Category menu (just category title and boxes of)
  propTypes: {
    category:   React.PropTypes.string.isRequired,
    contents:   React.PropTypes.array.isRequired,
    categories: React.PropTypes.array.isRequired,
    width:      React.PropTypes.number,
    nestLevel:   React.PropTypes.number
  },
  getRenderedTextTitleString: function(title, heTitle){
    var whiteList = ['Midrash Mishlei', 'Midrash Tehillim', 'Midrash Tanchuma'];
    var displayCategory = this.props.category;
    var displayHeCategory = Sefaria.hebrewTerm(this.props.category);
    if (whiteList.indexOf(title) == -1){
      var replaceTitles = {
        "en": ['Jerusalem Talmud', displayCategory],
        "he": ['תלמוד ירושלמי', displayHeCategory]
      };
      var replaceOther = {
        "en" : [", ", " on ", " to ", " of "],
        "he" : [", ", " על "]
      };
      //this will replace a category name at the beginning of the title string and any connector strings (0 or 1) that follow.
      var titleRe = new RegExp(`^(${replaceTitles['en'].join("|")})(${replaceOther['en'].join("|")})?`);
      var heTitleRe = new RegExp(`^(${replaceTitles['he'].join("|")})(${replaceOther['he'].join("|")})?`);
      title   = title == displayCategory ? title : title.replace(titleRe, "");
      heTitle = heTitle == displayHeCategory ? heTitle : heTitle.replace(heTitleRe, "");
    }
    return [title, heTitle];
  },
  render: function() {
      var content = [];
      var cats = this.props.categories || [];
      for (var i = 0; i < this.props.contents.length; i++) {
        var item = this.props.contents[i];
        if (item.category) {
          var newCats = cats.concat(item.category);
          // Special Case categories which should nest but are normally wouldnt given their depth
          var subcats = [ "Mishneh Torah", "Shulchan Arukh", "Maharal"];
          if (Sefaria.util.inArray(item.category, subcats) > -1 || this.props.nestLevel > 0) {
            if(item.contents.length == 1 && !("category" in item.contents[0])){
                var chItem = item.contents[0]
                var [title, heTitle] = this.getRenderedTextTitleString(chItem.title, chItem.heTitle);
                var url     = "/" + Sefaria.normRef(chItem.firstSection);
                content.push((<a href={url}>
                                <span className={'refLink sparse' + chItem.sparseness} data-ref={chItem.firstSection} key={"text." + this.props.nestLevel + "." + i}>
                                  <span className='en'>{title}</span>
                                  <span className='he'>{heTitle}</span>
                                </span>
                              </a>));
            }else{
              url = "/texts/" + newCats.join("/");
              content.push((<a href={url}>
                            <span className="catLink" data-cats={newCats.join("|")} key={"cat." + this.props.nestLevel + "." + i}>
                              <span className='en'>{item.category}</span>
                              <span className='he'>{item.heCategory}</span>
                            </span>
                          </a>));
            }
          }else{
            // Add a Category
            content.push((<div className='category' key={"cat." + this.props.nestLevel + "." + i}>
                            <h3>
                              <span className='en'>{item.category}</span>
                              <span className='he'>{item.heCategory}</span>
                            </h3>
                            <ReaderNavigationCategoryMenuContents contents={item.contents} categories={newCats} width={this.props.width} nestLevel={this.props.nestLevel + 1} category={this.props.category}  />
                          </div>));
          }
        } else {
          //Add a Text
          var [title, heTitle] = this.getRenderedTextTitleString(item.title, item.heTitle);
          var ref = Sefaria.recentRefForText(item.title) || item.firstSection;
          var url = "/" + Sefaria.normRef(ref);
          content.push((<a href={url}>
                          <span className={'refLink sparse' + item.sparseness} data-ref={ref} key={"text." + this.props.nestLevel + "." + i}>
                            <span className='en'>{title}</span>
                            <span className='he'>{heTitle}</span>
                          </span>
                        </a>));
        }
      }
      var boxedContent = [];
      var currentRun   = [];
      for (var i = 0; i < content.length; i++) {
        // Walk through content looking for runs of texts/subcats to group together into a table
        if (content[i].type == "div") { // this is a subcategory
          if (currentRun.length) {
            boxedContent.push((<TwoOrThreeBox content={currentRun} width={this.props.width} key={i} />));
            currentRun = [];
          }
          boxedContent.push(content[i]);
        } else  { // this is a single text
          currentRun.push(content[i]);
        }
      }
      if (currentRun.length) {
        boxedContent.push((<TwoOrThreeBox content={currentRun} width={this.props.width} key={i} />));
      }
      return (<div>{boxedContent}</div>);
  }
});


var ReaderTextTableOfContents = React.createClass({
  // Menu for the Table of Contents for a single text
  propTypes: {
    mode:             React.PropTypes.string.isRequired,
    title:            React.PropTypes.string.isRequired,
    category:         React.PropTypes.string.isRequired,
    currentRef:       React.PropTypes.string.isRequired,
    settingsLanguage: React.PropTypes.string.isRequired,
    versionLanguage:  React.PropTypes.string,
    version:          React.PropTypes.string,
    narrowPanel:      React.PropTypes.bool,
    close:            React.PropTypes.func.isRequired,
    openNav:          React.PropTypes.func.isRequired,
    showBaseText:     React.PropTypes.func.isRequired,
    selectVersion:    React.PropTypes.func
  },
  getInitialState: function() {
    return {
      versions: [],
      versionsLoaded: false,
      currentVersion: null,
      showAllVersions: false,
      dlVersionTitle: null,
      dlVersionLanguage: null,
      dlVersionFormat: null,
      dlReady: false
    }
  },
  componentDidMount: function() {
    this.loadData();
  },
  componentDidUpdate: function(prevProps, prevState) {
    if ((this.props.settingsLanguage != prevProps.settingsLanguage)) {
      this.forceUpdate();
    }
  },
  getDataRef: function() {
    // Returns ref to be used to looking up data
    return Sefaria.sectionRef(this.props.currentRef) || this.props.currentRef;
  },
  getData: function() {
    // Gets data about this text from cache, which may be null.
    var data = Sefaria.text(this.getDataRef(), {context: 1, version: this.props.version, language: this.props.versionLanguage});
    return data; 
  },
  loadData: function() {
    // Ensures data this text is in cache, rerenders after data load if needed
    var details = Sefaria.indexDetails(this.props.title);
    if (!details) {
      Sefaria.indexDetails(this.props.title, () => this.forceUpdate() );
    }
    if (this.isBookToc()) {
      var ref  = this.getDataRef();
      var versions = Sefaria.versions(ref)
      if (!versions) {
        Sefaria.versions(ref, () => this.forceUpdate() );        
      } 
    } else if (this.isTextToc()) {
      var ref  = this.getDataRef();
      var data = this.getData();
      if (!data) {
        Sefaria.text(
          ref,
          {context: 1, version: this.props.version, language: this.props.versionLanguage},
          () => this.forceUpdate());
      }
    }
  },
  getVersionsList: function() {
    if (this.isTextToc()) {
      var data = this.getData();
      if (!data) { return null; }
      return data.versions;
    } else if (this.isBookToc()) {
      return Sefaria.versions(this.props.title);
    }
  },
  getCurrentVersion: function() {
    // For now treat bilingual as english. TODO show attribution for 2 versions in bilingual case.
    if (this.isBookToc()) { return null; }
    var d = this.getData();
    if (!d) { return null; }
    var currentLanguage = this.props.settingsLanguage == "he" ? "he" : "en";
    if (currentLanguage == "en" && !d.text.length) {currentLanguage = "he"}
    if (currentLanguage == "he" && !d.he.length) {currentLanguage = "en"}

    var currentVersion = {
      language:            currentLanguage,
      versionTitle:        currentLanguage == "he" ? d.heVersionTitle : d.versionTitle,
      versionSource:       currentLanguage == "he" ? d.heVersionSource : d.versionSource,
      versionStatus:       currentLanguage == "he" ? d.heVersionStatus : d.versionStatus,
      license:             currentLanguage == "he" ? d.heLicense : d.license,
      sources:             currentLanguage == "he" ? d.heSources : d.sources,
      versionNotes:        currentLanguage == "he" ? d.heVersionNotes : d.versionNotes,
      digitizedBySefaria:  currentLanguage == "he" ? d.heDigitizedBySefaria : d.digitizedBySefaria
    };
    currentVersion.merged = !!(currentVersion.sources);

    return currentVersion;
  },
  handleClick: function(e) {
    var $a = $(e.target).closest("a");
    if ($a.length && ($a.hasClass("sectionLink") || $a.hasClass("linked"))) {
      var ref = $a.attr("data-ref");
      ref = decodeURIComponent(ref);
      ref = Sefaria.humanRef(ref);
      this.props.close();
      this.props.showBaseText(ref, false, this.props.version, this.props.versionLanguage);
      e.preventDefault();
    }
  },
  openVersion: function(version, language) {
    // Selects a version and closes this menu to show it.
    // Calling this functon wihtout parameters resets to default
    this.props.selectVersion(version, language);
    this.props.close();
  },
  onDlVersionSelect: function(event) {
    var versionTitle, versionLang;
    [versionTitle, versionLang] = event.target.value.split("/");
    this.setState({
      dlVersionTitle: versionTitle,
      dlVersionLanguage: versionLang
    });
  },
  onDlFormatSelect: function(event) {
    this.setState({dlVersionFormat: event.target.value});
  },
  versionDlLink: function() {
    return `/download/version/${this.props.title} - ${this.state.dlVersionLanguage} - ${this.state.dlVersionTitle}.${this.state.dlVersionFormat}`;
  },
  recordDownload: function() {
    Sefaria.site.track.event("Reader", "Version Download", `${this.props.title} / ${this.state.dlVersionTitle} / ${this.state.dlVersionLanguage} / ${this.state.dlVersionFormat}`);
    return true;
  },
  isBookToc: function() {
    return (this.props.mode == "book toc")
  },
  isTextToc: function() {
    return (this.props.mode == "text toc")
  },
  isVersionPublicDomain: function(v) {
    return !(v.license && v.license.startsWith("Copyright"));
  },
  render: function() {
    var title     = this.props.title;
    var heTitle   = Sefaria.index(title) ? Sefaria.index(title).heTitle : title;
    var category  = this.props.category;

    var currentVersionElement = null;
    var defaultVersionString = "Default Version";
    var defaultVersionObject = null;
    var versionBlocks = null;
    var downloadSection = null;

    // Text Details 
    var details = Sefaria.indexDetails(this.props.title);
    var detailsSection = details ? <TextDetails index={details} narrowPanel={this.props.narrowPanel} /> : null;

    if (this.isTextToc()) {
      var sectionStrings = Sefaria.sectionString(this.props.currentRef);
      var section   = sectionStrings.en.named;
      var heSection = sectionStrings.he.named;
    }

    // Current Version (Text TOC only)
    var cv = this.getCurrentVersion();
    if (cv) {
      if (cv.merged) {
        var uniqueSources = cv.sources.filter(function(item, i, ar){ return ar.indexOf(item) === i; }).join(", ");
        defaultVersionString += " (Merged from " + uniqueSources + ")";
        currentVersionElement = (<div className="versionTitle">Merged from { uniqueSources }</div>);
      } else {
        if (!this.props.version) {
          defaultVersionObject = this.state.versions.find(v => (cv.language == v.language && cv.versionTitle == v.versionTitle));
          defaultVersionString += defaultVersionObject ? " (" + defaultVersionObject.versionTitle + ")" : "";
        }
        currentVersionElement = (<VersionBlock title={title} version={cv} currentRef={this.props.currentRef} showHistory={true}/>);
      }
    }

    // Versions List
    var versions = this.getVersionsList();

    var moderatorSection = Sefaria.is_moderator || Sefaria.is_editor ? (<ModeratorButtons title={title} />) : null;

    // Downloading
    if (versions) {
      var dlReady = (this.state.dlVersionTitle && this.state.dlVersionFormat && this.state.dlVersionLanguage);
      var dl_versions = [<option key="/" value="0" disabled>Version Settings</option>];
      var pdVersions = versions.filter(this.isVersionPublicDomain);
      if (cv && cv.merged) {
        var other_lang = cv.language == "he" ? "en" : "he";
        dl_versions = dl_versions.concat([
          <option value={"merged/" + cv.language} key={"merged/" + cv.language} data-lang={cv.language} data-version="merged">Current Merged Version ({cv.language})</option>,
          <option value={"merged/" + other_lang} key={"merged/" + other_lang} data-lang={other_lang} data-version="merged">Merged Version ({other_lang})</option>
        ]);
        dl_versions = dl_versions.concat(pdVersions.map(v =>
          <option value={v.versionTitle + "/" + v.language} key={v.versionTitle + "/" + v.language}>{v.versionTitle + " (" + v.language + ")"}</option>
        ));
      }
      else if (cv) {
        if (this.isVersionPublicDomain(cv)) {
          dl_versions.push(<option value={cv.versionTitle + "/" + cv.language} key={cv.versionTitle + "/" + cv.language}>Current Version ({cv.versionTitle + " (" + cv.language + ")"})</option>);
        }
        dl_versions = dl_versions.concat([
          <option value="merged/he" key="merged/he">Merged Version (he)</option>,
          <option value="merged/en" key="merged/en">Merged Version (en)</option>
        ]);
        dl_versions = dl_versions.concat(pdVersions.filter(v => v.language != cv.language || v.versionTitle != cv.versionTitle).map(v =>
          <option value={v.versionTitle + "/" + v.language} key={v.versionTitle + "/" + v.language}>{v.versionTitle + " (" + v.language + ")"}</option>
        ));
      }
      else {
        dl_versions = dl_versions.concat([
          <option value="merged/he" key="merged/he">Merged Version (he)</option>,
          <option value="merged/en" key="merged/en">Merged Version (en)</option>
        ]);
        dl_versions = dl_versions.concat(pdVersions.map(v =>
          <option value={v.versionTitle + "/" + v.language} key={v.versionTitle + "/" + v.language}>{v.versionTitle + " (" + v.language + ")"}</option>
        ));
      }
      var downloadButton = <div className="versionDownloadButton">
          <div className="downloadButtonInner">
            <span className="int-en">Download</span>
            <span className="int-he">הורדה</span>
          </div>
        </div>;
      var downloadSection = (
        <div className="dlSection">
          <h2 className="dlSectionTitle">
            <span className="int-en">Download Text</span>
            <span className="int-he">הורדת הטקסט</span>
          </h2>
          <select className="dlVersionSelect dlVersionTitleSelect" value={(this.state.dlVersionTitle && this.state.dlVersionLanguage)?this.state.dlVersionTitle + "/" + this.state.dlVersionLanguage:""} onChange={this.onDlVersionSelect}>
            {dl_versions}
          </select>
          <select className="dlVersionSelect dlVersionFormatSelect" value={this.state.dlVersionFormat || ""} onChange={this.onDlFormatSelect}>
            <option disabled>File Format</option>
            <option key="txt" value="txt" >Text</option>
            <option key="csv" value="csv" >CSV</option>
            <option key="json" value="json" >JSON</option>
          </select>
          {dlReady?<a onClick={this.recordDownload} href={this.versionDlLink()} download>{downloadButton}</a>:downloadButton}
        </div>
      );
    }

    var closeClick = (this.isBookToc()) ? this.props.closePanel : this.props.close;
    var classes = classNames({readerTextTableOfContents:1, readerNavMenu:1, narrowPanel: this.props.narrowPanel});
    var categories = Sefaria.index(this.props.title).categories;


    return (<div className={classes}>
              <CategoryColorLine category={category} />
              <div className="readerControls">
                <div className="readerControlsInner">
                  <div className="leftButtons">
                    <ReaderNavigationMenuCloseButton onClick={closeClick}/>
                  </div>
                  <div className="rightButtons">
                    <ReaderNavigationMenuDisplaySettingsButton onClick={this.props.openDisplaySettings} />
                  </div>
                  <div className="readerTextToc readerTextTocHeader">
                    <div className="readerTextTocBox">
                      <span className="int-en">Table of Contents</span>
                      <span className="int-he">תוכן העניינים</span>
                    </div>
                  </div>
                </div>
              </div>
              <div className="content">
                <div className="contentInner">
                  <div className="tocTop">
                    <CategoryAttribution categories={categories} />
                    <script type="application/ld+json">
                        {Sefaria.jsonld.catCrumbs(categories, title)}
                    </script>                    
                    <div className="tocCategory">
                      <span className="en">{category}</span>
                      <span className="he">{Sefaria.hebrewTerm(category)}</span>
                    </div>
                    <div className="tocTitle">
                      <span className="en">{title}</span>
                      <span className="he">{heTitle}</span>
                      {moderatorSection}
                    </div>
                    {this.isTextToc()?
                      <div className="currentSection">
                        <span className="en">{section}</span>
                        <span className="he">{heSection}</span>
                      </div>
                    : null}
                    {detailsSection}
                  </div>
                  {this.isTextToc()?
                    <div className="currentVersionBox">
                      {currentVersionElement || (<LoadingMessage />)}
                    </div>
                  : null}
                  {details ? 
                  <div onClick={this.handleClick}>
                    <TextTableOfContentsNavigation
                      schema={details.schema}
                      commentatorList={Sefaria.commentaryList(this.props.title)}
                      alts={details.alts}
                      versionsList={versions}
                      openVersion={this.openVersion}
                      defaultStruct={"default_struct" in details && details.default_struct in details.alts ? details.default_struct : "default"} 
                      currentRef={this.props.currentRef}
                      narrowPanel={this.props.narrowPanel}
                      title={this.props.title} />
                  </div>
                  : <LoadingMessage />}
                  {downloadSection}
                </div>
              </div>
            </div>);
  }
});


var TextDetails = React.createClass({
  propTypes: {
    index:       React.PropTypes.object.isRequired,
    narrowPanel: React.PropTypes.bool,
  },
 render: function() {
    var makeDescriptionText = function(compWord, compPlace, compDate, description) {
      var composed = compPlace || compDate ? compWord + [compPlace, compDate].filter(x => !!x).join(" ") : null;
      //return [composed, description].filter(x => !!x).join(". ");
      // holding on displaying descriptions for now
      return composed;
    }
    var enDesc = makeDescriptionText("Composed in ", "compPlaceString" in this.props.index ? this.props.index.compPlaceString.en : null, "compDateString" in this.props.index ? this.props.index.compDateString.en : null, this.props.index.enDesc);
    var heDesc = makeDescriptionText("נוצר/נערך ב", "compPlaceString" in this.props.index ? this.props.index.compPlaceString.he : null, "compDateString" in this.props.index ? this.props.index.compDateString.he : null, this.props.index.heDesc);

    var authors = "authors" in this.props.index ? this.props.index.authors : [];

    if (!authors.length && !enDesc) { return null; }

    var initialWords = this.props.narrowPanel ? 12 : 30;

    return (
      <div className="tocDetails">
        { authors.length ?
          <div className="tocDetail">
              <span className="int-he">
                מחבר: {authors.map(function (author) { return <a href={"/person/" + author.en}>{author.he}</a> })}
              </span>
              <span className="int-en">
                Author: {authors.map(function (author) { return <a href={"/person/" + author.en}>{author.en}</a> })}
              </span>
          </div>
          : null }
        { !!enDesc ?
          <div className="tocDetail description">
              <div className="int-he">
                <ReadMoreText text={heDesc} initialWords={initialWords} />
              </div>
              <div className="int-en">
                <ReadMoreText text={enDesc} initialWords={initialWords} />
              </div>
          </div>
          : null }
      </div>);
  }
});


var TextTableOfContentsNavigation = React.createClass({
  // The content section of the text table of contents that includes links to text sections,
  // and tabs for alternate structures, commentary and versions.
  propTypes: {
    schema:          React.PropTypes.object.isRequired,
    commentatorList: React.PropTypes.array,
    alts:            React.PropTypes.object,
    versionsList:    React.PropTypes.array,
    openVersion:     React.PropTypes.func,
    defaultStruct:   React.PropTypes.string,
    currentRef:      React.PropTypes.string,
    narrowPanel:      React.PropTypes.bool,
    title:           React.PropTypes.string.isRequired,
  },
  getInitialState: function() {
    return {
      tab: this.props.defaultStruct
    }
  },
  componentDidMount: function() {
    this.shrinkWrap();
    window.addEventListener('resize', this.shrinkWrap);
  },
  componentWillUnmount: function() {
    window.removeEventListener('resize', this.shrinkWrap);
  },
  componentDidUpdate: function(prevProps, prevState) {
    if (prevState.tab != this.state.tab &&
        this.state.tab !== "commentary" && this.state.tab != "versions") {
      this.shrinkWrap();
    }
  },
  setTab: function(tab) {
    this.setState({tab: tab});
  },
  shrinkWrap: function() {
    // Shrink the width of the container of a grid of inline-line block elements,
    // so that is is tight around its contents thus able to appear centered. 
    // As far as I can tell, there's no way to do this in pure CSS.
    // TODO - flexbox should be able to solve this
    var shrink  = function(i, container) {
      var $container = $(container);
      // don't run on complex nodes without sectionlinks
      if ($container.hasClass("schema-node-toc") && !$container.find(".sectionLink").length) { return; } 
      var maxWidth   = $container.parent().innerWidth();
      var itemWidth  = $container.find(".sectionLink").outerWidth(true);
      var nItems     = $container.find(".sectionLink").length;

      if (maxWidth / itemWidth > nItems) {
        var width = nItems * itemWidth;
      } else {
        var width = Math.floor(maxWidth / itemWidth) * itemWidth;
      }
      $container.width(width + "px");
    };
    var $root = $(ReactDOM.findDOMNode(this));
    if ($root.find(".tocSection").length) {             // nested simple text
      //$root.find(".tocSection").each(shrink); // Don't bother with these for now
    } else if ($root.find(".schema-node-toc").length) { // complex text or alt struct
      // $root.find(".schema-node-toc, .schema-node-contents").each(shrink); 
    } else {
      $root.find(".tocLevel").each(shrink);             // Simple text, no nesting
    }
  },
  render: function() {
    var options = [{
      name: "default",
      text: "sectionNames" in this.props.schema ? this.props.schema.sectionNames[0] : "Contents",
      heText: "sectionNames" in this.props.schema ? Sefaria.hebrewTerm(this.props.schema.sectionNames[0]) : "תוכן",
      onPress: this.setTab.bind(null, "default")
    }];
    if (this.props.alts) {
      for (var alt in this.props.alts) {
        if (this.props.alts.hasOwnProperty(alt)) {
          options.push({
            name: alt,
            text: alt,
            heText: Sefaria.hebrewTerm(alt),
            onPress: this.setTab.bind(null, alt)
          });
        }
      }
    }
    options = options.sort(function(a, b) {
      return a.name == this.props.defaultStruct ? -1 :
              b.name == this.props.defaultStruct ? 1 : 0;
    }.bind(this));

    if (this.props.commentatorList.length) {
      options.push({
        name: "commentary",
        text: "Commentary",
        heText: "מפרשים",
        onPress: this.setTab.bind(null, "commentary")
      });
    }

    options.push({
      name: "versions",
      text: "Versions",
      heText: "גרסאות",
      onPress: this.setTab.bind(null, "versions")
    });

    var toggle = <TabbedToggleSet
                    options={options}
                    active={this.state.tab}
                    narrowPanel={this.props.narrowPanel} />;

    switch(this.state.tab) {
      case "default":
        var content = <SchemaNode
                          schema={this.props.schema}
                          addressTypes={this.props.schema.addressTypes}
                          refPath={this.props.title} />;
        break;
      case "commentary":
        var content = <CommentatorList
                        commentatorList={this.props.commentatorList} />;
        break;
      case "versions":
        var content = <VersionsList
                        versionsList={this.props.versionsList}
                        openVersion={this.props.openVersion}
                        title={this.props.title}
                        currentRef={this.props.currentRef} />;
        break;
      default:
        var content = <SchemaNode
                          schema={this.props.alts[this.state.tab]}
                          addressTypes={this.props.schema.addressTypes}
                          refPath={this.props.title} />;
        break;
    }

    return (
      <div className="tocContent">
        {toggle}
        {content}
      </div>
    );
  }
});


var TabbedToggleSet = React.createClass({
  propTypes: {
    options:     React.PropTypes.array.isRequired, // array of object with `name`. `text`, `heText`, `onPress`
    active:      React.PropTypes.string.isRequired,
    narrowPanel: React.PropTypes.bool
  },
  render: function() {
    var options = this.props.options.map(function(option, i) {
      var classes = classNames({altStructToggle: 1, active: this.props.active === option.name});
      return (
        <div className="altStructToggleBox" key={i}>
          <span className={classes} onClick={option.onPress}>
              <span className="int-he">{option.heText}</span>
              <span className="int-en">{option.text}</span>
          </span>
        </div>
      );
    }.bind(this));

    if (this.props.narrowPanel) {
      var rows = [];
      var rowSize = options.length == 4 ? 2 : 3;
      for (var i = 0; i < options.length; i += rowSize) {
        rows.push(options.slice(i, i+rowSize));
      }
    } else {
      var rows = [options];
    }

    return (<div className="structToggles">
              {rows.map(function(row, i) {
                return (<div className="structTogglesInner" key={i}>{row}</div>);
              })}
            </div>);
  }
});


var SchemaNode = React.createClass({
  propTypes: {
    schema:      React.PropTypes.object.isRequired,
    refPath:     React.PropTypes.string.isRequired,
  },
  render: function() {
    if (!("nodes" in this.props.schema)) {
      if (this.props.schema.nodeType === "JaggedArrayNode") {
        return (
          <JaggedArrayNode
            schema={this.props.schema}
            refPath={this.props.refPath} />
        );
      } else if (this.props.schema.nodeType === "ArrayMapNode") {
        return (
          <ArrayMapNode schema={this.props.schema} />
        );
      }

    } else {
      var content = this.props.schema.nodes.map(function(node, i) {
        if ("nodes" in node || ("refs" in node && node.refs.length)) {
          // SchemaNode with children (nodes) or ArrayMapNode with depth (refs)
          return (
            <div className="schema-node-toc" key={i}>
              <span className="schema-node-title">
                <span className="he">{node.heTitle} <i className="schema-node-control fa fa-angle-down"></i></span>
                <span className="en">{node.title} <i className="schema-node-control fa fa-angle-down"></i></span>
              </span>
              <div className="schema-node-contents">
                <SchemaNode
                  schema={node}
                  refPath={this.props.refPath + ", " + node.title} />
              </div>
            </div>);
        } else if (node.nodeType == "ArrayMapNode") {
          // ArrayMapNode with only wholeRef
          return <ArrayMapNode schema={node} key={i} />;
        } else if (node.depth == 1) {
          // SchemaNode title that points straight to content
          var path = this.props.refPath + ", " + node.title;
          return (
            <a className="schema-node-toc linked" href={Sefaria.normRef(path)} data-ref={path} key={i}>
              <span className="schema-node-title">
                <span className="he">{node.heTitle} <i className="schema-node-control fa fa-angle-left"></i></span>
                <span className="en">{node.title} <i className="schema-node-control fa fa-angle-right"></i></span>
              </span>
            </a>);
        } else {
          // SchemaNode that has a JaggedArray below it
          return (
            <div className="schema-node-toc" key={i}>
              { !node.default ?
              <span className="schema-node-title">
                <span className="he">{node.heTitle} <i className="schema-node-control fa fa-angle-down"></i></span>
                <span className="en">{node.title} <i className="schema-node-control fa fa-angle-down"></i></span>
              </span>
              : null }
              <div className="schema-node-contents">
                <JaggedArrayNode
                  schema={node}
                  contentLang={this.props.contentLang}
                  refPath={this.props.refPath + (node.default ? "" : ", " + node.title)} />
              </div>
            </div>);
        }
      }.bind(this));
      return (
        <div className="tocLevel">{content}</div>
      );
    }
  }
});


var JaggedArrayNode = React.createClass({
  propTypes: {
    schema:      React.PropTypes.object.isRequired,
    refPath:     React.PropTypes.string.isRequired
  },
  render: function() {
    if ("toc_zoom" in this.props.schema) {
      var zoom = this.props.schema.toc_zoom - 1;
      return (<JaggedArrayNodeSection
                depth={this.props.schema.depth - zoom}
                sectionNames={this.props.schema.sectionNames.slice(0, -zoom)}
                addressTypes={this.props.schema.addressTypes.slice(0, -zoom)}
                contentCounts={this.props.schema.content_counts}
                refPath={this.props.refPath} />);      
    }
    return (<JaggedArrayNodeSection
              depth={this.props.schema.depth}
              sectionNames={this.props.schema.sectionNames}
              addressTypes={this.props.schema.addressTypes}
              contentCounts={this.props.schema.content_counts}
              refPath={this.props.refPath} />);
  }
});


var JaggedArrayNodeSection = React.createClass({
  propTypes: {
    depth:           React.PropTypes.number.isRequired,
    sectionNames:    React.PropTypes.array.isRequired,
    addressTypes:    React.PropTypes.array.isRequired,
    contentCounts:   React.PropTypes.oneOfType([
                        React.PropTypes.array,
                        React.PropTypes.number
                      ]),
    refPath:         React.PropTypes.string.isRequired,
  },
  contentCountIsEmpty: function(count) {
    // Returns true if count is zero or is an an array (of arrays) of zeros.
    if (typeof count == "number") { return count == 0; }
    var innerCounts = count.map(this.contentCountIsEmpty);
    return innerCounts.unique().compare([true]);
  },
  refPathTerminal: function(count) {
    // Returns a string to be added to the end of a section link depending on a content count
    // Used in cases of "zoomed" JaggedArrays, where `contentCounts` is deeper than `depth` so that zoomed section
    // links still point to section level.
    if (typeof count == "number") { return ""; }
    var terminal = ":";
    for (var i = 0; i < count.length; i++) {
      if (count[i]) {
        terminal += (i+1) + this.refPathTerminal(count[i]);
        break;
      }
    }
    return terminal;
  },
  render: function() {
    if (this.props.depth > 2) {
      var content = [];
      for (var i = 0; i < this.props.contentCounts.length; i++) {
        if (this.contentCountIsEmpty(this.props.contentCounts[i])) { continue; }
        if (this.props.addressTypes[0] === "Talmud") {
          var enSection = Sefaria.hebrew.intToDaf(i);
          var heSection = Sefaria.hebrew.encodeHebrewDaf(enSection);
        } else {
          var enSection = i+1;
          var heSection = Sefaria.hebrew.encodeHebrewNumeral(i+1);
        }
        content.push(
          <div className="tocSection" key={i}>
            <div className="sectionName">
              <span className="he">{Sefaria.hebrewTerm(this.props.sectionNames[0]) + " " +heSection}</span>
              <span className="en">{this.props.sectionNames[0] + " " + enSection}</span>
            </div>
            <JaggedArrayNodeSection
              depth={this.props.depth - 1}
              sectionNames={this.props.sectionNames.slice(1)}
              addressTypes={this.props.addressTypes.slice(1)}
              contentCounts={this.props.contentCounts[i]}
              refPath={this.props.refPath + ":" + enSection} />
          </div>);
      }
      return ( <div className="tocLevel">{content}</div> );
    }

    var contentCounts = this.props.depth == 1 ? new Array(this.props.contentCounts).fill(1) : this.props.contentCounts;
    var sectionLinks = [];
    for (var i = 0; i < contentCounts.length; i++) {
      if (this.contentCountIsEmpty(contentCounts[i])) { continue; }
      if (this.props.addressTypes[0] === "Talmud") {
        var section = Sefaria.hebrew.intToDaf(i);
        var heSection = Sefaria.hebrew.encodeHebrewDaf(section);
      } else {
        var section = i+1;
        var heSection = Sefaria.hebrew.encodeHebrewNumeral(i+1);
      }
      var ref  = (this.props.refPath + ":" + section).replace(":", " ") + this.refPathTerminal(contentCounts[i]);
      var link = (
        <a className="sectionLink" href={Sefaria.normRef(ref)} data-ref={ref} key={i}>
          <span className="he">{heSection}</span>
          <span className="en">{section}</span> 
        </a>
      );
      sectionLinks.push(link);
    }
    return (
      <div className="tocLevel">{sectionLinks}</div>
    );
  }
});


var ArrayMapNode = React.createClass({
  propTypes: {
    schema:      React.PropTypes.object.isRequired
  },
  render: function() {
    if ("refs" in this.props.schema && this.props.schema.refs.length) {
      var sectionLinks = this.props.schema.refs.map(function(ref, i) {
        i += this.props.schema.offset || 0;
        if (this.props.schema.addressTypes[0] === "Talmud") {
          var section = Sefaria.hebrew.intToDaf(i);
          var heSection = Sefaria.hebrew.encodeHebrewDaf(section);
        } else {
          var section = i+1;
          var heSection = Sefaria.hebrew.encodeHebrewNumeral(i+1);
        }
        return (
          <a className="sectionLink" href={Sefaria.normRef(ref)} data-ref={ref} key={i}>
            <span className="he">{heSection}</span>
            <span className="en">{section}</span>
          </a>
        );
      }.bind(this));

      return (<div>{sectionLinks}</div>);

    } else {
      return (
        <a className="schema-node-toc linked" href={Sefaria.normRef(this.props.schema.wholeRef)} data-ref={this.props.schema.wholeRef}>
          <span className="schema-node-title">
            <span className="he">{this.props.schema.heTitle} <i className="schema-node-control fa fa-angle-left"></i></span>
            <span className="en">{this.props.schema.title} <i className="schema-node-control fa fa-angle-right"></i></span>
          </span>
        </a>);
    }
  }
});


var CommentatorList = React.createClass({
  propTypes: {
    commentatorList: React.PropTypes.array.isRequired
  },
  render: function() {
    var content = this.props.commentatorList.map(function(commentator, i) {
      var ref = commentator.firstSection;
      return (<a className="refLink" href={Sefaria.normRef(ref)} data-ref={ref} key={i}>
                <span className="he">{commentator.heCommentator}</span>
                <span className="en">{commentator.commentator}</span>
            </a>);
    }.bind(this));

    return (<TwoBox content={content} />);
  }
});


var VersionsList = React.createClass({
  propTypes: {
    versionsList: React.PropTypes.array.isRequired,
    openVersion:  React.PropTypes.func.isRequired,
    title:        React.PropTypes.string.isRequired,
    currentRef:   React.PropTypes.string,
  },
  render: function() {
    var versions = this.props.versionsList;
    var [heVersionBlocks, enVersionBlocks] = ["he","en"].map(lang =>
     versions.filter(v => v.language == lang).map(v =>
      <VersionBlock 
        title={this.props.title} 
        version={v} 
        currentRef={this.props.currentRef || this.props.title}
        firstSectionRef={"firstSectionRef" in v ? v.firstSectionRef : null}
        openVersion={this.props.openVersion} 
        key={v.versionTitle + "/" + v.language}/>
     )
    );

    return (
      <div className="versionBlocks">
        {(!!heVersionBlocks.length) ? 
          <div className="versionLanguageBlock">
            <div className="versionLanguageHeader">
              <span className="int-en">Hebrew Versions</span><span className="int-he">בעברית</span>
            </div>
            <div>{heVersionBlocks}</div>
          </div> : null}
        {(!!enVersionBlocks.length) ? 
          <div className="versionLanguageBlock">
            <div className="versionLanguageHeader">
              <span className="int-en">English Versions</span><span className="int-he">באנגלית</span>
            </div>
            <div>{enVersionBlocks}</div>
          </div>: null}
      </div>);
  }
});


var VersionBlock = React.createClass({
  propTypes: {
    title:           React.PropTypes.string.isRequired,
    version:         React.PropTypes.object.isRequired,
    currentRef:      React.PropTypes.string,
    firstSectionref: React.PropTypes.string,
    showHistory:     React.PropTypes.bool,
    showNotes:       React.PropTypes.bool,
    openVersion:     React.PropTypes.func
  },
  getDefaultProps: function() {
    return {
      showHistory: true,
      showNotes: true
    }
  },
  getInitialState: function() {
    var s = {
      editing: false,
      error: null,
      originalVersionTitle: this.props.version["versionTitle"]
    };
    this.updateableVersionAttributes.forEach(attr => s[attr] = this.props.version[attr]);
    return s;
  },
  updateableVersionAttributes: [
    "versionTitle",
    "versionSource",
    "versionNotes",
    "license",
    "priority",
    "digitizedBySefaria",
    "status"
  ],
  licenseMap: {
    "Public Domain": "http://en.wikipedia.org/wiki/Public_domain",
    "CC0": "http://creativecommons.org/publicdomain/zero/1.0/",
    "CC-BY": "http://creativecommons.org/licenses/by/3.0/",
    "CC-BY-SA": "http://creativecommons.org/licenses/by-sa/3.0/",
    "CC-BY-NC": "https://creativecommons.org/licenses/by-nc/4.0/"
  },
  openVersion: function() {
    if (this.props.firstSectionRef) {
      window.location = "/" + this.props.firstSectionRef + "/" + this.props.version.language + "/" + this.props.version.versionTitle
    } else if (this.props.openVersion) {
      this.props.openVersion(this.props.version.versionTitle, this.props.version.language);
    }
  },
  onLicenseChange: function(event) {
    this.setState({license: event.target.value, "error": null});
  },
  onVersionSourceChange: function(event) {
    this.setState({versionSource: event.target.value, "error": null});
  },
  onVersionNotesChange: function(event) {
    this.setState({versionNotes: event.target.value, "error": null});
  },
  onPriorityChange: function(event) {
    this.setState({priority: event.target.value, "error": null});
  },
  onDigitizedBySefariaChange: function(event) {
    this.setState({digitizedBySefaria: event.target.checked, "error": null});
  },
  onLockedChange: function(event) {
    this.setState({status: event.target.checked ? "locked" : null, "error": null});
  },  
  onVersionTitleChange: function(event) {
    this.setState({versionTitle: event.target.value, "error": null});
  },
  saveVersionUpdate: function(event) {
    var v = this.props.version;

    var payloadVersion = {};
    this.updateableVersionAttributes.forEach(function(attr) {
      if (this.state[attr] || this.state[attr] != this.props.version[attr]) {
        payloadVersion[attr] = this.state[attr];
      }
    }.bind(this));
    delete payloadVersion.versionTitle;
    if (this.state.versionTitle != this.state.originalVersionTitle) {
      payloadVersion.newVersionTitle = this.state.versionTitle;
    }
    this.setState({"error": "Saving.  Page will reload on success."});
    $.ajax({
      url: `/api/version/flags/${this.props.title}/${v.language}/${v.versionTitle}`,
      dataType: 'json',
      type: 'POST',
      data: {json: JSON.stringify(payloadVersion)},
      success: function(data) {
        if (data.status == "ok") {
          document.location.reload(true);
        } else {
          this.setState({error: data.error});
        }
      }.bind(this),
      error: function(xhr, status, err) {
        this.setState({error: err.toString()});
      }.bind(this)
    });
  },
  deleteVersion: function() {
    if (!confirm("Are you sure you want to delete this text version?")) { return; }

    var title = this.props.title;
    var url = "/api/texts/" + title + "/" + this.props.version.language + "/" + this.props.version.versionTitle;

    $.ajax({
      url: url,
      type: "DELETE",
      success: function(data) {
        if ("error" in data) {
          alert(data.error)
        } else {
          alert("Text Version Deleted.");
          window.location = "/" + Sefaria.normRef(title);
        }
      }
    }).fail(function() {
      alert("Something went wrong. Sorry!");
    });
  },
  openEditor: function() {
    this.setState({editing:true});
  },
  closeEditor: function() {
    this.setState({editing:false});
  },
  render: function() {
    var v = this.props.version;

    if (this.state.editing) {
      // Editing View
      var close_icon = (Sefaria.is_moderator)?<i className="fa fa-times-circle" aria-hidden="true" onClick={this.closeEditor}/>:"";

      var licenses = Object.keys(this.licenseMap);
      licenses = licenses.includes(v.license) ? licenses : [v.license].concat(licenses);

      return (
        <div className = "versionBlock">
          <div className="error">{this.state.error}</div>
          <div className="versionEditForm">

            <label for="versionTitle" className="">Version Title</label>
            {close_icon}
            <input id="versionTitle" className="" type="text" value={this.state.versionTitle} onChange={this.onVersionTitleChange} />

            <label for="versionSource">Version Source</label>
            <input id="versionSource" className="" type="text" value={this.state.versionSource} onChange={this.onVersionSourceChange} />

            <label id="license_label" for="license">License</label>
            <select id="license" className="" value={this.state.license} onChange={this.onLicenseChange}>
              {licenses.map(v => <option key={v} value={v}>{v?v:"(None Listed)"}</option>)}
            </select>

            <label id="digitzedBySefaria_label" for="digitzedBySefaria">Digitized by Sefaria</label>
            <input type="checkbox" id="digitzedBySefaria" checked={this.state.digitizedBySefaria} onChange={this.onDigitizedBySefariaChange}/>

            <label id="priority_label" for="priority">Priority</label>
            <input id="priority" className="" type="text" value={this.state.priority} onChange={this.onPriorityChange} />

            <label id="locked_label" for="locked">Locked</label>
            <input type="checkbox" id="locked" checked={this.state.status == "locked"} onChange={this.onLockedChange}/>

            <label id="versionNotes_label" for="versionNotes">VersionNotes</label>
            <textarea id="versionNotes" placeholder="Version Notes" onChange={this.onVersionNotesChange} value={this.state.versionNotes} rows="5" cols="40"/>
            <div>
              <div id="delete_button" onClick={this.deleteVersion}>Delete Version</div>
              <div id="save_button" onClick={this.saveVersionUpdate}>SAVE</div>
              <div className="clearFix"></div>
            </div>
          </div>
        </div>
      );
    } else {
      // Presentation View
      var license = this.licenseMap[v.license]?<a href={this.licenseMap[v.license]} target="_blank">{v.license}</a>:v.license;
      var digitizedBySefaria = v.digitizedBySefaria ? <a className="versionDigitizedBySefaria" href="/digitized-by-sefaria">Digitized by Sefaria</a> : "";
      var licenseLine = "";
      if (v.license && v.license != "unknown") {
        licenseLine =
          <span className="versionLicense">
            {license}
            {digitizedBySefaria?" - ":""}{digitizedBySefaria}
          </span>
        ;
      }
      var edit_icon = (Sefaria.is_moderator)?<i className="fa fa-pencil" aria-hidden="true" onClick={this.openEditor}/>:"";

      return (
        <div className = "versionBlock">
          <div className="versionTitle">
            <span onClick={this.openVersion}>{v.versionTitle}</span>
            {edit_icon}
          </div>
          <div className="versionDetails">
            <a className="versionSource" target="_blank" href={v.versionSource}>
            { Sefaria.util.parseURL(v.versionSource).host }
            </a>
            {licenseLine ? <span className="separator">-</span>: null}
            {licenseLine}
            {this.props.showHistory ? <span className="separator">-</span>: null}
            {this.props.showHistory ? <a className="versionHistoryLink" href={`/activity/${Sefaria.normRef(this.props.currentRef)}/${v.language}/${v.versionTitle && v.versionTitle.replace(/\s/g,"_")}`}>Version History&nbsp;›</a>:""}
          </div>
          {this.props.showNotes && !!v.versionNotes ? <div className="versionNotes" dangerouslySetInnerHTML={ {__html: v.versionNotes} }></div>:""}
        </div>
      );
    }

  }
});


var ModeratorButtons = React.createClass({
  propTypes: {
    title: React.PropTypes.string.isRequired,
  },
  getInitialState: function() {
    return {
      expanded: false,
      message: null,
    }
  },
  expand: function() {
    this.setState({expanded: true});
  },
  editIndex: function() {
    window.location = "/edit/textinfo/" + this.props.title; 
  },
  addSection: function() { 
    window.location = "/add/" + this.props.title;
  },
  deleteIndex: function() {
    var title = this.props.title;

    var confirm = prompt("Are you sure you want to delete this text version? Doing so will completely delete this text from Sefaria, including all existing versions and links. This action CANNOT be undone. Type DELETE to confirm.", "");
    if (confirm !== "DELETE") {
      alert("Delete canceled.");
      return;
    }

    var url = "/api/index/" + title;
    $.ajax({
      url: url,
      type: "DELETE",
      success: function(data) {
        if ("error" in data) {
          alert(data.error)
        } else {
          alert("Text Deleted.");
          window.location = "/";
        }
      }
    }).fail(function() {
      alert("Something went wrong. Sorry!");
    });
    this.setState({message: "Deleting text (this may time a while)..."});
  },
  render: function() {
    if (!this.state.expanded) {
      return (<div className="moderatorSectionExpand" onClick={this.expand}>
                <i className="fa fa-cog"></i>
              </div>);
    }
    var editTextInfo = <div className="button white" onClick={this.editIndex}>
                          <span><i className="fa fa-info-circle"></i> Edit Text Info</span>
                        </div>;
    var addSection   = <div className="button white" onClick={this.addSection}>
                          <span><i className="fa fa-plus-circle"></i> Add Section</span>
                        </div>;
    var deleteText   = <div className="button white" onClick={this.deleteIndex}>
                          <span><i className="fa fa-exclamation-triangle"></i> Delete {this.props.title}</span>
                        </div>
    var textButtons = (<span className="moderatorTextButtons">
                          {Sefaria.is_moderator ? editTextInfo : null}
                          {Sefaria.is_moderator || Sefaria.is_editor ? addSection : null}
                          {Sefaria.is_moderator ? deleteText : null}
                        </span>);
    var message = this.state.message ? (<div className="moderatorSectionMessage">{this.state.message}</div>) : null; 
    return (<div className="moderatorSection">
              {textButtons}
              {message}
            </div>);
  }
});


var CategoryAttribution = React.createClass({
      propTypes: {
      categories: React.PropTypes.array.isRequired
    },
      render: function() {
      var attribution = Sefaria.categoryAttribution(this.props.categories);
      return attribution ?
      <div className="categoryAttribution">
        <span className="en">{attribution.english}</span>
        <span className="he">{attribution.hebrew}</span>
      </div> : null;
    }
});

var ReadMoreText = React.createClass({
  propTypes: {
    text: React.PropTypes.string.isRequired,
    initialWords: React.PropTypes.number,
  },
  getDefaultProps: function() {
    return {
      initialWords: 30
    }
  },
  getInitialState: function() {
    return {expanded: this.props.text.split(" ").length < this.props.initialWords}
  },
  render: function() {
    var text = this.state.expanded ? this.props.text : this.props.text.split(" ").slice(0, this.props.initialWords).join (" ") + "...";
    return <div className="readMoreText">
      {text}
      {this.state.expanded ? null : 
        <span className="readMoreLink" onClick={() => this.setState({expanded: true})}>
          <span className="int-en">Read More ›</span>
          <span className="int-he">קרא עוד ›</span>
        </span>
      }
    </div>
  }
});


var SheetsNav = React.createClass({
  // Navigation for Sheets
  propTypes: {
    multiPanel:      React.PropTypes.bool,
    tag:             React.PropTypes.string,
    tagSort:         React.PropTypes.string,
    close:           React.PropTypes.func.isRequired,
    openNav:         React.PropTypes.func.isRequired,
    setSheetTag:     React.PropTypes.func.isRequired,
    setSheetTagSort: React.PropTypes.func.isRequired,
    hideNavHeader:   React.PropTypes.bool
  },
  getInitialState: function() {
    return {
      width: this.props.multiPanel ? 1000 : 400,
    };
  },
  componentDidMount: function() {
    this.setState({width: $(ReactDOM.findDOMNode(this)).width()});
  },
  componentWillReceiveProps: function(nextProps) {
    
  },
  changeSort: function(sort) {
    this.props.setSheetTagSort(sort);
    //Sefaria.sheets.tagList(this.loadTags, event.target.value);
  },
  render: function() {
    var enTitle = this.props.tag || "Source Sheets";
    var heTitle = this.props.tag || "דפי מקורות";

    if (this.props.tag == "My Sheets") {
      var content = (<MySheetsPage
                        hideNavHeader={this.props.hideNavHeader}
                        tagSort={this.props.tagSort}
                        mySheetSort={this.props.mySheetSort}
                        multiPanel={this.props.multiPanel}
                        setMySheetSort={this.props.setMySheetSort}
                        setSheetTag={this.props.setSheetTag}
                        setSheetTagSort={this.props.setSheetTagSort}
                        width={this.state.width} />);


    } else if (this.props.tag == "All Sheets") {
      var content = (<AllSheetsPage
                        hideNavHeader={this.props.hideNavHeader} />);

    } else if (this.props.tag == "sefaria-groups") {
      var content = (<GroupPage
                        hideNavHeader={this.props.hideNavHeader}
                        multiPanel={this.props.multiPanel}
                        group={this.props.group}
                        width={this.state.width} />);

    } else if (this.props.tag) {
      var content = (<TagSheetsPage 
                        tag={this.props.tag}
                        setSheetTag={this.props.setSheetTag}
                        multiPanel={this.props.multiPanel}
                        hideNavHeader={this.props.hideNavHeader}
                        width={this.state.width} />);  

    } else {
      var content = (<SheetsHomePage
                       tagSort={this.props.tagSort} 
                       setSheetTag={this.props.setSheetTag}
                       setSheetTagSort={this.props.setSheetTagSort}
                       multiPanel={this.props.multiPanel}
                       hideNavHeader={this.props.hideNavHeader}
                       width={this.state.width} />);  
    }

    var classes = classNames({readerNavMenu: 1, readerSheetsNav: 1, noHeader: this.props.hideNavHeader});
    return (<div className={classes}>
              <CategoryColorLine category="Sheets" />
              {this.props.hideNavHeader ? null :
                 (<div className="readerNavTop searchOnly" key="navTop">
                    <CategoryColorLine category="Sheets" />
                    <ReaderNavigationMenuMenuButton onClick={this.props.openNav} />
                    <h2>
                      <span className="int-en">{enTitle}</span>
                      <span className="int-he">{heTitle}</span>
                    </h2>
                  </div>)}
              {content}
            </div>);
  }
});


var SheetsHomePage = React.createClass({
  // A set of options grouped together.
  propTypes: {
    setSheetTag:     React.PropTypes.func.isRequired,
    setSheetTagSort: React.PropTypes.func.isRequired,
    hideNavHeader:   React.PropTypes.bool
  },
  componentDidMount: function() {
    this.ensureData();
  },
  getTopSheetsFromCache: function() {
    return Sefaria.sheets.topSheets();
  },
  getSheetsFromAPI: function() {
     Sefaria.sheets.topSheets(this.onDataLoad);
  },
  getTagListFromCache: function() {
    return Sefaria.sheets.tagList(this.props.tagSort);
  },
  getTagListFromAPI: function() {
    Sefaria.sheets.tagList(this.props.tagSort, this.onDataLoad);
  },
  getTrendingTagsFromCache: function() {
    return Sefaria.sheets.trendingTags();
  },
  getTrendingTagsFromAPI: function() {
    Sefaria.sheets.trendingTags(this.onDataLoad);
  },
  onDataLoad: function(data) {
    this.forceUpdate();
  },
  ensureData: function() {
    if (!this.getTopSheetsFromCache()) { this.getSheetsFromAPI(); }
    if (!this.getTagListFromCache()) { this.getTagListFromAPI(); }    
    if (!this.getTrendingTagsFromCache()) { this.getTrendingTagsFromAPI(); }    
  },
  showYourSheets: function() {
    this.props.setSheetTag("My Sheets");
  },
  showAllSheets: function() { 
    this.props.setSheetTag("All Sheets");
  },
  changeSort: function(sort) {
    this.props.setSheetTagSort(sort);
  },
  _type_sheet_button: function(en, he, on_click, active) {
    var classes = classNames({"type-button": 1, active: active});

      return <div className={classes} onClick={on_click}>
      <div className="type-button-title">
        <span className="int-en">{en}</span>
        <span className="int-he">{he}</span>
      </div>
    </div>;
  },
  render: function() {
    var trendingTags = this.getTrendingTagsFromCache();
    var topSheets    = this.getTopSheetsFromCache();
    if (this.props.tagSort == "trending") { var tagList  = this.getTrendingTagsFromCache(); }
    else { var tagList = this.getTagListFromCache(); }

    var makeTagButton = tag => <SheetTagButton setSheetTag={this.props.setSheetTag} tag={tag.tag} count={tag.count} key={tag.tag} />;

    var trendingTags    = trendingTags ? trendingTags.slice(0,6).map(makeTagButton) : [<LoadingMessage />];
    var tagList         = tagList ? tagList.map(makeTagButton) : [<LoadingMessage />];
    var publicSheetList = topSheets ? topSheets.map(function(sheet) {
      return (<PublicSheetListing sheet={sheet} key={sheet.id} />);
    }) : [<LoadingMessage />];

    var yourSheetsButton  = Sefaria._uid ? 
      (<div className="yourSheetsLink navButton" onClick={this.showYourSheets}>
        <span className="int-en">My Source Sheets <i className="fa fa-chevron-right"></i></span>
        <span className="int-he">דפי המקורות שלי <i className="fa fa-chevron-left"></i></span>
       </div>) : null;

    return (<div className="content hasFooter">
              <div className="contentInner">
                {this.props.hideNavHeader ? (<h1>
                  <span className="int-en">Source Sheets</span>
                  <span className="int-he">דפי מקורות</span>
                </h1>) : null}
                { this.props.multiPanel ? null : yourSheetsButton }

                { this.props.multiPanel ?
                  (<h2 className="splitHeader">
                    <span className="int-en">Public Sheets</span>
                    <span className="int-en actionText" onClick={this.showAllSheets}>See All <i className="fa fa-angle-right"></i></span>
                    <span className="int-he">דפי מקורות פומביים</span>
                    <span className="int-he actionText" onClick={this.showAllSheets}>צפה בהכל <i className="fa fa-angle-left"></i></span>
                  </h2>) : 
                  (<h2>
                      <span className="int-en">Public Sheets</span>
                      <span className="int-he">דפי מקורות פומביים</span>
                   </h2>)}

                <div className="topSheetsBox">
                  {publicSheetList}
                </div>

                { this.props.multiPanel ? null : 
                  (<h2>
                     <span className="int-en">Trending Tags</span>
                    <span className="int-he">תוויות פופולריות</span>
                   </h2>)}

                { this.props.multiPanel ? null : (<TwoOrThreeBox content={trendingTags} width={this.props.width} /> )}

                { this.props.multiPanel ? (
                    <h2 className="tagsHeader">
                      <span className="int-en">All Tags</span>
                      <span className="int-he">כל התוויות</span>
                      <div className="actionText">
                        <div className="type-buttons">
                          {this._type_sheet_button("Most Used", "הכי בשימוש", () => this.changeSort("count"), (this.props.tagSort == "count"))}
                          {this._type_sheet_button("Alphabetical", "אלפביתי", () => this.changeSort("alpha"), (this.props.tagSort == "alpha"))}
                          {this._type_sheet_button("Trending", "פופולרי", () => this.changeSort("trending"), (this.props.tagSort == "trending"))}
                        </div>
                      </div>
                    </h2>
                ) : (
                <h2>
                  <span className="en">All Tags</span>
                  <span className="he">כל התוויות</span>
                </h2>
                )}

                <TwoOrThreeBox content={tagList} width={this.props.width} />
              </div>
              <footer id="footer" className="static sans">
                    <Footer />
              </footer>
             </div>);
  }
});


var GroupPage = React.createClass({
  propTypes: {
    group: React.PropTypes.string.isRequired,
    width: React.PropTypes.number
  },
  getInitialState: function() {
    return {
      showTags: false,
      sheetFilterTag: null,
      tab: "sheets"
    };
  },
  componentDidMount: function() {
    this.ensureData();
  },
  onDataLoad: function(data) {
    this.forceUpdate();
  },
  ensureData: function() {
    if (!Sefaria.groups(this.props.group)) { 
      Sefaria.groups(this.props.group, this.onDataLoad);
    }
  },
  setTab: function(tab) {
    this.setState({tab: tab});
  },
  toggleSheetTags: function() {
    this.state.showTags ? this.setState({showTags: false}) : this.setState({showTags: true});
  },
  filterYourSheetsByTag: function (tag) {
    if (tag.tag == this.state.sheetFilterTag) {
      this.setState({sheetFilterTag: null, showTags: false});
    } else {
      this.setState({sheetFilterTag: tag.tag, showTags: false});
    }
  },
  memberList: function() {
    var group = Sefaria.groups(this.props.group);
    if (!group) { return null; }
    var admins = group.admins.map(function(member) {member.role = "Admin"; return member; });
    var publishers = group.publishers.map(function(member) {member.role = "Publisher"; return member; });
    var members = group.members.map(function(member) {member.role = "Member"; return member; });
    
    return admins.concat(publishers, members);
  },
  render: function() {
    var group        = Sefaria.groups(this.props.group);
    var sheets       = group ? group.sheets : null;
    var groupTagList = group ? group.tags : null;
    var members      = this.memberList();
    var isAdmin      = group && group.admins.filter(function(x) { return x.uid == Sefaria._uid } ).length !== 0;

    groupTagList = groupTagList ? groupTagList.map(function (tag) {
        var filterThisTag = this.filterYourSheetsByTag.bind(this, tag);
        var classes = classNames({navButton: 1, sheetButton: 1, active: this.state.sheetFilterTag == tag.tag});
        return (<div className={classes} onClick={filterThisTag} key={tag.tag}>{tag.tag} ({tag.count})</div>);
      }.bind(this)) : null;
      
    sheets = sheets && this.state.sheetFilterTag ? sheets.filter(function(sheet) {
      return Sefaria.util.inArray(this.state.sheetFilterTag, sheet.tags) >= 0;
    }.bind(this)) : sheets;
    sheets = sheets ? sheets.map(function(sheet) {
      return (<GroupSheetListing sheet={sheet} multiPanel={this.props.multiPanel} setSheetTag={this.props.setSheetTag} />);
    }.bind(this)) : [<LoadingMessage />];
 

    return (<div className="content groupPage sheetList hasFooter">
              <div className="contentInner">

                {group.imageUrl ? 
                  <img className="groupImage" src={group.imageUrl} />
                  : null }

                <div className="groupInfo">
                  <h1>
                    <span className="int-en">{this.props.group}</span>
                    <span className="int-he">{this.props.group}</span>
                  </h1>

                  {group.websiteUrl ? 
                    <a className="groupWebsite" target="_blank" href={group.websiteUrl}>{group.websiteUrl}</a>
                    : null }

                  {group.description ?
                    <div className="groupDescription">{group.description}</div>
                    : null }
                </div>

                <div className="tabs">
                  <a className={classNames({bubbleTab: 1, active: this.state.tab == "sheets"})} onClick={this.setTab.bind(null, "sheets")}>
                    <span className="int-en">Sheets</span>
                    <span className="int-he">Sheets</span>                   
                  </a>
                  <a className={classNames({bubbleTab: 1, active: this.state.tab == "members"})} onClick={this.setTab.bind(null, "members")}>
                    <span className="int-en">Members</span>
                    <span className="int-he">Members</span>                   
                  </a>
                  { isAdmin ? 
                    <a className="bubbleTab" href={"/groups/" + this.props.group.replace(/\s/g, "-") + "/settings"}>
                      <span className="int-en">Settings</span>
                      <span className="int-he">Settings</span>          
                    </a>
                    : null }
                </div>

                { this.state.tab == "sheets" ?
                  <div>
                  { groupTagList && groupTagList.length ?
                    (<h2 className="splitHeader">
                      <span className="filterByTag" onClick={this.toggleSheetTags}>
                        <span className="int-en" >Filter By Tag <i className="fa fa-angle-down"></i></span>
                        <span className="int-he">סנן לפי תווית<i className="fa fa-angle-down"></i></span>
                       </span>
                       {/*
                      <span className="en actionText">Sort By:
                        <select value={this.props.mySheetSort} onChange={this.changeSortYourSheets}>
                         <option value="date">Recent</option>
                         <option value="views">Most Viewed</option>
                       </select> <i className="fa fa-angle-down"></i></span>
                      <span className="he actionText">סנן לפי:
                        <select value={this.props.mySheetSort} onChange={this.changeSortYourSheets}>
                         <option value="date">הכי חדש</option>
                         <option value="views">הכי נצפה</option>
                       </select> <i className="fa fa-angle-down"></i></span>
                       */}
                    </h2>) : null}

                  {this.state.showTags ? <TwoOrThreeBox content={groupTagList} width={this.props.width} /> : null}

                  {sheets.length ? 
                    sheets 
                    : <div className="emptyMessage">
                      <span className="int-en">There are no sheets in this group yet. <a href="/sheets/new">Start a sheet</a>.</span>
                      <span className="int-he">There are no sheets in this group yet. <a href="/sheets/new">Start a sheet</a>.</span>          
                    </div> }
                  </div>
                  : null }

                  {this.state.tab == "members" ? 
                    <div>
                     {isAdmin ? <GroupInvitationBox groupName={this.props.group} onDataChange={this.onDataLoad}/> : null }
                     { members.map(function(member) {
                      return <GroupMemberListing 
                                member={member}
                                isAdmin={isAdmin}
                                groupName={this.props.group}
                                onDataChange={this.onDataLoad} />;
                     }.bind(this)) }
                    </div>
                  : null }

              </div>
            <footer id="footer" className="static sans">
              <Footer />
            </footer>
            </div>);
  }
});


var GroupSheetListing = React.createClass({
  propTypes: {
    sheet: React.PropTypes.object.isRequired,
  },
  render: function() {
    var sheet = this.props.sheet;
    var title = sheet.title ? sheet.title.stripHtml() : "Untitled Source Sheet";
    var url = "/sheets/" + sheet.id;

    if (sheet.tags === undefined) sheet.tags = [];
      var tagString = sheet.tags.map(function (tag) {
          return(<SheetTagLink setSheetTag={this.props.setSheetTag} tag={tag} key={tag} />);
    },this);

    return (<div className="sheet userSheet">
                <a className="sheetTitle" href={url} key={url}>{title}</a>
                <div>{sheet.ownerName} · {sheet.views} Views · {sheet.modified} · <span className="tagString">{tagString}</span></div>
              </div>);

  }
});

var GroupInvitationBox = React.createClass({
  propTypes: {
    groupName: React.PropTypes.string.isRequired,
    onDataChange: React.PropTypes.func.isRequired,
  },
  onInviteClick: function() {
    this.inviteByEmail($("#groupInvitationInput").val());
  },
  inviteByEmail: function(email) {
    $.post("/api/groups/" + this.props.groupName + "/invite/" + email, function(data) {
      if ("error" in data) {
        alert(data.error)
      } else {
        Sefaria._groups[data.name] = data;
        $("#groupInvitationInput").val("")
        this.props.onDataChange();
      }
    }.bind(this));
  },
  render: function() {
    return (<div className="groupInvitationBox">
                <input id="groupInvitationInput" placeholder="Email Address" />
                <div className="button" onClick={this.onInviteClick}>Invite</div>
              </div>);
  }
});



var GroupMemberListing = React.createClass({
  propTypes: {
    member:       React.PropTypes.object.isRequired,
    isAdmin:      React.PropTypes.bool,
    groupName:    React.PropTypes.string,
    onDataChange: React.PropTypes.func,
  },
  render: function() {
    return (
      <div className="groupMemberListing">
        <a href={this.props.member.profileUrl}>
          <img className="groupMemberListingProfileImage" src={this.props.member.imageUrl} />
        </a>
        
        <a href={this.props.member.profileUrl} className="groupMemberListingName">
          {this.props.member.name}
        </a>

        <div className="groupMemberListingRoleBox">
          <span className="groupMemberListingRole">{this.props.member.role}</span>
          {this.props.isAdmin ? 
            <GroupMemberListingActions member={this.props.member} groupName={this.props.groupName} onDataChange={this.props.onDataChange} />
            : null }
        </div>

      </div>);
  }
});


var GroupMemberListingActions = React.createClass({
  propTypes: {
    member:       React.PropTypes.object.isRequired,
    groupName:    React.PropTypes.string.isRequired,
    forSelf:      React.PropTypes.bool,
    onDataChange: React.PropTypes.func.isRequired
  },
  getInitialState: function() {
    return {
      menuOpen: false
    }
  },
  toggleMenu: function() {
    this.setState({menuOpen: !this.state.menuOpen});
  },
  setRole: function(role) {
    $.post("/api/groups/" + this.props.groupName + "/set-role/" + this.props.member.uid + "/" + role, function(data) {
      if ("error" in data) {
        alert(data.error)
      } else {
        Sefaria._groups[data.name] = data;
        this.props.onDataChange();
      }
    }.bind(this));
  },
  removeMember: function() {
    if (confirm("Are you sure you want to remove " + this.props.member.name + " from this group?")) {
      this.setRole("remove");
    }
  },
  render: function() {
    return (
      <div className="groupMemberListingActions" onClick={this.toggleMenu}>
        <div className="groupMemberListingActionsButton">
          <i className="fa fa-gear"></i>
        </div>        
        {this.state.menuOpen ? 
          <div className="groupMemberListingActionsMenu">
            <div className="action" onClick={this.setRole.bind(this, "admin")}>
              <span className={classNames({role: 1, current: this.props.member.role == "Admin"})}>Admin</span>
              - can invite & edit settings
            </div>
            <div className="action" onClick={this.setRole.bind(this, "publisher")}>
              <span className={classNames({role: 1, current: this.props.member.role == "Publisher"})}>Publisher</span>
              - can publish
            </div>
            <div className="action" onClick={this.setRole.bind(this, "member")}>
              <span className={classNames({role: 1, current: this.props.member.role == "Member"})}>Member</span>
              - can view & share within group
            </div>
            <div className="action" onClick={this.removeMember}>
              <span className="role">Remove</span>
            </div>
          </div>
        : null }
      </div>);
  }
});


var EditGroupPage = React.createClass({
  propTypes: {
    initialData:  React.PropTypes.object // If present this view is for editing a group, otherwise for creating a new group
  },
  getInitialState: function() {
    return this.props.initialData || {
        name: null,
        description: null,
        websiteUrl: null,
        imageUrl: null,
        headerUrl: null,
    };
  },
  uploadImage: function(field) {
    // Sets the state of `field` of the resulting image URL
    var url = prompt("Enter an image URL", this.state[field]);
    var state = {};
    state[field] = url;
    this.setState(state);
  },
  handleInputChange: function(e) {
    console.log(e.target.value);
    var idToField = {
      groupName: "name",
      groupWebsite: "websiteUrl",
      groupDescription: "description"
    }
    var field = idToField[e.target.id];
    var state = {};
    state[field] = e.target.value;
    this.setState(state);

  },
  save: function() {
    var groupData = Sefaria.util.clone(this.state);
    if (!this.props.initialData) {
      groupData["new"] = true;
    }
    if (this.props.initialData && this.props.initialData.name !== groupData.name) {
      groupData["previousName"] = this.props.initialData.name;
    }
    $.post("/api/groups", {json: JSON.stringify(groupData)}, function(data) {
        if ("error" in data) {
          alert(data.error);
        } else {
          window.location = "/groups/" + this.state.name.replace(/ /g, "-");
        }
    }.bind(this)).fail(function() {
        alert("Sorry, an error occurred.");
    });
  },
  render: function() {
    return (
      <div id="editGroupPage">
        {this.props.initialData 
          ? <h1>
              <span className="int-en">Edit Group</span>
              <span className="int-he">Edit Group</span>
            </h1>
          : <h1>
              <span className="int-en">Create a Group</span>
              <span className="int-he">Create a Group</span>
            </h1>}

        <div id="saveCancelButtons">
            <a className="button transparent control-elem" href={this.props.initialData ? "/groups/" + this.state.name.replace(/ /g, "-") : "/my/groups"}>
                <span className="int-en">Cancel</span>
                <span className="int-he">בטל</span>
            </a>
            <div id="saveGroup" className="button blue control-elem" onClick={this.save}>
                <span className="int-en">Save</span>
                <span className="int-he">שמור</span>
            </div>
        </div>

        <div className="field halfWidth">
          <label>
            <span className="int-en">Group Name</span>
            <span className="int-he">Group Name</span>
          </label>
          <input id="groupName" value={this.state.name||""} onChange={this.handleInputChange}/>
        </div>

        <div className="field halfWidth">
          <label>
            <span className="int-en">Website</span>
            <span className="int-he">Website</span>
          </label>
          <input id="groupWebsite" value={this.state.websiteUrl||""} onChange={this.handleInputChange}/>
        </div>

        <div className="field">
          <label>
            <span className="int-en">Description</span>
            <span className="int-he">Description</span>
          </label>
          <textarea id="groupDescription" onChange={this.handleInputChange}>{this.state.description||null}</textarea>
        </div>

        <div className="field">
          <label>
            <span className="int-en">Group Image</span>
            <span className="int-he">Group Image</span>
          </label>
          {this.state.imageUrl 
            ? <img className="groupImage" src={this.state.imageUrl} />
            : <div className="groupImage placeholder"></div>}
          <div className="button white" onClick={this.uploadImage.bind(null, "imageUrl")}>
            <span className="int-en">Upload Image</span>
            <span className="int-he">Upload Image</span>
          </div>
          <div className="helperText">
            <span className="int-en">Recommended size: 350px x 350px or larger</span>
            <span className="int-he">Recommended size: 350px x 350px or larger</span>
          </div>
        </div>

        <div className="field">
          <label>
            <span className="int-en">Default Sheet Header</span>
            <span className="int-he">Default Sheet Header</span>
          </label>
          {this.state.coverUrl 
            ? <div className="groupHeaderBox">
                <img className="groupHeader" src={this.state.headerUrl} />
                <div className="clearFix"></div>
              </div>
            : <div className="groupHeader placeholder"></div>}
          <div className="button white" onClick={this.uploadImage.bind(null, "headerUrl")}>
            <span className="int-en">Upload Image</span>
            <span className="int-he">Upload Image</span>
          </div>
          <div className="helperText">
            <span className="int-en">Recommended size: 1000px width to fill sheet, smaller images align right</span>
            <span className="int-he">Recommended size: 1000px width to fill sheet, smaller images align right</span>
          </div>
        </div>


      </div>);
  }
});



var TagSheetsPage = React.createClass({
  // Page list all public sheets.
  propTypes: {
    hideNavHeader:   React.PropTypes.bool
  },
  componentDidMount: function() {
    this.ensureData();
  },
  getSheetsFromCache: function() {
    return  Sefaria.sheets.sheetsByTag(this.props.tag);
  },
  getSheetsFromAPI: function() {
     Sefaria.sheets.sheetsByTag(this.props.tag, this.onDataLoad);
  },
  onDataLoad: function(data) {
    this.forceUpdate();
  },
  ensureData: function() {
    if (!this.getSheetsFromCache()) { this.getSheetsFromAPI(); }
  },
  render: function() {
    var sheets = this.getSheetsFromCache();
    sheets = sheets ? sheets.map(function (sheet) {
      return (<PublicSheetListing sheet={sheet} />);
    }) : (<LoadingMessage />);
    return (<div className="content sheetList hasFooter">
                      <div className="contentInner">
                        {this.props.hideNavHeader ? (<h1>
                          <span className="int-en">{this.props.tag}</span>
                          <span className="int-he">{this.props.tag}</span>
                        </h1>) : null}
                        {sheets}
                      </div>
                      <footer id="footer" className="static sans">
                        <Footer />
                      </footer>
                    </div>);
  }
});


var AllSheetsPage = React.createClass({
  // Page list all public sheets.
  // TODO this is currently loading all public sheets at once, needs pagination
  propTypes: {
    hideNavHeader:   React.PropTypes.bool
  },
  getInitialState: function() {
    return {
      page: 1,
      loadedToEnd: false,
      loading: false,
      curSheets: [],
    };
  },
  componentDidMount: function() {
    $(ReactDOM.findDOMNode(this)).bind("scroll", this.handleScroll);
    this.ensureData();
  },
  handleScroll: function() {
    if (this.state.loadedToEnd || this.state.loading) { return; }
    var $scrollable = $(ReactDOM.findDOMNode(this));
    var margin = 100;
    if($scrollable.scrollTop() + $scrollable.innerHeight() + margin >= $scrollable[0].scrollHeight) {
      this.getMoreSheets();
    }
  },
  getMoreSheets: function() {
    if (this.state.page == 1) {
      Sefaria.sheets.publicSheets(0,100,this.loadMoreSheets);
    }
    else {
      Sefaria.sheets.publicSheets( ((this.state.page)*50),50,this.loadMoreSheets);
    }
    this.setState({loading: true});
  },
  loadMoreSheets: function(data) {
    this.setState({page: this.state.page + 1});
    this.createSheetList(data)
  },
  createSheetList: function(newSheets) {

      if (newSheets) {
        this.setState({curSheets: this.state.curSheets.concat(newSheets), loading: false});
      }
  },
  getSheetsFromCache: function(offset) {
    if (!offset) offset=0;
    return  Sefaria.sheets.publicSheets(offset,50);
  },
  getSheetsFromAPI: function(offset) {
    if (!offset) offset=0;
     Sefaria.sheets.publicSheets(offset,50, this.onDataLoad);
  },
  onDataLoad: function(data) {
    this.forceUpdate();
  },
  ensureData: function() {
    if (!this.getSheetsFromCache()) { this.getSheetsFromAPI(); }
  },
  render: function() {
    if (this.state.page == 1) {
      var sheets = this.getSheetsFromCache();
    }
    else {
      var sheets = this.state.curSheets;
    }
    sheets = sheets ? sheets.map(function (sheet) {
      return (<PublicSheetListing sheet={sheet} />);
    }) : (<LoadingMessage />);
    return (<div className="content sheetList hasFooter">
                      <div className="contentInner">
                        {this.props.hideNavHeader ? (<h1>
                          <span className="int-en">All Sheets</span>
                          <span className="int-he">כל דפי המקורות</span>
                        </h1>) : null}
                        {sheets}
                      </div>
                      <footer id="footer" className="static sans">
                        <Footer />
                      </footer>
                    </div>);
  }
});


var PublicSheetListing = React.createClass({
  propTypes: {
    sheet: React.PropTypes.object.isRequired
  },
  render: function() {
    var sheet = this.props.sheet;
    var title = sheet.title ? sheet.title.stripHtml() : "Untitled Source Sheet";
    var url = "/sheets/" + sheet.id;
    return (<a className="sheet" href={url} key={url}>
              {sheet.ownerImageUrl ? (<img className="sheetImg" src={sheet.ownerImageUrl}/>) : null}
              <span className="sheetViews"><i className="fa fa-eye"></i> {sheet.views}</span>
              <div className="sheetAuthor">{sheet.ownerName}</div>
              <div className="sheetTitle">{title}</div>
            </a>);   
  }
});


var SheetTagButton = React.createClass({
  propTypes: {
    tag:   React.PropTypes.string.isRequired,
    count: React.PropTypes.number.isRequired,
    setSheetTag: React.PropTypes.func.isRequired
  },
  handleTagClick: function(e) {
    e.preventDefault();
    this.props.setSheetTag(this.props.tag);
  },
  render: function() {
    return (<a href={`/sheets/tags/${this.props.tag}`} className="navButton" onClick={this.handleTagClick}>{this.props.tag} (<span className="enInHe">{this.props.count}</span>)</a>);
  }
});


var MySheetsPage = React.createClass({
  propTypes: {
    setSheetTag:     React.PropTypes.func.isRequired,
    setSheetTagSort: React.PropTypes.func.isRequired,
    multiPanel:      React.PropTypes.bool,
    hideNavHeader:   React.PropTypes.bool

  },
  getInitialState: function() {
    return {
      showYourSheetTags: false,
      sheetFilterTag: null
    };
  },
  componentDidMount: function() {
    this.ensureData();
  },
  getSheetsFromCache: function() {
    return  Sefaria.sheets.userSheets(Sefaria._uid, null, this.props.mySheetSort);
  },
  getSheetsFromAPI: function() {
     Sefaria.sheets.userSheets(Sefaria._uid, this.onDataLoad, this.props.mySheetSort);
  },
  getTagsFromCache: function() {
    return Sefaria.sheets.userTagList(Sefaria._uid)
  },
  getTagsFromAPI: function() {
    Sefaria.sheets.userSheets(Sefaria._uid, this.onDataLoad);
  },
  onDataLoad: function(data) {
    this.forceUpdate();
  },
  ensureData: function() {
    if (!this.getSheetsFromCache()) { this.getSheetsFromAPI(); }
    if (!this.getTagsFromCache())   { this.getTagsFromAPI(); }    
  },
  toggleSheetTags: function() {
    this.state.showYourSheetTags ? this.setState({showYourSheetTags: false}) : this.setState({showYourSheetTags: true});
  },
  filterYourSheetsByTag: function (tag) {
    if (tag.tag == this.state.sheetFilterTag) {
       this.setState({sheetFilterTag: null, showYourSheetTags: false});
    } else {
      this.setState({sheetFilterTag: tag.tag, showYourSheetTags: false});
    }
  },
  changeSortYourSheets: function(event) {
    this.props.setMySheetSort(event.target.value);
    Sefaria.sheets.userSheets(Sefaria._uid, this.onDataLoad, event.target.value);
  },
  render: function() {
    var sheets = this.getSheetsFromCache();
    sheets = sheets && this.state.sheetFilterTag ? sheets.filter(function(sheet) {
      return Sefaria.util.inArray(this.state.sheetFilterTag, sheet.tags) >= 0;
    }.bind(this)) : sheets;
    sheets = sheets ? sheets.map(function(sheet) {
      return (<PrivateSheetListing sheet={sheet} multiPanel={this.props.multiPanel} setSheetTag={this.props.setSheetTag} />);
    }.bind(this)) : (<LoadingMessage />);

    var userTagList = this.getTagsFromCache();
    userTagList = userTagList ? userTagList.map(function (tag) {
      var filterThisTag = this.filterYourSheetsByTag.bind(this, tag);
      var classes = classNames({navButton: 1, sheetButton: 1, active: this.state.sheetFilterTag == tag.tag});
      return (<div className={classes} onClick={filterThisTag} key={tag.tag}>{tag.tag} ({tag.count})</div>);
    }.bind(this)) : null;
  
    return (<div className="content sheetList">
              <div className="contentInner">
                {this.props.hideNavHeader ? 
                  (<h1>
                    <span className="int-en">My Source Sheets</span>
                    <span className="int-he">דפי המקורות שלי</span>
                  </h1>) : null}
                {this.props.hideNavHeader ? 
                  (<div className="sheetsNewButton">
                    <a className="button white" href="/sheets/new">
                        <span className="int-en">Create a Source Sheet</span>
                        <span className="int-he">צור דף מקורות חדש</span>
                    </a>
                  </div>) : null }

                {this.props.hideNavHeader ?
                 (<h2 className="splitHeader">
                    <span className="int-en" onClick={this.toggleSheetTags}>Filter By Tag <i className="fa fa-angle-down"></i></span>
                    <span className="int-he" onClick={this.toggleSheetTags}>סנן לפי תווית<i className="fa fa-angle-down"></i></span>
                    <span className="int-en actionText">Sort By:
                      <select value={this.props.mySheetSort} onChange={this.changeSortYourSheets}>
                       <option value="date">Recent</option>
                       <option value="views">Most Viewed</option>
                     </select> <i className="fa fa-angle-down"></i></span>
                    <span className="int-he actionText">סנן לפי:
                      <select value={this.props.mySheetSort} onChange={this.changeSortYourSheets}>
                       <option value="date">הכי חדש</option>
                       <option value="views">הכי נצפה</option>
                     </select> <i className="fa fa-angle-down"></i></span>

                  </h2>) : null }
                {this.state.showYourSheetTags ? <TwoOrThreeBox content={userTagList} width={this.props.width} /> : null}
                {sheets}
              </div>
            </div>);
  }
});


var PrivateSheetListing = React.createClass({
  propTypes: {
    sheet:      React.PropTypes.object.isRequired,
    multiPanel: React.PropTypes.bool,
    setSheetTag: React.PropTypes.func.isRequired
  },
  render: function() {
    var sheet = this.props.sheet;
    var editSheetTags = function() { console.log(sheet.id)}.bind(this);
    var title = sheet.title ? sheet.title.stripHtml() : "Untitled Source Sheet";
    var url = "/sheets/" + sheet.id;



    if (sheet.tags === undefined) sheet.tags = [];
      var tagString = sheet.tags.map(function (tag) {
          return(<SheetTagLink setSheetTag={this.props.setSheetTag} tag={tag} key={tag} />);
    },this);

    if (this.props.multiPanel) {
      return (<div className="sheet userSheet" href={url} key={url}>
                 <a className="sheetEditButtons" href={url}>
                  <span><i className="fa fa-pencil"></i> </span>
                </a>
                <div className="sheetEditButtons" onClick={editSheetTags}>
                  <span><i className="fa fa-tag"></i> </span>
                </div>

                <a className="sheetTitle" href={url}>{title}</a>
                <div>{sheet.views} Views · {sheet.modified} · <span className="tagString">{tagString}</span></div>
            </div>);
    } else {
      return (<a className="sheet userSheet" href={url} key={url}>
                <div className="sheetTitle">{title}</div>
                <div>{sheet.views} Views · {sheet.modified} · <span className="tagString">{tagString}</span></div>
              </a>);
    }
  }
});

var SheetTagLink = React.createClass({
  propTypes: {
    tag:   React.PropTypes.string.isRequired,
    setSheetTag: React.PropTypes.func.isRequired
  },
  handleTagClick: function(e) {
    e.preventDefault();
    this.props.setSheetTag(this.props.tag);
  },
  render: function() {
    return (<a href={`/sheets/tag/${this.props.tag}`} onClick={this.handleTagClick}>{this.props.tag}</a>);
  }
});


var ToggleSet = React.createClass({
  // A set of options grouped together.
  propTypes: {
    name:          React.PropTypes.string.isRequired,
    setOption:     React.PropTypes.func.isRequired,
    currentLayout: React.PropTypes.func,
    settings:      React.PropTypes.object.isRequired,
    options:       React.PropTypes.array.isRequired,
    separated:     React.PropTypes.bool
  },
  render: function() {
    var classes = {toggleSet: 1, separated: this.props.separated };
    classes[this.props.name] = 1;
    classes = classNames(classes);
    var value = this.props.name === "layout" ? this.props.currentLayout() : this.props.settings[this.props.name];
    var width = 100.0 - (this.props.separated ? (this.props.options.length - 1) * 3 : 0);
    var style = {width: (width/this.props.options.length) + "%"};
    return (
      <div className={classes}>
        {
          this.props.options.map(function(option) {
            return (
              <ToggleOption
                name={option.name}
                key={option.name}
                set={this.props.name}
                on={value == option.name}
                setOption={this.props.setOption}
                style={style}
                image={option.image}
                fa={option.fa}
                content={option.content} />);
          }.bind(this))
        }
      </div>);
  }
});


var ToggleOption = React.createClass({
  // A single option in a ToggleSet
  handleClick: function() {
    this.props.setOption(this.props.set, this.props.name);
    if (Sefaria.site) { Sefaria.site.track.event("Reader", "Display Option Click", this.props.set + " - " + this.props.name); }
  },
  render: function() {
    var classes = {toggleOption: 1, on: this.props.on };
    classes[this.props.name] = 1;
    classes = classNames(classes);
    var content = this.props.image ? (<img src={this.props.image} />) : 
                    this.props.fa ? (<i className={"fa fa-" + this.props.fa}></i>) : 
                      (<span dangerouslySetInnerHTML={ {__html: this.props.content} }></span>);
    return (
      <div
        className={classes}
        style={this.props.style}
        onClick={this.handleClick}>
        {content}
      </div>);
  }
});


var ReaderNavigationMenuSearchButton = React.createClass({
  render: function() { 
    return (<span className="readerNavMenuSearchButton" onClick={this.props.onClick}><i className="fa fa-search"></i></span>);
  }
});


var ReaderNavigationMenuMenuButton = React.createClass({
  render: function() {
    var icon = this.props.compare ? (<i className="fa fa-chevron-left"></i>) : (<i className="fa fa-bars"></i>);
    return (<span className="readerNavMenuMenuButton" onClick={this.props.onClick}>{icon}</span>);
  }
});


var ReaderNavigationMenuCloseButton = React.createClass({
  render: function() {
    if(this.props.icon == "arrow"){
      var icon_dir = (this.props.interfaceLang == 'english') ? 'left' : 'right';
      var icon_class = "fa fa-caret-"+icon_dir;
      var icon = (<i className={icon_class}></i>);
    }else{
      var icon = "×";
    }
    /*var icon = this.props.icon === "arrow" ? (<i className="fa fa-caret-{icon_dir}"></i>) : "×";*/
    var classes = classNames({readerNavMenuCloseButton: 1, arrow: this.props.icon === "arrow"});
    return (<div className={classes} onClick={this.props.onClick}>{icon}</div>);
  }
});


var ReaderNavigationMenuDisplaySettingsButton = React.createClass({
  render: function() { 
    return (<div className="readerOptions" onClick={this.props.onClick}><img src="/static/img/ayealeph.svg" /></div>);
  }
});


var CategoryColorLine = React.createClass({
  render: function() {
    var style = {backgroundColor: Sefaria.palette.categoryColor(this.props.category)};
    return (<div className="categoryColorLine" style={style}></div>);
  }
});


var TextColumn = React.createClass({
  // An infinitely scrollable column of text, composed of TextRanges for each section.
  propTypes: {
    srefs:                 React.PropTypes.array.isRequired,
    version:               React.PropTypes.string,
    versionLanguage:       React.PropTypes.string,
    highlightedRefs:       React.PropTypes.array,
    basetext:              React.PropTypes.bool,
    withContext:           React.PropTypes.bool,
    loadLinks:             React.PropTypes.bool,
    prefetchNextPrev:      React.PropTypes.bool,
    openOnClick:           React.PropTypes.bool,
    lowlight:              React.PropTypes.bool,
    multiPanel:            React.PropTypes.bool,
    mode:                  React.PropTypes.string,
    settings:              React.PropTypes.object,
    showBaseText:          React.PropTypes.func,
    updateTextColumn:      React.PropTypes.func,
    onSegmentClick:        React.PropTypes.func,
    onCitationClick:       React.PropTypes.func,
    setTextListHighlight: React.PropTypes.func,
    setSelectedWords:      React.PropTypes.func,
    onTextLoad:            React.PropTypes.func,
    panelsOpen:            React.PropTypes.number,
    layoutWidth:           React.PropTypes.number
  },
  componentDidMount: function() {
    this.initialScrollTopSet = false;
    this.justTransitioned    = true;
    this.debouncedAdjustTextListHighlight = Sefaria.util.debounce(this.adjustTextListHighlight, 100);
    var node = ReactDOM.findDOMNode(this);
    node.addEventListener("scroll", this.handleScroll);
    this.setScrollPosition();
    this.adjustInfiniteScroll();
  },
  componentWillUnmount: function() {
    var node = ReactDOM.findDOMNode(this);
    node.removeEventListener("scroll", this.handleScroll);
  },
  componentWillReceiveProps: function(nextProps) {
    if (this.props.mode === "Text" && nextProps.mode === "TextAndConnections") {
      // When moving into text and connections, scroll to highlighted
      this.justTransitioned    = true;
      this.scrolledToHighlight = false;
      this.initialScrollTopSet = true;

    } else if (this.props.mode === "TextAndConnections" && nextProps.mode === "TextAndConnections") {
      // Don't mess with scroll position within Text and Connections mode
      if (this.justTransitioned) {
        this.justTransitioned = false;
      } else if (!this.initialScrollTopSet) {
        this.scrolledToHighlight = true;

      }
    } else if (this.props.mode === "TextAndConnections" && nextProps.mode === "Text") {
      // Don't mess with scroll position within Text and Connections mode
      this.scrolledToHighlight = true;
      this.initialScrollTopSet = true;

    } else if (this.props.panelsOpen !== nextProps.panelsOpen) {
      this.scrolledToHighlight = false;
    } else if (nextProps.srefs.length == 1 && Sefaria.util.inArray(nextProps.srefs[0], this.props.srefs) == -1) {
      // If we are switching to a single ref not in the current TextColumn, treat it as a fresh open.
      this.initialScrollTopSet = false;
      this.scrolledToHighlight = false;
      this.loadingContentAtTop = false;
    }
  },
  componentDidUpdate: function(prevProps, prevState) {
    if (!this.props.highlightedRefs.compare(prevProps.highlightedRefs)) {
      this.setScrollPosition();  // highlight change
    }
    if (this.props.layoutWidth !== prevProps.layoutWidth ||
        this.props.settings.language !== prevProps.settings.language) {
      this.scrollToHighlighted();
    }
  },
  handleScroll: function(event) {
    if (this.justScrolled) {
      this.justScrolled = false;
      return;
    }
    if (this.props.highlightedRefs.length) {
      this.debouncedAdjustTextListHighlight();
    }
    this.adjustInfiniteScroll();   
  },
  handleTextSelection: function() {
    var selection = window.getSelection();

    if (selection.type === "Range") {
      var $start    = $(Sefaria.util.getSelectionBoundaryElement(true)).closest(".segment");
      var $end      = $(Sefaria.util.getSelectionBoundaryElement(false)).closest(".segment");
      var $segments = $start.is($end) ? $start : $start.nextUntil($end, ".segment").add($start).add($end);
      var refs      = [];
 
      $segments.each(function() {
        refs.push($(this).attr("data-ref"));
      });

      this.props.setTextListHighlight(refs);
    }
    this.props.setSelectedWords(selection.toString());
  },
  handleTextLoad: function() {
    if (this.loadingContentAtTop || !this.initialScrollTopSet) {
      // console.log("text load, setting scroll");
      this.setScrollPosition();
    } else if (!this.scrolledToHighlight && $(ReactDOM.findDOMNode(this)).find(".segment.highlight").length) {
      // console.log("scroll to highlighted")
      this.scrollToHighlighted();
      this.scrolledToHighlight = true;
      this.initialScrollTopSet = true;
    }

    // console.log("text load, ais");
    this.adjustInfiniteScroll();
  },
  setScrollPosition: function() {
    // console.log("ssp");
    // Called on every update, checking flags on `this` to see if scroll position needs to be set
    if (this.loadingContentAtTop) {
      // After adding content by infinite scrolling up, scroll back to what the user was just seeing
      // console.log("loading at top");
      var $node   = $(ReactDOM.findDOMNode(this));
      var adjust  = 118; // Height of .loadingMessage.base
      var $texts  = $node.find(".basetext");
      if ($texts.length < 2) { return; }
      var top     = $texts.eq(1).position().top + $node.scrollTop() - adjust;
      if (!$texts.eq(0).hasClass("loading")) {
        this.loadingContentAtTop = false;
        this.initialScrollTopSet = true;
        this.justScrolled = true;
        ReactDOM.findDOMNode(this).scrollTop = top;
        this.scrollToHighlighted();
        //console.log(top)
      }
    } else if (!this.scrolledToHighlight && $(ReactDOM.findDOMNode(this)).find(".segment.highlight").length) {
      // console.log("scroll to highlighted")
      // scroll to highlighted segment
      this.scrollToHighlighted();
      this.scrolledToHighlight = true;
      this.initialScrollTopSet = true;
    } else if (!this.initialScrollTopSet) {
      //console.log("initial scroll to 30")
      // initial value set below 0 so you can scroll up for previous
      var node = ReactDOM.findDOMNode(this);
      node.scrollTop = 30;
      this.initialScrollTopSet = true;
    }
    // This fixes loading of next content when current content is short in viewport,
    // but breaks loading highlighted ref, jumping back up to top of section
    // this.adjustInfiniteScroll();
  },
  adjustInfiniteScroll: function() {
    // Add or remove TextRanges from the top or bottom, depending on scroll position
    // console.log("adjust Infinite Scroll");
    if (!this.isMounted()) { return; }
    var node         = ReactDOM.findDOMNode(this);
    var refs         = this.props.srefs;
    var $lastText    = $(node).find(".textRange.basetext").last();
    if (!$lastText.length) { console.log("no last basetext"); return; }
    var lastTop      = $lastText.position().top;
    var lastBottom   = lastTop + $lastText.outerHeight();
    var windowHeight = $(node).outerHeight();
    var windowTop    = node.scrollTop;
    var windowBottom = windowTop + windowHeight;
    if (lastTop > (windowHeight + 100) && refs.length > 1) { 
      // Remove a section scrolled out of view on bottom
      refs = refs.slice(0,-1);
      this.props.updateTextColumn(refs);
    } else if ( lastBottom < windowHeight + 80 ) {
      // DOWN: add the next section to bottom
      if ($lastText.hasClass("loading")) { 
        // console.log("last text is loading - don't add next section");
        return;
      }
      // console.log("Down! Add next section");
      var currentRef = refs.slice(-1)[0];
      var data       = Sefaria.ref(currentRef);
      if (data && data.next) {
        refs.push(data.next);
        this.props.updateTextColumn(refs);
        if (Sefaria.site) { Sefaria.site.track.event("Reader", "Infinite Scroll", "Down"); }
      }
    } else if (windowTop < 21 && !this.loadingContentAtTop) {
      // UP: add the previous section above then adjust scroll position so page doesn't jump
      var topRef = refs[0];
      var data   = Sefaria.ref(topRef);
      if (data && data.prev) {
        // console.log("Up! Add previous section");
        refs.splice(refs, 0, data.prev);
        this.loadingContentAtTop = true;
        this.props.updateTextColumn(refs);
        if (Sefaria.site) { Sefaria.site.track.event("Reader", "Infinite Scroll", "Up"); }
      }
    } else {
      // nothing happens
    }
  },
  adjustTextListHighlight: function() {
    // console.log("atlh");
    // When scrolling while the TextList is open, update which segment should be highlighted.
    if (this.props.multiPanel && this.props.layoutWidth == 100) {
      return; // Hacky - don't move around highlighted segment when scrolling a single panel,
    }
    // but we do want to keep the highlightedRefs value in the panel 
    // so it will return to the right location after closing other panels.
    var adjustTextListHighlightInner = function() {
      //var start = new Date();
      if (!this.isMounted()) { return; }
      var $container   = $(ReactDOM.findDOMNode(this));
      var $readerPanel = $container.closest(".readerPanel");
      var viewport     = $container.outerHeight() - $readerPanel.find(".textList").outerHeight();
      var center       = (viewport/2);
      var midTop       = 300;
      var threshhold   = this.props.multiPanel ? midTop : center;
      $container.find(".basetext .segment").each(function(i, segment) {
        var $segment = $(segment);
        if ($segment.offset().top + $segment.outerHeight() > threshhold) {
          var ref = $segment.attr("data-ref");
          this.props.setTextListHighlight(ref);
          //var end = new Date();
          //elapsed = end - start;
          //console.log("Adjusted Text Highlight in: " + elapsed);
          return false;
        }
      }.bind(this));
    }.bind(this);

    adjustTextListHighlightInner();
    //window.requestAnimationFrame(adjustTextListHighlightInner);
      
      /*
      // Caching segment heights
      // Incomplete, needs to update on infinite scroll, window resize
      // Not clear there's a great perfomance benefit
      if (!this.state.segmentHeights) {
        this.state.segmentHeights = [];
        $readerPanel.find(".basetext .segment").each(function(i, segment) {
          var $segment = $(segment);
          var top = $segment.offset().top;
          this.state.segmentHeights.push({
              top: top,
              bottom: top + $segment.outerHeight(),
              ref: $segment.attr("data-ref")})
        }.bind(this));
        this.setState(this.state);    
      }

      for (var i = 0; i < this.state.segmentHeights.length; i++) {
        var segment = this.state.segmentHeights[i];
        if (segment.bottom > center) {
          this.showTextList(segment.ref);
          return;
        }
      }
      */
  },
  scrollToHighlighted: function() {
    window.requestAnimationFrame(function() {
      var $container   = $(ReactDOM.findDOMNode(this));
      var $readerPanel = $container.closest(".readerPanel");
      var $highlighted = $container.find(".segment.highlight").first();
      if ($highlighted.length) {
        var height     = $highlighted.outerHeight();
        var viewport   = $container.outerHeight() - $readerPanel.find(".textList").outerHeight();
        var offset     = height > viewport + 80 ? 80 : (viewport - height) / 2;
        this.justScrolled = true;
        $container.scrollTo($highlighted, 0, {offset: -offset});
      }
    }.bind(this));
  },
  render: function() {
    var classes = classNames({textColumn: 1, connectionsOpen: this.props.mode === "TextAndConnections"});
    var content =  this.props.srefs.map(function(ref, k) {
      return (<TextRange 
        sref={ref}
        version={this.props.version}
        versionLanguage={this.props.versionLanguage}
        highlightedRefs={this.props.highlightedRefs}
        basetext={true}
        withContext={true}
        loadLinks={true}
        prefetchNextPrev={true}
        settings={this.props.settings}
        setOption={this.props.setOption}
        showBaseText={this.props.showBaseText} 
        onSegmentClick={this.props.onSegmentClick}
        onCitationClick={this.props.onCitationClick}
        onTextLoad={this.handleTextLoad}
        filter={this.props.filter}
        panelsOpen={this.props.panelsOpen}
        layoutWidth={this.props.layoutWidth}
        key={k + ref} />);      
    }.bind(this));

    if (content.length) {
      // Add Next and Previous loading indicators
      var first   = Sefaria.ref(this.props.srefs[0]);
      var last    = Sefaria.ref(this.props.srefs.slice(-1)[0]);
      var hasPrev = first && first.prev;
      var hasNext = last && last.next;
      var topSymbol  = " ";
      var bottomSymbol = " ";
      if (hasPrev && INBROWSER) {
        content.splice(0, 0, (<LoadingMessage className="base prev" key="prev"/>));
      } else {
        content.splice(0, 0, (<LoadingMessage message={topSymbol} heMessage={topSymbol} className="base prev" key="prev"/>));        
      }
      if (hasNext) {
        content.push((<LoadingMessage className="base next" key="next"/>));
      } else {
        content.push((<LoadingMessage message={bottomSymbol} heMessage={bottomSymbol} className="base next final" key="next"/>));
      }
    }

    return (<div className={classes} onMouseUp={this.handleTextSelection}>{content}</div>);
  }
});


var TextRange = React.createClass({
  // A Range or text defined a by a single Ref. Specially treated when set as 'basetext'.
  // This component is responsible for retrieving data from `Sefaria` for the ref that defines it.
  propTypes: {
    sref:                   React.PropTypes.string.isRequired,
    version:                React.PropTypes.string,
    versionLanguage:        React.PropTypes.string,
    highlightedRefs:        React.PropTypes.array,
    basetext:               React.PropTypes.bool,
    withContext:            React.PropTypes.bool,
    hideTitle:              React.PropTypes.bool,
    loadLinks:              React.PropTypes.bool,
    prefetchNextPrev:       React.PropTypes.bool,
    openOnClick:            React.PropTypes.bool,
    lowlight:               React.PropTypes.bool,
    numberLabel:            React.PropTypes.number,
    settings:               React.PropTypes.object,
    filter:                 React.PropTypes.array,
    onTextLoad:             React.PropTypes.func,
    onRangeClick:           React.PropTypes.func,
    onSegmentClick:         React.PropTypes.func,
    onCitationClick:        React.PropTypes.func,
    onNavigationClick:      React.PropTypes.func,
    onCompareClick:         React.PropTypes.func,
    onOpenConnectionsClick: React.PropTypes.func,
    panelsOpen:             React.PropTypes.number,
    layoutWidth:            React.PropTypes.number,
    showActionLinks:        React.PropTypes.bool
  },
  componentDidMount: function() {
    var data = this.getText();
    if (data && !this.dataPrefetched) {
      // If data was populated server side, onTextLoad was never called
      this.onTextLoad(data);
    }
    if (this.props.basetext || this.props.segmentNumber) { 
      this.placeSegmentNumbers();
    }
    window.addEventListener('resize', this.handleResize);
  },
  componentWillUnmount: function() {
    window.removeEventListener('resize', this.handleResize);
  },
  componentDidUpdate: function(prevProps, prevState) {
    /* Doesn't seem to be need in addition to below
    // Reload text if version changed
    if (this.props.version != prevProps.version || this.props.versionLanguage != prevProps.versionLanguage) {
      this.getText(true);
    }
    */
    // Place segment numbers again if update affected layout
    if (this.props.basetext || this.props.segmentNumber) {
      if (this.props.version != prevProps.version ||
          this.props.versionLanguage != prevProps.versionLanguage ||
          prevProps.settings.language !== this.props.settings.language ||
          prevProps.settings.layoutDefault !== this.props.settings.layoutDefault ||
          prevProps.settings.layoutTanakh !== this.props.settings.layoutTanakh ||
          prevProps.settings.layoutTalmud !== this.props.settings.layoutTalmud ||
          prevProps.settings.biLayout !== this.props.settings.biLayout ||
          prevProps.settings.fontSize !== this.props.settings.fontSize ||
          prevProps.layoutWidth !== this.props.layoutWidth) {
            // Rerender in case version has changed
            this.forceUpdate();
            // TODO: are these animationFrames still needed?
            window.requestAnimationFrame(function() { 
              if (this.isMounted()) {
                this.placeSegmentNumbers();
              }
            }.bind(this));        
      }
    }
  },
  handleResize: function() {
    if (this.props.basetext || this.props.segmentNumber) { 
      this.placeSegmentNumbers();
    }
  },
  handleClick: function(event) {
    if (window.getSelection().type === "Range") { 
      // Don't do anything if this click is part of a selection
      return;
    }
    if (this.props.onRangeClick) {
      //Click on the body of the TextRange itself from TextList
      this.props.onRangeClick(this.props.sref);
      if (Sefaria.site) { Sefaria.site.track.event("Reader", "Click Text from TextList", this.props.sref); }
    }
  },
  getText: function() {
    var settings = {
      context: this.props.withContext ? 1 : 0,
      version: this.props.version || null,
      language: this.props.versionLanguage || null
    };
    var data = Sefaria.text(this.props.sref, settings);
    if (!data) { // If we don't have data yet, call again with a callback to trigger API call
      Sefaria.text(this.props.sref, settings, this.onTextLoad);
    }
    return data;
  },
  onTextLoad: function(data) {
    // console.log("onTextLoad in TextRange");
    // Initiate additional API calls when text data first loads
    if (this.props.basetext && this.props.sref !== data.ref) {
      // Replace ReaderPanel contents ref with the normalized form of the ref, if they differ.
      // Pass parameter to showBaseText to replaceHistory - normalization should't add a step to history
      this.props.showBaseText(data.ref, true);
      return;
    }

    this.prefetchData();
    
    if (this.props.onTextLoad) {
      this.props.onTextLoad();
    }

    if (this.isMounted()) { 
      this.forceUpdate();
      this.placeSegmentNumbers();
    }
  },
  prefetchData: function() {
    // Prefetch addtional data (next, prev, links, notes etc) for this ref
    if (this.dataPrefetched) { return; }

    var data = this.getText();
    if (!data) { return; }

    // Load links at section level if spanning, so that cache is properly primed with section level refs
    var sectionRefs = data.isSpanning ? data.spanningRefs : [data.sectionRef];
    sectionRefs = sectionRefs.map(function(ref) {
      if (ref.indexOf("-") > -1) {
        ref = ref.split("-")[0];
        ref = ref.slice(0, ref.lastIndexOf(":"));
      }
      return ref;
    });

    if (this.props.loadLinks && !Sefaria.linksLoaded(sectionRefs)) {
      for (var i = 0; i < sectionRefs.length; i++) {
        Sefaria.related(sectionRefs[i], function() {
          if (this.isMounted()) { this.forceUpdate(); }
        }.bind(this));
      }
    }

    if (this.props.prefetchNextPrev) {
     if (data.next) {
       Sefaria.text(data.next, {
         context: 1,
         version: this.props.version || null,
         language: this.props.versionLanguage || null
       }, function() {});
     }
     if (data.prev) {
       Sefaria.text(data.prev, {
         context: 1,
         version: this.props.version || null,
         language: this.props.versionLanguage || null
       }, function() {});
     }
     if (data.indexTitle) { 
        // Preload data that is used on Text TOC page
        Sefaria.indexDetails(data.indexTitle, function() {}); 
     }
    }
    this.dataPrefetched = true;
  },
  makeSegments: function(data) {
    // Returns a flat list of annotated segment objects,
    // derived from the walking the text in data
    if (!data || "error" in data) { return []; }
    var segments  = [];
    var highlight = data.sections.length === data.textDepth; 
    var wrap = (typeof data.text == "string");
    var en = wrap ? [data.text] : data.text;
    var he = wrap ? [data.he] : data.he;
    var topLength = Math.max(en.length, he.length);
    en = en.pad(topLength, "");
    he = he.pad(topLength, "");

    var start = (data.textDepth == data.sections.length && !this.props.withContext ?
                  data.sections.slice(-1)[0] : 1);

    if (!data.isSpanning) {
      for (var i = 0; i < topLength; i++) {
        var number = i+start;
        var delim  = data.textDepth == 1 ? " " : ":";
        var ref = data.sectionRef + delim + number;
        segments.push({
          ref: ref,
          en: en[i], 
          he: he[i],
          number: number,
          highlight: highlight && number >= data.sections.slice(-1)[0] && number <= data.toSections.slice(-1)[0],
        });
      }      
    } else {
      for (var n = 0; n < topLength; n++) {
        var en2 = typeof en[n] == "string" ? [en[n]] : en[n];
        var he2 = typeof he[n] == "string" ? [he[n]] : he[n];
        var length = Math.max(en2.length, he2.length);
        en2 = en2.pad(length, "");
        he2 = he2.pad(length, "");
        var baseRef     = data.book;
        var baseSection = data.sections.slice(0,-2).join(":");
        var delim       = baseSection ? ":" : " ";
        var baseRef     = baseSection ? baseRef + " " + baseSection : baseRef;

        start = (n == 0 ? start : 1);
        for (var i = 0; i < length; i++) {
          var startSection = data.sections.slice(-2)[0];
          var section = typeof startSection == "string" ?
                        Sefaria.hebrew.intToDaf(n+Sefaria.hebrew.dafToInt(startSection))
                        : n + startSection;
          var number  = i + start;
          var ref = baseRef + delim + section + ":" + number;
          segments.push({
            ref: ref,
            en: en2[i], 
            he: he2[i],
            number: number,
            highlight: highlight && 
                        ((n == 0 && number >= data.sections.slice(-1)[0]) || 
                         (n == topLength-1 && number <= data.toSections.slice(-1)[0]) ||
                         (n > 0 && n < topLength -1)),
          });
        }
      }
    }
    return segments;
  },
  placeSegmentNumbers: function() {
    // Set the vertical offsets for segment numbers and link counts, which are dependent
    // on the rendered height of the text of each segment.
    var $text  = $(ReactDOM.findDOMNode(this));
    var elemsAtPosition = {}; // Keyed by top position, an array of elements found there
    var setTop = function() {
      var $elem = $(this);
      var top   = $elem.parent().position().top;
      $elem.css({top: top});
      var list = elemsAtPosition[top] || [];
      list.push($elem);
      elemsAtPosition[top] = list;  
    };
    $text.find(".linkCount").each(setTop);
    elemsAtPosition = {} // resetting because we only want it to track segmentNumbers
    $text.find(".segmentNumber").each(setTop).show();
    var fixCollision = function ($elems) {
      // Takes an array of jQuery elements that all currenlty appear at the same top position
      if ($elems.length == 1) { return; }
      if ($elems.length == 2) {
        var adjust = 8;
        $elems[0].css({top: "-=" + adjust});
        $elems[1].css({top: "+=" + adjust});
      }
      /* Sketching a general solution for any number of elements, incomplete.
      var halfOrLess = Math.floor($elems.length / 2);
      var above = $elems.slice(0, halfOrLess);
      var below = $elems.slice(-halfOrLess);
      for (var i = 0; i < halfOrLess; i++) {

      }
      */
    };
    for (var top in elemsAtPosition) {
      if (elemsAtPosition.hasOwnProperty(top)) {
        fixCollision(elemsAtPosition[top]);
      }
    }
    $text.find(".segmentNumber").show();
    $text.find(".linkCount").show();

  },
  render: function() {
    var data = this.getText();
    if (data && this.props.basetext) {
      var ref              = this.props.withContext ? data.sectionRef : data.ref;
      var sectionStrings   = Sefaria.sectionString(ref);
      var oref             = Sefaria.ref(ref);
      var useShortString   = oref && Sefaria.util.inArray(oref.primary_category, ["Tanakh", "Mishnah", "Talmud", "Tosefta", "Commentary"]) !== -1;
      var title            = useShortString ? sectionStrings.en.numbered : sectionStrings.en.named;
      var heTitle          = useShortString ? sectionStrings.he.numbered : sectionStrings.he.named;   
    } else if (data && !this.props.basetext) {  
      var title            = data.ref;
      var heTitle          = data.heRef;
    } else if (!data) {
      var title            = "Loading...";
      var heTitle          = "טעינה...";      
    } 
    var showNumberLabel    =  data &&
                              data.categories &&
                              data.categories[0] !== "Talmud" &&
                              data.categories[0] !== "Liturgy";

    var showSegmentNumbers = showNumberLabel && this.props.basetext;
                              

    var segments = this.makeSegments(data);
    var textSegments = segments.map(function (segment, i) {
      var highlight = this.props.highlightedRefs && this.props.highlightedRefs.length ?                                  // if highlighted refs are explicitly set
                        Sefaria.util.inArray(segment.ref, this.props.highlightedRefs) !== -1 : // highlight if this ref is in highlighted refs prop
                        this.props.basetext && segment.highlight;                   // otherwise highlight if this a basetext and the ref is specific
      return (
        <TextSegment
            sref={segment.ref}
            en={segment.en}
            he={segment.he}
            highlight={highlight}
            segmentNumber={showSegmentNumbers ? segment.number : 0}
            showLinkCount={this.props.basetext}
            filter={this.props.filter}
            onSegmentClick={this.props.onSegmentClick}
            onCitationClick={this.props.onCitationClick}
            key={i + segment.ref} />
      );
    }.bind(this));
    textSegments = textSegments.length ? 
                    textSegments : 
                      this.props.basetext ? "" : (<LoadingMessage />);
    var classes = {
                    textRange: 1,
                    basetext: this.props.basetext,
                    loading: !data,
                    lowlight: this.props.lowlight
                  };
    classes = classNames(classes);

    var open        = function() { this.props.onNavigationClick(this.props.sref)}.bind(this);
    var compare     = function() { this.props.onCompareClick(this.props.sref)}.bind(this);
    var connections = function() { this.props.onOpenConnectionsClick([this.props.sref])}.bind(this);

    var actionLinks = (<div className="actionLinks">
                        <span className="openLink" onClick={open}>
                          <img src="/static/img/open-64.png" />
                          <span className="en">Open</span>
                          <span className="he">פתח</span>
                        </span>
                        <span className="compareLink" onClick={compare}>
                          <img src="/static/img/compare-64.png" />
                          <span className="en">Compare</span>
                          <span className="he">השווה</span>
                        </span>
                        <span className="connectionsLink" onClick={connections}>
                          <i className="fa fa-link"></i>
                          <span className="en">Connections</span>
                          <span className="he">קשרים</span>
                        </span>
                      </div>);
    return (
      <div className={classes} onClick={this.handleClick}>
        {showNumberLabel && this.props.numberLabel ? 
          (<div className="numberLabel sans">
            <span className="numberLabelInner">
              <span className="en">{this.props.numberLabel}</span>
              <span className="he">{Sefaria.hebrew.encodeHebrewNumeral(this.props.numberLabel)}</span>
            </span>
          </div>)
          : null}
        {this.props.hideTitle ? "" :
        (<div className="title">
          <div className="titleBox">
            <span className="en" >{title}</span>
            <span className="he">{heTitle}</span>
          </div>
        </div>)}
        <div className="text">
          <div className="textInner">
            { textSegments }
            { this.props.showActionLinks ? actionLinks : null }
          </div>
        </div>
      </div>
    );
  }
});


var TextSegment = React.createClass({
  propTypes: {
    sref:            React.PropTypes.string,
    en:              React.PropTypes.string,
    he:              React.PropTypes.string,
    highlight:       React.PropTypes.bool,
    segmentNumber:   React.PropTypes.number,
    showLinkCount:   React.PropTypes.bool,
    filter:          React.PropTypes.array,
    onCitationClick: React.PropTypes.func,
    onSegmentClick:  React.PropTypes.func
  },
  handleClick: function(event) {
    if ($(event.target).hasClass("refLink")) {
      //Click of citation
      var ref = Sefaria.humanRef($(event.target).attr("data-ref"));
      this.props.onCitationClick(ref, this.props.sref);
      event.stopPropagation();
      Sefaria.site.track.event("Reader", "Citation Link Click", ref);
    } else if (this.props.onSegmentClick) {
      this.props.onSegmentClick(this.props.sref);
      Sefaria.site.track.event("Reader", "Text Segment Click", this.props.sref);
    }
  },
  render: function() {
    var linkCountElement;
    if (this.props.showLinkCount) {
      var linkCount = Sefaria.linkCount(this.props.sref, this.props.filter);
      var minOpacity = 20, maxOpacity = 70;
      var linkScore = linkCount ? Math.min(linkCount+minOpacity, maxOpacity) / 100.0 : 0;
      var style = {opacity: linkScore};
      linkCountElement = this.props.showLinkCount ? (<div className="linkCount sans">
                                                    <span className="en"><span className="linkCountDot" style={style}></span></span>
                                                    <span className="he"><span className="linkCountDot" style={style}></span></span>
                                                  </div>) : null;      
    } else {
      linkCountElement = "";
    }
    var segmentNumber = this.props.segmentNumber ? (<div className="segmentNumber sans">
                                                      <span className="en"> <span className="segmentNumberInner">{this.props.segmentNumber}</span> </span>
                                                      <span className="he"> <span className="segmentNumberInner">{Sefaria.hebrew.encodeHebrewNumeral(this.props.segmentNumber)}</span> </span>
                                                    </div>) : null;
    var he = this.props.he || "";
    var en = this.props.en || "";
    var classes=classNames({ segment: 1,
                     highlight: this.props.highlight,
                     heOnly: !this.props.en,
                     enOnly: !this.props.he });
    if(!this.props.en && !this.props.he){
        return false;
    }
    return (
      <span className={classes} onClick={this.handleClick} data-ref={this.props.sref}>
        {segmentNumber}
        {linkCountElement}
        <span className="he" dangerouslySetInnerHTML={ {__html: he + " "} }></span>
        <span className="en" dangerouslySetInnerHTML={ {__html: en + " "} }></span>
        <div className="clearFix"></div>
      </span>
    );
  }
});


var ConnectionsPanel = React.createClass({
  propTypes: {
    srefs:                   React.PropTypes.array.isRequired,    // an array of ref strings
    filter:                  React.PropTypes.array.isRequired,
    recentFilters:           React.PropTypes.array.isRequired,
    mode:                    React.PropTypes.string.isRequired,   // "Connections", "Tools", etc. called `connectionsMode` above
    setFilter:               React.PropTypes.func.isRequired,
    setConnectionsMode:      React.PropTypes.func.isRequired,
    editNote:                React.PropTypes.func.isRequired,
    openComparePanel:        React.PropTypes.func.isRequired,
    addToSourceSheet:        React.PropTypes.func.isRequired,
    version:                 React.PropTypes.string,
    versionLanguage:         React.PropTypes.string,
    noteBeingEdited:         React.PropTypes.object,
    fullPanel:               React.PropTypes.bool,
    multiPanel:              React.PropTypes.bool,
    canEditText:             React.PropTypes.bool,
    onTextClick:             React.PropTypes.func,
    onCitationClick:         React.PropTypes.func,
    onNavigationClick:       React.PropTypes.func,
    onCompareClick:          React.PropTypes.func,
    onOpenConnectionsClick:  React.PropTypes.func,
    openNav:                 React.PropTypes.func,
    openDisplaySettings:     React.PropTypes.func,
    closePanel:              React.PropTypes.func,
    toggleLanguage:          React.PropTypes.func,
    selectedWords:           React.PropTypes.string,
    interfaceLang:           React.PropTypes.string
  },
  render: function() {
    var content = null;
    if (this.props.mode == "Connections") {
      content = (<TextList
                    srefs={this.props.srefs}
                    filter={this.props.filter}
                    recentFilters={this.props.recentFilters}
                    fullPanel={this.props.fullPanel}
                    multiPanel={this.props.multiPanel}
                    setFilter={this.props.setFilter}
                    setConnectionsMode={this.props.setConnectionsMode}
                    onTextClick={this.props.onTextClick}
                    onCitationClick={this.props.onCitationClick}
                    onNavigationClick={this.props.onNavigationClick}
                    onCompareClick={this.props.onCompareClick}
                    onOpenConnectionsClick={this.props.onOpenConnectionsClick}
                    openNav={this.props.openNav}
                    openDisplaySettings={this.props.openDisplaySettings}
                    closePanel={this.props.closePanel}
                    selectedWords={this.props.selectedWords}/>
                );

    } else if (this.props.mode === "Tools") {
      content = (<ToolsPanel
                    srefs={this.props.srefs}
                    mode={this.props.mode}
                    filter={this.props.filter}
                    recentFilters={this.props.recentFilters}
                    fullPanel={this.props.fullPanel}
                    multiPanel={this.props.multiPanel}
                    canEditText={this.props.canEditText}
                    setFilter={this.props.setFilter}
                    setConnectionsMode={this.props.setConnectionsMode}
                    onTextClick={this.props.onTextClick}
                    onCitationClick={this.props.onCitationClick}
                    onNavigationClick={this.props.onNavigationClick}
                    onCompareClick={this.props.onCompareClick}
                    onOpenConnectionsClick={this.props.onOpenConnectionsClick}
                    openNav={this.props.openNav}
                    openDisplaySettings={this.props.openDisplaySettings}
                    openComparePanel={this.props.openComparePanel}
                    closePanel={this.props.closePanel}
                    version={this.props.version}
                    versionLanguage={this.props.versionLanguage} />);

    } else if (this.props.mode === "Share") {
      content = (<SharePanel
        url={window.location.href}
        fullPanel={this.props.fullPanel}
        closePanel={this.props.closePanel}
        setConnectionsMode={this.props.setConnectionsMode} />);

    } else if (this.props.mode === "Add to Source Sheet") {
      content = (<AddToSourceSheetPanel
        srefs={this.props.srefs}
        fullPanel={this.props.fullPanel}
        setConnectionsMode={this.props.setConnectionsMode} 
        version={this.props.version}
        versionLanguage={this.props.versionLanguage}
        addToSourceSheet={this.props.addToSourceSheet}
      />);

    } else if (this.props.mode === "Add Note") {
      content = (<AddNotePanel 
                  srefs={this.props.srefs}
                  fullPanel={this.props.fullPanel}
                  closePanel={this.props.closePanel}
                  setConnectionsMode={this.props.setConnectionsMode} />);
    
    } else if (this.props.mode === "Edit Note") {
      content = (<AddNotePanel 
                  srefs={this.props.srefs}
                  noteId={this.props.noteBeingEdited._id}
                  noteText={this.props.noteBeingEdited.text}
                  noteTitle={this.props.noteBeingEdited.title}
                  noteIsPublic={this.props.noteBeingEdited.isPublic}
                  fullPanel={this.props.fullPanel}
                  closePanel={this.props.closePanel}
                  setConnectionsMode={this.props.setConnectionsMode} />);

    } else if (this.props.mode === "My Notes") {
      content = (<MyNotesPanel 
                  srefs={this.props.srefs}
                  fullPanel={this.props.fullPanel}
                  closePanel={this.props.closePanel}
                  setConnectionsMode={this.props.setConnectionsMode}
                  editNote={this.props.editNote} />);

    } else if (this.props.mode === "Add Connection") {
      var url  = "/s1?next=" + window.location.pathname;
      var link = (<a href={url}><span className="int-en">old Sefaria</span><span className="int-he">ממשק הישן</span></a>);
      content = (<div className="toolsMessage sans">
                    <span className="int-en">We&apos;re still working on updating this feature for the new Sefaria. In the meantime, to add a connection please use the {link}.</span>
                    <span className="int-he">האפשרות הזו עדיין בבניה בממשק החדש. בינתיים ניתן להשתמש ב{link}.</span>
                  </div>);

    } else if (this.props.mode === "Login") {
      content = (<LoginPanel fullPanel={this.props.fullPanel} />);
    }
    return content;
  }
});


var ConnectionsPanelHeader = React.createClass({
  propTypes: {
    activeTab:          React.PropTypes.string.isRequired, // "Connections", "Tools"
    setConnectionsMode: React.PropTypes.func.isRequired,
    closePanel:         React.PropTypes.func.isRequired,
    toggleLanguage:     React.PropTypes.func.isRequired,
    interfaceLang:      React.PropTypes.string.isRequired
  },
  render: function() {
    return (<div className="connectionsPanelHeader">
              <ConnectionsPanelTabs
                activeTab={this.props.activeTab}
                setConnectionsMode={this.props.setConnectionsMode}
                interfaceLang={this.props.interfaceLang}/>
              <div className="rightButtons">
                <LanguageToggleButton toggleLanguage={this.props.toggleLanguage} />
                <ReaderNavigationMenuCloseButton icon="arrow" onClick={this.props.closePanel} interfaceLang={this.props.interfaceLang} />
              </div>
            </div>);
  }
});


var ConnectionsPanelTabs = React.createClass({
  propTypes: {
    activeTab:          React.PropTypes.string.isRequired, // "Connections", "Tools"
    setConnectionsMode: React.PropTypes.func.isRequired,
    interfaceLang:      React.PropTypes.string.isRequired
  },
  render: function() {
    var tabNames = [{"en": "Connections", "he": "קישורים"}, {"en": "Tools", "he":"כלים"}];
    var tabs = tabNames.map(function(item) {
      var tabClick = function() {
        this.props.setConnectionsMode(item["en"])
      }.bind(this);
      var active  = item["en"] === this.props.activeTab;
      var classes = classNames({connectionsPanelTab: 1, sans: 1, noselect: 1, active: active});
      return (<div className={classes} onClick={tabClick} key={item["en"]}>
                <span className="int-en">{item["en"]}</span>
                <span className="int-he">{item["he"]}</span>
              </div>);
    }.bind(this));

    return (<div className="connectionsPanelTabs">{tabs}</div>);
  }
});


var TextList = React.createClass({
  propTypes: {
    srefs:                   React.PropTypes.array.isRequired,    // an array of ref strings
    filter:                  React.PropTypes.array.isRequired,
    recentFilters:           React.PropTypes.array.isRequired,
    fullPanel:               React.PropTypes.bool,
    multiPanel:              React.PropTypes.bool,
    setFilter:               React.PropTypes.func,
    setConnectionsMode:      React.PropTypes.func,
    onTextClick:             React.PropTypes.func,
    onCitationClick:         React.PropTypes.func,
    onNavigationClick:       React.PropTypes.func,
    onCompareClick:          React.PropTypes.func,
    onOpenConnectionsClick:  React.PropTypes.func,
    openNav:                 React.PropTypes.func,
    openDisplaySettings:     React.PropTypes.func,
    closePanel:              React.PropTypes.func,
    selectedWords:           React.PropTypes.string
  },
  getInitialState: function() {
    return {
      linksLoaded: false,
      textLoaded: false
    }
  },
  componentDidMount: function() {
    this.loadConnections();
    this.scrollToHighlighted();
  },
  componentWillReceiveProps: function(nextProps) {
    this.preloadText(nextProps.filter);
  },
  componentWillUpdate: function(nextProps) {

  },
  componentDidUpdate: function(prevProps, prevState) {
    if (prevProps.filter.length && !this.props.filter.length) {
      this.scrollToHighlighted();
    }
    if (!prevProps.filter.compare(this.props.filter)) {
      this.scrollToHighlighted();
    } else if (!prevState.textLoaded && this.state.textLoaded) {
      this.scrollToHighlighted();
    } else if (!prevProps.srefs.compare(this.props.srefs)) {
      this.loadConnections();
      this.scrollToHighlighted();
    }
  },
  getSectionRef: function() {
    var ref = this.props.srefs[0]; // TODO account for selections spanning sections
    var sectionRef = Sefaria.sectionRef(ref) || ref;
    return sectionRef;
  },
  loadConnections: function() {
    // Load connections data from server for this section
    var sectionRef = this.getSectionRef();
    if (!sectionRef) { return; }
    Sefaria.related(sectionRef, function(data) {
      if (this.isMounted()) {
        this.preloadText(this.props.filter);
        this.setState({
          linksLoaded: true,
        });
      }
    }.bind(this));
  },
  preloadText: function(filter) {
    // Preload text of links if `filter` is a single commentary, or all commentary
    if (filter.length == 1 &&
        Sefaria.index(filter[0]) && 
        Sefaria.index(filter[0]).categories == "Commentary") {
      this.preloadSingleCommentaryText(filter);
    } else if (filter.length == 1 && filter[0] == "Commentary") {
      this.preloadAllCommentaryText(filter);
    } else {
      this.setState({waitForText: false, textLoaded: false});
    }
  },
  preloadSingleCommentaryText: function(filter) {
    var basetext   = this.getSectionRef(); //get the title of the full title for the commentary from the api and use that (only needs the title to end with the base text
    var commentary = filter[0] + " on " + basetext; //TODO: get rid of "on" special casing switch to hack that only switches out the sections
    this.setState({textLoaded: false, waitForText: true});
    Sefaria.text(commentary, {}, function() {
      if (this.isMounted()) {
        this.setState({textLoaded: true});        
      }
    }.bind(this));
  },
  preloadAllCommentaryText: function() {
    var basetext   = this.getSectionRef();
    var summary    = Sefaria.linkSummary(basetext);
    if (summary.length && summary[0].category == "Commentary") {
      this.setState({textLoaded: false, waitForText: true});
      // Get a list of commentators on this section that we need don't have in the cache
      var links = Sefaria.links(basetext);
      var commentators = summary[0].books.map(function(item) {
        return item.book;
      }).filter(function(commentator) {
        var link = Sefaria._filterLinks(links, [commentator])[0];
        if (link.sourceRef.indexOf(link.anchorRef) == -1) {
          // Check if this is Commentary2, exclude if so
          return false;
        }
        // Exclude if we already have this in the cache
        return !Sefaria.text(commentator + " on " + basetext);
      });
      if (commentators.length) {
        this.waitingFor = Sefaria.util.clone(commentators);
        this.target = 0;
        for (var i = 0; i < commentators.length; i++) {
          Sefaria.text(commentators[i] + " on " + basetext, {}, function(data) {
            var index = this.waitingFor.indexOf(data.commentator);
            if (index == -1) {
                // console.log("Failed to clear commentator:");
                // console.log(data);
                this.target += 1;
            }
            if (index > -1) {
                this.waitingFor.splice(index, 1);
            }
            if (this.waitingFor.length == this.target) {
              if (this.isMounted()) {
                this.setState({textLoaded: true});
              }
            }
          }.bind(this));          
        }          
      } else {
        // All commentaries have been loaded already
        this.setState({textLoaded: true});          
      }
    } else {
      // There were no commentaries to load
      this.setState({textLoaded: true});
    }
  },
  scrollToHighlighted: function() {
    if (this.props.fullPanel) {
      return; // We don't currently have any situations where there is lowlighted content in fullpanel sidebar
    }
    window.requestAnimationFrame(function() {
      if (!this.isMounted()) { return; }
      var $highlighted = $(ReactDOM.findDOMNode(this)).find(".texts .textRange").not(".lowlight").first();
      if ($highlighted.length) {
        var $texts = $(ReactDOM.findDOMNode(this)).find(".texts");
        var adjust = parseInt($texts.css("padding-top")) + 18;
        $texts.scrollTo($highlighted, 0, {offset: -adjust});
      }
    }.bind(this));
  },
  showAllFilters: function() {
    this.props.setFilter(null);
    if (Sefaria.site) { Sefaria.site.track.event("Reader", "Show All Filters Click", "1"); }
  },
  render: function() {
    var refs               = this.props.srefs;
    var summary            = Sefaria.relatedSummary(refs);
    var oref               = Sefaria.ref(refs[0]);
    var filter             = this.props.filter;
    var sectionRef         = this.getSectionRef();
    var isSingleCommentary = (filter.length == 1 && Sefaria.index(filter[0]) && Sefaria.index(filter[0]).categories == "Commentary");

    var en = "No connections known" + (filter.length ? " for " + filter.join(", ") : "") + ".";
    var he = "אין קשרים ידועים"       + (filter.length ? " ל"    + filter.map(f => Sefaria.hebrewTerm(f)).join(", ") : "") + ".";
    var loaded  = Sefaria.linksLoaded(sectionRef);
    var noResultsMessage = <LoadingMessage message={en} heMessage={he} />;
    var message = !loaded ? (<LoadingMessage />) : (summary.length === 0 ? noResultsMessage : null);
    
    var showAllFilters = !filter.length;
    if (!showAllFilters) {
      if (filter.compare(["Sheets"])) {
        var sheets  = Sefaria.sheets.sheetsByRef(refs);
        var content = sheets ? sheets.map(function(sheet) {
          return (
            <div className="sheet" key={sheet.sheetUrl}>
              <a href={sheet.ownerProfileUrl}>
                <img className="sheetAuthorImg" src={sheet.ownerImageUrl} />
              </a>
              <div className="sheetViews"><i className="fa fa-eye"></i> {sheet.views}</div>
              <a href={sheet.ownerProfileUrl} className="sheetAuthor">{sheet.ownerName}</a>
              <a href={sheet.sheetUrl} className="sheetTitle">{sheet.title}</a>
            </div>);
        }) : (<LoadingMessage />);
        content = content.length ? content : <LoadingMessage message="No sheets here." />;

      } else if (filter.compare(["Notes"])) {
        var notes   = Sefaria.notes(refs);
        var content = notes ? notes.map(function(note) {
          return (<Note 
                    title={note.title}
                    text={note.text}
                    ownerName={note.ownerName}
                    ownerProfileUrl={note.ownerProfileUrl}
                    ownerImageUrl={note.ownerImageUrl}
                    key={note._id} />) 
        }) : (<LoadingMessage />);
        content = content.length ? content : <LoadingMessage message="No notes here." />;
      } else {
        // Viewing Text Connections
        var sectionLinks = Sefaria.links(sectionRef);
        var links        = sectionLinks.filter(function(link) {
          if ( (this.props.multiPanel || !isSingleCommentary) &&
              Sefaria.splitSpanningRef(link.anchorRef).every(aref => Sefaria.util.inArray(aref, refs) === -1)) {
            // Only show section level links for an individual commentary
            return false;
          }
          return (filter.length == 0 ||
                  Sefaria.util.inArray(link.category, filter) !== -1 || 
                  Sefaria.util.inArray(link.commentator, filter) !== -1 );

          }.bind(this)
        ).sort(function(a, b) {
            if (a.anchorVerse !== b.anchorVerse) {
                return a.anchorVerse - b.anchorVerse;
            } else if ( a.commentaryNum !== b.commentaryNum) {
                return a.commentaryNum - b.commentaryNum;
            } else {
                return a.sourceRef > b.sourceRef ? 1 : -1;
            }
        });

        var message = !loaded ? (<LoadingMessage />) : (links.length === 0 ? noResultsMessage : null);
        var content = links.length == 0 ? message :
                      this.state.waitForText && !this.state.textLoaded ? 
                        (<LoadingMessage />) : 
                        links.map(function(link, i) {
                            var hideTitle = link.category === "Commentary" && this.props.filter[0] !== "Commentary";
                            return (<TextRange 
                                        sref={link.sourceRef}
                                        key={i + link.sourceRef}
                                        lowlight={Sefaria.util.inArray(link.anchorRef, refs) === -1}
                                        hideTitle={hideTitle}
                                        numberLabel={link.category === "Commentary" ? link.anchorVerse : 0}
                                        basetext={false}
                                        onRangeClick={this.props.onTextClick}
                                        onCitationClick={this.props.onCitationClick}
                                        onNavigationClick={this.props.onNavigationClick}
                                        onCompareClick={this.props.onCompareClick}
                                        onOpenConnectionsClick={this.props.onOpenConnectionsClick} />);
                          }, this);          
      }
    }

    var classes = classNames({textList: 1, fullPanel: this.props.fullPanel});
    if (showAllFilters) {
      return (
            <div className={classes}>
              <div className="textListTop">
                  {message}
              </div>
              <AllFilterSet
                srefs={this.props.srefs}
                summary={summary}
                showText={this.props.showText}
                filter={this.props.filter}
                recentFilters={this.props.recentFilters}
                setFilter={this.props.setFilter}
                selectedWords={this.props.selectedWords}
                oref={oref}/>
            </div>);
    } else if (!this.props.fullPanel) {
      return (
            <div className={classes}>
              <div className="textListTop">
                <RecentFilterSet
                  srefs={this.props.srefs}
                  asHeader={true}
                  showText={this.props.showText}
                  filter={this.props.filter}
                  recentFilters={this.props.recentFilters}
                  textCategory={oref ? oref.primary_category : null}
                  setFilter={this.props.setFilter}
                  showAllFilters={this.showAllFilters} />
              </div>
              <div className="texts">
                <div className="contentInner">
                  { content }
                </div>
              </div>
            </div>);
    } else {
      return (
            <div className={classes}>
              <div className="texts">
                <div className="contentInner">
                  <RecentFilterSet
                    srefs={this.props.srefs}
                    asHeader={false}
                    showText={this.props.showText}
                    filter={this.props.filter}
                    recentFilters={this.props.recentFilters}
                    textCategory={oref ? oref.primary_category : null}
                    setFilter={this.props.setFilter}
                    showAllFilters={this.showAllFilters} />
                  { content }
                </div>
              </div>
            </div>
            );
    }
  }
});


var Note = React.createClass({
  propTypes: {
    title:           React.PropTypes.string.isRequired,
    text:            React.PropTypes.string.isRequired,
    ownerName:       React.PropTypes.string,
    ownerImageUrl:   React.PropTypes.string,
    ownerProfileUrl: React.PropTypes.string,
    isPrivate:       React.PropTypes.bool,
    editNote:        React.PropTypes.func
  },
  render: function() {

    var isInMyNotes = !this.props.ownerName; // public notes can appear inside myNotesPanel, use ownerName as a proxy for context

    var authorInfo = isInMyNotes ? null :
        (<div className="noteAuthorInfo">
          <a href={this.props.ownerProfileUrl}>
            <img className="noteAuthorImg" src={this.props.ownerImageUrl} />
          </a>
          <a href={this.props.ownerProfileUrl} className="noteAuthor">{this.props.ownerName}</a>
        </div>);
     
     var buttons = isInMyNotes ? 
                    (<div className="noteButtons">
                      <i className="fa fa-pencil" onClick={this.props.editNote} ></i>
                      {this.props.isPrivate ? null : (<i className="fa fa-unlock-alt"></i>)}
                    </div>) : null; 
     
     return (<div className="note">
                {authorInfo}
                <div className="note-content">
                  <div className="noteTitle">{this.props.title}</div>
                  <span className="noteText" dangerouslySetInnerHTML={{__html:this.props.text}}></span>
                </div>
                {buttons}
              </div>);
  }
});


var AllFilterSet = React.createClass({
  render: function() {
    var categories = this.props.summary.map(function(cat, i) {
      return (
        <CategoryFilter
          srefs={this.props.srefs}
          key={i}
          category={cat.category}
          heCategory={Sefaria.hebrewTerm(cat.category)}
          count={cat.count} 
          books={cat.books}
          filter={this.props.filter}
          updateRecent={true}
          setFilter={this.props.setFilter}
          on={Sefaria.util.inArray(cat.category, this.props.filter) !== -1} />
      );
    }.bind(this));
    return (
      <div className="fullFilterView filterSet">
        <LexiconPanel selectedWords={this.props.selectedWords} oref={this.props.oref}/>
        {categories}
      </div>
    );
  }
});


var CategoryFilter = React.createClass({
  handleClick: function(e) {
    e.preventDefault();
    this.props.setFilter(this.props.category, this.props.updateRecent);
    if (Sefaria.site) { Sefaria.site.track.event("Reader", "Category Filter Click", this.props.category); }
  },
  render: function() {
    var textFilters = this.props.books.map(function(book, i) {
     return (<TextFilter 
                srefs={this.props.srefs}
                key={i}
                book={book.book}
                heBook={book.heBook} 
                count={book.count}
                category={this.props.category}
                hideColors={true}
                updateRecent={true}
                setFilter={this.props.setFilter}
                on={Sefaria.util.inArray(book.book, this.props.filter) !== -1} />);
    }.bind(this));
    
    var notClickable = this.props.category == "Community";
    var color        = Sefaria.palette.categoryColor(this.props.category);
    var style        = notClickable ? {} : {"borderTop": "4px solid " + color};
    var classes      = classNames({categoryFilter: 1, on: this.props.on, notClickable: notClickable});
    var count        = notClickable ? null : (<span className="enInHe"> | {this.props.count}</span>);
    var handleClick  = notClickable ? null : this.handleClick;
    var url = (this.props.srefs && this.props.srefs.length > 0)?"/" + Sefaria.normRef(this.props.srefs[0]) + "?with=" + this.props.category:"";
    var innerFilter = (<div className={classes} onClick={handleClick}>
            <span className="en">{this.props.category}{count}</span>
            <span className="he">{this.props.heCategory}{count}</span>
          </div>);
    var wrappedFilter = notClickable ? innerFilter : <a href={url}>{innerFilter}</a>;
    return (
      <div className="categoryFilterGroup" style={style}>
        {wrappedFilter}
        <TwoBox content={ textFilters } />
      </div>
    );
  }
});


var TextFilter = React.createClass({
  propTypes: {
    srefs:        React.PropTypes.array.isRequired,
    book:         React.PropTypes.string.isRequired,
    heBook:       React.PropTypes.string.isRequired,
    on:           React.PropTypes.bool.isRequired,
    setFilter:    React.PropTypes.func.isRequired,
    updateRecent: React.PropTypes.bool
  },
  handleClick: function(e) {
    e.preventDefault();
    this.props.setFilter(this.props.book, this.props.updateRecent);
    if (Sefaria.site) { Sefaria.site.track.event("Reader", "Text Filter Click", this.props.book); }
  },
  render: function() {
    var classes = classNames({textFilter: 1, on: this.props.on, lowlight: this.props.count == 0});

    if (!this.props.hideColors) {
      var color = Sefaria.palette.categoryColor(this.props.category);
      var style = {"borderTop": "4px solid " + color};
    }
    var name = this.props.book == this.props.category ? this.props.book.toUpperCase() : this.props.book;
    var count = this.props.hideCounts || !this.props.count ? "" : ( <span className="enInHe"> ({this.props.count})</span>);
    var url = (this.props.srefs && this.props.srefs.length > 0)?"/" + Sefaria.normRef(this.props.srefs[0]) + "?with=" + name:"";
    return (
      <a href={url}>
        <div data-name={name}
          className={classes}
          style={style}
          onClick={this.handleClick}>
            <div>
              <span className="en">{name}{count}</span>
              <span className="he">{this.props.heBook}{count}</span>
            </div>
        </div>
      </a>
    );
  }
});


var RecentFilterSet = React.createClass({
  propTypes: {
    srefs:          React.PropTypes.array.isRequired,
    filter:         React.PropTypes.array.isRequired,
    recentFilters:  React.PropTypes.array.isRequired,
    textCategory:   React.PropTypes.string.isRequired,
    setFilter:      React.PropTypes.func.isRequired,
    showAllFilters: React.PropTypes.func.isRequired
  },
  toggleAllFilterView: function() {
    this.setState({showAllFilters: !this.state.showAllFilters});
  },
  render: function() {
    var topLinks = [];

    // Filter top links to exclude items already in recent filter
    topLinks = topLinks.filter(function(link) {
      return (Sefaria.util.inArray(link.book, this.props.recentFilters) == -1);
    }.bind(this));
    
    // Annotate filter texts with category            
    var recentFilters = this.props.recentFilters.map(function(filter) {
      var index = Sefaria.index(filter);
      return {
          book: filter,
          heBook: index ? index.heTitle : Sefaria.hebrewTerm(filter),
          category: index ? index.primary_category : filter };
    });
    topLinks = recentFilters.concat(topLinks).slice(0,5);

    // If the current filter is not already in the top set, put it first 
    if (this.props.filter.length) {
      var filter = this.props.filter[0];
      for (var i=0; i < topLinks.length; i++) {
        if (topLinks[i].book == filter || 
            topLinks[i].category == filter ) { break; }
      }
      if (i == topLinks.length) {
        var index = Sefaria.index(filter);
        if (index) {
          var annotatedFilter = {book: filter, heBook: index.heTitle, category: index.primary_category };
        } else {
          var annotatedFilter = {book: filter, heBook: filter, category: "Other" };
        }

        topLinks = [annotatedFilter].concat(topLinks).slice(0,5);
      } else {
        // topLinks.move(i, 0); 
      }        
    }
    var topFilters = topLinks.map(function(book) {
     return (<TextFilter
                srefs={this.props.srefs}
                key={book.book} 
                book={book.book}
                heBook={book.heBook}
                category={book.category}
                hideCounts={true}
                hideColors={true}
                count={book.count}
                updateRecent={false}
                setFilter={this.props.setFilter}
                on={Sefaria.util.inArray(book.book, this.props.filter) !== -1} />);
    }.bind(this));

    var moreButton = this.props.asHeader ? (<div className="showMoreFilters textFilter" style={style}
                        onClick={this.props.showAllFilters}>
                          <div>
                            <span className="dot">●</span><span className="dot">●</span><span className="dot">●</span>
                          </div>                    
                      </div>) : null;
    var style = this.props.asHeader ? {"borderTopColor": Sefaria.palette.categoryColor(this.props.textCategory)} : {};
    var classes = classNames({recentFilterSet: 1, topFilters: this.props.asHeader, filterSet: 1});
    return (
      <div className={classes} style={style}>
        <div className="topFiltersInner">{topFilters}</div>
        {moreButton}
      </div>
    );
  }
});


var LexiconPanel = React.createClass({
  propTypes: {
    selectedWords: React.PropTypes.string,
    oref:          React.PropTypes.object.isRequired
  },
  getInitialState: function() {
    return {
      entries: [],
      loaded: false
    };
  },
  componentDidMount: function(){
    if(this.props.selectedWords){
      this.getLookups(this.props.selectedWords, this.props.oref);
    }
  },
  componentWillReceiveProps: function(nextProps){
    // console.log("component will receive props: ", nextProps.selectedWords);
    if(this.props.selectedWords != nextProps.selectedWords){
      this.clearLookups();
      this.getLookups(nextProps.selectedWords, nextProps.oref);
    }
  },
  clearLookups: function(){
    this.setState({
      loaded: false,
      entries: []
    });
  },
  getLookups: function(words, oref){
    if(this.shouldActivate(words)){
      // console.log('getting data: ', words, oref.ref);
      Sefaria.lexicon(words, oref.ref, function(data) {
        this.setState({
          loaded: true,
          entries: data
        });

        var action = (data.length == 0)? "Open No Result": "Open";
        action += " / " + oref.categories.join("/") + "/" + oref.book;
        Sefaria.site.track.event("Lexicon", action, words);
        
        // console.log('gotten data from Sefaria.js, state re-set: ', this, data);
      }.bind(this));
    }
  },
  shouldActivate: function(selectedWords){
    if(!selectedWords){
      return false;
    }
    var wordList = selectedWords.split(/[\s:\u05c3\u05be\u05c0.]+/);
    var inputLength = wordList.length;
    return (inputLength <= 3);
  },
  render: function(){
    var refCats = this.props.oref.categories.join(", "); //TODO: the way to filter by categories is very limiting.
    var enEmpty = "No results found.";
    var heEmpty = "לא נמצאו תוצאות";
    if(!this.shouldActivate(this.props.selectedWords)){
      //console.log("not rendering lexicon");
      return false;
    }
    var content;
    if(!this.state.loaded) {
      // console.log("lexicon not yet loaded");
      content = (<LoadingMessage message="Looking up words..." heMessage="מחפש מילים..."/>);
    } else if(this.state.entries.length == 0) {
      if (this.props.selectedWords.length == 0) {
        //console.log("empty words: nothing to render");
        return false;
      } else {
        //console.log("no results");
        content = (<LoadingMessage message={enEmpty} heMessage={heEmpty}/>);
      }
    }else{
      var entries = this.state.entries;
      content =  entries.filter(e => e['parent_lexicon_details']['text_categories'].length == 0 || e['parent_lexicon_details']['text_categories'].indexOf(refCats) > -1).map(function(entry, i) {
            return (<LexiconEntry data={entry} key={i} />)
          });
      content = content.length ? content : <LoadingMessage message={enEmpty} heMessage={heEmpty} />;
    }
    return (
        <div className="lexicon-content">
          <div className="lexicon-results">
            { content }
          </div>
        </div>
      );
  }
});


var LexiconEntry = React.createClass({
  propTypes: {
    data: React.PropTypes.object.isRequired
  },
  render: function(){
    var entry = this.props.data;
    var headwordClassNames = classNames('headword', entry['parent_lexicon_details']["to_language"].slice(0,2));
    var definitionClassNames = classNames('definition-content', entry['parent_lexicon_details']["to_language"].slice(0,2));
    var entryHeadHtml =  (<span className="headword">{entry['headword']}</span>);
    var morphologyHtml = ('morphology' in entry['content']) ?  (<span className="morphology">({entry['content']['morphology']})</span>) :"";
    var senses = this.renderLexiconEntrySenses(entry['content']);
    var attribution = this.renderLexiconAttribution();
    return (
        <div className="entry">
          <div className={headwordClassNames}>{entryHeadHtml}</div>
          <div className={definitionClassNames}>{morphologyHtml}<ol className="definition">{senses}</ol></div>
          <div className="attribution">{attribution}</div>
        </div>
    );
  },
  renderLexiconEntrySenses: function(content){
		var grammar = ('grammar' in content) ? '('+ content['grammar']['verbal_stem'] + ')' : "";
		var def = ('definition' in content) ? content['definition'] : "";
        var notes = ('notes' in content) ? (<span className="notes">{content['notes']}</span>) : "";
        var sensesElems =  ('senses' in content) ? content['senses'].map((sense)=> {
          return this.renderLexiconEntrySenses(sense)
        }) : "";
        var senses = sensesElems.length ? (<ol className="senses">{sensesElems}</ol>) : "";
        return (
            <li className="sense">
              {grammar}
              {def}
              {notes}
              {senses}
            </li>
        );
  },
  renderLexiconAttribution: function(){
    var entry = this.props.data;
		var lexicon_dtls = entry['parent_lexicon_details'];
        return (
            <div>
                <span>
                  <a target="_blank"
                      href={('source_url' in lexicon_dtls) ? lexicon_dtls['source_url'] : ""}>
                    <span className="int-en">Source: </span>
                    <span className="int-he">מקור:</span>
                    {'source' in lexicon_dtls ? lexicon_dtls['source'] : lexicon_dtls['source_url']}
                  </a>
                </span>
                <span>
                  <a target="_blank"
                      href={('attribution_url' in lexicon_dtls) ? lexicon_dtls['attribution_url'] : ""}>
                    <span className="int-en">Creator: </span>
                    <span className="int-he">יוצר:</span>
                    {'attribution' in lexicon_dtls ? lexicon_dtls['attribution'] : lexicon_dtls['attribution_url']}
                  </a>
                </span>
            </div>
        );
  }
});


var ToolsPanel = React.createClass({
  propTypes: {
    srefs:                   React.PropTypes.array.isRequired,  // an array of ref strings
    mode:                    React.PropTypes.string.isRequired, // "Tools", "Share", "Add to Source Sheet", "Add Note", "My Notes", "Add Connection", "Edit Text", "Add Translation"
    filter:                  React.PropTypes.array.isRequired,
    recentFilters:           React.PropTypes.array.isRequired,
    setConnectionsMode:      React.PropTypes.func.isRequired,
    openComparePanel:        React.PropTypes.func.isRequired,
    version:                 React.PropTypes.string,
    versionLanguage:         React.PropTypes.string,
    fullPanel:               React.PropTypes.bool,
    multiPanel:              React.PropTypes.bool,
    canEditText:             React.PropTypes.bool,
    setFilter:               React.PropTypes.func,
    onTextClick:             React.PropTypes.func,
    onCitationClick:         React.PropTypes.func,
    onNavigationClick:       React.PropTypes.func,
    onCompareClick:          React.PropTypes.func,
    onOpenConnectionsClick:  React.PropTypes.func,
    openNav:                 React.PropTypes.func,
    openDisplaySettings:     React.PropTypes.func,
    closePanel:              React.PropTypes.func
  },
  getInitialState: function() {
    return {
    
    };
  },
  render: function() {
    var editText  = this.props.canEditText ? function() {
        var refString = this.props.srefs[0];
        var currentPath = Sefaria.util.currentPath();
        var currentLangParam;
        if (this.props.version) {
          refString += "/" + encodeURIComponent(this.props.versionLanguage) + "/" + encodeURIComponent(this.props.version);
        }
        var path = "/edit/" + refString;
        var nextParam = "?next=" + encodeURIComponent(currentPath);
        path += nextParam;
        Sefaria.site.track.event("Tools", "Edit Text Click", refString,
          {hitCallback: () =>  window.location = path}
        );
    }.bind(this) : null;
    
    var addTranslation = function() {
      var nextParam = "?next=" + Sefaria.util.currentPath();
      Sefaria.site.track.event("Tools", "Add Translation Click", this.props.srefs[0],
          {hitCallback: () => window.location = "/translate/" + this.props.srefs[0] + nextParam}
      );
    }.bind(this);
    
    var classes = classNames({toolsPanel: 1, textList: 1, fullPanel: this.props.fullPanel});
    return (
      <div className={classes}>
        <div className="texts">
          <div className="contentInner">
            <ToolsButton en="Share" he="שתף" image="tools-share.svg" onClick={function() {this.props.setConnectionsMode("Share")}.bind(this)} /> 
            <ToolsButton en="Add to Source Sheet" he="הוסף לדף מקורות" image="tools-add-to-sheet.svg" onClick={function() {this.props.setConnectionsMode("Add to Source Sheet")}.bind(this)} /> 
            <ToolsButton en="Add Note" he="הוסף רשומה" image="tools-write-note.svg" onClick={function() {this.props.setConnectionsMode("Add Note")}.bind(this)} /> 
            <ToolsButton en="My Notes" he="הרשומות שלי" image="tools-my-notes.svg" onClick={function() {this.props.setConnectionsMode("My Notes")}.bind(this)} /> 
            <ToolsButton en="Compare" he="השווה" image="tools-compare.svg" onClick={this.props.openComparePanel} /> 
            <ToolsButton en="Add Translation" he="הוסף תרגום" image="tools-translate.svg" onClick={addTranslation} /> 
            <ToolsButton en="Add Connection" he="הוסף קישור לטקסט אחר" image="tools-add-connection.svg"onClick={function() {this.props.setConnectionsMode("Add Connection")}.bind(this)} /> 
            { editText ? (<ToolsButton en="Edit Text" he="ערוך טקסט" image="tools-edit-text.svg" onClick={editText} />) : null }
          </div>
        </div>
      </div>);
  }
});


var ToolsButton = React.createClass({
  propTypes: {
    en:      React.PropTypes.string.isRequired,
    he:      React.PropTypes.string.isRequired,
    icon:    React.PropTypes.string,
    image:   React.PropTypes.string,
    onClick: React.PropTypes.func
  },
  render: function() {
    var icon = null;
    if (this.props.icon) {
      var iconName = "fa-" + this.props.icon;
      var classes = {fa: 1, toolsButtonIcon: 1};
      classes[iconName] = 1;
      icon = (<i className={classNames(classes)} />)
    } else if (this.props.image) {
      icon = (<img src={"/static/img/" + this.props.image} className="toolsButtonIcon" />);
    }

    return (
      <div className="toolsButton sans noselect" onClick={this.props.onClick}>
        <div className="int-en noselect">{this.props.en}</div>
        <div className="int-he noselect">{this.props.he}</div>
        {icon}
      </div>)
  }
});


var SharePanel = React.createClass({
  propTypes: {
    url:                React.PropTypes.string.isRequired,
    setConnectionsMode: React.PropTypes.func.isRequired,
    closePanel:         React.PropTypes.func.isRequired,
    fullPanel:          React.PropTypes.bool
  },
  componentDidMount: function() {
    this.focusInput();
  },
  componentDidUpdate: function() {
    this.focusInput();
  },
  focusInput: function() {
    $(ReactDOM.findDOMNode(this)).find("input").select();
  },
  render: function() {
    var url = this.props.url;
    var shareFacebook = function() {
      openInNewTab("https://www.facebook.com/sharer/sharer.php?u=" + url);
    };
    var shareTwitter = function() {
      openInNewTab("https://twitter.com/home?status=" + url);
    };
    var shareEmail = function() {
      openInNewTab("mailto:?&subject=Text on Sefaria&body=" + url);
    };
    var classes = classNames({sharePanel: 1, textList: 1, fullPanel: this.props.fullPanel});
    return (
      <div className={classes}>
        <div className="texts">
          <div className="contentInner">
            <input className="shareInput" value={this.props.url} />
            <ToolsButton en="Facebook" he="פייסבוק" icon="facebook-official" onClick={shareFacebook} />
            <ToolsButton en="Twitter" he="טוויטר" icon="twitter" onClick={shareTwitter} />
            <ToolsButton en="Email" he="אימייל" icon="envelope-o" onClick={shareEmail} />
          </div>
        </div>
      </div>);
  }
});

var AddToSourceSheetWindow = React.createClass({
  propTypes: {
    srefs:        React.PropTypes.array,
    close:        React.PropTypes.func,
    en:           React.PropTypes.string,
    he:           React.PropTypes.string
  },

  close: function () {
    if (this.props.close) {
      this.props.close();
    }
  },

  render: function () {
    var nextParam = "?next=" + encodeURIComponent(Sefaria.util.currentPath());

    return (<div className="sourceSheetPanelBox">
      <div className="sourceSheetBoxTitle">
        <i className="fa fa-times-circle" aria-hidden="true" onClick={this.close}/>
        {Sefaria.loggedIn?"":<span>
            In order to add this source to a sheet, please <a href={"/login" + nextParam}>log in.</a>
        </span>}
      </div>
      {Sefaria.loggedIn ?
        <AddToSourceSheetPanel
          srefs = {this.props.srefs}
          en = {this.props.en}
          he = {this.props.he}
        /> : ""}
      </div>);
  }
});

var AddToSourceSheetPanel = React.createClass({
  // In the main app, the function `addToSourceSheet` is executed in the ReaderApp, 
  // and collects the needed data from highlights and app state.
  // It is used in external apps, liked gardens.  In those cases, it's wrapped in AddToSourceSheetWindow,
  // refs and text are passed directly, and the add to source sheets API is invoked from within this object. 
  propTypes: {
    srefs:              React.PropTypes.array,
    addToSourceSheet:   React.PropTypes.func,
    fullPanel:          React.PropTypes.bool,
    en:                 React.PropTypes.string,
    he:                 React.PropTypes.string
  },
  getInitialState: function() {
    return {
      selectedSheet: null
    };
  },
  componentDidMount: function() {
    this.loadSheets();
  },
  loadSheets: function() {
    Sefaria.sheets.userSheets(Sefaria._uid, function() {
      this.forceUpdate();
    }.bind(this));
  },
  addToSourceSheet: function() {
    if (!this.state.selectedSheet) { return; }
    if (this.props.addToSourceSheet) {
      this.props.addToSourceSheet(this.state.selectedSheet, this.confirmAdd);
    } else {
      var url     = "/api/sheets/" + this.state.selectedSheet + "/add";
      var source = {};
      if (this.props.srefs) {
        source.refs = this.props.srefs;
        if (this.props.en) source.en = this.props.en;
        if (this.props.he) source.he = this.props.he;
      } else {
        if (this.props.en && this.props.he) {
          source.outsideBiText = {he: this.props.he, en: this.props.en};
        } else {
          source.outsideText = this.props.en || this.props.he;
        }
      }
      $.post(url, {source: JSON.stringify(source)}, this.confirmAdd);
    }
  },
  createSheet: function(refs) {
    var title = $(ReactDOM.findDOMNode(this)).find("input").val();
    if (!title) { return; }
    var sheet = {
      title: title,
      options: {numbered: 0},
      sources: []
    };
    var postJSON = JSON.stringify(sheet);
    $.post("/api/sheets/", {"json": postJSON}, function(data) {
      this.setState({selectedSheet: data.id}, function() {
        this.addToSourceSheet();
      });
      Sefaria.sheets.clearUserSheets(Sefaria._uid);
    }.bind(this)); 
  },
  openNewSheet: function() {
    this.setState({showNewSheetInput: true});
  },
  confirmAdd: function() {
    if (this.props.srefs) {
      Sefaria.site.track.event("Tools", "Add to Source Sheet Save", this.props.srefs.join("/"));
    } else {
      Sefaria.site.track.event("Tools", "Add to Source Sheet Save", "Outside Source");
    }
    this.setState({confirm: true});
  },
  render: function() {
    if (this.state.confirm) {
      return (<ConfirmAddToSheetPanel sheetId={this.state.selectedSheet} />);
    }
    var sheets        = Sefaria.sheets.userSheets(Sefaria._uid);
    var sheetsContent = sheets ? sheets.map(function(sheet) {
      var classes     = classNames({sheet: 1, noselect: 1, selected: this.state.selectedSheet == sheet.id});
      var selectSheet = function() { this.setState({selectedSheet: sheet.id}); }.bind(this);
      var title = sheet.title ? sheet.title.stripHtml() : "Untitled Source Sheet";
      return (<div className={classes} onClick={selectSheet} key={sheet.id}>{title}</div>);
    }.bind(this)) : <LoadingMessage />;
    sheetsContent     = sheets && sheets.length == 0 ? 
                          (<div className="sheet noselect"><span className="en">You don&rsquo;t have any Source Sheets yet.</span><span className="he">טרם יצרת דפי מקורות</span></div>) :
                          sheetsContent;
    var createSheet = this.state.showNewSheetInput ? 
          (<div className="noselect">
            <input className="newSheetInput noselect" placeholder="Title your Sheet"/>
            <div className="button white small noselect" onClick={this.createSheet} >
              <span className="int-en">Create</span>
              <span className="int-he">צור חדש</span>
            </div>
           </div>)
          :
          (<div className="button white noselect" onClick={this.openNewSheet}>
              <span className="int-en">Start a Source Sheet</span>
              <span className="int-he">צור דף מקורות חדש</span>
          </div>);
    var classes = classNames({addToSourceSheetPanel: 1, textList: 1, fullPanel: this.props.fullPanel});
    return (
      <div className={classes}>
        <div className="texts">
          <div className="contentInner">
            {createSheet}
            <div className="sourceSheetSelector noselect">{sheetsContent}</div>
            <div className="button noselect" onClick={this.addToSourceSheet}>
              <span className="int-en noselect">Add to Sheet</span>
              <span className="int-he noselect">הוסף לדף המקורות</span>
            </div>
          </div>
        </div>
      </div>);
  }
});


var ConfirmAddToSheetPanel = React.createClass({
  propType: {
    sheetId: React.PropTypes.number.isRequired
  },
  render: function() {
    return (<div className="confirmAddToSheetPanel">
              <div className="message">
                <span className="int-en">Your source has been added.</span>
                <span className="int-he">הטקסט נוסף בהצלחה לדף המקורות</span>
              </div>
              <a className="button white" href={"/sheets/" + this.props.sheetId}>
                <span className="int-en">Go to Source Sheet <i className="fa fa-angle-right"></i></span>
                <span className="int-he">עבור לדף המקורות<i className="fa fa-angle-left"></i></span>
              </a>
            </div>);
  }
});


var AddNotePanel = React.createClass({
  propTypes: {
    srefs:              React.PropTypes.array.isRequired,
    setConnectionsMode: React.PropTypes.func.isRequired,
    closePanel:         React.PropTypes.func.isRequired,
    fullPanel:          React.PropTypes.bool,
    noteId:             React.PropTypes.string,
    noteText:           React.PropTypes.string,
    noteTitle:          React.PropTypes.string,
    noteIsPublic:       React.PropTypes.bool
  },
  getInitialState: function() {
    return {
      isPrivate: !this.props.noteIsPublic,
      saving: false
    };
  },
  componentDidMount: function() {
    this.focusNoteText();
  },
  focusNoteText: function() {
    $(ReactDOM.findDOMNode(this)).find(".noteText").focus();
  },
  saveNote: function() {
    var note = {
      text: $(ReactDOM.findDOMNode(this)).find(".noteText").val(),
      refs: this.props.srefs,
      anchorText: "",
      type:  "note",
      title: "",
      public: !this.state.isPrivate
    };
    var postData = { json: JSON.stringify(note) };
    var url = (this.props.noteId ? "/api/notes/" + this.props.noteId : "/api/notes/");
    $.post(url, postData, function(data) {
      if (data.error) {
        alert(data.error);
      } else if (data) {
        if (this.props.noteId) {
          Sefaria.clearPrivateNotes(data);
        } else {
          Sefaria.addPrivateNote(data);
        }
        Sefaria.site.track.event("Tools", "Note Save " + ((this.state.isPrivate)?"Private":"Public"), this.props.srefs.join("/"));
        this.props.setConnectionsMode("My Notes");
      } else {
        alert("Sorry, there was a problem saving your note.");
      }
    }.bind(this)).fail( function(xhr, textStatus, errorThrown) {
      alert("Unfortunately, there was an error saving this note. Please try again or try reloading this page.");
    });
    this.setState({saving: true});
  },
  setPrivate: function() {
    this.setState({isPrivate: true});
  },
  setPublic: function() {
    this.setState({isPrivate: false});
  },
  cancel: function() {
    this.props.setConnectionsMode("Tools");
  },
  deleteNote: function() {
    if (!confirm("Are you sure you want to delete this note?")) { return; }
    var url = "/api/notes/" + this.props.noteId;
    $.ajax({
      type: "delete",
      url: url,
      success: function() { 
        alert("Source deleted.");
        Sefaria.clearPrivateNotes();
        this.props.setConnectionsMode("My Notes");
      }.bind(this),
      error: function () {
        alert("Something went wrong (that's all I know).");
      }
    });
  },
  render: function() {
    var classes        = classNames({addNotePanel: 1, textList: 1, fullPanel: this.props.fullPanel});
    var privateClasses = classNames({notePrivateButton: 1, active: this.state.isPrivate});
    var publicClasses  = classNames({notePublicButton: 1, active: !this.state.isPrivate});
    return (<div className={classes}>
              <div className="texts">
                <div className="contentInner">
        
                  <textarea className="noteText" placeholder="Write a note..." defaultValue={this.props.noteText}></textarea>
                  <div className="noteSharingToggle">
                    <div className={privateClasses} onClick={this.setPrivate}>

                      <span className="int-en"><i className="fa fa-lock"></i> Private</span>
                      <span className="int-he"><i className="fa fa-lock"></i>רשומה פרטית</span>
                    </div>
                    <div className={publicClasses} onClick={this.setPublic}>
                      <span className="int-en">Public</span>
                      <span className="int-he">רשומה כללית</span>
                    </div>
                  </div>
                  <div className="line"></div>
                  <div className="button fillWidth" onClick={this.saveNote}>
                    <span className="int-en">{this.props.noteId ? "Save" : "Add Note"}</span>
                    <span className="int-he">{this.props.noteId ? "שמור": "הוסף רשומה"}</span>
                  </div>
                  <div className="button white fillWidth" onClick={this.cancel}>
                    <span className="int-en">Cancel</span>
                    <span className="int-he">בטל</span>
                  </div>
                  {this.props.noteId ? 
                    (<div className="deleteNote" onClick={this.deleteNote}>
                      <span className="int-en">Delete Note</span>
                      <span className="int-he">מחק רשומה</span>
                     </div>): null }

                </div>
              </div>
            </div>);
  }
});


var MyNotesPanel = React.createClass({
  propTypes: {
    srefs:              React.PropTypes.array.isRequired,
    setConnectionsMode: React.PropTypes.func.isRequired,
    closePanel:         React.PropTypes.func.isRequired,
    editNote:           React.PropTypes.func.isRequired,
    fullPanel:          React.PropTypes.bool
  },
  componentDidMount: function() {
    this.loadNotes();
  },
  componentDidUpdate: function(prevProps, prevState) {
    if (!prevProps.srefs.compare(this.props.srefs)) {
      this.loadNotes();
    }
  },
  loadNotes: function() {
    // Rerender this component when privateNotes arrive.
    Sefaria.privateNotes(this.props.srefs, this.rerender);
  },
  rerender: function() {
    this.forceUpdate();
  },
  render: function() {
    var myNotesData = Sefaria.privateNotes(this.props.srefs);
    var myNotes = myNotesData ? myNotesData.map(function(note) {
      var editNote = function() {
        this.props.editNote(note);
      }.bind(this);
      return (<Note 
                title={note.title}
                text={note.text} 
                isPrivate={!note.public}
                editNote={editNote}
                key={note._id} />);
    }.bind(this)) : null ;

    var classes = classNames({myNotesPanel: 1, textList: 1, fullPanel: this.props.fullPanel});
    return (<div className={classes}>
              <div className="texts">
                <div className="contentInner">
                  {myNotes}
                  <ToolsButton 
                    en="Add Note" 
                    he="הוסף רשומה"
                    icon="pencil" 
                    onClick={function() {this.props.setConnectionsMode("Add Note")}.bind(this)} />
                </div>
              </div>
            </div>);
  }
});


var LoginPanel = React.createClass({
  propTypes: {
    fullPanel: React.PropTypes.bool,
  },
  render: function() {
    var nextParam = "?next=" + Sefaria.util.currentPath();
    var classes     = classNames({loginPanel: 1, textList: 1, fullPanel: this.props.fullPanel});
    return (<div className={classes}>
              <div className="texts">
                <div className="contentInner">

                  <div className="loginPanelMessage">
                    <span className="int-en">You must be logged in to use this feature.</span>
                    <span className="int-he">עליך להיות מחובר בכדי להשתמש באפשרות זו.</span>
                  </div>
                  <a className="button" href={"/login" + nextParam}>
                    <span className="int-en">Log In</span>
                    <span className="int-he">התחבר</span>
                  </a>
                  <a className="button" href={"/register" + nextParam}>
                    <span className="int-en">Sign Up</span>
                    <span className="int-he">הרשם</span>
                  </a>

                </div>
              </div>
            </div>);
  }
});


var SearchPage = React.createClass({
    propTypes: {
        query:                React.PropTypes.string,
        appliedFilters:       React.PropTypes.array,
        settings:             React.PropTypes.object,
        close:                React.PropTypes.func,
        onResultClick:        React.PropTypes.func,
        onQueryChange:        React.PropTypes.func,
        updateAppliedFilter:  React.PropTypes.func,
        registerAvailableFilters: React.PropTypes.func,
        availableFilters:     React.PropTypes.array,
        filtersValid:         React.PropTypes.bool,
        hideNavHeader:        React.PropTypes.bool
    },
    getInitialState: function() {
        return {};
    },

    getDefaultProps: function() {
      return {
        appliedFilters: []
      };
    },
    render: function () {
        var fontSize = 62.5; // this.props.settings.fontSize, to make this respond to user setting. disabled for now.
        var style    = {"fontSize": fontSize + "%"};
        var classes  = classNames({readerNavMenu: 1, noHeader: this.props.hideNavHeader});
        var isQueryHebrew = Sefaria.hebrew.isHebrew(this.props.query);
        return (<div className={classes}>
                  {this.props.hideNavHeader ? null :
                    (<div className="readerNavTop search">
                      <CategoryColorLine category="Other" />
                      <ReaderNavigationMenuCloseButton onClick={this.props.close}/>
                      <ReaderNavigationMenuDisplaySettingsButton onClick={this.props.openDisplaySettings} />
                      <SearchBar
                        initialQuery = { this.props.query }
                        updateQuery = { this.props.onQueryChange } />
                    </div>)}
                  <div className="content hasFooter">
                    <div className="contentInner">
                      <div className="searchContentFrame">
                          <h1 classNames={isQueryHebrew?"hebrewQuery":"englishQuery"}>
                            &ldquo;{ this.props.query }&rdquo;
                          </h1>
                          <div className="searchControlsBox">
                          </div>
                          <div className="searchContent" style={style}>
                              <SearchResultList
                                  query = { this.props.query }
                                  appliedFilters = {this.props.appliedFilters}
                                  onResultClick={this.props.onResultClick}
                                  updateAppliedFilter = {this.props.updateAppliedFilter}
                                  registerAvailableFilters={this.props.registerAvailableFilters}
                                  availableFilters={this.props.availableFilters}
                                  filtersValid={this.props.filtersValid} />
                          </div>
                      </div>
                    </div>
                    <footer id="footer" className={`interface-${this.props.interfaceLang} static sans`}>
                      <Footer />
                    </footer>
                  </div>
                </div>);
    }
});


var SearchBar = React.createClass({
    propTypes: {
        initialQuery: React.PropTypes.string,
        updateQuery: React.PropTypes.func
    },
    getInitialState: function() {
        return {query: this.props.initialQuery};
    },
    handleKeypress: function(event) {
        if (event.charCode == 13) {
            this.updateQuery();
            // Blur search input to close keyboard
            $(ReactDOM.findDOMNode(this)).find(".readerSearch").blur();
        }
    },
    updateQuery: function() {
        if (this.props.updateQuery) {
            this.props.updateQuery(this.state.query)
        }
    },
    handleChange: function(event) {
        this.setState({query: event.target.value});
    },
    render: function () {
        return (
            <div>
                <div className="searchBox">
                    <input className="readerSearch" value={this.state.query} onKeyPress={this.handleKeypress} onChange={this.handleChange} placeholder="Search"/>
                    <ReaderNavigationMenuSearchButton onClick={this.updateQuery} />
                </div>
                <div className="description"></div>
            </div>
        )
    }
});


var SearchResultList = React.createClass({
    propTypes: {
        query:                React.PropTypes.string,
        appliedFilters:       React.PropTypes.array,
        onResultClick:        React.PropTypes.func,
        filtersValid:         React.PropTypes.bool,
        availableFilters:     React.PropTypes.array,
        updateAppliedFilter:  React.PropTypes.func,
        registerAvailableFilters: React.PropTypes.func
    },
    initialQuerySize: 100,
    backgroundQuerySize: 1000,
    maxResultSize: 10000,
    resultDisplayStep: 50,
    getDefaultProps: function() {
        return {
            appliedFilters: []
        };
    },
    getInitialState: function() {
        return {
            types: ["text", "sheet"],
            runningQueries: {"text": null, "sheet": null},
            isQueryRunning: {"text": false, "sheet": false},
            moreToLoad: {"text": true, "sheet": true},
            totals: {"text":0, "sheet":0},
            displayedUntil: {"text":50, "sheet":50},
            hits: {"text": [], "sheet": []},
            activeTab: "text",
            error: false
        }
    },
    updateRunningQuery: function(type, ajax) {
        this.state.runningQueries[type] = ajax;
        this.state.isQueryRunning[type] = !!ajax;
        this.setState({
          runningQueries: this.state.runningQueries,
          isQueryRunning: this.state.isQueryRunning
        });
    },
    _abortRunningQueries: function() {
        this.state.types.forEach(t => this._abortRunningQuery(t));
    },
    _abortRunningQuery: function(type) {
        if(this.state.runningQueries[type]) {
            this.state.runningQueries[type].abort();
        }
        this.updateRunningQuery(type, null);
    },
    componentDidMount: function() {
        this._executeQueries();
        $(ReactDOM.findDOMNode(this)).closest(".content").bind("scroll", this.handleScroll);
    },
    componentWillUnmount: function() {
        this._abortRunningQueries();
        $(ReactDOM.findDOMNode(this)).closest(".content").unbind("scroll", this.handleScroll);
    },
    handleScroll: function() {
      var tab = this.state.activeTab;
      if (this.state.displayedUntil[tab] >= this.state.totals[tab]) { return; }
      var $scrollable = $(ReactDOM.findDOMNode(this)).closest(".content");
      var margin = 100;
      if($scrollable.scrollTop() + $scrollable.innerHeight() + margin >= $scrollable[0].scrollHeight) {
        this._extendResultsDisplayed();
      }
    },
    _extendResultsDisplayed: function() {
      var tab = this.state.activeTab;
      this.state.displayedUntil[tab] += this.resultDisplayStep;
      if (this.state.displayedUntil[tab] >= this.state.totals[tab]) {
        this.state.displayedUntil[tab] = this.state.totals[tab];
      }
      this.setState({displayedUntil: this.state.displayedUntil});
    },
    componentWillReceiveProps: function(newProps) {
        if(this.props.query != newProps.query) {
           this.setState({
             totals: {"text":0, "sheet":0},
             hits: {"text": [], "sheet": []},
             moreToLoad: {"text": true, "sheet": true},
             displayedUntil: {"text":50, "sheet":50}
           });
           this._executeQueries(newProps)
        }
        else if (
        (this.props.appliedFilters.length !== newProps.appliedFilters.length) ||
          !(this.props.appliedFilters.every((v,i) => v === newProps.appliedFilters[i]))) {
           this._executeQueries(newProps)
        }
        // Execute a second query to apply filters after an initial query which got available filters
        else if ((this.props.filtersValid != newProps.filtersValid) && this.props.appliedFilters.length > 0) {
           this._executeQueries(newProps);
        }
    },
    _loadRemainder: function(type, last, total, currentHits) {
    // Having loaded "last" results, and with "total" results to load, load the rest, this.backgroundQuerySize at a time
      if (last >= total || last >= this.maxResultSize) {
        this.state.moreToLoad[type] = false;
        this.setState({moreToLoad: this.state.moreToLoad});
        return;
      }
      var query_props = {
        query: this.props.query,
        type: type,
        size: this.backgroundQuerySize,
        from: last,
        error: function() {  console.log("Failure in SearchResultList._loadRemainder"); },
        success: function(data) {
          var hitArray = (type == "text")?this._process_text_hits(data.hits.hits):data.hits.hits;
          var nextHits = currentHits.concat(hitArray);
          this.state.hits[type] = nextHits;
          
          this.setState({hits: this.state.hits});
          this._loadRemainder(type, last + this.backgroundQuerySize, total, nextHits);
        }.bind(this)
      };
      if (type == "text") {
        extend(query_props, {
          get_filters: false,
          applied_filters: this.props.appliedFilters
        });
      }
      Sefaria.search.execute_query(query_props);
    },
    _executeQueries: function(props) {
        //This takes a props object, so as to be able to handle being called from componentWillReceiveProps with newProps
        props = props || this.props;
        if (!props.query) {
            return;
        }

        this._abortRunningQueries();

        // If there are no available filters yet, don't apply filters.  Split into two queries:
        // 1) Get all potential filters and counts
        // 2) Apply filters (Triggered from componentWillReceiveProps)
        var request_applied = props.filtersValid && props.appliedFilters;
        var isCompletionStep = !!request_applied || props.appliedFilters.length == 0;

        var runningSheetQuery = Sefaria.search.execute_query({
            query: props.query,
            type: "sheet",
            size: this.initialQuerySize,
            success: function(data) {
                this.updateRunningQuery("sheet", null);
                  this.setState({
                    hits: extend(this.state.hits, {"sheet": data.hits.hits}),
                    totals: extend(this.state.totals, {"sheet": data.hits.total})
                  });
                  Sefaria.site.track.event("Search", "Query: sheet", props.query, data.hits.total);

                if(isCompletionStep) {
                  this._loadRemainder("sheet", this.initialQuerySize, data.hits.total, data.hits.hits);
                }

            }.bind(this),
            error: this._handle_error
        });

        var runningTextQuery = Sefaria.search.execute_query({
            query: props.query,
            type: "text",
            get_filters: !props.filtersValid,
            applied_filters: request_applied,
            size: this.initialQuerySize,
            success: function(data) {
                this.updateRunningQuery("text", null);
                var hitArray = this._process_text_hits(data.hits.hits);
                this.setState({
                  hits: extend(this.state.hits, {"text": hitArray}),
                  totals: extend(this.state.totals, {"text": data.hits.total})
                });
                var filter_label = (request_applied && request_applied.length > 0)? (" - " + request_applied.join("|")) : ""
                var query_label = props.query + filter_label;
                Sefaria.site.track.event("Search", "Query: text", query_label, data.hits.total);
                if (data.aggregations) {
                  if (data.aggregations.category) {
                    var ftree = this._buildFilterTree(data.aggregations.category.buckets);
                    var orphans = this._applyFilters(ftree, this.props.appliedFilters);
                    this.props.registerAvailableFilters(ftree.availableFilters, ftree.registry, orphans);
                  }
                }
                if(isCompletionStep) {
                  this._loadRemainder("text", this.initialQuerySize, data.hits.total, hitArray);
                }
            }.bind(this),
            error: this._handle_error
        });

        this.updateRunningQuery("text", runningTextQuery);
        this.updateRunningQuery("sheet", runningSheetQuery);
    },
    _handle_error: function(jqXHR, textStatus, errorThrown) {
        if (textStatus == "abort") {
            // Abort is immediately followed by new query, above.  Worried there would be a race if we call updateCurrentQuery(null) from here
            //this.updateCurrentQuery(null);
            return;
        }
        if (this.isMounted()) {
            this.setState({
                error: true
            });
            this.updateRunningQuery(null);
        }
    },
    _process_text_hits: function(hits) {
        var comparingRef = null;
        var newHits = [];

        for(var i = 0, j = 0; i < hits.length; i++) {
            var currentRef = hits[i]._source.ref;
            if(currentRef == comparingRef) {
                newHits[j - 1].duplicates = newHits[j-1].duplicates || [];
                newHits[j - 1].duplicates.push(hits[i]);
            } else {
                newHits[j] = hits[i];
                j++;
                comparingRef = currentRef;
            }
        }
        return newHits;
    },
    _buildFilterTree(aggregation_buckets) {
      //returns object w/ keys 'availableFilters', 'registry'
      //Add already applied filters w/ empty doc count?
      var rawTree = {};

      this.props.appliedFilters.forEach(
          fkey => this._addAvailableFilter(rawTree, fkey, {"docCount":0})
      );

      aggregation_buckets.forEach(
          f => this._addAvailableFilter(rawTree, f["key"], {"docCount":f["doc_count"]})
      );
      this._aggregate(rawTree);
      return this._build(rawTree);
    },
    _addAvailableFilter: function(rawTree, key, data) {
      //key is a '/' separated key list, data is an arbitrary object
      //Based on http://stackoverflow.com/a/11433067/213042
      var keys = key.split("/");
      var base = rawTree;

      // If a value is given, remove the last name and keep it for later:
      var lastName = arguments.length === 3 ? keys.pop() : false;

      // Walk the hierarchy, creating new objects where needed.
      // If the lastName was removed, then the last object is not set yet:
      var i;
      for(i = 0; i < keys.length; i++ ) {
          base = base[ keys[i] ] = base[ keys[i] ] || {};
      }

      // If a value was given, set it to the last name:
      if( lastName ) {
          base = base[ lastName ] = data;
      }

      // Could return the last object in the hierarchy.
      // return base;
    },
    _aggregate: function(rawTree) {
      //Iterates the raw tree to aggregate doc_counts from the bottom up
      //Nod to http://stackoverflow.com/a/17546800/213042
      walker("", rawTree);
      function walker(key, branch) {
          if (branch !== null && typeof branch === "object") {
              // Recurse into children
              $.each(branch, walker);
              // Do the summation with a hacked object 'reduce'
              if ((!("docCount" in branch)) || (branch["docCount"] === 0)) {
                  branch["docCount"] = Object.keys(branch).reduce(function (previous, key) {
                      if (typeof branch[key] === "object" && "docCount" in branch[key]) {
                          previous += branch[key].docCount;
                      }
                      return previous;
                  }, 0);
              }
          }
      }
    },
    _build: function(rawTree) {
      //returns dict w/ keys 'availableFilters', 'registry'
      //Aggregate counts, then sort rawTree into filter objects and add Hebrew using Sefaria.toc as reference
      //Nod to http://stackoverflow.com/a/17546800/213042
      var path = [];
      var filters = [];
      var registry = {};

      var commentaryNode = new Sefaria.search.FilterNode();


      for(var j = 0; j < Sefaria.search_toc.length; j++) {
          var b = walk.call(this, Sefaria.search_toc[j]);
          if (b) filters.push(b);

          // Remove after commentary refactor ?
          // If there is commentary on this node, add it as a sibling
          if (commentaryNode.hasChildren()) {
            var toc_branch = Sefaria.toc[j];
            var cat = toc_branch["category"];
            // Append commentary node to result filters, add a fresh one for the next round
            var docCount = 0;
            if (rawTree.Commentary && rawTree.Commentary[cat]) { docCount += rawTree.Commentary[cat].docCount; }
            if (rawTree.Commentary2 && rawTree.Commentary2[cat]) { docCount += rawTree.Commentary2[cat].docCount; }
            extend(commentaryNode, {
                "title": cat + " Commentary",
                "path": "Commentary/" + cat,
                "heTitle": "מפרשי" + " " + toc_branch["heCategory"],
                "docCount": docCount
            });
            registry[commentaryNode.path] = commentaryNode;
            filters.push(commentaryNode);
            commentaryNode = new Sefaria.search.FilterNode();
          }
      }

      return {availableFilters: filters, registry: registry};

      function walk(branch, parentNode) {
          var node = new Sefaria.search.FilterNode();

          node["docCount"] = 0;

          if("category" in branch) { // Category node

            path.push(branch["category"]);  // Place this category at the *end* of the path
            extend(node, {
              "title": path.slice(-1)[0],
              "path": path.join("/"),
              "heTitle": branch["heCategory"]
            });

            for(var j = 0; j < branch["contents"].length; j++) {
                var b = walk.call(this, branch["contents"][j], node);
                if (b) node.append(b);
            }
          }
          else if ("title" in branch) { // Text Node
              path.push(branch["title"]);
              extend(node, {
                 "title": path.slice(-1)[0],
                 "path": path.join("/"),
                 "heTitle": branch["heTitle"]
              });
          }

          try {
              var rawNode = rawTree;
              var i;

              for (i = 0; i < path.length; i++) {
                //For TOC nodes that we don't have results for, we catch the exception below.
                rawNode = rawNode[path[i]];
              }
              node["docCount"] += rawNode.docCount;


              // Do we need both of these in the registry?
              registry[node.getId()] = node;
              registry[node.path] = node;

              path.pop();
              return node;
          }
          catch (e) {
            path.pop();
            return false;
          }
      }
    },
    _applyFilters: function(ftree, appliedFilters) {
      var orphans = [];  // todo: confirm behavior
      appliedFilters.forEach(path => {
        var node = ftree.registry[path];
        if (node) { node.setSelected(true); }
        else { orphans.push(path); }
      });
      return orphans;
    },
    showSheets: function() {
      this.setState({"activeTab": "sheet"});
    },
    showTexts:  function() {
      this.setState({"activeTab": "text"});
    },
    render: function () {
        if (!(this.props.query)) {  // Push this up? Thought is to choose on the SearchPage level whether to show a ResultList or an EmptySearchMessage.
            return null;
        }

        var tab = this.state.activeTab;
        var results = [];

        if (tab == "text") {
          results = this.state.hits.text.slice(0,this.state.displayedUntil["text"]).map(result =>
            <SearchTextResult
                data={result}
                query={this.props.query}
                key={result._id}
                onResultClick={this.props.onResultClick} />);

        } else if (tab == "sheet") {
          results = this.state.hits.sheet.slice(0, this.state.displayedUntil["sheet"]).map(result =>
              <SearchSheetResult
                    data={result}
                    query={this.props.query}
                    key={result._id} />);
        }

        var loadingMessage   = (<LoadingMessage message="Searching..." heMessage="מבצע חיפוש..." />);
        var noResultsMessage = (<LoadingMessage message="0 results." heMessage="0 תוצאות." />);

        var queryFullyLoaded      = !this.state.moreToLoad[tab] && !this.state.isQueryRunning[tab];
        var haveResults      = !!results.length;
        results              = haveResults ? results : noResultsMessage;
        var searchFilters    = (<SearchFilters
                                  query = {this.props.query}
                                  total = {this.state.totals["text"] + this.state.totals["sheet"]}
                                  textTotal = {this.state.totals["text"]}
                                  sheetTotal = {this.state.totals["sheet"]}
                                  availableFilters={this.props.availableFilters}
                                  appliedFilters = {this.props.appliedFilters}
                                  updateAppliedFilter = {this.props.updateAppliedFilter}
                                  isQueryRunning = {this.state.isQueryRunning[tab]}
                                  activeTab = {this.state.activeTab}
                                  clickTextButton = {this.showTexts}
                                  clickSheetButton = {this.showSheets} />);
        return (
          <div>
            { searchFilters }
            { queryFullyLoaded || haveResults ? results : loadingMessage }
          </div>
        );
    }
});


var SearchFilters = React.createClass({
  propTypes: {
    query:                React.PropTypes.string,
    total:                React.PropTypes.number,
    textTotal:            React.PropTypes.number,
    sheetTotal:           React.PropTypes.number,
    appliedFilters:       React.PropTypes.array,
    availableFilters:     React.PropTypes.array,
    updateAppliedFilter:  React.PropTypes.func,
    isQueryRunning:       React.PropTypes.bool,
    activeTab:            React.PropTypes.string,
    clickTextButton:      React.PropTypes.func,
    clickSheetButton:     React.PropTypes.func
  },
  getInitialState: function() {
    return {
      openedCategory: null,
      openedCategoryBooks: [],
      displayFilters: !!this.props.appliedFilters.length
    }
  },
  getDefaultProps: function() {
    return {
      appliedFilters: [],
      availableFilters: []
    };
  },
  componentWillReceiveProps(newProps) {
    // Save current filters
    // this.props
    // todo: check for cases when we want to rebuild / not

    if ((newProps.query != this.props.query)
        || (newProps.availableFilters.length == 0)) {
      this.setState({
        openedCategory: null,
        openedCategoryBooks: []
      });
    }
    // todo: logically, we should be unapplying filters as well.
    // Because we compute filter removal from teh same object, this ends up sliding in messily in the setState.
    // Hard to see how to get it through the front door.
      //if (this.state.openedCategory) {
      //   debugger;
      // }
     /*
   if (newProps.appliedFilters &&
              ((newProps.appliedFilters.length !== this.props.appliedFilters.length)
               || !(newProps.appliedFilters.every((v,i) => v === this.props.appliedFilters[i]))
              )
            ) {
      if (this.state.openedCategory) {
        this.handleFocusCategory(this.state.openedCategory);
      }
    } */
  },
  getSelectedTitles: function(lang) {
    var results = [];
    for (var i = 0; i < this.props.availableFilters.length; i++) {
        results = results.concat(this.props.availableFilters[i].getSelectedTitles(lang));
    }
    return results;
  },
  handleFocusCategory: function(filterNode) {
    var leaves = filterNode.getLeafNodes();
    this.setState({
      openedCategory: filterNode,
      openedCategoryBooks: leaves
    })
  },
  toggleFilterView: function() {
    this.setState({displayFilters: !this.state.displayFilters});
  },
  _type_button: function(en_singular, en_plural, he_singular, he_plural, total, on_click, active) {
    // if (!total) { return "" }
      var total_with_commas = this._add_commas(total);
      var classes = classNames({"type-button": 1, active: active});

      return <div className={classes} onClick={on_click}>
      <div className="type-button-total">
        {total_with_commas}
      </div>
      <div className="type-button-title">
        <span className="int-en">{(total != 1) ? en_plural : en_singular}</span>
        <span className="int-he">{(total != 1) ? he_plural : he_singular}</span>
      </div>
    </div>;
  },
  _add_commas: function(number) {
    return number.toString().replace(/\B(?=(\d{3})+(?!\d))/g, ",");
  },
  render: function() {

    var runningQueryLine = (<LoadingMessage message="Searching..." heMessage="מבצע חיפוש..." />);

    var buttons = (
      <div className="type-buttons">
        {this._type_button("Text", "Texts", "מקור", "מקורות", this.props.textTotal, this.props.clickTextButton, (this.props.activeTab == "text"))}
        {this._type_button("Sheet", "Sheets", "דף מקורות", "דפי מקורות", this.props.sheetTotal, this.props.clickSheetButton, (this.props.activeTab == "sheet"))}
      </div>
    );

    var selected_filters = (<div className="results-count">
          <span className="int-en">
            {(!!this.props.appliedFilters.length && !!this.props.total)?(this.getSelectedTitles("en").join(", ")):""}
          </span>
          <span className="int-he">
            {(!!this.props.appliedFilters.length && !!this.props.total)?(this.getSelectedTitles("he").join(", ")):""}
          </span>
      </div>);
    var filter_panel = (<div>
      <div className="searchFilterToggle" onClick={this.toggleFilterView}>
        <span className="int-en">Filter by Text   </span>
        <span className="int-he">סנן לפי כותר   </span>
        <i className={(this.state.displayFilters) ? "fa fa-caret-down fa-angle-down":"fa fa-caret-down"} />
      </div>
      <div className={(this.state.displayFilters) ? "searchFilterBoxes":"searchFilterBoxes hidden"}>
        <div className="searchFilterCategoryBox">
        {this.props.availableFilters.map(function(filter) {
            return (<SearchFilter
                filter={filter}
                isInFocus={this.state.openedCategory === filter}
                focusCategory={this.handleFocusCategory}
                updateSelected={this.props.updateAppliedFilter}
                key={filter.path}/>);
        }.bind(this))}
        </div>
        <div className="searchFilterBookBox">
        {this.state.openedCategoryBooks.map(function(filter) {
            return (<SearchFilter
                filter={filter}
                updateSelected={this.props.updateAppliedFilter}
                key={filter.path}/>);
        }.bind(this))}
        </div>
        <div style={{clear: "both"}}/>
      </div>
    </div>);

    return (
      <div className={ classNames({searchTopMatter: 1, loading: this.props.isQueryRunning}) }>
        <div className="searchStatusLine">
          { (this.props.isQueryRunning) ? runningQueryLine : buttons }
          { (this.props.availableFilters.length > 0 && this.props.activeTab == "text") ? selected_filters : ""}
        </div>
        { (this.props.availableFilters.length > 0 && this.props.activeTab == "text") ? filter_panel : "" }
      </div>);
  }
});


var SearchFilter = React.createClass({
  propTypes: {
    filter:         React.PropTypes.object.isRequired,
    isInFocus:      React.PropTypes.bool,
    updateSelected: React.PropTypes.func.isRequired,
    focusCategory:  React.PropTypes.func
  },
  getInitialState: function() {
    return {selected: this.props.filter.selected};
  },
  componentWillReceiveProps(newProps) {
    if (newProps.filter.selected != this.state.selected) {
      this.setState({selected: newProps.filter.selected});
    }
  },
  // Can't set indeterminate in the render phase.  https://github.com/facebook/react/issues/1798
  componentDidMount: function() {
    ReactDOM.findDOMNode(this).querySelector("input").indeterminate = this.props.filter.isPartial();
  },
  componentDidUpdate: function() {
    ReactDOM.findDOMNode(this).querySelector("input").indeterminate = this.props.filter.isPartial();
  },
  handleFilterClick: function(evt) {
    //evt.preventDefault();
    this.props.updateSelected(this.props.filter)
  },
  handleFocusCategory: function() {
    if (this.props.focusCategory) {
      this.props.focusCategory(this.props.filter)
    }
  },
  render: function() {
    return(
      <li onClick={this.handleFocusCategory}>
        <input type="checkbox" id={this.props.filter.path} className="filter" checked={this.state.selected == 1} onChange={this.handleFilterClick}/>
        <label onClick={this.handleFilterClick} for={this.props.filter.path}><span></span></label>
        <span className="int-en"><span className="filter-title">{this.props.filter.title}</span> <span className="filter-count">({this.props.filter.docCount})</span></span>
        <span className="int-he" dir="rtl"><span className="filter-title">{this.props.filter.heTitle}</span> <span className="filter-count">({this.props.filter.docCount})</span></span>
        {this.props.isInFocus?<span className="int-en"><i className="in-focus-arrow fa fa-caret-right"/></span>:""}
        {this.props.isInFocus?<span className="int-he"><i className="in-focus-arrow fa fa-caret-left"/></span>:""}
      </li>);
  }
});


var SearchTextResult = React.createClass({
    propTypes: {
        query: React.PropTypes.string,
        data: React.PropTypes.object,
        onResultClick: React.PropTypes.func
    },
    getInitialState: function() {
        return {
            duplicatesShown: false
        }
    },
    toggleDuplicates: function(event) {
        this.setState({
            duplicatesShown: !this.state.duplicatesShown
        });
    },
    handleResultClick: function(event) {
        if(this.props.onResultClick) {
            event.preventDefault();
            var s = this.props.data._source;
            Sefaria.site.track.event("Search", "Search Result Text Click", `${this.props.query} - ${s.ref}/${s.version}/${s.lang}`);
            this.props.onResultClick(s.ref, s.version, s.lang, {"highlight": this.props.query}); //highlight not yet handled, above in ReaderApp.handleNavigationClick()
        }
    },
    render: function () {
        var data = this.props.data;
        var s = this.props.data._source;
        var href = '/' + Sefaria.normRef(s.ref) + "/" + s.lang + "/" + s.version.replace(/ +/g, "_") + '?qh=' + this.props.query;

        function get_snippet_markup() {
            var snippet;
            // if (data.highlight && data.highlight["content"]) {
            snippet = data.highlight["content"].join("...");
            // } else {
            //     snippet = s["content"];  // We're filtering out content, because it's *huge*, especially on Sheets
            // }
            snippet = $("<div>" + snippet.replace(/^[ .,;:!-)\]]+/, "") + "</div>").html();
            return {__html:snippet}
        }

        var more_results_caret =
            (this.state.duplicatesShown)
            ? <i className="fa fa-caret-down fa-angle-down"></i>
            : <i className="fa fa-caret-down"></i>;

        var more_results_indicator = (!(data.duplicates)) ? "" :
                <div className='similar-trigger-box' onClick={this.toggleDuplicates}>
                    <span className='similar-title int-he'>
                        { data.duplicates.length } {(data.duplicates.length > 1) ? " גרסאות נוספות" : " גרסה נוספת"}
                    </span>
                    <span className='similar-title int-en'>
                        { data.duplicates.length } more version{(data.duplicates.length > 1) ? "s" : null}
                    </span>
                    {more_results_caret}
                </div>;

        var shown_duplicates = (data.duplicates && this.state.duplicatesShown) ?
            (<div className='similar-results'>
                    {data.duplicates.map(function(result) {
                        var key = result._source.ref + "-" + result._source.version;
                        return <SearchTextResult
                            data={result}
                            key={key}
                            query={this.props.query}
                            onResultClick={this.props.onResultClick}
                            />;
                        }.bind(this))}
            </div>) : null;

        return (
            <div className="result text_result">
                <a href={href} onClick={this.handleResultClick}>
                    <div className="result-title">
                        <span className="en">{s.ref}</span>
                        <span className="he">{s.heRef}</span>
                    </div>
                    <div className="snippet" dangerouslySetInnerHTML={get_snippet_markup()} ></div>
                    <div className="version" >{s.version}</div>
                </a>
                {more_results_indicator}
                {shown_duplicates}
            </div>
        )
    }
});


var SearchSheetResult = React.createClass({
    propTypes: {
        query: React.PropTypes.string,
        data: React.PropTypes.object
    },
    handleSheetClick: function(e) {
      var href = e.target.getAttribute("href");
      e.preventDefault();
      var s = this.props.data._source;
      Sefaria.site.track.event("Search", "Search Result Sheet Click", `${this.props.query} - ${s.sheetId}`,
          {hitCallback: () => window.location = href}
      );

    },
    handleProfileClick: function(e) {
      var href = e.target.getAttribute("href");
      e.preventDefault();
      var s = this.props.data._source;
      Sefaria.site.track.event("Search", "Search Result Sheet Owner Click", `${this.props.query} - ${s.sheetId} - ${s.owner_name}`,
          {hitCallback: () => window.location = href}
      );
    },
    render: function() {
        var data = this.props.data;
        var s = data._source;
      
        var snippet = data.highlight.content.join("..."); // data.highlight ? data.highlight.content.join("...") : s.content;
        snippet = $("<div>" + snippet.replace(/^[ .,;:!-)\]]+/, "") + "</div>").text();

        function get_version_markup() {
            return {__html: s.version};
        }
        var clean_title = $("<span>" + s.title + "</span>").text();
        var href = "/sheets/" + s.sheetId;
        return (
            <div className='result sheet_result'>
              <div className="result_img_box"><a href={s.profile_url} onClick={this.handleProfileClick}><img className='owner_image' src={s.owner_image}/></a></div>
              <div className="result_text_box">
                <a href={s.profile_url} onClick={this.handleProfileClick} className='owner_name'>{s.owner_name}</a>
                <a className='result-title' href={href} onClick={this.handleSheetClick}>{clean_title}</a>
                <div className="snippet">{snippet}</div>
              </div>
            </div>
        );
    }
});


var AccountPanel = React.createClass({
  propTypes: {
    interfaceLang: React.PropTypes.string,
  },
  componentDidMount: function() {
    $(".inAppLink").on("click", this.props.handleInAppLinkClick);
  },
  render: function() {
    var width = typeof window !== "undefined" ? $(window).width() : 1000;
    var accountContent = [
      (<BlockLink interfaceLink={true} target="/my/profile" title="Profile" heTitle="פרופיל" image="/static/img/profile.svg" />),
<<<<<<< HEAD
      (<BlockLink interfaceLink={true} target="/sheets/private" inAppLink={true} title="Source Sheets" heTitle="דפי מקורות" image="/static/img/sheet.svg" />),
      (Sefaria.is_moderator
       ? (<BlockLink interfaceLink={true} target="/my/groups" inAppLink={true} title="Groups" heTitle="קבוצות" image="/static/img/group.svg" />)
       : (<BlockLink interfaceLink={true} target="/coming-soon?my-notes" title="Notes" heTitle="רשומות" image="/static/img/note.svg" />)),
      (<BlockLink interfaceLink={true} target="/coming-soon?reading-history" title="Reading History" heTitle="היסטורית קריאה" image="/static/img/readinghistory.svg" />),
=======
      (<BlockLink interfaceLink={true} target="/sheets/private" title="Source Sheets" heTitle="דפי מקורות" image="/static/img/sheet.svg" />),
      (<BlockLink interfaceLink={true} target="/coming-soon?my-notes" title="Notes" heTitle="רשומות" image="/static/img/note.svg" />),
      (<BlockLink interfaceLink={true} target="/texts/recent" title="Reading History" heTitle="היסטורית קריאה" image="/static/img/readinghistory.svg" />),
>>>>>>> 359258df
      (<BlockLink interfaceLink={true} target="/settings/account" title="Settings" heTitle="הגדרות" image="/static/img/settings.svg" />),
      (<BlockLink interfaceLink={true} target="/logout" title="Log Out" heTitle="ניתוק" image="/static/img/logout.svg" />)
    ];
    accountContent = (<TwoOrThreeBox content={accountContent} width={width} />);

    var learnContent = [
      (<BlockLink interfaceLink={true} target="/about" title="About" heTitle="אודות" />),
      (<BlockLink interfaceLink={true} target="/help" title="Help" heTitle="עזרה" />),
      (<BlockLink interfaceLink={true} target="http://blog.sefaria.org" title="Blog" heTitle="בלוג" />),
      (<BlockLink interfaceLink={true} target="/faq" title="FAQ" heTitle="שאלות נפוצות" />),
      (<BlockLink interfaceLink={true} target="/educators" title="Educators" heTitle="מחנכים" />),
      (<BlockLink interfaceLink={true} target="/team" title="Team" heTitle="צוות" />)
    ];
    learnContent = (<TwoOrThreeBox content={learnContent} width={width} />);

    var contributeContent = [
      (<BlockLink interfaceLink={true} target="/activity" title="Recent Activity" heTitle="פעילות אחרונה" />),
      (<BlockLink interfaceLink={true} target="/metrics" title="Metrics" heTitle="מדדים" />),
      (<BlockLink interfaceLink={true} target="/contribute" title="Contribute" heTitle="הצטרפות לעשיה" />),
      (<BlockLink interfaceLink={true} target="/donate" title="Donate" heTitle="תרומות" />),
      (<BlockLink interfaceLink={true} target="/supporters" title="Supporters" heTitle="תומכים" />),
      (<BlockLink interfaceLink={true} target="/jobs" title="Jobs" heTitle="דרושים" />),
    ];
    contributeContent = (<TwoOrThreeBox content={contributeContent} width={width} />);

    var connectContent = [
      (<BlockLink interfaceLink={true} target="https://groups.google.com/forum/?fromgroups#!forum/sefaria" title="Forum" heTitle="פורום" />),
      (<BlockLink interfaceLink={true} target="http://www.facebook.com/sefaria.org" title="Facebook" heTitle="פייסבוק" />),
      (<BlockLink interfaceLink={true} target="http://twitter.com/SefariaProject" title="Twitter" heTitle="טוויטר" />),
      (<BlockLink interfaceLink={true} target="http://www.youtube.com/user/SefariaProject" title="YouTube" heTitle="יוטיוב" />),
      (<BlockLink interfaceLink={true} target="http://www.github.com/Sefaria" title="GitHub" heTitle="גיטהאב" />),
      (<BlockLink interfaceLink={true} target="mailto:hello@sefaria.org" title="Email" heTitle='אימייל' />)
    ];
    connectContent = (<TwoOrThreeBox content={connectContent} width={width} />);

    var footer =  (<footer id="footer" className={`interface-${this.props.interfaceLang} static sans`}>
                    <Footer />
                    </footer> );

    var classes = {accountPanel: 1, systemPanel: 1, readerNavMenu: 1, noHeader: 1 };
    var classStr = classNames(classes);
    return (
      <div className={classStr}>
        <div className="content hasFooter">
          <div className="contentInner">
            <h1>
              <span className="int-en">Account</span>
              <span className="int-he">חשבון משתמש</span>
            </h1>
           <ReaderNavigationMenuSection content={accountContent} />
           <ReaderNavigationMenuSection title="Learn" heTitle="לימוד" content={learnContent} />
           <ReaderNavigationMenuSection title="Contribute" heTitle="עשייה" content={contributeContent} />
           <ReaderNavigationMenuSection title="Connect" heTitle="התחברות" content={connectContent} />
          </div>
            {footer}
        </div>
      </div>
      );
  }
});


var RecentPanel = React.createClass({
  propTypes: {
    closeNav:            React.PropTypes.func.isRequired,
    toggleLanguage:      React.PropTypes.func.isRequired,
    openDisplaySettings: React.PropTypes.func.isRequired,
    navHome:             React.PropTypes.func.isRequired,
    width:               React.PropTypes.number,
    compare:             React.PropTypes.bool,
    hideNavHeader:       React.PropTypes.bool,
    interfaceLang:       React.PropTypes.string
  },
  render: function() {
    var width = typeof window !== "undefined" ? $(window).width() : 1000;

    var recentItems = Sefaria.recentlyViewed.filter(function(item){
      // after a text has been deleted a recent ref may be invalid,
      // but don't try to check when booksDict is not available during server side render
      if (Object.keys(Sefaria.booksDict).length === 0) { return true; }
      return Sefaria.isRef(item.ref); 
    }).map(function(item) {
      return (<TextBlockLink 
                sref={item.ref}
                heRef={item.heRef}
                book={item.book}
                version={item.version}
                versionLanguage={item.versionLanguage}
                showSections={true}
                recentItem={true} />)
    });
    var recentContent = (<TwoOrThreeBox content={recentItems} width={width} />);

    var footer = this.props.compare ? null :
                    (<footer id="footer" className={`interface-${this.props.interfaceLang} static sans`}>
                      <Footer />
                    </footer> );


    var navMenuClasses = classNames({recentPanel: 1, readerNavMenu: 1, noHeader: this.props.hideNavHeader});
    var navTopClasses  = classNames({readerNavTop: 1, searchOnly: 1, colorLineOnly: this.props.hideNavHeader});
    var contentClasses = classNames({content: 1, hasFooter: footer != null});
    return (
      <div className={navMenuClasses}>
        {this.props.hideNavHeader ? null : 
          <div className={navTopClasses}>
            <CategoryColorLine category={"Other"} />
            <ReaderNavigationMenuMenuButton onClick={this.props.navHome} compare={this.props.compare} />
            <ReaderNavigationMenuDisplaySettingsButton onClick={this.props.openDisplaySettings} />
            <h2>
              <span className="int-en">Recent</span>
              <span className="int-he">נצפו לאחרונה</span>
            </h2>
        </div>}
        <div className={contentClasses}>
          <div className="contentInner">
            {this.props.hideNavHeader ? 
              <h1>
              { this.props.multiPanel ? <LanguageToggleButton toggleLanguage={this.props.toggleLanguage} /> : null }
              <span className="int-en">Recent</span>
              <span className="int-he">נצפו לאחרונה</span>
            </h1>
            : null }
            {recentContent}
          </div>
          {footer}
        </div>
      </div>
      );
  }
});


var NotificationsPanel = React.createClass({
  propTypes: {
    setUnreadNotificationsCount: React.PropTypes.func.isRequired,
    interfaceLang:               React.PropTypes.string,
  },
  getInitialState: function() {
    return {
      page: 1,
      loadedToEnd: false,
      loading: false
    };
  },
  componentDidMount: function() {
    $(ReactDOM.findDOMNode(this)).find(".content").bind("scroll", this.handleScroll);
    this.markAsRead();
  },
  componentDidUpdate: function() {
    this.markAsRead();
  },
  handleScroll: function() {
    if (this.state.loadedToEnd || this.state.loading) { return; }
    var $scrollable = $(ReactDOM.findDOMNode(this)).find(".content");
    var margin = 100;
    if($scrollable.scrollTop() + $scrollable.innerHeight() + margin >= $scrollable[0].scrollHeight) {
      this.getMoreNotifications();
    }
  },
  markAsRead: function() {
    // Marks each notification that is loaded into the page as read via API call
    var ids = [];
    $(".notification.unread").not(".marked").each(function() {
      ids.push($(this).attr("data-id"));
    });
    if (ids.length) {
      $.post("/api/notifications/read", {notifications: JSON.stringify(ids)}, function(data) {
        $(".notification.unread").addClass("marked");
        this.props.setUnreadNotificationsCount(data.unreadCount);
      }.bind(this));
    }
  },
  getMoreNotifications: function() {
    $.getJSON("/api/notifications?page=" + this.state.page, this.loadMoreNotifications);
    this.setState({loading: true});
  },
  loadMoreNotifications: function(data) {
    if (data.count < data.page_size) {
      this.setState({loadedToEnd: true});
    } 
    Sefaria.notificationsHtml += data.html;
    this.setState({page: data.page + 1, loading: false});
    this.forceUpdate();
  },
  render: function() {
    var classes = {notificationsPanel: 1, systemPanel: 1, readerNavMenu: 1, noHeader: 1 };
    var classStr = classNames(classes);
    return (
      <div className={classStr}>
        <div className="content hasFooter">
          <div className="contentInner">
            <h1>
              <span className="int-en">Notifications</span>
              <span className="int-he">התראות</span>
            </h1>
            { Sefaria.loggedIn ? 
              (<div className="notificationsList" dangerouslySetInnerHTML={ {__html: Sefaria.notificationsHtml } }></div>) :
              (<LoginPanel fullPanel={true} />) }
          </div>
          <footer id="footer" className={`interface-${this.props.interfaceLang} static sans`}>
            <Footer />
          </footer>
        </div>
      </div>);
  }
});


var MyGroupsPanel = React.createClass({
  propTypes: {
    interfaceLang: React.PropTypes.string,
  },
  componentDidMount: function() {
    if (!Sefaria.groupsList()) {
      Sefaria.groupsList(function() {
        this.forceUpdate();
      }.bind(this));
    }
  },
  render: function() {
    var groupsList = Sefaria.groupsList();
    var classes = {myGroupsPanel: 1, systemPanel: 1, readerNavMenu: 1, noHeader: 1 };
    var classStr = classNames(classes);
    return (
      <div className={classStr}>
        <div className="content hasFooter">
          <div className="contentInner">
            <h1>
              <span className="int-en">My Groups</span>
              <span className="int-he">הקבוצות שלי</span>
            </h1>
            <center>
              <a className="button white" href="/groups/new">
                <span className="int-en">Create a Group</span>
                <span className="int-he">ליצור קבוצה</span>
              </a>
            </center>

            <div className="groupsList">
              { groupsList ? 
                  groupsList.private.map(function(item) {
                    return <GroupListing data={item} />
                  })
                  : <LoadingMessage />
              }
            </div>

          </div>
          <footer id="footer" className={`interface-${this.props.interfaceLang} static sans`}>
            <Footer />
          </footer>
        </div>
      </div>);
  }
});


var GroupListing = React.createClass({
  propTypes: {
    data: React.PropTypes.object.isRequired,
  },
  render: function() {
    var imageUrl = this.props.data.imageUrl || "/static/img/group.svg"
    var imageClass = classNames({groupListingImage: 1, default: !this.props.data.imageUrl});
    var groupUrl = "/groups/" + this.props.data.name.replace(/\s/g, "-")
    return (<div className="groupListing">
              <a href={groupUrl}>
                <div className="groupListingImageBox">
                  <img className={imageClass} src={imageUrl} />
                </div>
              </a>
              <a href={groupUrl} className="groupListingName">{this.props.data.name}</a>
              <div className="groupListingDetails">
                <span className="groupListingMemberCount">
                  <span className="int-en">{this.props.data.memberCount} Members</span>
                  <span className="int-he">{this.props.data.memberCount} חברים</span>          
                </span>
              </div>
              <div className="clearFix"></div>
            </div>);
  }
});


var ModeratorToolsPanel = React.createClass({
  propTypes: {
    interfaceLang: React.PropTypes.string
  },
  getInitialState: function () {
    return {
      // Bulk Download
      bulk_format: null,
      bulk_title_pattern: null,
      bulk_version_title_pattern: null,
      bulk_language: null,
      // CSV Upload
      files: [],
      uploading: false,
      uploadError: null,
      uploadMessage: null
    };
  },
  handleFiles: function(event) {
    this.setState({files: event.target.files});
  },
  uploadFiles: function(event) {
    event.preventDefault();
    this.setState({uploading: true, uploadMessage:"Uploading..."});
    var formData = new FormData();
    for (var i = 0; i < this.state.files.length; i++) {
      var file = this.state.files[i];
      formData.append('texts[]', file, file.name);
    }
    $.ajax({
      url: "api/text-upload",
      type: 'POST',
      data: formData,
      success: function(data) {
        if (data.status == "ok") {
          this.setState({uploading: false, uploadMessage: data.message, uploadError: null, files:[]});
          $("#file-form").get(0).reset(); //Remove selected files from the file selector
        } else {
          this.setState({"uploadError": "Error - " + data.error, uploading: false, uploadMessage: data.message});
        }
      }.bind(this),
      error: function(xhr, status, err) {
        this.setState({"uploadError": "Error - " + err.toString(), uploading: false, uploadMessage: null});
      }.bind(this),
      cache: false,
      contentType: false,
      processData: false
    });
  },

  onDlTitleChange: function(event) {
    this.setState({bulk_title_pattern: event.target.value});
  },
  onDlVersionChange: function(event) {
    this.setState({bulk_version_title_pattern: event.target.value});
  },
  onDlLanguageSelect: function(event) {
    this.setState({bulk_language: event.target.value});
  },
  onDlFormatSelect: function(event) {
    this.setState({bulk_format: event.target.value});
  },
  bulkVersionDlLink: function() {
    var args = ["format","title_pattern","version_title_pattern","language"].map(
        arg => this.state["bulk_" + arg]?`${arg}=${encodeURIComponent(this.state["bulk_"+arg])}`:""
    ).filter(a => a).join("&");
    return "download/bulk/versions/?" + args;
  },

  render: function () {
    // Bulk Download
    var dlReady = (this.state.bulk_format && (this.state.bulk_title_pattern || this.state.bulk_version_title_pattern));
    var downloadButton = <div className="versionDownloadButton">
        <div className="downloadButtonInner">
          <span className="int-en">Download</span>
          <span className="int-he">הורדה</span>
        </div>
      </div>;
    var downloadSection = (
      <div className="modToolsSection dlSection">
        <div className="dlSectionTitle">
          <span className="int-en">Bulk Download Text</span>
          <span className="int-he">הורדת הטקסט</span>
        </div>
        <input className="dlVersionSelect" type="text" placeholder="Index Title Pattern" onChange={this.onDlTitleChange} />
        <input className="dlVersionSelect" type="text" placeholder="Version Title Pattern" onChange={this.onDlVersionChange}/>
        <select className="dlVersionSelect dlVersionLanguageSelect" value={this.state.bulk_language || ""} onChange={this.onDlLanguageSelect}>
          <option disabled>Language</option>
          <option key="all" value="" >Hebrew & English</option>
          <option key="he" value="he" >Hebrew</option>
          <option key="en" value="en" >English</option>
        </select>
        <select className="dlVersionSelect dlVersionFormatSelect" value={this.state.bulk_format || ""} onChange={this.onDlFormatSelect}>
          <option disabled>File Format</option>
          <option key="txt" value="txt" >Text</option>
          <option key="csv" value="csv" >CSV</option>
          <option key="json" value="json" >JSON</option>
        </select>
        {dlReady?<a href={this.bulkVersionDlLink()} download>{downloadButton}</a>:downloadButton}
      </div>);

    // Uploading
    var ulReady = (!this.state.uploading) && this.state.files.length > 0;
    var uploadButton = <a><div className="versionDownloadButton" onClick={this.uploadFiles}><div className="downloadButtonInner">
       <span className="int-en">Upload</span>
       <span className="int-he">העלאה</span>
      </div></div></a>;
    var uploadForm = (
      <div className="modToolsSection">
        <div className="dlSectionTitle">
          <span className="int-en">Bulk Upload CSV</span>
          <span className="int-he">הורדת הטקסט</span>
        </div>
         <form id="file-form">
           <input className="dlVersionSelect" type="file" id="file-select"  multiple onChange={this.handleFiles}/>
           {ulReady?uploadButton:""}
         </form>
        {this.state.uploadMessage?<div className="message">{this.state.uploadMessage}</div>:""}
        {this.state.uploadError?<div className="error">{this.state.uploadError}</div>:""}
      </div>);

    return (Sefaria.is_moderator)?<div className="modTools">{downloadSection}{uploadForm}</div>:<div>Tools are only available to logged in moderators.</div>;
  }
});


var UpdatesPanel = React.createClass({
  propTypes: {
    interfaceLang:               React.PropTypes.string
  },
  getInitialState: function() {
    return {
      page: 0,
      loadedToEnd: false,
      loading: false,
      updates: [],
      submitting: false,
      submitCount: 0,
      error: null
    };
  },
  componentDidMount: function() {
    $(ReactDOM.findDOMNode(this)).find(".content").bind("scroll", this.handleScroll);
    this.getMoreNotifications();
  },
  handleScroll: function() {
    if (this.state.loadedToEnd || this.state.loading) { return; }
    var $scrollable = $(ReactDOM.findDOMNode(this)).find(".content");
    var margin = 100;
    if($scrollable.scrollTop() + $scrollable.innerHeight() + margin >= $scrollable[0].scrollHeight) {
      this.getMoreNotifications();
    }
  },
  getMoreNotifications: function() {
    $.getJSON("/api/updates?page=" + this.state.page, this.loadMoreNotifications);
    this.setState({loading: true});
  },
  loadMoreNotifications: function(data) {
    if (data.count < data.page_size) {
      this.setState({loadedToEnd: true});
    }
    this.setState({page: data.page + 1, loading: false, updates: this.state.updates.concat(data.updates)});
  },
  onDelete: function(id) {
    $.ajax({
        url: '/api/updates/' + id,
        type: 'DELETE',
        success: function(result) {
          if (result.status == "ok") {
              this.setState({updates: this.state.updates.filter(u => u._id != id)});
          }
        }.bind(this)
    });
  },

  handleSubmit: function(type, content) {
    this.setState({"submitting": true, "error": null});
    var payload = {
      type: type,
      content: content
    };
    $.ajax({
      url: "/api/updates",
      dataType: 'json',
      type: 'POST',
      data: {json: JSON.stringify(payload)},
      success: function(data) {
        if (data.status == "ok") {
          payload.date = Date();
          this.state.updates.unshift(payload);
          this.setState({submitting: false, updates: this.state.updates, submitCount: this.state.submitCount + 1});
        } else {
          this.setState({"error": "Error - " + data.error});
        }
      }.bind(this),
      error: function(xhr, status, err) {
        this.setState({"error": "Error - " + err.toString()});
        console.error(this.props.url, status, err.toString());
      }.bind(this)
    });
  },

  render: function() {
    var classes = {notificationsPanel: 1, systemPanel: 1, readerNavMenu: 1, noHeader: 1 };
    var classStr = classNames(classes);

    return (
      <div className={classStr}>
        <div className="content hasFooter">
          <div className="contentInner">
            <h1>
              <span className="int-en">Updates</span>
              <span className="int-he">עדכונים</span>
            </h1>

            {Sefaria.is_moderator?<NewUpdateForm handleSubmit={this.handleSubmit} key={this.state.submitCount} error={this.state.error}/>:""}

            <div className="notificationsList">
            {this.state.updates.map(u =>
                <SingleUpdate
                    type={u.type}
                    content={u.content}
                    date={u.date}
                    key={u._id}
                    id={u._id}
                    onDelete={this.onDelete}
                    submitting={this.state.submitting}
                />
            )}
            </div>
          </div>
          <footer id="footer" className={`interface-${this.props.interfaceLang} static sans`}>
                    <Footer />
                    </footer>
        </div>
      </div>);
  }
});


var NewUpdateForm = React.createClass({
  propTypes: {
    error:               React.PropTypes.string,
    handleSubmit:        React.PropTypes.func
  },
  getInitialState: function() {
    return {type: 'index', index: '', language: 'en', version: '', en: '', he: '', error: ''};
  },
  componentWillReceiveProps(nextProps) {
    this.setState({"error": nextProps.error});
  },
  handleEnChange: function(e) {
    this.setState({en: e.target.value, error: null});
  },
  handleHeChange: function(e) {
    this.setState({he: e.target.value, error: null});
  },
  handleTypeChange: function(e) {
    this.setState({type: e.target.value, error: null});
  },
  handleIndexChange: function(e) {
    this.setState({index: e.target.value, error: null});
  },
  handleVersionChange: function(e) {
    this.setState({version: e.target.value, error: null});
  },
  handleLanguageChange: function(e) {
    this.setState({language: e.target.value, error: null});
  },
  handleSubmit: function(e) {
    e.preventDefault();
    var content = {
      "en": this.state.en.trim(),
      "he": this.state.he.trim()
    };
    if (this.state.type == "general") {
      if (!this.state.en || !this.state.he) {
        this.setState({"error": "Both Hebrew and English are required"});
        return;
      }
    } else {
      if (!this.state.index) {
        this.setState({"error": "Index is required"});
        return;
      }
      content["index"] = this.state.index.trim();
    }
    if (this.state.type == "version") {
      if (!this.state.version || !this.state.language) {
        this.setState({"error": "Version is required"});
        return;
      }
      content["version"] = this.state.version.trim();
      content["language"] = this.state.language.trim();
    }
    this.props.handleSubmit(this.state.type, content);

  },
  render: function() {
    return (
      <form className="globalUpdateForm" onSubmit={this.handleSubmit}>
        <div>
          <input type="radio" name="type" value="index" onChange={this.handleTypeChange} checked={this.state.type=="index"}/>Index&nbsp;&nbsp;
          <input type="radio" name="type" value="version" onChange={this.handleTypeChange} checked={this.state.type=="version"}/>Version&nbsp;&nbsp;
          <input type="radio" name="type" value="general" onChange={this.handleTypeChange} checked={this.state.type=="general"}/>General&nbsp;&nbsp;
        </div>
        <div>
          {(this.state.type != "general")?<input type="text" placeholder="Index Title" onChange={this.handleIndexChange} />:""}
          {(this.state.type == "version")?<input type="text" placeholder="Version Title" onChange={this.handleVersionChange}/>:""}
          {(this.state.type == "version")?<select type="text" placeholder="Version Language" onChange={this.handleLanguageChange}>
            <option value="en">English</option>
            <option value="he">Hebrew</option>
          </select>:""}
        </div>
        <div>
          <textarea
            placeholder="English Description (optional for Index and Version)"
            onChange={this.handleEnChange}
            rows="3"
            cols="80"
          />
        </div>
        <div>
          <textarea
            placeholder="Hebrew Description (optional for Index and Version)"
            onChange={this.handleHeChange}
            rows="3"
            cols="80"
          />
        </div>
        <input type="submit" value="Submit" disabled={this.props.submitting}/>
        <span className="error">{this.state.error}</span>
      </form>
    );
  }
});


var SingleUpdate = React.createClass({
  propTypes: {
    id:         React.PropTypes.string,
    type:         React.PropTypes.string,
    content:      React.PropTypes.object,
    onDelete:     React.PropTypes.func,
    date:         React.PropTypes.string
  },
  onDelete: function() {
    this.props.onDelete(this.props.id);
  },
  render: function() {
    var title = this.props.content.index;
    if (title) {
      var heTitle = Sefaria.index(title)?Sefaria.index(title).heTitle:"";
    }

    var url = Sefaria.ref(title)?"/" + Sefaria.normRef(Sefaria.ref(title).book):"/" + Sefaria.normRef(title);

    var d = new Date(this.props.date);

    return (
      <div className="notification">
        <div className="date">
          <span className="int-en">{d.toLocaleDateString("en")}</span>
          <span className="int-he">{d.toLocaleDateString("he")}</span>
          {Sefaria.is_moderator?<i className="fa fa-times-circle delete-update-button" onClick={this.onDelete} aria-hidden="true"/>:""}
        </div>

        {this.props.type == "index"?
        <div>
            <span className="int-en">New Text: <a href={url}>{title}</a></span>
            <span className="int-he">טקסט חדש זמין: <a href={url}>{heTitle}</a></span>
        </div>
        :""}

        {this.props.type == "version"?
        <div>
            <span className="int-en">New { this.props.content.language == "en"?"English":"Hebrew"} version of <a href={url}>{title}</a>: {this.props.content.version}</span>
            <span className="int-he">גרסה חדשה של <a href={url}>{heTitle}</a> ב{ this.props.content.language == "en"?"אנגלית":"עברית"} : {this.props.content.version}</span>
        </div>
        :""}

        <div>
            <span className="int-en" dangerouslySetInnerHTML={ {__html: this.props.content.en } } />
            <span className="int-he" dangerouslySetInnerHTML={ {__html: this.props.content.he } } />
        </div>


      </div>);
  }
});


var InterruptingMessage = React.createClass({
  displayName: 'InterruptingMessage',
  propTypes: {
    messageName: React.PropTypes.string.isRequired,
    messageHTML: React.PropTypes.string.isRequired,
    onClose: React.PropTypes.func.isRequired
  },
  componentDidMount: function componentDidMount() {
    $("#interruptingMessage .button").click(this.close);
  },
  close: function close() {
    this.markAsRead();
    this.props.onClose();
  },
  markAsRead: function markAsRead() {
    Sefaria._api("/api/interrupting-messages/read/" + this.props.messageName, function (data) {});
    cookie(this.props.messageName, true, { "path": "/" });
    Sefaria.site.track.event("Interrupting Message", "read", this.props.messageName, { nonInteraction: true });
    Sefaria.interruptingMessage = null;
  },
  render: function render() {
    return React.createElement(
      'div',
      { className: 'interruptingMessageBox' },
      React.createElement('div', { className: 'overlay', onClick: this.close }),
      React.createElement(
        'div',
        { id: 'interruptingMessage' },
        React.createElement(
          'div',
          { id: 'interruptingMessageClose', onClick: this.close },
          '×'
        ),
        React.createElement('div', { id: 'interruptingMessageContent', dangerouslySetInnerHTML: { __html: this.props.messageHTML } })
      )
    );
  }
});


var ThreeBox = React.createClass({
  // Wrap a list of elements into a three column table
  render: function() {
      var content = this.props.content;
      var length = content.length;
      if (length % 3) {
          length += (3-length%3);
      }
      content.pad(length, "");
      var threes = [];
      for (var i=0; i<length; i+=3) {
        threes.push([content[i], content[i+1], content[i+2]]);
      }
      return (
        <table className="gridBox threeBox">
          <tbody>
          { 
            threes.map(function(row, i) {
              return (
                <tr key={i}>
                  {row[0] ? (<td>{row[0]}</td>) : null}
                  {row[1] ? (<td>{row[1]}</td>) : null}
                  {row[2] ? (<td>{row[2]}</td>) : null}
                </tr>
              );
            })
          }
          </tbody>
        </table>
      );
  }
});


var TwoBox = React.createClass({
  // Wrap a list of elements into a three column table
  propTypes: {
    content: React.PropTypes.array.isRequired
  },
  render: function() {
      var content = this.props.content;
      var length = content.length;
      if (length % 2) {
          length += (2-length%2);
      }
      content.pad(length, "");
      var twos = [];
      for (var i=0; i<length; i+=2) {
        twos.push([content[i], content[i+1]]);
      }
      return (
        <table className="gridBox twoBox">
          <tbody>
          { 
            twos.map(function(row, i) {
              return (
                <tr key={i}>
                  {row[0] ? (<td>{row[0]}</td>) : <td className="empty"></td>}
                  {row[1] ? (<td>{row[1]}</td>) : <td className="empty"></td>}
                </tr>
              );
            })
          }
          </tbody>
        </table>
      );
  }
});


var TwoOrThreeBox = React.createClass({
  // Wrap a list of elements into a two or three column table, depending on window width
  propTypes: {
    content:    React.PropTypes.array.isRequired,
    width:      React.PropTypes.number.isRequired,
    threshhold: React.PropTypes.number
  },
  render: function() {
      var threshhold = this.props.threshhold || 450;
      if (this.props.width > threshhold) {
        return (<ThreeBox content={this.props.content} />);
      } else {
        return (<TwoBox content={this.props.content} />);
      }
  }
});


var LoadingMessage = React.createClass({
  propTypes: {
    message:   React.PropTypes.string,
    heMessage: React.PropTypes.string,
    className: React.PropTypes.string
  },
  render: function() {
    var message = this.props.message || "Loading...";
    var heMessage = this.props.heMessage || "טוען מידע...";
    var classes = "loadingMessage " + (this.props.className || "");
    return (<div className={classes}>
              <span className="int-en">{message}</span>
              <span className="int-he">{heMessage}</span>
            </div>);
  }
});


var TestMessage = React.createClass({
  // Modal explaining development status with links to send feedback or go back to the old site
  propTypes: {
    hide:   React.PropTypes.func
  },
  render: function() {
    return (
      <div className="testMessageBox">
        <div className="overlay" onClick={this.props.hide} ></div>
        <div className="testMessage">
          <div className="title">The new Sefaria is still in development.<br />Thank you for helping us test and improve it.</div>
          <a href="mailto:hello@sefaria.org" target="_blank" className="button">Send Feedback</a>
          <div className="button" onClick={backToS1} >Return to Old Sefaria</div>
        </div>
      </div>);
  }
});


var Footer = React.createClass({
  render: function(){
    var currentPath = Sefaria.util.currentPath();
    var next = encodeURIComponent(currentPath);
    return (
        <div id="footerInner">
          <div className="section">

              <div className="header">
                  <span className="int-en">About</span>
                  <span className="int-he">אודות</span>
              </div>
              <a href="/about" className="outOfAppLink">
                  <span className="int-en">What is Sefaria?</span>
                  <span className="int-he">מהי ספאריה</span>
              </a>
              <a href="/help" className="outOfAppLink">
                  <span className="int-en">Help</span>
                  <span className="int-he">עזרה</span>
              </a>
              <a href="https://blog.sefaria.org" target="_blank" className="outOfAppLink">
                  <span className="int-en">Blog</span>
                  <span className="int-he">בלוג</span>
              </a>
              <a href="/faq" target="_blank" className="outOfAppLink">
                  <span className="int-en">FAQ</span>
                  <span className="int-he">שאלות נפוצות</span>
              </a>
              <a href="/team" className="outOfAppLink">
                  <span className="int-en">Team</span>
                  <span className="int-he">צוות</span>
              </a>
              <a href="/terms" className="outOfAppLink">
                  <span className="int-en">Terms of Use</span>
                  <span className="int-he">תנאי שימוש</span>
              </a>
              <a href="/privacy-policy" className="outOfAppLink">
                  <span className="int-en">Privacy Policy</span>
                  <span className="int-he">מדיניות הפרטיות</span>
              </a>
          </div>

          <div className="section">
              <div className="header">
                      <span className="int-en">Educators</span>
                      <span className="int-he">מחנכים</span>
              </div>
              <a href="/educators" target="_blank" className="outOfAppLink">
                  <span className="int-en">Teach with Sefaria</span>
                  <span className="int-he">למד באמצעות ספאריה</span>
              </a>
              <a href="/sheets" className="outOfAppLink">
                  <span className="int-en">Source Sheets</span>
                  <span className="int-he">דפי מקורות</span>
              </a>
              <a href="/visualizations" className="outOfAppLink">
                  <span className="int-en">Visualizations</span>
                  <span className="int-he">עזרים חזותיים</span>
              </a>
              <a href="/people" className="outOfAppLink">
                  <span className="int-en">Authors</span>
                  <span className="int-he">מחברים</span>
              </a>
              <a href="/updates" className="outOfAppLink">
                  <span className="int-en">New Additions</span>
                  <span className="int-he">מה חדש</span>
              </a>
          </div>

          <div className="section">
              <div className="header">
                  <span className="int-en">Developers</span>
                  <span className="int-he">מפתחים</span>
              </div>
              <a href="/developers" target="_blank" className="outOfAppLink">
                  <span className="int-en">Get Involved</span>
                  <span className="int-he">הצטרף אלינו</span>
              </a>
              <a href="/developers#api" target="_blank" className="outOfAppLink">
                  <span className="int-en">API Docs</span>
                  <span className="int-he">מסמכי API</span>
              </a>
              <a href="https://github.com/Sefaria/Sefaria-Project" target="_blank" className="outOfAppLink">
                  <span className="int-en">Fork us on GitHub</span>
                  <span className="int-he">זלגו חופשי מגיטהאב</span>
              </a>
              <a href="https://github.com/Sefaria/Sefaria-Export" target="_blank" className="outOfAppLink">
                  <span className="int-en">Download our Data</span>
                  <span className="int-he">הורד את בסיס הנתונים שלנו</span>
              </a>
          </div>

          <div className="section">
              <div className="header">
                  <span className="int-en">Join Us</span>
                  <span className="int-he">הצטרף אלינו</span>
              </div>
              <a href="/donate" className="outOfAppLink">
                  <span className="int-en">Donate</span>
                  <span className="int-he">תרומות</span>
              </a>
              <a href="/supporters" className="outOfAppLink">
                  <span className="int-en">Supporters</span>
                  <span className="int-he">תומכים</span>
              </a>
              <a href="/contribute" target="_blank" className="outOfAppLink">
                  <span className="int-en">Contribute</span>
                  <span className="int-he">הצטרף</span>
              </a>
              <a href="/jobs" className="outOfAppLink">
                  <span className="int-en">Jobs</span>
                  <span className="int-he">דרושים</span>
              </a>
          </div>

          <div className="section last">
              <div className="header">
                  <span className="int-en">Connect</span>
                  <span className="int-he">התחבר</span>
              </div>
              <a href="http://www.facebook.com/sefaria.org" target="_blank" className="outOfAppLink">
                  <i className="fa fa-facebook-official"></i>
                  <span className="int-en">Facebook</span>
                  <span className="int-he">פייסבוק</span>

              </a>
              <a href="http://twitter.com/SefariaProject" target="_blank" className="outOfAppLink">
                  <i className="fa fa-twitter"></i>
                  <span className="int-en">Twitter</span>
                  <span className="int-he">טוויטר</span>

              </a>
              <a href="http://www.youtube.com/user/SefariaProject" target="_blank" className="outOfAppLink">
                  <i className="fa fa-youtube"></i>
                  <span className="int-en">YouTube</span>
                  <span className="int-he">יוטיוב</span>

              </a>
              <a href="https://groups.google.com/forum/?fromgroups#!forum/sefaria" target="_blank" className="outOfAppLink">
                  <span className="int-en">Forum</span>
                  <span className="int-he">פורום</span>

              </a>
              <a href="mailto:hello@sefaria.org" target="_blank" className="outOfAppLink">
                  <span className="int-en">Email</span>
                  <span className="int-he">דוא&quot;ל</span>
              </a>
              <div id="siteLanguageToggle">
                  <div id="siteLanguageToggleLabel">
                      <span className="int-en">Site Language:</span>
                      <span className="int-he">שפת האתר</span>
                  </div>
                  <a href={"/interface/english?next=" + next} id="siteLanguageEnglish" className="outOfAppLink">English</a>
                  |
                  <a href={"/interface/hebrew?next=" + next} id="siteLanguageHebrew" className="outOfAppLink">עברית</a>
              </div>
          </div>
        </div>
    );
  }
});


var openInNewTab = function(url) {
  var win = window.open(url, '_blank');
  win.focus();
};


var backToS1 = function() { 
  cookie("s2", "", {path: "/"});
  window.location = "/";
};


var setData = function(data) {
  // Set core data in the module that was loaded in a different scope
  Sefaria.toc       = data.toc;
  Sefaria.books     = data.books;
  // Note Sefaria.booksDict in generated on the client from Sefaria.books, but not on the server to save cycles
  Sefaria.calendar  = data.calendar;

  Sefaria._cacheIndexFromToc(Sefaria.toc);
  Sefaria.recentlyViewed    = data.recentlyViewed ? data.recentlyViewed.map(Sefaria.unpackRecentItem) : [];
  Sefaria.util._defaultPath = data.path;
  Sefaria.loggedIn          = data.loggedIn;
  Sefaria._uid              = data._uid;
  Sefaria.is_moderator      = data.is_moderator;
  Sefaria.is_editor         = data.is_editor;
};


if (typeof exports !== 'undefined') {
  exports.ReaderApp           = ReaderApp;
  exports.ReaderPanel         = ReaderPanel;
  exports.ConnectionsPanel    = ConnectionsPanel;
  exports.TextRange           = TextRange;
  exports.TextColumn          = TextColumn;
  exports.Footer              = Footer;
  exports.setData             = setData;
  exports.unpackDataFromProps = Sefaria.unpackDataFromProps;
}<|MERGE_RESOLUTION|>--- conflicted
+++ resolved
@@ -1083,7 +1083,6 @@
       this.setPanelState(0, updates);
     }
   },
-<<<<<<< HEAD
   showMySheets: function() {
     console.log("SMS")
     var updates = {menuOpen: "sheets", navigationSheetTag: "My Sheets"};
@@ -1101,10 +1100,7 @@
       this.setPanelState(0, updates);
     }
   },
-  saveRecentlyViewed: function(panel, n) {
-=======
   saveRecentlyViewed: function(panel) {
->>>>>>> 359258df
     if (panel.mode == "Connections" || !panel.refs.length) { return; }
     var ref  = panel.refs.slice(-1)[0];
     Sefaria.ref(ref, function(oRef) {
@@ -8339,17 +8335,11 @@
     var width = typeof window !== "undefined" ? $(window).width() : 1000;
     var accountContent = [
       (<BlockLink interfaceLink={true} target="/my/profile" title="Profile" heTitle="פרופיל" image="/static/img/profile.svg" />),
-<<<<<<< HEAD
       (<BlockLink interfaceLink={true} target="/sheets/private" inAppLink={true} title="Source Sheets" heTitle="דפי מקורות" image="/static/img/sheet.svg" />),
       (Sefaria.is_moderator
        ? (<BlockLink interfaceLink={true} target="/my/groups" inAppLink={true} title="Groups" heTitle="קבוצות" image="/static/img/group.svg" />)
        : (<BlockLink interfaceLink={true} target="/coming-soon?my-notes" title="Notes" heTitle="רשומות" image="/static/img/note.svg" />)),
-      (<BlockLink interfaceLink={true} target="/coming-soon?reading-history" title="Reading History" heTitle="היסטורית קריאה" image="/static/img/readinghistory.svg" />),
-=======
-      (<BlockLink interfaceLink={true} target="/sheets/private" title="Source Sheets" heTitle="דפי מקורות" image="/static/img/sheet.svg" />),
-      (<BlockLink interfaceLink={true} target="/coming-soon?my-notes" title="Notes" heTitle="רשומות" image="/static/img/note.svg" />),
       (<BlockLink interfaceLink={true} target="/texts/recent" title="Reading History" heTitle="היסטורית קריאה" image="/static/img/readinghistory.svg" />),
->>>>>>> 359258df
       (<BlockLink interfaceLink={true} target="/settings/account" title="Settings" heTitle="הגדרות" image="/static/img/settings.svg" />),
       (<BlockLink interfaceLink={true} target="/logout" title="Log Out" heTitle="ניתוק" image="/static/img/logout.svg" />)
     ];
