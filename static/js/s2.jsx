if (typeof require !== 'undefined') {
  var React       = require('react'),
      ReactDOM    = require('react-dom'),
      $           = require('jquery'),
      extend      = require('extend'),
      classNames  = require('classnames'),
<<<<<<< HEAD
      Sefaria     = require('./sefaria.js');
} else {
  var extend      = $.extend; 
=======
      Sefaria     = require('./sefaria.js'),
      cookie      = function() { return null; }; // TODO Node needs to read recentlyViewed cookies from Django 
} else {
  var extend      = $.extend;
      cookie      = $.cookie;
>>>>>>> 9728dcfa
}


var ReaderApp = React.createClass({
  propTypes: {
    multiPanel:                  React.PropTypes.bool,
    headerMode:                  React.PropTypes.bool,  // is S2 serving only as a header on top of another page?
    initialRefs:                 React.PropTypes.array,
    initialFilter:               React.PropTypes.array,
    initialMenu:                 React.PropTypes.string,
    initialQuery:                React.PropTypes.string,
    initialSearchFilters:        React.PropTypes.array,
    initialSheetsTag:            React.PropTypes.string,
    initialNavigationCategories: React.PropTypes.array,
    initialSettings:             React.PropTypes.object,
    initialPanels:               React.PropTypes.array,
    initialDefaultVersions:      React.PropTypes.object 
  },
  getDefaultProps: function() {
    return {
      multiPanel:                  true,
      headerMode:                  false,  // is S2 serving only as a header on top of another page?
      initialRefs:                 [],
      initialFilter:               [],
      initialMenu:                 null,
      initialQuery:                null,
      initialSearchFilters:        [],
      initialSheetsTag:            null,
      initialNavigationCategories: [],
      initialPanels:               [],
      initialDefaultVersions:      {},
    };
  },
  getInitialState: function() {
    // TODO clean up generation of initial panels objects.
    // Currently these get generated in reader/views.py, then regenerated in s2.html then regenerated again in ReaderApp.
    var panels               = [];
    var header               = {};
    var defaultVersions      = Sefaria.util.clone(this.props.initialDefaultVersions) || {};
    var defaultPanelSettings = this.getDefaultPanelSettings();

    if (!this.props.multiPanel && !this.props.headerMode) {
      if (this.props.initialPanels[0].menuOpen == "book toc") {
        panels[0] = {
<<<<<<< HEAD
            settings: clone(defaultPanelSettings),
=======
            settings: Sefaria.util.clone(defaultPanelSettings),
>>>>>>> 9728dcfa
            menuOpen: this.props.initialPanels[0].menuOpen,
            bookRef:  this.props.initialPanels[0].bookRef
        };
      } else {
        var mode = this.props.initialFilter ? "TextAndConnections" : "Text";
        panels[0] = {
          refs: this.props.initialRefs,
          mode: mode,
          filter: this.props.initialFilter,
          menuOpen: this.props.initialMenu,
          version: this.props.initialPanels.length ? this.props.initialPanels[0].version : null,
          versionLanguage: this.props.initialPanels.length ? this.props.initialPanels[0].versionLanguage : null,
          searchQuery: this.props.initialQuery,
          appliedSearchFilters: this.props.initialSearchFilters,
<<<<<<< HEAD
          settings: clone(defaultPanelSettings)
=======
          settings: Sefaria.util.clone(defaultPanelSettings)
>>>>>>> 9728dcfa
        };
        if (panels[0].versionLanguage) {
          panels[0].settings.language = (panels[0].versionLanguage == "he")? "hebrew": "english";
        }
        if (mode === "TextAndConnections") {
          panels[0].highlightedRefs = this.props.initialRefs;
        }
      }
    } else {
<<<<<<< HEAD
      // this.props.multiPanel || this.props.headerMode
      var headerState = {
                    mode: "Header",
                    refs: this.props.initialRefs,
                    menuOpen: this.props.initialMenu,
                    searchQuery: this.props.initialQuery,
                    appliedSearchFilters: this.props.initialSearchFilters,
                    navigationCategories: this.props.initialNavigationCategories,
                    sheetsTag: this.props.initialSheetsTag,
                    settings: Sefaria.util.clone(defaultPanelSettings)
=======
      var headerState = {
        mode: "Header",
        refs: this.props.initialRefs,
        menuOpen: this.props.initialMenu,
        searchQuery: this.props.initialQuery,
        appliedSearchFilters: this.props.initialSearchFilters,
        navigationCategories: this.props.initialNavigationCategories,
        sheetsTag: this.props.initialSheetsTag,
        settings: Sefaria.util.clone(defaultPanelSettings)
>>>>>>> 9728dcfa
      };
      header = this.makePanelState(headerState);
      if (this.props.initialRefs.length) {
        var p = {
          refs: this.props.initialRefs,
          mode: "Text",
          menuOpen: this.props.initialPanels[0].menuOpen,
          version: this.props.initialPanels.length ? this.props.initialPanels[0].version : null,
          versionLanguage: this.props.initialPanels.length ? this.props.initialPanels[0].versionLanguage : null,
          settings: Sefaria.util.clone(defaultPanelSettings)
        };
        if (p.versionLanguage) {
          p.settings.language = (p.versionLanguage == "he") ? "hebrew" : "english";
        }
        panels.push(p);
        if (this.props.initialFilter) {
          panels.push({
            refs: this.props.initialRefs,
            filter: this.props.initialFilter,
            mode: "Connections",
            settings: Sefaria.util.clone(defaultPanelSettings)
          });
        }
      }
      for (var i = panels.length; i < this.props.initialPanels.length; i++) {
        var panel;
        if (this.props.initialPanels[i].menuOpen == "book toc") {
          panel = {
              settings: Sefaria.util.clone(defaultPanelSettings),
              menuOpen: this.props.initialPanels[i].menuOpen,
              bookRef:  this.props.initialPanels[i].bookRef
          };
        } else {
          panel = this.clonePanel(this.props.initialPanels[i]);
          panel.settings = Sefaria.util.clone(defaultPanelSettings);
          if (panel.versionLanguage) {
            panel.settings.language = (panel.versionLanguage == "he") ? "hebrew" : "english";
          }
        }
        panels.push(panel);
      }
    }
    panels = panels.map(function(panel) { 
      return this.makePanelState(panel); 
    }.bind(this) );

    var layoutOrientation = "ltr";
    if ((panels.length > 0 && panels[0].settings && panels[0].settings.language == "hebrew")
       || (header.settings && header.settings.language == "hebrew")) {
      layoutOrientation = "rtl";
    }

    return {
      panels: panels,
      header: header,
      defaultVersions: defaultVersions,
      defaultPanelSettings: Sefaria.util.clone(defaultPanelSettings),
      layoutOrientation: layoutOrientation
    };
  },
  componentDidMount: function() {
    this.updateHistoryState(true); // make sure initial page state is in history, (passing true to replace)
    window.addEventListener("popstate", this.handlePopState);
    window.addEventListener("beforeunload", this.saveOpenPanelsToRecentlyViewed);
   
    // Set S2 cookie, putting user into S2 mode site wide
    cookie("s2", true, {path: "/"});
  },
  componentWillUnmount: function() {
    window.removeEventListener("popstate", this.handlePopState);
  },
  componentWillUpdate: function(nextProps, nextState) {
  },
  componentDidUpdate: function(prevProps, prevState) {
    if (this.justPopped) {
      //console.log("Skipping history update - just popped")
      this.justPopped = false;
      return;
    }

    this.setContainerMode();
    this.updateHistoryState(this.replaceHistory);
  },
  handlePopState: function(event) {
    var state = event.state;
    console.log("Pop - " + window.location.pathname);
    console.log(state);
    if (state) {
      var kind = "";
      if (Sefaria.site) { Sefaria.site.track.event("Reader", "Pop State", kind); }
      this.justPopped = true;
      this.setState(state);
    }
  },
  shouldHistoryUpdate: function() {
    // Compare the current state to the state last pushed to history,
    // Return true if the change warrants pushing to history.
    // If there's no history or the number or basic state of panels has changed
    if (!history.state
        || (!history.state.panels && !history.state.header)
        || (history.state.panels && (history.state.panels.length !== this.state.panels.length))
        || (history.state.header && (history.state.header.menuOpen !== this.state.header.menuOpen))
      ) {
      return true; 
    }

    if (this.props.multiPanel) {
      var prevPanels = [history.state.header];
      var nextPanels = [this.state.header];
    } else {
      var prevPanels = history.state.panels;
      var nextPanels = this.state.panels; 
    }

    for (var i = 0; i < prevPanels.length; i++) {
      // Cycle through each panel, compare previous state to next state, looking for differences
      var prev  = prevPanels[i];
      var next  = nextPanels[i];

      if (!prev || ! next) { return true; }

      if ((prev.mode !== next.mode) ||
          (prev.menuOpen !== next.menuOpen) ||
          (next.mode === "Text" && prev.refs.slice(-1)[0] !== next.refs.slice(-1)[0]) || 
          (next.mode === "TextAndConnections" && prev.highlightedRefs.slice(-1)[0] !== next.highlightedRefs.slice(-1)[0]) || 
          ((next.mode === "Connections" || next.mode === "TextAndConnections") && prev.filter && !prev.filter.compare(next.filter)) ||
          (next.mode === "Connections" && !prev.refs.compare(next.refs)) ||
          (prev.navigationSheetTag !== next.navigationSheetTag) ||
          (prev.version !== next.version) ||
          (prev.versionLanguage !== next.versionLanguage) ||
          (prev.searchQuery != next.searchQuery) ||
          (prev.appliedSearchFilters.length !== next.appliedSearchFilters.length) ||
          (!(prev.appliedSearchFilters.compare(next.appliedSearchFilters))))
          {
         return true;
      } else if (prev.navigationCategories !== next.navigationCategories) {
        // Handle array comparison, !== could mean one is null or both are arrays
        if (!prev.navigationCategories || !next.navigationCategories) {
          return true; // They are not equal and one is null
        } else if (!prev.navigationCategories.compare(next.navigationCategories)) {
          return true; // both are set, compare arrays
        }
      }
    }
    return false;  
  },
  clonePanel: function(panel, trimFilters) {
    //Set aside self-referential objects before cloning
    //Todo: Move the multiple instances of this out to a utils file
    if (panel.availableFilters || panel.filterRegistry) {
      var savedAttributes = {
         availableFilters:   panel.availableFilters,
         searchFiltersValid: panel.searchFiltersValid,
         filterRegistry:     panel.filterRegistry
      };
      panel.searchFiltersValid = false;
      panel.availableFilters = [];
      panel.filterRegistry = {};
      var newPanel = (trimFilters) ? Sefaria.util.clone(panel) : extend(Sefaria.util.clone(panel), savedAttributes);
      extend(panel, savedAttributes);
      return newPanel;
    } else {
      return Sefaria.util.clone(panel);
    }
  },
  makeHistoryState: function() {
    // Returns an object with state, title and url params for the current state
    var histories = [];
    // When the header has a panel open, only look at its content for history
    var headerMode = this.state.header.menuOpen || (!this.state.panels.length && this.state.header.mode === "Header");
    var panels = headerMode ? [this.state.header] : this.state.panels;
    var states = [];
    for (var i = 0; i < panels.length; i++) {
      // Walk through each panel, create a history object as though for this panel alone
      states[i] = this.clonePanel(panels[i], true);
      if (!states[i]) { debugger }
      var hist  = {url: ""};
    
      if (states[i].menuOpen) {
        switch (states[i].menuOpen) {
          case "home":
            hist.title = "Sefaria: a Living Library of Jewish Texts Online";
            hist.url   = "";
            hist.mode  = "home";
            break;
          case "navigation":
            var cats   = states[i].navigationCategories ? states[i].navigationCategories.join("/") : "";
            hist.title = cats ? states[i].navigationCategories.join(", ") + " | Sefaria" : "Texts | Sefaria";
            hist.url   = "texts" + (cats ? "/" + cats : "");
            hist.mode  = "navigation";
            break;
          case "text toc":
            var ref    = states[i].refs.slice(-1)[0];
<<<<<<< HEAD
            var bookTitle  = ref ? Sefaria.util.parseRef(ref).book : "404";
=======
            var bookTitle  = ref ? Sefaria.parseRef(ref).book : "404";
>>>>>>> 9728dcfa
            hist.title = bookTitle + " | Sefaria";
            hist.url   = bookTitle.replace(/ /g, "_");
            hist.mode  = "text toc";
            break;
          case "book toc":
            var bookTitle = states[i].bookRef;
            hist.title = bookTitle + " | Sefaria";
            hist.url = bookTitle.replace(/ /g, "_");
            hist.mode = "book toc";
            break;
          case "search":
            hist.title = states[i].searchQuery ? states[i].searchQuery + " | " : "";
            hist.title += "Sefaria Search";
            hist.url   = "search" + (states[i].searchQuery ? "&q=" + states[i].searchQuery + ((!!states[i].appliedSearchFilters && !!states[i].appliedSearchFilters.length) ? "&filters=" + states[i].appliedSearchFilters.join("|") : "") : "");
            hist.mode  = "search";
            break;
          case "sheets":
            if (states[i].navigationSheetTag) {
              hist.url   = "sheets/tags/" + states[i].navigationSheetTag;
              hist.title = states[i].navigationSheetTag + " | Sefaria Source Sheets";
              hist.mode  = "sheets tag";
            } else {
              hist.url   = "sheets";
              hist.title = "Sefaria Source Sheets";
              hist.mode  = "sheets";
            }
            break;
          case "account":
            hist.title = "Sefaria About";
            hist.url   = "account";
            hist.mode  = "account";
            break;
          case "notifications":
            hist.title = "Sefaria Notifcations";
            hist.url   = "notifications";
            hist.mode  = "notifications";
            break;
        }
      } else if (states[i].mode === "Text") {
        //debugger;
        hist.title    = states[i].refs.slice(-1)[0];
        hist.url      = Sefaria.normRef(hist.title);
        hist.version  = states[i].version;
        hist.versionLanguage = states[i].versionLanguage;
        hist.mode     = "Text"
      } else if (states[i].mode === "Connections") {
        var ref     = states[i].refs.slice(-1)[0];
        hist.sources = states[i].filter.length ? states[i].filter.join("+") : "all";
        hist.title  = ref  + " with " + (hist.sources === "all" ? "Connections" : hist.sources);
        hist.url    = Sefaria.normRef(ref); // + "?with=" + sources;
        hist.mode   = "Connections"
      } else if (states[i].mode === "TextAndConnections") {
        var ref       = states[i].highlightedRefs.slice(-1)[0];
        hist.sources   = states[i].filter.length ? states[i].filter[0] : "all";
        hist.title    = ref  + " with " + (hist.sources === "all" ? "Connections" : hist.sources);
        hist.url      = Sefaria.normRef(ref); // + "?with=" + sources;
        hist.version  = states[i].version;
        hist.versionLanguage = states[i].versionLanguage;
        hist.mode     = "TextAndConnections"
      } else if (states[i].mode === "Header") {
        hist.title  = document.title;
        hist.url    = window.location.pathname.slice(1);
        hist.mode   = "Header"
      }
      histories.push(hist);     
    }
    if (!histories.length) {debugger;}

    // Now merge all history objects into one
    var title =  histories.length ? histories[0].title : "Sefaria";

    var url   = "/" + (histories.length ? histories[0].url : "");
    if(histories[0] && histories[0].versionLanguage && histories[0].version) {
        url += "/" + histories[0].versionLanguage + "/" + histories[0].version.replace(/\s/g,"_");
    }
    if (histories[0].mode === "TextAndConnections") {
        url += "&with=" + histories[0].sources;
    }

    hist = (headerMode)
        ? {state: {header: states[0]}, url: url, title: title}
        : {state: {panels: states}, url: url, title: title};

    for (var i = 1; i < histories.length; i++) {
      if (histories[i-1].mode === "Text" && histories[i].mode === "Connections") {
        if (i == 1) {
          // short form for two panels text+commentary - e.g., /Genesis.1?with=Rashi
          hist.url   = "/" + histories[1].url; // Rewrite the URL
          if(histories[0].versionLanguage && histories[0].version) {
            hist.url += "/" + histories[0].versionLanguage + "/" + histories[0].version.replace(/\s/g,"_");
          }
          hist.url += "&with=" + histories[1].sources;
          hist.title = histories[1].title;
        } else {
          var replacer = "&p" + i + "=";
          hist.url    = hist.url.replace(RegExp(replacer + ".*"), "");
          hist.url   += replacer + histories[i].url + "&w" + i + "=" + histories[i].sources; //.replace("with=", "with" + i + "=").replace("?", "&");
          hist.title += " & " + histories[i].title; // TODO this doesn't trim title properly
        }
      } else {
        var next    = "&p=" + histories[i].url;
        next        = next.replace("?", "&").replace(/=/g, (i+1) + "=");
        hist.url   += next;
        if(histories[i].versionLanguage && histories[i].version) {
          hist.url += "&l" + (i+1) + "=" + histories[i].versionLanguage + "&v" + (i+1) + "=" + histories[i].version.replace(/\s/g,"_");
        }
        hist.title += " & " + histories[i].title;

      }
    }
    hist.url = hist.url.replace(/&/, "?");

    return hist;
  },
  updateHistoryState: function(replace) {
    if (!this.shouldHistoryUpdate()) { 
      return; 
    }
    var hist = this.makeHistoryState();
    if (replace) {
      history.replaceState(hist.state, hist.title, hist.url);
      console.log("Replace History - " + hist.url);
      //console.log(hist);
    } else {
      if ((window.location.pathname + window.location.search) == hist.url) { return; } // Never push history with the same URL
      history.pushState(hist.state, hist.title, hist.url);
      console.log("Push History - " + hist.url);
      //console.log(hist);
    }

    $("title").html(hist.title);
    if (Sefaria.site) { Sefaria.site.track.pageview(hist.url); }
    this.replaceHistory = false;
  },
  makePanelState: function(state) {
    // Return a full representation of a single panel's state, given a partial representation in `state`
    var panel = {
      mode:                 state.mode,                // "Text", "TextAndConnections", "Connections"
      refs:                 state.refs                 || [], // array of ref strings
      filter:               state.filter               || [],
      connectionsMode:      state.connectionsMode      || "Connections",
      version:              state.version              || null,
      versionLanguage:      state.versionLanguage      || null,
      highlightedRefs:      state.highlightedRefs      || [],
      recentFilters:        state.filter               || [],
      menuOpen:             state.menuOpen             || null, // "navigation", "text toc", "display", "search", "sheets", "home"
      navigationCategories: state.navigationCategories || [],
      navigationSheetTag:   state.sheetsTag            || null,
      searchQuery:          state.searchQuery          || null,
      appliedSearchFilters: state.appliedSearchFilters || [],
      searchFiltersValid:   state.searchFiltersValid   || false,
      availableFilters:     state.availableFilters     || [],
      filterRegistry:       state.filterRegistry       || {},
      orphanSearchFilters:  state.orphanSearchFilters  || [],
      bookRef:              state.bookRef              || "",
      settings:             state.settings ? Sefaria.util.clone(state.settings) : Sefaria.util.clone(this.getDefaultPanelSettings()),
      displaySettingsOpen:  false
    };
    if (this.state && panel.refs.length && !panel.version) {
      var oRef = Sefaria.ref(panel.refs[0]);
      if (oRef) {
        var lang = panel.versionLanguage || (panel.settings.language == "hebrew"?"he":"en");
        panel.version = this.getCachedVersion(oRef.indexTitle, lang);
        if (panel.version) {
          panel.versionLanguage = lang;
        }
      }
    }
    return panel;
  },
  getDefaultPanelSettings: function() {
    if (this.state && this.state.defaultPanelSettings) {
      return this.state.defaultPanelSettings;
    } else if (this.props.initialSettings) {
      return this.props.initialSettings;
    } else {
      return {
        language:      "bilingual",
        layoutDefault: "segmented",
        layoutTalmud:  "continuous",
        layoutTanach:  "segmented",
        color:         "light",
        fontSize:      62.5
      };
    }
  },
  setContainerMode: function() {
    // Applies CSS classes to the React container so that S2 can function as a header only on top of another page.
    if (this.props.headerMode) {
      if (this.state.header.menuOpen || this.state.panels.length) {
        $("#s2").removeClass("headerOnly");
        $("body").css({overflow: "hidden"});
      } else {
        $("#s2").addClass("headerOnly");
        $("body").css({overflow: "hidden"});
      }
    }
  },
  handleNavigationClick: function(ref, version, versionLanguage, options) {
    //todo: support options.highlight, passed up from SearchTextResult.handleResultClick()
    this.saveOpenPanelsToRecentlyViewed();
    this.setState({
      panels: [this.makePanelState({refs: [ref], version: version, versionLanguage: versionLanguage, mode: "Text"})],
      header: {menuOpen: null}
    });
  },
  handleSegmentClick: function(n, ref) {
    // Handle a click on a text segment `ref` in from panel in position `n`
    // Update or add panel after this one to be a TextList
    this.setTextListHighlight(n, [ref]);
    this.openTextListAt(n+1, [ref]);
  },
  handleCitationClick: function(n, citationRef, textRef) {
    // Handle clicking on the citation `citationRef` which was found inside of `textRef` in panel `n`.
    this.openPanelAt(n, citationRef);
    this.setTextListHighlight(n, [textRef]);
  },
  handleRecentClick: function(pos, ref, version, versionLanguage) {
    // Click on an item in your Recently Viewed
    if (this.props.multiPanel) {
      this.openPanelAt(pos, ref, version, versionLanguage);
    } else {
      this.handleNavigationClick(ref, version, versionLanguage);
    }
  },
  updateQueryInHeader: function(query) {
    var updates = {searchQuery: query, searchFiltersValid:  false};
    this.setHeaderState(updates);
  },
  updateQueryInPanel: function(query) {
    var updates = {searchQuery: query, searchFiltersValid:  false};
    this.setPanelState(0, updates);
  },
  updateAvailableFiltersInHeader: function(availableFilters, registry, orphans) {
    this.setHeaderState({
      availableFilters:    availableFilters,
      filterRegistry:      registry,
      orphanSearchFilters: orphans,
      searchFiltersValid:  true
    });
  },
  updateAvailableFiltersInPanel: function(availableFilters, registry, orphans) {
    this.setPanelState(0, {
      availableFilters:    availableFilters,
      filterRegistry:      registry,
      orphanSearchFilters: orphans,
      searchFiltersValid:  true
    });
  },
  updateSearchFilterInHeader: function(filterNode) {
    if (filterNode.isUnselected()) {
      filterNode.setSelected(true);
    } else {
      filterNode.setUnselected(true);
    }
    this.setHeaderState({
      availableFilters: this.state.header.availableFilters,
      appliedSearchFilters: this.getAppliedSearchFilters(this.state.header.availableFilters)
    });
  },
  updateSearchFilterInPanel: function(filterNode) {
    if (filterNode.isUnselected()) {
      filterNode.setSelected(true);
    } else {
      filterNode.setUnselected(true);
    }
    this.setPanelState(0, {
      availableFilters: this.state.panels[0].availableFilters,
      appliedSearchFilters: this.getAppliedSearchFilters(this.state.panels[0].availableFilters)
    });
  },
  getAppliedSearchFilters: function(availableFilters) {
    var results = [];
    //results = results.concat(this.orphanFilters);
    for (var i = 0; i < availableFilters.length; i++) {
        results = results.concat(availableFilters[i].getAppliedFilters());
    }
    return results;
  },
  setPanelState: function(n, state, replaceHistory) {
    this.replaceHistory  = Boolean(replaceHistory);
    //console.log(`setPanel State ${n}, replace: ` + this.replaceHistory);
    //console.log(state)

    // When the driving panel changes language, carry that to the dependent panel
    var langChange  = state.settings && state.settings.language !== this.state.panels[n].settings.language;
    var next        = this.state.panels[n+1];
    if (langChange && next && next.mode === "Connections") {
        next.settings.language = state.settings.language;
    }

    this.state.panels[n] = extend(this.state.panels[n], state);
    this.setState({panels: this.state.panels});
  },
  selectVersion: function(n, versionName, versionLanguage) {
    // Set the version for panel `n`. 
    var panel = this.state.panels[n];
    if (versionName && versionLanguage) {
      panel.version = versionName;
      panel.versionLanguage = versionLanguage;
      panel.settings.language = (panel.versionLanguage == "he")? "hebrew": "english";

      var oRef = Sefaria.ref(panel.refs[0]);
      this.setCachedVersion(oRef.indexTitle, panel.versionLanguage, panel.version);

    } else {
      panel.version = null;
      panel.versionLanguage = null;
    }
    this.setState({panels: this.state.panels});
  },
  // this.state.defaultVersion is a depth 2 dictionary - keyed: bookname, language
  getCachedVersion: function(indexTitle, language) {
    if ((!indexTitle) || (!(this.state.defaultVersions[indexTitle]))) { return null; }
    return (language) ? (this.state.defaultVersions[indexTitle][language] || null) : this.state.defaultVersions[indexTitle];
  },
  setCachedVersion: function(indexTitle, language, versionTitle) {
    this.state.defaultVersions[indexTitle] = this.state.defaultVersions[indexTitle] || {};
    this.state.defaultVersions[indexTitle][language] = versionTitle;  // Does this need a setState?  I think not.
  },
  setHeaderState: function(state, replaceHistory) {
    this.state.header = extend(this.state.header, state);
    this.setState({header: this.state.header});
  },
  setDefaultOption: function(option, value) {
    if (value !== this.state.defaultPanelSettings[option]) {
      this.state.defaultPanelSettings[option] = value;
      this.setState(this.state);
    }
  },
  openPanelAt: function(n, ref, version, versionLanguage) {
    // Open a new panel after `n` with the new ref
    this.state.panels.splice(n+1, 0, this.makePanelState({refs: [ref], version: version, versionLanguage: versionLanguage, mode: "Text"}));
    this.setState({panels: this.state.panels, header: {menuOpen: null}});
  },
  openPanelAtEnd: function(ref, version, versionLanguage) {
    this.openPanelAt(this.state.panels.length+1, ref, version, versionLanguage);
  },
  openTextListAt: function(n, refs) {
    // Open a connections panel at position `n` for `refs`
    // Replace panel there if already a connections panel, otherwise splice new panel into position `n`
    // `refs` is an array of ref strings
    var panel = this.state.panels[n] || {};
    if (panel.mode !== "Connections") {
      // No connctions panel is open yet, splice in a new one
      this.state.panels.splice(n, 0, {});
      panel = this.state.panels[n];
      panel.filter = [];
    }

    panel.refs           = refs;
    panel.menuOpen       = null;
    panel.mode           = panel.mode || "Connections";
    this.state.panels[n] = this.makePanelState(panel);
    this.setState({panels: this.state.panels});
  },
  setTextListHighlight: function(n, refs) {
    // Set the textListHighlight for panel `n` to `refs`
    refs = typeof refs === "string" ? [refs] : refs;
    this.state.panels[n].highlightedRefs = refs;
    this.setState({panels: this.state.panels});
 
    // If a connections panel is opened after n, update its refs as well.
    var next = this.state.panels[n+1];
    if (next && next.mode === "Connections" && !next.menuOpen) {
      this.openTextListAt(n+1, refs);
    }
  },
  openComparePanel: function(n) {
    var comparePanel = this.makePanelState({
      menuOpen: "navigation"
    });
    this.state.panels[n] = comparePanel;
    this.setState({panels: this.state.panels});
  },
  closePanel: function(n) {
    // Removes the panel in position `n`, as well as connections panel in position `n+1` if it exists.
    this.saveRecentlyViewed(this.state.panels[n], n);
    if (this.state.panels.length == 1 && n == 0) {
      this.state.panels = [];
    } else {
      this.state.panels.splice(n, 1);
      if (this.state.panels[n] && this.state.panels[n].mode === "Connections") {
        // Close connections panel when text panel is closed
        if (this.state.panels.length == 1) {
          this.state.panels = [];
        } else {
          this.state.panels.splice(n, 1);
        }
      }
    }
    var state = {panels: this.state.panels};
    if (state.panels.length == 0 && !this.props.headerMode) {
      this.showLibrary();
    }
    this.setState(state);
  },
  showLibrary: function() {
    if (this.props.multiPanel) {
      this.setState({header: this.makePanelState({menuOpen: "navigation"})});
    } else {
      if (this.state.panels.length) {
        this.state.panels[0].menuOpen = "navigation";
      } else {
        this.state.panels[0] = this.makePanelState({menuOpen: "navigation"});
      }
      this.setState({panels: this.state.panels});
    }
  },
  showSearch: function(query) {
    var updates = {menuOpen: "search", searchQuery: query, searchFiltersValid:  false};
    if (this.props.multiPanel) {
      this.setHeaderState(updates);
    } else {
      this.setPanelState(0, updates);
    }
  },
  saveRecentlyViewed: function(panel, n) {
    if (panel.mode == "Connections" || !panel.refs.length) { return; }
    var ref  = panel.refs[0];
    var oRef = Sefaria.ref(ref);
<<<<<<< HEAD
    var json = $.cookie("recentlyViewed");
=======
    var json = cookie("recentlyViewed");
>>>>>>> 9728dcfa
    var recent = json ? JSON.parse(json) : [];
    recent = recent.filter(function(item) {
      return item.ref !== ref; // Remove this item if it's in the list already
    });
    var cookieData = {
      ref: ref,
      heRef: oRef.heRef,
      book: oRef.indexTitle,
      version: panel.version,
      versionLanguage: panel.versionLanguage,
      position: n
    };
    recent.splice(0, 0, cookieData);
    recent = recent.slice(0, 3);
    cookie("recentlyViewed", JSON.stringify(recent), {path: "/"});
  },
  saveOpenPanelsToRecentlyViewed: function() {
    for (var i = this.state.panels.length-1; i >= 0; i--) {
      this.saveRecentlyViewed(this.state.panels[i], i);
    }
  },
  render: function() {
    var evenWidth = 100.0/this.state.panels.length;
    if (this.state.panels.length == 2 && this.state.panels[0].mode == "Text" && this.state.panels[1].mode == "Connections") {
      var widths = [60.0, 40.0];
    } else {
      var widths = this.state.panels.map(function(){ return evenWidth; });
    }

    var header = this.props.multiPanel || this.state.panels.length == 0 ? 
                  (<Header 
                    initialState={this.state.header}
                    setCentralState={this.setHeaderState}
                    onRefClick={this.handleNavigationClick}
                    onRecentClick={this.handleRecentClick}
                    setDefaultOption={this.setDefaultOption}
                    showLibrary={this.showLibrary}
                    showSearch={this.showSearch}
                    onQueryChange={this.updateQueryInHeader}
                    updateSearchFilter={this.updateSearchFilterInHeader}
                    registerAvailableFilters={this.updateAvailableFiltersInHeader}
                    headerMode={this.props.headerMode}
                    panelsOpen={this.state.panels.length} />) : null;

    var panels = [];
    for (var i = 0; i < this.state.panels.length; i++) {
      var panel                    = this.clonePanel(this.state.panels[i]);
      var offset                   = widths.reduce(function(prev, curr, index, arr) { return index < i ? prev+curr : prev}, 0);
      var width                    = widths[i];
      var style                    = (this.state.layoutOrientation=="ltr")?{width: width + "%", left: offset + "%"}:{width: width + "%", right: offset + "%"};
      var onSegmentClick           = this.props.multiPanel ? this.handleSegmentClick.bind(null, i) : null;
      var onCitationClick          = this.handleCitationClick.bind(null, i);
      var onTextListClick          = null; // this.openPanelAt.bind(null, i);
      var onOpenConnectionsClick   = this.openTextListAt.bind(null, i+1);
      var setTextListHightlight    = this.setTextListHighlight.bind(null, i);
      var openComparePanel         = this.openComparePanel.bind(null, i);
      var closePanel               = this.closePanel.bind(null, i);
      var setPanelState            = this.setPanelState.bind(null, i);
      var selectVersion            = this.selectVersion.bind(null, i);

      var ref   = panel.refs && panel.refs.length ? panel.refs[0] : null;
<<<<<<< HEAD
      var oref  = ref ? Sefaria.util.parseRef(ref) : null;
=======
      var oref  = ref ? Sefaria.parseRef(ref) : null;
>>>>>>> 9728dcfa
      var title = oref && oref.book ? oref.book : 0;
      // Keys must be constant as text scrolls, but changing as new panels open in new positions
      // Use a combination of the panel number and text title
      var key   = i + title;
      panels.push(<div className="readerPanelBox" style={style} key={key}>
                    <ReaderPanel 
                      initialState={panel}
                      setCentralState={setPanelState}
                      multiPanel={this.props.multiPanel}
                      onSegmentClick={onSegmentClick}
                      onCitationClick={onCitationClick}
                      onTextListClick={onTextListClick}
                      onSearchResultClick={this.handleNavigationClick}
                      onNavigationClick={this.handleNavigationClick}
                      onRecentClick={this.handleRecentClick}
                      onOpenConnectionsClick={onOpenConnectionsClick}
                      openComparePanel={openComparePanel}
                      setTextListHightlight={setTextListHightlight}
                      selectVersion={selectVersion}
                      setDefaultOption={this.setDefaultOption}
                      onQueryChange={this.updateQueryInPanel}
                      updateSearchFilter={this.updateSearchFilterInPanel}
                      registerAvailableFilters={this.updateAvailableFiltersInPanel}
                      closePanel={closePanel}
                      panelsOpen={this.state.panels.length}
                      masterPanelLanguage={panel.mode === "Connections" ? this.state.panels[i-1].settings.language : panel.settings.language}
                      layoutWidth={width} />
                  </div>);
    }

    var classes = classNames({readerApp: 1, multiPanel: this.props.multiPanel});
    return (<div className={classes}>
              {header}
              {panels}
            </div>);
  }
});


var Header = React.createClass({
  propTypes: {
    initialState:        React.PropTypes.object.isRequired,
    setCentralState:     React.PropTypes.func,
    onRefClick:          React.PropTypes.func,
    onRecentClick:       React.PropTypes.func,
    showLibrary:         React.PropTypes.func,
    showSearch:          React.PropTypes.func,
    setDefaultOption:    React.PropTypes.func,
    onQueryChange:       React.PropTypes.func,
    updateSearchFilter:  React.PropTypes.func,
    registerAvailableFilters: React.PropTypes.func,
    panelsOpen:          React.PropTypes.number
  },
  getInitialState: function() {
    return this.props.initialState;
  },
  componentDidMount: function() {
    this.initAutocomplete();
  },
  componentWillReceiveProps: function(nextProps) {
    if (nextProps.initialState) {
      this.setState(nextProps.initialState);
    }
  },
  initAutocomplete: function() {
    $(ReactDOM.findDOMNode(this)).find("input.search").autocomplete({
      position: {my: "left-12 top+14", at: "left bottom"},
      source: function( request, response ) {
        var matches = $.map( Sefaria.books, function(tag) {
            if ( tag.toUpperCase().indexOf(request.term.toUpperCase()) === 0 ) {
              return tag;
            }
          });
        response(matches.slice(0, 16)); // limits return to 16 items
      }
    });
  },
  showDesktop: function() {
    if (this.props.panelsOpen == 0) {
      var json = cookie("recentlyViewed");
      var recentlyViewed = json ? JSON.parse(json) : null;
      if (recentlyViewed && recentlyViewed.length) {
        this.handleRefClick(recentlyViewed[0].ref, recentlyViewed[0].version, recentlyViewed[0].versionLanguage);
      }
    }
    this.props.setCentralState({menuOpen: null});
    this.clearSearchBox();      
  },
  showLibrary: function() {
    this.props.showLibrary();
    this.clearSearchBox();
  },
  showSearch: function(query) {
    this.props.showSearch(query);
    $(ReactDOM.findDOMNode(this)).find("input.search").autocomplete("close");
  },
  showAccount: function() {
    this.props.setCentralState({menuOpen: "account"});
    this.clearSearchBox();
  },
  showNotifications: function() {
    this.props.setCentralState({menuOpen: "notifications"});
    this.clearSearchBox();
  },
  showTestMessage: function() {
    this.props.setCentralState({showTestMessage: true});
  },
  hideTestMessage: function() { 
    this.props.setCentralState({showTestMessage: false});
  },
  submitSearch: function(query, skipNormalization) {
<<<<<<< HEAD
    //window.location = "/search?q=" + query.replace(/ /g, "+");
=======
>>>>>>> 9728dcfa
    if (query in Sefaria.booksDict) {
      var index = Sefaria.index(query);
      if (index) {
        query = index.firstSection;
      } else if (!skipNormalization) {
        Sefaria.normalizeTitle(query, function(title) {
          this.submitSearch(title, true)
        }.bind(this));
        return;
      }
    }
    if (Sefaria.isRef(query)) {
      this.props.onRefClick(query);
      this.showDesktop();
      if (Sefaria.site) { Sefaria.site.track.ui("Nav Query"); }
    } else {
      this.showSearch(query);
    }
  },
  clearSearchBox: function() {
    $(ReactDOM.findDOMNode(this)).find("input.search").val("").autocomplete("close");
  },
  handleLibraryClick: function() {
    if (this.state.menuOpen === "home") {
      return;
    } else if (this.state.menuOpen === "navigation" && this.state.navigationCategories.length == 0) {
      this.showDesktop();
    } else {
      this.showLibrary();
    }
  },
  handleRefClick: function(ref, version, versionLanguage) {
    this.props.onRefClick(ref, version, versionLanguage);
  },
  handleSearchKeyUp: function(event) {
    if (event.keyCode === 13) {
      var query = $(event.target).val();
      if (query) {
        this.submitSearch(query);
      }
    }
  },
  handleSearchButtonClick: function(event) {
    var query = $(ReactDOM.findDOMNode(this)).find(".search").val();
    if (query) {
      this.submitSearch(query);
    }
  },
  render: function() {
    var viewContent = this.state.menuOpen ?
                        (<ReaderPanel
                          initialState={this.state}
                          setCentralState={this.props.setCentralState}
                          multiPanel={true}
                          onNavTextClick={this.props.onRefClick}
                          onSearchResultClick={this.props.onRefClick}
                          onRecentClick={this.props.onRecentClick}
                          setDefaultLanguage={this.props.setDefaultLanguage}
                          onQueryChange={this.props.onQueryChange}
                          updateSearchFilter={this.props.updateSearchFilter}
                          registerAvailableFilters={this.props.registerAvailableFilters}
                          hideNavHeader={true} />) : null;


    var notifcationsClasses = classNames({notifications: 1, unread: Sefaria.notificationCount > 0});
<<<<<<< HEAD
    var currentPath = window.location.pathname + window.location.search;
    var signUpLink = (<a className="login" href={"/register?next=" + currentPath}>
                        <span className="en">Sign Up</span>
                        <span className="he">הירשם</span>
                       </a>);
=======
    var nextParam = "?next=" + Sefaria.util.currentPath();
    var accountLinks = (<div>
                         <a className="login" href={"/register" + nextParam}>
                           <span className="en">Sign up</span>
                           <span className="he">הירשם</span>
                         </a>
                         <a className="login" href={"/login" + nextParam}>
                           <span className="en">Log in</span>
                           <span className="he">כניסה</span>
                         </a>
                       </div>);
>>>>>>> 9728dcfa
    return (<div className="header">
              <div className="headerInner">
                <div className="left">
                  <div className="library" onClick={this.handleLibraryClick}><i className="fa fa-bars"></i></div>
                </div>
                <div className="right">
                  <div className="testWarning" onClick={this.showTestMessage} >Attention: You are testing the New Sefaria</div>
                  { Sefaria.loggedIn ? (<div className="account" onClick={this.showAccount}><img src="/static/img/user-64.png" /></div>) : null }
                  { Sefaria.loggedIn ? (<div className={notifcationsClasses} onClick={this.showNotifications}>{Sefaria.notificationCount}</div>) : null }
<<<<<<< HEAD
                  { Sefaria.loggedIn ? null : signUpLink }
=======
                  { Sefaria.loggedIn ? null : accountLinks }
>>>>>>> 9728dcfa
                </div>
                <span className="searchBox">
                  <ReaderNavigationMenuSearchButton onClick={this.handleSearchButtonClick} />
                  <input className="search" placeholder="Search" onKeyUp={this.handleSearchKeyUp} />
                </span>
                <a className="home" href="/?home" ><img src="/static/img/sefaria-on-white.png" /></a>
              </div>
              { viewContent ? 
                (<div className="headerNavContent">
                  {viewContent}
                 </div>) : null}
              { this.state.showTestMessage ? <TestMessage hide={this.hideTestMessage} /> : null}
            </div>);
  }
});


var ReaderPanel = React.createClass({
  propTypes: {
    initialRefs:                 React.PropTypes.array,
    initialMode:                 React.PropTypes.string,
    initialConnectionsMode:      React.PropTypes.string,
    initialVersion:              React.PropTypes.string,
    initialVersionLanguage:      React.PropTypes.string,
    initialFilter:               React.PropTypes.array,
    initialHighlightedRefs:      React.PropTypes.array,
    initialMenu:                 React.PropTypes.string,
    initialQuery:                React.PropTypes.string,
    initialAppliedSearchFilters: React.PropTypes.array,
    initialSheetsTag:            React.PropTypes.string,
    initialState:                React.PropTypes.object, // if present, trumps all props above
    setCentralState:             React.PropTypes.func,
    onSegmentClick:              React.PropTypes.func,
    onCitationClick:             React.PropTypes.func,
    onTextListClick:             React.PropTypes.func,
    onNavTextClick:              React.PropTypes.func,
    onRecentClick:               React.PropTypes.func,
    onSearchResultClick:         React.PropTypes.func,
    onUpdate:                    React.PropTypes.func,
    closePanel:                  React.PropTypes.func,
    closeMenus:                  React.PropTypes.func,
    setDefaultLanguage:          React.PropTypes.func,
    selectVersion:               React.PropTypes.func,
    onQueryChange:               React.PropTypes.func,
    updateSearchFilter:          React.PropTypes.func,
    registerAvailableFilters:    React.PropTypes.func,
    openComparePanel:            React.PropTypes.func,
    highlightedRefs:             React.PropTypes.array,
    hideNavHeader:               React.PropTypes.bool,
    multiPanel:                  React.PropTypes.bool,
    masterPanelLanguage:         React.PropTypes.string,
    panelsOpen:                  React.PropTypes.number,
    layoutWidth:                 React.PropTypes.number
  },
  getInitialState: function() {
    // When this component is managed by a parent, all it takes is initialState
    if (this.props.initialState) {
      var state = this.clonePanel(this.props.initialState);
      return state;
    }

    // When this component is independent and manages itself, it takes individual initial state props, with defaults listed here. 
    return {
      refs: this.props.initialRefs || [], // array of ref strings
      bookRef: "",
      mode: this.props.initialMode, // "Text", "TextAndConnections", "Connections"
      connectionsMode: this.props.initialConnectionsMode,
      filter: this.props.initialFilter || [],
      version: this.props.initialVersion,
      versionLanguage: this.props.initialVersionLanguage,
      highlightedRefs: this.props.initialHighlightedRefs || [],
      recentFilters: [],
      settings: this.props.intialState.settings || {
        language:      "bilingual",
        layoutDefault: "segmented",
        layoutTalmud:  "continuous",
        layoutTanach:  "segmented",
        color:         "light",
        fontSize:      62.5
      },
      menuOpen:             this.props.initialMenu || null, // "navigation", "book toc", "text toc", "display", "search", "sheets", "home"
      navigationCategories: this.props.initialNavigationCategories || [],
      navigationSheetTag:   this.props.initialSheetsTag || null,
      searchQuery:          this.props.initialQuery || null,
      appliedSearchFilters: this.props.initialAppliedSearchFilters || [],
      searchFiltersValid:   false,
      availableFilters:     [],
      filterRegistry:       {},
      orphanSearchFilters:  [],
      displaySettingsOpen:  false
    }
  },
  componentDidMount: function() {
    window.addEventListener("resize", this.setWidth);
    this.setWidth();
    this.setHeadroom();
    this.trackPanelOpens();
  },
  componentWillUnmount: function() {
    window.removeEventListener("resize", this.setWidth);
  },
  componentWillReceiveProps: function(nextProps) {
    if (nextProps.initialFilter && !this.props.multiPanel) {
      this.openConnectionsInPanel(nextProps.initialRefs);
    }
    if (nextProps.searchQuery && this.state.menuOpen !== "search") {
      this.openSearch(nextProps.searchQuery);
    }
    if (this.state.menuOpen !== nextProps.initialMenu) {
      this.setState({menuOpen: nextProps.initialMenu});
    }
    if (nextProps.initialState) {
      this.setState(nextProps.initialState);
    } else {
      this.setState({
        navigationCategories: nextProps.initialNavigationCategories || [],
        navigationSheetTag:   nextProps.initialSheetsTag || null
      });
    }
  },
  componentDidUpdate: function(prevProps, prevState) {
    this.setHeadroom();
    if (prevState.refs.compare(this.state.refs)) {
      this.trackPanelOpens();
    }
    if (prevProps.layoutWidth !== this.props.layoutWidth) {
      this.setWidth();
    }
    this.replaceHistory = false;
  },
  conditionalSetState: function(state) {
    // Set state either in the central app or in the local component,
    // depending on whether a setCentralState function was given.
    if (this.props.setCentralState) {
      this.props.setCentralState(state, this.replaceHistory);
      this.replaceHistory = false;
    } else {
      this.setState(state);
    }
  },
  clonePanel: function(panel) {
    //Set aside self-referential objects before cloning
    //Todo: Move the multiple instances of this out to a utils file
    if (panel.availableFilters || panel.filterRegistry) {
      var savedAttributes = {
         availableFilters: panel.availableFilters,
         searchFiltersValid: panel.searchFiltersValid,
         filterRegistry: panel.filterRegistry
      };
      panel.availableFilters = panel.searchFiltersValid = panel.filterRegistry = null;
      var newpanel = extend(Sefaria.util.clone(panel), savedAttributes);
      extend(panel, savedAttributes);
      return newpanel;
    } else {
      return Sefaria.util.clone(panel);
    }
  },
  handleBaseSegmentClick: function(ref) {
    if (this.state.mode === "TextAndConnections") {
      this.closeConnectionsInPanel();
    } else if (this.state.mode === "Text") {
      if (this.props.multiPanel) {
        this.props.onSegmentClick(ref);
      } else {
        this.openConnectionsInPanel(ref);
      }
    }
  },
  handleCitationClick: function(citationRef, textRef) {
    if (this.props.multiPanel) {
      this.props.onCitationClick(citationRef, textRef);
    } else {
      this.showBaseText(citationRef);
    }
  },
  handleTextListClick: function(ref) {
    this.showBaseText(ref);
  },
  setHeadroom: function() {
    if (this.props.multiPanel) { return; }
    var $node    = $(ReactDOM.findDOMNode(this));
    var $header  = $node.find(".readerControls");
    if (this.state.mode !== "TextAndConnections") {
      var scroller = $node.find(".textColumn")[0];
      $header.headroom({scroller: scroller});
    }
  },
  openConnectionsInPanel: function(ref) {
    var refs = typeof ref == "string" ? [ref] : ref;
    this.replaceHistory = this.state.mode === "TextAndConnections"; // Don't push history for change in Connections focus
    this.conditionalSetState({highlightedRefs: refs, mode: "TextAndConnections" }, this.replaceHistory);      
  },
  closeConnectionsInPanel: function() {
    // Return to the original text in the ReaderPanel contents
    this.conditionalSetState({highlightedRefs: [], mode: "Text"});
  },  
  showBaseText: function(ref, replaceHistory) {
    // Set the current primary text
    // `replaceHistory` - bool whether to replace browser history rather than push for this change
    if (!ref) { return; }
    this.replaceHistory = Boolean(replaceHistory);
    this.conditionalSetState({
      mode: "Text",
      refs: [ref],
      filter: [],
      recentFilters: [],
      menuOpen: null
    });
  },
  updateTextColumn: function(refs) {
    // Change the refs in the current TextColumn, for infinite scroll up/down.
    this.replaceHistory = true;
    this.conditionalSetState({ refs: refs }, this.replaceState);
  },
  setTextListHightlight: function(refs) {
    refs = typeof refs === "string" ? [refs] : refs;
    this.replaceHistory = true; 
    this.conditionalSetState({highlightedRefs: refs});
    if (this.props.multiPanel) {
      this.props.setTextListHightlight(refs);
    }
  },
  closeMenus: function() {
    var state = {
      // If there's no content to show, return to home
      menuOpen: this.state.refs.slice(-1)[0] ? null: "home",
      // searchQuery: null,
      // appliedSearchFilters: [],
      navigationCategories: null,
      navigationSheetTag: null
    };
    this.conditionalSetState(state);
  },
  openMenu: function(menu) {
    this.conditionalSetState({
      menuOpen: menu,
      // searchQuery: null,
      // appliedSearchFilters: [],
      navigationCategories: null,
      navigationSheetTag: null
    });
  },
  setNavigationCategories: function(categories) {
    this.conditionalSetState({menuOpen: "navigation", navigationCategories: categories});
  },
  setSheetTag: function (tag) {
    this.conditionalSetState({navigationSheetTag: tag});
  },
  setFilter: function(filter, updateRecent) {
    // Sets the current filter for Connected Texts (TextList)
    // If updateRecent is true, include the current setting in the list of recent filters.
    if (updateRecent && filter) {
      if ($.inArray(filter, this.state.recentFilters) !== -1) {
        this.state.recentFilters.toggle(filter);
      }
      this.state.recentFilters = [filter].concat(this.state.recentFilters);
    }
    filter = filter ? [filter] : [];
    this.conditionalSetState({recentFilters: this.state.recentFilters, filter: filter});
  },
  toggleLanguage: function() {
    if (this.state.settings.language == "hebrew") {
      this.setOption("language", "english");
    } else {
      this.setOption("language", "hebrew");
    }
  },
  openCommentary: function(commentator) {
    // Tranforms a connections panel into an text panel with a particular commentary
    var baseRef = this.state.refs[0];
    var links   = Sefaria._filterLinks(Sefaria.links(baseRef), [commentator]);
    if (links.length) {
      var ref = links[0].sourceRef;
      // TODO, Hack - stripping at last : to get section level ref for commentary. Breaks for Commentary2?
      ref = ref.substring(0, ref.lastIndexOf(':')); 
      this.showBaseText(ref);
    }
  },
  openSearch: function(query) {
    this.conditionalSetState({
      menuOpen: "search",
      searchQuery: query
    });
  },
  openDisplaySettings: function() {
    this.conditionalSetState({displaySettingsOpen: true});
  },
  closeDisplaySettings: function() {
    this.conditionalSetState({displaySettingsOpen: false});
  },
  setOption: function(option, value) {
    if (option === "fontSize") {
      var step = 1.15;
      var size = this.state.settings.fontSize;
      value = (value === "smaller" ? size/step : size*step);
    } else if (option === "layout") {
      var category = this.currentCategory();
      var option = category === "Tanach" || category === "Talmud" ? "layout" + category : "layoutDefault";
    }

    this.state.settings[option] = value;
    var state = {settings: this.state.settings};
    if (option !== "fontSize") { state.displaySettingsOpen = false; }
    cookie(option, value, {path: "/"});
    if (option === "language") {
      cookie("contentLang", value, {path: "/"});
      this.props.setDefaultOption && this.props.setDefaultOption(option, value);
    }
    this.conditionalSetState(state);
  },
  setConnectionsMode: function(mode) {
    var loginRequired = {
      "Add to Source Sheet": 1,
      "Add Note": 1,
      "My Notes": 1,
      "Add Connections": 1,
      "Add Translation": 1
    };
    if (!Sefaria._uid && mode in loginRequired) {
      mode = "Login";
    };
    var state = {connectionsMode: mode};
    if (mode === "Connections") { 
      state["filter"] = [];
    }
    this.conditionalSetState(state);
  },
  editNote: function(note) {
    this.conditionalSetState({
      connectionsMode: "Edit Note",
      noteBeingEdited: note
    });
  },
  setWidth: function() {
    this.width = $(ReactDOM.findDOMNode(this)).width();
  },
  trackPanelOpens: function() {
    if (this.state.mode === "Connections") { return; }
    this.tracked = this.tracked || [];
    // Do a little dance to avoid tracking something we've already just tracked
    // e.g. when refs goes from ["Genesis 5"] to ["Genesis 4", "Genesis 5"] don't track 5 again
    for (var i = 0; i < this.state.refs.length; i++) {
      if ($.inArray(this.state.refs[i], this.tracked) == -1) {
        if (Sefaria.site) { Sefaria.site.track.open(this.state.refs[i]); }
        this.tracked.push(this.state.refs[i]);
      }
    }
  },
  currentMode: function() {
    return this.state.mode;
  },
  currentRef: function() {
    // Returns a string of the current ref, the first if there are many
    return this.state.refs && this.state.refs.length ? this.state.refs[0] : null;
  },
  lastCurrentRef: function() {
    // Returns a string of the current ref, the last if there are many
    var ret = this.state.refs && this.state.refs.length ? this.state.refs.slice(-1)[0] : null;
    if (ret && typeof ret == "object") {debugger;}
    return ret;
  },
  currentData: function() {
    // Returns the data from the library of the current ref
    var ref  = this.currentRef();
    if (!ref) { return null; }
    var data = Sefaria.ref(ref);
    return data; 
  },
  currentBook: function() {
    var data = this.currentData();
    if (data) {
      return data.indexTitle;
    } else {
<<<<<<< HEAD
      var pRef = Sefaria.util.parseRef(this.currentRef());
=======
      var pRef = Sefaria.parseRef(this.currentRef());
>>>>>>> 9728dcfa
      return "book" in pRef ? pRef.book : null;
    }
  },
  currentCategory: function() {
    var book = this.currentBook();
    return (Sefaria.index(book) ? Sefaria.index(book).categories[0] : null);
  },
  currentLayout: function() {
    var category = this.currentCategory();
    if (!category) { return "layoutDefault"; }
    var option = category === "Tanach" || category === "Talmud" ? "layout" + category : "layoutDefault";
    return this.state.settings[option];  
  },
  render: function() {
    var items = [];
    if (this.state.mode === "Text" || this.state.mode === "TextAndConnections") {
      items.push(<TextColumn
          srefs={this.state.refs}
          version={this.state.version}
          versionLanguage={this.state.versionLanguage}
          highlightedRefs={this.state.highlightedRefs}
          basetext={true}
          withContext={true}
          loadLinks={true}
          prefetchNextPrev={true}
          multiPanel={this.props.multiPanel}
          mode={this.state.mode}
          settings={Sefaria.util.clone(this.state.settings)}
          setOption={this.setOption}
          showBaseText={this.showBaseText} 
          updateTextColumn={this.updateTextColumn}
          onSegmentClick={this.handleBaseSegmentClick}
          onCitationClick={this.handleCitationClick}
          setTextListHightlight={this.setTextListHightlight}
          panelsOpen={this.props.panelsOpen}
          layoutWidth={this.props.layoutWidth}
          filter={this.state.filter}
          key="text" />);
    }
    if (this.state.mode === "Connections" || this.state.mode === "TextAndConnections") {
      var langMode = this.props.masterPanelLanguage || this.state.settings.language;
      var data     = this.currentData();
      var enLocked = data.versionStatus === "locked";
      var heLocked = data.heVersionStatus === "locked";
      var canEditText = langMode === "hebrew" && !heLocked ||
                        langMode === "english" && !enLocked ||
                        Sefaria.is_moderator && langMode !== "bilingual";
      items.push(<ConnectionsPanel 
          srefs={this.state.mode === "Connections" ? this.state.refs : this.state.highlightedRefs} 
          filter={this.state.filter || []}
          mode={this.state.connectionsMode || "Connections"}
          recentFilters={this.state.recentFilters}
          version={this.state.version}
          versionLanguage={this.state.versionLanguage}
          fullPanel={this.props.multiPanel}
          multiPanel={this.props.multiPanel}
          canEditText={canEditText}
          setFilter={this.setFilter}
          setConnectionsMode={this.setConnectionsMode}
          closeConectionsInPanel={this.closeConnectionsInPanel} 
          openNav={this.openMenu.bind(null, "navigation")}
          openDisplaySettings={this.openDisplaySettings}
          editNote={this.editNote}
          noteBeingEdited={this.state.noteBeingEdited}
          onTextClick={this.handleTextListClick}
          onCitationClick={this.handleCitationClick}
          onNavigationClick={this.props.onNavigationClick}
          onOpenConnectionsClick={this.props.onOpenConnectionsClick}
          onCompareClick={this.showBaseText}
          openComparePanel={this.props.openComparePanel}
          closePanel={this.props.closePanel}      
          key="connections" />
      );
    }

    if (this.state.menuOpen === "home" || this.state.menuOpen == "navigation") {
      var menu = (<ReaderNavigationMenu 
                    home={this.state.menuOpen === "home"}
                    categories={this.state.navigationCategories || []}
                    settings={this.state.settings}
                    setCategories={this.setNavigationCategories || []}
                    setOption={this.setOption}
                    toggleLanguage={this.toggleLanguage}
                    closeNav={this.closeMenus}
                    openNav={this.openMenu.bind(null, "navigation")}
                    openSearch={this.openSearch}
                    openMenu={this.openMenu}
                    openDisplaySettings={this.openDisplaySettings}
                    onTextClick={this.props.onNavTextClick || this.showBaseText}
                    onRecentClick={this.props.onRecentClick || function(pos, ref) { this.showBaseText(ref) }.bind(this) }
                    hideNavHeader={this.props.hideNavHeader} />);

    } 
    else if (this.state.menuOpen === "text toc") {
      var menu = (<ReaderTextTableOfContents
          mode={this.state.menuOpen}
          close={this.closeMenus}
          title={this.currentBook()}
          version={this.state.version}
          versionLanguage={this.state.versionLanguage}
          settingsLanguage={this.state.settings.language == "hebrew"?"he":"en"}
          category={this.currentCategory()}
          currentRef={this.lastCurrentRef()}
          openNav={this.openMenu.bind(null, "navigation")}
          openDisplaySettings={this.openDisplaySettings}
          selectVersion={this.props.selectVersion}
          showBaseText={this.showBaseText}/>);
    } else if (this.state.menuOpen === "book toc") {
      var menu = (<ReaderTextTableOfContents
          mode={this.state.menuOpen}
          closePanel={this.props.closePanel}
          close={this.closeMenus}
          title={this.state.bookRef}
          //version={this.state.version}
          //versionLanguage={this.state.versionLanguage}
          settingsLanguage={this.state.settings.language == "hebrew"?"he":"en"}
          category={Sefaria.index(this.state.bookRef) ? Sefaria.index(this.state.bookRef).categories[0] : null}
          currentRef={this.state.bookRef}
          openNav={this.openMenu.bind(null, "navigation")}
          openDisplaySettings={this.openDisplaySettings}
          selectVersion={this.props.selectVersion}
          showBaseText={this.showBaseText}/>);
    } else if (this.state.menuOpen === "search" && this.state.searchQuery) {
      var menu = (<SearchPage
                    query={this.state.searchQuery}
                    initialPage={1}
                    appliedFilters={this.state.appliedSearchFilters}
                    settings={Sefaria.util.clone(this.state.settings)}
                    onResultClick={this.props.onSearchResultClick}
                    openDisplaySettings={this.openDisplaySettings}
                    toggleLanguage={this.toggleLanguage}
                    close={this.closeMenus}
                    hideNavHeader={this.props.hideNavHeader}
                    onQueryChange={this.props.onQueryChange}
                    updateAppliedFilter={this.props.updateSearchFilter}
                    availableFilters={this.state.availableFilters}
                    filtersValid={this.state.searchFiltersValid}
                    registerAvailableFilters={this.props.registerAvailableFilters}
      />);

    } else if (this.state.menuOpen === "sheets") {
      var menu = (<SheetsNav
                    openNav={this.openMenu.bind(null, "navigation")}
                    close={this.closeMenus}
                    initialTag={this.state.navigationSheetTag}
                    setSheetTag={this.setSheetTag} />);
    } else if (this.state.menuOpen === "account") {
      var menu = (<AccountPanel />);

    } else if (this.state.menuOpen === "notifications") {
      var menu = (<NotificationsPanel />);

    } else {
      var menu = null;
    }

    var classes  = {readerPanel: 1, wideColumn: this.width > 450};
    classes[this.currentLayout()]             = 1;
    classes[this.state.settings.color]        = 1;
    classes[this.state.settings.language]     = 1;
    classes = classNames(classes);
    var style = {"fontSize": this.state.settings.fontSize + "%"};
    var hideReaderControls = (this.state.mode === "TextAndConnections" || this.props.hideNavHeader);

    return (
      <div className={classes}>
        {hideReaderControls ? null :  
        (<ReaderControls
          showBaseText={this.showBaseText}
          currentRef={this.lastCurrentRef()}
          currentMode={this.currentMode}
          currentCategory={this.currentCategory}
          currentBook={this.currentBook}
          version={this.state.version}
          versionLanguage={this.state.versionLanguage}
          multiPanel={this.props.multiPanel}
          settings={this.state.settings}
          setOption={this.setOption}
          setConnectionsMode={this.setConnectionsMode}
          openMenu={this.openMenu}
          closeMenus={this.closeMenus}
          openDisplaySettings={this.openDisplaySettings}
          currentLayout={this.currentLayout}
          connectionsMode={this.state.filter.length && this.state.connectionsMode === "Connections" ? "Connection Text" : this.state.connectionsMode}
          closePanel={this.props.closePanel}
          toggleLanguage={this.toggleLanguage} />)}

        <div className="readerContent" style={style}>
          {items}
        </div>

        {menu}
        {this.state.displaySettingsOpen ? (<ReaderDisplayOptionsMenu
                                              settings={this.state.settings}
                                              setOption={this.setOption}
                                              currentLayout={this.currentLayout} 
                                              menuOpen={this.state.menuOpen} />) : null}
        {this.state.displaySettingsOpen ? (<div className="mask" onClick={this.closeDisplaySettings}></div>) : null}

      </div>
    );
  }
});


var ReaderControls = React.createClass({
  // The Header of a Reader panel when looking at a text 
  // contains controls for display, navigation etc.
  propTypes: {
    settings:                React.PropTypes.object.isRequired,
    showBaseText:            React.PropTypes.func.isRequired,
    setOption:               React.PropTypes.func.isRequired,
    setConnectionsMode:      React.PropTypes.func.isRequired,
    openMenu:                React.PropTypes.func.isRequired,
    openDisplaySettings:     React.PropTypes.func.isRequired,
    closeMenus:              React.PropTypes.func.isRequired,
    currentMode:             React.PropTypes.func.isRequired,
    currentCategory:         React.PropTypes.func.isRequired,
    currentBook:             React.PropTypes.func.isRequired,
    currentLayout:           React.PropTypes.func.isRequired,
    closePanel:              React.PropTypes.func,
    toggleLanguage:          React.PropTypes.func,
    currentRef:              React.PropTypes.string,
    version:                 React.PropTypes.string,
    versionLanguage:         React.PropTypes.string,
    connectionsMode:         React.PropTypes.string,
    multiPanel:              React.PropTypes.bool
  },
  render: function() {
    var title     = this.props.currentRef;
    if (title) {
      var oref    = Sefaria.ref(title);
      var heTitle = oref ? oref.heTitle : "";      
    } else {
      var heTitle = "";
    }

    var mode              = this.props.currentMode();
    var hideHeader        = !this.props.multiPanel && mode === "Connections";
    var connectionsHeader = this.props.multiPanel && mode === "Connections";

    if (title && !oref) {
      // If we don't have this data yet, rerender when we do so we can set the Hebrew title
      Sefaria.text(title, {context: 1}, function() { if (this.isMounted()) { this.setState({}); } }.bind(this));
    }

    var versionTitle = this.props.version ? this.props.version.replace(/_/g," "):"";
    var centerContent = connectionsHeader ?
      (<div className="readerTextToc">
          <ConnectionsPanelHeader
            activeTab={this.props.connectionsMode}
            setConnectionsMode={this.props.setConnectionsMode}
            closePanel={this.props.closePanel}
            toggleLanguage={this.props.toggleLanguage} />
        </div>) :
      (<div className="readerTextToc" onClick={this.props.openMenu.bind(null, "text toc")}>
          { title ? (<i className="fa fa-caret-down invisible"></i>) : null }
          <div className="readerTextTocBox">
            <span className="en">{title}</span>
            <span className="he">{heTitle}</span>
            { title ? (<i className="fa fa-caret-down"></i>) : null }
            { (this.props.versionLanguage == "en" && this.props.settings.language == "english") ? (<span className="readerTextVersion"><span className="en">{versionTitle}</span></span>) : null}
          </div>
        </div>);
    var leftControls = hideHeader || connectionsHeader ? null :
      (<div className="leftButtons">
          {this.props.multiPanel ? (<ReaderNavigationMenuCloseButton onClick={this.props.closePanel} />) : null}
          {this.props.multiPanel ? null : (<ReaderNavigationMenuMenuButton onClick={this.props.openMenu.bind(null, "navigation")} />)}
        </div>);
    var rightControls = hideHeader || connectionsHeader ? null :
      (<div className="rightButtons">
          <ReaderNavigationMenuDisplaySettingsButton onClick={this.props.openDisplaySettings} />
        </div>);
    var classes = classNames({readerControls: 1, headeroom: 1, connectionsHeader: mode == "Connections"});
    var readerControls = hideHeader ? null :
        (<div className={classes}>
          <div className="readerControlsInner">
            {leftControls}
            {rightControls}
            {centerContent}
          </div>
        </div>);
    return (
      <div>
        <CategoryColorLine category={this.props.currentCategory()} />
        {readerControls}
      </div>
    );
  }
});


var ReaderDisplayOptionsMenu = React.createClass({
  propTyps: {
    setOption:     React.PropTypes.func.isRequired,
    settings:      React.PropTypes.object.isRequired,
    currentLayout: React.PropTypes.func.isRequired,
    menuOpen:      React.PropTypes.string.isRequired
  },
  render: function() {
    var languageOptions = [
      {name: "english",   content: "<span class='en'>A</span>" },
      {name: "bilingual", content: "<span class='en'>A</span><span class='he'>א</span>" },
      {name: "hebrew",    content: "<span class='he'>א</span>" }
    ];
    var languageToggle = (
        <ToggleSet
          name="language"
          options={languageOptions}
          setOption={this.props.setOption}
          settings={this.props.settings} />);
    
    var layoutOptions = [
      {name: "continuous", fa: "align-justify" },
      {name: "segmented", fa: "align-left" },
    ];
    var layoutToggle = this.props.settings.language !== "bilingual" ? 
      (<ToggleSet
          name="layout"
          options={layoutOptions}
          setOption={this.props.setOption}
          currentLayout={this.props.currentLayout}
          settings={this.props.settings} />) : null;

    var colorOptions = [
      {name: "light", content: "" },
      {name: "sepia", content: "" },
      {name: "dark", content: "" }
    ];
    var colorToggle = (
        <ToggleSet
          name="color"
          separated={true}
          options={colorOptions}
          setOption={this.props.setOption}
          settings={this.props.settings} />);

    var sizeOptions = [
      {name: "smaller", content: "Aa" },
      {name: "larger", content: "Aa"  }
    ];
    var sizeToggle = (
        <ToggleSet
          name="fontSize"
          options={sizeOptions}
          setOption={this.props.setOption}
          settings={this.props.settings} />);

    if (this.props.menuOpen === "search") {
      return (<div className="readerOptionsPanel">
                <div className="readerOptionsPanelInner">
                  {languageToggle}
                  <div className="line"></div>
                  {sizeToggle}
                </div>
            </div>);
    } else if (this.props.menuOpen) {
      return (<div className="readerOptionsPanel">
                <div className="readerOptionsPanelInner">
                  {languageToggle}
                </div>
            </div>);
    } else {
      return (<div className="readerOptionsPanel">
                <div className="readerOptionsPanelInner">
                  {languageToggle}
                  {layoutToggle}
                  <div className="line"></div>
                  {colorToggle}
                  {sizeToggle}
                </div>
              </div>);
    }
  }
});


var ReaderNavigationMenu = React.createClass({
  // The Navigation menu for browsing and searching texts, plus some site links.
  propTypes: {
    categories:    React.PropTypes.array.isRequired,
    settings:      React.PropTypes.object.isRequired,
    setCategories: React.PropTypes.func.isRequired,
    setOption:     React.PropTypes.func.isRequired,
    closeNav:      React.PropTypes.func.isRequired,
    openNav:       React.PropTypes.func.isRequired,
    openSearch:    React.PropTypes.func.isRequired,
    onTextClick:   React.PropTypes.func.isRequired,
    onRecentClick: React.PropTypes.func.isRequired,
    hideNavHeader: React.PropTypes.bool,
    home:          React.PropTypes.bool
  },
  getInitialState: function() {
    this.width = 0;
    return {
      showMore: false,
    };
  },
  componentDidMount: function() {
    this.setWidth();
    window.addEventListener("resize", this.setWidth);
  },
  componentWillUnmount: function() {
    window.removeEventListener("resize", this.setWidth);
  },
  setWidth: function() {
    var width = $(ReactDOM.findDOMNode(this)).width();
    console.log("Setting RNM width: " + width);
    var winWidth = $(window).width();
    var winHeight = $(window).height();
    console.log("Window width: " + winWidth + ", Window height: " + winHeight);
    var oldWidth = this.width;
    this.width = width;
    if ((oldWidth <= 450 && width > 450) || 
        (oldWidth > 450 && width <= 450)) {
      this.forceUpdate();
    }
  },
  navHome: function() {
    this.props.setCategories([])
    this.props.openNav();
  },
  closeNav: function() {
    this.props.setCategories([])
    this.props.closeNav();
  },
  showMore: function() {
    this.setState({showMore: true});
  },
  getRecentlyViewed: function() {
    var json = cookie("recentlyViewed");
    var recentlyViewed = json ? JSON.parse(json) : null;
    return recentlyViewed;
  },
  handleClick: function(event) {
    if ($(event.target).hasClass("refLink") || $(event.target).parent().hasClass("refLink")) {
      var ref = $(event.target).attr("data-ref") || $(event.target).parent().attr("data-ref");
      var pos = $(event.target).attr("data-position") || $(event.target).parent().attr("data-position");
      var version = $(event.target).attr("data-version") || $(event.target).parent().attr("data-version");
      var versionLanguage = $(event.target).attr("data-versionlanguage") || $(event.target).parent().attr("data-versionlanguage");
      if ($(event.target).hasClass("recentItem") || $(event.target).parent().hasClass("recentItem")) {
        this.props.onRecentClick(parseInt(pos), ref, version, versionLanguage);
      } else {
        this.props.onTextClick(ref, version, versionLanguage);
      }
      if (Sefaria.site) { Sefaria.site.track.event("Reader", "Navigation Text Click", ref); }
    } else if ($(event.target).hasClass("catLink") || $(event.target).parent().hasClass("catLink")) {
      var cats = $(event.target).attr("data-cats") || $(event.target).parent().attr("data-cats");
      cats = cats.split("|");
      this.props.setCategories(cats);
      if (Sefaria.site) { Sefaria.site.track.event("Reader", "Navigation Sub Category Click", cats.join(" / ")); }
    }  
  },
  handleSearchKeyUp: function(event) {
    if (event.keyCode === 13) {
      var query = $(event.target).val();
      this.props.openSearch(query);
    }
  },
  handleSearchButtonClick: function(event) {
    var query = $(ReactDOM.findDOMNode(this)).find(".readerSearch").val();
    if (query) {
      this.props.openSearch(query);
    }
  },  
  render: function() {
    if (this.props.categories.length) {
      return (<div className="readerNavMenu" onClick={this.handleClick} >
                <ReaderNavigationCategoryMenu
                  categories={this.props.categories}
                  category={this.props.categories.slice(-1)[0]}
                  closeNav={this.closeNav}
                  setCategories={this.props.setCategories}
                  toggleLanguage={this.props.toggleLanguage}
                  openDisplaySettings={this.props.openDisplaySettings}
                  navHome={this.navHome}
                  hideNavHeader={this.props.hideNavHeader}
                  width={this.width} />
              </div>);
    } else {
      var categories = [
        "Tanach",
        "Mishnah",
        "Talmud",
        "Midrash",
        "Halakhah",
        "Kabbalah",
        "Liturgy",
        "Philosophy",
        "Tosefta",
        "Parshanut",
        "Chasidut",
        "Musar",
        "Responsa",
        "Apocrypha",
        "Other"
      ];
      categories = categories.map(function(cat) {
        var style = {"borderColor": Sefaria.palette.categoryColor(cat)};
        var openCat = function() {this.props.setCategories([cat])}.bind(this);
        var heCat   = Sefaria.hebrewCategory(cat);
        return (<div className="readerNavCategory" data-cat={cat} style={style} onClick={openCat}>
                  <span className="en">{cat}</span>
                  <span className="he">{heCat}</span>
                </div>);
      }.bind(this));;
<<<<<<< HEAD
      var more = (<div className="readerNavCategory" style={{"borderColor": Sefaria.palette.darkblue}} onClick={this.showMore}>
=======
      var more = (<div className="readerNavCategory" style={{"borderColor": Sefaria.palette.colors.darkblue}} onClick={this.showMore}>
>>>>>>> 9728dcfa
                      <span className="en">More &gt;</span>
                      <span className="he">עוד &gt;</span>
                  </div>);
      if (this.width < 450) {
        categories = this.state.showMore ? categories : categories.slice(0,9).concat(more);
        categories = (<div className="readerNavCategories"><TwoBox content={categories} /></div>);
      } else {
        categories = this.state.showMore ? categories : categories.slice(0,8).concat(more);
        categories = (<div className="readerNavCategories"><ThreeBox content={categories} /></div>);
      }
                    

      var siteLinks = Sefaria._uid ? 
                    [(<a className="siteLink" key='profile' href="/my/profile">
                        <i className="fa fa-user"></i>
                        <span className="en">Your Profile</span>
                        <span className="he">הפרופיל שלי</span>
                      </a>), 
                     (<span className='divider' key="d1">•</span>),
                     (<a className="siteLink" key='about' href="/about">
                        <span className="en">About Sefaria</span>
                        <span className="he">אודות ספאריה</span>
                      </a>),
                     (<span className='divider' key="d2">•</span>),
                     (<a className="siteLink" key='logout' href="/logout">
                        <span className="en">Logout</span>
                        <span className="he">התנתק</span>
                      </a>)] :
                    
                    [(<a className="siteLink" key='about' href="/about">
                        <span className="en">About Sefaria</span>
                        <span className="he">אודות ספאריה</span>
                      </a>),
                     (<span className='divider' key="d1">•</span>),
                     (<a className="siteLink" key='login' href="/login">
                        <span className="en">Sign In</span>
                        <span className="he"></span>
                      </a>)];
      var calendar = Sefaria.calendar ?
                     [(<TextBlockLink sref={Sefaria.calendar.parasha} title={Sefaria.calendar.parashaName} heTitle="פרשה" category="Tanach" />),
                      (<TextBlockLink sref={Sefaria.calendar.haftara} title="Haftara" heTitle="הפטרה" category="Tanach" />),
                      (<TextBlockLink sref={Sefaria.calendar.daf_yomi} title="Daf Yomi" heTitle="דף יומי" category="Talmud" />)] : [];
      calendar = (<div className="readerNavCalendar"><TwoOrThreeBox content={calendar} width={this.width} /></div>);


      var sheetsStyle = {"borderColor": Sefaria.palette.categoryColor("Sheets")};
      var resources = [(<span className="sheetsLink" style={sheetsStyle} onClick={this.props.openMenu.bind(null, "sheets")}>
                        <i className="fa fa-file-text-o"></i>
                        <span className="en">Source Sheets</span>
                        <span className="he">דפי מקורות</span>
                      </span>),
                     (<a className="sheetsLink" style={sheetsStyle} href="/explore">
                        <i className="fa fa-link"></i>
                        <span className="en">Link Explorer</span>
                        <span className="he">מפת ציטוטים</span>
                      </a>),
                    (<a className="sheetsLink" style={sheetsStyle} href="/people">
                        <i className="fa fa-book"></i>
                        <span className="en">Authors</span>
                        <span className="he">רשימת מחברים</span>
                      </a>)];
      resources = (<div className="readerNavCalendar"><TwoOrThreeBox content={resources} width={this.width} /></div>);


      var topContent = this.props.home ?
              (<div className="readerNavTop search">
                <CategoryColorLine category="Other" />
                <ReaderNavigationMenuSearchButton onClick={this.navHome} />
                <ReaderNavigationMenuDisplaySettingsButton onClick={this.props.openDisplaySettings} />                
                <div className='sefariaLogo'><img src="/static/img/sefaria.png" /></div>
              </div>) :
              (<div className="readerNavTop search">
                <CategoryColorLine category="Other" />
                <ReaderNavigationMenuCloseButton onClick={this.closeNav}/>
                <ReaderNavigationMenuSearchButton onClick={this.handleSearchButtonClick} />
                <ReaderNavigationMenuDisplaySettingsButton onClick={this.props.openDisplaySettings} />                
                <input className="readerSearch" placeholder="Search" onKeyUp={this.handleSearchKeyUp} />
              </div>);
      topContent = this.props.hideNavHeader ? null : topContent;


      var recentlyViewed = this.getRecentlyViewed();
      recentlyViewed = recentlyViewed ? recentlyViewed.map(function(item) {
        return (<TextBlockLink 
                  sref={item.ref}
                  heRef={item.heRef}
                  book={item.book}
                  version={item.version}
                  versionLanguage={item.versionLanguage}
                  showSections={true}
                  recentItem={true}
                  position={item.position || 0} />)
      }) : null;
      recentlyViewed = recentlyViewed ? <TwoOrThreeBox content={recentlyViewed} width={this.width} /> : null;

      var classes = classNames({readerNavMenu:1, noHeader: !this.props.hideHeader});
      return(<div className={classes} onClick={this.handleClick} key="0">
              {topContent}
              <div className="content">
                <div className="contentInner">
                <h1>
                  <LanguageToggleButton toggleLanguage={this.props.toggleLanguage} />
                  <span className="en">The Sefaria Library</span>
                  <span className="he">האוסף של ספאריה</span>
                </h1>
                  
                  <ReaderNavigationMenuSection title="Recent" heTitle="נצפו לאחרונה" content={recentlyViewed} />
                  <ReaderNavigationMenuSection title="Browse" heTitle="טקסטים" content={categories} />
                  <ReaderNavigationMenuSection title="Calendar" heTitle="לוח יומי" content={calendar} />
                  <ReaderNavigationMenuSection title="Resources" heTitle="קהילה" content={resources} />
                  <div className="siteLinks">
                    {siteLinks}
                  </div>
                </div>
              </div>
            </div>);
    }
  }
});


var ReaderNavigationMenuSection = React.createClass({
  propTypes: {
    title:   React.PropTypes.string,
    heTitle: React.PropTypes.string,
    content: React.PropTypes.object
  },
  render: function() {
    if (!this.props.content) { return null; }
    return (
      <div className="readerNavSection">
        <h2>
          <span className="en">{this.props.title}</span>
          <span className="he">{this.props.heTitle}</span>
        </h2>
        {this.props.content}
      </div>
      );
  }
});


var TextBlockLink = React.createClass({
  // Monopoly card style link with category color at top
  propTypes: {
    sref:            React.PropTypes.string.isRequired,
    version:         React.PropTypes.string,
    versionLanguage: React.PropTypes.string,
    heRef:           React.PropTypes.string,
    book:            React.PropTypes.string,
    category:        React.PropTypes.string,
    title:           React.PropTypes.string,
    heTitle:         React.PropTypes.string,
    showSections:    React.PropTypes.bool,
    recentItem:      React.PropTypes.bool,
    position:        React.PropTypes.number
  },
  render: function() {
    var index    = Sefaria.index(this.props.book);
    var category = this.props.category || index.categories[0];
    var style    = {"borderColor": Sefaria.palette.categoryColor(category)};
    var title    = this.props.title   || (this.props.showSections ? this.props.sref : this.props.book);
    var heTitle  = this.props.heTitle || (this.props.showSections ? this.props.heRef : index.heTitle);

    var position = this.props.position || 0;
    var classes  = classNames({refLink: 1, blockLink: 1, recentItem: this.props.recentItem});
    return (<a className={classes} data-ref={this.props.sref} data-version={this.props.version} data-versionlanguage={this.props.versionLanguage} data-position={position} style={style}>
              <span className="en">{title}</span>
              <span className="he">{heTitle}</span>
             </a>);
  }
});


var LanguageToggleButton = React.createClass({
  propTypes: {
    toggleLanguage: React.PropTypes.func.isRequired
  },
  render: function() {
    return (<div className="languageToggle" onClick={this.props.toggleLanguage}>
              <span className="en">א</span>
              <span className="he">A</span>
            </div>);
  }
});


var BlockLink = React.createClass({
  propTypes: {
    title:    React.PropTypes.string,
    heTitle:  React.PropTypes.string,
    target:   React.PropTypes.string
  },
  render: function() { 
    return (<a className="blockLink" href={this.props.target}>
              <span className="en">{this.props.title}</span>
              <span className="he">{this.props.heTitle}</span>
           </a>);
  }
});


var ReaderNavigationCategoryMenu = React.createClass({
  // Navigation Menu for a single category of texts (e.g., "Tanakh", "Bavli")
  propTypes: {
    category:      React.PropTypes.string.isRequired,
    categories:    React.PropTypes.array.isRequired,
    closeNav:      React.PropTypes.func.isRequired,
    setCategories: React.PropTypes.func.isRequired,
    navHome:       React.PropTypes.func.isRequired,
    width:         React.PropTypes.number,
    hideNavHeader: React.PropTypes.bool
  },
  render: function() {

    // Show Talmud with Toggles
    var categories  = this.props.categories[0] === "Talmud" && this.props.categories.length == 1 ? 
                        ["Talmud", "Bavli"] : this.props.categories;

    if (categories[0] === "Talmud") {
      var setBavli = function() {
        this.props.setCategories(["Talmud", "Bavli"]);
      }.bind(this);
      var setYerushalmi = function() {
        this.props.setCategories(["Talmud", "Yerushalmi"]);
      }.bind(this);
      var bClasses = classNames({navToggle:1, active: categories[1] === "Bavli"});
      var yClasses = classNames({navToggle:1, active: categories[1] === "Yerushalmi", second: 1});

      var toggle =(<div className="navToggles">
                            <span className={bClasses} onClick={setBavli}>
                              <span className="en">Bavli</span>
                              <span className="he">בבלי</span>
                            </span>
                            <span className="navTogglesDivider">|</span>
                            <span className={yClasses} onClick={setYerushalmi}>
                              <span className="en">Yerushalmi</span>
                              <span className="he">ירושלמי</span>
                            </span>
                         </div>);

    } else {
      var toggle = null;
    }

    var catContents    = Sefaria.tocItemsByCategories(categories);
    var navMenuClasses = classNames({readerNavCategoryMenu: 1, readerNavMenu: 1, noHeader: this.props.hideNavHeader});
    var navTopClasses  = classNames({readerNavTop: 1, searchOnly: 1, colorLineOnly: this.props.hideNavHeader});
    return (<div className={navMenuClasses}>
              <div className={navTopClasses}>
                <CategoryColorLine category={categories[0]} />
                {this.props.hideNavHeader ? null : (<ReaderNavigationMenuMenuButton onClick={this.props.navHome} />)}
                {this.props.hideNavHeader ? null : (<ReaderNavigationMenuDisplaySettingsButton onClick={this.props.openDisplaySettings} />)}
                {this.props.hideNavHeader ? null : (<h2>
                  <span className="en">{this.props.category}</span>
                  <span className="he">{Sefaria.hebrewCategory(this.props.category)}</span>
                </h2>)}
              </div>
              <div className="content">
                <div className="contentInner">
                  {this.props.hideNavHeader ? (<h1>
                      <div className="languageToggle" onClick={this.props.toggleLanguage}>
                        <span className="en">א</span>
                        <span className="he">A</span>
                      </div>
                      <span className="en">{this.props.category}</span>
                      <span className="he">{Sefaria.hebrewCategory(this.props.category)}</span>
                    </h1>) : null}
                  {toggle}
                  <ReaderNavigationCategoryMenuContents contents={catContents} categories={categories} width={this.props.width} />
                </div>
              </div>
            </div>);
  }
});


var ReaderNavigationCategoryMenuContents = React.createClass({
  // Inner content of Category menu (just category title and boxes of)
  propTypes: {
    contents:   React.PropTypes.array.isRequired,
    categories: React.PropTypes.array.isRequired,
    width:      React.PropTypes.number
  },
  render: function() {
      var content = [];
      var cats = this.props.categories || [];
      for (var i = 0; i < this.props.contents.length; i++) {
        var item = this.props.contents[i];
        if (item.category) {
          if (item.category == "Commentary") { continue; }
          var newCats = cats.concat(item.category);
          // Special Case categories which should nest
          var subcats = [ "Mishneh Torah", "Shulchan Arukh", "Midrash Rabbah", "Maharal" ];
          if ($.inArray(item.category, subcats) > -1) {
            content.push((<span className="catLink" data-cats={newCats.join("|")} key={i}>
                           <span className='en'>{item.category}</span>
                           <span className='he'>{Sefaria.hebrewCategory(item.category)}</span>
                          </span>));
            continue;
          }
          // Add a Category
          content.push((<div className='category' key={i}>
                          <h3>
                            <span className='en'>{item.category}</span>
                            <span className='he'>{item.heCategory}</span>
                          </h3>
                          <ReaderNavigationCategoryMenuContents contents={item.contents} categories={newCats} width={this.props.width} />
                        </div>));
        } else {
          // Add a Text
          var title   = item.title.replace(/(Mishneh Torah,|Shulchan Arukh,|Jerusalem Talmud) /, "");
          var heTitle = item.heTitle.replace(/(משנה תורה,|תלמוד ירושלמי) /, "");
          content.push((<span className={'refLink sparse' + item.sparseness} data-ref={item.firstSection} key={i}> 
                          <span className='en'>{title}</span>
                          <span className='he'>{heTitle}</span>
                        </span>));
        }
      }
      var boxedContent = [];
      var currentRun   = [];
      for (var i = 0; i < content.length; i++) {
        // Walk through content looking for runs of spans to group together into a table
        if (content[i].type == "div") { // this is a subcategory
          if (currentRun.length) {
            boxedContent.push((<TwoOrThreeBox content={currentRun} width={this.props.width} key={i} />));
            currentRun = [];
          }
          boxedContent.push(content[i]);
        } else if (content[i].type == "span") { // this is a single text
          currentRun.push(content[i]);
        }
      }
      if (currentRun.length) {
        boxedContent.push((<TwoOrThreeBox content={currentRun} width={this.props.width} key={i} />));
      }
      return (<div>{boxedContent}</div>);
  }
});


var ReaderTextTableOfContents = React.createClass({
  // Menu for the Table of Contents for a single text
  propTypes: {
    mode:             React.PropTypes.string.isRequired,
    title:            React.PropTypes.string.isRequired,
    category:         React.PropTypes.string.isRequired,
    currentRef:       React.PropTypes.string.isRequired,
    settingsLanguage: React.PropTypes.string.isRequired,
    versionLanguage:  React.PropTypes.string,
    version:          React.PropTypes.string,
    close:            React.PropTypes.func.isRequired,
    openNav:          React.PropTypes.func.isRequired,
    showBaseText:     React.PropTypes.func.isRequired,
    selectVersion:    React.PropTypes.func.isRequired
  },
  getInitialState: function() {
    return {
      versions: [],
      versionsLoaded: false,
      currentVersion: null
    }
  },
  componentDidMount: function() {
    this.loadVersions();
    this.bindToggles();
    this.shrinkWrap();
    window.addEventListener('resize', this.shrinkWrap);
  },
  componentWillUnmount: function() {
    window.removeEventListener('resize', this.shrinkWrap);
  },
  componentDidUpdate: function() {
    this.bindToggles();
    this.shrinkWrap();
  },
  loadVersions: function() {
    var ref = Sefaria.sectionRef(this.props.currentRef) || this.props.currentRef;
    if (!ref) {
      this.setState({versionsLoaded: true});
      return;
    }
    if (Sefaria.ref(ref)) {
      Sefaria.text(
        ref,
        {context: 1, version: this.state.version, language: this.state.versionLanguage},
        this.loadVersionsDataFromText);
    } else {
      Sefaria.versions(ref, function(d) {this.setState({ versions: d, versionsLoaded: true})}.bind(this));
    }
  },
  loadVersionsDataFromText: function(d) {
    // For now treat bilinguale as english. TODO show attribution for 2 versions in bilingual case.
    var currentLanguage = this.props.settingsLanguage == "he" ? "he" : "en";
    if (currentLanguage == "en" && !d.text.length) {currentLanguage = "he"}
    if (currentLanguage == "he" && !d.he.length) {currentLanguage = "en"}

    var currentVersion = {
      language: currentLanguage,
      versionTitle:    currentLanguage == "he" ? d.heVersionTitle: d.versionTitle,
      versionSource:   currentLanguage == "he" ? d.heVersionSource: d.versionSource,
      license:  currentLanguage == "he" ? d.heLicense: d.license,
      sources:  currentLanguage == "he" ? d.heSources: d.sources,
      versionNotes:    currentLanguage == "he" ? d.heVersionNotes: d.versionNotes,
      digitizedBySefaria:  currentLanguage == "he" ? d.heDigitizedBySefaria: d.digitizedBySefaria
    };
    currentVersion.merged = !!(currentVersion.sources);

    this.setState({
                    versions:d.versions, 
                    versionsLoaded: true,
                    currentVersion: currentVersion
                  });
  },
  handleClick: function(e) {
    var $a = $(e.target).closest("a");
    if ($a.length) {
      var ref = $a.attr("data-ref");
      ref = decodeURIComponent(ref);
      ref = humanRef(ref);
      this.props.close();
      this.props.showBaseText(ref);
      e.preventDefault();
    }
  },
  bindToggles: function() {
    // Toggling TOC Alt structures
    var component = this;
    $(".altStructToggle").click(function(){
        $(".altStructToggle").removeClass("active");
        $(this).addClass("active");
        var i = $(this).closest("#structToggles").find(".altStructToggle").index(this);
        $(".altStruct").hide();
        $(".altStruct").eq(i).show();
        component.shrinkWrap();
    });    
  },
  shrinkWrap: function() {
    // Shrink the width of the container of a grid of inline-line block elements,
    // so that is is tight around its contents thus able to appear centered. 
    // As far as I can tell, there's no way to do this in pure CSS.
    // TODO - flexbox should be able to solve this
    var shrink  = function(i, container) {
      var $container = $(container);
      // don't run on complex nodes without sectionlinks
      if ($container.hasClass("schema-node-toc") && !$container.find(".sectionLink").length) { return; } 
      var maxWidth   = $container.parent().innerWidth();
      var itemWidth  = $container.find(".sectionLink").outerWidth(true);
      var nItems     = $container.find(".sectionLink").length;

      if (maxWidth / itemWidth > nItems) {
        var width = nItems * itemWidth;
      } else {
        var width = Math.floor(maxWidth / itemWidth) * itemWidth;
      }
      $container.width(width + "px");
    };
    var $root = $(ReactDOM.findDOMNode(this)).find(".altStruct:visible");
    $root = $root.length ? $root : $(ReactDOM.findDOMNode(this)).find(".tocContent");
    if ($root.find(".tocSection").length) {             // nested simple text
      //$root.find(".tocSection").each(shrink); // Don't bother with these for now
    } else if ($root.find(".schema-node-toc").length) { // complex text or alt struct
      $root.find(".schema-node-toc, .schema-node-contents").each(shrink); 
    } else {
      $root.find(".tocLevel").each(shrink);             // Simple text, no nesting
    }
  },
  onVersionSelectChange: function(event) {
    if (event.target.value == 0) {
      this.props.selectVersion();
    } else {
      var i = event.target.value - 1;
      var v = this.state.versions[i];
      this.props.selectVersion(v.versionTitle, v.language);
    }
    if (this.isTextToc()) {
      this.props.close();
    }
  },
  isBookToc: function() {
    return (this.props.mode == "book toc")
  },
  isTextToc: function() {
    return (this.props.mode == "text toc")
  },
  render: function() {
    var tocHtml = Sefaria.textTocHtml(this.props.title, function() {
      this.setState({});
    }.bind(this));
    tocHtml = tocHtml || '<div class="loadingMessage"><span class="en">Loading...</span><span class="he">טעינה...</span></div>';

    var title     = this.props.title;
    var heTitle   = Sefaria.index(title) ? Sefaria.index(title).heTitle : title;

    var sectionStrings = Sefaria.sectionString(this.props.currentRef);
    var section   = sectionStrings.en.named;
    var heSection = sectionStrings.he.named;

    var currentVersionElement = null;
    var defaultVersionString = "Default Version";
    var defaultVersionObject = null;
    var versionBlocks = "";

    if (this.state.versionsLoaded) {
      var cv = this.state.currentVersion;
      if (cv && cv.merged) {
        var uniqueSources = cv.sources.filter(function(item, i, ar){ return ar.indexOf(item) === i; }).join(", ");
        defaultVersionString += " (Merged from " + uniqueSources + ")";
        currentVersionElement = (<div className="versionTitle">Merged from { uniqueSources }</div>);
      } else if (cv) {
        if (!this.props.version) {
          defaultVersionObject = this.state.versions.find(v => (cv.language == v.language && cv.versionTitle == v.versionTitle));
          defaultVersionString += defaultVersionObject ? " (" + defaultVersionObject.versionTitle + ")" : "";
        }
        currentVersionElement = (<VersionBlock version={cv} currentRef={this.props.currentRef} showHistory={true}/>);
      }

      var [heVersionBlocks, enVersionBlocks] = ["he","en"].map(lang =>
       this.state.versions.filter(v => v.language == lang).map(v =>
           <VersionBlock version={v} showNotes={true} key={v.versionTitle + "/" + v.language}/>
       )
      );

      versionBlocks = <div className="versionBlocks">
        {(!!heVersionBlocks.length)?<div className="versionLanguageBlock"><div className="versionLanguageHeader"><span className="en">Hebrew Versions</span><span className="he">בעברית</span></div><div>{heVersionBlocks}</div></div>:""}
        {(!!enVersionBlocks.length)?<div className="versionLanguageBlock"><div className="versionLanguageHeader"><span className="en">English Versions</span><span className="he">באנגלית</span></div><div>{enVersionBlocks}</div></div>:""}
      </div>
    }


    if (this.isTextToc()) {
      var selectOptions = [];
      selectOptions.push(<option key="0" value="0">{defaultVersionString}</option>);    // todo: add description of current version.
      var selectedOption = 0;
      for (var i = 0; i < this.state.versions.length; i++) {
        var v = this.state.versions[i];
        if (v == defaultVersionObject) {
          continue;
        }
        if (this.props.versionLanguage == v.language && this.props.version == v.versionTitle) {
          selectedOption = i+1;
        }
        var versionString = v.versionTitle + " (" + v.language + ")";  // Can not inline this, because of https://github.com/facebook/react-devtools/issues/248
        selectOptions.push(<option key={i+1} value={i+1} >{ versionString }</option>);
      }
      var selectElement = (<div className="versionSelect">
                             <select value={selectedOption} onChange={this.onVersionSelectChange}>
                               {selectOptions}
                             </select>
                           </div>);
    }

    var closeClick = (this.isBookToc())?this.props.closePanel:this.props.close;
    return (<div className="readerTextTableOfContents readerNavMenu">
              <CategoryColorLine category={this.props.category} />
              <div className="readerControls">
                <div className="readerControlsInner">
                  <div className="leftButtons">
                    <ReaderNavigationMenuCloseButton onClick={closeClick}/>
                  </div>
                  <div className="rightButtons">
                    <ReaderNavigationMenuDisplaySettingsButton onClick={this.props.openDisplaySettings} />
                  </div>
                  <div className="readerTextToc">
                    <div className="readerTextTocBox">
                      <span className="en">Table of Contents</span>
                      <span className="he">תוכן העניינים</span>
                    </div>
                  </div>
                </div>
              </div>
              <div className="content">
                <div className="contentInner">
                  <div className="tocTitle">
                    <span className="en">{title}</span>
                    <span className="he">{heTitle}</span>
                    <div className="currentSection">
                      <span className="en">{section}</span>
                      <span className="he">{heSection}</span>
                    </div>
                  </div>
                  {this.isTextToc()?
                    <div className="currentVersionBox">
                        {(!this.state.versionsLoaded) ? (<span>Loading...</span>): ""}
                        {(this.state.versionsLoaded)? currentVersionElement: ""}
                        {(this.state.versionsLoaded && this.state.versions.length > 1) ? selectElement: ""}
                    </div>
                  :""}
                  <div className="tocContent" dangerouslySetInnerHTML={ {__html: tocHtml} }  onClick={this.handleClick}></div>
                  {versionBlocks}
                </div>
              </div>
            </div>);
  }
});

var VersionBlock = React.createClass({
  propTypes: {
    version: React.PropTypes.object.isRequired,
    currentRef: React.PropTypes.string,
    showHistory: React.PropTypes.bool,
    showNotes: React.PropTypes.bool
  },
  getDefaultProps: function() {
    return {
      ref: "",
      showHistory: false,
      showNotes: false
    }
  },
  render: function() {
    var v = this.props.version;

    return (
      <div className = "versionBlock">
        <div className="versionTitle">{v.versionTitle}</div>
        <div>
          <a className="versionSource" target="_blank" href={v.versionSource}>
          { parseURL(v.versionSource).host }
          </a>
          <span>-</span>
          <span className="versionLicense">{(v.license == "unknown" || !v.license) ? "License Unknown" : (v.license + (v.digitizedBySefaria ? " - Digitized by Sefaria": "" ))}</span>
          {this.props.showHistory?<span>-</span>:""}
          {this.props.showHistory?<a className="versionHistoryLink" href={`/activity/${normRef(this.props.currentRef)}/${v.language}/${v.versionTitle && v.versionTitle.replace(/\s/g,"_")}`}>Version History &gt;</a>:""}
        </div>
        {this.props.showNotes?<div className="versionNotes">{v.versionNotes}</div>:""}
      </div>
    );
  }
});

var SheetsNav = React.createClass({
  // Navigation for Sheets
  propTypes: {
    initialTag:   React.PropTypes.string,
    close:        React.PropTypes.func.isRequired,
    openNav:      React.PropTypes.func.isRequired,
    setSheetTag:  React.PropTypes.func.isRequired
  },
  getInitialState: function() {
    return {
      trendingTags: null,
      tagList: null,
      yourSheets: null,
      sheets: [],
      tag: this.props.initialTag,
      width: 0
    };
  },
  componentDidMount: function() {
    this.getTags();
    this.setState({width: $(ReactDOM.findDOMNode(this)).width()});
    if (this.props.initialTag) {
      if (this.props.initialTag === "Your Sheets") {
        this.showYourSheets();
      } else {
        this.setTag(this.props.initialTag);
      }
    }
  },
  componentWillReceiveProps: function(nextProps) {
    this.setState({tag: nextProps.initialTag, sheets: []});
  },
  getTags: function() {
    Sefaria.sheets.trendingTags(this.loadTags);
    Sefaria.sheets.tagList(this.loadTags);
  },
  loadTags: function() {
    this.setState({
      trendingTags: Sefaria.sheets.trendingTags() || [],
      tagList:      Sefaria.sheets.tagList() || []
    });
  },
  setTag: function(tag) {
    this.setState({tag: tag});
    Sefaria.sheets.sheetsByTag(tag, this.loadSheets);
    this.props.setSheetTag(tag);
  },
  loadSheets: function(sheets) {
    this.setState({sheets: sheets});
  },
  showYourSheets: function() {
    this.setState({tag: "Your Sheets"});
    Sefaria.sheets.userSheets(Sefaria._uid, this.loadSheets);
    this.props.setSheetTag("Your Sheets");    
  },
  render: function() {
    var enTitle = this.state.tag || "Source Sheets";

    if (this.state.tag) {
      var sheets = this.state.sheets.map(function(sheet) {
        var title = sheet.title.stripHtml();
        var url   = "/sheets/" + sheet.id;
        return (<a className="sheet" href={url} key={url}>
                  {sheet.ownerImageUrl ? (<img className="sheetImg" src={sheet.ownerImageUrl} />) : null}
                  <span className="sheetViews"><i className="fa fa-eye"></i> {sheet.views}</span>
                  <div className="sheetAuthor">{sheet.ownerName}</div>
                  <div className="sheetTitle">{title}</div>
                </a>);
      });
      sheets = sheets.length ? sheets : (<LoadingMessage />);
      var content = (<div className="content sheetList"><div className="contentInner">{sheets}</div></div>);
    } else {
      var yourSheets  = Sefaria._uid ? (<div className="yourSheetsLink navButton" onClick={this.showYourSheets}>Your Source Sheets <i className="fa fa-chevron-right"></i></div>) : null;
      var makeTagButton = function(tag) {
        var setThisTag = this.setTag.bind(null, tag.tag);
        return (<div className="navButton" onClick={setThisTag} key={tag.tag}>{tag.tag} ({tag.count})</div>);
      }.bind(this);

      if (this.state.trendingTags !== null && this.state.tagList !== null) {
        var trendingTags = this.state.trendingTags.slice(0,6).map(makeTagButton);
        var tagList      = this.state.tagList.map(makeTagButton);
        var content = (<div className="content">
                        <div className="contentInner">
                          {yourSheets}
                          <h2><span className="en">Trending Tags</span></h2>
                          <TwoOrThreeBox content={trendingTags} width={this.state.width} />
                          <br /><br />
                          <h2><span className="en">All Tags</span></h2>
                          <TwoOrThreeBox content={tagList} width={this.state.width} />
                        </div>
                       </div>);
      } else {
        var content = (<div className="content" key="content"><div className="contentInner"><LoadingMessage /></div></div>);
      }      
    }

    return (<div className="readerSheetsNav readerNavMenu">
              <div className="readerNavTop searchOnly" key="navTop">
                <CategoryColorLine category="Sheets" />
                <ReaderNavigationMenuMenuButton onClick={this.props.openNav} />
                <h2><span className="en">{enTitle}</span></h2>
              </div>
              {content}
            </div>);
  }
});


var ToggleSet = React.createClass({
  // A set of options grouped together.
  propTypes: {
    name:          React.PropTypes.string.isRequired,
    setOption:     React.PropTypes.func.isRequired,
    currentLayout: React.PropTypes.func,
    settings:      React.PropTypes.object.isRequired,
    options:       React.PropTypes.array.isRequired,
    separated:     React.PropTypes.bool
  },
  getInitialState: function() {
    return {};
  },
  render: function() {
    var classes = {toggleSet: 1, separated: this.props.separated };
    classes[this.props.name] = 1;
    classes = classNames(classes);
    var value = this.props.name === "layout" ? this.props.currentLayout() : this.props.settings[this.props.name];
    var width = 100.0 - (this.props.separated ? (this.props.options.length - 1) * 3 : 0);
    var style = {width: (width/this.props.options.length) + "%"};
    return (
      <div className={classes}>
        {
          this.props.options.map(function(option) {
            return (
              <ToggleOption
                name={option.name}
                key={option.name}
                set={this.props.name}
                on={value == option.name}
                setOption={this.props.setOption}
                style={style}
                image={option.image}
                fa={option.fa}
                content={option.content} />);
          }.bind(this))
        }
      </div>);
  }
});


var ToggleOption = React.createClass({
  // A single option in a ToggleSet
  handleClick: function() {
    this.props.setOption(this.props.set, this.props.name);
    if (Sefaria.site) { Sefaria.site.track.event("Reader", "Display Option Click", this.props.set + " - " + this.props.name); }
  },
  render: function() {
    var classes = {toggleOption: 1, on: this.props.on };
    classes[this.props.name] = 1;
    classes = classNames(classes);
    var content = this.props.image ? (<img src={this.props.image} />) : 
                    this.props.fa ? (<i className={"fa fa-" + this.props.fa}></i>) : 
                      (<span dangerouslySetInnerHTML={ {__html: this.props.content} }></span>);
    return (
      <div
        className={classes}
        style={this.props.style}
        onClick={this.handleClick}>
        {content}
      </div>);
  }
});


var ReaderNavigationMenuSearchButton = React.createClass({
  render: function() { 
    return (<span className="readerNavMenuSearchButton" onClick={this.props.onClick}><i className="fa fa-search"></i></span>);
  }
});


var ReaderNavigationMenuMenuButton = React.createClass({
  render: function() { 
    return (<span className="readerNavMenuMenuButton" onClick={this.props.onClick}><i className="fa fa-bars"></i></span>);
  }
});


var ReaderNavigationMenuCloseButton = React.createClass({
  render: function() { 
    var icon = this.props.icon === "arrow" ? (<i className="fa fa-caret-left"></i>) : "×";
    var classes = classNames({readerNavMenuCloseButton: 1, arrow: this.props.icon === "arrow"});
    return (<div className={classes} onClick={this.props.onClick}>{icon}</div>);
  }
});


var ReaderNavigationMenuDisplaySettingsButton = React.createClass({
  render: function() { 
    return (<div className="readerOptions" onClick={this.props.onClick}><img src="/static/img/bilingual2.png" /></div>);
  }
});


var CategoryColorLine = React.createClass({
  render: function() {
    var style = {backgroundColor: Sefaria.palette.categoryColor(this.props.category)};
    return (<div className="categoryColorLine" style={style}></div>);
  }
});


var TextColumn = React.createClass({
  // An infinitely scrollable column of text, composed of TextRanges for each section.
  propTypes: {
    srefs:                 React.PropTypes.array.isRequired,
    version:               React.PropTypes.string,
    versionLanguage:       React.PropTypes.string,
    highlightedRefs:       React.PropTypes.array,
    basetext:              React.PropTypes.bool,
    withContext:           React.PropTypes.bool,
    loadLinks:             React.PropTypes.bool,
    prefetchNextPrev:      React.PropTypes.bool,
    openOnClick:           React.PropTypes.bool,
    lowlight:              React.PropTypes.bool,
    multiPanel:            React.PropTypes.bool,
    mode:                  React.PropTypes.string,
    settings:              React.PropTypes.object,
    showBaseText:          React.PropTypes.func,
    updateTextColumn:      React.PropTypes.func,
    onSegmentClick:        React.PropTypes.func,
    onCitationClick:       React.PropTypes.func,
    setTextListHightlight: React.PropTypes.func,
    onTextLoad:            React.PropTypes.func,
    panelsOpen:            React.PropTypes.number,
    layoutWidth:           React.PropTypes.number
  },
  componentDidMount: function() {
    this.initialScrollTopSet = false;
    this.justTransitioned    = true;
    this.debouncedAdjustTextListHighlight = Sefaria.util.debounce(this.adjustTextListHighlight, 100);
    var node = ReactDOM.findDOMNode(this);
    node.addEventListener("scroll", this.handleScroll);
    this.adjustInfiniteScroll();
  },
  componentWillUnmount: function() {
    var node = ReactDOM.findDOMNode(this);
    node.removeEventListener("scroll", this.handleScroll);
  },
  componentWillReceiveProps: function(nextProps) {
    if (this.props.mode === "Text" && nextProps.mode === "TextAndConnections") {
      // When moving into text and connections, scroll to highlighted
      this.justTransitioned    = true;
      this.scrolledToHighlight = false;
      this.initialScrollTopSet = true;

    } else if (this.props.mode === "TextAndConnections" && nextProps.mode === "TextAndConnections") {
      // Don't mess with scroll position within Text and Connections mode
      if (this.justTransitioned) {
        this.justTransitioned = false;
      } else if (!this.initialScrollTopSet) {
        this.scrolledToHighlight = true;

      }
    } else if (this.props.mode === "TextAndConnections" && nextProps.mode === "Text") {
      // Don't mess with scroll position within Text and Connections mode
      this.scrolledToHighlight = true;
      this.initialScrollTopSet = true;

    } else if (this.props.panelsOpen !== nextProps.panelsOpen) {
      this.scrolledToHighlight = false;
    } else if (nextProps.srefs.length == 1 && $.inArray(nextProps.srefs[0], this.props.srefs) == -1) {
      // If we are switching to a single ref not in the current TextColumn, treat it as a fresh open.
      this.initialScrollTopSet = false;
      this.scrolledToHighlight = false;
      this.loadingContentAtTop = false;
    }
  },
  componentDidUpdate: function(prevProps, prevState) {
    if (!this.props.highlightedRefs.compare(prevProps.highlightedRefs)) {
      this.setScrollPosition();  // highlight change
    }
    if (this.props.layoutWidth !== prevProps.layoutWidth ||
        this.props.settings.language !== prevProps.settings.language) {
      this.scrollToHighlighted();
    }
  },
  handleScroll: function(event) {
    if (this.justScrolled) {
      this.justScrolled = false;
      return;
    }
    if (this.props.highlightedRefs.length) {
      this.debouncedAdjustTextListHighlight();
    }
    this.adjustInfiniteScroll();   
  },
  handleTextSelection: function() {
    var selection = window.getSelection();
    if (selection.type === "Range") {
      var $start    = $(getSelectionBoundaryElement(true)).closest(".segment");
      var $end      = $(getSelectionBoundaryElement(false)).closest(".segment");
      var $segments = $start.is($end) ? $start : $start.nextUntil($end, ".segment").add($start).add($end);
      var refs      = [];
 
      $segments.each(function() {
        refs.push($(this).attr("data-ref"));
      });

      this.props.setTextListHightlight(refs);
    }
  },
  handleTextLoad: function() {
    if (this.loadingContentAtTop || !this.initialScrollTopSet) {
      console.log("text load, setting scroll");
      this.setScrollPosition();
    }
    console.log("text load, ais");
    this.adjustInfiniteScroll();
  },
  setScrollPosition: function() {
    //console.log("ssp");
    // Called on every update, checking flags on `this` to see if scroll position needs to be set
    if (this.loadingContentAtTop) {
      // After adding content by infinite scrolling up, scroll back to what the user was just seeing
      //console.log("loading at top")
      var $node   = $(ReactDOM.findDOMNode(this));
      var adjust  = 118; // Height of .loadingMessage.base
      var $texts  = $node.find(".basetext");
      if ($texts.length < 2) { return; }
      var top     = $texts.eq(1).position().top + $node.scrollTop() - adjust;
      if (!$texts.eq(0).hasClass("loading")) {
        this.loadingContentAtTop = false;
        this.initialScrollTopSet = true;
        this.justScrolled = true;
        ReactDOM.findDOMNode(this).scrollTop = top;
        //console.log(top)
      }
    } else if (!this.scrolledToHighlight && $(ReactDOM.findDOMNode(this)).find(".segment.highlight").length) {
      //console.log("scroll to highlighted")
      // scroll to highlighted segment
      this.scrollToHighlighted();
      this.scrolledToHighlight = true;
      this.initialScrollTopSet = true;
    } else if (!this.initialScrollTopSet) {
      //console.log("initial scroll to 30")
      // initial value set below 0 so you can scroll up for previous
      var node = ReactDOM.findDOMNode(this);
      node.scrollTop = 30;
      this.initialScrollTopSet = true;
    }
    // This fixes loading of next content when current content is short in viewpot,
    // but breaks loading highlted ref, jumping back up to top of section
    // this.adjustInfiniteScroll();
  },
  adjustInfiniteScroll: function() {
    // Add or remove TextRanges from the top or bottom, depending on scroll position
    console.log("ais");
    if (!this.isMounted()) { return; }
    var node         = ReactDOM.findDOMNode(this);
    var refs         = this.props.srefs;
    var $lastText    = $(node).find(".textRange.basetext").last();
    if (!$lastText.length) { console.log("no last basetext"); return; }
    var lastTop      = $lastText.position().top;
    var lastBottom   = lastTop + $lastText.outerHeight();
    var windowHeight = $(node).outerHeight();
    var windowTop    = node.scrollTop;
    var windowBottom = windowTop + windowHeight;
    if (lastTop > (windowHeight + 100) && refs.length > 1) { 
      // Remove a section scrolled out of view on bottom
      refs = refs.slice(0,-1);
      this.props.updateTextColumn(refs);
    } else if ( lastBottom < windowHeight + 80 ) {
      // Add the next section to bottom
      if ($lastText.hasClass("loading")) { 
        console.log("last text is loading")
        return;
      }
      console.log("Add next section");
      var currentRef = refs.slice(-1)[0];
      var data       = Sefaria.ref(currentRef);
      if (data && data.next) {
        refs.push(data.next);
        this.props.updateTextColumn(refs);
      }
      if (Sefaria.site) { Sefaria.site.track.event("Reader", "Infinite Scroll", "Down"); }
    } else if (windowTop < 20) {
      // Scroll up for previous
      var topRef = refs[0];
      var data   = Sefaria.ref(topRef);
      if (data && data.prev) {
        console.log("up!")
        refs.splice(refs, 0, data.prev);
        this.loadingContentAtTop = true;
        this.props.updateTextColumn(refs);
      }
      if (Sefaria.site) { Sefaria.site.track.event("Reader", "Infinite Scroll", "Up"); }
    } else {
      // nothing happens
    }
  },
  adjustTextListHighlight: function() {
    console.log("atlh");
    // When scrolling while the TextList is open, update which segment should be highlighted.
    if (this.props.multipanel && this.props.layoutWidth == 100) { 
      return; // Hacky - don't move around highlighted segment when scrolling a single panel,
    }
    // but we do want to keep the highlightedRefs value in the panel 
    // so it will return to the right location after closing other panels.
    var adjustTextListHighlightInner = function() {
      //var start = new Date();
      if (!this.isMounted()) { return; }
      var $container   = $(ReactDOM.findDOMNode(this));
      var $readerPanel = $container.closest(".readerPanel");
      var viewport     = $container.outerHeight() - $readerPanel.find(".textList").outerHeight();
      var center       = (viewport/2);
      var midTop       = 300;
      var threshhold   = this.props.multiPanel ? midTop : center;
      $container.find(".basetext .segment").each(function(i, segment) {
        var $segment = $(segment);
        if ($segment.offset().top + $segment.outerHeight() > threshhold) {
          var ref = $segment.attr("data-ref");
          this.props.setTextListHightlight(ref);
          //var end = new Date();
          //elapsed = end - start;
          //console.log("Adjusted Text Highlight in: " + elapsed);
          return false;
        }
      }.bind(this));
    }.bind(this);

    adjustTextListHighlightInner();
    //window.requestAnimationFrame(adjustTextListHighlightInner);
      
      /*
      // Caching segment heights
      // Incomplete, needs to update on infinite scroll, window resize
      // Not clear there's a great perfomance benefit
      if (!this.state.segmentHeights) {
        this.state.segmentHeights = [];
        $readerPanel.find(".basetext .segment").each(function(i, segment) {
          var $segment = $(segment);
          var top = $segment.offset().top;
          this.state.segmentHeights.push({
              top: top,
              bottom: top + $segment.outerHeight(),
              ref: $segment.attr("data-ref")})
        }.bind(this));
        this.setState(this.state);    
      }

      for (var i = 0; i < this.state.segmentHeights.length; i++) {
        var segment = this.state.segmentHeights[i];
        if (segment.bottom > center) {
          this.showTextList(segment.ref);
          return;
        }
      }
      */
  },
  scrollToHighlighted: function() {
    window.requestAnimationFrame(function() {
      var $container   = $(ReactDOM.findDOMNode(this));
      var $readerPanel = $container.closest(".readerPanel");
      var $highlighted = $container.find(".segment.highlight").first();
      if ($highlighted.length) {
        var height     = $highlighted.outerHeight();
        var viewport   = $container.outerHeight() - $readerPanel.find(".textList").outerHeight();
        var offset     = height > viewport + 80 ? 80 : (viewport - height) / 2;
        this.justScrolled = true;
        $container.scrollTo($highlighted, 0, {offset: -offset});
      }
    }.bind(this));
  },
  render: function() {
    var classes = classNames({textColumn: 1, connectionsOpen: this.props.mode === "TextAndConnections"});
    var content =  this.props.srefs.map(function(ref, k) {
      return (<TextRange 
        sref={ref}
        version={this.props.version}
        versionLanguage={this.props.versionLanguage}
        highlightedRefs={this.props.highlightedRefs}
        basetext={true}
        withContext={true}
        loadLinks={true}
        prefetchNextPrev={true}
        settings={this.props.settings}
        setOption={this.props.setOption}
        showBaseText={this.props.showBaseText} 
        onSegmentClick={this.props.onSegmentClick}
        onCitationClick={this.props.onCitationClick}
        onTextLoad={this.handleTextLoad}
        filter={this.props.filter}
        panelsOpen={this.props.panelsOpen}
        layoutWidth={this.props.layoutWidth}
        key={k + ref} />);      
    }.bind(this));

    if (content.length) {
      // Add Next and Previous loading indicators
      var first   = Sefaria.ref(this.props.srefs[0]);
      var last    = Sefaria.ref(this.props.srefs.slice(-1)[0]);
      var hasPrev = first && first.prev;
      var hasNext = last && last.next;
      var topSymbol  = " ";
      var bottomSymbol = " ";
      if (hasPrev) {
        content.splice(0, 0, (<LoadingMessage className="base prev" key="prev"/>));
      } else {
        content.splice(0, 0, (<LoadingMessage message={topSymbol} heMessage={topSymbol} className="base prev" key="prev"/>));        
      }
      if (hasNext) {
        content.push((<LoadingMessage className="base next" key="next"/>));
      } else {
        content.push((<LoadingMessage message={bottomSymbol} heMessage={bottomSymbol} className="base next final" key="next"/>));

      }
    }

    return (<div className={classes} onMouseUp={this.handleTextSelection}>{content}</div>);
  }
});


var TextRange = React.createClass({
  // A Range or text defined a by a single Ref. Specially treated when set as 'basetext'.
  // This component is responsible for retrieving data from `Sefaria` for the ref that defines it.
  propTypes: {
    sref:                   React.PropTypes.string.isRequired,
    version:                React.PropTypes.string,
    versionLanguage:        React.PropTypes.string,
    highlightedRefs:        React.PropTypes.array,
    basetext:               React.PropTypes.bool,
    withContext:            React.PropTypes.bool,
    hideTitle:              React.PropTypes.bool,
    loadLinks:              React.PropTypes.bool,
    prefetchNextPrev:       React.PropTypes.bool,
    openOnClick:            React.PropTypes.bool,
    lowlight:               React.PropTypes.bool,
    numberLabel:            React.PropTypes.number,
    settings:               React.PropTypes.object,
    filter:                 React.PropTypes.array,
    onTextLoad:             React.PropTypes.func,
    onRangeClick:           React.PropTypes.func,
    onSegmentClick:         React.PropTypes.func,
    onCitationClick:        React.PropTypes.func,
    onNavigationClick:      React.PropTypes.func,
    onCompareClick:         React.PropTypes.func,
    onOpenConnectionsClick: React.PropTypes.func,
    panelsOpen:             React.PropTypes.number,
    layoutWidth:            React.PropTypes.number,
    showActionLinks:        React.PropTypes.bool
  },
  getInitialState: function() {
    return { 
      segments: [],
      loaded: false,
      linksLoaded: false,
      data: {ref: this.props.sref}
    };
  },
  componentDidMount: function() {
    this.getText();
    if (this.props.basetext || this.props.segmentNumber) { 
      this.placeSegmentNumbers();
    }
    window.addEventListener('resize', this.handleResize);
  },
  componentWillUnmount: function() {
    window.removeEventListener('resize', this.handleResize);
  },
  componentDidUpdate: function(prevProps, prevState) {
    // Reload text if version changed
    if (this.props.version != prevProps.version || this.props.versionLanguage != prevProps.versionLanguage) {
      this.getText(true);
    }
    // Place segment numbers again if update affected layout
    else if (this.props.basetext || this.props.segmentNumber) {
      if ((!prevState.loaded && this.state.loaded) ||
          (!prevState.linksLoaded && this.state.linksLoaded) ||
          prevProps.settings.language !== this.props.settings.language ||
          prevProps.settings.layoutDefault !== this.props.settings.layoutDefault ||
          prevProps.settings.layoutTanach !== this.props.settings.layoutTanach ||
          prevProps.settings.layoutTalmud !== this.props.settings.layoutTalmud ||
          prevProps.settings.fontSize !== this.props.settings.fontSize ||
          prevProps.layoutWidth !== this.props.layoutWidth) {
            window.requestAnimationFrame(function() { 
              if (this.isMounted()) {
                this.placeSegmentNumbers();
              }
            }.bind(this));        
      }
    }
    if (this.props.onTextLoad && !prevState.loaded && this.state.loaded) {
      this.props.onTextLoad();
    }
  },
  handleResize: function() {
    if (this.props.basetext || this.props.segmentNumber) { 
      this.placeSegmentNumbers();
    }
  },
  handleClick: function(event) {
    if (window.getSelection().type === "Range") { 
      // Don't do anything if this click is part of a selection
      return;
    }
    if (this.props.onRangeClick) {
      //Click on the body of the TextRange itself from TextList
      this.props.onRangeClick(this.props.sref);
      if (Sefaria.site) { Sefaria.site.track.event("Reader", "Click Text from TextList", this.props.sref); }
    }
  },
  getText: function(doRenumber) {
    var settings = {
      context: this.props.withContext ? 1 : 0,
      version: this.props.version || null,
      language: this.props.versionLanguage || null
    };
    Sefaria.text(this.props.sref, settings, function(data) {
      this.loadText(data);
      if (doRenumber) {
        window.requestAnimationFrame(function() {
            if (this.isMounted()) {
              this.placeSegmentNumbers();
            }
          }.bind(this));
      }
    }.bind(this));
  },
  makeSegments: function(data) {
    // Returns a flat list of annotated segment objects,
    // derived from the walking the text in data
    if ("error" in data) { return []; }
    var segments  = [];
    var highlight = data.sections.length === data.textDepth; 
    var wrap = (typeof data.text == "string");
    var en = wrap ? [data.text] : data.text;
    var he = wrap ? [data.he] : data.he;
    var topLength = Math.max(en.length, he.length);
    en = en.pad(topLength, "");
    he = he.pad(topLength, "");

    var start = (data.textDepth == data.sections.length && !this.props.withContext ?
                  data.sections.slice(-1)[0] : 1);

    if (!data.isSpanning) {
      for (var i = 0; i < topLength; i++) {
        var number = i+start;
        var delim  = data.textDepth == 1 ? " " : ":";
        var ref = data.sectionRef + delim + number;
        segments.push({
          ref: ref,
          en: en[i], 
          he: he[i],
          number: number,
          highlight: highlight && number >= data.sections.slice(-1)[0] && number <= data.toSections.slice(-1)[0],
        });
      }      
    } else {
      for (var n = 0; n < topLength; n++) {
        var en2 = typeof en[n] == "string" ? [en[n]] : en[n];
        var he2 = typeof he[n] == "string" ? [he[n]] : he[n];
        var length = Math.max(en2.length, he2.length);
        en2 = en2.pad(length, "");
        he2 = he2.pad(length, "");
        var baseRef     = data.book;
        var baseSection = data.sections.slice(0,-2).join(":");
        var delim       = baseSection ? ":" : " ";
        var baseRef     = baseSection ? baseRef + " " + baseSection : baseRef;

        start = (n == 0 ? start : 1);
        for (var i = 0; i < length; i++) {
          var section = n+data.sections.slice(-2)[0];
          var number  = i+start;
          var ref = baseRef + delim + section + ":" + number;
          segments.push({
            ref: ref,
            en: en2[i], 
            he: he2[i],
            number: number,
            highlight: highlight && 
                        ((n == 0 && number >= data.sections.slice(-1)[0]) || 
                         (n == topLength-1 && number <= data.toSections.slice(-1)[0]) ||
                         (n > 0 && n < topLength -1)),
          });
        }
      }
    }
    return segments;
  },
  loadText: function(data) {
    // When data is actually available, load the text into the UI
    if (this.props.basetext && this.props.sref !== data.ref) {
      // Replace ReaderPanel contents ref with the normalized form of the ref, if they differ.
      // Pass parameter to showBaseText to replaceHistory
      this.props.showBaseText(data.ref, true);        
    }

    var segments  = this.makeSegments(data);
    if (this.isMounted()) {
      this.setState({
        data: data,
        segments: segments,
        loaded: true,
        sref: data.ref
      });      
    }

    // Load links at section level if spanning, so that cache is properly primed with section level refs
    var sectionRefs = data.isSpanning ? data.spanningRefs : [data.sectionRef];
    sectionRefs = sectionRefs.map(function(ref) {
      if (ref.indexOf("-") > -1) {
        ref = ref.split("-")[0];
        ref = ref.slice(0, ref.lastIndexOf(":"));
      }
      return ref;
    });

    if (this.props.loadLinks && !Sefaria.linksLoaded(sectionRefs)) {
      // Calling when links are loaded will overwrite state.segments
      for (var i = 0; i < sectionRefs.length; i++) {
        Sefaria.related(sectionRefs[i], this.loadLinkCounts);
      }
    }

    if (this.props.prefetchNextPrev) {
     if (data.next) {
       Sefaria.text(data.next, {
         context: 1,
         version: this.props.version || null,
         language: this.props.versionLanguage || null
       }, function() {});
     }
     if (data.prev) {
       Sefaria.text(data.prev, {
         context: 1,
         version: this.props.version || null,
         language: this.props.versionLanguage || null
       }, function() {});
     }
     if (data.book) { Sefaria.textTocHtml(data.book, function() {}); }
    }
  },
  loadLinkCounts: function() {
    // When link data has been loaded into the cache, load the counts into the UI
    if (this.isMounted()) {
      this.setState({linksLoaded: true});
    }
  },
  placeSegmentNumbers: function() {
    // Set the vertical offsets for segment numbers and link counts, which are dependent
    // on the rendered height of the text of each segment.
    var $text  = $(ReactDOM.findDOMNode(this));
    var setTop = function() {
       var top  = $(this).parent().position().top;
      $(this).css({top: top}).show();   
    };
    $text.find(".segmentNumber").each(setTop);
    $text.find(".linkCount").each(setTop);
  },
  render: function() {
    if (this.props.basetext && this.state.loaded) {
      var ref              = this.props.withContext ? this.state.data.sectionRef : this.state.data.ref;
      var sectionStrings   = Sefaria.sectionString(ref);
      var oref             = Sefaria.ref(ref);
      var useShortString   = oref && $.inArray(oref.categories[0], ["Tanach", "Mishnah", "Talmud", "Tosefta", "Commentary"]) !== -1;
      var title            = useShortString ? sectionStrings.en.numbered : sectionStrings.en.named;
      var heTitle          = useShortString ? sectionStrings.he.numbered : sectionStrings.he.named;   
    } else if (this.props.basetext) {
      var title            = "Loading...";
      var heTitle          = "טעינה...";      
    } else {  
      var title            = this.state.data.ref;
      var heTitle          = this.state.data.heRef;
    }

    var showNumberLabel    = this.state.data.categories &&
                              this.state.data.categories[0] !== "Talmud" &&
                              this.state.data.categories[0] !== "Liturgy";

    var showSegmentNumbers = showNumberLabel && this.props.basetext;
                              

    var textSegments = this.state.segments.map(function (segment, i) {
      var highlight = this.props.highlightedRefs && this.props.highlightedRefs.length ?                                  // if highlighted refs are explicitly set
                        $.inArray(segment.ref, this.props.highlightedRefs) !== -1 : // highlight if this ref is in highlighted refs prop
                        this.props.basetext && segment.highlight;                   // otherwise highlight if this a basetext and the ref is specific
      return (
        <TextSegment
            sref={segment.ref}
            en={segment.en}
            he={segment.he}
            highlight={highlight}
            segmentNumber={showSegmentNumbers ? segment.number : 0}
            showLinkCount={this.props.basetext}
            filter={this.props.filter}
            onSegmentClick={this.props.onSegmentClick}
            onCitationClick={this.props.onCitationClick}
            key={i + segment.ref} />
      );
    }.bind(this));
    textSegments = textSegments.length ? 
                    textSegments : 
                      this.props.basetext ? "" : (<LoadingMessage />);
    var classes = {
                    textRange: 1,
                    basetext: this.props.basetext,
                    loading: !this.state.loaded,
                    lowlight: this.props.lowlight,
                  };
    classes = classNames(classes);

    var open        = function() { this.props.onNavigationClick(this.props.sref)}.bind(this);
    var compare     = function() { this.props.onCompareClick(this.props.sref)}.bind(this);
    var connections = function() { this.props.onOpenConnectionsClick([this.props.sref])}.bind(this);

    var actionLinks = (<div className="actionLinks">
                        <span className="openLink" onClick={open}>
                          <img src="/static/img/open-64.png" />
                          <span className="en">Open</span>
                          <span className="he">פתח</span>
                        </span>
                        <span className="compareLink" onClick={compare}>
                          <img src="/static/img/compare-64.png" />
                          <span className="en">Compare</span>
                          <span className="he">השווה</span>
                        </span>
                        <span className="connectionsLink" onClick={connections}>
                          <i className="fa fa-link"></i>
                          <span className="en">Connections</span>
                          <span className="he">קשרים</span>
                        </span>
                      </div>);
    return (
      <div className={classes} onClick={this.handleClick}>
        {showNumberLabel && this.props.numberLabel ? 
          (<div className="numberLabel"> <span className="numberLabelInner">{this.props.numberLabel}</span> </div>)
          : null}
        {this.props.hideTitle ? "" :
        (<div className="title">
          <div className="titleBox">
            <span className="en" >{title}</span>
            <span className="he">{heTitle}</span>
          </div>
        </div>)}
        <div className="text">
          <div className="textInner">
            { textSegments }
            { this.props.showActionLinks ? actionLinks : null }
          </div>
        </div>
      </div>
    );
  }
});


var TextSegment = React.createClass({
  propTypes: {
    sref:            React.PropTypes.string,
    en:              React.PropTypes.string,
    he:              React.PropTypes.string,
    highlight:       React.PropTypes.bool,
    segmentNumber:   React.PropTypes.number,
    showLinkCount:   React.PropTypes.bool,
    filter:          React.PropTypes.array,
    onCitationClick: React.PropTypes.func,
    onSegmentClick:  React.PropTypes.func
  },
  handleClick: function(event) {
    if ($(event.target).hasClass("refLink")) {
      //Click of citation
      var ref = humanRef($(event.target).attr("data-ref"));
      this.props.onCitationClick(ref, this.props.sref);
      event.stopPropagation();
      if (Sefaria.site) { Sefaria.site.track.event("Reader", "Citation Link Click", ref); }
    } else if (this.props.onSegmentClick) {
      this.props.onSegmentClick(this.props.sref);
      if (Sefaria.site) { Sefaria.site.track.event("Reader", "Text Segment Click", this.props.sref); }
    }
  },
  render: function() {    
    if (this.props.showLinkCount) {
      var linkCount = Sefaria.linkCount(this.props.sref, this.props.filter);
      var minOpacity = 20, maxOpacity = 70;
      var linkScore = linkCount ? Math.min(linkCount+minOpacity, maxOpacity) / 100.0 : 0;
      var style = {opacity: linkScore};
      var linkCount = this.props.showLinkCount ? (<div className="linkCount">
                                                    <span className="en"><span className="linkCountDot" style={style}></span></span>
                                                    <span className="he"><span className="linkCountDot" style={style}></span></span>
                                                  </div>) : null;      
    } else {
      var linkCount = "";
    }
    var segmentNumber = this.props.segmentNumber ? (<div className="segmentNumber">
                                                      <span className="en"> <span className="segmentNumberInner">{this.props.segmentNumber}</span> </span>
                                                      <span className="he"> <span className="segmentNumberInner">{Sefaria.hebrew.encodeHebrewNumeral(this.props.segmentNumber)}</span> </span>
                                                    </div>) : null;
    var he = this.props.he || "";
    var en = this.props.en || "";
    var classes=classNames({ segment: 1,
                     highlight: this.props.highlight,
                     heOnly: !this.props.en,
                     enOnly: !this.props.he });
    return (
      <span className={classes} onClick={this.handleClick} data-ref={this.props.sref}>
        {segmentNumber}
        {linkCount}
        <span className="he" dangerouslySetInnerHTML={ {__html: he + " "} }></span>
        <span className="en" dangerouslySetInnerHTML={ {__html: en + " "} }></span>
      </span>
    );
  }
});


var ConnectionsPanel = React.createClass({
  propTypes: {
    srefs:                   React.PropTypes.array.isRequired,    // an array of ref strings
    filter:                  React.PropTypes.array.isRequired,
    recentFilters:           React.PropTypes.array.isRequired,
    mode:                    React.PropTypes.string.isRequired,   // "Connections", "Tools", etc. called `connectionsMode` above
    setFilter:               React.PropTypes.func.isRequired,
    setConnectionsMode:      React.PropTypes.func.isRequired,
    editNote:                React.PropTypes.func.isRequired,
    openComparePanel:        React.PropTypes.func.isRequired,
    version:                 React.PropTypes.string,
    versionLanguge:          React.PropTypes.string,
    noteBeingEdited:         React.PropTypes.object,
    fullPanel:               React.PropTypes.bool,
    multiPanel:              React.PropTypes.bool,
    canEditText:             React.PropTypes.bool,
    onTextClick:             React.PropTypes.func,
    onCitationClick:         React.PropTypes.func,
    onNavigationClick:       React.PropTypes.func,
    onCompareClick:          React.PropTypes.func,
    onOpenConnectionsClick:  React.PropTypes.func,
    openNav:                 React.PropTypes.func,
    openDisplaySettings:     React.PropTypes.func,
    closePanel:              React.PropTypes.func,
    toggleLanguage:          React.PropTypes.func
  },
  render: function() {
    var content = null;
    if (this.props.mode == "Connections") {
      content = (<TextList 
                    srefs={this.props.srefs}
                    filter={this.props.filter}
                    recentFilters={this.props.recentFilters}
                    fullPanel={this.props.fullPanel}
                    multiPanel={this.props.multiPanel}
                    setFilter={this.props.setFilter}
                    setConnectionsMode={this.props.setConnectionsMode}
                    onTextClick={this.props.onTextClick}
                    onCitationClick={this.props.onCitationClick}
                    onNavigationClick={this.props.onNavigationClick}
                    onCompareClick={this.props.onCompareClick}
                    onOpenConnectionsClick={this.props.onOpenConnectionsClick}
                    openNav={this.props.openNav}
                    openDisplaySettings={this.props.openDisplaySettings}
                    closePanel={this.props.closePanel} />);

    } else if (this.props.mode === "Tools") {
      content = (<ToolsPanel
                    srefs={this.props.srefs}
                    mode={this.props.mode}
                    filter={this.props.filter}
                    recentFilters={this.props.recentFilters}
                    fullPanel={this.props.fullPanel}
                    multiPanel={this.props.multiPanel}
                    canEditText={this.props.canEditText}
                    setFilter={this.props.setFilter}
                    setConnectionsMode={this.props.setConnectionsMode}
                    onTextClick={this.props.onTextClick}
                    onCitationClick={this.props.onCitationClick}
                    onNavigationClick={this.props.onNavigationClick}
                    onCompareClick={this.props.onCompareClick}
                    onOpenConnectionsClick={this.props.onOpenConnectionsClick}
                    openNav={this.props.openNav}
                    openDisplaySettings={this.props.openDisplaySettings}
                    openComparePanel={this.props.openComparePanel}
                    closePanel={this.props.closePanel} />);

    } else if (this.props.mode === "Share") {
      content = (<SharePanel
        url={window.location.href}
        fullPanel={this.props.fullPanel}
        closePanel={this.props.closePanel}
        setConnectionsMode={this.props.setConnectionsMode} />);

    } else if (this.props.mode === "Add to Source Sheet") {
      content = (<AddToSourceSheetPanel
        srefs={this.props.srefs}
        fullPanel={this.props.fullPanel}
        setConnectionsMode={this.props.setConnectionsMode} />);

    } else if (this.props.mode === "Add Note") {
      content = (<AddNotePanel 
                  srefs={this.props.srefs}
                  fullPanel={this.props.fullPanel}
                  closePanel={this.props.closePanel}
                  setConnectionsMode={this.props.setConnectionsMode} />);
    
    } else if (this.props.mode === "Edit Note") {
      content = (<AddNotePanel 
                  srefs={this.props.srefs}
                  noteId={this.props.noteBeingEdited._id}
                  noteText={this.props.noteBeingEdited.text}
                  noteTitle={this.props.noteBeingEdited.title}
                  noteIsPublic={this.props.noteBeingEdited.isPublic}
                  fullPanel={this.props.fullPanel}
                  closePanel={this.props.closePanel}
                  setConnectionsMode={this.props.setConnectionsMode} />);

    } else if (this.props.mode === "My Notes") {
      content = (<MyNotesPanel 
                  srefs={this.props.srefs}
                  fullPanel={this.props.fullPanel}
                  closePanel={this.props.closePanel}
                  setConnectionsMode={this.props.setConnectionsMode}
                  editNote={this.props.editNote} />);

    } else if (this.props.mode === "Add Connection") {
      content = (<LoadingMessage className="toolsMessage" message="Coming Soon." heMessage="הרכיב הזה נמצא בבנייה..." />);

    } else if (this.props.mode === "Edit Text") {
      content = (<LoadingMessage className="toolsMessage" message="Coming Soon." heMessage="הרכיב הזה נמצא בבנייה..." />);

    } else if (this.props.mode === "Add Translation") {
      content = (<LoadingMessage className="toolsMessage" message="Coming Soon." heMessage="הרכיב הזה נמצא בבנייה..." />);

    } else if (this.props.mode === "Login") {
      content = (<LoginPanel fullPanel={this.props.fullPanel} />);
    }
    return content;
  }
});


var ConnectionsPanelHeader = React.createClass({
  propTypes: {
    activeTab:          React.PropTypes.string.isRequired, // "Connections", "Tools"
    setConnectionsMode: React.PropTypes.func.isRequired,
    closePanel:         React.PropTypes.func.isRequired,
    toggleLanguage:     React.PropTypes.func.isRequired
  },
  render: function() {
    return (<div className="connectionsPanelHeader">
              <div className="rightButtons">
                <LanguageToggleButton toggleLanguage={this.props.toggleLanguage} />
                <ReaderNavigationMenuCloseButton icon="arrow" onClick={this.props.closePanel} />
               </div>
              <ConnectionsPanelTabs
                activeTab={this.props.activeTab}
                setConnectionsMode={this.props.setConnectionsMode} />
            </div>);
  }
});


var ConnectionsPanelTabs = React.createClass({
  propTypes: {
    activeTab:          React.PropTypes.string.isRequired, // "Connections", "Tools"
    setConnectionsMode: React.PropTypes.func.isRequired
  },
  render: function() {
    var tabNames = [{"en": "Connections", "he": "קישורים"}, {"en": "Tools", "he":"כלים"}];
    var tabs = tabNames.map(function(item) {
      var tabClick = function() {
        this.props.setConnectionsMode(item["en"])
      }.bind(this);
      var active  = item["en"] === this.props.activeTab;
      var classes = classNames({connectionsPanelTab: 1, active: active});
      return (<div className={classes} onClick={tabClick} key={item["en"]}>
                <span className="en">{item["en"]}</span>
                <span className="he">{item["he"]}</span>
              </div>);
    }.bind(this));

    return (<div className="connectionsPanelTabs">{tabs}</div>);
  }
});


var TextList = React.createClass({
  propTypes: {
    srefs:                   React.PropTypes.array.isRequired,    // an array of ref strings
    filter:                  React.PropTypes.array.isRequired,
    recentFilters:           React.PropTypes.array.isRequired,
    fullPanel:               React.PropTypes.bool,
    multiPanel:              React.PropTypes.bool,
    setFilter:               React.PropTypes.func,
    setConnectionsMode:      React.PropTypes.func,
    onTextClick:             React.PropTypes.func,
    onCitationClick:         React.PropTypes.func,
    onNavigationClick:       React.PropTypes.func,
    onCompareClick:          React.PropTypes.func,
    onOpenConnectionsClick:  React.PropTypes.func,
    openNav:                 React.PropTypes.func,
    openDisplaySettings:     React.PropTypes.func,
    closePanel:              React.PropTypes.func
  },
  getInitialState: function() {
    return {
      linksLoaded: false,
      textLoaded: false,
    }
  },
  componentDidMount: function() {
    this.loadConnections();
    this.scrollToHighlighted();
  },
  componentWillReceiveProps: function(nextProps) {
    this.preloadText(nextProps.filter);
  },
  componentWillUpdate: function(nextProps) {

  },
  componentDidUpdate: function(prevProps, prevState) {
    if (prevProps.filter.length && !this.props.filter.length) {
      this.scrollToHighlighted();
    }
    if (!prevProps.filter.compare(this.props.filter)) {
      this.scrollToHighlighted();
    } else if (!prevState.textLoaded && this.state.textLoaded) {
      this.scrollToHighlighted();
    } else if (!prevProps.srefs.compare(this.props.srefs)) {
      this.loadConnections();
      this.scrollToHighlighted();
    }
  },
  getSectionRef: function() {
    var ref = this.props.srefs[0]; // TODO account for selections spanning sections
    var sectionRef = Sefaria.sectionRef(ref) || ref;
    return sectionRef;
  },
  loadConnections: function() {
    // Load connections data from server for this section
    var sectionRef = this.getSectionRef();
    if (!sectionRef) { return; }
    Sefaria.related(sectionRef, function(data) {
      if (this.isMounted()) {
        this.preloadText(this.props.filter);
        this.setState({
          linksLoaded: true,
        });
      }
    }.bind(this));
  },
  preloadText: function(filter) {
    // Preload text of links if `filter` is a single commentary, or all commentary
    if (filter.length == 1 &&
        Sefaria.index(filter[0]) && 
        Sefaria.index(filter[0]).categories == "Commentary") {
      this.preloadSingleCommentaryText(filter);
    } else if (filter.length == 1 && filter[0] == "Commentary") {
      this.preloadAllCommentaryText(filter);
    } else {
      this.setState({waitForText: false, textLoaded: false});
    }
  },
  preloadSingleCommentaryText: function(filter) {
    var basetext   = this.getSectionRef();
    var commentary = filter[0] + " on " + basetext;
    this.setState({textLoaded: false, waitForText: true});
    Sefaria.text(commentary, {}, function() {
      if (this.isMounted()) {
        this.setState({textLoaded: true});        
      }
    }.bind(this));
  },
  preloadAllCommentaryText: function() {
    var basetext   = this.getSectionRef();
    var summary    = Sefaria.linkSummary(basetext);
    if (summary.length && summary[0].category == "Commentary") {
      this.setState({textLoaded: false, waitForText: true});
      // Get a list of commentators on this section that we need don't have in the cache
      var links = Sefaria.links(basetext);
      var commentators = summary[0].books.map(function(item) {
        return item.book;
      }).filter(function(commentator) {
        var link = Sefaria._filterLinks(links, [commentator])[0];
        if (link.sourceRef.indexOf(link.anchorRef) == -1) {
          // Check if this is Commentary2, exclude if so
          return false;
        }
        // Exclude if we already have this in the cache
        return !Sefaria.text(commentator + " on " + basetext);
      });
      if (commentators.length) {
        this.waitingFor = Sefaria.util.clone(commentators);
        this.target = 0;
        for (var i = 0; i < commentators.length; i++) {
          Sefaria.text(commentators[i] + " on " + basetext, {}, function(data) {
            var index = this.waitingFor.indexOf(data.commentator);
            if (index == -1) {
                console.log("Failed to clear commentator:");
                console.log(data);
                this.target += 1;
            }
            if (index > -1) {
                this.waitingFor.splice(index, 1);
            }
            if (this.waitingFor.length == this.target) {
              if (this.isMounted()) {
                this.setState({textLoaded: true});
              }
            }
          }.bind(this));          
        }          
      } else {
        // All commentaries have been loaded already
        this.setState({textLoaded: true});          
      }
    } else {
      // There were no commentaries to load
      this.setState({textLoaded: true});
    }
  },
  scrollToHighlighted: function() {
    if (this.props.fullPanel) {
      return; // We don't currently have any situations where there is lowlighted content in fullpanel sidebar
    }
    window.requestAnimationFrame(function() {
      if (!this.isMounted()) { return; }
      var $highlighted = $(ReactDOM.findDOMNode(this)).find(".texts .textRange").not(".lowlight").first();
      if ($highlighted.length) {
        var $texts = $(ReactDOM.findDOMNode(this)).find(".texts")
        var adjust = parseInt($texts.css("padding-top")) + 18;
        $texts.scrollTo($highlighted, 0, {offset: -adjust});
      }
    }.bind(this));
  },
  showAllFilters: function() {
    this.props.setFilter(null);
    if (Sefaria.site) { Sefaria.site.track.event("Reader", "Show All Filters Click", "1"); }
  },
  render: function() {
    var refs               = this.props.srefs;
    var summary            = Sefaria.relatedSummary(refs);
    var oref               = Sefaria.ref(refs[0]);
    var filter             = this.props.filter;
    var sectionRef         = this.getSectionRef();
    var isSingleCommentary = (filter.length == 1 && Sefaria.index(filter[0]) && Sefaria.index(filter[0]).categories == "Commentary");

    //if (summary.length && !links.length) { debugger; }
    var en = "No connections known" + (filter.length ? " for " + filter.join(", ") : "") + ".";
    var he = "אין קשרים ידועים"       + (filter.length ? " ל"    + filter.join(", ") : "") + ".";
    var loaded  = Sefaria.linksLoaded(sectionRef);
    var message = !loaded ? 
                    (<LoadingMessage />) : 
                      (summary.length === 0 ? 
                        <LoadingMessage message={en} heMessage={he} /> : null);
    
    var showAllFilters = !filter.length;
    if (!showAllFilters) {
      if (filter.compare(["Sheets"])) {
        var sheets  = Sefaria.sheets.sheetsByRef(refs);
        var content = sheets ? sheets.map(function(sheet) {
          return (
            <div className="sheet" key={sheet.sheetUrl}>
              <a href={sheet.ownerProfileUrl}>
                <img className="sheetAuthorImg" src={sheet.ownerImageUrl} />
              </a>
              <div className="sheetViews"><i className="fa fa-eye"></i> {sheet.views}</div>
              <a href={sheet.ownerProfileUrl} className="sheetAuthor">{sheet.ownerName}</a>
              <a href={sheet.sheetUrl} className="sheetTitle">{sheet.title}</a>
            </div>);
        }) : (<LoadingMessage />);
        content = content.length ? content : <LoadingMessage message="No sheets here." />;

      } else if (filter.compare(["Notes"])) {
        var notes   = Sefaria.notes(refs);
        var content = notes ? notes.map(function(note) {
          return (<Note 
                    title={note.title}
                    text={note.text}
                    ownerName={note.ownerName}
                    ownerProfileUrl={note.ownerProfileUrl}
                    ownerImageUrl={note.ownerImageUrl}
                    key={note._id} />) 
        }) : (<LoadingMessage />);
        content = content.length ? content : <LoadingMessage message="No notes here." />;
      } else {
        // Viewing Text Connections
        var sectionLinks = Sefaria.links(sectionRef);
        var links        = sectionLinks.filter(function(link) {
          if ($.inArray(link.anchorRef, refs) === -1 && (this.props.multiPanel || !isSingleCommentary) ) {
            // Only show section level links for an individual commentary
            return false;
          }
          return (filter.length == 0 ||
                  $.inArray(link.category, filter) !== -1 || 
                  $.inArray(link.commentator, filter) !== -1 );

          }.bind(this)).sort(function(a, b) {
            if (a.anchorVerse !== b.anchorVerse) {
                return a.anchorVerse - b.anchorVerse;
            } else if ( a.commentaryNum !== b.commentaryNum) {
                return a.commentaryNum - b.commentaryNum;
            } else {
                return a.sourceRef > b.sourceRef ? 1 : -1;
            }
        });
        var content = links.length == 0 ? message :
                      this.state.waitForText && !this.state.textLoaded ? 
                        (<LoadingMessage />) : 
                        links.map(function(link, i) {
                            var hideTitle = link.category === "Commentary" && this.props.filter[0] !== "Commentary";
                            return (<TextRange 
                                        sref={link.sourceRef}
                                        key={i + link.sourceRef}
                                        lowlight={$.inArray(link.anchorRef, refs) === -1}
                                        hideTitle={hideTitle}
                                        numberLabel={link.category === "Commentary" ? link.anchorVerse : 0}
                                        basetext={false}
                                        onRangeClick={this.props.onTextClick}
                                        onCitationClick={this.props.onCitationClick}
                                        onNavigationClick={this.props.onNavigationClick}
                                        onCompareClick={this.props.onCompareClick}
                                        onOpenConnectionsClick={this.props.onOpenConnectionsClick} />);
                          }, this);          
      }
    
    }

    var classes = classNames({textList: 1, fullPanel: this.props.fullPanel});
    if (showAllFilters) {
      return (
        <div className={classes}>
          <div className="textListTop">
              {message}
          </div>
          <AllFilterSet 
            summary={summary}
            showText={this.props.showText}
            filter={this.props.fitler}
            recentFilters={this.props.recentFilters}
            setFilter={this.props.setFilter} />
        </div>);
    } else if (!this.props.fullPanel) {
      return (
        <div className={classes}>
          <div className="textListTop">
            <RecentFilterSet 
              asHeader={true}
              showText={this.props.showText}
              filter={this.props.filter}
              recentFilters={this.props.recentFilters}
              textCategory={oref ? oref.categories[0] : null}
              setFilter={this.props.setFilter}
              showAllFilters={this.showAllFilters} />
          </div>
          <div className="texts">
            <div className="contentInner">
              { content }
            </div>
          </div>
        </div>);
    } else {
      return (
        <div className={classes}>
          <div className="texts">
            <div className="contentInner">
              <RecentFilterSet 
                asHeader={false}
                showText={this.props.showText}
                filter={this.props.filter}
                recentFilters={this.props.recentFilters}
                textCategory={oref ? oref.categories[0] : null}
                setFilter={this.props.setFilter}
                showAllFilters={this.showAllFilters} />
              { content }
            </div>
          </div>
        </div>
      );
    }
  }
});


var Note = React.createClass({
  propTypes: {
    title:           React.PropTypes.string.isRequired,
    text:            React.PropTypes.string.isRequired,
    ownerName:       React.PropTypes.string,
    ownerImageUrl:   React.PropTypes.string,
    ownerProfileUrl: React.PropTypes.string,
    isPrivate:       React.PropTypes.bool,
    editNote:        React.PropTypes.func
  },
  render: function() {

    var isInMyNotes = !this.props.ownerName; // public notes can appear inside myNotesPanel, use ownerName as a proxy for context

    var authorInfo = isInMyNotes ? null :
        (<div className="noteAuthorInfo">
          <a href={this.props.ownerProfileUrl}>
            <img className="noteAuthorImg" src={this.props.ownerImageUrl} />
          </a>
          <a href={this.props.ownerProfileUrl} className="noteAuthor">{this.props.ownerName}</a>
        </div>);
     
     var buttons = isInMyNotes ? 
                    (<div className="noteButtons">
                      <i className="fa fa-pencil" onClick={this.props.editNote} ></i>
                      {this.props.isPrivate ? null : (<i className="fa fa-unlock-alt"></i>)}
                    </div>) : null; 
     
     return (<div className="note">
                {authorInfo}
                <div className="noteTitle">{this.props.title}</div>
                <span className="noteText" dangerouslySetInnerHTML={{__html:this.props.text}}></span>
                {buttons}
              </div>);
  }
});


var AllFilterSet = React.createClass({
  render: function() {
    var categories = this.props.summary.map(function(cat, i) {
      return (
        <CategoryFilter 
          key={i}
          category={cat.category}
          heCategory={Sefaria.hebrewCategory(cat.category)}
          count={cat.count} 
          books={cat.books}
          filter={this.props.filter}
          updateRecent={true}
          setFilter={this.props.setFilter}
          on={$.inArray(cat.category, this.props.filter) !== -1} />
      );
    }.bind(this));
    return (
      <div className="fullFilterView filterSet">
        {categories}
      </div>
    );
  }
});


var CategoryFilter = React.createClass({
  handleClick: function() {
    this.props.setFilter(this.props.category, this.props.updateRecent);
    if (Sefaria.site) { Sefaria.site.track.event("Reader", "Category Filter Click", this.props.category); }
  },
  render: function() {
    var textFilters = this.props.books.map(function(book, i) {
     return (<TextFilter 
                key={i} 
                book={book.book}
                heBook={book.heBook} 
                count={book.count}
                category={this.props.category}
                hideColors={true}
                updateRecent={true}
                setFilter={this.props.setFilter}
                on={$.inArray(book.book, this.props.filter) !== -1} />);
    }.bind(this));
    
    var notClickable = this.props.category == "Community";
    var color        = Sefaria.palette.categoryColor(this.props.category);
    var style        = notClickable ? {} : {"borderTop": "4px solid " + color};
    var classes      = classNames({categoryFilter: 1, on: this.props.on, notClickable: notClickable});
    var count        = notClickable ? null : (<span className="enInHe"> | {this.props.count}</span>);
    var handleClick  = notClickable ? null : this.handleClick;
    return (
      <div className="categoryFilterGroup" style={style}>
        <div className={classes} onClick={handleClick}>
          <span className="en">{this.props.category}{count}</span>
          <span className="he">{this.props.heCategory}{count}</span>
        </div>
        <TwoBox content={ textFilters } />
      </div>
    );
  }
});


var TextFilter = React.createClass({
  propTypes: {
    book:         React.PropTypes.string.isRequired,
    heBook:       React.PropTypes.string.isRequired,
    on:           React.PropTypes.bool.isRequired,
    setFilter:    React.PropTypes.func.isRequired,
    updateRecent: React.PropTypes.bool,
  },
  handleClick: function() {
    this.props.setFilter(this.props.book, this.props.updateRecent);
    if (Sefaria.site) { Sefaria.site.track.event("Reader", "Text Filter Click", this.props.book); }
  },
  render: function() {
    var classes = classNames({textFilter: 1, on: this.props.on, lowlight: this.props.count == 0});

    if (!this.props.hideColors) {
      var color = Sefaria.palette.categoryColor(this.props.category)
      var style = {"borderTop": "4px solid " + color};
    }
    var name = this.props.book == this.props.category ? this.props.book.toUpperCase() : this.props.book;
    var count = this.props.hideCounts || !this.props.count ? "" : ( <span className="enInHe"> ({this.props.count})</span>);
    return (
      <div data-name={name}
        className={classes} 
        style={style}
        onClick={this.handleClick}>
          <div>  
            <span className="en">{name}{count}</span>
            <span className="he">{this.props.heBook}{count}</span>
          </div>
      </div>
    );
  }
});


var RecentFilterSet = React.createClass({
  propTypes: {
    filter:         React.PropTypes.array.isRequired,
    recentFilters:  React.PropTypes.array.isRequired,
    textCategory:   React.PropTypes.string.isRequired,
    setFilter:      React.PropTypes.func.isRequired,
    showAllFilters: React.PropTypes.func.isRequired
  },
  toggleAllFilterView: function() {
    this.setState({showAllFilters: !this.state.showAllFilters});
  },
  render: function() {
    var topLinks = [];

    // Filter top links to exclude items already in recent filter
    topLinks = topLinks.filter(function(link) {
      return ($.inArray(link.book, this.props.recentFilters) == -1);
    }.bind(this));
    
    // Annotate filter texts with category            
    var recentFilters = this.props.recentFilters.map(function(filter) {
      var index = Sefaria.index(filter);
      return {
          book: filter,
          heBook: index ? index.heTitle : Sefaria.hebrewCategory(filter),
          category: index ? index.categories[0] : filter };
    });
    topLinks = recentFilters.concat(topLinks).slice(0,5);

    // If the current filter is not already in the top set, put it first 
    if (this.props.filter.length) {
      var filter = this.props.filter[0];
      for (var i=0; i < topLinks.length; i++) {
        if (topLinks[i].book == filter || 
            topLinks[i].category == filter ) { break; }
      }
      if (i == topLinks.length) {
        var index = Sefaria.index(filter);
        if (index) {
          var annotatedFilter = {book: filter, heBook: index.heTitle, category: index.categories[0] };
        } else {
          var annotatedFilter = {book: filter, heBook: filter, category: "Other" };
        }

        topLinks = [annotatedFilter].concat(topLinks).slice(0,5);
      } else {
        // topLinks.move(i, 0); 
      }        
    }
    var topFilters = topLinks.map(function(book) {
     return (<TextFilter 
                key={book.book} 
                book={book.book}
                heBook={book.heBook}
                category={book.category}
                hideCounts={true}
                hideColors={true}
                count={book.count}
                updateRecent={false}
                setFilter={this.props.setFilter}
                on={$.inArray(book.book, this.props.filter) !== -1} />);
    }.bind(this));

    var moreButton = this.props.asHeader ? (<div className="showMoreFilters textFilter" style={style}
                        onClick={this.props.showAllFilters}>
                          <div>
                            <span className="dot">●</span><span className="dot">●</span><span className="dot">●</span>
                          </div>                    
                      </div>) : null;
    var style = this.props.asHeader ? {"borderTopColor": Sefaria.palette.categoryColor(this.props.textCategory)} : {};
    var classes = classNames({recentFilterSet: 1, topFilters: this.props.asHeader, filterSet: 1});
    return (
      <div className={classes} style={style}>
        <div className="topFiltersInner">{topFilters}</div>
        {moreButton}
      </div>
    );
  }
});


var ToolsPanel = React.createClass({
  propTypes: {
    srefs:                   React.PropTypes.array.isRequired,  // an array of ref strings
    mode:                    React.PropTypes.string.isRequired, // "Tools", "Share", "Add to Source Sheet", "Add Note", "My Notes", "Add Connection", "Edit Text", "Add Translation"
    filter:                  React.PropTypes.array.isRequired,
    recentFilters:           React.PropTypes.array.isRequired,
    setConnectionsMode:      React.PropTypes.func.isRequired,
    openComparePanel:        React.PropTypes.func.isRequired,
    version:                 React.PropTypes.string,
    versionLanguge:          React.PropTypes.string,
    fullPanel:               React.PropTypes.bool,
    multiPanel:              React.PropTypes.bool,
    canEditText:             React.PropTypes.bool,
    setFilter:               React.PropTypes.func,
    onTextClick:             React.PropTypes.func,
    onCitationClick:         React.PropTypes.func,
    onNavigationClick:       React.PropTypes.func,
    onCompareClick:          React.PropTypes.func,
    onOpenConnectionsClick:  React.PropTypes.func,
    openNav:                 React.PropTypes.func,
    openDisplaySettings:     React.PropTypes.func,
    closePanel:              React.PropTypes.func
  },
  getInitialState: function() {
    return {
    
    };
  },
  render: function() {
    var nextParam = "?next=" + Sefaria.util.currentPath();
    var editText  = this.props.canEditText ? function() {
      // TODO this is only an approximation
      
      var path = "/edit/" + this.props.srefs[0];
      if (this.props.version) {
        path += "/" + this.props.versionLanguage + "/" + this.props.version;
      }
      path += "?next=" + currentPath;
      window.location = path;
    }.bind(this) : null;
    var addTranslation = function() {
      window.location = "/translate/" + this.props.srefs[0] + nextParam;
    }.bind(this);
    var classes = classNames({toolsPanel: 1, textList: 1, fullPanel: this.props.fullPanel});
    return (
      <div className={classes}>
        <div className="texts">
          <div className="contentInner">
            <ToolsButton en="Share" he="שתף" icon="share-square-o" onClick={function() {this.props.setConnectionsMode("Share")}.bind(this)} /> 
            <ToolsButton en="Add to Source Sheet" he="הוסף לדף מקורות" icon="plus-circle" onClick={function() {this.props.setConnectionsMode("Add to Source Sheet")}.bind(this)} /> 
            <ToolsButton en="Add Note" he="הוסף רשומה" icon="pencil" onClick={function() {this.props.setConnectionsMode("Add Note")}.bind(this)} /> 
            <ToolsButton en="My Notes" he="הרשומות שלי" icon="file-text-o" onClick={function() {this.props.setConnectionsMode("My Notes")}.bind(this)} /> 
            <ToolsButton en="Compare" he="השווה" image="compare-64.png" onClick={this.props.openComparePanel} /> 
            <ToolsButton en="Add Translation" he="הוסף תרגום" icon="language" onClick={addTranslation} /> 
            <ToolsButton en="Add Connection" he="הוסף קישור לטקסט אחר" icon="link" onClick={function() {this.props.setConnectionsMode("Add Connection")}.bind(this)} /> 
            { editText ? (<ToolsButton en="Edit Text" he="ערוך טקסט" icon="edit" onClick={editText} />) : null }
          </div>
        </div>
      </div>);
  }
});


var ToolsButton = React.createClass({
  propTypes: {
    en:      React.PropTypes.string.isRequired,
    he:      React.PropTypes.string.isRequired,
    icon:    React.PropTypes.string,
    image:   React.PropTypes.string,
    onClick: React.PropTypes.func,
  },
  render: function() {
    var icon = null;
    if (this.props.icon) {
      var iconName = "fa-" + this.props.icon;
      var classes = {fa: 1, toolsButtonIcon: 1};
      classes[iconName] = 1;
      icon = (<i className={classNames(classes)} />)
    } else if (this.props.image) {
      icon = (<img src={"/static/img/" + this.props.image} className="toolsButtonIcon" />);
    }

    return (
      <div className="toolsButton" onClick={this.props.onClick}>
        {icon}
        <div className="en">{this.props.en}</div>
        <div className="he">{this.props.he}</div>
      </div>)
  }
});


var SharePanel = React.createClass({
  propTypes: {
    url:                React.PropTypes.string.isRequired,
    setConnectionsMode: React.PropTypes.func.isRequired,
    closePanel:         React.PropTypes.func.isRequired,
    fullPanel:          React.PropTypes.bool
  },
  componentDidMount: function() {
    this.focusInput();
  },
  componentDidUpdate: function() {
    this.focusInput();
  },
  focusInput: function() {
    $(ReactDOM.findDOMNode(this)).find("input").select();
  },
  render: function() {
    var url = this.props.url;
    var shareFacebook = function() {
      openInNewTab("https://www.facebook.com/sharer/sharer.php?u=" + url);
    };
    var shareTwitter = function() {
      openInNewTab("https://twitter.com/home?status=" + url);
    };
    var shareEmail = function() {
      openInNewTab("mailto:?&subject=Text on Sefaria&body=" + url);
    };
    var classes = classNames({sharePanel: 1, textList: 1, fullPanel: this.props.fullPanel});
    return (
      <div className={classes}>
        <div className="texts">
          <div className="contentInner">
            <input className="shareInput" value={this.props.url} />
            <ToolsButton en="Facebook" he="פייסבוק" icon="facebook" onClick={shareFacebook} />
            <ToolsButton en="Twitter" he="טוויטר" icon="twitter" onClick={shareTwitter} />
            <ToolsButton en="Email" he="אימייל" icon="envelope-o" onClick={shareEmail} />
          </div>
        </div>
      </div>);
  }
});


var AddToSourceSheetPanel = React.createClass({
  propTypes: {
    srefs:              React.PropTypes.array.isRequired,
    setConnectionsMode: React.PropTypes.func.isRequired,
    fullPanel:          React.PropTypes.bool
  },
  getInitialState: function() {
    return {
      selectedSheet: null
    };
  },
  componentDidMount: function() {
    this.loadSheets();
  },
  loadSheets: function() {
    Sefaria.sheets.userSheets(Sefaria._uid, function() {
      this.forceUpdate();
    }.bind(this));
  },
  addToSourceSheet: function() {
    if (!this.state.selectedSheet) { return; }
    var url     = "/api/sheets/" + this.state.selectedSheet + "/add";
    var source  = {refs: this.props.srefs};
    $.post(url, {source: JSON.stringify(source)}, this.confirmAdd); 
  },
  createSheet: function(refs) {
    var title = $(ReactDOM.findDOMNode(this)).find("input").val();
    if (!title) { return; }
    var sheet = {
      title: title,
      options: {numbered: 0},
      sources: []
    };
    var postJSON = JSON.stringify(sheet);
    $.post("/api/sheets/", {"json": postJSON}, function(data) {
      this.setState({selectedSheet: data.id}, function() {
        this.addToSourceSheet();
      });
      Sefaria.sheets.clearUserSheets(Sefaria._uid);
    }.bind(this)); 
  },
  openNewSheet: function() {
    this.setState({showNewSheetInput: true});
  },
  confirmAdd: function() {
    this.setState({confirm: true});
  },
  render: function() {
    if (this.state.confirm) {
      return (<ConfirmAddToSheetPanel sheetId={this.state.selectedSheet} />);
    }
    var sheets        = Sefaria.sheets.userSheets(Sefaria._uid);
    var sheetsContent = sheets ? sheets.map(function(sheet) {
      var classes     = classNames({sheet: 1, selected: this.state.selectedSheet == sheet.id});
      var selectSheet = function() { this.setState({selectedSheet: sheet.id}); }.bind(this);
      return (<div className={classes} onClick={selectSheet} key={sheet.id}>{sheet.title.stripHtml()}</div>);
    }.bind(this)) : <LoadingMessage />;
    sheetsContent     = sheets && sheets.length == 0 ? 
                          (<div className="sheet"><span className="en">You don&rsquo;t have any Source Sheets yet.</span><span className="he">טרם יצרת דפי מקורות</span></div>) :
                          sheetsContent; 
    var createSheet = this.state.showNewSheetInput ? 
          (<div>
            <input className="newSheetInput" placeholder="Title your Sheet"/>
            <div className="button white small" onClick={this.createSheet} >
              <span className="en">Create</span>
              <span className="he">צור חדש</span>
            </div>
           </div>)
          :
          (<div className="button white" onClick={this.openNewSheet}>
              <span className="en">Create a Source Sheet</span>
              <span className="he">צור דף מקורות חדש</span>
          </div>);
    var classes = classNames({addToSourceSheetPanel: 1, textList: 1, fullPanel: this.props.fullPanel});
    return (
      <div className={classes}>
        <div className="texts">
          <div className="contentInner">
            {createSheet}
            <div className="sourceSheetSelector">{sheetsContent}</div>
            <div className="button" onClick={this.addToSourceSheet}>
              <span className="en">Add to Sheet</span>
              <span className="he">הוסף לדף המקורות</span>
            </div>
          </div>
        </div>
      </div>);
  }
});


var ConfirmAddToSheetPanel = React.createClass({
  propType: {
    sheetId: React.PropTypes.number.isRequired
  },
  render: function() {
    return (<div className="confirmAddToSheetPanel">
              <div className="message">
                <span className="en">Your source has been added.</span>
                <span className="he">הטקסט נוסף בהצלחה לדף המקורות</span>
              </div>
              <a className="button white" href={"/sheets/" + this.props.sheetId}>
                <span className="en">Go to Source Sheet <i className="fa fa-angle-right"></i></span>
                <span className="he">עבור לדף המקורות<i className="fa fa-angle-left"></i></span>
              </a>
            </div>);
  }
});


var AddNotePanel = React.createClass({
  propTypes: {
    srefs:              React.PropTypes.array.isRequired,
    setConnectionsMode: React.PropTypes.func.isRequired,
    closePanel:         React.PropTypes.func.isRequired,
    fullPanel:          React.PropTypes.bool,
    noteId:             React.PropTypes.string,
    noteText:           React.PropTypes.string,
    noteTitle:          React.PropTypes.string,
    noteIsPublic:       React.PropTypes.bool
  },
  getInitialState: function() {
    return {
      isPrivate: !this.props.noteIsPublic,
      saving: false
    };
  },
  componentDidMount: function() {
    this.focusNoteText();
  },
  focusNoteText: function() {
    $(ReactDOM.findDOMNode(this)).find(".noteText").focus();
  },
  saveNote: function() {
    var note = {
      text: $(ReactDOM.findDOMNode(this)).find(".noteText").val(),
      refs: this.props.srefs,
      anchorText: "",
      type:  "note",
      title: "",
      public: !this.state.isPrivate
    };
    var postData = { json: JSON.stringify(note) };
    var url = (this.props.noteId ? "/api/notes/" + this.props.noteId : "/api/notes/");
    $.post(url, postData, function(data) {
      if (data.error) {
        alert(data.error);
      } else if (data) {
        if (this.props.noteId) {
          Sefaria.clearPrivateNotes(data);
        } else {
          Sefaria.addPrivateNote(data);
        }
        this.props.setConnectionsMode("My Notes");
      } else {
        alert("Sorry, there was a problem saving your note.");
      }
    }.bind(this)).fail( function(xhr, textStatus, errorThrown) {
      alert("Unfortunately, there was an error saving this note. Please try again or try reloading this page.");
    });
    this.setState({saving: true});
  },
  setPrivate: function() {
    this.setState({isPrivate: true});
  },
  setPublic: function() {
    this.setState({isPrivate: false});
  },
  cancel: function() {
    this.props.setConnectionsMode("Tools");
  },
  deleteNote: function() {
    if (!confirm("Are you sure you want to delete this note?")) { return; }
    var url = "/api/notes/" + this.props.noteId;
    $.ajax({
      type: "delete",
      url: url,
      success: function() { 
<<<<<<< HEAD
        sjs.alert.message("Source deleted.");
=======
        alert("Source deleted.");
>>>>>>> 9728dcfa
        Sefaria.clearPrivateNotes();
        this.props.setConnectionsMode("My Notes");
      }.bind(this),
      error: function () {
        alert("Something went wrong (that's all I know).");
      }
    });
  },
  render: function() {
    var classes        = classNames({addNotePanel: 1, textList: 1, fullPanel: this.props.fullPanel});
    var privateClasses = classNames({notePrivateButton: 1, active: this.state.isPrivate});
    var publicClasses  = classNames({notePublicButton: 1, active: !this.state.isPrivate});
    return (<div className={classes}>
              <div className="texts">
                <div className="contentInner">
        
                  <textarea className="noteText" placeholder="Write a note..." defaultValue={this.props.noteText}></textarea>
                  <div className="noteSharingToggle">
                    <div className={privateClasses} onClick={this.setPrivate}>

                      <span className="en"><i className="fa fa-lock"></i> Private</span>
                      <span className="he"><i className="fa fa-lock"></i>רשומה פרטית</span>
                    </div>
                    <div className={publicClasses} onClick={this.setPublic}>
                      <span className="en">Public</span>
                      <span className="he">רשומה כללית</span>
                    </div>
                  </div>
                  <div className="line"></div>
                  <div className="button fillWidth" onClick={this.saveNote}>
                    <span className="en">{this.props.noteId ? "Save" : "Add Note"}</span>
                    <span className="he">{this.props.noteId ? "שמור": "הוסף רשומה"}</span>
                  </div>
                  <div className="button white fillWidth" onClick={this.cancel}>
                    <span className="en">Cancel</span>
                    <span className="he">בטל</span>
                  </div>
                  {this.props.noteId ? 
                    (<div className="deleteNote" onClick={this.deleteNote}>
                      <span className="en">Delete Note</span>
                      <span className="he">מחק רשומה</span>
                     </div>): null }

                </div>
              </div>
            </div>);
  }
});


var MyNotesPanel = React.createClass({
  propTypes: {
    srefs:              React.PropTypes.array.isRequired,
    setConnectionsMode: React.PropTypes.func.isRequired,
    closePanel:         React.PropTypes.func.isRequired,
    editNote:           React.PropTypes.func.isRequired,
    fullPanel:          React.PropTypes.bool
  },
  componentDidMount: function() {
    this.loadNotes();
  },
  componentDidUpdate: function(prevProps, prevState) {
    if (!prevProps.srefs.compare(this.props.srefs)) {
      this.loadNotes();
    }
  },
  loadNotes: function() {
    // Rerender this component when privateNotes arrive.
    Sefaria.privateNotes(this.props.srefs, this.rerender);
  },
  rerender: function() {
    this.forceUpdate();
  },
  render: function() {
    var myNotesData = Sefaria.privateNotes(this.props.srefs);
    var myNotes = myNotesData ? myNotesData.map(function(note) {
      var editNote = function() {
        this.props.editNote(note);
      }.bind(this);
      return (<Note 
                title={note.title}
                text={note.text} 
                isPrivate={!note.public}
                editNote={editNote}
                key={note._id} />);
    }.bind(this)) : null ;

    var classes = classNames({myNotesPanel: 1, textList: 1, fullPanel: this.props.fullPanel});
    return (<div className={classes}>
              <div className="texts">
                <div className="contentInner">
                  {myNotes}
                  <ToolsButton 
                    en="Add Note" 
                    he="הוסף רשומה"
                    icon="pencil" 
                    onClick={function() {this.props.setConnectionsMode("Add Note")}.bind(this)} />
                </div>
              </div>
            </div>);
  }
});


var LoginPanel = React.createClass({
  propTypes: {
    fullPanel: React.PropTypes.bool,
  },
  render: function() {
    var nextParam = "?next=" + Sefaria.util.currentPath();
    var classes     = classNames({loginPanel: 1, textList: 1, fullPanel: this.props.fullPanel});
    return (<div className={classes}>
              <div className="texts">
                <div className="contentInner">

                  <div className="loginPanelMessage">
                    <span className="en">You must be logged in to use this feature.</span>
                    <span className="he">עליך להיות מחובר בכדי להשתמש באפשרות זו.</span>
                  </div>
                  <a className="button" href={"/login" + nextParam}>
                    <span className="en">Log In</span>
                    <span className="he">התחבר</span>
                  </a>
                  <a className="button" href={"/register" + nextParam}>
                    <span className="en">Sign Up</span>
                    <span className="he">הרשם</span>
                  </a>

                </div>
              </div>
            </div>);
  }
});


var SearchPage = React.createClass({
    propTypes: {
        query:                React.PropTypes.string,
        initialPage:          React.PropTypes.number,
        appliedFilters:       React.PropTypes.array,
        settings:             React.PropTypes.object,
        close:                React.PropTypes.func,
        onResultClick:        React.PropTypes.func,
        onQueryChange:        React.PropTypes.func,
        updateAppliedFilter:  React.PropTypes.func,
        registerAvailableFilters: React.PropTypes.func,
        availableFilters:     React.PropTypes.array,
        filtersValid:         React.PropTypes.bool,
        hideNavHeader:        React.PropTypes.bool
    },
    getInitialState: function() {
        return {
            page: this.props.initialPage || 1
        }
    },

    getDefaultProps: function() {
      return {
        appliedFilters: []
      };
    },


    render: function () {

        var style      = {"fontSize": this.props.settings.fontSize + "%"};
        var classes = classNames({readerNavMenu: 1, noHeader: this.props.hideNavHeader});
        return (<div className={classes}>
                  {this.props.hideNavHeader ? null :
                    (<div className="readerNavTop search">
                      <CategoryColorLine category="Other" />
                      <ReaderNavigationMenuCloseButton onClick={this.props.close}/>
                      <ReaderNavigationMenuDisplaySettingsButton onClick={this.props.openDisplaySettings} />
                      <SearchBar
                        initialQuery = { this.props.query }
                        updateQuery = { this.props.onQueryChange } />
                    </div>)}
                  <div className="content">
                    <div className="contentInner">
                      <div className="searchContentFrame">
                          <h1>
                            <div className="languageToggle" onClick={this.props.toggleLanguage}>
                              <span className="en">א</span>
                              <span className="he">A</span>
                            </div>
                            <span className="en">&ldquo;{ this.props.query }&rdquo;</span>
                            <span className="he">&rdquo;{ this.props.query }&ldquo;</span>
                          </h1>
                          <div className="searchControlsBox">
                          </div>
                          <div className="searchContent" style={style}>
                              <SearchResultList
                                  query = { this.props.query }
                                  page = { this.state.page }
                                  appliedFilters = {this.props.appliedFilters}
                                  onResultClick={this.props.onResultClick}
                                  updateAppliedFilter = {this.props.updateAppliedFilter}
                                  registerAvailableFilters={this.props.registerAvailableFilters}
                                  availableFilters={this.props.availableFilters}
                                  filtersValid={this.props.filtersValid}
                              />
                          </div>
                      </div>
                    </div>
                  </div>
                </div>);
    }
});


var SearchBar = React.createClass({
    propTypes: {
        initialQuery: React.PropTypes.string,
        updateQuery: React.PropTypes.func
    },
    getInitialState: function() {
        return {query: this.props.initialQuery};
    },
    handleKeypress: function(event) {
        if (event.charCode == 13) {
            this.updateQuery();
            // Blur search input to close keyboard
            $(ReactDOM.findDOMNode(this)).find(".readerSearch").blur();
        }
    },
    updateQuery: function() {
        if (this.props.updateQuery) {
            this.props.updateQuery(this.state.query)
        }
    },
    handleChange: function(event) {
        this.setState({query: event.target.value});
    },
    render: function () {

        return (
            <div>
                <div className="searchBox">
                    <input className="readerSearch" value={this.state.query} onKeyPress={this.handleKeypress} onChange={this.handleChange} placeholder="Search"/>
                    <ReaderNavigationMenuSearchButton onClick={this.updateQuery} />
                </div>
                <div className="description"></div>
            </div>
        )
    }
});


var SearchResultList = React.createClass({
    propTypes: {
        query:                React.PropTypes.string,
        appliedFilters:       React.PropTypes.array,
        page:                 React.PropTypes.number,
        size:                 React.PropTypes.number,
        onResultClick:        React.PropTypes.func,
        filtersValid:         React.PropTypes.bool,
        availableFilters:     React.PropTypes.array,
        updateAppliedFilter:  React.PropTypes.func,
        registerAvailableFilters: React.PropTypes.func
    },
    getDefaultProps: function() {
        return {
            page: 1,
            size: 100,
            appliedFilters: []
        };
    },
    getInitialState: function() {
        return {
            runningQuery: null,
            isQueryRunning: false,
            total: 0,
            textTotal: 0,
            sheetTotal: 0,
            textHits: [],
            sheetHits: []
        }
    },
    updateRunningQuery: function(ajax) {
        this.setState({
          runningQuery: ajax,
          isQueryRunning: !!ajax
        });
    },
    _abortRunningQuery: function() {
        if(this.state.runningQuery) {
            this.state.runningQuery.abort();
        }
        this.updateRunningQuery(null);
    },
    componentDidMount: function() {
        this._executeQuery();
    },
    componentWillUnmount: function() {
        this._abortRunningQuery();
    },
    componentWillReceiveProps: function(newProps) {
        if(this.props.query != newProps.query) {
           this.setState({
                total: 0,
                textTotal: 0,
                sheetTotal: 0,
                textHits: [],
                sheetHits: []
           });
           this._executeQuery(newProps)
        }
        else if (
        (this.props.appliedFilters.length !== newProps.appliedFilters.length) ||
          !(this.props.appliedFilters.every((v,i) => v === newProps.appliedFilters[i]))) {
           this._executeQuery(newProps)
        }
        else if (this.props.size != newProps.size || this.props.page != newProps.page) {
          this._executeQuery(newProps);
        }
        // Execute a second query to apply filters after an initial query which got available filters
        else if ((this.props.filtersValid != newProps.filtersValid) && this.props.appliedFilters.length > 0) {
           this._executeQuery(newProps);
        }
    },
    _executeQuery: function(props) {
        //This takes a props object, so as to be able to handle being called from componentWillReceiveProps with newProps
        props = props || this.props;
        if (!props.query) {
            return;
        }

        this._abortRunningQuery();

        // If there are no available filters yet, don't apply filters.  Split into two queries:
        // 1) Get all potential filters and counts
        // 2) Apply filters (Triggered from componentWillReceiveProps)
        var request_applied = props.filtersValid && props.appliedFilters;

        var runningQuery = Sefaria.search.execute_query({
            query: props.query,
            get_filters: !props.filtersValid,
            applied_filters: request_applied,
            size: props.page * props.size,
            success: function(data) {
                this.updateRunningQuery(null);
                if (this.isMounted()) {
                    var hitarrays = this._process_hits(data.hits.hits);
                    this.setState({
                        textHits: hitarrays.texts,
                        sheetHits: hitarrays.sheets,
                        total: data.hits.total,
                        textTotal: hitarrays.texts.length,
                        sheetTotal: hitarrays.sheets.length
                    });
                    if (data.aggregations) {
                      var ftree = this._buildFilterTree(data.aggregations.category.buckets);
                      var orphans = this._applyFilters(ftree, this.props.appliedFilters);
                      this.props.registerAvailableFilters(ftree.availableFilters, ftree.registry, orphans);
                    }
                }
            }.bind(this),
            error: function(jqXHR, textStatus, errorThrown) {
                if (textStatus == "abort") {
                    // Abort is immediately followed by new query, above.  Worried there would be a race if we call updateCurrentQuery(null) from here
                    //this.updateCurrentQuery(null);
                    return;
                }
                if (this.isMounted()) {
                    this.setState({
                        error: true
                    });
                    this.updateRunningQuery(null);
                }
            }.bind(this)
        });
        this.updateRunningQuery(runningQuery);
    },
    _process_hits: function(hits) {
        var comparingRef = null;
        var newHits = [];
        var sheetHits = [];

        for(var i = 0, j = 0; i < hits.length; i++) {
            if (hits[i]._type == "sheet") { //Assume that the rest of the array is sheets, slice and return.
                sheetHits = hits.slice(i);
                break;
            }

            var currentRef = hits[i]._source.ref;
            if(currentRef == comparingRef) {
                newHits[j - 1].duplicates = newHits[j-1].duplicates || [];
                newHits[j - 1].duplicates.push(hits[i]);
            } else {
                newHits[j] = hits[i];
                j++;
                comparingRef = currentRef;
            }
        }
        return {
            texts: newHits,
            sheets: sheetHits
        };
    },
    _buildFilterTree(aggregation_buckets) {
      //returns object w/ keys 'availableFilters', 'registry'
      //Add already applied filters w/ empty doc count?
      var rawTree = {};
      aggregation_buckets.forEach(
          f => this._addAvailableFilter(rawTree, f["key"], {"docCount":f["doc_count"]})
      );
      this._aggregate(rawTree);
      return this._build(rawTree);
    },
    _addAvailableFilter: function(rawTree, key, data) {
      //key is a '/' separated key list, data is an arbitrary object
      //Based on http://stackoverflow.com/a/11433067/213042
      var keys = key.split("/");
      var base = rawTree;

      // If a value is given, remove the last name and keep it for later:
      var lastName = arguments.length === 3 ? keys.pop() : false;

      // Walk the hierarchy, creating new objects where needed.
      // If the lastName was removed, then the last object is not set yet:
      var i;
      for(i = 0; i < keys.length; i++ ) {
          base = base[ keys[i] ] = base[ keys[i] ] || {};
      }

      // If a value was given, set it to the last name:
      if( lastName ) {
          base = base[ lastName ] = data;
      }

      // Could return the last object in the hierarchy.
      // return base;
    },
    _aggregate: function(rawTree) {
      //Iterates the raw tree to aggregate doc_counts from the bottom up
      //Nod to http://stackoverflow.com/a/17546800/213042
      walker("", rawTree);
      function walker(key, branch) {
          if (branch !== null && typeof branch === "object") {
              // Recurse into children
              $.each(branch, walker);
              // Do the summation with a hacked object 'reduce'
              if ((!("docCount" in branch)) || (branch["docCount"] === 0)) {
                  branch["docCount"] = Object.keys(branch).reduce(function (previous, key) {
                      if (typeof branch[key] === "object" && "docCount" in branch[key]) {
                          previous += branch[key].docCount;
                      }
                      return previous;
                  }, 0);
              }
          }
      }
    },
    _build: function(rawTree) {
      //returns dict w/ keys 'availableFilters', 'registry'
      //Aggregate counts, then sort rawTree into filter objects and add Hebrew using Sefaria.toc as reference
      //Nod to http://stackoverflow.com/a/17546800/213042
      var path = [];
      var filters = [];
      var registry = {};
      /*
      //Manually add base commentary branch
      var commentaryNode = new Sefaria.FilterNode();
      var rnode = rawTree["Commentary"];
      if (rnode) {
          extend(commentaryNode, {
              "title": "Commentary",
              "path": "Commentary",
              "heTitle": "מפרשים",
              "doc_count": rnode.doc_count
          });
          //ftree.registry[commentaryNode.path] = commentaryNode;
      }
      //End commentary base hack
      */
      for(var j = 0; j < Sefaria.toc.length; j++) {
          var b = walk.call(this, Sefaria.toc[j]);
          if (b) filters.push(b);
      }
      return {availableFilters: filters, registry: registry};

      //if (rnode) this.state.children.append(commentaryNode);

      function walk(branch, parentNode) {
          var node = new Sefaria.search.FilterNode();

          if("category" in branch) { // Category node
              /*if(branch["category"] == "Commentary") { // Special case commentary

                  path.unshift(branch["category"]);  // Place "Commentary" at the *beginning* of the path
                   extend(node, {
                       "title": parentNode.title,
                       "path": path.join("/"),
                       "heTitle": parentNode.heTitle
                   });
              } else {*/
                  path.push(branch["category"]);  // Place this category at the *end* of the path
                  extend(node, {
                     "title": path.slice(-1)[0],
                     "path": path.join("/"),
                     "heTitle": branch["heCategory"]
                  });
              //}
              for(var j = 0; j < branch["contents"].length; j++) {
                  var b = walk.call(this, branch["contents"][j], node);
                  if (b) node.append(b);
              }
          }
          else if ("title" in branch) { // Text Node
              path.push(branch["title"]);
              extend(node, {
                 "title": path.slice(-1)[0],
                 "path": path.join("/"),
                 "heTitle": branch["heTitle"]
              });
          }

          try {
              var rawNode = rawTree;
              var i;
              for (i = 0; i < path.length; i++) {
                  //For TOC nodes that we don't have results for, this will throw an exception, caught below.
                  rawNode = rawNode[path[i]];
              }

              node["docCount"] = rawNode.docCount;
              // Do we need both of these in the registry?
              registry[node.getId()] = node;
              registry[node.path] = node;
              /*
                if(("category" in branch) && (branch["category"] == "Commentary")) {  // Special case commentary
                  commentaryNode.append(node);
                  path.shift();
                  return false;
              }
              */
              path.pop();
              return node;
          }
          catch (e) {
            /*
            if(("category" in branch) && (branch["category"] == "Commentary")) {  // Special case commentary
                  path.shift();
              } else {
              */
              path.pop();
              //}
              return false;
          }
      }
    },
    _applyFilters: function(ftree, appliedFilters) {
      var orphans = [];  // todo: confirm behavior
      appliedFilters.forEach(path => {
        var node = ftree.registry[path];
        if (node) { node.setSelected(true); }
        else { orphans.push(path); }
      });
      return orphans;
    },

    render: function () {
        if (!(this.props.query)) {  // Push this up? Thought is to choose on the SearchPage level whether to show a ResultList or an EmptySearchMessage.
            return null;
        }

        return (
            <div>
                <SearchFilters
                  query = {this.props.query}
                  total = {this.state.total}
                  textTotal = {this.state.textTotal}
                  sheetTotal = {this.state.sheetTotal}
                  availableFilters={this.props.availableFilters}
                  appliedFilters = {this.props.appliedFilters}
                  updateAppliedFilter = {this.props.updateAppliedFilter}
                  isQueryRunning = {this.state.isQueryRunning} />
                {this.state.textHits.map(function(result) {
                    return (<SearchTextResult
                              data={result}
                              query={this.props.query}
                              key={result._id}
                              onResultClick={this.props.onResultClick} />);
                }.bind(this))}
                {this.state.sheetHits.map(function(result) {
                    return (<SearchSheetResult
                              data={result}
                              query={this.props.query}
                              key={result._id} />);
                }.bind(this))}
            </div>
        );
    }
});


var SearchFilters = React.createClass({
  propTypes: {
    query:                React.PropTypes.string,
    total:                React.PropTypes.number,
    textTotal:            React.PropTypes.number,
    sheetTotal:           React.PropTypes.number,
    appliedFilters:       React.PropTypes.array,
    availableFilters:     React.PropTypes.array,
    updateAppliedFilter:  React.PropTypes.func,
    isQueryRunning:       React.PropTypes.bool
  },
  getInitialState: function() {
    return {
      openedCategory: null,
      openedCategoryBooks: [],
      displayFilters: !!this.props.appliedFilters.length
    }
  },
  getDefaultProps: function() {
    return {
      appliedFilters: [],
      availableFilters: []
    };
  },
  componentWillMount() {
  },
  componentWillUnmount() {
  },
  componentWillReceiveProps(newProps) {
    // Save current filters
    // this.props
    // todo: check for cases when we want to rebuild / not

    if ((newProps.query != this.props.query)
        || (newProps.availableFilters.length == 0)) {
      this.setState({
        openedCategory: null,
        openedCategoryBooks: []
      });
    }
    // todo: logically, we should be unapplying filters as well.
    // Because we compute filter removal from teh same object, this ends up sliding in messily in the setState.
    // Hard to see how to get it through the front door.
      //if (this.state.openedCategory) {
      //   debugger;
      // }
     /*
   if (newProps.appliedFilters &&
              ((newProps.appliedFilters.length !== this.props.appliedFilters.length)
               || !(newProps.appliedFilters.every((v,i) => v === this.props.appliedFilters[i]))
              )
            ) {
      if (this.state.openedCategory) {
        this.handleFocusCategory(this.state.openedCategory);
      }
    } */
  },
  getSelectedTitles: function(lang) {
    var results = [];
    for (var i = 0; i < this.props.availableFilters.length; i++) {
        results = results.concat(this.props.availableFilters[i].getSelectedTitles(lang));
    }
    return results;
  },
  handleFocusCategory: function(filterNode) {
    var leaves = filterNode.getLeafNodes();
    this.setState({
      openedCategory: filterNode,
      openedCategoryBooks: leaves
    })
  },
  toggleFilterView: function() {
    this.setState({displayFilters: !this.state.displayFilters});
  },
  render: function() {
    var addCommas = function(number) { return number.toString().replace(/\B(?=(\d{3})+(?!\d))/g, ","); };
    var totalWithCommas = addCommas(this.props.total);
    var totalSheetsWithCommas = addCommas(this.props.sheetTotal);
    var totalTextsWithCommas = addCommas(this.props.textTotal);

    var totalBreakdown = (
      <span className="results-breakdown">&nbsp;
        <span className="he">({totalTextsWithCommas} {(this.props.textTotal > 1) ? "מקורות":"מקור"}, {totalSheetsWithCommas} {(this.props.sheetTotal > 1)?"דפי מקורות":"דף מקורות"})</span>
        <span className="en">({totalTextsWithCommas} {(this.props.textTotal > 1) ? "Texts":"Text"}, {totalSheetsWithCommas} {(this.props.sheetTotal > 1)?"Sheets":"Sheet"})</span>
      </span>);

    var enFilterLine = (!!this.props.appliedFilters.length && !!this.props.total)?(": " + this.getSelectedTitles("en").join(", ")):"";
    var heFilterLine = (!!this.props.appliedFilters.length && !!this.props.total)?(": " + this.getSelectedTitles("he").join(", ")):"";

    var summaryLines = (
      <div className="results-count">
          <span className="en">{totalWithCommas} Results{enFilterLine}</span>
          <span className="he">{totalWithCommas} תוצאות{heFilterLine}</span>
          {(this.state.sheet_total > 0 && this.state.text_total > 0) ? totalBreakdown : null}
      </div>);

    var runningQueryLine = (<LoadingMessage message="Searching..." heMessage="מבצע חיפוש..." />);
    var show_filters_classes = (this.state.displayFilters) ? "fa fa-caret-down fa-angle-down":"fa fa-caret-down";
    var filter_panel = (<div>
          <div className="searchFilterToggle" onClick={this.toggleFilterView}>
            <span className="en">Filter by Text   </span>
            <span className="he">סנן לפי כותר   </span>
            <i className={show_filters_classes} />
          </div>
          <div className="searchFilterBoxes" style={{display: this.state.displayFilters?"block":"none"}}>
            <div className="searchFilterCategoryBox">
            {this.props.availableFilters.map(function(filter) {
                return (<SearchFilter
                    filter={filter}
                    isInFocus={this.state.openedCategory === filter}
                    focusCategory={this.handleFocusCategory}
                    updateSelected={this.props.updateAppliedFilter}
                    key={filter.path}/>);
            }.bind(this))}
            </div>
            <div className="searchFilterBookBox">
            {this.state.openedCategoryBooks.map(function(filter) {
                return (<SearchFilter
                    filter={filter}
                    updateSelected={this.props.updateAppliedFilter}
                    key={filter.path}/>);
            }.bind(this))}
            </div>
            <div style={{clear: "both"}}/>
          </div>
        </div>);

    return (
      <div className="searchTopMatter">
        <div className="searchStatusLine">
        { (this.props.isQueryRunning) ? runningQueryLine : summaryLines }
        </div>
        { (this.props.textTotal > 0) ? filter_panel : "" }
      </div>)
  }
});


var SearchFilter = React.createClass({
  propTypes: {
    filter:         React.PropTypes.object.isRequired,
    isInFocus:      React.PropTypes.bool,
    updateSelected: React.PropTypes.func.isRequired,
    focusCategory:  React.PropTypes.func
  },
  getInitialState: function() {
    return {selected: this.props.filter.selected};
  },
  componentWillReceiveProps(newProps) {
    if (newProps.filter.selected != this.state.selected) {
      this.setState({selected: newProps.filter.selected});
    }
  },
  // Can't set indeterminate in the render phase.  https://github.com/facebook/react/issues/1798
  componentDidMount: function() {
    ReactDOM.findDOMNode(this).querySelector("input").indeterminate = this.props.filter.isPartial();
  },
  componentDidUpdate: function() {
    ReactDOM.findDOMNode(this).querySelector("input").indeterminate = this.props.filter.isPartial();
  },
  handleFilterClick: function(evt) {
    //evt.preventDefault();
    this.props.updateSelected(this.props.filter)
  },
  handleFocusCategory: function() {
    if (this.props.focusCategory) {
      this.props.focusCategory(this.props.filter)
    }
  },
  render: function() {
    return(
      <li onClick={this.handleFocusCategory}>
        <input type="checkbox" className="filter" checked={this.state.selected == 1} onChange={this.handleFilterClick}/>
        <span className="en"><span className="filter-title">{this.props.filter.title}</span> <span className="filter-count">({this.props.filter.docCount})</span></span>
        <span className="he" dir="rtl"><span className="filter-title">{this.props.filter.heTitle}</span> <span className="filter-count">({this.props.filter.docCount})</span></span>
        {this.props.isInFocus?<span className="en"><i className="in-focus-arrow fa fa-caret-right"/></span>:""}
        {this.props.isInFocus?<span className="he"><i className="in-focus-arrow fa fa-caret-left"/></span>:""}

      </li>
      )
  }
});


var SearchTextResult = React.createClass({
    propTypes: {
        query: React.PropTypes.string,
        data: React.PropTypes.object,
        key: React.PropTypes.string,
        onResultClick: React.PropTypes.func
    },
    getInitialState: function() {
        return {
            duplicatesShown: false
        }
    },
    toggleDuplicates: function(event) {
        this.setState({
            duplicatesShown: !this.state.duplicatesShown
        });
    },
    handleResultClick: function(event) {
        if(this.props.onResultClick) {
            event.preventDefault();
            var s = this.props.data._source;
            this.props.onResultClick(s.ref, s.version, s.lang, {"highlight": this.props.query}); //highlight not yet handled, above in ReaderApp.handleNavigationClick()
        }
    },
    render: function () {
        var data = this.props.data;
        var s = this.props.data._source;
        var href = '/' + Sefaria.normRef(s.ref) + "/" + s.lang + "/" + s.version.replace(/ +/g, "_") + '?qh=' + this.props.query;

        function get_snippet_markup() {
            var snippet;
            if (data.highlight && data.highlight["content"]) {
                snippet = data.highlight["content"].join("...");
            } else {
                snippet = s["content"];
            }
            snippet = $("<div>" + snippet.replace(/^[ .,;:!-)\]]+/, "") + "</div>").html();
            return {__html:snippet}
        }

        var more_results_caret =
            (this.state.duplicatesShown)
            ? <i className="fa fa-caret-down fa-angle-down"></i>
            : <i className="fa fa-caret-down"></i>;

        var more_results_indicator = (!(data.duplicates)) ? "" :
                <div className='similar-trigger-box' onClick={this.toggleDuplicates}>
                    <span className='similar-title he'>
                        { data.duplicates.length } {(data.duplicates.length > 1) ? " גרסאות נוספות" : " גרסה נוספת"}
                    </span>
                    <span className='similar-title en'>
                        { data.duplicates.length } more version{(data.duplicates.length > 1) ? "s" : null}
                    </span>
                    {more_results_caret}
                </div>;

        var shown_duplicates = (data.duplicates && this.state.duplicatesShown) ?
            (<div className='similar-results'>
                    {data.duplicates.map(function(result) {
                        var key = result._source.ref + "-" + result._source.version;
                        return <SearchTextResult
                            data={result}
                            key={key}
                            query={this.props.query}
                            onResultClick={this.props.onResultClick}
                            />;
                        }.bind(this))}
            </div>) : null;

        return (
            <div className="result">
                <a href={href} onClick={this.handleResultClick}>
                    <div className="result-title">
                        <span className="en">{s.ref}</span>
                        <span className="he">{s.heRef}</span>
                    </div>
                    <div className="snippet" dangerouslySetInnerHTML={get_snippet_markup()} ></div>
                    <div className="version" >{s.version}</div>
                </a>
                {more_results_indicator}
                {shown_duplicates}
            </div>
        )
    }
});


var SearchSheetResult = React.createClass({
    propTypes: {
        query: React.PropTypes.string,
        data: React.PropTypes.object,
        key: React.PropTypes.string
    },
    render: function() {
        var data = this.props.data;
        var s = this.props.data._source;

        var snippet = data.highlight ? data.highlight.content.join("...") : s.content;
        snippet = $("<div>" + snippet.replace(/^[ .,;:!-)\]]+/, "") + "</div>").text();

        function get_version_markup() {
            return {__html: s.version};
        }
        var clean_title = $("<span>" + s.title + "</span>").text();
        var href = "/sheets/" + s.sheetId;
        return (<div className='result'>
            <a className='result-title' href={href}>{clean_title}</a>
            <div className="snippet">{snippet}</div>
            <div className='version' dangerouslySetInnerHTML={get_version_markup()} ></div>
            </div>);
    }
});


var AccountPanel = React.createClass({
  render: function() {
    var width = $(window).width();
    var accountContent = [
      (<BlockLink target="/my/profile" title="Profile" heTitle="פרופיל"/>),
      (<BlockLink target="/sheets/private" title="Source Sheets" heTitle="דפי מקורות" />),
      (<BlockLink target="#" title="Reading History" heTitle="היסטוריה קריאה" />),
      (<BlockLink target="#" title="Notes" heTitle="רשומות" />),
      (<BlockLink target="/settings/account" title="Settings" heTitle="הגדרות" />),
      (<BlockLink target="/logout" title="Log Out" heTitle="ניתוק" />)
    ];
    accountContent = (<TwoOrThreeBox content={accountContent} width={width} />);

    var learnContent = [
      (<BlockLink target="/about" title="About" heTitle="אודות" />),
      (<BlockLink target="/faq" title="FAQ" heTitle="שאלות נפוצות" />),
      (<BlockLink target="http://blog.sefaria.org" title="Blog" heTitle="בלוג" />),
      (<BlockLink target="/educators" title="Educators" heTitle="מחנכים" />),
      (<BlockLink target="/help" title="Help" heTitle="עזרה" />),
      (<BlockLink target="/team" title="Team" heTitle="צוות" />)
    ];

    learnContent = (<TwoOrThreeBox content={learnContent} width={width} />);

    var contributeContent = [
      (<BlockLink target="/activity" title="Recent Activity" heTitle="פעילות אחרונה" />),
      (<BlockLink target="/metrics" title="Metrics" heTitle="מדדים" />),
      (<BlockLink target="/contribute" title="Contribute" heTitle="הצטרפות לעשיה" />),
      (<BlockLink target="/donate" title="Donate" heTitle="תרומות" />),
      (<BlockLink target="/supporters" title="Supporters" heTitle="תומכים" />),
      (<BlockLink target="/jobs" title="Jobs" heTitle="דרושים" />),
    ];
    contributeContent = (<TwoOrThreeBox content={contributeContent} width={width} />);

    var connectContent = [
      (<BlockLink target="https://groups.google.com/forum/?fromgroups#!forum/sefaria" title="Forum" heTitle="פורום" />),
      (<BlockLink target="http://www.facebook.com/sefaria.org" title="Facebook" heTitle="פייסבוק" />),
      (<BlockLink target="http://twitter.com/SefariaProject" title="Twitter" heTitle="טוויטר" />),      
      (<BlockLink target="http://www.youtube.com/user/SefariaProject" title="YouTube" heTitle="יוטיוב" />),
      (<BlockLink target="http://www.github.com/Sefaria" title="GitHub" heTitle="גיטהאב" />),
      (<BlockLink target="mailto:hello@sefaria.org" title="Email" heTitle='אימייל' />)
    ];
    connectContent = (<TwoOrThreeBox content={connectContent} width={width} />);

    return (
      <div className="accountPanel readerNavMenu">
        <div className="content">
          <div className="contentInner">
           <ReaderNavigationMenuSection title="Account" heTitle="חשבון משתמש" content={accountContent} />
           <ReaderNavigationMenuSection title="Learn" heTitle="לימוד" content={learnContent} />
           <ReaderNavigationMenuSection title="Contribute" heTitle="עשייה" content={contributeContent} />
           <ReaderNavigationMenuSection title="Connect" heTitle="התחברות" content={connectContent} />
          </div>
        </div>
      </div>
      );
  }
});


var NotificationsPanel = React.createClass({
    render: function() {
    return (
      <div className="notifcationsPanel readerNavMenu">
        <div className="content">
          <div className="contentInner">
           <center>Notifications Coming Soon!</center>
          </div>
        </div>
      </div>
      );
    }
});


var ThreeBox = React.createClass({
  // Wrap a list of elements into a three column table
  render: function() {
      var content = this.props.content;
      var length = content.length;
      if (length % 3) {
          length += (3-length%3);
      }
      content.pad(length, "");
      var threes = [];
      for (var i=0; i<length; i+=3) {
        threes.push([content[i], content[i+1], content[i+2]]);
      }
      return (
        <table className="gridBox threeBox">
          <tbody>
          { 
            threes.map(function(row, i) {
              return (
                <tr key={i}>
                  {row[0] ? (<td>{row[0]}</td>) : null}
                  {row[1] ? (<td>{row[1]}</td>) : null}
                  {row[2] ? (<td>{row[2]}</td>) : null}
                </tr>
              );
            })
          }
          </tbody>
        </table>
      );
  }
});


var TwoBox = React.createClass({
  // Wrap a list of elements into a three column table
  propTypes: {
    content: React.PropTypes.array.isRequired
  },
  render: function() {
      var content = this.props.content;
      var length = content.length;
      if (length % 2) {
          length += (2-length%2);
      }
      content.pad(length, "");
      var twos = [];
      for (var i=0; i<length; i+=2) {
        twos.push([content[i], content[i+1]]);
      }
      return (
        <table className="gridBox twoBox">
          <tbody>
          { 
            twos.map(function(row, i) {
              return (
                <tr key={i}>
                  {row[0] ? (<td>{row[0]}</td>) : null}
                  {row[1] ? (<td>{row[1]}</td>) : null}
                </tr>
              );
            })
          }
          </tbody>
        </table>
      );
  }
});


var TwoOrThreeBox = React.createClass({
  // Wrap a list of elements into a two or three column table, depending on window width
  propTypes: {
    content:    React.PropTypes.array.isRequired,
    width:      React.PropTypes.number.isRequired,
    threshhold: React.PropTypes.number
  },
  render: function() {
      var threshhold = this.props.threshhold || 450;
      if (this.props.width > threshhold) {
        return (<ThreeBox content={this.props.content} />);
      } else {
        return (<TwoBox content={this.props.content} />);
      }
  }
});


var LoadingMessage = React.createClass({
  propTypes: {
    message:   React.PropTypes.string,
    heMessage: React.PropTypes.string,
    className: React.PropTypes.string
  },
  render: function() {
    var message = this.props.message || "Loading...";
    var heMessage = this.props.heMessage || "טוען מידע...";
    var classes = "loadingMessage " + (this.props.className || "");
    return (<div className={classes}>
              <span className="en">{message}</span>
              <span className="he">{heMessage}</span>
            </div>);
  }
});


var TestMessage = React.createClass({
  // Modal explaining development status with links to send feedback or go back to the old site
  propTypes: {
    hide:   React.PropTypes.func
  },
  render: function() {
    return (
      <div className="testMessageBox">
        <div className="overlay" onClick={this.props.hide} ></div>
        <div className="testMessage">
          <div className="title">The new Sefaria is still in development.<br />Thank you for helping us test and improve it.</div>
          <a href="mailto:hello@sefaria.org" target="_blank" className="button">Send Feedback</a>
          <div className="button" onClick={backToS1} >Return to Old Sefaria</div>
        </div>
      </div>);
  }
});


function openInNewTab(url) {
  var win = window.open(url, '_blank');
  win.focus();
}


var backToS1 = function() { 
  cookie("s2", "", {path: "/"});
  window.location = "/";
};


if (typeof exports !== 'undefined') {
  exports.ReaderApp        = ReaderApp;
  exports.ReaderPanel      = ReaderPanel;
  exports.ConnectionsPanel = ConnectionsPanel;
  exports.TextRange        = TextRange;
  exports.TextColumn       = TextColumn;
  exports.setData          = function(data) {
    // Set core data in the module that was loaded in a different scope
    Sefaria.toc       = data.toc;
    Sefaria.books     = data.books;
    if ("booksDict" in data) {
      Sefaria.booksDict = data.booksDict;
    } else {
      Sefaria._makeBooksDict();
    }
  };
  exports.saveTextData     = function(data, settings) {
    // Populate texts cache with data loaded in a different scope
    Sefaria._saveText(data, settings, false);
  };
}<|MERGE_RESOLUTION|>--- conflicted
+++ resolved
@@ -4,17 +4,11 @@
       $           = require('jquery'),
       extend      = require('extend'),
       classNames  = require('classnames'),
-<<<<<<< HEAD
-      Sefaria     = require('./sefaria.js');
-} else {
-  var extend      = $.extend; 
-=======
       Sefaria     = require('./sefaria.js'),
       cookie      = function() { return null; }; // TODO Node needs to read recentlyViewed cookies from Django 
 } else {
   var extend      = $.extend;
       cookie      = $.cookie;
->>>>>>> 9728dcfa
 }
 
 
@@ -59,11 +53,7 @@
     if (!this.props.multiPanel && !this.props.headerMode) {
       if (this.props.initialPanels[0].menuOpen == "book toc") {
         panels[0] = {
-<<<<<<< HEAD
-            settings: clone(defaultPanelSettings),
-=======
             settings: Sefaria.util.clone(defaultPanelSettings),
->>>>>>> 9728dcfa
             menuOpen: this.props.initialPanels[0].menuOpen,
             bookRef:  this.props.initialPanels[0].bookRef
         };
@@ -78,11 +68,7 @@
           versionLanguage: this.props.initialPanels.length ? this.props.initialPanels[0].versionLanguage : null,
           searchQuery: this.props.initialQuery,
           appliedSearchFilters: this.props.initialSearchFilters,
-<<<<<<< HEAD
-          settings: clone(defaultPanelSettings)
-=======
           settings: Sefaria.util.clone(defaultPanelSettings)
->>>>>>> 9728dcfa
         };
         if (panels[0].versionLanguage) {
           panels[0].settings.language = (panels[0].versionLanguage == "he")? "hebrew": "english";
@@ -92,18 +78,6 @@
         }
       }
     } else {
-<<<<<<< HEAD
-      // this.props.multiPanel || this.props.headerMode
-      var headerState = {
-                    mode: "Header",
-                    refs: this.props.initialRefs,
-                    menuOpen: this.props.initialMenu,
-                    searchQuery: this.props.initialQuery,
-                    appliedSearchFilters: this.props.initialSearchFilters,
-                    navigationCategories: this.props.initialNavigationCategories,
-                    sheetsTag: this.props.initialSheetsTag,
-                    settings: Sefaria.util.clone(defaultPanelSettings)
-=======
       var headerState = {
         mode: "Header",
         refs: this.props.initialRefs,
@@ -113,7 +87,6 @@
         navigationCategories: this.props.initialNavigationCategories,
         sheetsTag: this.props.initialSheetsTag,
         settings: Sefaria.util.clone(defaultPanelSettings)
->>>>>>> 9728dcfa
       };
       header = this.makePanelState(headerState);
       if (this.props.initialRefs.length) {
@@ -307,11 +280,7 @@
             break;
           case "text toc":
             var ref    = states[i].refs.slice(-1)[0];
-<<<<<<< HEAD
-            var bookTitle  = ref ? Sefaria.util.parseRef(ref).book : "404";
-=======
             var bookTitle  = ref ? Sefaria.parseRef(ref).book : "404";
->>>>>>> 9728dcfa
             hist.title = bookTitle + " | Sefaria";
             hist.url   = bookTitle.replace(/ /g, "_");
             hist.mode  = "text toc";
@@ -733,11 +702,7 @@
     if (panel.mode == "Connections" || !panel.refs.length) { return; }
     var ref  = panel.refs[0];
     var oRef = Sefaria.ref(ref);
-<<<<<<< HEAD
-    var json = $.cookie("recentlyViewed");
-=======
     var json = cookie("recentlyViewed");
->>>>>>> 9728dcfa
     var recent = json ? JSON.parse(json) : [];
     recent = recent.filter(function(item) {
       return item.ref !== ref; // Remove this item if it's in the list already
@@ -799,11 +764,7 @@
       var selectVersion            = this.selectVersion.bind(null, i);
 
       var ref   = panel.refs && panel.refs.length ? panel.refs[0] : null;
-<<<<<<< HEAD
-      var oref  = ref ? Sefaria.util.parseRef(ref) : null;
-=======
       var oref  = ref ? Sefaria.parseRef(ref) : null;
->>>>>>> 9728dcfa
       var title = oref && oref.book ? oref.book : 0;
       // Keys must be constant as text scrolls, but changing as new panels open in new positions
       // Use a combination of the panel number and text title
@@ -915,10 +876,6 @@
     this.props.setCentralState({showTestMessage: false});
   },
   submitSearch: function(query, skipNormalization) {
-<<<<<<< HEAD
-    //window.location = "/search?q=" + query.replace(/ /g, "+");
-=======
->>>>>>> 9728dcfa
     if (query in Sefaria.booksDict) {
       var index = Sefaria.index(query);
       if (index) {
@@ -984,13 +941,6 @@
 
 
     var notifcationsClasses = classNames({notifications: 1, unread: Sefaria.notificationCount > 0});
-<<<<<<< HEAD
-    var currentPath = window.location.pathname + window.location.search;
-    var signUpLink = (<a className="login" href={"/register?next=" + currentPath}>
-                        <span className="en">Sign Up</span>
-                        <span className="he">הירשם</span>
-                       </a>);
-=======
     var nextParam = "?next=" + Sefaria.util.currentPath();
     var accountLinks = (<div>
                          <a className="login" href={"/register" + nextParam}>
@@ -1002,7 +952,6 @@
                            <span className="he">כניסה</span>
                          </a>
                        </div>);
->>>>>>> 9728dcfa
     return (<div className="header">
               <div className="headerInner">
                 <div className="left">
@@ -1012,11 +961,7 @@
                   <div className="testWarning" onClick={this.showTestMessage} >Attention: You are testing the New Sefaria</div>
                   { Sefaria.loggedIn ? (<div className="account" onClick={this.showAccount}><img src="/static/img/user-64.png" /></div>) : null }
                   { Sefaria.loggedIn ? (<div className={notifcationsClasses} onClick={this.showNotifications}>{Sefaria.notificationCount}</div>) : null }
-<<<<<<< HEAD
-                  { Sefaria.loggedIn ? null : signUpLink }
-=======
                   { Sefaria.loggedIn ? null : accountLinks }
->>>>>>> 9728dcfa
                 </div>
                 <span className="searchBox">
                   <ReaderNavigationMenuSearchButton onClick={this.handleSearchButtonClick} />
@@ -1390,11 +1335,7 @@
     if (data) {
       return data.indexTitle;
     } else {
-<<<<<<< HEAD
-      var pRef = Sefaria.util.parseRef(this.currentRef());
-=======
       var pRef = Sefaria.parseRef(this.currentRef());
->>>>>>> 9728dcfa
       return "book" in pRef ? pRef.book : null;
     }
   },
@@ -1901,11 +1842,7 @@
                   <span className="he">{heCat}</span>
                 </div>);
       }.bind(this));;
-<<<<<<< HEAD
-      var more = (<div className="readerNavCategory" style={{"borderColor": Sefaria.palette.darkblue}} onClick={this.showMore}>
-=======
       var more = (<div className="readerNavCategory" style={{"borderColor": Sefaria.palette.colors.darkblue}} onClick={this.showMore}>
->>>>>>> 9728dcfa
                       <span className="en">More &gt;</span>
                       <span className="he">עוד &gt;</span>
                   </div>);
@@ -4451,11 +4388,7 @@
       type: "delete",
       url: url,
       success: function() { 
-<<<<<<< HEAD
-        sjs.alert.message("Source deleted.");
-=======
         alert("Source deleted.");
->>>>>>> 9728dcfa
         Sefaria.clearPrivateNotes();
         this.props.setConnectionsMode("My Notes");
       }.bind(this),
