if (typeof require !== 'undefined') {
  var INBROWSER    = false,
      React        = require('react'),
      ReactDOM     = require('react-dom'),
      $            = require('jquery'),
      extend       = require('extend'),
      classNames   = require('classnames'),
      Sefaria      = require('./sefaria.js'),
      cookie       = Sefaria.util.cookie;
} else { 
  var INBROWSER    = true,
      extend       = $.extend,
      cookie       = $.cookie;
}


var ReaderApp = React.createClass({
  propTypes: {
    multiPanel:                  React.PropTypes.bool,
    headerMode:                  React.PropTypes.bool,  // is S2 serving only as a header on top of another page?
    loggedIn:                    React.PropTypes.bool,
    initialRefs:                 React.PropTypes.array,
    initialFilter:               React.PropTypes.array,
    initialMenu:                 React.PropTypes.string,
    initialQuery:                React.PropTypes.string,
    initialSearchFilters:        React.PropTypes.array,
    initialSheetsTag:            React.PropTypes.string,
    initialNavigationCategories: React.PropTypes.array,
    initialSettings:             React.PropTypes.object,
    initialPanels:               React.PropTypes.array,
    initialDefaultVersions:      React.PropTypes.object,
    initialPath:                 React.PropTypes.string,
    initialPanelCap:             React.PropTypes.number
  },
  getDefaultProps: function() {
    return {
      multiPanel:                  true,
      headerMode:                  false,  // is S2 serving only as a header on top of another page?
      initialRefs:                 [],
      initialFilter:               null,
      initialMenu:                 null,
      initialQuery:                null,
      initialSearchFilters:        [],
      initialSheetsTag:            null,
      initialNavigationCategories: [],
      initialPanels:               [],
      initialDefaultVersions:      {},
      initialPath:                 "/"
    };
  },
  getInitialState: function() {
    // TODO clean up generation of initial panels objects.
    // Currently these get generated in reader/views.py, then regenerated in s2.html then regenerated again in ReaderApp.
    var panels               = [];
    var header               = {};
    var defaultVersions      = Sefaria.util.clone(this.props.initialDefaultVersions) || {};
    var defaultPanelSettings = this.getDefaultPanelSettings();

    if (!this.props.multiPanel && !this.props.headerMode) {
      if (this.props.initialPanels && this.props.initialPanels.length > 0 && this.props.initialPanels[0].menuOpen == "book toc") {
        panels[0] = {
            settings: Sefaria.util.clone(defaultPanelSettings),
            menuOpen: "book toc",
            //mode: "Text",
            bookRef:  this.props.initialPanels[0].bookRef
        };
      } else {
        var mode = this.props.initialFilter ? "TextAndConnections" : "Text";
        var initialPanel = this.props.initialPanels && this.props.initialPanels.length ? this.props.initialPanels[0] : {};
        panels[0] = {
          refs: this.props.initialRefs,
          mode: mode,
          filter: this.props.initialFilter,
          menuOpen: this.props.initialMenu,
          version: initialPanel.version || null,
          versionLanguage: initialPanel.versionLanguage || null,
          searchQuery: this.props.initialQuery,
          appliedSearchFilters: this.props.initialSearchFilters,
          settings: Sefaria.util.clone(defaultPanelSettings)
        };
        if (panels[0].versionLanguage) {
          panels[0].settings.language = (panels[0].versionLanguage == "he")? "hebrew": "english";
        }
        if (mode === "TextAndConnections") {
          panels[0].highlightedRefs = this.props.initialRefs;
        }
      }
    } else {
      var headerState = {
        mode: "Header",
        refs: this.props.initialRefs,
        bookRef: this.props.initialBookRef,
        menuOpen: this.props.initialMenu,
        searchQuery: this.props.initialQuery,
        appliedSearchFilters: this.props.initialSearchFilters,
        navigationCategories: this.props.initialNavigationCategories,
        sheetsTag: this.props.initialSheetsTag,
        settings: Sefaria.util.clone(defaultPanelSettings)
      };
      header = this.makePanelState(headerState);
      if (this.props.initialRefs.length) {
        var p = {
          refs: this.props.initialRefs,
          mode: "Text",
          menuOpen: this.props.initialPanels[0].menuOpen,
          version: this.props.initialPanels.length ? this.props.initialPanels[0].version : null,
          versionLanguage: this.props.initialPanels.length ? this.props.initialPanels[0].versionLanguage : null,
          settings: Sefaria.util.clone(defaultPanelSettings)
        };
        if (p.versionLanguage) {
          p.settings.language = (p.versionLanguage == "he") ? "hebrew" : "english";
        }
        panels.push(p);
        if (this.props.initialFilter) {
          panels.push({
            refs: this.props.initialRefs,
            filter: this.props.initialFilter,
            mode: "Connections",
            settings: Sefaria.util.clone(defaultPanelSettings)
          });
        }
      }
      for (var i = panels.length; i < this.props.initialPanels.length; i++) {
        var panel;
        if (this.props.initialPanels[i].menuOpen == "book toc") {
          panel = {
              settings: Sefaria.util.clone(defaultPanelSettings),
              menuOpen: this.props.initialPanels[i].menuOpen,
              bookRef:  this.props.initialPanels[i].bookRef
          };
        } else {
          panel = this.clonePanel(this.props.initialPanels[i]);
          panel.settings = Sefaria.util.clone(defaultPanelSettings);
          if (panel.versionLanguage) {
            panel.settings.language = (panel.versionLanguage == "he") ? "hebrew" : "english";
          }
        }
        panels.push(panel);
      }
    }
    panels = panels.map(function(panel) { 
      return this.makePanelState(panel); 
    }.bind(this) );

    var layoutOrientation = "ltr";
    if ((panels.length > 0 && panels[0].settings && panels[0].settings.language == "hebrew")
       || (header.settings && header.settings.language == "hebrew")) {
      layoutOrientation = "rtl";
    }

    return {
      panels: panels,
      header: header,
      defaultVersions: defaultVersions,
      defaultPanelSettings: Sefaria.util.clone(defaultPanelSettings),
      layoutOrientation: layoutOrientation,
      path: this.props.initialPath,
      panelCap: this.props.initialPanelCap,
    };
  },
  componentDidMount: function() {
    this.updateHistoryState(true); // make sure initial page state is in history, (passing true to replace)
    window.addEventListener("popstate", this.handlePopState);
    window.addEventListener("resize", this.setPanelCap);
    window.addEventListener("beforeunload", this.saveOpenPanelsToRecentlyViewed);
    this.setPanelCap();
    // Set S2 cookie, putting user into S2 mode site wide
    cookie("s2", true, {path: "/"});
  },
  componentWillUnmount: function() {
    window.removeEventListener("popstate", this.handlePopState);
    window.removeEventListener("resize", this.setPanelCap);
    window.removeEventListener("beforeunload", this.saveOpenPanelsToRecentlyViewed);
  },
  componentWillUpdate: function(nextProps, nextState) {
  },
  componentDidUpdate: function(prevProps, prevState) {
    if (this.justPopped) {
      //console.log("Skipping history update - just popped")
      this.justPopped = false;
      return;
    }

    this.setContainerMode();
    this.updateHistoryState(this.replaceHistory);
  },
  handlePopState: function(event) {
    var state = event.state;
    console.log("Pop - " + window.location.pathname);
    console.log(state);
    if (state) {
      var kind = "";
      if (Sefaria.site) { Sefaria.site.track.event("Reader", "Pop State", kind); }
      this.justPopped = true;
      this.setState(state);
    }
  },
  shouldHistoryUpdate: function() {
    // Compare the current state to the state last pushed to history,
    // Return true if the change warrants pushing to history.
    // If there's no history or the number or basic state of panels has changed
    if (!history.state
        || (!history.state.panels && !history.state.header)
        || (history.state.panels && (history.state.panels.length !== this.state.panels.length))
        || (history.state.header && (history.state.header.menuOpen !== this.state.header.menuOpen))
      ) {
      return true; 
    }

    if (this.props.multiPanel) {
      var prevPanels = [history.state.header];
      var nextPanels = [this.state.header];
    } else {
      var prevPanels = history.state.panels;
      var nextPanels = this.state.panels; 
    }

    for (var i = 0; i < prevPanels.length; i++) {
      // Cycle through each panel, compare previous state to next state, looking for differences
      var prev  = prevPanels[i];
      var next  = nextPanels[i];

      if (!prev || ! next) { return true; }

      if ((prev.mode !== next.mode) ||
          (prev.menuOpen !== next.menuOpen) ||
          (next.mode === "Text" && prev.refs.slice(-1)[0] !== next.refs.slice(-1)[0]) || 
          (next.mode === "TextAndConnections" && prev.highlightedRefs.slice(-1)[0] !== next.highlightedRefs.slice(-1)[0]) || 
          ((next.mode === "Connections" || next.mode === "TextAndConnections") && prev.filter && !prev.filter.compare(next.filter)) ||
          (next.mode === "Connections" && !prev.refs.compare(next.refs)) ||
          (prev.navigationSheetTag !== next.navigationSheetTag) ||
          (prev.version !== next.version) ||
          (prev.versionLanguage !== next.versionLanguage) ||
          (prev.searchQuery != next.searchQuery) ||
          (prev.appliedSearchFilters && next.appliedSearchFilters && (prev.appliedSearchFilters.length !== next.appliedSearchFilters.length)) ||
          (prev.appliedSearchFilters && next.appliedSearchFilters && !(prev.appliedSearchFilters.compare(next.appliedSearchFilters))))
          {
         return true;
      } else if (prev.navigationCategories !== next.navigationCategories) {
        // Handle array comparison, !== could mean one is null or both are arrays
        if (!prev.navigationCategories || !next.navigationCategories) {
          return true; // They are not equal and one is null
        } else if (!prev.navigationCategories.compare(next.navigationCategories)) {
          return true; // both are set, compare arrays
        }
      }
    }
    return false;  
  },
  clonePanel: function(panel, trimFilters) {
    //Set aside self-referential objects before cloning
    //Todo: Move the multiple instances of this out to a utils file
    if (panel.availableFilters || panel.filterRegistry) {
      var savedAttributes = {
         availableFilters:   panel.availableFilters,
         searchFiltersValid: panel.searchFiltersValid,
         filterRegistry:     panel.filterRegistry
      };
      panel.searchFiltersValid = false;
      panel.availableFilters = [];
      panel.filterRegistry = {};
      var newPanel = (trimFilters) ? Sefaria.util.clone(panel) : extend(Sefaria.util.clone(panel), savedAttributes);
      extend(panel, savedAttributes);
      return newPanel;
    } else {
      return Sefaria.util.clone(panel);
    }
  },
  makeHistoryState: function() {
    // Returns an object with state, title and url params for the current state
    var histories = [];
    // When the header has a panel open, only look at its content for history
    var headerMode = this.state.header.menuOpen || (!this.state.panels.length && this.state.header.mode === "Header");
    var panels = headerMode ? [this.state.header] : this.state.panels;
    var states = [];
    for (var i = 0; i < panels.length; i++) {
      // Walk through each panel, create a history object as though for this panel alone
      states[i] = this.clonePanel(panels[i], true);
      if (!states[i]) { debugger }
      var hist  = {url: ""};
    
      if (states[i].menuOpen) {
        switch (states[i].menuOpen) {
          case "home":
            hist.title = "Sefaria: a Living Library of Jewish Texts Online";
            hist.url   = "";
            hist.mode  = "home";
            break;
          case "navigation":
            var cats   = states[i].navigationCategories ? states[i].navigationCategories.join("/") : "";
            hist.title = cats ? states[i].navigationCategories.join(", ") + " | Sefaria" : "Texts | Sefaria";
            hist.url   = "texts" + (cats ? "/" + cats : "");
            hist.mode  = "navigation";
            break;
          case "text toc":
            var ref    = states[i].refs.slice(-1)[0];
            var bookTitle  = ref ? Sefaria.parseRef(ref).book : "404";
            hist.title = bookTitle + " | Sefaria";
            hist.url   = bookTitle.replace(/ /g, "_");
            hist.mode  = "text toc";
            break;
          case "book toc":
            var bookTitle = states[i].bookRef;
            hist.title = bookTitle + " | Sefaria";
            hist.url = bookTitle.replace(/ /g, "_");
            hist.mode = "book toc";
            break;
          case "search":
            hist.title = states[i].searchQuery ? states[i].searchQuery + " | " : "";
            hist.title += "Sefaria Search";
            hist.url   = "search" + (states[i].searchQuery ? "&q=" + states[i].searchQuery + ((!!states[i].appliedSearchFilters && !!states[i].appliedSearchFilters.length) ? "&filters=" + states[i].appliedSearchFilters.join("|") : "") : "");
            hist.mode  = "search";
            break;
          case "sheets":
            if (states[i].navigationSheetTag) {
              hist.url   = "sheets/tags/" + states[i].navigationSheetTag;
              hist.title = states[i].navigationSheetTag + " | Sefaria Source Sheets";
              hist.mode  = "sheets tag";
            } else {
              hist.url   = "sheets";
              hist.title = "Sefaria Source Sheets";
              hist.mode  = "sheets";
            }
            break;
          case "account":
            hist.title = "Sefaria About";
            hist.url   = "account";
            hist.mode  = "account";
            break;
          case "notifications":
            hist.title = "Sefaria Notifcations";
            hist.url   = "notifications";
            hist.mode  = "notifications";
            break;
        }
      } else if (states[i].mode === "Text") {
        //debugger;
        hist.title    = states[i].refs.slice(-1)[0];
        hist.url      = Sefaria.normRef(hist.title);
        hist.version  = states[i].version;
        hist.versionLanguage = states[i].versionLanguage;
        hist.mode     = "Text"
      } else if (states[i].mode === "Connections") {
        var ref     = states[i].refs.slice(-1)[0];
        hist.sources = states[i].filter.length ? states[i].filter.join("+") : "all";
        hist.title  = ref  + " with " + (hist.sources === "all" ? "Connections" : hist.sources);
        hist.url    = Sefaria.normRef(ref); // + "?with=" + sources;
        hist.mode   = "Connections"
      } else if (states[i].mode === "TextAndConnections") {
        var ref       = states[i].highlightedRefs.slice(-1)[0];
        hist.sources   = states[i].filter.length ? states[i].filter[0] : "all";
        hist.title    = ref  + " with " + (hist.sources === "all" ? "Connections" : hist.sources);
        hist.url      = Sefaria.normRef(ref); // + "?with=" + sources;
        hist.version  = states[i].version;
        hist.versionLanguage = states[i].versionLanguage;
        hist.mode     = "TextAndConnections"
      } else if (states[i].mode === "Header") {
        hist.title  = document.title;
        hist.url    = window.location.pathname.slice(1);
        if (window.location.search != ""){
          hist.url+= window.location.search;
        }
        hist.mode   = "Header"
      }
      histories.push(hist);     
    }
    if (!histories.length) {debugger;}

    // Now merge all history objects into one
    var title =  histories.length ? histories[0].title : "Sefaria";

    var url   = "/" + (histories.length ? histories[0].url : "");
    if(histories[0] && histories[0].versionLanguage && histories[0].version) {
        url += "/" + histories[0].versionLanguage + "/" + histories[0].version.replace(/\s/g,"_");
    }
    if (histories[0].mode === "TextAndConnections") {
        url += "&with=" + histories[0].sources;
    }

    hist = (headerMode)
        ? {state: {header: states[0]}, url: url, title: title}
        : {state: {panels: states}, url: url, title: title};

    for (var i = 1; i < histories.length; i++) {
      if (histories[i-1].mode === "Text" && histories[i].mode === "Connections") {
        if (i == 1) {
          // short form for two panels text+commentary - e.g., /Genesis.1?with=Rashi
          hist.url   = "/" + histories[1].url; // Rewrite the URL
          if(histories[0].versionLanguage && histories[0].version) {
            hist.url += "/" + histories[0].versionLanguage + "/" + histories[0].version.replace(/\s/g,"_");
          }
          hist.url += "&with=" + histories[1].sources;
          hist.title = histories[1].title;
        } else {
          var replacer = "&p" + i + "=";
          hist.url    = hist.url.replace(RegExp(replacer + ".*"), "");
          hist.url   += replacer + histories[i].url + "&w" + i + "=" + histories[i].sources; //.replace("with=", "with" + i + "=").replace("?", "&");
          hist.title += " & " + histories[i].title; // TODO this doesn't trim title properly
        }
      } else {
        var next    = "&p=" + histories[i].url;
        next        = next.replace("?", "&").replace(/=/g, (i+1) + "=");
        hist.url   += next;
        if(histories[i].versionLanguage && histories[i].version) {
          hist.url += "&l" + (i+1) + "=" + histories[i].versionLanguage + "&v" + (i+1) + "=" + histories[i].version.replace(/\s/g,"_");
        }
        hist.title += " & " + histories[i].title;

      }
    }
    hist.url = hist.url.replace(/&/, "?");

    return hist;
  },
  updateHistoryState: function(replace) {
    if (!this.shouldHistoryUpdate()) { 
      return; 
    }
    var hist = this.makeHistoryState();
    if (replace) {
      history.replaceState(hist.state, hist.title, hist.url);
      console.log("Replace History - " + hist.url);
      //console.log(hist);
    } else {
      if ((window.location.pathname + window.location.search) == hist.url) { return; } // Never push history with the same URL
      history.pushState(hist.state, hist.title, hist.url);
      console.log("Push History - " + hist.url);
      //console.log(hist);
    }

    $("title").html(hist.title);
    if (Sefaria.site) { Sefaria.site.track.pageview(hist.url); }
    this.replaceHistory = false;
  },
  makePanelState: function(state) {
    // Return a full representation of a single panel's state, given a partial representation in `state`
    var panel = {
      mode:                 state.mode,                // "Text", "TextAndConnections", "Connections"
      refs:                 state.refs                 || [], // array of ref strings
      filter:               state.filter               || [],
      connectionsMode:      state.connectionsMode      || "Connections",
      version:              state.version              || null,
      versionLanguage:      state.versionLanguage      || null,
      highlightedRefs:      state.highlightedRefs      || [],
      recentFilters:        state.filter               || [],
      menuOpen:             state.menuOpen             || null, // "navigation", "text toc", "display", "search", "sheets", "home", "book toc"
      navigationCategories: state.navigationCategories || [],
      navigationSheetTag:   state.sheetsTag            || null,
      searchQuery:          state.searchQuery          || null,
      appliedSearchFilters: state.appliedSearchFilters || [],
      searchFiltersValid:   state.searchFiltersValid   || false,
      availableFilters:     state.availableFilters     || [],
      filterRegistry:       state.filterRegistry       || {},
      orphanSearchFilters:  state.orphanSearchFilters  || [],
      bookRef:              state.bookRef              || null,
      settings:             state.settings ? Sefaria.util.clone(state.settings) : Sefaria.util.clone(this.getDefaultPanelSettings()),
      displaySettingsOpen:  false
    };
    if (this.state && panel.refs.length && !panel.version) {
      var oRef = Sefaria.ref(panel.refs[0]);
      if (oRef) {
        var lang = panel.versionLanguage || (panel.settings.language == "hebrew"?"he":"en");
        panel.version = this.getCachedVersion(oRef.indexTitle, lang);
        if (panel.version) {
          panel.versionLanguage = lang;
        }
      }
    }
    return panel;
  },
  getDefaultPanelSettings: function() {
    if (this.state && this.state.defaultPanelSettings) {
      return this.state.defaultPanelSettings;
    } else if (this.props.initialSettings) {
      return this.props.initialSettings;
    } else {
      return {
        language:      "bilingual",
        layoutDefault: "segmented",
        layoutTalmud:  "continuous",
        layoutTanach:  "segmented",
        color:         "light",
        fontSize:      62.5
      };
    }
  },
  setContainerMode: function() {
    // Applies CSS classes to the React container so that S2 can function as a header only on top of another page.
    if (this.props.headerMode) {
      if (this.state.header.menuOpen || this.state.panels.length) {
        $("#s2").removeClass("headerOnly");
//        $("body").css({overflow: "hidden"});
      } else {
        $("#s2").addClass("headerOnly");
<<<<<<< HEAD
  //      $("body").css({overflow: "hidden"});
=======
        $("body").css({overflow: "auto"});
>>>>>>> 160688a4
      }
    }
  },
  setPanelCap: function() {
    // In multi panel mode, set the maximum number of visible panels depending on the window width.
    var MIN_PANEL_WIDTH = 360;
    var width           = $(window).width();
    var panelCap        = Math.floor(width / MIN_PANEL_WIDTH);
    this.setState({panelCap: panelCap});
  },
  handleNavigationClick: function(ref, version, versionLanguage, options) {
    this.saveOpenPanelsToRecentlyViewed();
    this.openPanel(ref, version, versionLanguage, options);
  },
  handleSegmentClick: function(n, ref) {
    // Handle a click on a text segment `ref` in from panel in position `n`
    // Update or add panel after this one to be a TextList
    this.setTextListHighlight(n, [ref]);
    this.openTextListAt(n+1, [ref]);
  },
  handleCitationClick: function(n, citationRef, textRef) {
    // Handle clicking on the citation `citationRef` which was found inside of `textRef` in panel `n`.
    this.openPanelAt(n, citationRef);
    this.setTextListHighlight(n, [textRef]);
  },
  handleRecentClick: function(pos, ref, version, versionLanguage) {
    // Click on an item in your Recently Viewed
    if (this.props.multiPanel) {
      this.openPanel(ref, version, versionLanguage);
    } else {
      this.handleNavigationClick(ref, version, versionLanguage);
    }
  },
  handleCompareSearchClick: function(n, ref, version, versionLanguage, options) {
    // Handle clicking a searh result in a compare panel, so that clicks don't clobber open panels
    // todo: support options.highlight, passed up from SearchTextResult.handleResultClick()
    this.saveOpenPanelsToRecentlyViewed();
    this.replacePanel(n, ref, version, versionLanguage);
  },
  updateQueryInHeader: function(query) {
    var updates = {searchQuery: query, searchFiltersValid:  false};
    this.setHeaderState(updates);
  },
  updateQueryInPanel: function(query) {
    var updates = {searchQuery: query, searchFiltersValid:  false};
    this.setPanelState(0, updates);
  },
  updateAvailableFiltersInHeader: function(availableFilters, registry, orphans) {
    this.setHeaderState({
      availableFilters:    availableFilters,
      filterRegistry:      registry,
      orphanSearchFilters: orphans,
      searchFiltersValid:  true
    });
  },
  updateAvailableFiltersInPanel: function(availableFilters, registry, orphans) {
    this.setPanelState(0, {
      availableFilters:    availableFilters,
      filterRegistry:      registry,
      orphanSearchFilters: orphans,
      searchFiltersValid:  true
    });
  },
  updateSearchFilterInHeader: function(filterNode) {
    if (filterNode.isUnselected()) {
      filterNode.setSelected(true);
    } else {
      filterNode.setUnselected(true);
    }
    this.setHeaderState({
      availableFilters: this.state.header.availableFilters,
      appliedSearchFilters: this.getAppliedSearchFilters(this.state.header.availableFilters)
    });
  },
  updateSearchFilterInPanel: function(filterNode) {
    if (filterNode.isUnselected()) {
      filterNode.setSelected(true);
    } else {
      filterNode.setUnselected(true);
    }
    this.setPanelState(0, {
      availableFilters: this.state.panels[0].availableFilters,
      appliedSearchFilters: this.getAppliedSearchFilters(this.state.panels[0].availableFilters)
    });
  },
  getAppliedSearchFilters: function(availableFilters) {
    var results = [];
    //results = results.concat(this.orphanFilters);
    for (var i = 0; i < availableFilters.length; i++) {
        results = results.concat(availableFilters[i].getAppliedFilters());
    }
    return results;
  },
  setPanelState: function(n, state, replaceHistory) {
    this.replaceHistory  = Boolean(replaceHistory);
    //console.log(`setPanel State ${n}, replace: ` + this.replaceHistory);
    //console.log(state)

    // When the driving panel changes language, carry that to the dependent panel
    var langChange  = state.settings && state.settings.language !== this.state.panels[n].settings.language;
    var next        = this.state.panels[n+1];
    if (langChange && next && next.mode === "Connections") {
        next.settings.language = state.settings.language;
    }

    this.state.panels[n] = extend(this.state.panels[n], state);
    this.setState({panels: this.state.panels});
  },
  selectVersion: function(n, versionName, versionLanguage) {
    // Set the version for panel `n`. 
    var panel = this.state.panels[n];
    if (versionName && versionLanguage) {
      panel.version = versionName;
      panel.versionLanguage = versionLanguage;
      panel.settings.language = (panel.versionLanguage == "he")? "hebrew": "english";

      var oRef = Sefaria.ref(panel.refs[0]);
      this.setCachedVersion(oRef.indexTitle, panel.versionLanguage, panel.version);

    } else {
      panel.version = null;
      panel.versionLanguage = null;
    }
    this.setState({panels: this.state.panels});
  },
  // this.state.defaultVersion is a depth 2 dictionary - keyed: bookname, language
  getCachedVersion: function(indexTitle, language) {
    if ((!indexTitle) || (!(this.state.defaultVersions[indexTitle]))) { return null; }
    return (language) ? (this.state.defaultVersions[indexTitle][language] || null) : this.state.defaultVersions[indexTitle];
  },
  setCachedVersion: function(indexTitle, language, versionTitle) {
    this.state.defaultVersions[indexTitle] = this.state.defaultVersions[indexTitle] || {};
    this.state.defaultVersions[indexTitle][language] = versionTitle;  // Does this need a setState?  I think not.
  },
  setHeaderState: function(state, replaceHistory) {
    this.state.header = extend(this.state.header, state);
    this.setState({header: this.state.header});
  },
  setDefaultOption: function(option, value) {
    if (value !== this.state.defaultPanelSettings[option]) {
      this.state.defaultPanelSettings[option] = value;
      this.setState(this.state);
    }
  },
  openPanel: function(ref, version, versionLanguage, options) {
    // Opens a text panel, replacing all panels currently open.

    //todo: support options.highlight, passed up from SearchTextResult.handleResultClick()
    var highlight;
    if (options) {
      highlight = options.highlight;
    }

    // If book level, Open book toc
    var index = Sefaria.index(ref); // Do we have to worry about normalization, as in Header.submitSearch()?
    var panel;
    if (index) {
      panel = this.makePanelState({"menuOpen": "book toc", "bookRef": index.title});
    } else {
      panel = this.makePanelState({refs: [ref], version: version, versionLanguage: versionLanguage, mode: "Text"});
    }
    
    this.setState({
      panels: [panel],
      header: {menuOpen: null}
    });
  },
  openPanelAt: function(n, ref, version, versionLanguage) {
    // Open a new panel after `n` with the new ref

    // If book level, Open book toc
    var index = Sefaria.index(ref); // Do we have to worry about normalization, as in Header.subimtSearch()?
    var panel;
    if (index) {
      panel = this.makePanelState({"menuOpen": "book toc", "bookRef": index.title});
    } else {
      panel = this.makePanelState({refs: [ref], version: version, versionLanguage: versionLanguage, mode: "Text"});
    }

    this.state.panels.splice(n+1, 0, panel);
    this.setState({panels: this.state.panels, header: {menuOpen: null}});
  },
  openPanelAtEnd: function(ref, version, versionLanguage) {
    this.openPanelAt(this.state.panels.length+1, ref, version, versionLanguage);
  },
  openTextListAt: function(n, refs) {
    // Open a connections panel at position `n` for `refs`
    // Replace panel there if already a connections panel, otherwise splice new panel into position `n`
    // `refs` is an array of ref strings
    var panel = this.state.panels[n] || {};
    var parentPanel = (n >= 1 && this.state.panels[n-1].mode == 'Text') ? this.state.panels[n-1] : null;

    if (panel.mode !== "Connections") {
      // No connctions panel is open yet, splice in a new one
      this.state.panels.splice(n, 0, {});
      panel = this.state.panels[n];
      panel.filter = [];
    }
    panel.refs           = refs;
    panel.menuOpen       = null;
    panel.mode           = panel.mode || "Connections";
    if(parentPanel){
      panel.version         = parentPanel.version;
      panel.versionLanguage = parentPanel.versionLanguage;
    }
    this.state.panels[n] = this.makePanelState(panel);
    this.setState({panels: this.state.panels});
  },
  setTextListHighlight: function(n, refs) {
    // Set the textListHighlight for panel `n` to `refs`
    refs = typeof refs === "string" ? [refs] : refs;
    this.state.panels[n].highlightedRefs = refs;
    this.setState({panels: this.state.panels});

    // If a connections panel is opened after n, update its refs as well.
    var next = this.state.panels[n+1];
    if (next && next.mode === "Connections" && !next.menuOpen) {
      this.openTextListAt(n+1, refs);
    }
  },
  setSelectedWords: function(n, words){
    //console.log(this.state.panels[n].refs);
    words = (typeof words !== "undefined" && words.length) ?  words : "";
    var next = this.state.panels[n+1];
    if (next && !next.menuOpen) {
      this.state.panels[n+1].selectedWords = words;
      this.setState({panels: this.state.panels});
    }
  },
  setUnreadNotificationsCount: function(n) {
    Sefaria.notificationCount = n;
    this.forceUpdate();
  },
  replacePanel: function(n, ref, version, versionLanguage) {
    // Opens a text in in place of the panel currently open at `n`.
    this.state.panels[n] = this.makePanelState({refs: [ref], version: version, versionLanguage: versionLanguage, mode: "Text"});
    this.setState({panels: this.state.panels});
  },
  openComparePanel: function(n) {
    var comparePanel = this.makePanelState({
      menuOpen: "compare"
    });
    this.state.panels[n] = comparePanel;
    this.setState({panels: this.state.panels});
  },
  closePanel: function(n) {
    // Removes the panel in position `n`, as well as connections panel in position `n+1` if it exists.
    this.saveRecentlyViewed(this.state.panels[n], n);
    if (this.state.panels.length == 1 && n == 0) {
      this.state.panels = [];
    } else {
      this.state.panels.splice(n, 1);
      if (this.state.panels[n] && this.state.panels[n].mode === "Connections") {
        // Close connections panel when text panel is closed
        if (this.state.panels.length == 1) {
          this.state.panels = [];
        } else {
          this.state.panels.splice(n, 1);
        }
      }
    }
    var state = {panels: this.state.panels};
    if (state.panels.length == 0 && !this.props.headerMode) {
      this.showLibrary();
    }
    this.setState(state);
  },
  showLibrary: function() {
    if (this.props.multiPanel) {
      this.setState({header: this.makePanelState({menuOpen: "navigation"})});
    } else {
      if (this.state.panels.length) {
        this.state.panels[0].menuOpen = "navigation";
      } else {
        this.state.panels[0] = this.makePanelState({menuOpen: "navigation"});
      }
      this.setState({panels: this.state.panels});
    }
  },
  showSearch: function(query) {
    var updates = {menuOpen: "search", searchQuery: query, searchFiltersValid:  false};
    if (this.props.multiPanel) {
      this.setHeaderState(updates);
    } else {
      this.setPanelState(0, updates);
    }
  },
  saveRecentlyViewed: function(panel, n) {
    if (panel.mode == "Connections" || !panel.refs.length) { return; }
    var ref  = panel.refs[0];
    var oRef = Sefaria.ref(ref);
    var json = cookie("recentlyViewed");
    var recent = json ? JSON.parse(json) : [];
    recent = recent.filter(function(item) {
      return item.ref !== ref; // Remove this item if it's in the list already
    });
    var cookieData = {
      ref: ref,
      heRef: oRef.heRef,
      book: oRef.indexTitle,
      version: panel.version,
      versionLanguage: panel.versionLanguage,
      position: n
    };
    recent.splice(0, 0, cookieData);
    recent = recent.slice(0, 3);
    cookie("recentlyViewed", JSON.stringify(recent), {path: "/"});
  },
  saveOpenPanelsToRecentlyViewed: function() {
    for (var i = this.state.panels.length-1; i >= 0; i--) {
      this.saveRecentlyViewed(this.state.panels[i], i);
    }
  },
  render: function() {
     // Only look at the last N panels if we're above panelCap
    var panelStates = this.state.panels.slice(-this.state.panelCap);
    if (panelStates.length && panelStates[0].mode === "Connections") {
      panelStates = panelStates.slice(1); // Don't leave an orphaned connections panel at the beginning
    }

    var evenWidth = 100.0/panelStates.length;
    if (panelStates.length == 2 && panelStates[0].mode == "Text" && panelStates[1].mode == "Connections") {
      var widths = [60.0, 40.0];
    } else {
      var widths = panelStates.map(function() { return evenWidth; });
    }
    var header = this.props.multiPanel || this.state.panels.length == 0 ?
                  (<Header 
                    initialState={this.state.header}
                    setCentralState={this.setHeaderState}
                    onRefClick={this.handleNavigationClick}
                    onRecentClick={this.handleRecentClick}
                    setDefaultOption={this.setDefaultOption}
                    showLibrary={this.showLibrary}
                    showSearch={this.showSearch}
                    onQueryChange={this.updateQueryInHeader}
                    updateSearchFilter={this.updateSearchFilterInHeader}
                    registerAvailableFilters={this.updateAvailableFiltersInHeader}
                    setUnreadNotificationsCount={this.setUnreadNotificationsCount}
                    headerMode={this.props.headerMode}
                    panelsOpen={panelStates.length} />) : null;

    var panels = [];
    for (var i = 0; i < panelStates.length; i++) {
      var panel                    = this.clonePanel(panelStates[i]);
      var offset                   = widths.reduce(function(prev, curr, index, arr) { return index < i ? prev+curr : prev}, 0);
      var width                    = widths[i];
      var style                    = (this.state.layoutOrientation=="ltr")?{width: width + "%", left: offset + "%"}:{width: width + "%", right: offset + "%"};
      var onSegmentClick           = this.props.multiPanel ? this.handleSegmentClick.bind(null, i) : null;
      var onCitationClick          = this.handleCitationClick.bind(null, i);
      var onSearchResultClick      = this.props.multiPanel ? this.handleCompareSearchClick.bind(null, i) : this.handleNavigationClick;
      var onTextListClick          = null; // this.openPanelAt.bind(null, i);
      var onOpenConnectionsClick   = this.openTextListAt.bind(null, i+1);
      var setTextListHightlight    = this.setTextListHighlight.bind(null, i);
      var setSelectedWords         = this.setSelectedWords.bind(null, i);
      var openComparePanel         = this.openComparePanel.bind(null, i);
      var closePanel               = this.closePanel.bind(null, i);
      var setPanelState            = this.setPanelState.bind(null, i);
      var selectVersion            = this.selectVersion.bind(null, i);

      var ref   = panel.refs && panel.refs.length ? panel.refs[0] : null;
      var oref  = ref ? Sefaria.parseRef(ref) : null;
      var title = oref && oref.book ? oref.book : 0;
      // Keys must be constant as text scrolls, but changing as new panels open in new positions
      // Use a combination of the panel number and text title
      var key   = i + title;
      panels.push(<div className="readerPanelBox" style={style} key={key}>
                    <ReaderPanel 
                      initialState={panel}
                      setCentralState={setPanelState}
                      multiPanel={this.props.multiPanel}
                      onSegmentClick={onSegmentClick}
                      onCitationClick={onCitationClick}
                      onTextListClick={onTextListClick}
                      onSearchResultClick={onSearchResultClick}
                      onNavigationClick={this.handleNavigationClick}
                      onRecentClick={this.handleRecentClick}
                      onOpenConnectionsClick={onOpenConnectionsClick}
                      openComparePanel={openComparePanel}
                      setTextListHightlight={setTextListHightlight}
                      setSelectedWords={setSelectedWords}
                      selectVersion={selectVersion}
                      setDefaultOption={this.setDefaultOption}
                      onQueryChange={this.updateQueryInPanel}
                      updateSearchFilter={this.updateSearchFilterInPanel}
                      registerAvailableFilters={this.updateAvailableFiltersInPanel}
                      setUnreadNotificationsCount={this.setUnreadNotificationsCount}
                      closePanel={closePanel}
                      panelsOpen={panelStates.length}
                      masterPanelLanguage={panel.mode === "Connections" ? panelStates[i-1].settings.language : panel.settings.language}
                      layoutWidth={width} />
                  </div>);
    }

    var classes = classNames({readerApp: 1, multiPanel: this.props.multiPanel});
    return (<div className={classes}>
              {header}
              {panels}
            </div>);
  }
});


var Header = React.createClass({
  propTypes: {
    initialState:                React.PropTypes.object.isRequired,
    setCentralState:             React.PropTypes.func,
    onRefClick:                  React.PropTypes.func,
    onRecentClick:               React.PropTypes.func,
    showLibrary:                 React.PropTypes.func,
    showSearch:                  React.PropTypes.func,
    setDefaultOption:            React.PropTypes.func,
    onQueryChange:               React.PropTypes.func,
    updateSearchFilter:          React.PropTypes.func,
    registerAvailableFilters:    React.PropTypes.func,
    setUnreadNotificationsCount: React.PropTypes.func,
    panelsOpen:                  React.PropTypes.number
  },
  getInitialState: function() {
    return this.props.initialState;
  },
  componentDidMount: function() {
    this.initAutocomplete();
  },
  componentWillReceiveProps: function(nextProps) {
    if (nextProps.initialState) {
      this.setState(nextProps.initialState);
    }
  },
  _searchOverridePre: 'Search for: "',
  _searchOverridePost: '"',
  _searchOverrideRegex: function() {
    return RegExp(`^${RegExp.escape(this._searchOverridePre)}(.*)${RegExp.escape(this._searchOverridePost)}`);
  },
  initAutocomplete: function() {
    $.widget( "custom.sefaria_autocomplete", $.ui.autocomplete, {
      _renderItem: function( ul, item) {
        var override = item.label.match(this._searchOverrideRegex());
		return $( "<li></li>" )
			.data( "item.autocomplete", item )
            .toggleClass("search-override", !!override)
			.append( $( "<a></a>" ).text( item.label ) )
			.appendTo( ul );
	  }.bind(this)
    } );
    $(ReactDOM.findDOMNode(this)).find("input.search").sefaria_autocomplete({
      position: {my: "left-12 top+14", at: "left bottom"},
      select: function( event, ui ) {
        $(ReactDOM.findDOMNode(this)).find("input.search").val(ui.item.value);  //This will dissapear when the next line executes, but the eye can sometimes catch it.
        this.submitSearch(ui.item.value);
        return false;
      }.bind(this),
      source: function( request, response ) {
        var exact = false;
        var matches = $.map( Sefaria.books, function(tag) {
            if ( tag.toUpperCase().indexOf(request.term.toUpperCase()) === 0 ) {
              if (tag.toUpperCase() == request.term.toUpperCase()) {
                exact = true;
              }
              return tag;
            }
          });
        var resp = matches.slice(0, 16); // limits return to 16 items
        if (exact) {
          resp.push(`${this._searchOverridePre}${request.term}${this._searchOverridePost}`)
        }
        response(resp);
      }.bind(this)
    });
  },
  showDesktop: function() {
    if (this.props.panelsOpen == 0) {
      var json = cookie("recentlyViewed");
      var recentlyViewed = json ? JSON.parse(json) : null;
      if (recentlyViewed && recentlyViewed.length) {
        this.handleRefClick(recentlyViewed[0].ref, recentlyViewed[0].version, recentlyViewed[0].versionLanguage);
      }
    }
    this.props.setCentralState({menuOpen: null});
    this.clearSearchBox();      
  },
  showLibrary: function() {
    this.props.showLibrary();
    this.clearSearchBox();
  },
  showSearch: function(query) {
    this.props.showSearch(query);
    $(ReactDOM.findDOMNode(this)).find("input.search").sefaria_autocomplete("close");
  },
  showAccount: function() {
    this.props.setCentralState({menuOpen: "account"});
    this.clearSearchBox();
  },
  showNotifications: function() {
    this.props.setCentralState({menuOpen: "notifications"});
    this.clearSearchBox();
  },
  showTestMessage: function() {
    this.props.setCentralState({showTestMessage: true});
  },
  hideTestMessage: function() { 
    this.props.setCentralState({showTestMessage: false});
  },
  submitSearch: function(query, skipNormalization) {
    var override = query.match(this._searchOverrideRegex());
    if (override) {
      this.showSearch(override[1]);
      return;
    }

    if (query in Sefaria.booksDict) {
      var index = Sefaria.index(query);
      if (!index && !skipNormalization) {
        Sefaria.normalizeTitle(query, function(title) {
          this.submitSearch(title, true)
        }.bind(this));
        return;
      }
    }
    if (Sefaria.isRef(query)) {
      this.props.onRefClick(query);
      this.showDesktop();
      if (Sefaria.site) { Sefaria.site.track.ui("Nav Query"); }
    } else {
      this.showSearch(query);
    }
  },
  clearSearchBox: function() {
    $(ReactDOM.findDOMNode(this)).find("input.search").val("").sefaria_autocomplete("close");
  },
  handleLibraryClick: function() {
    if (this.state.menuOpen === "home") {
      return;
    } else if (this.state.menuOpen === "navigation" && this.state.navigationCategories.length == 0) {
      this.showDesktop();
    } else {
      this.showLibrary();
    }
  },
  handleRefClick: function(ref, version, versionLanguage) {
    this.props.onRefClick(ref, version, versionLanguage);
  },
  handleSearchKeyUp: function(event) {
    if (event.keyCode === 13) {
      var query = $(event.target).val();
      if (query) {
        this.submitSearch(query);
      }
    }
  },
  handleSearchButtonClick: function(event) {
    var query = $(ReactDOM.findDOMNode(this)).find(".search").val();
    if (query) {
      this.submitSearch(query);
    }
  },
  render: function() {
    var viewContent = this.state.menuOpen ?
                        (<ReaderPanel
                          initialState={this.state}
                          setCentralState={this.props.setCentralState}
                          multiPanel={true}
                          onNavTextClick={this.props.onRefClick}
                          onSearchResultClick={this.props.onRefClick}
                          onRecentClick={this.props.onRecentClick}
                          setDefaultLanguage={this.props.setDefaultLanguage}
                          onQueryChange={this.props.onQueryChange}
                          updateSearchFilter={this.props.updateSearchFilter}
                          registerAvailableFilters={this.props.registerAvailableFilters}
                          setUnreadNotificationsCount={this.props.setUnreadNotificationsCount}
                          hideNavHeader={true} />) : null;


    var notificationCount = Sefaria.notificationCount || 0;
    var notifcationsClasses = classNames({notifications: 1, unread: notificationCount > 0});
    var nextParam = "?next=" + Sefaria.util.currentPath();
    var loggedInLinks  = (<div className="accountLinks">
                            <div className="account" onClick={this.showAccount}><img src="/static/img/user-64.png" /></div>
                            <div className={notifcationsClasses} onClick={this.showNotifications}>{notificationCount}</div>
                         </div>);
    var loggedOutLinks = (<div className="accountLinks">
                           <a className="login" href={"/register" + nextParam}>
                             <span className="en">Sign up</span>
                             <span className="he">הירשם</span>
                           </a>
                           <a className="login" href={"/login" + nextParam}>
                             <span className="en">Log in</span>
                             <span className="he">כניסה</span>
                           </a>
                         </div>);
    return (<div className="header">
              <div className="headerInner">
                <div className="left">
                  <div className="library" onClick={this.handleLibraryClick}><i className="fa fa-bars"></i></div>
                </div>
                <div className="right">
                  <div className="testWarning" onClick={this.showTestMessage} >You are testing the New Sefaria</div>
                  { Sefaria.loggedIn ? loggedInLinks : loggedOutLinks }
                </div>
                <span className="searchBox">
                  <ReaderNavigationMenuSearchButton onClick={this.handleSearchButtonClick} />
                  <input className="search" placeholder="Search" onKeyUp={this.handleSearchKeyUp} />
                </span>
                <a className="home" href="/?home" ><img src="/static/img/sefaria-on-white.png" /></a>
              </div>
              { viewContent ? 
                (<div className="headerNavContent">
                  {viewContent}
                 </div>) : null}
              { this.state.showTestMessage ? <TestMessage hide={this.hideTestMessage} /> : null}
            </div>);
  }
});


var ReaderPanel = React.createClass({
  propTypes: {
    initialRefs:                 React.PropTypes.array,
    initialMode:                 React.PropTypes.string,
    initialConnectionsMode:      React.PropTypes.string,
    initialVersion:              React.PropTypes.string,
    initialVersionLanguage:      React.PropTypes.string,
    initialFilter:               React.PropTypes.array,
    initialHighlightedRefs:      React.PropTypes.array,
    initialMenu:                 React.PropTypes.string,
    initialQuery:                React.PropTypes.string,
    initialAppliedSearchFilters: React.PropTypes.array,
    initialSheetsTag:            React.PropTypes.string,
    initialState:                React.PropTypes.object, // if present, trumps all props above
    setCentralState:             React.PropTypes.func,
    onSegmentClick:              React.PropTypes.func,
    onCitationClick:             React.PropTypes.func,
    onTextListClick:             React.PropTypes.func,
    onNavTextClick:              React.PropTypes.func,
    onRecentClick:               React.PropTypes.func,
    onSearchResultClick:         React.PropTypes.func,
    onUpdate:                    React.PropTypes.func,
    closePanel:                  React.PropTypes.func,
    closeMenus:                  React.PropTypes.func,
    setDefaultLanguage:          React.PropTypes.func,
    selectVersion:               React.PropTypes.func,
    onQueryChange:               React.PropTypes.func,
    updateSearchFilter:          React.PropTypes.func,
    registerAvailableFilters:    React.PropTypes.func,
    openComparePanel:            React.PropTypes.func,
    setUnreadNotificationsCount: React.PropTypes.func,
    highlightedRefs:             React.PropTypes.array,
    hideNavHeader:               React.PropTypes.bool,
    multiPanel:                  React.PropTypes.bool,
    masterPanelLanguage:         React.PropTypes.string,
    panelsOpen:                  React.PropTypes.number,
    layoutWidth:                 React.PropTypes.number,
    setTextListHightlight:       React.PropTypes.func,
    setSelectedWords:            React.PropTypes.func
  },
  getInitialState: function() {
    // When this component is managed by a parent, all it takes is initialState
    if (this.props.initialState) {
      var state = this.clonePanel(this.props.initialState);
      return state;
    }

    // When this component is independent and manages itself, it takes individual initial state props, with defaults listed here. 
    return {
      refs: this.props.initialRefs || [], // array of ref strings
      bookRef: null,
      mode: this.props.initialMode, // "Text", "TextAndConnections", "Connections"
      connectionsMode: this.props.initialConnectionsMode,
      filter: this.props.initialFilter || [],
      version: this.props.initialVersion,
      versionLanguage: this.props.initialVersionLanguage,
      highlightedRefs: this.props.initialHighlightedRefs || [],
      recentFilters: [],
      settings: this.props.intialState.settings || {
        language:      "bilingual",
        layoutDefault: "segmented",
        layoutTalmud:  "continuous",
        layoutTanach:  "segmented",
        color:         "light",
        fontSize:      62.5
      },
      menuOpen:             this.props.initialMenu || null, // "navigation", "book toc", "text toc", "display", "search", "sheets", "home"
      navigationCategories: this.props.initialNavigationCategories || [],
      navigationSheetTag:   this.props.initialSheetsTag || null,
      searchQuery:          this.props.initialQuery || null,
      appliedSearchFilters: this.props.initialAppliedSearchFilters || [],
      searchFiltersValid:   false,
      availableFilters:     [],
      filterRegistry:       {},
      orphanSearchFilters:  [],
      displaySettingsOpen:  false
    }
  },
  componentDidMount: function() {
    window.addEventListener("resize", this.setWidth);
    this.setWidth();
    this.setHeadroom();
    this.trackPanelOpens();
  },
  componentWillUnmount: function() {
    window.removeEventListener("resize", this.setWidth);
  },
  componentWillReceiveProps: function(nextProps) {
    if (nextProps.initialFilter && !this.props.multiPanel) {
      this.openConnectionsInPanel(nextProps.initialRefs);
    }
    if (nextProps.searchQuery && this.state.menuOpen !== "search") {
      this.openSearch(nextProps.searchQuery);
    }
    if (this.state.menuOpen !== nextProps.initialMenu) {
      this.setState({menuOpen: nextProps.initialMenu});
    }
    if (nextProps.initialState) {
      this.setState(nextProps.initialState);
    } else {
      this.setState({
        navigationCategories: nextProps.initialNavigationCategories || [],
        navigationSheetTag:   nextProps.initialSheetsTag || null
      });
    }
  },
  componentDidUpdate: function(prevProps, prevState) {
    this.setHeadroom();
    if (prevState.refs.compare(this.state.refs)) {
      this.trackPanelOpens();
    }
    if (prevProps.layoutWidth !== this.props.layoutWidth) {
      this.setWidth();
    }
    this.replaceHistory = false;
  },
  conditionalSetState: function(state) {
    // Set state either in the central app or in the local component,
    // depending on whether a setCentralState function was given.
    if (this.props.setCentralState) {
      this.props.setCentralState(state, this.replaceHistory);
      this.replaceHistory = false;
    } else {
      this.setState(state);
    }
  },
  clonePanel: function(panel) {
    // Set aside self-referential objects before cloning
    // Todo: Move the multiple instances of this out to a utils file
    if (panel.availableFilters || panel.filterRegistry) {
      var savedAttributes = {
         availableFilters: panel.availableFilters,
         searchFiltersValid: panel.searchFiltersValid,
         filterRegistry: panel.filterRegistry
      };
      panel.availableFilters = panel.searchFiltersValid = panel.filterRegistry = null;
      var newpanel = extend(Sefaria.util.clone(panel), savedAttributes);
      extend(panel, savedAttributes);
      return newpanel;
    } else {
      return Sefaria.util.clone(panel);
    }
  },
  handleBaseSegmentClick: function(ref) {
    if (this.state.mode === "TextAndConnections") {
      this.closeConnectionsInPanel();
    } else if (this.state.mode === "Text") {
      if (this.props.multiPanel) {
        this.props.onSegmentClick(ref);
      } else {
        this.openConnectionsInPanel(ref);
      }
    }
  },
  handleCitationClick: function(citationRef, textRef) {
    if (this.props.multiPanel) {
      this.props.onCitationClick(citationRef, textRef);
    } else {
      this.showBaseText(citationRef);
    }
  },
  handleTextListClick: function(ref) {
    this.showBaseText(ref);
  },
  setHeadroom: function() {
    if (this.props.multiPanel) { return; }
    var $node    = $(ReactDOM.findDOMNode(this));
    var $header  = $node.find(".readerControls");
    if (this.state.mode !== "TextAndConnections") {
      var scroller = $node.find(".textColumn")[0];
      $header.headroom({scroller: scroller});
    }
  },
  openConnectionsInPanel: function(ref) {
    var refs = typeof ref == "string" ? [ref] : ref;
    this.replaceHistory = this.state.mode === "TextAndConnections"; // Don't push history for change in Connections focus
    this.conditionalSetState({highlightedRefs: refs, mode: "TextAndConnections" }, this.replaceHistory);      
  },
  closeConnectionsInPanel: function() {
    // Return to the original text in the ReaderPanel contents
    this.conditionalSetState({highlightedRefs: [], mode: "Text"});
  },  
  showBaseText: function(ref, replaceHistory) {
    // Set the current primary text
    // `replaceHistory` - bool whether to replace browser history rather than push for this change
    if (!ref) { return; }
    this.replaceHistory = Boolean(replaceHistory);
    this.conditionalSetState({
      mode: "Text",
      refs: [ref],
      filter: [],
      recentFilters: [],
      menuOpen: null
    });
  },
  updateTextColumn: function(refs) {
    // Change the refs in the current TextColumn, for infinite scroll up/down.
    this.replaceHistory = true;
    this.conditionalSetState({ refs: refs }, this.replaceState);
  },
  setTextListHightlight: function(refs) {
    refs = typeof refs === "string" ? [refs] : refs;
    this.replaceHistory = true; 
    this.conditionalSetState({highlightedRefs: refs});
    if (this.props.multiPanel) {
      this.props.setTextListHightlight(refs);
    }
  },
  setSelectedWords: function(words){
    words = (typeof words !== "undefined" && words.length) ?  words : "";
    words = words.trim();
    this.replaceHistory = false;
    this.conditionalSetState({'selectedWords':  words});
    if (this.props.multiPanel) {
      this.props.setSelectedWords(words);
    }
  },
  closeMenus: function() {
    var state = {
      // If there's no content to show, return to home
      menuOpen: this.state.refs.slice(-1)[0] ? null: "home",
      // searchQuery: null,
      // appliedSearchFilters: [],
      navigationCategories: null,
      navigationSheetTag: null
    };
    this.conditionalSetState(state);
  },
  openMenu: function(menu) {
    this.conditionalSetState({
      menuOpen: menu,
      // searchQuery: null,
      // appliedSearchFilters: [],
      navigationCategories: null,
      navigationSheetTag: null
    });
  },
  setNavigationCategories: function(categories) {
    this.conditionalSetState({menuOpen: "navigation", navigationCategories: categories});
  },
  setSheetTag: function (tag) {
    this.conditionalSetState({navigationSheetTag: tag});
  },
  setFilter: function(filter, updateRecent) {
    // Sets the current filter for Connected Texts (TextList)
    // If updateRecent is true, include the current setting in the list of recent filters.
    if (updateRecent && filter) {
      if (Sefaria.util.inArray(filter, this.state.recentFilters) !== -1) {
        this.state.recentFilters.toggle(filter);
      }
      this.state.recentFilters = [filter].concat(this.state.recentFilters);
    }
    filter = filter ? [filter] : [];
    this.conditionalSetState({recentFilters: this.state.recentFilters, filter: filter});
  },
  toggleLanguage: function() {
    if (this.state.settings.language == "hebrew") {
      this.setOption("language", "english");
    } else {
      this.setOption("language", "hebrew");
    }
  },
  openCommentary: function(commentator) {
    // Tranforms a connections panel into an text panel with a particular commentary
    var baseRef = this.state.refs[0];
    var links   = Sefaria._filterLinks(Sefaria.links(baseRef), [commentator]);
    if (links.length) {
      var ref = links[0].sourceRef;
      // TODO, Hack - stripping at last : to get section level ref for commentary. Breaks for Commentary2?
      ref = ref.substring(0, ref.lastIndexOf(':')); 
      this.showBaseText(ref);
    }
  },
  openSearch: function(query) {
    this.conditionalSetState({
      menuOpen: "search",
      searchQuery: query
    });
  },
  openDisplaySettings: function() {
    this.conditionalSetState({displaySettingsOpen: true});
  },
  closeDisplaySettings: function() {
    this.conditionalSetState({displaySettingsOpen: false});
  },
  setOption: function(option, value) {
    if (option === "fontSize") {
      var step = 1.15;
      var size = this.state.settings.fontSize;
      value = (value === "smaller" ? size/step : size*step);
    } else if (option === "layout") {
      var category = this.currentCategory();
      var option = category === "Tanach" || category === "Talmud" ? "layout" + category : "layoutDefault";
    }

    this.state.settings[option] = value;
    var state = {settings: this.state.settings};
    if (option !== "fontSize") { state.displaySettingsOpen = false; }
    cookie(option, value, {path: "/"});
    if (option === "language") {
      cookie("contentLang", value, {path: "/"});
      this.props.setDefaultOption && this.props.setDefaultOption(option, value);
    }
    this.conditionalSetState(state);
  },
  setConnectionsMode: function(mode) {
    var loginRequired = {
      "Add to Source Sheet": 1,
      "Add Note": 1,
      "My Notes": 1,
      "Add Connections": 1,
      "Add Translation": 1
    };
    if (!Sefaria._uid && mode in loginRequired) {
      mode = "Login";
    };
    var state = {connectionsMode: mode};
    if (mode === "Connections") { 
      state["filter"] = [];
    }
    this.conditionalSetState(state);
  },
  editNote: function(note) {
    this.conditionalSetState({
      connectionsMode: "Edit Note",
      noteBeingEdited: note
    });
  },
  setWidth: function() {
    this.width = $(ReactDOM.findDOMNode(this)).width();
  },
  trackPanelOpens: function() {
    if (this.state.mode === "Connections") { return; }
    this.tracked = this.tracked || [];
    // Do a little dance to avoid tracking something we've already just tracked
    // e.g. when refs goes from ["Genesis 5"] to ["Genesis 4", "Genesis 5"] don't track 5 again
    for (var i = 0; i < this.state.refs.length; i++) {
      if (Sefaria.util.inArray(this.state.refs[i], this.tracked) == -1) {
        if (Sefaria.site) { Sefaria.site.track.open(this.state.refs[i]); }
        this.tracked.push(this.state.refs[i]);
      }
    }
  },
  currentMode: function() {
    return this.state.mode;
  },
  currentRef: function() {
    // Returns a string of the current ref, the first if there are many
    return this.state.refs && this.state.refs.length ? this.state.refs[0] : null;
  },
  lastCurrentRef: function() {
    // Returns a string of the current ref, the last if there are many
    var ret = this.state.refs && this.state.refs.length ? this.state.refs.slice(-1)[0] : null;
    if (ret && typeof ret == "object") {debugger;}
    return ret;
  },
  currentData: function() {
    // Returns the data from the library of the current ref
    var ref  = this.currentRef();
    if (!ref) { return null; }
    var data = Sefaria.ref(ref);
    return data; 
  },
  currentBook: function() {
    var data = this.currentData();
    if (data) {
      return data.indexTitle;
    } else {
      var pRef = Sefaria.parseRef(this.currentRef());
      return "book" in pRef ? pRef.book : null;
    }
  },
  currentCategory: function() {
    var book = this.currentBook();
    return (Sefaria.index(book) ? Sefaria.index(book).categories[0] : null);
  },
  currentLayout: function() {
    var category = this.currentCategory();
    if (!category) { return "layoutDefault"; }
    var option = category === "Tanach" || category === "Talmud" ? "layout" + category : "layoutDefault";
    return this.state.settings[option];  
  },
  render: function() {
    var items = [];
    if (this.state.mode === "Text" || this.state.mode === "TextAndConnections") {
      items.push(<TextColumn
          srefs={this.state.refs}
          version={this.state.version}
          versionLanguage={this.state.versionLanguage}
          highlightedRefs={this.state.highlightedRefs}
          basetext={true}
          withContext={true}
          loadLinks={true}
          prefetchNextPrev={true}
          multiPanel={this.props.multiPanel}
          mode={this.state.mode}
          settings={Sefaria.util.clone(this.state.settings)}
          setOption={this.setOption}
          showBaseText={this.showBaseText} 
          updateTextColumn={this.updateTextColumn}
          onSegmentClick={this.handleBaseSegmentClick}
          onCitationClick={this.handleCitationClick}
          setTextListHightlight={this.setTextListHightlight}
          setSelectedWords={this.setSelectedWords}
          panelsOpen={this.props.panelsOpen}
          layoutWidth={this.props.layoutWidth}
          filter={this.state.filter}
          key="text" />);
    }
    if (this.state.mode === "Connections" || this.state.mode === "TextAndConnections") {
      var langMode = this.props.masterPanelLanguage || this.state.settings.language;
      var data     = this.currentData();
      var canEditText = data && 
                        (langMode === "hebrew" && data.heVersionStatus !== "locked") ||
                        (langMode === "english" && data.versionStatus !== "locked") ||
                        (Sefaria.is_moderator && langMode !== "bilingual");
      items.push(<ConnectionsPanel 
          srefs={this.state.mode === "Connections" ? this.state.refs : this.state.highlightedRefs} 
          filter={this.state.filter || []}
          mode={this.state.connectionsMode || "Connections"}
          recentFilters={this.state.recentFilters}
          version={this.state.version}
          versionLanguage={this.state.versionLanguage}
          fullPanel={this.props.multiPanel}
          multiPanel={this.props.multiPanel}
          canEditText={canEditText}
          setFilter={this.setFilter}
          setConnectionsMode={this.setConnectionsMode}
          closeConectionsInPanel={this.closeConnectionsInPanel} 
          openNav={this.openMenu.bind(null, "navigation")}
          openDisplaySettings={this.openDisplaySettings}
          editNote={this.editNote}
          noteBeingEdited={this.state.noteBeingEdited}
          onTextClick={this.handleTextListClick}
          onCitationClick={this.handleCitationClick}
          onNavigationClick={this.props.onNavigationClick}
          onOpenConnectionsClick={this.props.onOpenConnectionsClick}
          onCompareClick={this.showBaseText}
          openComparePanel={this.props.openComparePanel}
          closePanel={this.props.closePanel}
          selectedWords={this.state.selectedWords}
          key="connections" />
      );
    }

    if (this.state.menuOpen === "home" || this.state.menuOpen == "navigation" || this.state.menuOpen == "compare") {
      var menu = (<ReaderNavigationMenu 
                    home={this.state.menuOpen === "home"}
                    compare={this.state.menuOpen === "compare"}
                    categories={this.state.navigationCategories || []}
                    settings={this.state.settings}
                    setCategories={this.setNavigationCategories || []}
                    setOption={this.setOption}
                    toggleLanguage={this.toggleLanguage}
                    closeNav={this.closeMenus}
                    closePanel={this.props.closePanel}
                    openNav={this.openMenu.bind(null, "navigation")}
                    openSearch={this.openSearch}
                    openMenu={this.openMenu}
                    openDisplaySettings={this.openDisplaySettings}
                    onTextClick={this.props.onNavTextClick || this.showBaseText}
                    onRecentClick={this.props.onRecentClick || function(pos, ref) { this.showBaseText(ref) }.bind(this) }
                    hideNavHeader={this.props.hideNavHeader} />);

    } 
    else if (this.state.menuOpen === "text toc") {
      var menu = (<ReaderTextTableOfContents
                    mode={this.state.menuOpen}
                    close={this.closeMenus}
                    title={this.currentBook()}
                    version={this.state.version}
                    versionLanguage={this.state.versionLanguage}
                    settingsLanguage={this.state.settings.language == "hebrew"?"he":"en"}
                    category={this.currentCategory()}
                    currentRef={this.lastCurrentRef()}
                    openNav={this.openMenu.bind(null, "navigation")}
                    openDisplaySettings={this.openDisplaySettings}
                    selectVersion={this.props.selectVersion}
                    showBaseText={this.showBaseText}/>);

    } else if (this.state.menuOpen === "book toc") {
      var menu = (<ReaderTextTableOfContents
                    mode={this.state.menuOpen}
                    closePanel={this.props.closePanel}
                    close={this.closeMenus}
                    title={this.state.bookRef}
                    settingsLanguage={this.state.settings.language == "hebrew"?"he":"en"}
                    category={Sefaria.index(this.state.bookRef) ? Sefaria.index(this.state.bookRef).categories[0] : null}
                    currentRef={this.state.bookRef}
                    key={this.state.bookRef}
                    openNav={this.openMenu.bind(null, "navigation")}
                    openDisplaySettings={this.openDisplaySettings}
                    selectVersion={this.props.selectVersion}
                    showBaseText={this.showBaseText}/>);

    } else if (this.state.menuOpen === "search" && this.state.searchQuery) {
      var menu = (<SearchPage
                    query={this.state.searchQuery}
                    appliedFilters={this.state.appliedSearchFilters}
                    settings={Sefaria.util.clone(this.state.settings)}
                    onResultClick={this.props.onSearchResultClick}
                    openDisplaySettings={this.openDisplaySettings}
                    toggleLanguage={this.toggleLanguage}
                    close={this.closeMenus}
                    hideNavHeader={this.props.hideNavHeader}
                    onQueryChange={this.props.onQueryChange}
                    updateAppliedFilter={this.props.updateSearchFilter}
                    availableFilters={this.state.availableFilters}
                    filtersValid={this.state.searchFiltersValid}
                    registerAvailableFilters={this.props.registerAvailableFilters} />);

    } else if (this.state.menuOpen === "sheets") {
      var menu = (<SheetsNav
                    openNav={this.openMenu.bind(null, "navigation")}
                    close={this.closeMenus}
                    hideNavHeader={this.props.hideNavHeader}
                    toggleLanguage={this.toggleLanguage}
                    initialTag={this.state.navigationSheetTag}
                    setSheetTag={this.setSheetTag} />);

    } else if (this.state.menuOpen === "account") {
      var menu = (<AccountPanel
                    toggleLanguage={this.toggleLanguage} />);


    } else if (this.state.menuOpen === "notifications") {
      var menu = (<NotificationsPanel 
                    setUnreadNotificationsCount={this.props.setUnreadNotificationsCount}
                    toggleLanguage={this.toggleLanguage} />);

    } else {
      var menu = null;
    }

    var classes  = {readerPanel: 1, wideColumn: this.width > 450};
    classes[this.currentLayout()]             = 1;
    classes[this.state.settings.color]        = 1;
    classes[this.state.settings.language]     = 1;
    classes = classNames(classes);
    var style = {"fontSize": this.state.settings.fontSize + "%"};
    var hideReaderControls = (this.state.mode === "TextAndConnections" || this.props.hideNavHeader);

    return (
      <div className={classes}>
        {hideReaderControls ? null :  
        (<ReaderControls
          showBaseText={this.showBaseText}
          currentRef={this.lastCurrentRef()}
          currentMode={this.currentMode}
          currentCategory={this.currentCategory}
          currentBook={this.currentBook}
          version={this.state.version}
          versionLanguage={this.state.versionLanguage}
          multiPanel={this.props.multiPanel}
          settings={this.state.settings}
          setOption={this.setOption}
          setConnectionsMode={this.setConnectionsMode}
          openMenu={this.openMenu}
          closeMenus={this.closeMenus}
          openDisplaySettings={this.openDisplaySettings}
          currentLayout={this.currentLayout}
          connectionsMode={this.state.filter.length && this.state.connectionsMode === "Connections" ? "Connection Text" : this.state.connectionsMode}
          closePanel={this.props.closePanel}
          toggleLanguage={this.toggleLanguage} />)}

        <div className="readerContent" style={style}>
          {items}
        </div>

        {menu}
        {this.state.displaySettingsOpen ? (<ReaderDisplayOptionsMenu
                                              settings={this.state.settings}
                                              multiPanel={this.props.multiPanel}
                                              setOption={this.setOption}
                                              currentLayout={this.currentLayout} 
                                              menuOpen={this.state.menuOpen} />) : null}
        {this.state.displaySettingsOpen ? (<div className="mask" onClick={this.closeDisplaySettings}></div>) : null}

      </div>
    );
  }
});


var ReaderControls = React.createClass({
  // The Header of a Reader panel when looking at a text 
  // contains controls for display, navigation etc.
  propTypes: {
    settings:                React.PropTypes.object.isRequired,
    showBaseText:            React.PropTypes.func.isRequired,
    setOption:               React.PropTypes.func.isRequired,
    setConnectionsMode:      React.PropTypes.func.isRequired,
    openMenu:                React.PropTypes.func.isRequired,
    openDisplaySettings:     React.PropTypes.func.isRequired,
    closeMenus:              React.PropTypes.func.isRequired,
    currentMode:             React.PropTypes.func.isRequired,
    currentCategory:         React.PropTypes.func.isRequired,
    currentBook:             React.PropTypes.func.isRequired,
    currentLayout:           React.PropTypes.func.isRequired,
    closePanel:              React.PropTypes.func,
    toggleLanguage:          React.PropTypes.func,
    currentRef:              React.PropTypes.string,
    version:                 React.PropTypes.string,
    versionLanguage:         React.PropTypes.string,
    connectionsMode:         React.PropTypes.string,
    multiPanel:              React.PropTypes.bool
  },
  render: function() {
    var title     = this.props.currentRef;
    if (title) {
      var oref    = Sefaria.ref(title);
      var heTitle = oref ? oref.heTitle : "";      
    } else {
      var heTitle = "";
    }

    var mode              = this.props.currentMode();
    var hideHeader        = !this.props.multiPanel && mode === "Connections";
    var connectionsHeader = this.props.multiPanel && mode === "Connections";

    if (title && !oref) {
      // If we don't have this data yet, rerender when we do so we can set the Hebrew title
      Sefaria.text(title, {context: 1}, function() { if (this.isMounted()) { this.setState({}); } }.bind(this));
    }

    var versionTitle = this.props.version ? this.props.version.replace(/_/g," "):"";
    var centerContent = connectionsHeader ?
      (<div className="readerTextToc">
          <ConnectionsPanelHeader
            activeTab={this.props.connectionsMode}
            setConnectionsMode={this.props.setConnectionsMode}
            closePanel={this.props.closePanel}
            toggleLanguage={this.props.toggleLanguage} />
        </div>) :
      (<div className="readerTextToc" onClick={this.props.openMenu.bind(null, "text toc")}>
          { title ? (<i className="fa fa-caret-down invisible"></i>) : null }
          <div className="readerTextTocBox">
            <span className="en">{title}</span>
            <span className="he">{heTitle}</span>
            { title ? (<i className="fa fa-caret-down"></i>) : null }
            { (this.props.versionLanguage == "en" && this.props.settings.language == "english") ? (<span className="readerTextVersion"><span className="en">{versionTitle}</span></span>) : null}
          </div>
        </div>);
    var leftControls = hideHeader || connectionsHeader ? null :
      (<div className="leftButtons">
          {this.props.multiPanel ? (<ReaderNavigationMenuCloseButton onClick={this.props.closePanel} />) : null}
          {this.props.multiPanel ? null : (<ReaderNavigationMenuMenuButton onClick={this.props.openMenu.bind(null, "navigation")} />)}
        </div>);
    var rightControls = hideHeader || connectionsHeader ? null :
      (<div className="rightButtons">
          <ReaderNavigationMenuDisplaySettingsButton onClick={this.props.openDisplaySettings} />
        </div>);
    var classes = classNames({readerControls: 1, headeroom: 1, connectionsHeader: mode == "Connections"});
    var readerControls = hideHeader ? null :
        (<div className={classes}>
          <div className="readerControlsInner">
            {leftControls}
            {rightControls}
            {centerContent}
          </div>
        </div>);
    return (
      <div>
        <CategoryColorLine category={this.props.currentCategory()} />
        {readerControls}
      </div>
    );
  }
});


var ReaderDisplayOptionsMenu = React.createClass({
  propTyps: {
    setOption:     React.PropTypes.func.isRequired,
    currentLayout: React.PropTypes.func.isRequired,
    menuOpen:      React.PropTypes.string.isRequired,
    multiPanel:    React.PropTypes.bool.isRequired,
    settings:      React.PropTypes.object.isRequired,
  },
  render: function() {
    var languageOptions = [
      {name: "english",   content: "<span class='en'>A</span>" },
      {name: "bilingual", content: "<span class='en'>A</span><span class='he'>א</span>" },
      {name: "hebrew",    content: "<span class='he'>א</span>" }
    ];
    var languageToggle = (
        <ToggleSet
          name="language"
          options={languageOptions}
          setOption={this.props.setOption}
          settings={this.props.settings} />);
    
    var layoutOptions = [
      {name: "continuous", fa: "align-justify" },
      {name: "segmented", fa: "align-left" },
    ];
    var layoutToggle = this.props.settings.language !== "bilingual" ? 
      (<ToggleSet
          name="layout"
          options={layoutOptions}
          setOption={this.props.setOption}
          currentLayout={this.props.currentLayout}
          settings={this.props.settings} />) : null;

    var colorOptions = [
      {name: "light", content: "" },
      {name: "sepia", content: "" },
      {name: "dark", content: "" }
    ];
    var colorToggle = (
        <ToggleSet
          name="color"
          separated={true}
          options={colorOptions}
          setOption={this.props.setOption}
          settings={this.props.settings} />);
    colorToggle = this.props.multiPanel ? null : colorToggle;

    var sizeOptions = [
      {name: "smaller", content: "Aa" },
      {name: "larger", content: "Aa"  }
    ];
    var sizeToggle = (
        <ToggleSet
          name="fontSize"
          options={sizeOptions}
          setOption={this.props.setOption}
          settings={this.props.settings} />);

    if (this.props.menuOpen === "search") {
      return (<div className="readerOptionsPanel">
                <div className="readerOptionsPanelInner">
                  {languageToggle}
                  <div className="line"></div>
                  {sizeToggle}
                </div>
            </div>);
    } else if (this.props.menuOpen) {
      return (<div className="readerOptionsPanel">
                <div className="readerOptionsPanelInner">
                  {languageToggle}
                </div>
            </div>);
    } else {
      return (<div className="readerOptionsPanel">
                <div className="readerOptionsPanelInner">
                  {languageToggle}
                  {layoutToggle}
                  <div className="line"></div>
                  {colorToggle}
                  {sizeToggle}
                </div>
              </div>);
    }
  }
});


var ReaderNavigationMenu = React.createClass({
  // The Navigation menu for browsing and searching texts, plus some site links.
  propTypes: {
    categories:    React.PropTypes.array.isRequired,
    settings:      React.PropTypes.object.isRequired,
    setCategories: React.PropTypes.func.isRequired,
    setOption:     React.PropTypes.func.isRequired,
    closeNav:      React.PropTypes.func.isRequired,
    openNav:       React.PropTypes.func.isRequired,
    openSearch:    React.PropTypes.func.isRequired,
    onTextClick:   React.PropTypes.func.isRequired,
    onRecentClick: React.PropTypes.func.isRequired,
    closePanel:    React.PropTypes.func,
    hideNavHeader: React.PropTypes.bool,
    home:          React.PropTypes.bool,
    compare:       React.PropTypes.bool
  },
  getInitialState: function() {
    this.width = 1000;
    return {
      showMore: false,
    };
  },
  componentDidMount: function() {
    this.setWidth();
    window.addEventListener("resize", this.setWidth);
  },
  componentWillUnmount: function() {
    window.removeEventListener("resize", this.setWidth);
  },
  setWidth: function() {
    var width = $(ReactDOM.findDOMNode(this)).width();
    console.log("Setting RNM width: " + width);
    var winWidth = $(window).width();
    var winHeight = $(window).height();
    console.log("Window width: " + winWidth + ", Window height: " + winHeight);
    var oldWidth = this.width;
    this.width = width;
    if ((oldWidth <= 450 && width > 450) || 
        (oldWidth > 450 && width <= 450)) {
      this.forceUpdate();
    }
  },
  navHome: function() {
    this.props.setCategories([]);
    this.props.openNav();
  },
  closeNav: function() {
    if (this.props.compare) {
      this.props.closePanel();
    } else {
      this.props.setCategories([]);
      this.props.closeNav();
    }
  },
  showMore: function() {
    this.setState({showMore: true});
  },
  getRecentlyViewed: function() {
    var json = cookie("recentlyViewed");
    var recentlyViewed = json ? JSON.parse(json) : null;
    return recentlyViewed;
  },
  handleClick: function(event) {
    if ($(event.target).hasClass("refLink") || $(event.target).parent().hasClass("refLink")) {
      var ref = $(event.target).attr("data-ref") || $(event.target).parent().attr("data-ref");
      var pos = $(event.target).attr("data-position") || $(event.target).parent().attr("data-position");
      var version = $(event.target).attr("data-version") || $(event.target).parent().attr("data-version");
      var versionLanguage = $(event.target).attr("data-versionlanguage") || $(event.target).parent().attr("data-versionlanguage");
      if ($(event.target).hasClass("recentItem") || $(event.target).parent().hasClass("recentItem")) {
        this.props.onRecentClick(parseInt(pos), ref, version, versionLanguage);
      } else {
        this.props.onTextClick(ref, version, versionLanguage);
      }
      if (Sefaria.site) { Sefaria.site.track.event("Reader", "Navigation Text Click", ref); }
    } else if ($(event.target).hasClass("catLink") || $(event.target).parent().hasClass("catLink")) {
      var cats = $(event.target).attr("data-cats") || $(event.target).parent().attr("data-cats");
      cats = cats.split("|");
      this.props.setCategories(cats);
      if (Sefaria.site) { Sefaria.site.track.event("Reader", "Navigation Sub Category Click", cats.join(" / ")); }
    }  
  },
  handleSearchKeyUp: function(event) {
    if (event.keyCode === 13) {
      var query = $(event.target).val();
      this.props.openSearch(query);
    }
  },
  handleSearchButtonClick: function(event) {
    var query = $(ReactDOM.findDOMNode(this)).find(".readerSearch").val();
    if (query) {
      this.props.openSearch(query);
    }
  },  
  render: function() {
    if (this.props.categories.length) {
      return (<div className="readerNavMenu" onClick={this.handleClick} >
                <ReaderNavigationCategoryMenu
                  categories={this.props.categories}
                  category={this.props.categories.slice(-1)[0]}
                  closeNav={this.closeNav}
                  setCategories={this.props.setCategories}
                  toggleLanguage={this.props.toggleLanguage}
                  openDisplaySettings={this.props.openDisplaySettings}
                  navHome={this.navHome}
                  hideNavHeader={this.props.hideNavHeader}
                  width={this.width} />
              </div>);
    } else {
      var categories = [
        "Tanach",
        "Mishnah",
        "Talmud",
        "Midrash",
        "Halakhah",
        "Kabbalah",
        "Liturgy",
        "Philosophy",
        "Tosefta",
        "Chasidut",
        "Musar",
        "Responsa",
        "Apocrypha",
        "Other"
      ];
      categories = categories.map(function(cat) {
        var style = {"borderColor": Sefaria.palette.categoryColor(cat)};
        var openCat = function() {this.props.setCategories([cat])}.bind(this);
        var heCat   = Sefaria.hebrewCategory(cat);
        return (<div className="readerNavCategory" data-cat={cat} style={style} onClick={openCat}>
                  <span className="en">{cat}</span>
                  <span className="he">{heCat}</span>
                </div>);
      }.bind(this));;
      var more = (<div className="readerNavCategory" style={{"borderColor": Sefaria.palette.colors.darkblue}} onClick={this.showMore}>
                      <span className="en">More &gt;</span>
                      <span className="he">עוד &gt;</span>
                  </div>);
      if (this.width < 450) {
        categories = this.state.showMore ? categories : categories.slice(0,9).concat(more);
        categories = (<div className="readerNavCategories"><TwoBox content={categories} /></div>);
      } else {
        categories = this.state.showMore ? categories : categories.slice(0,8).concat(more);
        categories = (<div className="readerNavCategories"><ThreeBox content={categories} /></div>);
      }

      var siteLinks = Sefaria._uid ? 
                    [(<a className="siteLink" key='profile' href="/my/profile">
                        <i className="fa fa-user"></i>
                        <span className="en">Your Profile</span>
                        <span className="he">הפרופיל שלי</span>
                      </a>), 
                     (<span className='divider' key="d1">•</span>),
                     (<a className="siteLink" key='about' href="/about">
                        <span className="en">About Sefaria</span>
                        <span className="he">אודות ספאריה</span>
                      </a>),
                     (<span className='divider' key="d2">•</span>),
                     (<a className="siteLink" key='logout' href="/logout">
                        <span className="en">Logout</span>
                        <span className="he">התנתק</span>
                      </a>)] :
                    
                    [(<a className="siteLink" key='about' href="/about">
                        <span className="en">About Sefaria</span>
                        <span className="he">אודות ספאריה</span>
                      </a>),
                     (<span className='divider' key="d1">•</span>),
                     (<a className="siteLink" key='login' href="/login">
                        <span className="en">Sign In</span>
                        <span className="he">התחבר</span>
                      </a>)];
      siteLinks = (<div className="siteLinks">
                    {siteLinks}
                  </div>);

      var calendar = Sefaria.calendar ?
                     [(<TextBlockLink sref={Sefaria.calendar.parasha} title={Sefaria.calendar.parashaName} heTitle="פרשה" category="Tanach" />),
                      (<TextBlockLink sref={Sefaria.calendar.haftara} title="Haftara" heTitle="הפטרה" category="Tanach" />),
                      (<TextBlockLink sref={Sefaria.calendar.daf_yomi} title="Daf Yomi" heTitle="דף יומי" category="Talmud" />)] : [];
      calendar = (<div className="readerNavCalendar"><TwoOrThreeBox content={calendar} width={this.width} /></div>);


      var sheetsStyle = {"borderColor": Sefaria.palette.categoryColor("Sheets")};
      var resources = [(<span className="sheetsLink" style={sheetsStyle} onClick={this.props.openMenu.bind(null, "sheets")}>
                        <i className="fa fa-file-text-o"></i>
                        <span className="en">Source Sheets</span>
                        <span className="he">דפי מקורות</span>
                      </span>),
                     (<a className="sheetsLink" style={sheetsStyle} href="/explore">
                        <i className="fa fa-link"></i>
                        <span className="en">Link Explorer</span>
                        <span className="he">מפת ציטוטים</span>
                      </a>),
                    (<a className="sheetsLink" style={sheetsStyle} href="/people">
                        <i className="fa fa-book"></i>
                        <span className="en">Authors</span>
                        <span className="he">רשימת מחברים</span>
                      </a>)];
      resources = (<div className="readerNavCalendar"><TwoOrThreeBox content={resources} width={this.width} /></div>);


      var topContent = this.props.home ?
              (<div className="readerNavTop search">
                <CategoryColorLine category="Other" />
                <ReaderNavigationMenuSearchButton onClick={this.navHome} />
                <ReaderNavigationMenuDisplaySettingsButton onClick={this.props.openDisplaySettings} />                
                <div className='sefariaLogo'><img src="/static/img/sefaria.png" /></div>
              </div>) :
              (<div className="readerNavTop search">
                <CategoryColorLine category="Other" />
                <ReaderNavigationMenuCloseButton onClick={this.closeNav}/>
                <ReaderNavigationMenuSearchButton onClick={this.handleSearchButtonClick} />
                <ReaderNavigationMenuDisplaySettingsButton onClick={this.props.openDisplaySettings} />                
                <input className="readerSearch" placeholder="Search" onKeyUp={this.handleSearchKeyUp} />
              </div>);
      topContent = this.props.hideNavHeader ? null : topContent;


      var recentlyViewed = this.getRecentlyViewed();
      recentlyViewed = recentlyViewed ? recentlyViewed.map(function(item) {
        return (<TextBlockLink 
                  sref={item.ref}
                  heRef={item.heRef}
                  book={item.book}
                  version={item.version}
                  versionLanguage={item.versionLanguage}
                  showSections={true}
                  recentItem={true}
                  position={item.position || 0} />)
      }) : null;
      recentlyViewed = recentlyViewed ? <TwoOrThreeBox content={recentlyViewed} width={this.width} /> : null;

      var title = (<h1>
                    <LanguageToggleButton toggleLanguage={this.props.toggleLanguage} />
                    <span className="en">The Sefaria Library</span>
                    <span className="he">האוסף של ספאריה</span>
                  </h1>);

      var classes = classNames({readerNavMenu:1, noHeader: !this.props.hideHeader, compare: this.props.compare });
      return(<div className={classes} onClick={this.handleClick} key="0">
              {topContent}
              <div className="content">
                <div className="contentInner">
                  { this.props.compare ? null : title }
                  <ReaderNavigationMenuSection title="Recent" heTitle="נצפו לאחרונה" content={recentlyViewed} />
                  <ReaderNavigationMenuSection title="Browse" heTitle="טקסטים" content={categories} />
                  <ReaderNavigationMenuSection title="Calendar" heTitle="לוח יומי" content={calendar} />
                  { this.props.compare ? null : (<ReaderNavigationMenuSection title="Resources" heTitle="קהילה" content={resources} />) }
                  { this.props.compare ? null : siteLinks }
                </div>
              </div>
            </div>);
    }
  }
});


var ReaderNavigationMenuSection = React.createClass({
  propTypes: {
    title:   React.PropTypes.string,
    heTitle: React.PropTypes.string,
    content: React.PropTypes.object
  },
  render: function() {
    if (!this.props.content) { return null; }
    return (
      <div className="readerNavSection">
        <h2>
          <span className="en">{this.props.title}</span>
          <span className="he">{this.props.heTitle}</span>
        </h2>
        {this.props.content}
      </div>
      );
  }
});


var TextBlockLink = React.createClass({
  // Monopoly card style link with category color at top
  propTypes: {
    sref:            React.PropTypes.string.isRequired,
    version:         React.PropTypes.string,
    versionLanguage: React.PropTypes.string,
    heRef:           React.PropTypes.string,
    book:            React.PropTypes.string,
    category:        React.PropTypes.string,
    title:           React.PropTypes.string,
    heTitle:         React.PropTypes.string,
    showSections:    React.PropTypes.bool,
    recentItem:      React.PropTypes.bool,
    position:        React.PropTypes.number
  },
  render: function() {
    var index    = Sefaria.index(this.props.book);
    var category = this.props.category || index.categories[0];
    var style    = {"borderColor": Sefaria.palette.categoryColor(category)};
    var title    = this.props.title   || (this.props.showSections ? this.props.sref : this.props.book);
    var heTitle  = this.props.heTitle || (this.props.showSections ? this.props.heRef : index.heTitle);

    var position = this.props.position || 0;
    var classes  = classNames({refLink: 1, blockLink: 1, recentItem: this.props.recentItem});
    return (<a className={classes} data-ref={this.props.sref} data-version={this.props.version} data-versionlanguage={this.props.versionLanguage} data-position={position} style={style}>
              <span className="en">{title}</span>
              <span className="he">{heTitle}</span>
             </a>);
  }
});


var LanguageToggleButton = React.createClass({
  propTypes: {
    toggleLanguage: React.PropTypes.func.isRequired
  },
  render: function() {
    return (<div className="languageToggle" onClick={this.props.toggleLanguage}>
              <span className="en">א</span>
              <span className="he">A</span>
            </div>);
  }
});


var BlockLink = React.createClass({
  propTypes: {
    title:    React.PropTypes.string,
    heTitle:  React.PropTypes.string,
    target:   React.PropTypes.string
  },
  render: function() { 
    return (<a className="blockLink" href={this.props.target}>
              <span className="en">{this.props.title}</span>
              <span className="he">{this.props.heTitle}</span>
           </a>);
  }
});


var ReaderNavigationCategoryMenu = React.createClass({
  // Navigation Menu for a single category of texts (e.g., "Tanakh", "Bavli")
  propTypes: {
    category:      React.PropTypes.string.isRequired,
    categories:    React.PropTypes.array.isRequired,
    closeNav:      React.PropTypes.func.isRequired,
    setCategories: React.PropTypes.func.isRequired,
    navHome:       React.PropTypes.func.isRequired,
    width:         React.PropTypes.number,
    hideNavHeader: React.PropTypes.bool
  },
  render: function() {

    // Show Talmud with Toggles
    var categories  = this.props.categories[0] === "Talmud" && this.props.categories.length == 1 ? 
                        ["Talmud", "Bavli"] : this.props.categories;

    if (categories[0] === "Talmud") {
      var setBavli = function() {
        this.props.setCategories(["Talmud", "Bavli"]);
      }.bind(this);
      var setYerushalmi = function() {
        this.props.setCategories(["Talmud", "Yerushalmi"]);
      }.bind(this);
      var bClasses = classNames({navToggle:1, active: categories[1] === "Bavli"});
      var yClasses = classNames({navToggle:1, active: categories[1] === "Yerushalmi", second: 1});

      var toggle =(<div className="navToggles">
                            <span className={bClasses} onClick={setBavli}>
                              <span className="en">Bavli</span>
                              <span className="he">בבלי</span>
                            </span>
                            <span className="navTogglesDivider">|</span>
                            <span className={yClasses} onClick={setYerushalmi}>
                              <span className="en">Yerushalmi</span>
                              <span className="he">ירושלמי</span>
                            </span>
                         </div>);

    } else {
      var toggle = null;
    }

    var catContents    = Sefaria.tocItemsByCategories(categories);
    var navMenuClasses = classNames({readerNavCategoryMenu: 1, readerNavMenu: 1, noHeader: this.props.hideNavHeader});
    var navTopClasses  = classNames({readerNavTop: 1, searchOnly: 1, colorLineOnly: this.props.hideNavHeader});
    return (<div className={navMenuClasses}>
              <div className={navTopClasses}>
                <CategoryColorLine category={categories[0]} />
                {this.props.hideNavHeader ? null : (<ReaderNavigationMenuMenuButton onClick={this.props.navHome} />)}
                {this.props.hideNavHeader ? null : (<ReaderNavigationMenuDisplaySettingsButton onClick={this.props.openDisplaySettings} />)}
                {this.props.hideNavHeader ? null : (<h2>
                  <span className="en">{this.props.category}</span>
                  <span className="he">{Sefaria.hebrewCategory(this.props.category)}</span>
                </h2>)}
              </div>
              <div className="content">
                <div className="contentInner">
                  {this.props.hideNavHeader ? (<h1>
                      <div className="languageToggle" onClick={this.props.toggleLanguage}>
                        <span className="en">א</span>
                        <span className="he">A</span>
                      </div>
                      <span className="en">{this.props.category}</span>
                      <span className="he">{Sefaria.hebrewCategory(this.props.category)}</span>
                    </h1>) : null}
                  {toggle}
                  <ReaderNavigationCategoryMenuContents contents={catContents} categories={categories} width={this.props.width} />
                </div>
              </div>
            </div>);
  }
});


var ReaderNavigationCategoryMenuContents = React.createClass({
  // Inner content of Category menu (just category title and boxes of)
  propTypes: {
    contents:   React.PropTypes.array.isRequired,
    categories: React.PropTypes.array.isRequired,
    width:      React.PropTypes.number
  },
  render: function() {
      var content = [];
      var cats = this.props.categories || [];
      for (var i = 0; i < this.props.contents.length; i++) {
        var item = this.props.contents[i];
        if (item.category) {
          if (item.category == "Commentary") { continue; }
          var newCats = cats.concat(item.category);
          // Special Case categories which should nest
          var subcats = [ "Mishneh Torah", "Shulchan Arukh", "Midrash Rabbah", "Maharal" ];
          if (Sefaria.util.inArray(item.category, subcats) > -1) {
            content.push((<span className="catLink" data-cats={newCats.join("|")} key={i}>
                           <span className='en'>{item.category}</span>
                           <span className='he'>{Sefaria.hebrewCategory(item.category)}</span>
                          </span>));
            continue;
          }
          // Add a Category
          content.push((<div className='category' key={i}>
                          <h3>
                            <span className='en'>{item.category}</span>
                            <span className='he'>{item.heCategory}</span>
                          </h3>
                          <ReaderNavigationCategoryMenuContents contents={item.contents} categories={newCats} width={this.props.width} />
                        </div>));
        } else {
          // Add a Text
          var title   = item.title.replace(/(Mishneh Torah,|Shulchan Arukh,|Jerusalem Talmud) /, "");
          var heTitle = item.heTitle.replace(/(משנה תורה,|תלמוד ירושלמי) /, "");
          content.push((<span className={'refLink sparse' + item.sparseness} data-ref={item.firstSection} key={i}> 
                          <span className='en'>{title}</span>
                          <span className='he'>{heTitle}</span>
                        </span>));
        }
      }
      var boxedContent = [];
      var currentRun   = [];
      for (var i = 0; i < content.length; i++) {
        // Walk through content looking for runs of spans to group together into a table
        if (content[i].type == "div") { // this is a subcategory
          if (currentRun.length) {
            boxedContent.push((<TwoOrThreeBox content={currentRun} width={this.props.width} key={i} />));
            currentRun = [];
          }
          boxedContent.push(content[i]);
        } else if (content[i].type == "span") { // this is a single text
          currentRun.push(content[i]);
        }
      }
      if (currentRun.length) {
        boxedContent.push((<TwoOrThreeBox content={currentRun} width={this.props.width} key={i} />));
      }
      return (<div>{boxedContent}</div>);
  }
});


var ReaderTextTableOfContents = React.createClass({
  // Menu for the Table of Contents for a single text
  propTypes: {
    mode:             React.PropTypes.string.isRequired,
    title:            React.PropTypes.string.isRequired,
    category:         React.PropTypes.string.isRequired,
    currentRef:       React.PropTypes.string.isRequired,
    settingsLanguage: React.PropTypes.string.isRequired,
    versionLanguage:  React.PropTypes.string,
    version:          React.PropTypes.string,
    close:            React.PropTypes.func.isRequired,
    openNav:          React.PropTypes.func.isRequired,
    showBaseText:     React.PropTypes.func.isRequired,
    selectVersion:    React.PropTypes.func
  },
  getInitialState: function() {
    return {
      versions: [],
      versionsLoaded: false,
      currentVersion: null
    }
  },
  componentDidMount: function() {
    this.loadHtml();
    this.loadVersions();
    this.bindToggles();
    this.shrinkWrap();
    window.addEventListener('resize', this.shrinkWrap);
  },
  componentWillUnmount: function() {
    window.removeEventListener('resize', this.shrinkWrap);
  },
  componentDidUpdate: function() {
    this.bindToggles();
    this.shrinkWrap();
  },
  loadHtml: function() {
    var textTocHtml = Sefaria.textTocHtml(this.props.title);
    if (!textTocHtml) {
      Sefaria.textTocHtml(this.props.title, function() {
        this.forceUpdate();
      }.bind(this));
    }
  },
  loadVersions: function() {
    var ref = Sefaria.sectionRef(this.props.currentRef) || this.props.currentRef;
    if (!ref) {
      this.setState({versionsLoaded: true});
      return;
    }
    if (Sefaria.ref(ref)) {
      Sefaria.text(
        ref,
        {context: 1, version: this.state.version, language: this.state.versionLanguage},
        this.loadVersionsDataFromText);
    } else {
      Sefaria.versions(ref, function(d) {this.setState({ versions: d, versionsLoaded: true})}.bind(this));
    }
  },
  loadVersionsDataFromText: function(d) {
    // For now treat bilinguale as english. TODO show attribution for 2 versions in bilingual case.
    var currentLanguage = this.props.settingsLanguage == "he" ? "he" : "en";
    if (currentLanguage == "en" && !d.text.length) {currentLanguage = "he"}
    if (currentLanguage == "he" && !d.he.length) {currentLanguage = "en"}

    var currentVersion = {
      language: currentLanguage,
      versionTitle:    currentLanguage == "he" ? d.heVersionTitle: d.versionTitle,
      versionSource:   currentLanguage == "he" ? d.heVersionSource: d.versionSource,
      license:  currentLanguage == "he" ? d.heLicense: d.license,
      sources:  currentLanguage == "he" ? d.heSources: d.sources,
      versionNotes:    currentLanguage == "he" ? d.heVersionNotes: d.versionNotes,
      digitizedBySefaria:  currentLanguage == "he" ? d.heDigitizedBySefaria: d.digitizedBySefaria
    };
    currentVersion.merged = !!(currentVersion.sources);

    this.setState({
                    versions:d.versions, 
                    versionsLoaded: true,
                    currentVersion: currentVersion
                  });
  },
  handleClick: function(e) {
    var $a = $(e.target).closest("a");
    if ($a.length) {
      var ref = $a.attr("data-ref");
      ref = decodeURIComponent(ref);
      ref = Sefaria.humanRef(ref);
      this.props.close();
      this.props.showBaseText(ref);
      e.preventDefault();
    }
  },
  bindToggles: function() {
    // Toggling TOC Alt structures
    var component = this;
    $(".altStructToggle").click(function(){
        $(".altStructToggle").removeClass("active");
        $(this).addClass("active");
        var i = $(this).closest("#structToggles").find(".altStructToggle").index(this);
        $(".altStruct").hide();
        $(".altStruct").eq(i).show();
        component.shrinkWrap();
    });    
  },
  shrinkWrap: function() {
    // Shrink the width of the container of a grid of inline-line block elements,
    // so that is is tight around its contents thus able to appear centered. 
    // As far as I can tell, there's no way to do this in pure CSS.
    // TODO - flexbox should be able to solve this
    var shrink  = function(i, container) {
      var $container = $(container);
      // don't run on complex nodes without sectionlinks
      if ($container.hasClass("schema-node-toc") && !$container.find(".sectionLink").length) { return; } 
      var maxWidth   = $container.parent().innerWidth();
      var itemWidth  = $container.find(".sectionLink").outerWidth(true);
      var nItems     = $container.find(".sectionLink").length;

      if (maxWidth / itemWidth > nItems) {
        var width = nItems * itemWidth;
      } else {
        var width = Math.floor(maxWidth / itemWidth) * itemWidth;
      }
      $container.width(width + "px");
    };
    var $root = $(ReactDOM.findDOMNode(this)).find(".altStruct:visible");
    $root = $root.length ? $root : $(ReactDOM.findDOMNode(this)).find(".tocContent");
    if ($root.find(".tocSection").length) {             // nested simple text
      //$root.find(".tocSection").each(shrink); // Don't bother with these for now
    } else if ($root.find(".schema-node-toc").length) { // complex text or alt struct
      $root.find(".schema-node-toc, .schema-node-contents").each(shrink); 
    } else {
      $root.find(".tocLevel").each(shrink);             // Simple text, no nesting
    }
  },
  onVersionSelectChange: function(event) {
    if (event.target.value == 0) {
      this.props.selectVersion();
    } else {
      var i = event.target.value - 1;
      var v = this.state.versions[i];
      this.props.selectVersion(v.versionTitle, v.language);
    }
    if (this.isTextToc()) {
      this.props.close();
    }
  },
  isBookToc: function() {
    return (this.props.mode == "book toc")
  },
  isTextToc: function() {
    return (this.props.mode == "text toc")
  },
  render: function() {
    var tocHtml = Sefaria.textTocHtml(this.props.title);

    tocHtml = tocHtml || '<div class="loadingMessage"><span class="en">Loading...</span><span class="he">טעינה...</span></div>';

    var title     = this.props.title;
    var heTitle   = Sefaria.index(title) ? Sefaria.index(title).heTitle : title;


    var currentVersionElement = null;
    var defaultVersionString = "Default Version";
    var defaultVersionObject = null;
    var versionBlocks = "";

    if (this.state.versionsLoaded) {
      var cv = this.state.currentVersion;
      if (cv && cv.merged) {
        var uniqueSources = cv.sources.filter(function(item, i, ar){ return ar.indexOf(item) === i; }).join(", ");
        defaultVersionString += " (Merged from " + uniqueSources + ")";
        currentVersionElement = (<div className="versionTitle">Merged from { uniqueSources }</div>);
      } else if (cv) {
        if (!this.props.version) {
          defaultVersionObject = this.state.versions.find(v => (cv.language == v.language && cv.versionTitle == v.versionTitle));
          defaultVersionString += defaultVersionObject ? " (" + defaultVersionObject.versionTitle + ")" : "";
        }
        currentVersionElement = (<VersionBlock version={cv} currentRef={this.props.currentRef} showHistory={true}/>);
      }

      var [heVersionBlocks, enVersionBlocks] = ["he","en"].map(lang =>
       this.state.versions.filter(v => v.language == lang).map(v =>
           <VersionBlock version={v} showNotes={true} key={v.versionTitle + "/" + v.language}/>
       )
      );

      versionBlocks = <div className="versionBlocks">
        {(!!heVersionBlocks.length)?<div className="versionLanguageBlock"><div className="versionLanguageHeader"><span className="en">Hebrew Versions</span><span className="he">בעברית</span></div><div>{heVersionBlocks}</div></div>:""}
        {(!!enVersionBlocks.length)?<div className="versionLanguageBlock"><div className="versionLanguageHeader"><span className="en">English Versions</span><span className="he">באנגלית</span></div><div>{enVersionBlocks}</div></div>:""}
      </div>
    }


    if (this.isTextToc()) {
      var sectionStrings = Sefaria.sectionString(this.props.currentRef);
      var section   = sectionStrings.en.named;
      var heSection = sectionStrings.he.named;

      var selectOptions = [];
      selectOptions.push(<option key="0" value="0">{defaultVersionString}</option>);    // todo: add description of current version.
      var selectedOption = 0;
      for (var i = 0; i < this.state.versions.length; i++) {
        var v = this.state.versions[i];
        if (v == defaultVersionObject) {
          continue;
        }
        if (this.props.versionLanguage == v.language && this.props.version == v.versionTitle) {
          selectedOption = i+1;
        }
        var versionString = v.versionTitle + " (" + v.language + ")";  // Can not inline this, because of https://github.com/facebook/react-devtools/issues/248
        selectOptions.push(<option key={i+1} value={i+1} >{ versionString }</option>);
      }
      var selectElement = (<div className="versionSelect">
                             <select value={selectedOption} onChange={this.onVersionSelectChange}>
                               {selectOptions}
                             </select>
                           </div>);
    }

    var closeClick = (this.isBookToc())?this.props.closePanel:this.props.close;
    return (<div className="readerTextTableOfContents readerNavMenu">
              <CategoryColorLine category={this.props.category} />
              <div className="readerControls">
                <div className="readerControlsInner">
                  <div className="leftButtons">
                    <ReaderNavigationMenuCloseButton onClick={closeClick}/>
                  </div>
                  <div className="rightButtons">
                    <ReaderNavigationMenuDisplaySettingsButton onClick={this.props.openDisplaySettings} />
                  </div>
                  <div className="readerTextToc">
                    <div className="readerTextTocBox">
                      <span className="en">Table of Contents</span>
                      <span className="he">תוכן העניינים</span>
                    </div>
                  </div>
                </div>
              </div>
              <div className="content">
                <div className="contentInner">
                  <div className="tocTitle">
                    <span className="en">{title}</span>
                    <span className="he">{heTitle}</span>
                    {this.isTextToc()?
                      <div className="currentSection">
                        <span className="en">{section}</span>
                        <span className="he">{heSection}</span>
                      </div>
                    :""}
                  </div>
                  {this.isTextToc()?
                    <div className="currentVersionBox">
                        {(!this.state.versionsLoaded) ? (<span>Loading...</span>): ""}
                        {(this.state.versionsLoaded)? currentVersionElement: ""}
                        {(this.state.versionsLoaded && this.state.versions.length > 1) ? selectElement: ""}
                    </div>
                  :""}
                  <div className="tocContent" dangerouslySetInnerHTML={ {__html: tocHtml} }  onClick={this.handleClick}></div>
                  {versionBlocks}
                </div>
              </div>
            </div>);
  }
});


var VersionBlock = React.createClass({
  propTypes: {
    version: React.PropTypes.object.isRequired,
    currentRef: React.PropTypes.string,
    showHistory: React.PropTypes.bool,
    showNotes: React.PropTypes.bool
  },
  getDefaultProps: function() {
    return {
      ref: "",
      showHistory: false,
      showNotes: false
    }
  },
  render: function() {
    var v = this.props.version;

    return (
      <div className = "versionBlock">
        <div className="versionTitle">{v.versionTitle}</div>
        <div>
          <a className="versionSource" target="_blank" href={v.versionSource}>
          { Sefaria.util.parseURL(v.versionSource).host }
          </a>
          <span>-</span>
          <span className="versionLicense">{(v.license == "unknown" || !v.license) ? "License Unknown" : (v.license + (v.digitizedBySefaria ? " - Digitized by Sefaria": "" ))}</span>
          {this.props.showHistory?<span>-</span>:""}
          {this.props.showHistory?<a className="versionHistoryLink" href={`/activity/${Sefaria.normRef(this.props.currentRef)}/${v.language}/${v.versionTitle && v.versionTitle.replace(/\s/g,"_")}`}>Version History &gt;</a>:""}
        </div>
        {this.props.showNotes?<div className="versionNotes">{v.versionNotes}</div>:""}
      </div>
    );
  }
});


var SheetsNav = React.createClass({
  // Navigation for Sheets
  propTypes: {
    initialTag:    React.PropTypes.string,
    close:         React.PropTypes.func.isRequired,
    openNav:       React.PropTypes.func.isRequired,
    setSheetTag:   React.PropTypes.func.isRequired,
    hideNavHeader: React.PropTypes.bool

  },
  getInitialState: function() {
    return {
      trendingTags: null,
      allSheets: null,
      tagList: null,
      yourSheets: null,
      sheets: [],
      tag: this.props.initialTag,
      width: 400
    };
  },
  componentDidMount: function() {
    this.getTags();
    this.getAllSheets();
    this.setState({width: $(ReactDOM.findDOMNode(this)).width()});
    if (this.props.initialTag) {
      if (this.props.initialTag === "Your Sheets") {
        this.showYourSheets();
      } else {
        this.setTag(this.props.initialTag);
      }
    }
  },
  componentWillReceiveProps: function(nextProps) {
    this.setState({tag: nextProps.initialTag, sheets: []});
  },
  getAllSheets: function() {
    Sefaria.sheets.allSheetsList(this.loadAllSheets);
  },
  loadAllSheets: function(){
    this.setState({
      allSheets: Sefaria.sheets.allSheetsList() || []
    });
  },
  getTags: function() {
    Sefaria.sheets.trendingTags(this.loadTags);
    Sefaria.sheets.tagList(this.loadTags);
  },
  loadTags: function() {
    this.setState({
      trendingTags: Sefaria.sheets.trendingTags() || [],
      tagList:      Sefaria.sheets.tagList() || []
    });
  },
  setTag: function(tag) {
    this.setState({tag: tag});
    Sefaria.sheets.sheetsByTag(tag, this.loadSheets);
    this.props.setSheetTag(tag);
  },
  loadSheets: function(sheets) {
    this.setState({sheets: sheets});
  },
  showYourSheets: function() {
    this.setState({tag: "Your Sheets"});
    Sefaria.sheets.userSheets(Sefaria._uid, this.loadSheets);
    this.props.setSheetTag("Your Sheets");    
  },
  render: function() {
    var enTitle = this.state.tag || "Source Sheets";

    if (this.state.tag) {
      var sheets = this.state.sheets.map(function(sheet) {
        var title = sheet.title.stripHtml();
        var url   = "/sheets/" + sheet.id;
        return (<a className="sheet" href={url} key={url}>
                  {sheet.ownerImageUrl ? (<img className="sheetImg" src={sheet.ownerImageUrl} />) : null}
                  <span className="sheetViews"><i className="fa fa-eye"></i> {sheet.views}</span>
                  <div className="sheetAuthor">{sheet.ownerName}</div>
                  <div className="sheetTitle">{title}</div>
                </a>);
      });
      sheets = sheets.length ? sheets : (<LoadingMessage />);
      var content = (<div className="content sheetList"><div className="contentInner">{sheets}</div></div>);
    } else {
      var yourSheets  = Sefaria._uid ? (<div className="yourSheetsLink navButton" onClick={this.showYourSheets}>Your Source Sheets <i className="fa fa-chevron-right"></i></div>) : null;
      var makeTagButton = function(tag) {
        var setThisTag = this.setTag.bind(null, tag.tag);
        return (<div className="navButton" onClick={setThisTag} key={tag.tag}>{tag.tag} ({tag.count})</div>);
      }.bind(this);

      if (this.state.trendingTags !== null && this.state.tagList !== null && this.state.allSheets !== null) {
        var trendingTags = this.state.trendingTags.slice(0,6).map(makeTagButton);

        var allSheets = this.state.allSheets.sheets;

        var publicSheetList = allSheets.map(function(sheet) {
          var title = sheet.title.stripHtml();
          var url = "/sheets/" + sheet.id;
          return (<a className="sheet" href={url} key={url}>
            {sheet.ownerImageUrl ? (<img className="sheetImg" src={sheet.ownerImageUrl}/>) : null}
            <span className="sheetViews"><i className="fa fa-eye"></i> {sheet.views}</span>
            <div className="sheetAuthor">{sheet.ownerName}</div>
            <div className="sheetTitle">{title}</div>
          </a>);

        });


        var tagList = this.state.tagList.map(makeTagButton);
        var content = (<div className="content">
                        <div className="contentInner">
                          {this.props.hideNavHeader ? (<h1>
                            <div className="languageToggle" onClick={this.props.toggleLanguage}>
                              <span className="en">א</span>
                              <span className="he">A</span>
                            </div>
                            <span className="en">Source Sheets</span>
                            <span className="he">דפי מקורות</span>
                          </h1>) : null}
                          {yourSheets}
                          <h2>
                            <span className="en">Public Sheets</span>
                            <span className="he">Public Sheets [he]</span>
                          </h2>
                          {publicSheetList}
                          <br /><br />


                          <h2>
                            <span className="en">Trending Tags</span>
                            <span className="he">Trending Tags [he]</span>
                          </h2>
                          <TwoOrThreeBox content={trendingTags} width={this.state.width} />
                          <br /><br />
                          <h2>
                            <span className="en">All Tags</span>
                            <span className="he">All Tags [he]</span>
                          </h2>
                          <TwoOrThreeBox content={tagList} width={this.state.width} />
                        </div>
                       </div>);
      } else {
        var content = (<div className="content" key="content"><div className="contentInner"><LoadingMessage /></div></div>);
      }      
    }

    var classes = classNames({readerNavMenu: 1, readerSheetsNav: 1, noHeader: this.props.hideNavHeader});


    return (<div className={classes}>
           <CategoryColorLine category="Sheets"  />

           {this.props.hideNavHeader ? null :
               (<div className="readerNavTop searchOnly" key="navTop">
                <CategoryColorLine category="Sheets" />
                <ReaderNavigationMenuMenuButton onClick={this.props.openNav} />
                <h2><span className="en">{enTitle}</span></h2>
              </div>)}
              {content}
            </div>);
  }
});


var ToggleSet = React.createClass({
  // A set of options grouped together.
  propTypes: {
    name:          React.PropTypes.string.isRequired,
    setOption:     React.PropTypes.func.isRequired,
    currentLayout: React.PropTypes.func,
    settings:      React.PropTypes.object.isRequired,
    options:       React.PropTypes.array.isRequired,
    separated:     React.PropTypes.bool
  },
  getInitialState: function() {
    return {};
  },
  render: function() {
    var classes = {toggleSet: 1, separated: this.props.separated };
    classes[this.props.name] = 1;
    classes = classNames(classes);
    var value = this.props.name === "layout" ? this.props.currentLayout() : this.props.settings[this.props.name];
    var width = 100.0 - (this.props.separated ? (this.props.options.length - 1) * 3 : 0);
    var style = {width: (width/this.props.options.length) + "%"};
    return (
      <div className={classes}>
        {
          this.props.options.map(function(option) {
            return (
              <ToggleOption
                name={option.name}
                key={option.name}
                set={this.props.name}
                on={value == option.name}
                setOption={this.props.setOption}
                style={style}
                image={option.image}
                fa={option.fa}
                content={option.content} />);
          }.bind(this))
        }
      </div>);
  }
});


var ToggleOption = React.createClass({
  // A single option in a ToggleSet
  handleClick: function() {
    this.props.setOption(this.props.set, this.props.name);
    if (Sefaria.site) { Sefaria.site.track.event("Reader", "Display Option Click", this.props.set + " - " + this.props.name); }
  },
  render: function() {
    var classes = {toggleOption: 1, on: this.props.on };
    classes[this.props.name] = 1;
    classes = classNames(classes);
    var content = this.props.image ? (<img src={this.props.image} />) : 
                    this.props.fa ? (<i className={"fa fa-" + this.props.fa}></i>) : 
                      (<span dangerouslySetInnerHTML={ {__html: this.props.content} }></span>);
    return (
      <div
        className={classes}
        style={this.props.style}
        onClick={this.handleClick}>
        {content}
      </div>);
  }
});


var ReaderNavigationMenuSearchButton = React.createClass({
  render: function() { 
    return (<span className="readerNavMenuSearchButton" onClick={this.props.onClick}><i className="fa fa-search"></i></span>);
  }
});


var ReaderNavigationMenuMenuButton = React.createClass({
  render: function() { 
    return (<span className="readerNavMenuMenuButton" onClick={this.props.onClick}><i className="fa fa-bars"></i></span>);
  }
});


var ReaderNavigationMenuCloseButton = React.createClass({
  render: function() { 
    var icon = this.props.icon === "arrow" ? (<i className="fa fa-caret-left"></i>) : "×";
    var classes = classNames({readerNavMenuCloseButton: 1, arrow: this.props.icon === "arrow"});
    return (<div className={classes} onClick={this.props.onClick}>{icon}</div>);
  }
});


var ReaderNavigationMenuDisplaySettingsButton = React.createClass({
  render: function() { 
    return (<div className="readerOptions" onClick={this.props.onClick}><img src="/static/img/bilingual2.png" /></div>);
  }
});


var CategoryColorLine = React.createClass({
  render: function() {
    var style = {backgroundColor: Sefaria.palette.categoryColor(this.props.category)};
    return (<div className="categoryColorLine" style={style}></div>);
  }
});


var TextColumn = React.createClass({
  // An infinitely scrollable column of text, composed of TextRanges for each section.
  propTypes: {
    srefs:                 React.PropTypes.array.isRequired,
    version:               React.PropTypes.string,
    versionLanguage:       React.PropTypes.string,
    highlightedRefs:       React.PropTypes.array,
    basetext:              React.PropTypes.bool,
    withContext:           React.PropTypes.bool,
    loadLinks:             React.PropTypes.bool,
    prefetchNextPrev:      React.PropTypes.bool,
    openOnClick:           React.PropTypes.bool,
    lowlight:              React.PropTypes.bool,
    multiPanel:            React.PropTypes.bool,
    mode:                  React.PropTypes.string,
    settings:              React.PropTypes.object,
    showBaseText:          React.PropTypes.func,
    updateTextColumn:      React.PropTypes.func,
    onSegmentClick:        React.PropTypes.func,
    onCitationClick:       React.PropTypes.func,
    setTextListHightlight: React.PropTypes.func,
    setSelectedWords:      React.PropTypes.func,
    onTextLoad:            React.PropTypes.func,
    panelsOpen:            React.PropTypes.number,
    layoutWidth:           React.PropTypes.number
  },
  componentDidMount: function() {
    this.initialScrollTopSet = false;
    this.justTransitioned    = true;
    this.debouncedAdjustTextListHighlight = Sefaria.util.debounce(this.adjustTextListHighlight, 100);
    var node = ReactDOM.findDOMNode(this);
    node.addEventListener("scroll", this.handleScroll);
    this.setScrollPosition();
    this.adjustInfiniteScroll();
  },
  componentWillUnmount: function() {
    var node = ReactDOM.findDOMNode(this);
    node.removeEventListener("scroll", this.handleScroll);
  },
  componentWillReceiveProps: function(nextProps) {
    if (this.props.mode === "Text" && nextProps.mode === "TextAndConnections") {
      // When moving into text and connections, scroll to highlighted
      this.justTransitioned    = true;
      this.scrolledToHighlight = false;
      this.initialScrollTopSet = true;

    } else if (this.props.mode === "TextAndConnections" && nextProps.mode === "TextAndConnections") {
      // Don't mess with scroll position within Text and Connections mode
      if (this.justTransitioned) {
        this.justTransitioned = false;
      } else if (!this.initialScrollTopSet) {
        this.scrolledToHighlight = true;

      }
    } else if (this.props.mode === "TextAndConnections" && nextProps.mode === "Text") {
      // Don't mess with scroll position within Text and Connections mode
      this.scrolledToHighlight = true;
      this.initialScrollTopSet = true;

    } else if (this.props.panelsOpen !== nextProps.panelsOpen) {
      this.scrolledToHighlight = false;
    } else if (nextProps.srefs.length == 1 && Sefaria.util.inArray(nextProps.srefs[0], this.props.srefs) == -1) {
      // If we are switching to a single ref not in the current TextColumn, treat it as a fresh open.
      this.initialScrollTopSet = false;
      this.scrolledToHighlight = false;
      this.loadingContentAtTop = false;
    }
  },
  componentDidUpdate: function(prevProps, prevState) {
    if (!this.props.highlightedRefs.compare(prevProps.highlightedRefs)) {
      this.setScrollPosition();  // highlight change
    }
    if (this.props.layoutWidth !== prevProps.layoutWidth ||
        this.props.settings.language !== prevProps.settings.language) {
      this.scrollToHighlighted();
    }
  },
  handleScroll: function(event) {
    if (this.justScrolled) {
      this.justScrolled = false;
      return;
    }
    if (this.props.highlightedRefs.length) {
      this.debouncedAdjustTextListHighlight();
    }
    this.adjustInfiniteScroll();   
  },
  handleTextSelection: function() {
    var selection = window.getSelection();

    if (selection.type === "Range") {
      var $start    = $(Sefaria.util.getSelectionBoundaryElement(true)).closest(".segment");
      var $end      = $(Sefaria.util.getSelectionBoundaryElement(false)).closest(".segment");
      var $segments = $start.is($end) ? $start : $start.nextUntil($end, ".segment").add($start).add($end);
      var refs      = [];
 
      $segments.each(function() {
        refs.push($(this).attr("data-ref"));
      });

      this.props.setTextListHightlight(refs);
    }
    console.log("Currently selected words: "+ selection.toString());
    this.props.setSelectedWords(selection.toString());
  },
  handleTextLoad: function() {
    if (this.loadingContentAtTop || !this.initialScrollTopSet) {
      console.log("text load, setting scroll");
      this.setScrollPosition();
    }
    console.log("text load, ais");
    this.adjustInfiniteScroll();
  },
  setScrollPosition: function() {
    console.log("ssp");
    // Called on every update, checking flags on `this` to see if scroll position needs to be set
    if (this.loadingContentAtTop) {
      // After adding content by infinite scrolling up, scroll back to what the user was just seeing
      console.log("loading at top")
      var $node   = $(ReactDOM.findDOMNode(this));
      var adjust  = 118; // Height of .loadingMessage.base
      var $texts  = $node.find(".basetext");
      if ($texts.length < 2) { return; }
      var top     = $texts.eq(1).position().top + $node.scrollTop() - adjust;
      if (!$texts.eq(0).hasClass("loading")) {
        this.loadingContentAtTop = false;
        this.initialScrollTopSet = true;
        this.justScrolled = true;
        ReactDOM.findDOMNode(this).scrollTop = top;
        //console.log(top)
      }
    } else if (!this.scrolledToHighlight && $(ReactDOM.findDOMNode(this)).find(".segment.highlight").length) {
      //console.log("scroll to highlighted")
      // scroll to highlighted segment
      this.scrollToHighlighted();
      this.scrolledToHighlight = true;
      this.initialScrollTopSet = true;
    } else if (!this.initialScrollTopSet) {
      //console.log("initial scroll to 30")
      // initial value set below 0 so you can scroll up for previous
      var node = ReactDOM.findDOMNode(this);
      node.scrollTop = 30;
      this.initialScrollTopSet = true;
    }
    // This fixes loading of next content when current content is short in viewpot,
    // but breaks loading highlted ref, jumping back up to top of section
    // this.adjustInfiniteScroll();
  },
  adjustInfiniteScroll: function() {
    // Add or remove TextRanges from the top or bottom, depending on scroll position
    console.log("adjust Infinite Scroll");
    if (!this.isMounted()) { return; }
    var node         = ReactDOM.findDOMNode(this);
    var refs         = this.props.srefs;
    var $lastText    = $(node).find(".textRange.basetext").last();
    if (!$lastText.length) { console.log("no last basetext"); return; }
    var lastTop      = $lastText.position().top;
    var lastBottom   = lastTop + $lastText.outerHeight();
    var windowHeight = $(node).outerHeight();
    var windowTop    = node.scrollTop;
    var windowBottom = windowTop + windowHeight;
    if (lastTop > (windowHeight + 100) && refs.length > 1) { 
      // Remove a section scrolled out of view on bottom
      refs = refs.slice(0,-1);
      this.props.updateTextColumn(refs);
    } else if ( lastBottom < windowHeight + 80 ) {
      // DOWN: add the next section to bottom
      if ($lastText.hasClass("loading")) { 
        console.log("last text is loading - don't add next section");
        return;
      }
      console.log("Down! Add next section");
      var currentRef = refs.slice(-1)[0];
      var data       = Sefaria.ref(currentRef);
      if (data && data.next) {
        refs.push(data.next);
        this.props.updateTextColumn(refs);
        if (Sefaria.site) { Sefaria.site.track.event("Reader", "Infinite Scroll", "Down"); }
      }
    } else if (windowTop < 20) {
      // UP: add the previous section above then adjust scroll position so page doesn't jump
      var topRef = refs[0];
      var data   = Sefaria.ref(topRef);
      if (data && data.prev) {
        console.log("Up! Add previous section");
        refs.splice(refs, 0, data.prev);
        this.loadingContentAtTop = true;
        this.props.updateTextColumn(refs);
        if (Sefaria.site) { Sefaria.site.track.event("Reader", "Infinite Scroll", "Up"); }
      }
    } else {
      // nothing happens
    }
  },
  adjustTextListHighlight: function() {
    console.log("atlh");
    // When scrolling while the TextList is open, update which segment should be highlighted.
    if (this.props.multipanel && this.props.layoutWidth == 100) { 
      return; // Hacky - don't move around highlighted segment when scrolling a single panel,
    }
    // but we do want to keep the highlightedRefs value in the panel 
    // so it will return to the right location after closing other panels.
    var adjustTextListHighlightInner = function() {
      //var start = new Date();
      if (!this.isMounted()) { return; }
      var $container   = $(ReactDOM.findDOMNode(this));
      var $readerPanel = $container.closest(".readerPanel");
      var viewport     = $container.outerHeight() - $readerPanel.find(".textList").outerHeight();
      var center       = (viewport/2);
      var midTop       = 300;
      var threshhold   = this.props.multiPanel ? midTop : center;
      $container.find(".basetext .segment").each(function(i, segment) {
        var $segment = $(segment);
        if ($segment.offset().top + $segment.outerHeight() > threshhold) {
          var ref = $segment.attr("data-ref");
          this.props.setTextListHightlight(ref);
          //var end = new Date();
          //elapsed = end - start;
          //console.log("Adjusted Text Highlight in: " + elapsed);
          return false;
        }
      }.bind(this));
    }.bind(this);

    adjustTextListHighlightInner();
    //window.requestAnimationFrame(adjustTextListHighlightInner);
      
      /*
      // Caching segment heights
      // Incomplete, needs to update on infinite scroll, window resize
      // Not clear there's a great perfomance benefit
      if (!this.state.segmentHeights) {
        this.state.segmentHeights = [];
        $readerPanel.find(".basetext .segment").each(function(i, segment) {
          var $segment = $(segment);
          var top = $segment.offset().top;
          this.state.segmentHeights.push({
              top: top,
              bottom: top + $segment.outerHeight(),
              ref: $segment.attr("data-ref")})
        }.bind(this));
        this.setState(this.state);    
      }

      for (var i = 0; i < this.state.segmentHeights.length; i++) {
        var segment = this.state.segmentHeights[i];
        if (segment.bottom > center) {
          this.showTextList(segment.ref);
          return;
        }
      }
      */
  },
  scrollToHighlighted: function() {
    window.requestAnimationFrame(function() {
      var $container   = $(ReactDOM.findDOMNode(this));
      var $readerPanel = $container.closest(".readerPanel");
      var $highlighted = $container.find(".segment.highlight").first();
      if ($highlighted.length) {
        var height     = $highlighted.outerHeight();
        var viewport   = $container.outerHeight() - $readerPanel.find(".textList").outerHeight();
        var offset     = height > viewport + 80 ? 80 : (viewport - height) / 2;
        this.justScrolled = true;
        $container.scrollTo($highlighted, 0, {offset: -offset});
      }
    }.bind(this));
  },
  render: function() {
    var classes = classNames({textColumn: 1, connectionsOpen: this.props.mode === "TextAndConnections"});
    var content =  this.props.srefs.map(function(ref, k) {
      return (<TextRange 
        sref={ref}
        version={this.props.version}
        versionLanguage={this.props.versionLanguage}
        highlightedRefs={this.props.highlightedRefs}
        basetext={true}
        withContext={true}
        loadLinks={true}
        prefetchNextPrev={true}
        settings={this.props.settings}
        setOption={this.props.setOption}
        showBaseText={this.props.showBaseText} 
        onSegmentClick={this.props.onSegmentClick}
        onCitationClick={this.props.onCitationClick}
        onTextLoad={this.handleTextLoad}
        filter={this.props.filter}
        panelsOpen={this.props.panelsOpen}
        layoutWidth={this.props.layoutWidth}
        key={k + ref} />);      
    }.bind(this));

    if (content.length) {
      // Add Next and Previous loading indicators
      var first   = Sefaria.ref(this.props.srefs[0]);
      var last    = Sefaria.ref(this.props.srefs.slice(-1)[0]);
      var hasPrev = first && first.prev;
      var hasNext = last && last.next;
      var topSymbol  = " ";
      var bottomSymbol = " ";
      if (hasPrev && INBROWSER) {
        content.splice(0, 0, (<LoadingMessage className="base prev" key="prev"/>));
      } else {
        content.splice(0, 0, (<LoadingMessage message={topSymbol} heMessage={topSymbol} className="base prev" key="prev"/>));        
      }
      if (hasNext) {
        content.push((<LoadingMessage className="base next" key="next"/>));
      } else {
        content.push((<LoadingMessage message={bottomSymbol} heMessage={bottomSymbol} className="base next final" key="next"/>));
      }
    }

    return (<div className={classes} onMouseUp={this.handleTextSelection}>{content}</div>);
  }
});


var TextRange = React.createClass({
  // A Range or text defined a by a single Ref. Specially treated when set as 'basetext'.
  // This component is responsible for retrieving data from `Sefaria` for the ref that defines it.
  propTypes: {
    sref:                   React.PropTypes.string.isRequired,
    version:                React.PropTypes.string,
    versionLanguage:        React.PropTypes.string,
    highlightedRefs:        React.PropTypes.array,
    basetext:               React.PropTypes.bool,
    withContext:            React.PropTypes.bool,
    hideTitle:              React.PropTypes.bool,
    loadLinks:              React.PropTypes.bool,
    prefetchNextPrev:       React.PropTypes.bool,
    openOnClick:            React.PropTypes.bool,
    lowlight:               React.PropTypes.bool,
    numberLabel:            React.PropTypes.number,
    settings:               React.PropTypes.object,
    filter:                 React.PropTypes.array,
    onTextLoad:             React.PropTypes.func,
    onRangeClick:           React.PropTypes.func,
    onSegmentClick:         React.PropTypes.func,
    onCitationClick:        React.PropTypes.func,
    onNavigationClick:      React.PropTypes.func,
    onCompareClick:         React.PropTypes.func,
    onOpenConnectionsClick: React.PropTypes.func,
    panelsOpen:             React.PropTypes.number,
    layoutWidth:            React.PropTypes.number,
    showActionLinks:        React.PropTypes.bool
  },
  componentDidMount: function() {
    var data = this.getText();
    if (data && !this.dataPrefetched) {
      // If data was populated server side, onTextLoad was never called
      this.onTextLoad(data);
    }
    if (this.props.basetext || this.props.segmentNumber) { 
      this.placeSegmentNumbers();
    }
    window.addEventListener('resize', this.handleResize);
  },
  componentWillUnmount: function() {
    window.removeEventListener('resize', this.handleResize);
  },
  componentDidUpdate: function(prevProps, prevState) {
    /* Doesn't seem to be need in addition to below
    // Reload text if version changed
    if (this.props.version != prevProps.version || this.props.versionLanguage != prevProps.versionLanguage) {
      this.getText(true);
    }
    */
    // Place segment numbers again if update affected layout
    if (this.props.basetext || this.props.segmentNumber) {
      if (this.props.version != prevProps.version ||
          this.props.versionLanguage != prevProps.versionLanguage ||
          prevProps.settings.language !== this.props.settings.language ||
          prevProps.settings.layoutDefault !== this.props.settings.layoutDefault ||
          prevProps.settings.layoutTanach !== this.props.settings.layoutTanach ||
          prevProps.settings.layoutTalmud !== this.props.settings.layoutTalmud ||
          prevProps.settings.fontSize !== this.props.settings.fontSize ||
          prevProps.layoutWidth !== this.props.layoutWidth) {
            // Rerender in case version has changed
            this.forceUpdate();
            // TODO: are these animationFrames still needed?
            window.requestAnimationFrame(function() { 
              if (this.isMounted()) {
                this.placeSegmentNumbers();
              }
            }.bind(this));        
      }
    }
  },
  handleResize: function() {
    if (this.props.basetext || this.props.segmentNumber) { 
      this.placeSegmentNumbers();
    }
  },
  handleClick: function(event) {
    if (window.getSelection().type === "Range") { 
      // Don't do anything if this click is part of a selection
      return;
    }
    if (this.props.onRangeClick) {
      //Click on the body of the TextRange itself from TextList
      this.props.onRangeClick(this.props.sref);
      if (Sefaria.site) { Sefaria.site.track.event("Reader", "Click Text from TextList", this.props.sref); }
    }
  },
  getText: function() {
    var settings = {
      context: this.props.withContext ? 1 : 0,
      version: this.props.version || null,
      language: this.props.versionLanguage || null
    };
    var data = Sefaria.text(this.props.sref, settings);
    if (!data) { // If we don't have data yet, call again with a callback to trigger API call
      console.log("getText calling API: " + this.props.sref);
      Sefaria.text(this.props.sref, settings, this.onTextLoad);
    }
    return data;
  },
  onTextLoad: function(data) {
    console.log("onTextLoad in TextColumn");
    // Initiate additional API calls when text data first loads
    if (this.props.basetext && this.props.sref !== data.ref) {
      // Replace ReaderPanel contents ref with the normalized form of the ref, if they differ.
      // Pass parameter to showBaseText to replaceHistory - normalization should't add a step to history
      this.props.showBaseText(data.ref, true);        
    }

    this.prefetchData();
    
    if (this.props.onTextLoad) {
      this.props.onTextLoad();
    }

    if (this.isMounted()) { this.forceUpdate(); }
  },
  prefetchData: function() {
    // Prefetch addtional data (next, prev, links, notes etc) for this ref
    if (this.dataPrefetched) { return; }

    var data = this.getText();
    if (!data) { return; }

    // Load links at section level if spanning, so that cache is properly primed with section level refs
    var sectionRefs = data.isSpanning ? data.spanningRefs : [data.sectionRef];
    sectionRefs = sectionRefs.map(function(ref) {
      if (ref.indexOf("-") > -1) {
        ref = ref.split("-")[0];
        ref = ref.slice(0, ref.lastIndexOf(":"));
      }
      return ref;
    });

    if (this.props.loadLinks && !Sefaria.linksLoaded(sectionRefs)) {
      for (var i = 0; i < sectionRefs.length; i++) {
        Sefaria.related(sectionRefs[i], function() {
          if (this.isMounted()) { this.forceUpdate(); }
        }.bind(this));
      }
    }

    if (this.props.prefetchNextPrev) {
     if (data.next) {
       Sefaria.text(data.next, {
         context: 1,
         version: this.props.version || null,
         language: this.props.versionLanguage || null
       }, function() {});
     }
     if (data.prev) {
       Sefaria.text(data.prev, {
         context: 1,
         version: this.props.version || null,
         language: this.props.versionLanguage || null
       }, function() {});
     }
     if (data.book) { Sefaria.textTocHtml(data.book, function() {}); }
    }
    this.dataPrefetched = true;
  },
  makeSegments: function(data) {
    // Returns a flat list of annotated segment objects,
    // derived from the walking the text in data
    if (!data || "error" in data) { return []; }
    var segments  = [];
    var highlight = data.sections.length === data.textDepth; 
    var wrap = (typeof data.text == "string");
    var en = wrap ? [data.text] : data.text;
    var he = wrap ? [data.he] : data.he;
    var topLength = Math.max(en.length, he.length);
    en = en.pad(topLength, "");
    he = he.pad(topLength, "");

    var start = (data.textDepth == data.sections.length && !this.props.withContext ?
                  data.sections.slice(-1)[0] : 1);

    if (!data.isSpanning) {
      for (var i = 0; i < topLength; i++) {
        var number = i+start;
        var delim  = data.textDepth == 1 ? " " : ":";
        var ref = data.sectionRef + delim + number;
        segments.push({
          ref: ref,
          en: en[i], 
          he: he[i],
          number: number,
          highlight: highlight && number >= data.sections.slice(-1)[0] && number <= data.toSections.slice(-1)[0],
        });
      }      
    } else {
      for (var n = 0; n < topLength; n++) {
        var en2 = typeof en[n] == "string" ? [en[n]] : en[n];
        var he2 = typeof he[n] == "string" ? [he[n]] : he[n];
        var length = Math.max(en2.length, he2.length);
        en2 = en2.pad(length, "");
        he2 = he2.pad(length, "");
        var baseRef     = data.book;
        var baseSection = data.sections.slice(0,-2).join(":");
        var delim       = baseSection ? ":" : " ";
        var baseRef     = baseSection ? baseRef + " " + baseSection : baseRef;

        start = (n == 0 ? start : 1);
        for (var i = 0; i < length; i++) {
          var section = n+data.sections.slice(-2)[0];
          var number  = i+start;
          var ref = baseRef + delim + section + ":" + number;
          segments.push({
            ref: ref,
            en: en2[i], 
            he: he2[i],
            number: number,
            highlight: highlight && 
                        ((n == 0 && number >= data.sections.slice(-1)[0]) || 
                         (n == topLength-1 && number <= data.toSections.slice(-1)[0]) ||
                         (n > 0 && n < topLength -1)),
          });
        }
      }
    }
    return segments;
  },
  placeSegmentNumbers: function() {
    // Set the vertical offsets for segment numbers and link counts, which are dependent
    // on the rendered height of the text of each segment.
    var $text  = $(ReactDOM.findDOMNode(this));
    var setTop = function() {
       var top  = $(this).parent().position().top;
      $(this).css({top: top}).show();   
    };
    $text.find(".segmentNumber").each(setTop);
    $text.find(".linkCount").each(setTop);
  },
  render: function() {
    var data = this.getText();
    if (data && this.props.basetext) {
      var ref              = this.props.withContext ? data.sectionRef : data.ref;
      var sectionStrings   = Sefaria.sectionString(ref);
      var oref             = Sefaria.ref(ref);
      var useShortString   = oref && Sefaria.util.inArray(oref.categories[0], ["Tanach", "Mishnah", "Talmud", "Tosefta", "Commentary"]) !== -1;
      var title            = useShortString ? sectionStrings.en.numbered : sectionStrings.en.named;
      var heTitle          = useShortString ? sectionStrings.he.numbered : sectionStrings.he.named;   
    } else if (data && !this.props.basetext) {  
      var title            = data.ref;
      var heTitle          = data.heRef;
    } else if (!data) {
      var title            = "Loading...";
      var heTitle          = "טעינה...";      
    } 
    var showNumberLabel    =  data &&
                              data.categories &&
                              data.categories[0] !== "Talmud" &&
                              data.categories[0] !== "Liturgy";

    var showSegmentNumbers = showNumberLabel && this.props.basetext;
                              

    var segments = this.makeSegments(data);
    var textSegments = segments.map(function (segment, i) {
      var highlight = this.props.highlightedRefs && this.props.highlightedRefs.length ?                                  // if highlighted refs are explicitly set
                        Sefaria.util.inArray(segment.ref, this.props.highlightedRefs) !== -1 : // highlight if this ref is in highlighted refs prop
                        this.props.basetext && segment.highlight;                   // otherwise highlight if this a basetext and the ref is specific
      return (
        <TextSegment
            sref={segment.ref}
            en={segment.en}
            he={segment.he}
            highlight={highlight}
            segmentNumber={showSegmentNumbers ? segment.number : 0}
            showLinkCount={this.props.basetext}
            filter={this.props.filter}
            onSegmentClick={this.props.onSegmentClick}
            onCitationClick={this.props.onCitationClick}
            key={i + segment.ref} />
      );
    }.bind(this));
    textSegments = textSegments.length ? 
                    textSegments : 
                      this.props.basetext ? "" : (<LoadingMessage />);
    var classes = {
                    textRange: 1,
                    basetext: this.props.basetext,
                    loading: !data,
                    lowlight: this.props.lowlight
                  };
    classes = classNames(classes);

    var open        = function() { this.props.onNavigationClick(this.props.sref)}.bind(this);
    var compare     = function() { this.props.onCompareClick(this.props.sref)}.bind(this);
    var connections = function() { this.props.onOpenConnectionsClick([this.props.sref])}.bind(this);

    var actionLinks = (<div className="actionLinks">
                        <span className="openLink" onClick={open}>
                          <img src="/static/img/open-64.png" />
                          <span className="en">Open</span>
                          <span className="he">פתח</span>
                        </span>
                        <span className="compareLink" onClick={compare}>
                          <img src="/static/img/compare-64.png" />
                          <span className="en">Compare</span>
                          <span className="he">השווה</span>
                        </span>
                        <span className="connectionsLink" onClick={connections}>
                          <i className="fa fa-link"></i>
                          <span className="en">Connections</span>
                          <span className="he">קשרים</span>
                        </span>
                      </div>);
    return (
      <div className={classes} onClick={this.handleClick}>
        {showNumberLabel && this.props.numberLabel ? 
          (<div className="numberLabel"> <span className="numberLabelInner">{this.props.numberLabel}</span> </div>)
          : null}
        {this.props.hideTitle ? "" :
        (<div className="title">
          <div className="titleBox">
            <span className="en" >{title}</span>
            <span className="he">{heTitle}</span>
          </div>
        </div>)}
        <div className="text">
          <div className="textInner">
            { textSegments }
            { this.props.showActionLinks ? actionLinks : null }
          </div>
        </div>
      </div>
    );
  }
});


var TextSegment = React.createClass({
  propTypes: {
    sref:            React.PropTypes.string,
    en:              React.PropTypes.string,
    he:              React.PropTypes.string,
    highlight:       React.PropTypes.bool,
    segmentNumber:   React.PropTypes.number,
    showLinkCount:   React.PropTypes.bool,
    filter:          React.PropTypes.array,
    onCitationClick: React.PropTypes.func,
    onSegmentClick:  React.PropTypes.func
  },
  handleClick: function(event) {
    if ($(event.target).hasClass("refLink")) {
      //Click of citation
      var ref = Sefaria.humanRef($(event.target).attr("data-ref"));
      this.props.onCitationClick(ref, this.props.sref);
      event.stopPropagation();
      if (Sefaria.site) { Sefaria.site.track.event("Reader", "Citation Link Click", ref); }
    } else if (this.props.onSegmentClick) {
      this.props.onSegmentClick(this.props.sref);
      if (Sefaria.site) { Sefaria.site.track.event("Reader", "Text Segment Click", this.props.sref); }
    }
  },
  render: function() {    
    if (this.props.showLinkCount) {
      var linkCount = Sefaria.linkCount(this.props.sref, this.props.filter);
      var minOpacity = 20, maxOpacity = 70;
      var linkScore = linkCount ? Math.min(linkCount+minOpacity, maxOpacity) / 100.0 : 0;
      var style = {opacity: linkScore};
      var linkCount = this.props.showLinkCount ? (<div className="linkCount">
                                                    <span className="en"><span className="linkCountDot" style={style}></span></span>
                                                    <span className="he"><span className="linkCountDot" style={style}></span></span>
                                                  </div>) : null;      
    } else {
      var linkCount = "";
    }
    var segmentNumber = this.props.segmentNumber ? (<div className="segmentNumber">
                                                      <span className="en"> <span className="segmentNumberInner">{this.props.segmentNumber}</span> </span>
                                                      <span className="he"> <span className="segmentNumberInner">{Sefaria.hebrew.encodeHebrewNumeral(this.props.segmentNumber)}</span> </span>
                                                    </div>) : null;
    var he = this.props.he || "";
    var en = this.props.en || "";
    var classes=classNames({ segment: 1,
                     highlight: this.props.highlight,
                     heOnly: !this.props.en,
                     enOnly: !this.props.he });
    return (
      <span className={classes} onClick={this.handleClick} data-ref={this.props.sref}>
        {segmentNumber}
        {linkCount}
        <span className="he" dangerouslySetInnerHTML={ {__html: he + " "} }></span>
        <span className="en" dangerouslySetInnerHTML={ {__html: en + " "} }></span>
      </span>
    );
  }
});


var ConnectionsPanel = React.createClass({
  propTypes: {
    srefs:                   React.PropTypes.array.isRequired,    // an array of ref strings
    filter:                  React.PropTypes.array.isRequired,
    recentFilters:           React.PropTypes.array.isRequired,
    mode:                    React.PropTypes.string.isRequired,   // "Connections", "Tools", etc. called `connectionsMode` above
    setFilter:               React.PropTypes.func.isRequired,
    setConnectionsMode:      React.PropTypes.func.isRequired,
    editNote:                React.PropTypes.func.isRequired,
    openComparePanel:        React.PropTypes.func.isRequired,
    version:                 React.PropTypes.string,
    versionLanguage:          React.PropTypes.string,
    noteBeingEdited:         React.PropTypes.object,
    fullPanel:               React.PropTypes.bool,
    multiPanel:              React.PropTypes.bool,
    canEditText:             React.PropTypes.bool,
    onTextClick:             React.PropTypes.func,
    onCitationClick:         React.PropTypes.func,
    onNavigationClick:       React.PropTypes.func,
    onCompareClick:          React.PropTypes.func,
    onOpenConnectionsClick:  React.PropTypes.func,
    openNav:                 React.PropTypes.func,
    openDisplaySettings:     React.PropTypes.func,
    closePanel:              React.PropTypes.func,
    toggleLanguage:          React.PropTypes.func,
    selectedWords:           React.PropTypes.string
  },
  render: function() {
    var content = null;
    if (this.props.mode == "Connections") {
      content = (<TextList
                    srefs={this.props.srefs}
                    filter={this.props.filter}
                    recentFilters={this.props.recentFilters}
                    fullPanel={this.props.fullPanel}
                    multiPanel={this.props.multiPanel}
                    setFilter={this.props.setFilter}
                    setConnectionsMode={this.props.setConnectionsMode}
                    onTextClick={this.props.onTextClick}
                    onCitationClick={this.props.onCitationClick}
                    onNavigationClick={this.props.onNavigationClick}
                    onCompareClick={this.props.onCompareClick}
                    onOpenConnectionsClick={this.props.onOpenConnectionsClick}
                    openNav={this.props.openNav}
                    openDisplaySettings={this.props.openDisplaySettings}
                    closePanel={this.props.closePanel}
                    selectedWords={this.props.selectedWords}/>
                );

    } else if (this.props.mode === "Tools") {
      content = (<ToolsPanel
                    srefs={this.props.srefs}
                    mode={this.props.mode}
                    filter={this.props.filter}
                    recentFilters={this.props.recentFilters}
                    fullPanel={this.props.fullPanel}
                    multiPanel={this.props.multiPanel}
                    canEditText={this.props.canEditText}
                    setFilter={this.props.setFilter}
                    setConnectionsMode={this.props.setConnectionsMode}
                    onTextClick={this.props.onTextClick}
                    onCitationClick={this.props.onCitationClick}
                    onNavigationClick={this.props.onNavigationClick}
                    onCompareClick={this.props.onCompareClick}
                    onOpenConnectionsClick={this.props.onOpenConnectionsClick}
                    openNav={this.props.openNav}
                    openDisplaySettings={this.props.openDisplaySettings}
                    openComparePanel={this.props.openComparePanel}
                    closePanel={this.props.closePanel}
                    version={this.props.version}
                    versionLanguage={this.props.versionLanguage} />);

    } else if (this.props.mode === "Share") {
      content = (<SharePanel
        url={window.location.href}
        fullPanel={this.props.fullPanel}
        closePanel={this.props.closePanel}
        setConnectionsMode={this.props.setConnectionsMode} />);

    } else if (this.props.mode === "Add to Source Sheet") {
      content = (<AddToSourceSheetPanel
        srefs={this.props.srefs}
        fullPanel={this.props.fullPanel}
        setConnectionsMode={this.props.setConnectionsMode} />);

    } else if (this.props.mode === "Add Note") {
      content = (<AddNotePanel 
                  srefs={this.props.srefs}
                  fullPanel={this.props.fullPanel}
                  closePanel={this.props.closePanel}
                  setConnectionsMode={this.props.setConnectionsMode} />);
    
    } else if (this.props.mode === "Edit Note") {
      content = (<AddNotePanel 
                  srefs={this.props.srefs}
                  noteId={this.props.noteBeingEdited._id}
                  noteText={this.props.noteBeingEdited.text}
                  noteTitle={this.props.noteBeingEdited.title}
                  noteIsPublic={this.props.noteBeingEdited.isPublic}
                  fullPanel={this.props.fullPanel}
                  closePanel={this.props.closePanel}
                  setConnectionsMode={this.props.setConnectionsMode} />);

    } else if (this.props.mode === "My Notes") {
      content = (<MyNotesPanel 
                  srefs={this.props.srefs}
                  fullPanel={this.props.fullPanel}
                  closePanel={this.props.closePanel}
                  setConnectionsMode={this.props.setConnectionsMode}
                  editNote={this.props.editNote} />);

    } else if (this.props.mode === "Add Connection") {
      content = (<LoadingMessage className="toolsMessage" message="Coming Soon." heMessage="הרכיב הזה נמצא בבנייה..." />);

    } else if (this.props.mode === "Edit Text") {
      content = (<LoadingMessage className="toolsMessage" message="Coming Soon." heMessage="הרכיב הזה נמצא בבנייה..." />);

    } else if (this.props.mode === "Add Translation") {
      content = (<LoadingMessage className="toolsMessage" message="Coming Soon." heMessage="הרכיב הזה נמצא בבנייה..." />);

    } else if (this.props.mode === "Login") {
      content = (<LoginPanel fullPanel={this.props.fullPanel} />);
    }
    return content;
  }
});


var ConnectionsPanelHeader = React.createClass({
  propTypes: {
    activeTab:          React.PropTypes.string.isRequired, // "Connections", "Tools"
    setConnectionsMode: React.PropTypes.func.isRequired,
    closePanel:         React.PropTypes.func.isRequired,
    toggleLanguage:     React.PropTypes.func.isRequired
  },
  render: function() {
    return (<div className="connectionsPanelHeader">
              <div className="rightButtons">
                <LanguageToggleButton toggleLanguage={this.props.toggleLanguage} />
                <ReaderNavigationMenuCloseButton icon="arrow" onClick={this.props.closePanel} />
               </div>
              <ConnectionsPanelTabs
                activeTab={this.props.activeTab}
                setConnectionsMode={this.props.setConnectionsMode} />
            </div>);
  }
});


var ConnectionsPanelTabs = React.createClass({
  propTypes: {
    activeTab:          React.PropTypes.string.isRequired, // "Connections", "Tools"
    setConnectionsMode: React.PropTypes.func.isRequired
  },
  render: function() {
    var tabNames = [{"en": "Connections", "he": "קישורים"}, {"en": "Tools", "he":"כלים"}];
    var tabs = tabNames.map(function(item) {
      var tabClick = function() {
        this.props.setConnectionsMode(item["en"])
      }.bind(this);
      var active  = item["en"] === this.props.activeTab;
      var classes = classNames({connectionsPanelTab: 1, active: active});
      return (<div className={classes} onClick={tabClick} key={item["en"]}>
                <span className="en">{item["en"]}</span>
                <span className="he">{item["he"]}</span>
              </div>);
    }.bind(this));

    return (<div className="connectionsPanelTabs">{tabs}</div>);
  }
});


var TextList = React.createClass({
  propTypes: {
    srefs:                   React.PropTypes.array.isRequired,    // an array of ref strings
    filter:                  React.PropTypes.array.isRequired,
    recentFilters:           React.PropTypes.array.isRequired,
    fullPanel:               React.PropTypes.bool,
    multiPanel:              React.PropTypes.bool,
    setFilter:               React.PropTypes.func,
    setConnectionsMode:      React.PropTypes.func,
    onTextClick:             React.PropTypes.func,
    onCitationClick:         React.PropTypes.func,
    onNavigationClick:       React.PropTypes.func,
    onCompareClick:          React.PropTypes.func,
    onOpenConnectionsClick:  React.PropTypes.func,
    openNav:                 React.PropTypes.func,
    openDisplaySettings:     React.PropTypes.func,
    closePanel:              React.PropTypes.func,
    selectedWords:           React.PropTypes.string
  },
  getInitialState: function() {
    return {
      linksLoaded: false,
      textLoaded: false,
    }
  },
  componentDidMount: function() {
    this.loadConnections();
    this.scrollToHighlighted();
  },
  componentWillReceiveProps: function(nextProps) {
    this.preloadText(nextProps.filter);
  },
  componentWillUpdate: function(nextProps) {

  },
  componentDidUpdate: function(prevProps, prevState) {
    if (prevProps.filter.length && !this.props.filter.length) {
      this.scrollToHighlighted();
    }
    if (!prevProps.filter.compare(this.props.filter)) {
      this.scrollToHighlighted();
    } else if (!prevState.textLoaded && this.state.textLoaded) {
      this.scrollToHighlighted();
    } else if (!prevProps.srefs.compare(this.props.srefs)) {
      this.loadConnections();
      this.scrollToHighlighted();
    }
  },
  getSectionRef: function() {
    var ref = this.props.srefs[0]; // TODO account for selections spanning sections
    var sectionRef = Sefaria.sectionRef(ref) || ref;
    return sectionRef;
  },
  loadConnections: function() {
    // Load connections data from server for this section
    var sectionRef = this.getSectionRef();
    if (!sectionRef) { return; }
    Sefaria.related(sectionRef, function(data) {
      if (this.isMounted()) {
        this.preloadText(this.props.filter);
        this.setState({
          linksLoaded: true,
        });
      }
    }.bind(this));
  },
  preloadText: function(filter) {
    // Preload text of links if `filter` is a single commentary, or all commentary
    if (filter.length == 1 &&
        Sefaria.index(filter[0]) && 
        Sefaria.index(filter[0]).categories == "Commentary") {
      this.preloadSingleCommentaryText(filter);
    } else if (filter.length == 1 && filter[0] == "Commentary") {
      this.preloadAllCommentaryText(filter);
    } else {
      this.setState({waitForText: false, textLoaded: false});
    }
  },
  preloadSingleCommentaryText: function(filter) {
    var basetext   = this.getSectionRef();
    var commentary = filter[0] + " on " + basetext;
    this.setState({textLoaded: false, waitForText: true});
    Sefaria.text(commentary, {}, function() {
      if (this.isMounted()) {
        this.setState({textLoaded: true});        
      }
    }.bind(this));
  },
  preloadAllCommentaryText: function() {
    var basetext   = this.getSectionRef();
    var summary    = Sefaria.linkSummary(basetext);
    if (summary.length && summary[0].category == "Commentary") {
      this.setState({textLoaded: false, waitForText: true});
      // Get a list of commentators on this section that we need don't have in the cache
      var links = Sefaria.links(basetext);
      var commentators = summary[0].books.map(function(item) {
        return item.book;
      }).filter(function(commentator) {
        var link = Sefaria._filterLinks(links, [commentator])[0];
        if (link.sourceRef.indexOf(link.anchorRef) == -1) {
          // Check if this is Commentary2, exclude if so
          return false;
        }
        // Exclude if we already have this in the cache
        return !Sefaria.text(commentator + " on " + basetext);
      });
      if (commentators.length) {
        this.waitingFor = Sefaria.util.clone(commentators);
        this.target = 0;
        for (var i = 0; i < commentators.length; i++) {
          Sefaria.text(commentators[i] + " on " + basetext, {}, function(data) {
            var index = this.waitingFor.indexOf(data.commentator);
            if (index == -1) {
                console.log("Failed to clear commentator:");
                console.log(data);
                this.target += 1;
            }
            if (index > -1) {
                this.waitingFor.splice(index, 1);
            }
            if (this.waitingFor.length == this.target) {
              if (this.isMounted()) {
                this.setState({textLoaded: true});
              }
            }
          }.bind(this));          
        }          
      } else {
        // All commentaries have been loaded already
        this.setState({textLoaded: true});          
      }
    } else {
      // There were no commentaries to load
      this.setState({textLoaded: true});
    }
  },
  scrollToHighlighted: function() {
    if (this.props.fullPanel) {
      return; // We don't currently have any situations where there is lowlighted content in fullpanel sidebar
    }
    window.requestAnimationFrame(function() {
      if (!this.isMounted()) { return; }
      var $highlighted = $(ReactDOM.findDOMNode(this)).find(".texts .textRange").not(".lowlight").first();
      if ($highlighted.length) {
        var $texts = $(ReactDOM.findDOMNode(this)).find(".texts")
        var adjust = parseInt($texts.css("padding-top")) + 18;
        $texts.scrollTo($highlighted, 0, {offset: -adjust});
      }
    }.bind(this));
  },
  showAllFilters: function() {
    this.props.setFilter(null);
    if (Sefaria.site) { Sefaria.site.track.event("Reader", "Show All Filters Click", "1"); }
  },
  render: function() {
    var refs               = this.props.srefs;
    var summary            = Sefaria.relatedSummary(refs);
    var oref               = Sefaria.ref(refs[0]);
    var filter             = this.props.filter;
    var sectionRef         = this.getSectionRef();
    var isSingleCommentary = (filter.length == 1 && Sefaria.index(filter[0]) && Sefaria.index(filter[0]).categories == "Commentary");

    //if (summary.length && !links.length) { debugger; }
    var en = "No connections known" + (filter.length ? " for " + filter.join(", ") : "") + ".";
    var he = "אין קשרים ידועים"       + (filter.length ? " ל"    + filter.join(", ") : "") + ".";
    var loaded  = Sefaria.linksLoaded(sectionRef);
    var message = !loaded ? 
                    (<LoadingMessage />) : 
                      (summary.length === 0 ? 
                        <LoadingMessage message={en} heMessage={he} /> : null);
    
    var showAllFilters = !filter.length;
    if (!showAllFilters) {
      if (filter.compare(["Sheets"])) {
        var sheets  = Sefaria.sheets.sheetsByRef(refs);
        var content = sheets ? sheets.map(function(sheet) {
          return (
            <div className="sheet" key={sheet.sheetUrl}>
              <a href={sheet.ownerProfileUrl}>
                <img className="sheetAuthorImg" src={sheet.ownerImageUrl} />
              </a>
              <div className="sheetViews"><i className="fa fa-eye"></i> {sheet.views}</div>
              <a href={sheet.ownerProfileUrl} className="sheetAuthor">{sheet.ownerName}</a>
              <a href={sheet.sheetUrl} className="sheetTitle">{sheet.title}</a>
            </div>);
        }) : (<LoadingMessage />);
        content = content.length ? content : <LoadingMessage message="No sheets here." />;

      } else if (filter.compare(["Notes"])) {
        var notes   = Sefaria.notes(refs);
        var content = notes ? notes.map(function(note) {
          return (<Note 
                    title={note.title}
                    text={note.text}
                    ownerName={note.ownerName}
                    ownerProfileUrl={note.ownerProfileUrl}
                    ownerImageUrl={note.ownerImageUrl}
                    key={note._id} />) 
        }) : (<LoadingMessage />);
        content = content.length ? content : <LoadingMessage message="No notes here." />;
      } else {
        // Viewing Text Connections
        var sectionLinks = Sefaria.links(sectionRef);
        var links        = sectionLinks.filter(function(link) {
          if (Sefaria.util.inArray(link.anchorRef, refs) === -1 && (this.props.multiPanel || !isSingleCommentary) ) {
            // Only show section level links for an individual commentary
            return false;
          }
          return (filter.length == 0 ||
                  Sefaria.util.inArray(link.category, filter) !== -1 || 
                  Sefaria.util.inArray(link.commentator, filter) !== -1 );

          }.bind(this)).sort(function(a, b) {
            if (a.anchorVerse !== b.anchorVerse) {
                return a.anchorVerse - b.anchorVerse;
            } else if ( a.commentaryNum !== b.commentaryNum) {
                return a.commentaryNum - b.commentaryNum;
            } else {
                return a.sourceRef > b.sourceRef ? 1 : -1;
            }
        });
        var content = links.length == 0 ? message :
                      this.state.waitForText && !this.state.textLoaded ? 
                        (<LoadingMessage />) : 
                        links.map(function(link, i) {
                            var hideTitle = link.category === "Commentary" && this.props.filter[0] !== "Commentary";
                            return (<TextRange 
                                        sref={link.sourceRef}
                                        key={i + link.sourceRef}
                                        lowlight={Sefaria.util.inArray(link.anchorRef, refs) === -1}
                                        hideTitle={hideTitle}
                                        numberLabel={link.category === "Commentary" ? link.anchorVerse : 0}
                                        basetext={false}
                                        onRangeClick={this.props.onTextClick}
                                        onCitationClick={this.props.onCitationClick}
                                        onNavigationClick={this.props.onNavigationClick}
                                        onCompareClick={this.props.onCompareClick}
                                        onOpenConnectionsClick={this.props.onOpenConnectionsClick} />);
                          }, this);          
      }
    
    }

    var classes = classNames({textList: 1, fullPanel: this.props.fullPanel});
    if (showAllFilters) {
      return (
            <div className={classes}>
              <div className="textListTop">
                  {message}
              </div>
              <AllFilterSet
                summary={summary}
                showText={this.props.showText}
                filter={this.props.filter}
                recentFilters={this.props.recentFilters}
                setFilter={this.props.setFilter}
                selectedWords={this.props.selectedWords}
                oref={oref}/>
            </div>);
    } else if (!this.props.fullPanel) {
      return (
            <div className={classes}>
              <div className="textListTop">
                <RecentFilterSet
                  asHeader={true}
                  showText={this.props.showText}
                  filter={this.props.filter}
                  recentFilters={this.props.recentFilters}
                  textCategory={oref ? oref.categories[0] : null}
                  setFilter={this.props.setFilter}
                  showAllFilters={this.showAllFilters} />
              </div>
              <div className="texts">
                <div className="contentInner">
                  { content }
                </div>
              </div>
            </div>);
    } else {
      return (
            <div className={classes}>
              <div className="texts">
                <div className="contentInner">
                  <RecentFilterSet
                    asHeader={false}
                    showText={this.props.showText}
                    filter={this.props.filter}
                    recentFilters={this.props.recentFilters}
                    textCategory={oref ? oref.categories[0] : null}
                    setFilter={this.props.setFilter}
                    showAllFilters={this.showAllFilters} />
                  { content }
                </div>
              </div>
            </div>
            );
    }
  }
});


var Note = React.createClass({
  propTypes: {
    title:           React.PropTypes.string.isRequired,
    text:            React.PropTypes.string.isRequired,
    ownerName:       React.PropTypes.string,
    ownerImageUrl:   React.PropTypes.string,
    ownerProfileUrl: React.PropTypes.string,
    isPrivate:       React.PropTypes.bool,
    editNote:        React.PropTypes.func
  },
  render: function() {

    var isInMyNotes = !this.props.ownerName; // public notes can appear inside myNotesPanel, use ownerName as a proxy for context

    var authorInfo = isInMyNotes ? null :
        (<div className="noteAuthorInfo">
          <a href={this.props.ownerProfileUrl}>
            <img className="noteAuthorImg" src={this.props.ownerImageUrl} />
          </a>
          <a href={this.props.ownerProfileUrl} className="noteAuthor">{this.props.ownerName}</a>
        </div>);
     
     var buttons = isInMyNotes ? 
                    (<div className="noteButtons">
                      <i className="fa fa-pencil" onClick={this.props.editNote} ></i>
                      {this.props.isPrivate ? null : (<i className="fa fa-unlock-alt"></i>)}
                    </div>) : null; 
     
     return (<div className="note">
                {authorInfo}
                <div className="noteTitle">{this.props.title}</div>
                <span className="noteText" dangerouslySetInnerHTML={{__html:this.props.text}}></span>
                {buttons}
              </div>);
  }
});


var AllFilterSet = React.createClass({
  render: function() {
    var categories = this.props.summary.map(function(cat, i) {
      return (
        <CategoryFilter 
          key={i}
          category={cat.category}
          heCategory={Sefaria.hebrewCategory(cat.category)}
          count={cat.count} 
          books={cat.books}
          filter={this.props.filter}
          updateRecent={true}
          setFilter={this.props.setFilter}
          on={Sefaria.util.inArray(cat.category, this.props.filter) !== -1} />
      );
    }.bind(this));
    return (
      <div className="fullFilterView filterSet">
        <LexiconPanel selectedWords={this.props.selectedWords} oref={this.props.oref}/>
        {categories}
      </div>
    );
  }
});


var CategoryFilter = React.createClass({
  handleClick: function() {
    this.props.setFilter(this.props.category, this.props.updateRecent);
    if (Sefaria.site) { Sefaria.site.track.event("Reader", "Category Filter Click", this.props.category); }
  },
  render: function() {
    var textFilters = this.props.books.map(function(book, i) {
     return (<TextFilter 
                key={i} 
                book={book.book}
                heBook={book.heBook} 
                count={book.count}
                category={this.props.category}
                hideColors={true}
                updateRecent={true}
                setFilter={this.props.setFilter}
                on={Sefaria.util.inArray(book.book, this.props.filter) !== -1} />);
    }.bind(this));
    
    var notClickable = this.props.category == "Community";
    var color        = Sefaria.palette.categoryColor(this.props.category);
    var style        = notClickable ? {} : {"borderTop": "4px solid " + color};
    var classes      = classNames({categoryFilter: 1, on: this.props.on, notClickable: notClickable});
    var count        = notClickable ? null : (<span className="enInHe"> | {this.props.count}</span>);
    var handleClick  = notClickable ? null : this.handleClick;
    return (
      <div className="categoryFilterGroup" style={style}>
        <div className={classes} onClick={handleClick}>
          <span className="en">{this.props.category}{count}</span>
          <span className="he">{this.props.heCategory}{count}</span>
        </div>
        <TwoBox content={ textFilters } />
      </div>
    );
  }
});


var TextFilter = React.createClass({
  propTypes: {
    book:         React.PropTypes.string.isRequired,
    heBook:       React.PropTypes.string.isRequired,
    on:           React.PropTypes.bool.isRequired,
    setFilter:    React.PropTypes.func.isRequired,
    updateRecent: React.PropTypes.bool,
  },
  handleClick: function() {
    this.props.setFilter(this.props.book, this.props.updateRecent);
    if (Sefaria.site) { Sefaria.site.track.event("Reader", "Text Filter Click", this.props.book); }
  },
  render: function() {
    var classes = classNames({textFilter: 1, on: this.props.on, lowlight: this.props.count == 0});

    if (!this.props.hideColors) {
      var color = Sefaria.palette.categoryColor(this.props.category)
      var style = {"borderTop": "4px solid " + color};
    }
    var name = this.props.book == this.props.category ? this.props.book.toUpperCase() : this.props.book;
    var count = this.props.hideCounts || !this.props.count ? "" : ( <span className="enInHe"> ({this.props.count})</span>);
    return (
      <div data-name={name}
        className={classes} 
        style={style}
        onClick={this.handleClick}>
          <div>  
            <span className="en">{name}{count}</span>
            <span className="he">{this.props.heBook}{count}</span>
          </div>
      </div>
    );
  }
});


var RecentFilterSet = React.createClass({
  propTypes: {
    filter:         React.PropTypes.array.isRequired,
    recentFilters:  React.PropTypes.array.isRequired,
    textCategory:   React.PropTypes.string.isRequired,
    setFilter:      React.PropTypes.func.isRequired,
    showAllFilters: React.PropTypes.func.isRequired
  },
  toggleAllFilterView: function() {
    this.setState({showAllFilters: !this.state.showAllFilters});
  },
  render: function() {
    var topLinks = [];

    // Filter top links to exclude items already in recent filter
    topLinks = topLinks.filter(function(link) {
      return (Sefaria.util.inArray(link.book, this.props.recentFilters) == -1);
    }.bind(this));
    
    // Annotate filter texts with category            
    var recentFilters = this.props.recentFilters.map(function(filter) {
      var index = Sefaria.index(filter);
      return {
          book: filter,
          heBook: index ? index.heTitle : Sefaria.hebrewCategory(filter),
          category: index ? index.categories[0] : filter };
    });
    topLinks = recentFilters.concat(topLinks).slice(0,5);

    // If the current filter is not already in the top set, put it first 
    if (this.props.filter.length) {
      var filter = this.props.filter[0];
      for (var i=0; i < topLinks.length; i++) {
        if (topLinks[i].book == filter || 
            topLinks[i].category == filter ) { break; }
      }
      if (i == topLinks.length) {
        var index = Sefaria.index(filter);
        if (index) {
          var annotatedFilter = {book: filter, heBook: index.heTitle, category: index.categories[0] };
        } else {
          var annotatedFilter = {book: filter, heBook: filter, category: "Other" };
        }

        topLinks = [annotatedFilter].concat(topLinks).slice(0,5);
      } else {
        // topLinks.move(i, 0); 
      }        
    }
    var topFilters = topLinks.map(function(book) {
     return (<TextFilter 
                key={book.book} 
                book={book.book}
                heBook={book.heBook}
                category={book.category}
                hideCounts={true}
                hideColors={true}
                count={book.count}
                updateRecent={false}
                setFilter={this.props.setFilter}
                on={Sefaria.util.inArray(book.book, this.props.filter) !== -1} />);
    }.bind(this));

    var moreButton = this.props.asHeader ? (<div className="showMoreFilters textFilter" style={style}
                        onClick={this.props.showAllFilters}>
                          <div>
                            <span className="dot">●</span><span className="dot">●</span><span className="dot">●</span>
                          </div>                    
                      </div>) : null;
    var style = this.props.asHeader ? {"borderTopColor": Sefaria.palette.categoryColor(this.props.textCategory)} : {};
    var classes = classNames({recentFilterSet: 1, topFilters: this.props.asHeader, filterSet: 1});
    return (
      <div className={classes} style={style}>
        <div className="topFiltersInner">{topFilters}</div>
        {moreButton}
      </div>
    );
  }
});

var LexiconPanel = React.createClass({
  propTypes: {
    selectedWords: React.PropTypes.string,
    oref: React.PropTypes.object
  },
  getInitialState: function() {
    return {
      resultsLoaded: false
    };
  },
  componentDidMount: function(){
    this.getLookups();
  },
  componentDidUpdate: function(prevProps, prevState){
    if (prevProps.selectedWords != this.props.selectedWords){
      this.getLookups();
    }
  },
  getLookups: function(){
    console.log("Lexicon Ref: ", this.props.oref);
    if(!this.shouldRenderSelf()){
      return;
    }
    Sefaria.lexicon(this.props.selectedWords, this.props.oref.ref, function(data) {
        console.log(data);
        if (this.isMounted()) {
          this.setState({
            resultsLoaded: true,
            entries: data
          });
        }
    }.bind(this));
  },

  shouldRenderSelf: function(){
    if(!this.props.selectedWords){
      return false;
    }
    wordList = this.props.selectedWords.split(/[\s:\u05c3\u05be\u05c0.]+/);
    inputLength = wordList.length;
    return (inputLength > 0 && inputLength <= 3);
  },
  filter: function(entries){

    return entries.map()
  },
  render: function(){
    console.log("lexicon: "+this.props.selectedWords);
    var ref_cats = this.props.oref.categories.join(", ");
    var enEmpty = "No results found.";
    var heEmpty = "לא נמצאו תוצאות";
    if(!this.shouldRenderSelf()){
      return null;
    }
    var content;
    if(!this.state.resultsLoaded) {
      content = (<LoadingMessage message="Looking up words..." heMessage="מחפש מילים..."/>);
    }
    else if("error" in this.state.entries){
      content = (<LoadingMessage message={enEmpty} heMessage={heEmpty} />);
    }
    else{
      var entries = this.state.entries;
      content =  entries ? entries.filter(e => e['parent_lexicon_details']['text_categories'].indexOf(ref_cats) > -1).map(function(entry, i) {
            return (<LexiconEntry data={entry} key={i} />)
          }) : (<LoadingMessage message={enEmpty} heMessage={heEmpty} />);
      content = content.length ? content : <LoadingMessage message={enEmpty} heMessage={heEmpty} />;
    }
    /*var header = (<div className="lexicon-header"><h4>{this.props.selectedWords}</h4></div>);*/
    return (
        <div className="lexicon-content">

          <div className="lexicon-results">
            { content }
          </div>
        </div>
      );

  }
});

var LexiconEntry = React.createClass({
  propTypes: {
    data: React.PropTypes.object.isRequired
  },
  render: function(){
    var entry = this.props.data;
    var headwordClassNames = classNames('headword', entry['parent_lexicon_details']["to_language"].slice(0,2));
    var definitionClassNames = classNames('definition-content', entry['parent_lexicon_details']["to_language"].slice(0,2));
    var entryHeadHtml =  (<span className="headword">{entry['headword']}</span>);
    var morphologyHtml = ('morphology' in entry['content']) ?  (<span className="morphology">({entry['content']['morphology']})</span>) :"";
    var senses = this.renderLexiconEntrySenses(entry['content']);
    var attribution = this.renderLexiconAttribution();
    return (
        <div className="entry">
          <div className={headwordClassNames}>{entryHeadHtml}</div>
          <div className={definitionClassNames}>{morphologyHtml}<ol className="definition">{senses}</ol></div>
          <div className="attribution">{attribution}</div>
        </div>
    );
  },
  renderLexiconEntrySenses: function(content){
		var grammar = ('grammar' in content) ? '('+ content['grammar']['verbal_stem'] + ')' : "";
		var def = ('definition' in content) ? content['definition'] : "";
        var notes = ('notes' in content) ? (<span className="notes">{content['notes']}</span>) : "";
        var sensesElems =  ('senses' in content) ? content['senses'].map((sense)=> {
          return this.renderLexiconEntrySenses(sense)
        }) : "";
        var senses = sensesElems.length ? (<ol className="senses">{sensesElems}</ol>) : "";
        return (
            <li className="sense">
              {grammar}
              {def}
              {notes}
              {senses}
            </li>
        );
  },
  renderLexiconAttribution: function(){
    var entry = this.props.data;
		var lexicon_dtls = entry['parent_lexicon_details'];
        return (
            <div>
                <span>
                  <a target="_blank"
                      href={('source_url' in lexicon_dtls) ? lexicon_dtls['source_url'] : ""}>
                    <span className="en">Source: </span>
                    <span className="he">מקור:</span>
                    {'source' in lexicon_dtls ? lexicon_dtls['source'] : lexicon_dtls['source_url']}
                  </a>
                </span>
                <span>
                  <a target="_blank"
                      href={('attribution_url' in lexicon_dtls) ? lexicon_dtls['attribution_url'] : ""}>
                    <span className="en">Creator: </span>
                    <span className="he">יוצר:</span>
                    {'attribution' in lexicon_dtls ? lexicon_dtls['attribution'] : lexicon_dtls['attribution_url']}
                  </a>
                </span>
            </div>
        );
  }
});

var ToolsPanel = React.createClass({
  propTypes: {
    srefs:                   React.PropTypes.array.isRequired,  // an array of ref strings
    mode:                    React.PropTypes.string.isRequired, // "Tools", "Share", "Add to Source Sheet", "Add Note", "My Notes", "Add Connection", "Edit Text", "Add Translation"
    filter:                  React.PropTypes.array.isRequired,
    recentFilters:           React.PropTypes.array.isRequired,
    setConnectionsMode:      React.PropTypes.func.isRequired,
    openComparePanel:        React.PropTypes.func.isRequired,
    version:                 React.PropTypes.string,
    versionLanguage:         React.PropTypes.string,
    fullPanel:               React.PropTypes.bool,
    multiPanel:              React.PropTypes.bool,
    canEditText:             React.PropTypes.bool,
    setFilter:               React.PropTypes.func,
    onTextClick:             React.PropTypes.func,
    onCitationClick:         React.PropTypes.func,
    onNavigationClick:       React.PropTypes.func,
    onCompareClick:          React.PropTypes.func,
    onOpenConnectionsClick:  React.PropTypes.func,
    openNav:                 React.PropTypes.func,
    openDisplaySettings:     React.PropTypes.func,
    closePanel:              React.PropTypes.func
  },
  getInitialState: function() {
    return {
    
    };
  },
  render: function() {
    var editText  = this.props.canEditText ? function() {
      // TODO this is only an approximation
      var nextParam = "?next=" + Sefaria.util.currentPath();    
      var path = "/edit/" + this.props.srefs[0];
      if (this.props.version) {
        path += "/" + this.props.versionLanguage + "/" + this.props.version;
      }
      path += "?next=" + currentPath;
      window.location = path;
    }.bind(this) : null;
    
    var addTranslation = function() {
      var nextParam = "?next=" + Sefaria.util.currentPath();
      window.location = "/translate/" + this.props.srefs[0] + nextParam;
    }.bind(this);
    
    var classes = classNames({toolsPanel: 1, textList: 1, fullPanel: this.props.fullPanel});
    return (
      <div className={classes}>
        <div className="texts">
          <div className="contentInner">
            <ToolsButton en="Share" he="שתף" icon="share-square-o" onClick={function() {this.props.setConnectionsMode("Share")}.bind(this)} /> 
            <ToolsButton en="Add to Source Sheet" he="הוסף לדף מקורות" icon="plus-circle" onClick={function() {this.props.setConnectionsMode("Add to Source Sheet")}.bind(this)} /> 
            <ToolsButton en="Add Note" he="הוסף רשומה" icon="pencil" onClick={function() {this.props.setConnectionsMode("Add Note")}.bind(this)} /> 
            <ToolsButton en="My Notes" he="הרשומות שלי" icon="file-text-o" onClick={function() {this.props.setConnectionsMode("My Notes")}.bind(this)} /> 
            <ToolsButton en="Compare" he="השווה" image="compare-64.png" onClick={this.props.openComparePanel} /> 
            <ToolsButton en="Add Translation" he="הוסף תרגום" icon="language" onClick={addTranslation} /> 
            <ToolsButton en="Add Connection" he="הוסף קישור לטקסט אחר" icon="link" onClick={function() {this.props.setConnectionsMode("Add Connection")}.bind(this)} /> 
            { editText ? (<ToolsButton en="Edit Text" he="ערוך טקסט" icon="edit" onClick={editText} />) : null }
          </div>
        </div>
      </div>);
  }
});


var ToolsButton = React.createClass({
  propTypes: {
    en:      React.PropTypes.string.isRequired,
    he:      React.PropTypes.string.isRequired,
    icon:    React.PropTypes.string,
    image:   React.PropTypes.string,
    onClick: React.PropTypes.func,
  },
  render: function() {
    var icon = null;
    if (this.props.icon) {
      var iconName = "fa-" + this.props.icon;
      var classes = {fa: 1, toolsButtonIcon: 1};
      classes[iconName] = 1;
      icon = (<i className={classNames(classes)} />)
    } else if (this.props.image) {
      icon = (<img src={"/static/img/" + this.props.image} className="toolsButtonIcon" />);
    }

    return (
      <div className="toolsButton" onClick={this.props.onClick}>
        {icon}
        <div className="en">{this.props.en}</div>
        <div className="he">{this.props.he}</div>
      </div>)
  }
});


var SharePanel = React.createClass({
  propTypes: {
    url:                React.PropTypes.string.isRequired,
    setConnectionsMode: React.PropTypes.func.isRequired,
    closePanel:         React.PropTypes.func.isRequired,
    fullPanel:          React.PropTypes.bool
  },
  componentDidMount: function() {
    this.focusInput();
  },
  componentDidUpdate: function() {
    this.focusInput();
  },
  focusInput: function() {
    $(ReactDOM.findDOMNode(this)).find("input").select();
  },
  render: function() {
    var url = this.props.url;
    var shareFacebook = function() {
      openInNewTab("https://www.facebook.com/sharer/sharer.php?u=" + url);
    };
    var shareTwitter = function() {
      openInNewTab("https://twitter.com/home?status=" + url);
    };
    var shareEmail = function() {
      openInNewTab("mailto:?&subject=Text on Sefaria&body=" + url);
    };
    var classes = classNames({sharePanel: 1, textList: 1, fullPanel: this.props.fullPanel});
    return (
      <div className={classes}>
        <div className="texts">
          <div className="contentInner">
            <input className="shareInput" value={this.props.url} />
            <ToolsButton en="Facebook" he="פייסבוק" icon="facebook" onClick={shareFacebook} />
            <ToolsButton en="Twitter" he="טוויטר" icon="twitter" onClick={shareTwitter} />
            <ToolsButton en="Email" he="אימייל" icon="envelope-o" onClick={shareEmail} />
          </div>
        </div>
      </div>);
  }
});


var AddToSourceSheetPanel = React.createClass({
  propTypes: {
    srefs:              React.PropTypes.array.isRequired,
    setConnectionsMode: React.PropTypes.func.isRequired,
    fullPanel:          React.PropTypes.bool
  },
  getInitialState: function() {
    return {
      selectedSheet: null
    };
  },
  componentDidMount: function() {
    this.loadSheets();
  },
  loadSheets: function() {
    Sefaria.sheets.userSheets(Sefaria._uid, function() {
      this.forceUpdate();
    }.bind(this));
  },
  addToSourceSheet: function() {
    if (!this.state.selectedSheet) { return; }
    var url     = "/api/sheets/" + this.state.selectedSheet + "/add";
    var source  = {refs: this.props.srefs};
    $.post(url, {source: JSON.stringify(source)}, this.confirmAdd); 
  },
  createSheet: function(refs) {
    var title = $(ReactDOM.findDOMNode(this)).find("input").val();
    if (!title) { return; }
    var sheet = {
      title: title,
      options: {numbered: 0},
      sources: []
    };
    var postJSON = JSON.stringify(sheet);
    $.post("/api/sheets/", {"json": postJSON}, function(data) {
      this.setState({selectedSheet: data.id}, function() {
        this.addToSourceSheet();
      });
      Sefaria.sheets.clearUserSheets(Sefaria._uid);
    }.bind(this)); 
  },
  openNewSheet: function() {
    this.setState({showNewSheetInput: true});
  },
  confirmAdd: function() {
    this.setState({confirm: true});
  },
  render: function() {
    if (this.state.confirm) {
      return (<ConfirmAddToSheetPanel sheetId={this.state.selectedSheet} />);
    }
    var sheets        = Sefaria.sheets.userSheets(Sefaria._uid);
    var sheetsContent = sheets ? sheets.map(function(sheet) {
      var classes     = classNames({sheet: 1, selected: this.state.selectedSheet == sheet.id});
      var selectSheet = function() { this.setState({selectedSheet: sheet.id}); }.bind(this);
      return (<div className={classes} onClick={selectSheet} key={sheet.id}>{sheet.title.stripHtml()}</div>);
    }.bind(this)) : <LoadingMessage />;
    sheetsContent     = sheets && sheets.length == 0 ? 
                          (<div className="sheet"><span className="en">You don&rsquo;t have any Source Sheets yet.</span><span className="he">טרם יצרת דפי מקורות</span></div>) :
                          sheetsContent; 
    var createSheet = this.state.showNewSheetInput ? 
          (<div>
            <input className="newSheetInput" placeholder="Title your Sheet"/>
            <div className="button white small" onClick={this.createSheet} >
              <span className="en">Create</span>
              <span className="he">צור חדש</span>
            </div>
           </div>)
          :
          (<div className="button white" onClick={this.openNewSheet}>
              <span className="en">Create a Source Sheet</span>
              <span className="he">צור דף מקורות חדש</span>
          </div>);
    var classes = classNames({addToSourceSheetPanel: 1, textList: 1, fullPanel: this.props.fullPanel});
    return (
      <div className={classes}>
        <div className="texts">
          <div className="contentInner">
            {createSheet}
            <div className="sourceSheetSelector">{sheetsContent}</div>
            <div className="button" onClick={this.addToSourceSheet}>
              <span className="en">Add to Sheet</span>
              <span className="he">הוסף לדף המקורות</span>
            </div>
          </div>
        </div>
      </div>);
  }
});


var ConfirmAddToSheetPanel = React.createClass({
  propType: {
    sheetId: React.PropTypes.number.isRequired
  },
  render: function() {
    return (<div className="confirmAddToSheetPanel">
              <div className="message">
                <span className="en">Your source has been added.</span>
                <span className="he">הטקסט נוסף בהצלחה לדף המקורות</span>
              </div>
              <a className="button white" href={"/sheets/" + this.props.sheetId}>
                <span className="en">Go to Source Sheet <i className="fa fa-angle-right"></i></span>
                <span className="he">עבור לדף המקורות<i className="fa fa-angle-left"></i></span>
              </a>
            </div>);
  }
});


var AddNotePanel = React.createClass({
  propTypes: {
    srefs:              React.PropTypes.array.isRequired,
    setConnectionsMode: React.PropTypes.func.isRequired,
    closePanel:         React.PropTypes.func.isRequired,
    fullPanel:          React.PropTypes.bool,
    noteId:             React.PropTypes.string,
    noteText:           React.PropTypes.string,
    noteTitle:          React.PropTypes.string,
    noteIsPublic:       React.PropTypes.bool
  },
  getInitialState: function() {
    return {
      isPrivate: !this.props.noteIsPublic,
      saving: false
    };
  },
  componentDidMount: function() {
    this.focusNoteText();
  },
  focusNoteText: function() {
    $(ReactDOM.findDOMNode(this)).find(".noteText").focus();
  },
  saveNote: function() {
    var note = {
      text: $(ReactDOM.findDOMNode(this)).find(".noteText").val(),
      refs: this.props.srefs,
      anchorText: "",
      type:  "note",
      title: "",
      public: !this.state.isPrivate
    };
    var postData = { json: JSON.stringify(note) };
    var url = (this.props.noteId ? "/api/notes/" + this.props.noteId : "/api/notes/");
    $.post(url, postData, function(data) {
      if (data.error) {
        alert(data.error);
      } else if (data) {
        if (this.props.noteId) {
          Sefaria.clearPrivateNotes(data);
        } else {
          Sefaria.addPrivateNote(data);
        }
        this.props.setConnectionsMode("My Notes");
      } else {
        alert("Sorry, there was a problem saving your note.");
      }
    }.bind(this)).fail( function(xhr, textStatus, errorThrown) {
      alert("Unfortunately, there was an error saving this note. Please try again or try reloading this page.");
    });
    this.setState({saving: true});
  },
  setPrivate: function() {
    this.setState({isPrivate: true});
  },
  setPublic: function() {
    this.setState({isPrivate: false});
  },
  cancel: function() {
    this.props.setConnectionsMode("Tools");
  },
  deleteNote: function() {
    if (!confirm("Are you sure you want to delete this note?")) { return; }
    var url = "/api/notes/" + this.props.noteId;
    $.ajax({
      type: "delete",
      url: url,
      success: function() { 
        alert("Source deleted.");
        Sefaria.clearPrivateNotes();
        this.props.setConnectionsMode("My Notes");
      }.bind(this),
      error: function () {
        alert("Something went wrong (that's all I know).");
      }
    });
  },
  render: function() {
    var classes        = classNames({addNotePanel: 1, textList: 1, fullPanel: this.props.fullPanel});
    var privateClasses = classNames({notePrivateButton: 1, active: this.state.isPrivate});
    var publicClasses  = classNames({notePublicButton: 1, active: !this.state.isPrivate});
    return (<div className={classes}>
              <div className="texts">
                <div className="contentInner">
        
                  <textarea className="noteText" placeholder="Write a note..." defaultValue={this.props.noteText}></textarea>
                  <div className="noteSharingToggle">
                    <div className={privateClasses} onClick={this.setPrivate}>

                      <span className="en"><i className="fa fa-lock"></i> Private</span>
                      <span className="he"><i className="fa fa-lock"></i>רשומה פרטית</span>
                    </div>
                    <div className={publicClasses} onClick={this.setPublic}>
                      <span className="en">Public</span>
                      <span className="he">רשומה כללית</span>
                    </div>
                  </div>
                  <div className="line"></div>
                  <div className="button fillWidth" onClick={this.saveNote}>
                    <span className="en">{this.props.noteId ? "Save" : "Add Note"}</span>
                    <span className="he">{this.props.noteId ? "שמור": "הוסף רשומה"}</span>
                  </div>
                  <div className="button white fillWidth" onClick={this.cancel}>
                    <span className="en">Cancel</span>
                    <span className="he">בטל</span>
                  </div>
                  {this.props.noteId ? 
                    (<div className="deleteNote" onClick={this.deleteNote}>
                      <span className="en">Delete Note</span>
                      <span className="he">מחק רשומה</span>
                     </div>): null }

                </div>
              </div>
            </div>);
  }
});


var MyNotesPanel = React.createClass({
  propTypes: {
    srefs:              React.PropTypes.array.isRequired,
    setConnectionsMode: React.PropTypes.func.isRequired,
    closePanel:         React.PropTypes.func.isRequired,
    editNote:           React.PropTypes.func.isRequired,
    fullPanel:          React.PropTypes.bool
  },
  componentDidMount: function() {
    this.loadNotes();
  },
  componentDidUpdate: function(prevProps, prevState) {
    if (!prevProps.srefs.compare(this.props.srefs)) {
      this.loadNotes();
    }
  },
  loadNotes: function() {
    // Rerender this component when privateNotes arrive.
    Sefaria.privateNotes(this.props.srefs, this.rerender);
  },
  rerender: function() {
    this.forceUpdate();
  },
  render: function() {
    var myNotesData = Sefaria.privateNotes(this.props.srefs);
    var myNotes = myNotesData ? myNotesData.map(function(note) {
      var editNote = function() {
        this.props.editNote(note);
      }.bind(this);
      return (<Note 
                title={note.title}
                text={note.text} 
                isPrivate={!note.public}
                editNote={editNote}
                key={note._id} />);
    }.bind(this)) : null ;

    var classes = classNames({myNotesPanel: 1, textList: 1, fullPanel: this.props.fullPanel});
    return (<div className={classes}>
              <div className="texts">
                <div className="contentInner">
                  {myNotes}
                  <ToolsButton 
                    en="Add Note" 
                    he="הוסף רשומה"
                    icon="pencil" 
                    onClick={function() {this.props.setConnectionsMode("Add Note")}.bind(this)} />
                </div>
              </div>
            </div>);
  }
});


var LoginPanel = React.createClass({
  propTypes: {
    fullPanel: React.PropTypes.bool,
  },
  render: function() {
    var nextParam = "?next=" + Sefaria.util.currentPath();
    var classes     = classNames({loginPanel: 1, textList: 1, fullPanel: this.props.fullPanel});
    return (<div className={classes}>
              <div className="texts">
                <div className="contentInner">

                  <div className="loginPanelMessage">
                    <span className="en">You must be logged in to use this feature.</span>
                    <span className="he">עליך להיות מחובר בכדי להשתמש באפשרות זו.</span>
                  </div>
                  <a className="button" href={"/login" + nextParam}>
                    <span className="en">Log In</span>
                    <span className="he">התחבר</span>
                  </a>
                  <a className="button" href={"/register" + nextParam}>
                    <span className="en">Sign Up</span>
                    <span className="he">הרשם</span>
                  </a>

                </div>
              </div>
            </div>);
  }
});


var SearchPage = React.createClass({
    propTypes: {
        query:                React.PropTypes.string,
        appliedFilters:       React.PropTypes.array,
        settings:             React.PropTypes.object,
        close:                React.PropTypes.func,
        onResultClick:        React.PropTypes.func,
        onQueryChange:        React.PropTypes.func,
        updateAppliedFilter:  React.PropTypes.func,
        registerAvailableFilters: React.PropTypes.func,
        availableFilters:     React.PropTypes.array,
        filtersValid:         React.PropTypes.bool,
        hideNavHeader:        React.PropTypes.bool
    },
    getInitialState: function() {
        return {};
    },

    getDefaultProps: function() {
      return {
        appliedFilters: []
      };
    },
    render: function () {
        var style      = {"fontSize": this.props.settings.fontSize + "%"};
        var classes = classNames({readerNavMenu: 1, noHeader: this.props.hideNavHeader});
        return (<div className={classes}>
                  {this.props.hideNavHeader ? null :
                    (<div className="readerNavTop search">
                      <CategoryColorLine category="Other" />
                      <ReaderNavigationMenuCloseButton onClick={this.props.close}/>
                      <ReaderNavigationMenuDisplaySettingsButton onClick={this.props.openDisplaySettings} />
                      <SearchBar
                        initialQuery = { this.props.query }
                        updateQuery = { this.props.onQueryChange } />
                    </div>)}
                  <div className="content">
                    <div className="contentInner">
                      <div className="searchContentFrame">
                          <h1>
                            <div className="languageToggle" onClick={this.props.toggleLanguage}>
                              <span className="en">א</span>
                              <span className="he">A</span>
                            </div>
                            <span className="en">&ldquo;{ this.props.query }&rdquo;</span>
                            <span className="he">&rdquo;{ this.props.query }&ldquo;</span>
                          </h1>
                          <div className="searchControlsBox">
                          </div>
                          <div className="searchContent" style={style}>
                              <SearchResultList
                                  query = { this.props.query }
                                  appliedFilters = {this.props.appliedFilters}
                                  onResultClick={this.props.onResultClick}
                                  updateAppliedFilter = {this.props.updateAppliedFilter}
                                  registerAvailableFilters={this.props.registerAvailableFilters}
                                  availableFilters={this.props.availableFilters}
                                  filtersValid={this.props.filtersValid} />
                          </div>
                      </div>
                    </div>
                  </div>
                </div>);
    }
});


var SearchBar = React.createClass({
    propTypes: {
        initialQuery: React.PropTypes.string,
        updateQuery: React.PropTypes.func
    },
    getInitialState: function() {
        return {query: this.props.initialQuery};
    },
    handleKeypress: function(event) {
        if (event.charCode == 13) {
            this.updateQuery();
            // Blur search input to close keyboard
            $(ReactDOM.findDOMNode(this)).find(".readerSearch").blur();
        }
    },
    updateQuery: function() {
        if (this.props.updateQuery) {
            this.props.updateQuery(this.state.query)
        }
    },
    handleChange: function(event) {
        this.setState({query: event.target.value});
    },
    render: function () {
        return (
            <div>
                <div className="searchBox">
                    <input className="readerSearch" value={this.state.query} onKeyPress={this.handleKeypress} onChange={this.handleChange} placeholder="Search"/>
                    <ReaderNavigationMenuSearchButton onClick={this.updateQuery} />
                </div>
                <div className="description"></div>
            </div>
        )
    }
});


var SearchResultList = React.createClass({
    propTypes: {
        query:                React.PropTypes.string,
        appliedFilters:       React.PropTypes.array,
        onResultClick:        React.PropTypes.func,
        filtersValid:         React.PropTypes.bool,
        availableFilters:     React.PropTypes.array,
        updateAppliedFilter:  React.PropTypes.func,
        registerAvailableFilters: React.PropTypes.func
    },
    initialQuerySize: 100,
    backgroundQuerySize: 1000,
    maxResultSize: 10000,
    getDefaultProps: function() {
        return {
            appliedFilters: []
        };
    },
    getInitialState: function() {
        return {
            runningQuery: null,
            isQueryRunning: false,
            moreToLoad: true,
            total: 0,
            textTotal: 0,
            sheetTotal: 0,
            textHits: [],
            sheetHits: [],
            activeTab: "texts"
        }
    },
    updateRunningQuery: function(ajax) {
        this.setState({
          runningQuery: ajax,
          isQueryRunning: !!ajax
        });
    },
    _abortRunningQuery: function() {
        if(this.state.runningQuery) {
            this.state.runningQuery.abort();
        }
        this.updateRunningQuery(null);
    },
    componentDidMount: function() {
        this._executeQuery();
    },
    componentWillUnmount: function() {
        this._abortRunningQuery();
    },
    componentWillReceiveProps: function(newProps) {
        if(this.props.query != newProps.query) {
           this.setState({
                total: 0,
                textTotal: 0,
                sheetTotal: 0,
                textHits: [],
                sheetHits: []
           });
           this._executeQuery(newProps)
        }
        else if (
        (this.props.appliedFilters.length !== newProps.appliedFilters.length) ||
          !(this.props.appliedFilters.every((v,i) => v === newProps.appliedFilters[i]))) {
           this._executeQuery(newProps)
        }
        // Execute a second query to apply filters after an initial query which got available filters
        else if ((this.props.filtersValid != newProps.filtersValid) && this.props.appliedFilters.length > 0) {
           this._executeQuery(newProps);
        }
    },
    _loadRemainder: function(last, total, currentTextHits, currentSheetHits) {
    // Having loaded "last" results, and with "total" results to load, load the rest, this.backgroundQuerySize at a time
      if (last >= total || last >= this.maxResultSize) {
        this.setState({"moreToLoad":false})
        return;
      }
      Sefaria.search.execute_query({
        query: this.props.query,
        get_filters: false,
        applied_filters: this.props.appliedFilters,
        size: this.backgroundQuerySize,
        from: last,
        error: function() {  console.log("Failure in SearchResultList._loadRemainder"); },
        success: function(data) {
          var hitarrays = this._process_hits(data.hits.hits);
          var nextTextHits = currentTextHits.concat(hitarrays.texts);
          var nextSheetHits = currentSheetHits.concat(hitarrays.sheets);
          this.setState({textHits: nextTextHits, sheetHits: nextSheetHits});
          this._loadRemainder(last + this.backgroundQuerySize, total, nextTextHits, nextSheetHits);
        }.bind(this)
      });
    },
    _executeQuery: function(props) {
        //This takes a props object, so as to be able to handle being called from componentWillReceiveProps with newProps
        props = props || this.props;
        if (!props.query) {
            return;
        }

        this._abortRunningQuery();

        // If there are no available filters yet, don't apply filters.  Split into two queries:
        // 1) Get all potential filters and counts
        // 2) Apply filters (Triggered from componentWillReceiveProps)
        var request_applied = props.filtersValid && props.appliedFilters;
        var isCompletionStep = !!request_applied || props.appliedFilters.length == 0;

        var runningQuery = Sefaria.search.execute_query({
            query: props.query,
            get_filters: !props.filtersValid,
            applied_filters: request_applied,
            size: this.initialQuerySize,
            success: function(data) {
                //debugger;
                this.updateRunningQuery(null);
                if (this.isMounted()) {
                    var hitarrays = this._process_hits(data.hits.hits);
                    this.setState({
                        textHits: hitarrays.texts,
                        sheetHits: hitarrays.sheets,
                        total: data.hits.total
                    });
                    if (data.aggregations) {
                      if (data.aggregations.category) {
                        var ftree = this._buildFilterTree(data.aggregations.category.buckets);
                        var orphans = this._applyFilters(ftree, this.props.appliedFilters);
                        this.props.registerAvailableFilters(ftree.availableFilters, ftree.registry, orphans);
                      }
                      if (data.aggregations.type) {
                        var types = {};
                        data.aggregations.type.buckets.forEach(function(b) {types[b["key"]] = b["doc_count"];});
                        if (types["text"]) {
                          this.setState({
                            textTotal: types["text"],
                            activeTab: "texts"
                          });
                        } else {
                          this.setState({
                            activeTab: "sheets"
                          });
                        }
                        if (types["sheet"]) {
                          this.setState({
                            sheetTotal: types["sheet"]
                          });
                        }
                      }
                   }
                   if(isCompletionStep) {
                     this._loadRemainder(this.initialQuerySize, data.hits.total, hitarrays.texts, hitarrays.sheets);
                   }
                }
            }.bind(this),
            error: function(jqXHR, textStatus, errorThrown) {
                if (textStatus == "abort") {
                    // Abort is immediately followed by new query, above.  Worried there would be a race if we call updateCurrentQuery(null) from here
                    //this.updateCurrentQuery(null);
                    return;
                }
                if (this.isMounted()) {
                    this.setState({
                        error: true
                    });
                    this.updateRunningQuery(null);
                }
            }.bind(this)
        });
        this.updateRunningQuery(runningQuery);
    },
    _process_hits: function(hits) {
        var comparingRef = null;
        var newHits = [];
        var sheetHits = [];

        for(var i = 0, j = 0; i < hits.length; i++) {
            if (hits[i]._type == "sheet") { //Assume that the rest of the array is sheets, slice and return.
                sheetHits = hits.slice(i);
                break;
            }

            var currentRef = hits[i]._source.ref;
            if(currentRef == comparingRef) {
                newHits[j - 1].duplicates = newHits[j-1].duplicates || [];
                newHits[j - 1].duplicates.push(hits[i]);
            } else {
                newHits[j] = hits[i];
                j++;
                comparingRef = currentRef;
            }
        }
        return {
            texts: newHits,
            sheets: sheetHits
        };
    },
    _buildFilterTree(aggregation_buckets) {
      //returns object w/ keys 'availableFilters', 'registry'
      //Add already applied filters w/ empty doc count?
      var rawTree = {};
      aggregation_buckets.forEach(
          f => this._addAvailableFilter(rawTree, f["key"], {"docCount":f["doc_count"]})
      );
      this._aggregate(rawTree);
      return this._build(rawTree);
    },
    _addAvailableFilter: function(rawTree, key, data) {
      //key is a '/' separated key list, data is an arbitrary object
      //Based on http://stackoverflow.com/a/11433067/213042
      var keys = key.split("/");
      var base = rawTree;

      // If a value is given, remove the last name and keep it for later:
      var lastName = arguments.length === 3 ? keys.pop() : false;

      // Walk the hierarchy, creating new objects where needed.
      // If the lastName was removed, then the last object is not set yet:
      var i;
      for(i = 0; i < keys.length; i++ ) {
          base = base[ keys[i] ] = base[ keys[i] ] || {};
      }

      // If a value was given, set it to the last name:
      if( lastName ) {
          base = base[ lastName ] = data;
      }

      // Could return the last object in the hierarchy.
      // return base;
    },
    _aggregate: function(rawTree) {
      //Iterates the raw tree to aggregate doc_counts from the bottom up
      //Nod to http://stackoverflow.com/a/17546800/213042
      walker("", rawTree);
      function walker(key, branch) {
          if (branch !== null && typeof branch === "object") {
              // Recurse into children
              $.each(branch, walker);
              // Do the summation with a hacked object 'reduce'
              if ((!("docCount" in branch)) || (branch["docCount"] === 0)) {
                  branch["docCount"] = Object.keys(branch).reduce(function (previous, key) {
                      if (typeof branch[key] === "object" && "docCount" in branch[key]) {
                          previous += branch[key].docCount;
                      }
                      return previous;
                  }, 0);
              }
          }
      }
    },
    _build: function(rawTree) {
      //returns dict w/ keys 'availableFilters', 'registry'
      //Aggregate counts, then sort rawTree into filter objects and add Hebrew using Sefaria.toc as reference
      //Nod to http://stackoverflow.com/a/17546800/213042
      var path = [];
      var filters = [];
      var registry = {};

      for(var j = 0; j < Sefaria.toc.length; j++) {
          var b = walk.call(this, Sefaria.toc[j]);
          if (b) filters.push(b);
      }
      return {availableFilters: filters, registry: registry};

      function walk(branch, parentNode) {
          var node = new Sefaria.search.FilterNode();

          if("category" in branch) { // Category node
              path.push(branch["category"]);  // Place this category at the *end* of the path
              extend(node, {
                 "title": path.slice(-1)[0],
                 "path": path.join("/"),
                 "heTitle": branch["heCategory"]
              });

              for(var j = 0; j < branch["contents"].length; j++) {
                  var b = walk.call(this, branch["contents"][j], node);
                  if (b) node.append(b);
              }
          }
          else if ("title" in branch) { // Text Node
              path.push(branch["title"]);
              extend(node, {
                 "title": path.slice(-1)[0],
                 "path": path.join("/"),
                 "heTitle": branch["heTitle"]
              });
          }

          try {
              var rawNode = rawTree;
              var i;
              for (i = 0; i < path.length; i++) {
                  //For TOC nodes that we don't have results for, this will throw an exception, caught below.
                  rawNode = rawNode[path[i]];
              }

              node["docCount"] = rawNode.docCount;
              // Do we need both of these in the registry?
              registry[node.getId()] = node;
              registry[node.path] = node;

              path.pop();
              return node;
          }
          catch (e) {
              path.pop();
              return false;
          }
      }
    },
    _applyFilters: function(ftree, appliedFilters) {
      var orphans = [];  // todo: confirm behavior
      appliedFilters.forEach(path => {
        var node = ftree.registry[path];
        if (node) { node.setSelected(true); }
        else { orphans.push(path); }
      });
      return orphans;
    },
    showSheets: function() {
      this.setState({"activeTab": "sheets"});
    },
    showTexts:  function() {
      this.setState({"activeTab": "texts"});
    },
    render: function () {
        if (!(this.props.query)) {  // Push this up? Thought is to choose on the SearchPage level whether to show a ResultList or an EmptySearchMessage.
            return null;
        }
        var sheetContent = "";
        if (this.state.sheetHits.length == 0 && this.state.moreToLoad) {
          sheetContent = <LoadingMessage message="Searching..." heMessage="מבצע חיפוש..." />;
        }
        else {
          sheetContent = this.state.sheetHits.map(result =>
              <SearchSheetResult
                    data={result}
                    query={this.props.query}
                    key={result._id} />
          );
        }
        return (
            <div>
                <SearchFilters
                  query = {this.props.query}
                  total = {this.state.total}
                  textTotal = {this.state.textTotal}
                  sheetTotal = {this.state.sheetTotal}
                  availableFilters={this.props.availableFilters}
                  appliedFilters = {this.props.appliedFilters}
                  updateAppliedFilter = {this.props.updateAppliedFilter}
                  isQueryRunning = {this.state.isQueryRunning}
                  activeTab = {this.state.activeTab}
                  clickTextButton = {this.showTexts}
                  clickSheetButton = {this.showSheets} />
                {(this.state.activeTab == "texts")?this.state.textHits.map(result =>
                    <SearchTextResult
                        data={result}
                        query={this.props.query}
                        key={result._id}
                        onResultClick={this.props.onResultClick} />)
                :""}
                {(this.state.activeTab == "sheets")? sheetContent: ""}
            </div>
        );
    }
});


var SearchFilters = React.createClass({
  propTypes: {
    query:                React.PropTypes.string,
    total:                React.PropTypes.number,
    textTotal:            React.PropTypes.number,
    sheetTotal:           React.PropTypes.number,
    appliedFilters:       React.PropTypes.array,
    availableFilters:     React.PropTypes.array,
    updateAppliedFilter:  React.PropTypes.func,
    isQueryRunning:       React.PropTypes.bool,
    activeTab:            React.PropTypes.string,
    clickTextButton:      React.PropTypes.func,
    clickSheetButton:     React.PropTypes.func
  },
  getInitialState: function() {
    return {
      openedCategory: null,
      openedCategoryBooks: [],
      displayFilters: !!this.props.appliedFilters.length
    }
  },
  getDefaultProps: function() {
    return {
      appliedFilters: [],
      availableFilters: []
    };
  },
  componentWillReceiveProps(newProps) {
    // Save current filters
    // this.props
    // todo: check for cases when we want to rebuild / not

    if ((newProps.query != this.props.query)
        || (newProps.availableFilters.length == 0)) {
      this.setState({
        openedCategory: null,
        openedCategoryBooks: []
      });
    }
    // todo: logically, we should be unapplying filters as well.
    // Because we compute filter removal from teh same object, this ends up sliding in messily in the setState.
    // Hard to see how to get it through the front door.
      //if (this.state.openedCategory) {
      //   debugger;
      // }
     /*
   if (newProps.appliedFilters &&
              ((newProps.appliedFilters.length !== this.props.appliedFilters.length)
               || !(newProps.appliedFilters.every((v,i) => v === this.props.appliedFilters[i]))
              )
            ) {
      if (this.state.openedCategory) {
        this.handleFocusCategory(this.state.openedCategory);
      }
    } */
  },
  getSelectedTitles: function(lang) {
    var results = [];
    for (var i = 0; i < this.props.availableFilters.length; i++) {
        results = results.concat(this.props.availableFilters[i].getSelectedTitles(lang));
    }
    return results;
  },
  handleFocusCategory: function(filterNode) {
    var leaves = filterNode.getLeafNodes();
    this.setState({
      openedCategory: filterNode,
      openedCategoryBooks: leaves
    })
  },
  toggleFilterView: function() {
    this.setState({displayFilters: !this.state.displayFilters});
  },
  _type_button: function(en_singular, en_plural, he_singular, he_plural, total, on_click, active) {
    if (!total) { return "" }
      var total_with_commas = this._add_commas(total);
      var classes = classNames({"type-button": 1, active: active});

      return <div className={classes} onClick={on_click}>
      <div className="type-button-total">
        {total_with_commas}
      </div>
      <div className="type-button-title">
        <span className="en">{(total > 1) ? en_plural : en_singular}</span>
        <span className="he">{(total > 1) ? he_plural : he_singular}</span>
      </div>
    </div>;
  },
  _add_commas: function(number) {
    return number.toString().replace(/\B(?=(\d{3})+(?!\d))/g, ",");
  },
  render: function() {

    var runningQueryLine = (<LoadingMessage message="Searching..." heMessage="מבצע חיפוש..." />);

    var buttons = (
      <div className="type-buttons">
        {this._type_button("Text", "Texts", "מקור", "מקורות", this.props.textTotal, this.props.clickTextButton, (this.props.activeTab == "texts"))}
        {this._type_button("Sheet", "Sheets", "דף מקורות", "דפי מקורות", this.props.sheetTotal, this.props.clickSheetButton, (this.props.activeTab == "sheets"))}
      </div>
    );

    var selected_filters = (<div className="results-count">
          <span className="en">
            {(!!this.props.appliedFilters.length && !!this.props.total)?(this.getSelectedTitles("en").join(", ")):""}
          </span>
          <span className="he">
            {(!!this.props.appliedFilters.length && !!this.props.total)?(this.getSelectedTitles("he").join(", ")):""}
          </span>
      </div>);
    var filter_panel = (<div>
      <div className="searchFilterToggle" onClick={this.toggleFilterView}>
        <span className="en">Filter by Text   </span>
        <span className="he">סנן לפי כותר   </span>
        <i className={(this.state.displayFilters) ? "fa fa-caret-down fa-angle-down":"fa fa-caret-down"} />
      </div>
      <div className="searchFilterBoxes" style={{display: this.state.displayFilters?"block":"none"}}>
        <div className="searchFilterCategoryBox">
        {this.props.availableFilters.map(function(filter) {
            return (<SearchFilter
                filter={filter}
                isInFocus={this.state.openedCategory === filter}
                focusCategory={this.handleFocusCategory}
                updateSelected={this.props.updateAppliedFilter}
                key={filter.path}/>);
        }.bind(this))}
        </div>
        <div className="searchFilterBookBox">
        {this.state.openedCategoryBooks.map(function(filter) {
            return (<SearchFilter
                filter={filter}
                updateSelected={this.props.updateAppliedFilter}
                key={filter.path}/>);
        }.bind(this))}
        </div>
        <div style={{clear: "both"}}/>
      </div>
    </div>);

    return (
      <div className={ classNames({searchTopMatter: 1, loading: this.props.isQueryRunning}) }>
        <div className="searchStatusLine">
          { (this.props.isQueryRunning) ? runningQueryLine : buttons }
          { (this.props.textTotal > 0 && this.props.activeTab == "texts") ? selected_filters : ""}
        </div>
        { (this.props.textTotal > 0 && this.props.activeTab == "texts") ? filter_panel : "" }
      </div>);
  }
});


var SearchFilter = React.createClass({
  propTypes: {
    filter:         React.PropTypes.object.isRequired,
    isInFocus:      React.PropTypes.bool,
    updateSelected: React.PropTypes.func.isRequired,
    focusCategory:  React.PropTypes.func
  },
  getInitialState: function() {
    return {selected: this.props.filter.selected};
  },
  componentWillReceiveProps(newProps) {
    if (newProps.filter.selected != this.state.selected) {
      this.setState({selected: newProps.filter.selected});
    }
  },
  // Can't set indeterminate in the render phase.  https://github.com/facebook/react/issues/1798
  componentDidMount: function() {
    ReactDOM.findDOMNode(this).querySelector("input").indeterminate = this.props.filter.isPartial();
  },
  componentDidUpdate: function() {
    ReactDOM.findDOMNode(this).querySelector("input").indeterminate = this.props.filter.isPartial();
  },
  handleFilterClick: function(evt) {
    //evt.preventDefault();
    this.props.updateSelected(this.props.filter)
  },
  handleFocusCategory: function() {
    if (this.props.focusCategory) {
      this.props.focusCategory(this.props.filter)
    }
  },
  render: function() {
    return(
      <li onClick={this.handleFocusCategory}>
        <input type="checkbox" className="filter" checked={this.state.selected == 1} onChange={this.handleFilterClick}/>
        <span className="en"><span className="filter-title">{this.props.filter.title}</span> <span className="filter-count">({this.props.filter.docCount})</span></span>
        <span className="he" dir="rtl"><span className="filter-title">{this.props.filter.heTitle}</span> <span className="filter-count">({this.props.filter.docCount})</span></span>
        {this.props.isInFocus?<span className="en"><i className="in-focus-arrow fa fa-caret-right"/></span>:""}
        {this.props.isInFocus?<span className="he"><i className="in-focus-arrow fa fa-caret-left"/></span>:""}
      </li>);
  }
});


var SearchTextResult = React.createClass({
    propTypes: {
        query: React.PropTypes.string,
        data: React.PropTypes.object,
        onResultClick: React.PropTypes.func
    },
    getInitialState: function() {
        return {
            duplicatesShown: false
        }
    },
    toggleDuplicates: function(event) {
        this.setState({
            duplicatesShown: !this.state.duplicatesShown
        });
    },
    handleResultClick: function(event) {
        if(this.props.onResultClick) {
            event.preventDefault();
            var s = this.props.data._source;
            this.props.onResultClick(s.ref, s.version, s.lang, {"highlight": this.props.query}); //highlight not yet handled, above in ReaderApp.handleNavigationClick()
        }
    },
    render: function () {
        var data = this.props.data;
        var s = this.props.data._source;
        var href = '/' + Sefaria.normRef(s.ref) + "/" + s.lang + "/" + s.version.replace(/ +/g, "_") + '?qh=' + this.props.query;

        function get_snippet_markup() {
            var snippet;
            if (data.highlight && data.highlight["content"]) {
                snippet = data.highlight["content"].join("...");
            } else {
                snippet = s["content"];
            }
            snippet = $("<div>" + snippet.replace(/^[ .,;:!-)\]]+/, "") + "</div>").html();
            return {__html:snippet}
        }

        var more_results_caret =
            (this.state.duplicatesShown)
            ? <i className="fa fa-caret-down fa-angle-down"></i>
            : <i className="fa fa-caret-down"></i>;

        var more_results_indicator = (!(data.duplicates)) ? "" :
                <div className='similar-trigger-box' onClick={this.toggleDuplicates}>
                    <span className='similar-title he'>
                        { data.duplicates.length } {(data.duplicates.length > 1) ? " גרסאות נוספות" : " גרסה נוספת"}
                    </span>
                    <span className='similar-title en'>
                        { data.duplicates.length } more version{(data.duplicates.length > 1) ? "s" : null}
                    </span>
                    {more_results_caret}
                </div>;

        var shown_duplicates = (data.duplicates && this.state.duplicatesShown) ?
            (<div className='similar-results'>
                    {data.duplicates.map(function(result) {
                        var key = result._source.ref + "-" + result._source.version;
                        return <SearchTextResult
                            data={result}
                            key={key}
                            query={this.props.query}
                            onResultClick={this.props.onResultClick}
                            />;
                        }.bind(this))}
            </div>) : null;

        return (
            <div className="result text_result">
                <a href={href} onClick={this.handleResultClick}>
                    <div className="result-title">
                        <span className="en">{s.ref}</span>
                        <span className="he">{s.heRef}</span>
                    </div>
                    <div className="snippet" dangerouslySetInnerHTML={get_snippet_markup()} ></div>
                    <div className="version" >{s.version}</div>
                </a>
                {more_results_indicator}
                {shown_duplicates}
            </div>
        )
    }
});


var SearchSheetResult = React.createClass({
    propTypes: {
        query: React.PropTypes.string,
        data: React.PropTypes.object
    },

    render: function() {
        var data = this.props.data;
        var s = data._source;
      
        var snippet = data.highlight ? data.highlight.content.join("...") : s.content;
        snippet = $("<div>" + snippet.replace(/^[ .,;:!-)\]]+/, "") + "</div>").text();

        function get_version_markup() {
            return {__html: s.version};
        }
        var clean_title = $("<span>" + s.title + "</span>").text();
        var href = "/sheets/" + s.sheetId;
        return (
            <div className='result sheet_result'>
              <div className="result_img_box"><a href={s.profile_url}><img className='owner_image' src={s.owner_image}/></a></div>
              <div className="result_text_box">
                <a href={s.profile_url} className='owner_name'>{s.owner_name}</a>
                <a className='result-title' href={href}>{clean_title}</a>
                <div className="snippet">{snippet}</div>
              </div>
            </div>
        );
    }
});


var AccountPanel = React.createClass({
  propTypes: {
    toggleLanguage: React.PropTypes.func.isRequired
  },
  render: function() {
    var width = $(window).width();
    var accountContent = [
      (<BlockLink target="/my/profile" title="Profile" heTitle="פרופיל"/>),
      (<BlockLink target="/sheets/private" title="Source Sheets" heTitle="דפי מקורות" />),
      (<BlockLink target="#" title="Reading History" heTitle="היסטוריה קריאה" />),
      (<BlockLink target="#" title="Notes" heTitle="רשומות" />),
      (<BlockLink target="/settings/account" title="Settings" heTitle="הגדרות" />),
      (<BlockLink target="/logout" title="Log Out" heTitle="ניתוק" />)
    ];
    accountContent = (<TwoOrThreeBox content={accountContent} width={width} />);

    var learnContent = [
      (<BlockLink target="/about" title="About" heTitle="אודות" />),
      (<BlockLink target="/faq" title="FAQ" heTitle="שאלות נפוצות" />),
      (<BlockLink target="http://blog.sefaria.org" title="Blog" heTitle="בלוג" />),
      (<BlockLink target="/educators" title="Educators" heTitle="מחנכים" />),
      (<BlockLink target="/help" title="Help" heTitle="עזרה" />),
      (<BlockLink target="/team" title="Team" heTitle="צוות" />)
    ];
    learnContent = (<TwoOrThreeBox content={learnContent} width={width} />);

    var contributeContent = [
      (<BlockLink target="/activity" title="Recent Activity" heTitle="פעילות אחרונה" />),
      (<BlockLink target="/metrics" title="Metrics" heTitle="מדדים" />),
      (<BlockLink target="/contribute" title="Contribute" heTitle="הצטרפות לעשיה" />),
      (<BlockLink target="/donate" title="Donate" heTitle="תרומות" />),
      (<BlockLink target="/supporters" title="Supporters" heTitle="תומכים" />),
      (<BlockLink target="/jobs" title="Jobs" heTitle="דרושים" />),
    ];
    contributeContent = (<TwoOrThreeBox content={contributeContent} width={width} />);

    var connectContent = [
      (<BlockLink target="https://groups.google.com/forum/?fromgroups#!forum/sefaria" title="Forum" heTitle="פורום" />),
      (<BlockLink target="http://www.facebook.com/sefaria.org" title="Facebook" heTitle="פייסבוק" />),
      (<BlockLink target="http://twitter.com/SefariaProject" title="Twitter" heTitle="טוויטר" />),      
      (<BlockLink target="http://www.youtube.com/user/SefariaProject" title="YouTube" heTitle="יוטיוב" />),
      (<BlockLink target="http://www.github.com/Sefaria" title="GitHub" heTitle="גיטהאב" />),
      (<BlockLink target="mailto:hello@sefaria.org" title="Email" heTitle='אימייל' />)
    ];
    connectContent = (<TwoOrThreeBox content={connectContent} width={width} />);

    return (
      <div className="accountPanel systemPanel readerNavMenu noHeader">
        <div className="content">
          <div className="contentInner">
            <h1>
              <LanguageToggleButton toggleLanguage={this.props.toggleLanguage} />
              <span className="en">Account</span>
              <span className="he">חשבון משתמש</span>
            </h1>
           <ReaderNavigationMenuSection content={accountContent} />
           <ReaderNavigationMenuSection title="Learn" heTitle="לימוד" content={learnContent} />
           <ReaderNavigationMenuSection title="Contribute" heTitle="עשייה" content={contributeContent} />
           <ReaderNavigationMenuSection title="Connect" heTitle="התחברות" content={connectContent} />
          </div>
        </div>
      </div>
      );
  }
});


var NotificationsPanel = React.createClass({
  propTypes: {
    setUnreadNotificationsCount: React.PropTypes.func.isRequired,
    toggleLanguage:              React.PropTypes.func.isRequired
  },
  getInitialState: function() {
    return {
      page: 2,
      loadedToEnd: false,
      loading: false
    };
  },
  componentDidMount: function() {
    $(ReactDOM.findDOMNode(this)).find(".content").bind("scroll", this.handleScroll);
    this.markAsRead();
  },
  componentDidUpdate: function() {
    this.markAsRead();
  },
  handleScroll: function() {
    if (this.state.loadedToEnd || this.state.loading) { return; }
    var $scrollable = $(ReactDOM.findDOMNode(this)).find(".content");
    var margin = 100;
    if($scrollable.scrollTop() + $scrollable.innerHeight() + margin >= $scrollable[0].scrollHeight) {
      this.getMoreNotifications();
    }
  },
  markAsRead: function() {
    // Marks each notification that is loaded into the page as read via API call
    var ids = [];
    $(".notification.unread").not(".marked").each(function() {
      ids.push($(this).attr("data-id"));
    });
    if (ids.length) {
      $.post("/api/notifications/read", {notifications: JSON.stringify(ids)}, function(data) {
        $(".notification.unread").addClass("marked");
        this.props.setUnreadNotificationsCount(data.unreadCount);
      }.bind(this));
    }
  },
  getMoreNotifications: function() {
    console.log("getting more notifications");
    $.getJSON("/api/notifications?page=" + this.state.page, this.loadMoreNotifications);
    this.setState({loading: true});
  },
  loadMoreNotifications: function(data) {
    if (data.count < data.page_size) {
      this.setState({loadedToEnd: true});
    } 
    Sefaria.notificationsHtml += data.html;
    this.setState({page: data.page + 1, loading: false});
    this.forceUpdate();
  },
  render: function() {
    return (
      <div className="notificationsPanel systemPanel readerNavMenu noHeader">
        <div className="content">
          <div className="contentInner">
            <h1>
              <LanguageToggleButton toggleLanguage={this.props.toggleLanguage} />
              <span className="en">Notifications</span>
              <span className="he">התראות</span>
            </h1>
            { Sefaria.loggedIn ? 
              (<div className="notificationsList" dangerouslySetInnerHTML={ {__html: Sefaria.notificationsHtml } }></div>) :
              (<LoginPanel fullPanel={true} />) }
          </div>
        </div>
      </div>);
  }
});


var ThreeBox = React.createClass({
  // Wrap a list of elements into a three column table
  render: function() {
      var content = this.props.content;
      var length = content.length;
      if (length % 3) {
          length += (3-length%3);
      }
      content.pad(length, "");
      var threes = [];
      for (var i=0; i<length; i+=3) {
        threes.push([content[i], content[i+1], content[i+2]]);
      }
      return (
        <table className="gridBox threeBox">
          <tbody>
          { 
            threes.map(function(row, i) {
              return (
                <tr key={i}>
                  {row[0] ? (<td>{row[0]}</td>) : null}
                  {row[1] ? (<td>{row[1]}</td>) : null}
                  {row[2] ? (<td>{row[2]}</td>) : null}
                </tr>
              );
            })
          }
          </tbody>
        </table>
      );
  }
});


var TwoBox = React.createClass({
  // Wrap a list of elements into a three column table
  propTypes: {
    content: React.PropTypes.array.isRequired
  },
  render: function() {
      var content = this.props.content;
      var length = content.length;
      if (length % 2) {
          length += (2-length%2);
      }
      content.pad(length, "");
      var twos = [];
      for (var i=0; i<length; i+=2) {
        twos.push([content[i], content[i+1]]);
      }
      return (
        <table className="gridBox twoBox">
          <tbody>
          { 
            twos.map(function(row, i) {
              return (
                <tr key={i}>
                  {row[0] ? (<td>{row[0]}</td>) : null}
                  {row[1] ? (<td>{row[1]}</td>) : null}
                </tr>
              );
            })
          }
          </tbody>
        </table>
      );
  }
});


var TwoOrThreeBox = React.createClass({
  // Wrap a list of elements into a two or three column table, depending on window width
  propTypes: {
    content:    React.PropTypes.array.isRequired,
    width:      React.PropTypes.number.isRequired,
    threshhold: React.PropTypes.number
  },
  render: function() {
      var threshhold = this.props.threshhold || 450;
      if (this.props.width > threshhold) {
        return (<ThreeBox content={this.props.content} />);
      } else {
        return (<TwoBox content={this.props.content} />);
      }
  }
});


var LoadingMessage = React.createClass({
  propTypes: {
    message:   React.PropTypes.string,
    heMessage: React.PropTypes.string,
    className: React.PropTypes.string
  },
  render: function() {
    var message = this.props.message || "Loading...";
    var heMessage = this.props.heMessage || "טוען מידע...";
    var classes = "loadingMessage " + (this.props.className || "");
    return (<div className={classes}>
              <span className="en">{message}</span>
              <span className="he">{heMessage}</span>
            </div>);
  }
});


var TestMessage = React.createClass({
  // Modal explaining development status with links to send feedback or go back to the old site
  propTypes: {
    hide:   React.PropTypes.func
  },
  render: function() {
    return (
      <div className="testMessageBox">
        <div className="overlay" onClick={this.props.hide} ></div>
        <div className="testMessage">
          <div className="title">The new Sefaria is still in development.<br />Thank you for helping us test and improve it.</div>
          <a href="mailto:hello@sefaria.org" target="_blank" className="button">Send Feedback</a>
          <div className="button" onClick={backToS1} >Return to Old Sefaria</div>
        </div>
      </div>);
  }
});


var openInNewTab = function(url) {
  var win = window.open(url, '_blank');
  win.focus();
};


var backToS1 = function() { 
  cookie("s2", "", {path: "/"});
  window.location = "/";
};


var setData = function(data) {
  // Set core data in the module that was loaded in a different scope
  Sefaria.toc       = data.toc;
  Sefaria.books     = data.books;
  Sefaria.calendar  = data.calendar;
  if ("booksDict" in data) {
    Sefaria.booksDict = data.booksDict;
  } else {
    Sefaria._makeBooksDict();
  }

  Sefaria._cacheIndexFromToc(Sefaria.toc);  

  if ("recentlyViewed" in data) {
    // Store data in a mock cookie function
    // (Node doesn't have direct access to Django's cookies, so pass through props in POST data)
    var json = decodeURIComponent(data.recentlyViewed);
    cookie("recentlyViewed", json);
  }

  Sefaria.util._defaultPath = data.path;
  Sefaria.loggedIn = data.loggedIn;
};


var saveTextData = function(data, settings) {
  // Populate texts cache with data loaded in a different scope
  Sefaria._saveText(data, settings, false);
};


var saveTextTocHtml = function(title, html) {
  // Populate textTocHtml cache with data loaded in a different scope
  Sefaria._saveTextTocHtml(title, html);
};



if (typeof exports !== 'undefined') {
  exports.ReaderApp        = ReaderApp;
  exports.ReaderPanel      = ReaderPanel;
  exports.ConnectionsPanel = ConnectionsPanel;
  exports.TextRange        = TextRange;
  exports.TextColumn       = TextColumn;
  exports.setData          = setData;
  exports.saveTextData     = saveTextData;
  exports.saveTextTocHtml  = saveTextTocHtml;
}<|MERGE_RESOLUTION|>--- conflicted
+++ resolved
@@ -489,14 +489,10 @@
     if (this.props.headerMode) {
       if (this.state.header.menuOpen || this.state.panels.length) {
         $("#s2").removeClass("headerOnly");
-//        $("body").css({overflow: "hidden"});
+        $("body").css({overflow: "hidden"});
       } else {
         $("#s2").addClass("headerOnly");
-<<<<<<< HEAD
-  //      $("body").css({overflow: "hidden"});
-=======
         $("body").css({overflow: "auto"});
->>>>>>> 160688a4
       }
     }
   },
