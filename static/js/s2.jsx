--- conflicted
+++ resolved
@@ -262,19 +262,7 @@
       this.setState({panels: this.state.panels});
     } else if (n+1 < this.state.panels.length) {
       // Update the panel after this one to be a TextList
-<<<<<<< HEAD
       this.openTextListAt(n+1, ref);
-=======
-      var next  = this.state.panels[n+1];
-      var oref1 = sjs.library.ref(next.ref);
-      var oref2 = sjs.library.ref(ref);
-      // If this is a new text reset the filter, otherwise keep the current filter
-      next.filter = oref1.book === oref2.book ? next.filter : [];
-      next.ref = ref;
-      next.menuOpen = null;
-      next.contents = [{type: "TextList", ref: ref}];
-      this.setState({panels: this.state.panels});
->>>>>>> 804fa566
     }
   },
   setTextListHighlightFrom: function(n, ref) {
@@ -290,7 +278,6 @@
     }
     return;
   },
-<<<<<<< HEAD
   openTextListAt: function(n, ref) {
     // Make the panel open at position `n` into a TextList for `ref`
     // `ref` may be either a single ref string or an array of ref strings
@@ -301,11 +288,12 @@
     // If this is a new text reset the filter, otherwise keep the current filter
     panel.filter   = oref1.book === oref2.book ? panel.filter : [];
     panel.ref      = refs;
+    panel.menuOpen = null;
     panel.contents = [{type: "TextList", ref: refs}];
-=======
+    this.setState({panels: this.state.panels});
+  },
   closePanel: function(n) {
     this.state.panels.splice(n, 1);
->>>>>>> 804fa566
     this.setState({panels: this.state.panels});
   },
   render: function() {
@@ -356,13 +344,9 @@
                         multiPanel={multi}
                         handleSegmentClick={handleSegmentClick}
                         historyUpdate={handlePanelUpdate}
-<<<<<<< HEAD
-                        highlightedRefs={highlightedRefs} />
-=======
-                        textListRef={textListRef}
+                        highlightedRefs={highlightedRefs}
                         closePanel={closePanel}
                         panelsOpen={this.state.panels.length} />
->>>>>>> 804fa566
                     </div>);
       }
     }
@@ -533,6 +517,7 @@
     });
   },
   setTextListHightlight: function(ref) {
+    console.log(ref)
     if (this.props.multiPanel) {
       this.props.setTextListHightlight(ref);
     } else {
@@ -2415,15 +2400,9 @@
       return (
         <div className={classes}>
           <div className="textListTop">
-<<<<<<< HEAD
-            {this.props.fullPanel ? <ReaderNavigationMenuSearchButton onClick={this.props.openNav} /> : ""}
-            {this.props.fullPanel ? <ReaderNavigationMenuDisplaySettingsButton onClick={this.props.openDisplaySettings} /> : ""}
+            {this.props.fullPanel ? (<div className="leftButtons"><ReaderNavigationMenuSearchButton onClick={this.props.openNav} /></div>) : null}
             <RecentFilterSet 
-=======
-            {this.props.fullPanel ? (<div className="leftButtons"><ReaderNavigationMenuSearchButton onClick={this.props.openNav} /></div>) : null}
-            <TopFilterSet 
               sref={this.props.sref}
->>>>>>> 804fa566
               showText={this.props.showText}
               filter={this.props.filter}
               recentFilters={this.props.recentFilters}
@@ -2586,8 +2565,6 @@
 });
 
 
-<<<<<<< HEAD
-=======
 var AllFilterSet = React.createClass({
   render: function() {
     var categories = this.props.summary.map(function(cat, i) {
@@ -2651,7 +2628,6 @@
 });
 
 
->>>>>>> 804fa566
 var TextFilter = React.createClass({
   handleClick: function() {
     this.props.setFilter(this.props.book, this.props.updateRecent);
