--- conflicted
+++ resolved
@@ -2747,11 +2747,7 @@
   },
   render: function() {
     var index    = Sefaria.index(this.props.book);
-<<<<<<< HEAD
-    var category = this.props.category || (index ? index.categories[0] : "Other");
-=======
-    var category = this.props.category || index.primary_category;
->>>>>>> 04a577fc
+    var category = this.props.category || (index ? index.primary_category : "Other");
     var style    = {"borderColor": Sefaria.palette.categoryColor(category)};
     var title    = this.props.title   || (this.props.showSections ? this.props.sref : this.props.book);
     var heTitle  = this.props.heTitle || (this.props.showSections ? this.props.heRef : index.heTitle);
@@ -2963,11 +2959,7 @@
           var ref = Sefaria.recentRefForText(item.title) || item.firstSection;
           var url = "/" + Sefaria.normRef(ref);
           content.push((<a href={url}>
-<<<<<<< HEAD
-                          <span className={'refLink sparse' + item.sparseness} data-ref={ref} key={i}>
-=======
-                          <span className={'refLink sparse' + item.sparseness} data-ref={item.firstSection} key={"text." + this.props.nestLevel + "." + i}>
->>>>>>> 04a577fc
+                          <span className={'refLink sparse' + item.sparseness} data-ref={ref} key={"text." + this.props.nestLevel + "." + i}>
                             <span className='en'>{title}</span>
                             <span className='he'>{heTitle}</span>
                           </span>
@@ -3143,7 +3135,7 @@
   render: function() {
     var title     = this.props.title;
     var heTitle   = Sefaria.index(title) ? Sefaria.index(title).heTitle : title;
-    var category  = this.props.category.replace("2", ""); // TODO Remove replace post Commentary Refactory 
+    var category  = this.props.category
 
     var currentVersionElement = null;
     var defaultVersionString = "Default Version";
@@ -7970,7 +7962,7 @@
       (<BlockLink interfaceLink={true} target="/my/profile" title="Profile" heTitle="פרופיל" image="/static/img/profile.svg" />),
       (<BlockLink interfaceLink={true} target="/sheets/private" title="Source Sheets" heTitle="דפי מקורות" image="/static/img/sheet.svg" />),
       (<BlockLink interfaceLink={true} target="/coming-soon?my-notes" title="Notes" heTitle="רשומות" image="/static/img/note.svg" />),
-      (<BlockLink interfaceLink={true} target="/coming-soon?reading-history" title="Reading History" heTitle="היסטורית קריאה" image="/static/img/readinghistory.svg" />),
+      (<BlockLink interfaceLink={true} target="/texts/recent" title="Reading History" heTitle="היסטורית קריאה" image="/static/img/readinghistory.svg" />),
       (<BlockLink interfaceLink={true} target="/settings/account" title="Settings" heTitle="הגדרות" image="/static/img/settings.svg" />),
       (<BlockLink interfaceLink={true} target="/logout" title="Log Out" heTitle="ניתוק" image="/static/img/logout.svg" />)
     ];
