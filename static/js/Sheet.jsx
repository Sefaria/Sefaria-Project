import {
  LoadingMessage,
  ReaderMessage,
  SheetMetaDataBox,
  SheetAuthorStatement,
  SheetTitle,
  GroupStatement,
  ProfilePic,
<<<<<<< HEAD
} = require('./Misc');

const React = require('react');
const ReactDOM = require('react-dom');
const PropTypes = require('prop-types');
const classNames = require('classnames');
const SefariaEditor = require('./Editor');
const $ = require('./sefaria/sefariaJquery');
const Sefaria = require('./sefaria/sefaria');
import Component from 'react-class';
=======
} from './Misc';

import React  from 'react';
import ReactDOM  from 'react-dom';
import PropTypes  from 'prop-types';
import classNames  from 'classnames';
import $  from './sefaria/sefariaJquery';
import Sefaria  from './sefaria/sefaria';
import sanitizeHtml  from 'sanitize-html';
import Component from 'react-class'

>>>>>>> 96d09b8e

class Sheet extends Component {
  constructor(props) {
    super(props);

    this.state = {
        scrollDir: "down",
    }
  }

  componentDidMount() {
    this.$container = $(ReactDOM.findDOMNode(this));
    this.setPaddingForScrollbar();
    this.ensureData();

  }

  getSheetFromCache() {
    return Sefaria.sheets.loadSheetByID(this.props.id);
  }

  getSheetFromAPI() {
    Sefaria.sheets.loadSheetByID(this.props.id, this.onDataLoad);
  }

  onDataLoad(data) {
    this.forceUpdate();

    for (let i = 0; i < data.sources.length; i++) {
      if ("ref" in data.sources[i]) {
        Sefaria.getRef(data.sources[i].ref)
            .then(ref => ref.sectionRef)
            .then(ref => Sefaria.related(ref, () => this.forceUpdate));
      }
    }
  }

  ensureData() {
    if (!this.getSheetFromCache()) {
      this.getSheetFromAPI();
    }
  }

  setPaddingForScrollbar() {
    // Scrollbars take up spacing, causing the centering of Sheet to be slightly off center
    // compared to the header. This functions sets appropriate padding to compensate.
    const width = Sefaria.util.getScrollbarWidth();
    if (this.props.interfaceLang == "hebrew") {
      this.$container.css({paddingRight: width, paddingLeft: 0});
    } else {
      this.$container.css({paddingRight: 0, paddingLeft: width});
    }
  }

  render() {
    const sheet = this.getSheetFromCache();
    const classes = classNames({sheetsInPanel: 1});
    let content;
    if (!sheet) {
      content = (<LoadingMessage />);
    }
    else {
      content = (
          <SheetContent
            sources={sheet.sources}
            title={sheet.title}
            onRefClick={this.props.onRefClick}
            onSegmentClick={this.props.onSegmentClick}
            highlightedNodes={this.props.highlightedNodes}
            highlightedRefsInSheet={this.props.highlightedRefsInSheet}
            scrollDir = {this.state.scrollDir}
            authorStatement = {sheet.ownerName}
            authorUrl = {sheet.ownerProfileUrl}
            authorImage = {sheet.ownerImageUrl}
            group = {sheet.group}
            groupLogo = {sheet.groupLogo}
            editable = {Sefaria._uid == sheet.owner}
            hasSidebar = {this.props.hasSidebar}
            sheetNumbered = {sheet.options.numbered}
            sheetID = {sheet.id}
            openProfile={this.props.openProfile}
          />
      )
    }

    return (
        <div className={classes} onWheel={ event => {
           if (event.nativeEvent.wheelDelta > 0) {
             this.setState({scrollDir: "up"});
           } else {
             this.setState({scrollDir: "down"});
           }
        }}>
            {this.props.editor == true && sheet ? <div className="sheetContent"><SefariaEditor data={sheet} /></div> : content}



        </div>
    )
  }
}


class SheetContent extends Component {
  componentDidMount() {
      var node = ReactDOM.findDOMNode(this).parentNode;
      node.addEventListener("scroll", this.handleScroll);
      this.windowMiddle = $(window).outerHeight() / 2;
      this.scrollToHighlighted();
  }

  componentWillUnmount() {
    var node = ReactDOM.findDOMNode(this).parentNode;
    node.removeEventListener("scroll", this.handleScroll);
  }

  handleScroll(event) {
    var segment = $(event.target).closest(".readerPanel").find('.segment.highlight');

    if (segment.length == 0) {
        return
    }

    //scroll down
    var nextSegment = segment.next();
    var segmentBottomDistanceFromTop = segment.offset().top+segment.height()-160;
    if (segmentBottomDistanceFromTop < 0 && this.props.hasSidebar) {
      nextSegment.click();
    }
    //scroll up
    var prevSegment = segment.prev();
    var segmentTopDistanceFromBottom = segment.offset().top;
    if (segmentTopDistanceFromBottom > this.windowMiddle && this.props.scrollDir == "up" && this.props.hasSidebar) {
      prevSegment.click();
    }

  }

  scrollToHighlighted() {
    var $container   = $(ReactDOM.findDOMNode(this));
    var $readerPanel = $container.closest(".readerPanel");
    var $highlighted = $container.find(".segment.highlight").first();
    if ($highlighted.length) {
      this.scrolledToHighlight = true;
      this.justScrolled = true;
      var offset = 20;
      $container.scrollTo($highlighted, 0, {offset: -offset});
      $highlighted.focus();
    }
  }

  handleClick(ref, e) {
    e.preventDefault();
    e.stopPropagation();
    this.props.onRefClick(ref);
  }

  openProfile(e) {
    e.preventDefault();
    const slugMatch = this.props.authorUrl.match(/profile\/(.+)$/);
    const slug = !!slugMatch ? slugMatch[1] : '';
    this.props.openProfile(slug, this.props.authorStatement);
  }

  render() {
    var sources = this.props.sources.length ? this.props.sources.map(function(source, i) {
      const highlightedRef = this.props.highlightedRefsInSheet ? Sefaria.normRefList(this.props.highlightedRefsInSheet) : null;
      if ("ref" in source) {
        const highlighted = this.props.highlightedNodes ?
            this.props.highlightedNodes == source.node :
              highlightedRef ?
              Sefaria.refContains(source.ref, highlightedRef) :
                false;
        return (
          <SheetSource
            key={i}
            source={source}
            sourceNum={i + 1}
            linkCount={Sefaria.linkCount(source.ref)}
            handleClick={this.handleClick}
            cleanHTML={this.cleanHTML}
            onSegmentClick={this.props.onSegmentClick}
            highlighted={highlighted}
            sheetNumbered={this.props.sheetNumbered}
          />
        )
      }

      else if ("comment" in source) {
        return (
          <SheetComment
            key={i}
            sourceNum={i + 1}
            source={source}
            handleClick={this.handleClick}
            cleanHTML={this.cleanHTML}
            onSegmentClick={this.props.onSegmentClick}
            highlightedNodes={this.props.highlightedNodes}
            sheetNumbered={this.props.sheetNumbered}
          />
        )
      }

      else if ("outsideText" in source) {
        return (
          <SheetOutsideText
            key={i}
            sourceNum={i + 1}
            source={source}
            handleClick={this.handleClick}
            cleanHTML={this.cleanHTML}
            onSegmentClick={this.props.onSegmentClick}
            highlightedNodes={this.props.highlightedNodes}
            sheetNumbered={this.props.sheetNumbered}
         />
        )
      }

      else if ("outsideBiText" in source) {
        return (
          <SheetOutsideBiText
            key={i}
            sourceNum={i + 1}
            source={source}
            handleClick={this.handleClick}
            cleanHTML={this.cleanHTML}
            onSegmentClick={this.props.onSegmentClick}
            highlightedNodes={this.props.highlightedNodes}
            sheetNumbered={this.props.sheetNumbered}
          />
        )
      }

      else if ("media" in source) {
        return (
          <SheetMedia
            key={i}
            sourceNum={i + 1}
            handleClick={this.handleClick}
            cleanHTML={this.cleanHTML}
            source={source}
            onSegmentClick={this.props.onSegmentClick}
            highlightedNodes={this.props.highlightedNodes}
            sheetNumbered={this.props.sheetNumbered}
          />
        )
      }

    }, this) : null;


    return (
      <div className="sheetContent">

        <SheetMetaDataBox>
            <SheetTitle title={this.props.title} />
            <SheetAuthorStatement
                authorUrl={this.props.authorUrl}
                authorStatement={this.props.authorStatement}
            >
              <ProfilePic
                url={this.props.authorImage}
                len={30}
                name={this.props.authorStatement}
              />
            </SheetAuthorStatement>
            <GroupStatement
                group={this.props.group}
                groupLogo={this.props.groupLogo}
            />
        </SheetMetaDataBox>


        <div className="text">
            <div className="textInner">{sources}</div>
        </div>
      </div>
    )
  }
}

class SheetSource extends Component {
  sheetSourceClick(event) {
      if(event.target.tagName.toLowerCase() === 'a') {
      if( !(location.hostname === event.target.hostname || !event.target.hostname.length) ) {
        window.open(event.target.href, "_blank");
        event.preventDefault();
      }
    }

    if ($(event.target).hasClass("refLink") && $(event.target).attr("data-ref")) {
      event.preventDefault();
      let ref = Sefaria.humanRef($(event.target).attr("data-ref"));
      this.props.handleClick(ref, event);
      event.stopPropagation();
      Sefaria.track.event("Reader", "Citation Link Click", ref);
    }

    else {
        this.props.onSegmentClick(this.props.source);
    }
  }
  render() {
    var linkCountElement;
      var linkCount = this.props.linkCount;
      var minOpacity = 20, maxOpacity = 70;
      var linkScore = linkCount ? Math.min(linkCount + minOpacity, maxOpacity) / 100.0 : 0;
      var style = {opacity: linkScore};

      linkCountElement = (<div className="linkCount sans" title={linkCount + " Connections Available"}>
                                                    <span className="en"><span className="linkCountDot" style={style}></span></span>
                                                    <span className="he"><span className="linkCountDot" style={style}></span></span>
                                                  </div>);
      var containerClasses = classNames("sheetItem",
          "segment",
          this.props.highlighted ? "highlight" : null,
          (this.props.source.text && this.props.source.text.en && this.props.source.text.en == "...") || (this.props.source.text && !this.props.source.text.en) ? "heOnly" : null,
          (this.props.source.text && this.props.source.text.he && this.props.source.text.he == "...") || (this.props.source.text && !this.props.source.text.he) ? "enOnly" : null,
          this.props.source.options ? this.props.source.options.indented : null,
          this.props.source.options && this.props.source.options.refDisplayPosition ? "ref-display-"+ this.props.source.options.refDisplayPosition : null
      );

    return (

        <section className="SheetSource">
      <div className={containerClasses} onClick={this.sheetSourceClick} aria-label={"Click to see " + this.props.linkCount +  " connections to this source"} tabIndex="0" onKeyPress={function(e) {e.charCode == 13 ? this.sheetSourceClick(e):null}.bind(this)} >
          {this.props.source.title ? <div className="customSourceTitle" role="heading" aria-level="3"><div className="titleBox">{this.props.source.title.stripHtml()}</div></div> : null}


            <div className="segmentNumber sheetSegmentNumber sans">
              <span className="en"> <span className="segmentNumberInner">{this.props.sheetNumbered == 0 ? null : this.props.sourceNum}</span> </span>
              <span className="he"> <span
                className="segmentNumberInner">{this.props.sheetNumbered == 0 ? null : Sefaria.hebrew.encodeHebrewNumeral(this.props.sourceNum)}</span> </span>
            </div>


          {linkCountElement}

        {this.props.source.text && this.props.source.text.he && this.props.source.text.he != "" ?
            <div className="he">{this.props.source.options && this.props.source.options.sourcePrefix && this.props.source.options.sourcePrefix != "" ? <sup className="sourcePrefix">{this.props.source.options.sourcePrefix}</sup> : null }
            <div className="ref">{this.props.source.options && this.props.source.options.PrependRefWithHe ? this.props.source.options.PrependRefWithHe : null}<a href={"/" + this.props.source.ref} onClick={(e) => {
              this.props.handleClick(this.props.source.ref, e)
            } }>{this.props.source.heRef}</a></div>
            <div className="sourceContentText" dangerouslySetInnerHTML={ {__html: (Sefaria.util.cleanHTML(this.props.source.text.he))} }></div>
          </div> : null }


        {this.props.source.text && this.props.source.text.en && this.props.source.text.en != "" ?
          <div className="en">{this.props.source.options && this.props.source.options.sourcePrefix && this.props.source.options.sourcePrefix != "" ? <sup className="sourcePrefix">{this.props.source.options.sourcePrefix}</sup> : null }
            <div className="ref">{this.props.source.options && this.props.source.options.PrependRefWithEn ? this.props.source.options.PrependRefWithEn : null}<a href={"/" + this.props.source.ref} onClick={(e) => {
              this.props.handleClick(this.props.source.ref, e)
            } }>{this.props.source.ref}</a></div>
            <div className="sourceContentText" dangerouslySetInnerHTML={ {__html: (Sefaria.util.cleanHTML(this.props.source.text.en))} }></div>
          </div> : null }

        <div className="clearFix"></div>

        {this.props.source.addedBy ?
            <div className="addedBy"><small><em>{Sefaria._("Added by")}: <span dangerouslySetInnerHTML={ {__html: Sefaria.util.cleanHTML(this.props.source.userLink)} }></span></em></small></div>
            : null
        }

      </div>
        </section>
    )
  }
}

class SheetComment extends Component {
  sheetSourceClick(event) {
    if(event.target.tagName.toLowerCase() === 'a') {
      if( !(location.hostname === event.target.hostname || !event.target.hostname.length) ) {
        window.open(event.target.href, "_blank");
        event.preventDefault();
      }
    }

    if ($(event.target).hasClass("refLink") && $(event.target).attr("data-ref")) {
      event.preventDefault();
      let ref = Sefaria.humanRef($(event.target).attr("data-ref"));
      this.props.handleClick(ref, event);
      event.stopPropagation();
      Sefaria.track.event("Reader", "Citation Link Click", ref);
    }

    else {
        this.props.onSegmentClick(this.props.source);
    }
  }

  render() {
      var lang = Sefaria.hebrew.isHebrew(this.props.source.comment.stripHtml().replace(/\s+/g, ' ')) ? "he" : "en";
      var containerClasses = classNames("sheetItem",
          "segment",
          lang == "he" ? "heOnly" : "enOnly",
          this.props.highlightedNodes == this.props.source.node ? "highlight" : null,
          this.props.source.options ? this.props.source.options.indented : null
      );

    return (
        <section className="SheetComment">
      <div className={containerClasses} onClick={this.sheetSourceClick} aria-label={"Click to see " + this.props.linkCount +  " connections to this source"} tabIndex="0" onKeyPress={function(e) {e.charCode == 13 ? this.sheetSourceClick(e):null}.bind(this)} >
            <div className="segmentNumber sheetSegmentNumber sans">
              <span className="en"> <span className="segmentNumberInner">{this.props.sheetNumbered == 0 ? null : this.props.sourceNum}</span> </span>
              <span className="he"> <span
                className="segmentNumberInner">{this.props.sheetNumbered == 0 ? null : Sefaria.hebrew.encodeHebrewNumeral(this.props.sourceNum)}</span> </span>
            </div>
        <div className={lang}>
            <div className="sourceContentText" dangerouslySetInnerHTML={ {__html: Sefaria.util.cleanHTML(this.props.source.comment)} }></div>
        </div>
        <div className="clearFix"></div>
            {this.props.source.addedBy ?
                <div className="addedBy"><small><em>{Sefaria._("Added by")}: <span dangerouslySetInnerHTML={ {__html: Sefaria.util.cleanHTML(this.props.source.userLink)} }></span></em></small></div>
                : null
            }
      </div>
        </section>
    )
  }
}

class SheetOutsideText extends Component {
  sheetSourceClick(event) {
    if(event.target.tagName.toLowerCase() === 'a') {
      if( !(location.hostname === event.target.hostname || !event.target.hostname.length) ) {
        window.open(event.target.href, "_blank");
        event.preventDefault();
      }
    }

    if ($(event.target).hasClass("refLink") && $(event.target).attr("data-ref")) {
      event.preventDefault();
      let ref = Sefaria.humanRef($(event.target).attr("data-ref"));
      this.props.handleClick(ref, event);
      event.stopPropagation();
      Sefaria.track.event("Reader", "Citation Link Click", ref);
    }

    else {
        this.props.onSegmentClick(this.props.source);
    }
  }
  render() {
    var lang = Sefaria.hebrew.isHebrew(this.props.source.outsideText.stripHtml().replace(/\s+/g, ' ')) ? "he" : "en";

      var containerClasses = classNames("sheetItem",
          "segment",
          lang == "he" ? "heOnly" : "enOnly",
          this.props.highlightedNodes == this.props.source.node ? "highlight" : null,
          this.props.source.options ? this.props.source.options.indented : null
      )


    return (
                <section className="SheetOutsideText">
      <div className={containerClasses} onClick={this.sheetSourceClick} aria-label={"Click to see " + this.props.linkCount +  " connections to this source"} tabIndex="0" onKeyPress={function(e) {e.charCode == 13 ? this.sheetSourceClick(e):null}.bind(this)} >
            <div className="segmentNumber sheetSegmentNumber sans">
              <span className="en"> <span className="segmentNumberInner">{this.props.sheetNumbered == 0 ? null : this.props.sourceNum}</span> </span>
              <span className="he"> <span
                className="segmentNumberInner">{this.props.sheetNumbered == 0 ? null : Sefaria.hebrew.encodeHebrewNumeral(this.props.sourceNum)}</span> </span>
            </div>
        <div className={lang}>{this.props.source.options && this.props.source.options.sourcePrefix && this.props.source.options.sourcePrefix != "" ? <sup className="sourcePrefix">{this.props.source.options.sourcePrefix}</sup> : null }
            <div className="sourceContentText" dangerouslySetInnerHTML={ {__html: Sefaria.util.cleanHTML(this.props.source.outsideText)} }></div>
        </div>
        <div className="clearFix"></div>
        {this.props.source.addedBy ?
            <div className="addedBy"><small><em>{Sefaria._("Added by")}: <span dangerouslySetInnerHTML={ {__html: Sefaria.util.cleanHTML(this.props.source.userLink)} }></span></em></small></div>
            : null
        }

      </div>
                </section>
    )
  }
}

class SheetOutsideBiText extends Component {
  sheetSourceClick(event) {
    if(event.target.tagName.toLowerCase() === 'a') {
      if( !(location.hostname === event.target.hostname || !event.target.hostname.length) ) {
        window.open(event.target.href, "_blank");
        event.preventDefault();
      }
    }

    if ($(event.target).hasClass("refLink") && $(event.target).attr("data-ref")) {
      event.preventDefault();
      let ref = Sefaria.humanRef($(event.target).attr("data-ref"));
      this.props.handleClick(ref, event);
      event.stopPropagation();
      Sefaria.track.event("Reader", "Citation Link Click", ref);
    }

    else {
        this.props.onSegmentClick(this.props.source);
    }
  }

  render() {
      var containerClasses = classNames("sheetItem",
          "segment",
          this.props.source.outsideBiText.en == "..." || !this.props.source.outsideBiText.en ? "heOnly" : null,
          this.props.source.outsideBiText.he == "..." || !this.props.source.outsideBiText.he ? "enOnly" : null,
          this.props.highlightedNodes == this.props.source.node ? "highlight" : null,
          this.props.source.options ? this.props.source.options.indented : null
      )
    return (
        <section className="SheetOutsideBiText">
      <div className={containerClasses} onClick={this.sheetSourceClick} aria-label={"Click to see " + this.props.linkCount +  " connections to this source"} tabIndex="0" onKeyPress={function(e) {e.charCode == 13 ? this.sheetSourceClick(e):null}.bind(this)} >
            <div className="segmentNumber sheetSegmentNumber sans">
              <span className="en">
                  <span className="segmentNumberInner">{this.props.sheetNumbered == 0 ? null : this.props.sourceNum}</span>
              </span>
              <span className="he">
                  <span className="segmentNumberInner">{this.props.sheetNumbered == 0 ? null : Sefaria.hebrew.encodeHebrewNumeral(this.props.sourceNum)}</span>
              </span>
            </div>
          <div className="he">
            {this.props.source.options && this.props.source.options.sourcePrefix && this.props.source.options.sourcePrefix != "" ? <sup className="sourcePrefix">{this.props.source.options.sourcePrefix}</sup> : null }
            <div className="sourceContentText outsideBiText" dangerouslySetInnerHTML={ {__html: Sefaria.util.cleanHTML(this.props.source.outsideBiText.he)} }></div>
          </div>
          <div className="en">
            {this.props.source.options && this.props.source.options.sourcePrefix && this.props.source.options.sourcePrefix != "" ? <sup className="sourcePrefix">{this.props.source.options.sourcePrefix}</sup> : null }
            <div className="sourceContentText outsideBiText" dangerouslySetInnerHTML={ {__html: Sefaria.util.cleanHTML(this.props.source.outsideBiText.en)} }></div>
          </div>
        <div className="clearFix"></div>
        {this.props.source.addedBy ?
            <div className="addedBy"><small><em>{Sefaria._("Added by")}: <span dangerouslySetInnerHTML={ {__html: Sefaria.util.cleanHTML(this.props.source.userLink)} }></span></em></small></div>
            : null
        }

      </div>
            </section>
    )
  }

}

class SheetMedia extends Component {
  sheetSourceClick(event) {
    if(event.target.tagName.toLowerCase() === 'a') {
      if( !(location.hostname === event.target.hostname || !event.target.hostname.length) ) {
        window.open(event.target.href, "_blank");
        event.preventDefault();
      }
    }

    if ($(event.target).hasClass("refLink") && $(event.target).attr("data-ref")) {
      event.preventDefault();
      let ref = Sefaria.humanRef($(event.target).attr("data-ref"));
      this.props.handleClick(ref, event);
      event.stopPropagation();
      Sefaria.track.event("Reader", "Citation Link Click", ref);
    }
    else {
      this.props.onSegmentClick(this.props.source);
    }
  }

  makeMediaEmbedContent() {
    var mediaLink;
    var mediaCaption = "";
    var mediaClass = "media fullWidth";
    var mediaURL = this.props.source.media;
    var caption  = this.props.source.caption;

    if (mediaURL.match(/\.(jpeg|jpg|gif|png)$/i) != null) {
      mediaLink = '<img class="addedMedia" src="' + mediaURL + '" />';
      mediaClass = "media"
    }

    else if (mediaURL.toLowerCase().indexOf('youtube') > 0) {
      mediaLink = '<div class="youTubeContainer"><iframe width="100%" height="100%" src=' + mediaURL + ' frameborder="0" allowfullscreen></iframe></div>';
    }

    else if (mediaURL.toLowerCase().indexOf('soundcloud') > 0) {
      mediaLink = '<iframe width="100%" height="166" scrolling="no" frameborder="no" src="' + mediaURL + '"></iframe>';
    }

    else if (mediaURL.match(/\.(mp3)$/i) != null) {
      mediaLink = '<audio src="' + mediaURL + '" type="audio/mpeg" controls>Your browser does not support the audio element.</audio>';
    }

    else {
      mediaLink = 'Error loading media...';
    }

    if (caption && (caption.en || caption.he) ) {
      var cls = caption.en && caption.he ? "" : caption.en ? "enOnly" : "heOnly";
      var mediaCaption = "<div class='mediaCaption " + cls + "'><div class='mediaCaptionInner'>" +
                "<div class='en'>" + (caption.en || "") + "</div>" +
                "<div class='he'>" + (caption.he || "") + "</div>" +
                 "</div></div>";
    }

    return "<div class='" + mediaClass + "'>" + mediaLink + mediaCaption + "</div>";
  }

  render() {
      var containerClasses = classNames("sheetItem",
          "segment",
          this.props.highlightedNodes == this.props.source.node ? "highlight" : null,
          this.props.source.options ? this.props.source.options.indented : null
      )
    return (
        <section className="SheetMedia">
      <div className={containerClasses} onClick={this.sheetSourceClick} aria-label={"Click to  " + this.props.linkCount +  " connections to this source"} tabIndex="0" onKeyPress={function(e) {e.charCode == 13 ? this.sheetSourceClick(e):null}.bind(this)} >
            <div className="segmentNumber sheetSegmentNumber sans">
              <span className="en"> <span className="segmentNumberInner">{this.props.sheetNumbered == 0 ? null : this.props.sourceNum}</span> </span>
              <span className="he"> <span
                className="segmentNumberInner">{this.props.sheetNumbered == 0 ? null : Sefaria.hebrew.encodeHebrewNumeral(this.props.sourceNum)}</span> </span>
            </div>

        <div className="sourceContentText centeredSheetContent" dangerouslySetInnerHTML={ {__html: this.makeMediaEmbedContent()} }></div>
        <div className="clearFix"></div>
        {this.props.source.addedBy ?
            <div className="addedBy"><small><em>{Sefaria._("Added by")}: <span dangerouslySetInnerHTML={ {__html: Sefaria.util.cleanHTML(this.props.source.userLink)} }></span></em></small></div>
            : null
        }

      </div>
            </section>

    )
  }
}


export default Sheet;<|MERGE_RESOLUTION|>--- conflicted
+++ resolved
@@ -6,30 +6,18 @@
   SheetTitle,
   GroupStatement,
   ProfilePic,
-<<<<<<< HEAD
-} = require('./Misc');
-
-const React = require('react');
-const ReactDOM = require('react-dom');
-const PropTypes = require('prop-types');
-const classNames = require('classnames');
-const SefariaEditor = require('./Editor');
-const $ = require('./sefaria/sefariaJquery');
-const Sefaria = require('./sefaria/sefaria');
-import Component from 'react-class';
-=======
 } from './Misc';
 
 import React  from 'react';
 import ReactDOM  from 'react-dom';
 import PropTypes  from 'prop-types';
 import classNames  from 'classnames';
+import SefariaEditor from './Editor';
 import $  from './sefaria/sefariaJquery';
 import Sefaria  from './sefaria/sefaria';
 import sanitizeHtml  from 'sanitize-html';
 import Component from 'react-class'
 
->>>>>>> 96d09b8e
 
 class Sheet extends Component {
   constructor(props) {
