import React  from 'react';
import ReactDOM  from 'react-dom';
import PropTypes  from 'prop-types';
import classNames  from 'classnames';
import sanitizeHtml  from 'sanitize-html';
import Component from 'react-class'
import $  from './sefaria/sefariaJquery';
import Sefaria  from './sefaria/sefaria';
import SefariaEditor from './Editor';
import {
  InterfaceText,
  LoadingMessage,
} from './Misc';
<<<<<<< HEAD
import SheetContent from "./SheetContent";
import SheetSidebar from "./SheetSidebar";
=======
import SheetContent from "./sheets/SheetContent";

>>>>>>> 2907f1ba

class Sheet extends Component {
  constructor(props) {
    super(props);
  }
  componentDidMount() {
    this.$container = $(ReactDOM.findDOMNode(this));
    this.ensureData();
    const params = {
       content_type: "Sheet",
       item_id: this.props.id
     }
    gtag("event", "select_content", params)

  }
  getSheetFromCache() {
    return Sefaria.sheets.loadSheetByID(this.props.id);
  }
  getSheetFromAPI() {
    Sefaria.sheets.loadSheetByID(this.props.id, this.onDataLoad);
  }
  onDataLoad(data) {
    const sheetRef = "Sheet " + data.id + (this.props.highlightedNode ? "." + this.props.highlightedNode : "");
    this.props.openSheet(sheetRef, true); // Replace state now that data is loaded so History can include sheet title
    this.forceUpdate();
    this.preloadConnections();
    this.updateDivineNameStateWithSheetValue()
  }
  ensureData() {
    if (!this.getSheetFromCache()) {
      this.getSheetFromAPI();
    } else {
      this.preloadConnections();
      this.updateDivineNameStateWithSheetValue()
    }
  }
  preloadConnections() {
    const data = this.getSheetFromCache();
    if (!data) {return; }
    for (let i = 0; i < data.sources.length; i++) {
      if ("ref" in data.sources[i]) {
        Sefaria.related(data.sources[i].ref, () => this.forceUpdate);
      }
    }
  }
  updateDivineNameStateWithSheetValue() {
    const sheet = this.getSheetFromCache();
    this.props.setDivineNameReplacement(sheet.options.divineNames)
  }
  handleClick(e) {
    const target = e.target.closest('a')
    if (target) {
      let url;
      try {
        url = new URL(target.href);
      } catch {
        return false;
      }
      const path = url.pathname;
      const params = url.searchParams;

      if (path.match(/^\/sheets\/\d+/)) {
        e.preventDefault()
        console.log();
        this.props.onCitationClick(`Sheet ${path.slice(8)}`, `Sheet ${this.props.sheetID}`, true)
      }

      else if (Sefaria.isRef(path.slice(1))) {
        e.preventDefault()
        const currVersions = {en: params.get("ven"), he: params.get("vhe")};
        const options = {showHighlight: path.slice(1).indexOf("-") !== -1};   // showHighlight when ref is ranged
        this.props.onCitationClick(path.slice(1), `Sheet ${this.props.sheetID}`, true, currVersions)
      }

    }
  }


  render() {
    const sheet = this.getSheetFromCache();
    const classes = classNames({sheetsInPanel: 1});
    let content;
    if (!sheet) {
      content = (<LoadingMessage />);
    }
    else {
      content = (
            <div className="sidebarLayout">
              <SheetContent
                  sheetNotice={sheet.sheetNotice}
                  sources={sheet.sources}
                  title={sheet.title}
                  onRefClick={this.props.onRefClick}
                  handleClick={this.handleClick}
                  sheetSourceClick={this.props.onSegmentClick}
                  highlightedNode={this.props.highlightedNode}
                  highlightedRefsInSheet={this.props.highlightedRefsInSheet}
                  scrollToHighlighted={this.props.scrollToHighlighted}
                  editable={Sefaria._uid === sheet.owner}
                  setSelectedWords={this.props.setSelectedWords}
                  sheetNumbered={sheet.options.numbered}
                  hideImages={!!sheet.hideImages}
                  sheetID={sheet.id}
                  authorStatement={sheet.ownerName}
                  authorID={sheet.owner}
                  authorUrl={sheet.ownerProfileUrl}
                  authorImage={sheet.ownerImageUrl}
                  summary={sheet.summary}
            />
              <SheetSidebar
                  authorStatement={sheet.ownerName}
                  authorID={sheet.owner}
                  authorUrl={sheet.ownerProfileUrl}
                  authorImage={sheet.ownerImageUrl}
                  collections={sheet.collections}
                  summary={sheet.summary}
              />
          </div>
      );
    }
    return (
      <div className={classes}>
        { sheet && Sefaria._uid === sheet.owner && Sefaria._uses_new_editor ?
        <div className="sheetContent">
          <SefariaEditor
            data={sheet}
            hasSidebar={this.props.hasSidebar}
            handleClick={this.handleClick}
            multiPanel={this.props.multiPanel}
            sheetSourceClick={this.props.onSegmentClick}
            highlightedNode={this.props.highlightedNode}
            highlightedRefsInSheet={this.props.highlightedRefsInSheet}
            setDivineNameReplacement={this.props.setDivineNameReplacement}
            divineNameReplacement={this.props.divineNameReplacement}
          />
        </div>
        :
        content }
      </div>
    );
  }
}

class SheetNotice extends Component {
  render() {
    return (
        <div className="sheetNotice sans-serif">
          <InterfaceText>Lorem ipsum dolor sit amet, consectetur adipiscing elit. Aliquam arcu felis, molestie sed mauris a, hendrerit vestibulum augue.</InterfaceText>
        </div>
    );
  }
}

export default Sheet;<|MERGE_RESOLUTION|>--- conflicted
+++ resolved
@@ -11,13 +11,8 @@
   InterfaceText,
   LoadingMessage,
 } from './Misc';
-<<<<<<< HEAD
-import SheetContent from "./SheetContent";
-import SheetSidebar from "./SheetSidebar";
-=======
+import SheetSidebar from "../sheets/SheetSidebar";
 import SheetContent from "./sheets/SheetContent";
-
->>>>>>> 2907f1ba
 
 class Sheet extends Component {
   constructor(props) {
