import React  from 'react';
import ReactDOM  from 'react-dom';
import PropTypes  from 'prop-types';
import classNames  from 'classnames';
import sanitizeHtml  from 'sanitize-html';
import Component from 'react-class'
import $  from './sefaria/sefariaJquery';
import Sefaria  from './sefaria/sefaria';
import SefariaEditor from './Editor';
import {
  InterfaceText,
  LoadingMessage,
  ReaderMessage,
  SheetMetaDataBox,
  SheetAuthorStatement,
  SheetTitle,
  CollectionStatement,
  ProfilePic,
} from './Misc';
import SheetContent from "./SheetContent";
import SheetSidebar from "./SheetSidebar";

class Sheet extends Component {
  constructor(props) {
    super(props);
  }
  componentDidMount() {
    this.$container = $(ReactDOM.findDOMNode(this));
    this.ensureData();
    const params = {
       content_type: "Sheet",
       item_id: this.props.id
     }
    gtag("event", "select_content", params)

  }
  getSheetFromCache() {
    return Sefaria.sheets.loadSheetByID(this.props.id);
  }
  getSheetFromAPI() {
    Sefaria.sheets.loadSheetByID(this.props.id, this.onDataLoad);
  }
  onDataLoad(data) {
    const sheetRef = "Sheet " + data.id + (this.props.highlightedNode ? "." + this.props.highlightedNode : "");
    this.props.openSheet(sheetRef, true); // Replace state now that data is loaded so History can include sheet title
    this.forceUpdate();
    this.preloadConnections();
    this.updateDivineNameStateWithSheetValue()
  }
  ensureData() {
    if (!this.getSheetFromCache()) {
      this.getSheetFromAPI();
    } else {
      this.preloadConnections();
      this.updateDivineNameStateWithSheetValue()
    }
  }
  preloadConnections() {
    const data = this.getSheetFromCache();
    if (!data) {return; }
    for (let i = 0; i < data.sources.length; i++) {
      if ("ref" in data.sources[i]) {
        Sefaria.related(data.sources[i].ref, () => this.forceUpdate);
      }
    }
  }
  updateDivineNameStateWithSheetValue() {
    const sheet = this.getSheetFromCache();
    this.props.setDivineNameReplacement(sheet.options.divineNames)
  }
  handleClick(e) {
    const target = e.target.closest('a')
    if (target) {
      let url;
      try {
        url = new URL(target.href);
      } catch {
        return false;
      }
      const path = url.pathname;
      const params = url.searchParams;

      if (path.match(/^\/sheets\/\d+/)) {
        e.preventDefault()
        console.log();
        this.props.onCitationClick(`Sheet ${path.slice(8)}`, `Sheet ${this.props.sheetID}`, true)
      }

      else if (Sefaria.isRef(path.slice(1))) {
        e.preventDefault()
        const currVersions = {en: params.get("ven"), he: params.get("vhe")};
        const options = {showHighlight: path.slice(1).indexOf("-") !== -1};   // showHighlight when ref is ranged
        this.props.onCitationClick(path.slice(1), `Sheet ${this.props.sheetID}`, true, currVersions)
      }

    }
  }


  render() {
    const sheet = this.getSheetFromCache();
    const classes = classNames({sheetsInPanel: 1});
    let content;
    if (!sheet) {
      content = (<LoadingMessage />);
    }
    else {
      content = (
            <div className="sidebarLayout">
              <SheetContent
                  sheetNotice={sheet.sheetNotice}
                  sources={sheet.sources}
                  title={sheet.title}
                  onRefClick={this.props.onRefClick}
                  handleClick={this.handleClick}
                  sheetSourceClick={this.props.onSegmentClick}
                  highlightedNode={this.props.highlightedNode}
                  highlightedRefsInSheet={this.props.highlightedRefsInSheet}
                  scrollToHighlighted={this.props.scrollToHighlighted}
                  editable={Sefaria._uid === sheet.owner}
                  setSelectedWords={this.props.setSelectedWords}
                  sheetNumbered={sheet.options.numbered}
                  hideImages={!!sheet.hideImages}
                  sheetID={sheet.id}
                  authorStatement={sheet.ownerName}
                  authorID={sheet.owner}
                  authorUrl={sheet.ownerProfileUrl}
                  authorImage={sheet.ownerImageUrl}
                  summary={sheet.summary}
<<<<<<< HEAD
                  nodeRef={this.props.nodeRef}
=======
                  toggleSignUpModal={this.props.toggleSignUpModal}
                  historyObject={this.props.historyObject}
>>>>>>> a53ecf86
            />
              <SheetSidebar
                  authorStatement={sheet.ownerName}
                  authorID={sheet.owner}
                  authorUrl={sheet.ownerProfileUrl}
                  authorImage={sheet.ownerImageUrl}
                  collectionName={sheet.collectionName}
                  collectionSlug={sheet.displayedCollection}
                  collectionImage={sheet.collectionImage}
                  collections={sheet.collections}
                  summary={sheet.summary}
              />
          </div>
      );
    }
    return (
      <div className={classes}>
        { sheet && Sefaria._uid === sheet.owner && Sefaria._uses_new_editor ?
        <div className="sheetContent">
          <SefariaEditor
            data={sheet}
            hasSidebar={this.props.hasSidebar}
            handleClick={this.handleClick}
            multiPanel={this.props.multiPanel}
            sheetSourceClick={this.props.onSegmentClick}
            highlightedNode={this.props.highlightedNode}
            highlightedRefsInSheet={this.props.highlightedRefsInSheet}
            setDivineNameReplacement={this.props.setDivineNameReplacement}
            divineNameReplacement={this.props.divineNameReplacement}
          />
        </div>
        :
        content }
      </div>
    );
  }
}

class OldSheetContent extends Component {
  componentDidMount() {
      this.$container = $(ReactDOM.findDOMNode(this).parentNode);
      this._isMounted = true;
      var node = ReactDOM.findDOMNode(this).parentNode;
      node.addEventListener("scroll", this.handleScroll);
      this.windowMiddle = $(window).outerHeight() / 2;
      this.highlightThreshhold = this.props.multiPanel ? 200 : 70; // distance from the top of screen that we want highlighted segments to appear below.
      this.debouncedAdjustHighlightedAndVisible = Sefaria.util.debounce(this.adjustHighlightedAndVisible, 100);
      this.scrollToHighlighted();
  }
  componentWillUnmount() {
    this._isMounted = false;
    var node = ReactDOM.findDOMNode(this).parentNode;
    node.removeEventListener("scroll", this.handleScroll);
  }
  componentDidUpdate(prevProps, prevState) {
    if (prevProps.highlightedNode !== this.props.highlightedNode &&
      this.props.scrollToHighlighted) {
      this.scrollToHighlighted();
    }
  }
  handleScroll(event) {
    if (this.justScrolled) {
      this.justScrolled = false;
      return;
    }
    this.debouncedAdjustHighlightedAndVisible();
  }
  handleTextSelection() {
    const selectedWords = Sefaria.util.getNormalizedSelectionString(); //this gets around the above issue
    if (selectedWords !== this.props.selectedWords) {
      //console.log("setting selecting words")
      this.props.setSelectedWords(selectedWords);
    }
  }
  adjustHighlightedAndVisible() {
    //console.log("adjustHighlightedAndVisible");
    // Adjust which ref is current consider visible for header and URL,
    // and while the TextList is open, update which segment should be highlighted.
    // Keeping the highlightedRefs value in the panel ensures it will return
    // to the right location after closing other panels.
    if (!this._isMounted) { return; }

    // When using tab to navigate (i.e. a11y) set ref to currently focused ref
    var $segment = null;
    if ($("body").hasClass("user-is-tabbing") && $(".segment:focus").length > 0) {
      $segment = $(".segment:focus").eq(0);
    } else {
      var $container = this.$container;
      var topThreshhold = this.highlightThreshhold;
      $container.find("section .segment").each(function(i, segment) {
        var top = $(segment).offset().top - $container.offset().top;
        var bottom = $(segment).outerHeight() + top;
        if (bottom > this.windowMiddle || top >= topThreshhold) {
          $segment = $(segment);
          return false;
        }
      }.bind(this));
    }
    if (!$segment) { return; }

    // don't move around highlighted segment when scrolling a single panel,
    var shouldHighlight = this.props.hasSidebar || this.props.mode === "SheetAndConnections";
    if (shouldHighlight) {
      const node = parseInt($segment.attr("data-node"));
      if (!(this.props.highlightedNode === node)) {
        $segment.click()
      }
    }
  }
  scrollToHighlighted() {
    if (!this._isMounted) { return; }
    var $container   = this.$container;
    var $readerPanel = $container.closest(".readerPanel");
    var $highlighted = $container.find(".segment.highlight").first();
    if ($highlighted.length) {
      this.scrolledToHighlight = true;
      this.justScrolled = true;
      var offset = this.highlightThreshhold;
      var top = $highlighted.position().top - offset;

      $container[0].scrollTop = top;
      if ($readerPanel.attr("id") === $(".readerPanel:last").attr("id")) {
        $highlighted.focus();
      }
    }
  }
  render() {
    var sources = this.props.sources.length ? this.props.sources.map(function(source, i) {
      const highlightedRef = this.props.highlightedRefsInSheet ? Sefaria.normRefList(this.props.highlightedRefsInSheet) : null;
      if ("ref" in source) {
        const highlighted = this.props.highlightedNode ?
            this.props.highlightedNode === source.node :
              highlightedRef ?
              Sefaria.refContains(source.ref, highlightedRef) :
                false;
        return (
          <SheetSource
            key={i}
            source={source}
            sourceNum={i + 1}
            cleanHTML={this.cleanHTML}
            sheetSourceClick={this.props.sheetSourceClick.bind(this, source)}
            highlighted={highlighted}
            sheetNumbered={this.props.sheetNumbered}
          />
        );
      }

      else if ("comment" in source) {
        return (
          <SheetComment
            key={i}
            sourceNum={i + 1}
            source={source}
            cleanHTML={this.cleanHTML}
            sheetSourceClick={this.props.sheetSourceClick.bind(this, source)}
            highlightedNode={this.props.highlightedNode}
            sheetNumbered={this.props.sheetNumbered}
          />
        );
      }

      else if ("outsideText" in source) {
        const sourceIsHeader = source["outsideText"].startsWith("<h1>");

        if (sourceIsHeader) {
          return <SheetHeader
            key={i}
            sourceNum={i + 1}
            source={source}
            sheetSourceClick={this.props.sheetSourceClick.bind(this, source)}
            highlightedNode={this.props.highlightedNode}
            sheetNumbered={this.props.sheetNumbered}
          />
        }

        else {
          return (
            <SheetOutsideText
              key={i}
              sourceNum={i + 1}
              source={source}
              cleanHTML={this.cleanHTML}
              sheetSourceClick={this.props.sheetSourceClick.bind(this, source)}
              highlightedNode={this.props.highlightedNode}
              sheetNumbered={this.props.sheetNumbered}
           />
          );
        }
      }

      else if ("outsideBiText" in source) {
        return (
          <SheetOutsideBiText
            key={i}
            sourceNum={i + 1}
            source={source}
            cleanHTML={this.cleanHTML}
            sheetSourceClick={this.props.sheetSourceClick.bind(this, source)}
            highlightedNode={this.props.highlightedNode}
            sheetNumbered={this.props.sheetNumbered}
          />
        );
      }

      else if ("media" in source) {
        return (
          <SheetMedia
            key={i}
            sourceNum={i + 1}
            cleanHTML={this.cleanHTML}
            source={source}
            sheetSourceClick={this.props.sheetSourceClick.bind(this, source)}
            highlightedNode={this.props.highlightedNode}
            sheetNumbered={this.props.sheetNumbered}
            hideImages={this.props.hideImages}
          />
        );
      }

    }, this) : null;

    return (
      <div className="sheetContent">
        {this.props.sheetNotice ? <SheetNotice /> : null}
        <SheetMetaDataBox>
          <SheetTitle title={this.props.title} />

          <SheetAuthorStatement
            authorUrl={this.props.authorUrl}
            authorStatement={this.props.authorStatement} >
            <ProfilePic
              url={this.props.authorImage}
              len={30}
              name={this.props.authorStatement}
              outerStyle={{width: "30px", height: "30px", display: "inline-block", verticalAlign: "middle"}}
            />
            <InterfaceText text={{en: "By", he: "מאת"}}/>
            <a href={this.props.authorUrl} className="sheetAuthorName">
              <InterfaceText>{this.props.authorStatement}</InterfaceText>
            </a>
          </SheetAuthorStatement>

          <CollectionStatement
            name={this.props.collectionName}
            slug={this.props.collectionSlug}
            image={this.props.collectionImage}
          />

        </SheetMetaDataBox>

        <div className="text">
          <div className="textInner" onMouseUp={this.handleTextSelection} onClick={this.props.handleClick}>
            {sources}
          </div>
        </div>

        <div id="printFooter" style={{display:"none"}}>
          <span className="int-en">Created with <img src="/static/img/logo.svg" /></span>
          <span className="int-he">{Sefaria._("Created with")} <img src="/static/img/logo.svg" /></span>
        </div>
      </div>
    )
  }
}

class SheetNotice extends Component {
  render() {
    return (
        <div className="sheetNotice sans-serif">
          <InterfaceText>Lorem ipsum dolor sit amet, consectetur adipiscing elit. Aliquam arcu felis, molestie sed mauris a, hendrerit vestibulum augue.</InterfaceText>
        </div>
    );
  }
}

export default Sheet;<|MERGE_RESOLUTION|>--- conflicted
+++ resolved
@@ -127,12 +127,9 @@
                   authorUrl={sheet.ownerProfileUrl}
                   authorImage={sheet.ownerImageUrl}
                   summary={sheet.summary}
-<<<<<<< HEAD
                   nodeRef={this.props.nodeRef}
-=======
                   toggleSignUpModal={this.props.toggleSignUpModal}
                   historyObject={this.props.historyObject}
->>>>>>> a53ecf86
             />
               <SheetSidebar
                   authorStatement={sheet.ownerName}
