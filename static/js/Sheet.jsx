const {
  LoadingMessage,
  ReaderMessage,
<<<<<<< HEAD
  SheetMetaDataBox,
  SheetAuthorStatement,
  SheetTitle,
  GroupStatement,

=======
  ProfilePic,
>>>>>>> 64c0d78d
} = require('./Misc');

const React = require('react');
const ReactDOM = require('react-dom');
const PropTypes = require('prop-types');
const classNames = require('classnames');
const SefariaEditor = require('./Editor');
const $ = require('./sefaria/sefariaJquery');
const Sefaria = require('./sefaria/sefaria');
const sanitizeHtml = require('sanitize-html');
import Component from 'react-class';

class Sheet extends Component {
  constructor(props) {
    super(props);

    this.state = {
        scrollDir: "down",
        editor: true
    }
  }

  componentDidMount() {
    this.$container = $(ReactDOM.findDOMNode(this));
    this.setPaddingForScrollbar();
    this.ensureData();

  }

  getSheetFromCache() {
    return Sefaria.sheets.loadSheetByID(this.props.id);
  }

  getSheetFromAPI() {
    Sefaria.sheets.loadSheetByID(this.props.id, this.onDataLoad);
  }

  onDataLoad(data) {
    this.forceUpdate();

    for (let i = 0; i < data.sources.length; i++) {
      if ("ref" in data.sources[i]) {
        Sefaria.getRef(data.sources[i].ref)
            .then(ref => ref.sectionRef)
            .then(ref => Sefaria.related(ref, () => this.forceUpdate));
      }
    }
  }

  ensureData() {
    if (!this.getSheetFromCache()) {
      this.getSheetFromAPI();
    }
  }

  setPaddingForScrollbar() {
    // Scrollbars take up spacing, causing the centering of Sheet to be slightly off center
    // compared to the header. This functions sets appropriate padding to compensate.
    const width = Sefaria.util.getScrollbarWidth();
    if (this.props.interfaceLang == "hebrew") {
      this.$container.css({paddingRight: width, paddingLeft: 0});
    } else {
      this.$container.css({paddingRight: 0, paddingLeft: width});
    }
  }

  render() {
    const sheet = this.getSheetFromCache();
    const classes = classNames({sheetsInPanel: 1});
    let content;
    if (!sheet) {
      content = (<LoadingMessage />);
    }
    else {
      content = (
          <SheetContent
            sources={sheet.sources}
            title={sheet.title}
            onRefClick={this.props.onRefClick}
            onSegmentClick={this.props.onSegmentClick}
            highlightedNodes={this.props.highlightedNodes}
            highlightedRefsInSheet={this.props.highlightedRefsInSheet}
            scrollDir = {this.state.scrollDir}
            authorStatement = {sheet.ownerName}
            authorUrl = {sheet.ownerProfileUrl}
            authorImage = {sheet.ownerImageUrl}
            group = {sheet.group}
            groupLogo = {sheet.groupLogo}
            editable = {Sefaria._uid == sheet.owner}
            hasSidebar = {this.props.hasSidebar}
            sheetNumbered = {sheet.options.numbered}
            sheetID = {sheet.id}
            openProfile={this.props.openProfile}
          />
      )
    }

    return (
        <div className={classes} onWheel={ event => {
           if (event.nativeEvent.wheelDelta > 0) {
             this.setState({scrollDir: "up"});
           } else {
             this.setState({scrollDir: "down"});
           }
        }}>
            {this.state.editor == true && sheet ? <div className="sheetContent"><SefariaEditor data={sheet} /></div> : content}



        </div>
    )
  }
}


class SheetContent extends Component {
  componentDidMount() {
      var node = ReactDOM.findDOMNode(this).parentNode;
      node.addEventListener("scroll", this.handleScroll);
      this.windowMiddle = $(window).outerHeight() / 2;
      this.scrollToHighlighted();
  }

  componentWillUnmount() {
    var node = ReactDOM.findDOMNode(this).parentNode;
    node.removeEventListener("scroll", this.handleScroll);
  }

  handleScroll(event) {
    var segment = $(event.target).closest(".readerPanel").find('.segment.highlight');

    if (segment.length == 0) {
        return
    }

    //scroll down
    var nextSegment = segment.next();
    var segmentBottomDistanceFromTop = segment.offset().top+segment.height()-160;
    if (segmentBottomDistanceFromTop < 0 && this.props.hasSidebar) {
      nextSegment.click();
    }
    //scroll up
    var prevSegment = segment.prev();
    var segmentTopDistanceFromBottom = segment.offset().top;
    if (segmentTopDistanceFromBottom > this.windowMiddle && this.props.scrollDir == "up" && this.props.hasSidebar) {
      prevSegment.click();
    }

  }

  scrollToHighlighted() {
    var $container   = $(ReactDOM.findDOMNode(this));
    var $readerPanel = $container.closest(".readerPanel");
    var $highlighted = $container.find(".segment.highlight").first();
    if ($highlighted.length) {
      this.scrolledToHighlight = true;
      this.justScrolled = true;
      var offset = 20;
      $container.scrollTo($highlighted, 0, {offset: -offset});
      $highlighted.focus();
    }
  }



  cleanHTML(html) {
    html = html.replace(/\u00a0/g, ' ').replace(/&nbsp;/g, ' ');
    var clean = sanitizeHtml(html, {
            allowedTags: [ 'blockquote', 'p', 'a', 'ul', 'ol',
              'nl', 'li', 'b', 'i', 'strong', 'em', 'small', 'big', 'span', 'strike', 'hr', 'br', 'div',
              'table', 'thead', 'caption', 'tbody', 'tr', 'th', 'td', 'pre', 'sup' ],
            allowedAttributes: {
              a: [ 'href', 'name', 'target', 'class', 'data-ref' ],
              img: [ 'src' ],
              p: ['style'],
              span: ['style'],
              div: ['style'],
              td: ['colspan'],
            },
            allowedStyles: {
              '*': {
                'color': [/^\#(0x)?[0-9a-f]+$/i, /^rgb\(\s*(\d{1,3})\s*,\s*(\d{1,3})\s*,\s*(\d{1,3})\s*\)$/],
                'background-color': [/^\#(0x)?[0-9a-f]+$/i, /^rgb(?!\(\s*255\s*,\s*255\s*,\s*255\s*\))\(\s*(\d{1,3})\s*,\s*(\d{1,3})\s*,\s*(\d{1,3})\s*\)$/],
                'text-align': [/^left$/, /^right$/, /^center$/],
              },
            },
            exclusiveFilter: function(frame) {
                return frame.tag === 'p' && !frame.text.trim();
            } //removes empty p tags  generated by ckeditor...

          });
    return clean;
  }


  handleClick(ref, e) {
    e.preventDefault();
    e.stopPropagation();
    this.props.onRefClick(ref);
  }

  openProfile(e) {
    e.preventDefault();
    const slugMatch = this.props.authorUrl.match(/profile\/(.+)$/);
    const slug = !!slugMatch ? slugMatch[1] : '';
    this.props.openProfile(slug, this.props.authorStatement);
  }

  render() {
    var sources = this.props.sources.length ? this.props.sources.map(function(source, i) {
      const highlightedRef = this.props.highlightedRefsInSheet ? Sefaria.normRefList(this.props.highlightedRefsInSheet) : null;
      if ("ref" in source) {
        const highlighted = this.props.highlightedNodes ?
            this.props.highlightedNodes == source.node :
              highlightedRef ?
              Sefaria.refContains(source.ref, highlightedRef) :
                false;
        return (
          <SheetSource
            key={i}
            source={source}
            sourceNum={i + 1}
            linkCount={Sefaria.linkCount(source.ref)}
            handleClick={this.handleClick}
            cleanHTML={this.cleanHTML}
            onSegmentClick={this.props.onSegmentClick}
            highlighted={highlighted}
            sheetNumbered={this.props.sheetNumbered}
          />
        )
      }

      else if ("comment" in source) {
        return (
          <SheetComment
            key={i}
            sourceNum={i + 1}
            source={source}
            handleClick={this.handleClick}
            cleanHTML={this.cleanHTML}
            onSegmentClick={this.props.onSegmentClick}
            highlightedNodes={this.props.highlightedNodes}
            sheetNumbered={this.props.sheetNumbered}
          />
        )
      }

      else if ("outsideText" in source) {
        return (
          <SheetOutsideText
            key={i}
            sourceNum={i + 1}
            source={source}
            handleClick={this.handleClick}
            cleanHTML={this.cleanHTML}
            onSegmentClick={this.props.onSegmentClick}
            highlightedNodes={this.props.highlightedNodes}
            sheetNumbered={this.props.sheetNumbered}
         />
        )
      }

      else if ("outsideBiText" in source) {
        return (
          <SheetOutsideBiText
            key={i}
            sourceNum={i + 1}
            source={source}
            handleClick={this.handleClick}
            cleanHTML={this.cleanHTML}
            onSegmentClick={this.props.onSegmentClick}
            highlightedNodes={this.props.highlightedNodes}
            sheetNumbered={this.props.sheetNumbered}
          />
        )
      }

      else if ("media" in source) {
        return (
          <SheetMedia
            key={i}
            sourceNum={i + 1}
            handleClick={this.handleClick}
            cleanHTML={this.cleanHTML}
            source={source}
            onSegmentClick={this.props.onSegmentClick}
            highlightedNodes={this.props.highlightedNodes}
            sheetNumbered={this.props.sheetNumbered}
          />
        )
      }

    }, this) : null;


    return (
      <div className="sheetContent">
<<<<<<< HEAD
=======
        <div className="sheetMetaDataBox">
            <div className="title" role="heading" aria-level="1" style={{"direction": Sefaria.hebrew.isHebrew(this.props.title.stripHtml().replace(/&amp;/g, '&')) ? "rtl" :"ltr"}}>
                {this.props.title.stripHtmlKeepLineBreaks().replace(/&amp;/g, '&').replace(/(<br>|\n)+/g,' ')}
            </div>

            <div className="authorStatement">
                <div className="groupListingImageBox imageBox">
                    <a href={this.props.authorUrl} onClick={this.openProfile}>
                      <ProfilePic
                        url={this.props.authorImage}
                        len={30}
                        name={this.props.authorStatement}
                      />
                    </a>
                </div>
                <span>by <a href={this.props.authorUrl} onClick={this.openProfile}>{this.props.authorStatement}</a></span>
            </div>
>>>>>>> 64c0d78d

        <SheetMetaDataBox>
            <SheetTitle title={this.props.title} />
            <SheetAuthorStatement
                authorUrl={this.props.authorUrl}
                authorImage={this.props.authorImage}
                authorStatement={this.props.authorStatement}
            />
            <GroupStatement
                group={this.props.group}
                groupLogo={this.props.groupLogo}
            />
        </SheetMetaDataBox>


        <div className="text">
            <div className="textInner">{sources}</div>
        </div>
      </div>
    )
  }
}

class SheetSource extends Component {
  sheetSourceClick(event) {
      if(event.target.tagName.toLowerCase() === 'a') {
      if( !(location.hostname === event.target.hostname || !event.target.hostname.length) ) {
        window.open(event.target.href, "_blank");
        event.preventDefault();
      }
    }

    if ($(event.target).hasClass("refLink") && $(event.target).attr("data-ref")) {
      event.preventDefault();
      let ref = Sefaria.humanRef($(event.target).attr("data-ref"));
      this.props.handleClick(ref, event);
      event.stopPropagation();
      Sefaria.track.event("Reader", "Citation Link Click", ref);
    }

    else {
        this.props.onSegmentClick(this.props.source);
    }
  }
  render() {
    var linkCountElement;
      var linkCount = this.props.linkCount;
      var minOpacity = 20, maxOpacity = 70;
      var linkScore = linkCount ? Math.min(linkCount + minOpacity, maxOpacity) / 100.0 : 0;
      var style = {opacity: linkScore};

      linkCountElement = (<div className="linkCount sans" title={linkCount + " Connections Available"}>
                                                    <span className="en"><span className="linkCountDot" style={style}></span></span>
                                                    <span className="he"><span className="linkCountDot" style={style}></span></span>
                                                  </div>);
      var containerClasses = classNames("sheetItem",
          "segment",
          this.props.highlighted ? "highlight" : null,
          (this.props.source.text && this.props.source.text.en && this.props.source.text.en == "...") || (this.props.source.text && !this.props.source.text.en) ? "heOnly" : null,
          (this.props.source.text && this.props.source.text.he && this.props.source.text.he == "...") || (this.props.source.text && !this.props.source.text.he) ? "enOnly" : null,
          this.props.source.options ? this.props.source.options.indented : null,
          this.props.source.options && this.props.source.options.refDisplayPosition ? "ref-display-"+ this.props.source.options.refDisplayPosition : null
      );

    return (

        <section className="SheetSource">
      <div className={containerClasses} onClick={this.sheetSourceClick} aria-label={"Click to see " + this.props.linkCount +  " connections to this source"} tabIndex="0" onKeyPress={function(e) {e.charCode == 13 ? this.sheetSourceClick(e):null}.bind(this)} >
          {this.props.source.title ? <div className="customSourceTitle" role="heading" aria-level="3"><div className="titleBox">{this.props.source.title.stripHtml()}</div></div> : null}


            <div className="segmentNumber sheetSegmentNumber sans">
              <span className="en"> <span className="segmentNumberInner">{this.props.sheetNumbered == 0 ? null : this.props.sourceNum}</span> </span>
              <span className="he"> <span
                className="segmentNumberInner">{this.props.sheetNumbered == 0 ? null : Sefaria.hebrew.encodeHebrewNumeral(this.props.sourceNum)}</span> </span>
            </div>


          {linkCountElement}

        {this.props.source.text && this.props.source.text.he && this.props.source.text.he != "" ?
            <div className="he">{this.props.source.options && this.props.source.options.sourcePrefix && this.props.source.options.sourcePrefix != "" ? <sup className="sourcePrefix">{this.props.source.options.sourcePrefix}</sup> : null }
            <div className="ref">{this.props.source.options && this.props.source.options.PrependRefWithHe ? this.props.source.options.PrependRefWithHe : null}<a href={"/" + this.props.source.ref} onClick={(e) => {
              this.props.handleClick(this.props.source.ref, e)
            } }>{this.props.source.heRef}</a></div>
            <div className="sourceContentText" dangerouslySetInnerHTML={ {__html: (this.props.cleanHTML(this.props.source.text.he))} }></div>
          </div> : null }


        {this.props.source.text && this.props.source.text.en && this.props.source.text.en != "" ?
          <div className="en">{this.props.source.options && this.props.source.options.sourcePrefix && this.props.source.options.sourcePrefix != "" ? <sup className="sourcePrefix">{this.props.source.options.sourcePrefix}</sup> : null }
            <div className="ref">{this.props.source.options && this.props.source.options.PrependRefWithEn ? this.props.source.options.PrependRefWithEn : null}<a href={"/" + this.props.source.ref} onClick={(e) => {
              this.props.handleClick(this.props.source.ref, e)
            } }>{this.props.source.ref}</a></div>
            <div className="sourceContentText" dangerouslySetInnerHTML={ {__html: (this.props.cleanHTML(this.props.source.text.en))} }></div>
          </div> : null }

        <div className="clearFix"></div>

        {this.props.source.addedBy ?
            <div className="addedBy"><small><em>{Sefaria._("Added by")}: <span dangerouslySetInnerHTML={ {__html: this.props.cleanHTML(this.props.source.userLink)} }></span></em></small></div>
            : null
        }

      </div>
        </section>
    )
  }
}

class SheetComment extends Component {
  sheetSourceClick(event) {
    if(event.target.tagName.toLowerCase() === 'a') {
      if( !(location.hostname === event.target.hostname || !event.target.hostname.length) ) {
        window.open(event.target.href, "_blank");
        event.preventDefault();
      }
    }

    if ($(event.target).hasClass("refLink") && $(event.target).attr("data-ref")) {
      event.preventDefault();
      let ref = Sefaria.humanRef($(event.target).attr("data-ref"));
      this.props.handleClick(ref, event);
      event.stopPropagation();
      Sefaria.track.event("Reader", "Citation Link Click", ref);
    }

    else {
        this.props.onSegmentClick(this.props.source);
    }
  }

  render() {
      var lang = Sefaria.hebrew.isHebrew(this.props.source.comment.stripHtml().replace(/\s+/g, ' ')) ? "he" : "en";
      var containerClasses = classNames("sheetItem",
          "segment",
          lang == "he" ? "heOnly" : "enOnly",
          this.props.highlightedNodes == this.props.source.node ? "highlight" : null,
          this.props.source.options ? this.props.source.options.indented : null
      );

    return (
        <section className="SheetComment">
      <div className={containerClasses} onClick={this.sheetSourceClick} aria-label={"Click to see " + this.props.linkCount +  " connections to this source"} tabIndex="0" onKeyPress={function(e) {e.charCode == 13 ? this.sheetSourceClick(e):null}.bind(this)} >
            <div className="segmentNumber sheetSegmentNumber sans">
              <span className="en"> <span className="segmentNumberInner">{this.props.sheetNumbered == 0 ? null : this.props.sourceNum}</span> </span>
              <span className="he"> <span
                className="segmentNumberInner">{this.props.sheetNumbered == 0 ? null : Sefaria.hebrew.encodeHebrewNumeral(this.props.sourceNum)}</span> </span>
            </div>
        <div className={lang}>
            <div className="sourceContentText" dangerouslySetInnerHTML={ {__html: this.props.cleanHTML(this.props.source.comment)} }></div>
        </div>
        <div className="clearFix"></div>
            {this.props.source.addedBy ?
                <div className="addedBy"><small><em>{Sefaria._("Added by")}: <span dangerouslySetInnerHTML={ {__html: this.props.cleanHTML(this.props.source.userLink)} }></span></em></small></div>
                : null
            }
      </div>
        </section>
    )
  }
}

class SheetOutsideText extends Component {
  sheetSourceClick(event) {
    if(event.target.tagName.toLowerCase() === 'a') {
      if( !(location.hostname === event.target.hostname || !event.target.hostname.length) ) {
        window.open(event.target.href, "_blank");
        event.preventDefault();
      }
    }

    if ($(event.target).hasClass("refLink") && $(event.target).attr("data-ref")) {
      event.preventDefault();
      let ref = Sefaria.humanRef($(event.target).attr("data-ref"));
      this.props.handleClick(ref, event);
      event.stopPropagation();
      Sefaria.track.event("Reader", "Citation Link Click", ref);
    }

    else {
        this.props.onSegmentClick(this.props.source);
    }
  }
  render() {
    var lang = Sefaria.hebrew.isHebrew(this.props.source.outsideText.stripHtml().replace(/\s+/g, ' ')) ? "he" : "en";

      var containerClasses = classNames("sheetItem",
          "segment",
          lang == "he" ? "heOnly" : "enOnly",
          this.props.highlightedNodes == this.props.source.node ? "highlight" : null,
          this.props.source.options ? this.props.source.options.indented : null
      )


    return (
                <section className="SheetOutsideText">
      <div className={containerClasses} onClick={this.sheetSourceClick} aria-label={"Click to see " + this.props.linkCount +  " connections to this source"} tabIndex="0" onKeyPress={function(e) {e.charCode == 13 ? this.sheetSourceClick(e):null}.bind(this)} >
            <div className="segmentNumber sheetSegmentNumber sans">
              <span className="en"> <span className="segmentNumberInner">{this.props.sheetNumbered == 0 ? null : this.props.sourceNum}</span> </span>
              <span className="he"> <span
                className="segmentNumberInner">{this.props.sheetNumbered == 0 ? null : Sefaria.hebrew.encodeHebrewNumeral(this.props.sourceNum)}</span> </span>
            </div>
        <div className={lang}>{this.props.source.options && this.props.source.options.sourcePrefix && this.props.source.options.sourcePrefix != "" ? <sup className="sourcePrefix">{this.props.source.options.sourcePrefix}</sup> : null }
            <div className="sourceContentText" dangerouslySetInnerHTML={ {__html: this.props.cleanHTML(this.props.source.outsideText)} }></div>
        </div>
        <div className="clearFix"></div>
        {this.props.source.addedBy ?
            <div className="addedBy"><small><em>{Sefaria._("Added by")}: <span dangerouslySetInnerHTML={ {__html: this.props.cleanHTML(this.props.source.userLink)} }></span></em></small></div>
            : null
        }

      </div>
                </section>
    )
  }
}

class SheetOutsideBiText extends Component {
  sheetSourceClick(event) {
    if(event.target.tagName.toLowerCase() === 'a') {
      if( !(location.hostname === event.target.hostname || !event.target.hostname.length) ) {
        window.open(event.target.href, "_blank");
        event.preventDefault();
      }
    }

    if ($(event.target).hasClass("refLink") && $(event.target).attr("data-ref")) {
      event.preventDefault();
      let ref = Sefaria.humanRef($(event.target).attr("data-ref"));
      this.props.handleClick(ref, event);
      event.stopPropagation();
      Sefaria.track.event("Reader", "Citation Link Click", ref);
    }

    else {
        this.props.onSegmentClick(this.props.source);
    }
  }

  render() {
      var containerClasses = classNames("sheetItem",
          "segment",
          this.props.source.outsideBiText.en == "..." || !this.props.source.outsideBiText.en ? "heOnly" : null,
          this.props.source.outsideBiText.he == "..." || !this.props.source.outsideBiText.he ? "enOnly" : null,
          this.props.highlightedNodes == this.props.source.node ? "highlight" : null,
          this.props.source.options ? this.props.source.options.indented : null
      )
    return (
        <section className="SheetOutsideBiText">
      <div className={containerClasses} onClick={this.sheetSourceClick} aria-label={"Click to see " + this.props.linkCount +  " connections to this source"} tabIndex="0" onKeyPress={function(e) {e.charCode == 13 ? this.sheetSourceClick(e):null}.bind(this)} >
            <div className="segmentNumber sheetSegmentNumber sans">
              <span className="en">
                  <span className="segmentNumberInner">{this.props.sheetNumbered == 0 ? null : this.props.sourceNum}</span>
              </span>
              <span className="he">
                  <span className="segmentNumberInner">{this.props.sheetNumbered == 0 ? null : Sefaria.hebrew.encodeHebrewNumeral(this.props.sourceNum)}</span>
              </span>
            </div>
          <div className="he">
            {this.props.source.options && this.props.source.options.sourcePrefix && this.props.source.options.sourcePrefix != "" ? <sup className="sourcePrefix">{this.props.source.options.sourcePrefix}</sup> : null }
            <div className="sourceContentText outsideBiText" dangerouslySetInnerHTML={ {__html: this.props.cleanHTML(this.props.source.outsideBiText.he)} }></div>
          </div>
          <div className="en">
            {this.props.source.options && this.props.source.options.sourcePrefix && this.props.source.options.sourcePrefix != "" ? <sup className="sourcePrefix">{this.props.source.options.sourcePrefix}</sup> : null }
            <div className="sourceContentText outsideBiText" dangerouslySetInnerHTML={ {__html: this.props.cleanHTML(this.props.source.outsideBiText.en)} }></div>
          </div>
        <div className="clearFix"></div>
        {this.props.source.addedBy ?
            <div className="addedBy"><small><em>{Sefaria._("Added by")}: <span dangerouslySetInnerHTML={ {__html: this.props.cleanHTML(this.props.source.userLink)} }></span></em></small></div>
            : null
        }

      </div>
            </section>
    )
  }

}

class SheetMedia extends Component {
  sheetSourceClick(event) {
    if(event.target.tagName.toLowerCase() === 'a') {
      if( !(location.hostname === event.target.hostname || !event.target.hostname.length) ) {
        window.open(event.target.href, "_blank");
        event.preventDefault();
      }
    }

    if ($(event.target).hasClass("refLink") && $(event.target).attr("data-ref")) {
      event.preventDefault();
      let ref = Sefaria.humanRef($(event.target).attr("data-ref"));
      this.props.handleClick(ref, event);
      event.stopPropagation();
      Sefaria.track.event("Reader", "Citation Link Click", ref);
    }
    else {
      this.props.onSegmentClick(this.props.source);
    }
  }

  makeMediaEmbedContent() {
    var mediaLink;
    var mediaCaption = "";
    var mediaClass = "media fullWidth";
    var mediaURL = this.props.source.media;
    var caption  = this.props.source.caption;

    if (mediaURL.match(/\.(jpeg|jpg|gif|png)$/i) != null) {
      mediaLink = '<img class="addedMedia" src="' + mediaURL + '" />';
      mediaClass = "media"
    }

    else if (mediaURL.toLowerCase().indexOf('youtube') > 0) {
      mediaLink = '<div class="youTubeContainer"><iframe width="100%" height="100%" src=' + mediaURL + ' frameborder="0" allowfullscreen></iframe></div>';
    }

    else if (mediaURL.toLowerCase().indexOf('soundcloud') > 0) {
      mediaLink = '<iframe width="100%" height="166" scrolling="no" frameborder="no" src="' + mediaURL + '"></iframe>';
    }

    else if (mediaURL.match(/\.(mp3)$/i) != null) {
      mediaLink = '<audio src="' + mediaURL + '" type="audio/mpeg" controls>Your browser does not support the audio element.</audio>';
    }

    else {
      mediaLink = 'Error loading media...';
    }

    if (caption && (caption.en || caption.he) ) {
      var cls = caption.en && caption.he ? "" : caption.en ? "enOnly" : "heOnly";
      var mediaCaption = "<div class='mediaCaption " + cls + "'><div class='mediaCaptionInner'>" +
                "<div class='en'>" + (caption.en || "") + "</div>" +
                "<div class='he'>" + (caption.he || "") + "</div>" +
                 "</div></div>";
    }

    return "<div class='" + mediaClass + "'>" + mediaLink + mediaCaption + "</div>";
  }

  render() {
      var containerClasses = classNames("sheetItem",
          "segment",
          this.props.highlightedNodes == this.props.source.node ? "highlight" : null,
          this.props.source.options ? this.props.source.options.indented : null
      )
    return (
        <section className="SheetMedia">
      <div className={containerClasses} onClick={this.sheetSourceClick} aria-label={"Click to  " + this.props.linkCount +  " connections to this source"} tabIndex="0" onKeyPress={function(e) {e.charCode == 13 ? this.sheetSourceClick(e):null}.bind(this)} >
            <div className="segmentNumber sheetSegmentNumber sans">
              <span className="en"> <span className="segmentNumberInner">{this.props.sheetNumbered == 0 ? null : this.props.sourceNum}</span> </span>
              <span className="he"> <span
                className="segmentNumberInner">{this.props.sheetNumbered == 0 ? null : Sefaria.hebrew.encodeHebrewNumeral(this.props.sourceNum)}</span> </span>
            </div>

        <div className="sourceContentText centeredSheetContent" dangerouslySetInnerHTML={ {__html: this.makeMediaEmbedContent()} }></div>
        <div className="clearFix"></div>
        {this.props.source.addedBy ?
            <div className="addedBy"><small><em>{Sefaria._("Added by")}: <span dangerouslySetInnerHTML={ {__html: this.props.cleanHTML(this.props.source.userLink)} }></span></em></small></div>
            : null
        }

      </div>
            </section>

    )
  }
}


module.exports = Sheet;<|MERGE_RESOLUTION|>--- conflicted
+++ resolved
@@ -1,15 +1,11 @@
 const {
   LoadingMessage,
   ReaderMessage,
-<<<<<<< HEAD
   SheetMetaDataBox,
   SheetAuthorStatement,
   SheetTitle,
   GroupStatement,
-
-=======
   ProfilePic,
->>>>>>> 64c0d78d
 } = require('./Misc');
 
 const React = require('react');
@@ -307,34 +303,19 @@
 
     return (
       <div className="sheetContent">
-<<<<<<< HEAD
-=======
-        <div className="sheetMetaDataBox">
-            <div className="title" role="heading" aria-level="1" style={{"direction": Sefaria.hebrew.isHebrew(this.props.title.stripHtml().replace(/&amp;/g, '&')) ? "rtl" :"ltr"}}>
-                {this.props.title.stripHtmlKeepLineBreaks().replace(/&amp;/g, '&').replace(/(<br>|\n)+/g,' ')}
-            </div>
-
-            <div className="authorStatement">
-                <div className="groupListingImageBox imageBox">
-                    <a href={this.props.authorUrl} onClick={this.openProfile}>
-                      <ProfilePic
-                        url={this.props.authorImage}
-                        len={30}
-                        name={this.props.authorStatement}
-                      />
-                    </a>
-                </div>
-                <span>by <a href={this.props.authorUrl} onClick={this.openProfile}>{this.props.authorStatement}</a></span>
-            </div>
->>>>>>> 64c0d78d
 
         <SheetMetaDataBox>
             <SheetTitle title={this.props.title} />
             <SheetAuthorStatement
                 authorUrl={this.props.authorUrl}
-                authorImage={this.props.authorImage}
                 authorStatement={this.props.authorStatement}
-            />
+            >
+              <ProfilePic
+                url={this.props.authorImage}
+                len={30}
+                name={this.props.authorStatement}
+              />
+            </SheetAuthorStatement>
             <GroupStatement
                 group={this.props.group}
                 groupLogo={this.props.groupLogo}
