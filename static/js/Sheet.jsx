--- conflicted
+++ resolved
@@ -266,31 +266,6 @@
 
     return (
       <div className="sheetContent">
-
-<<<<<<< HEAD
-            <div className="authorStatement">
-                <div className="groupListingImageBox imageBox">
-                    <a href={this.props.authorUrl}>
-                      <ProfilePic
-                        url={this.props.authorImage}
-                        len={30}
-                        name={this.props.authorStatement}
-                      />
-                    </a>
-                </div>
-                <span>{Sefaria._("by")} <a href={this.props.authorUrl}>{this.props.authorStatement}</a></span>
-            </div>
-
-            {this.props.group && this.props.group != "" ?
-                <div className="groupStatement">
-                    <div className="groupListingImageBox imageBox">
-                        <a href={"/groups/"+this.props.group}>
-                            <img className="groupListingImage img-circle" src={this.props.groupLogo} alt="Group Logo" />
-                        </a>
-                    </div>
-                    <a href={"/groups/"+this.props.group}>{this.props.group}</a>
-                </div>
-=======
         <SheetMetaDataBox>
             <SheetTitle title={this.props.title} />
             <SheetAuthorStatement
@@ -310,8 +285,6 @@
                 groupLogo={this.props.groupLogo}
             />
         </SheetMetaDataBox>
->>>>>>> 8e00ab7e
-
 
         <div className="text">
             <div className="textInner">{sources}</div>
