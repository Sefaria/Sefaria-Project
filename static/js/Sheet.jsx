import React  from 'react';
import ReactDOM  from 'react-dom';
import PropTypes  from 'prop-types';
import classNames  from 'classnames';
import sanitizeHtml  from 'sanitize-html';
import Component from 'react-class'
import $  from './sefaria/sefariaJquery';
import Sefaria  from './sefaria/sefaria';
import SefariaEditor from './Editor';
import {
  LoadingMessage,
  ReaderMessage,
  SheetMetaDataBox,
  SheetAuthorStatement,
  SheetTitle,
  GroupStatement,
  ProfilePic,
} from './Misc';


class Sheet extends Component {
  constructor(props) {
    super(props);

    this.state = {
        scrollDir: "down",
    }
  }
  componentDidMount() {
    this.$container = $(ReactDOM.findDOMNode(this));
    this.setPaddingForScrollbar();
    this.ensureData();

  }
  componentDidUpdate(prevProps, prevState) {
    if (prevProps.editor == true && this.props.editor == false) {
      Sefaria.sheets.loadSheetByID(this.props.id, this.onDataLoad, true);
      console.log('reloading')
    }
  }
  getSheetFromCache() {
    return Sefaria.sheets.loadSheetByID(this.props.id);
  }
  getSheetFromAPI() {
    Sefaria.sheets.loadSheetByID(this.props.id, this.onDataLoad);
  }
  onDataLoad(data) {
    this.forceUpdate();
    this.preloadConnections();
    if (!(this.props.editor) && document.getElementById('sheetEditToggle')) {document.getElementById('sheetEditToggle').click()}
  }
  ensureData() {
    if (!this.getSheetFromCache()) {
      this.getSheetFromAPI();
    } else {
      this.preloadConnections();
    }
    if (!(this.props.editor) && document.getElementById('sheetEditToggle')) {document.getElementById('sheetEditToggle').click()}
  }
  preloadConnections() {
    const data = this.getSheetFromCache();
    if (!data) {return; }
    for (let i = 0; i < data.sources.length; i++) {
      if ("ref" in data.sources[i]) {
        Sefaria.related(data.sources[i].ref, () => this.forceUpdate);
      }
    }
  }
  setPaddingForScrollbar() {
    // Scrollbars take up spacing, causing the centering of Sheet to be slightly off center
    // compared to the header. This functions sets appropriate padding to compensate.
    var width = Sefaria.util.getScrollbarWidth();
    this.$container.css({paddingRight: 0, paddingLeft: width});
  }
  setScrollDir(event) {
    if (event.nativeEvent.wheelDelta > 0) {
      this.setState({scrollDir: "up"});
    } else {
      this.setState({scrollDir: "down"});
    }
  }
  render() {
    const sheet = this.getSheetFromCache();
    const classes = classNames({sheetsInPanel: 1});
    let content;
    if (!sheet) {
      content = (<LoadingMessage />);
    }
    else {
      content = (
          <SheetContent
            sources={sheet.sources}
            title={sheet.title}
            onRefClick={this.props.onRefClick}
            onSegmentClick={this.props.onSegmentClick}
            highlightedNodes={this.props.highlightedNodes}
            highlightedRefsInSheet={this.props.highlightedRefsInSheet}
            scrollDir = {this.state.scrollDir}
            authorStatement = {sheet.ownerName}
            authorUrl = {sheet.ownerProfileUrl}
            authorImage = {sheet.ownerImageUrl}
            group = {sheet.group}
            groupLogo = {sheet.groupLogo}
            editable = {Sefaria._uid == sheet.owner}
            hasSidebar = {this.props.hasSidebar}
            sheetNumbered = {sheet.options.numbered}
            sheetID = {sheet.id}
          />
      )
    }
    return (
        <div className={classes}>
          {  this.props.editor == true && sheet ?
            /*sheet && Sefaria._uid == sheet.owner && $.cookie("new_editor") ? */
            <div className="sheetContent"><SefariaEditor data={sheet} /></div>
            : content}
        </div>
    )
  }
}


class SheetContent extends Component {
  componentDidMount() {
      this.$container          = $(ReactDOM.findDOMNode(this).parentNode);
      this._isMounted          = true;
      var node = ReactDOM.findDOMNode(this).parentNode;
      node.addEventListener("scroll", this.handleScroll);
      this.windowMiddle = $(window).outerHeight() / 2;
      this.debouncedAdjustHighlightedAndVisible = Sefaria.util.debounce(this.adjustHighlightedAndVisible, 100);
      this.scrollToHighlighted();
  }
  componentWillUnmount() {
    this._isMounted = false;
    var node = ReactDOM.findDOMNode(this).parentNode;
    node.removeEventListener("scroll", this.handleScroll);
  }
  handleScroll(event) {
    if (this.justScrolled) {
      this.justScrolled = false;
      return;
    }
    this.debouncedAdjustHighlightedAndVisible();
  }

  getHighlightThreshhold() {
    // Returns the distance from the top of screen that we want highlighted segments to appear below.
    return this.props.multiPanel ? 200 : 70;
  }
  adjustHighlightedAndVisible() {
    //console.log("adjustHighlightedAndVisible");
    // Adjust which ref is current consider visible for header and URL,
    // and while the TextList is open, update which segment should be highlighted.
    // Keeping the highlightedRefs value in the panel ensures it will return
    // to the right location after closing other panels.
    if (!this._isMounted) { return; }

    // When using tab to navigate (i.e. a11y) set ref to currently focused ref
    var $segment = null;
    if ($("body").hasClass("user-is-tabbing") && $(".segment:focus").length > 0) {
      $segment = $(".segment:focus").eq(0);
    } else {
      var $container = this.$container;
      var topThreshhold = this.getHighlightThreshhold();
      $container.find("section .segment").each(function(i, segment) {
        var top = $(segment).offset().top - $container.offset().top;
        var bottom = $(segment).outerHeight() + top;
        if (bottom > this.windowMiddle || top >= topThreshhold) {
          $segment = $(segment);
          return false;
        }
      }.bind(this));
    }
    if (!$segment) { return; }

    // don't move around highlighted segment when scrolling a single panel,
    var shouldHighlight = this.props.hasSidebar || this.props.mode === "SheetAndConnections";
    if (shouldHighlight) {
      const ref = $segment.attr("data-ref");
      if (!(this.props.highlightedNodes == ref)) {
        $segment.click()
      }
    }
  }

  scrollToHighlighted() {
    if (!this._isMounted) { return; }
    //console.log("scroll to highlighted - animation frame");
    var $container   = this.$container;
    var $readerPanel = $container.closest(".readerPanel");
    var $highlighted = $container.find(".segment.highlight").first();
    if ($highlighted.length) {
      this.scrolledToHighlight = true;
      this.justScrolled = true;
      var offset = this.getHighlightThreshhold();
      $container.scrollTo($highlighted, 0, {offset: -offset});
      if ($readerPanel.attr("id") == $(".readerPanel:last").attr("id")) {
        $highlighted.focus();
      }
    }
  }
  handleClick(ref, e) {
    e.preventDefault();
    e.stopPropagation();
    this.props.onRefClick(ref);
  }
  sheetSourceClick(source, event) {
    if ($(event.target).hasClass("refLink") && $(event.target).attr("data-ref")) {
      event.preventDefault();
      let ref = Sefaria.humanRef($(event.target).attr("data-ref"));
      this.handleClick(ref, event);
      event.stopPropagation();
      Sefaria.track.event("Reader", "Citation Link Click", ref);
    }

    if(event.target.tagName.toLowerCase() === 'a') {
      window.open(event.target.href, "_blank");
      event.preventDefault();
      event.stopPropagation();
    }

    else {
      this.props.onSegmentClick(source);
    }
  }
  render() {
    var sources = this.props.sources.length ? this.props.sources.map(function(source, i) {
      const highlightedRef = this.props.highlightedRefsInSheet ? Sefaria.normRefList(this.props.highlightedRefsInSheet) : null;
      if ("ref" in source) {
        const highlighted = this.props.highlightedNodes ?
            this.props.highlightedNodes == source.node :
              highlightedRef ?
              Sefaria.refContains(source.ref, highlightedRef) :
                false;
        return (
          <SheetSource
            key={i}
            source={source}
            sourceNum={i + 1}
            linkCount={Sefaria.linkCount(source.ref)}
            handleClick={this.handleClick}
            cleanHTML={this.cleanHTML}
            sheetSourceClick={this.sheetSourceClick.bind(this, source)}
            highlighted={highlighted}
            sheetNumbered={this.props.sheetNumbered}
          />
        )
      }

      else if ("comment" in source) {
        return (
          <SheetComment
            key={i}
            sourceNum={i + 1}
            source={source}
            handleClick={this.handleClick}
            cleanHTML={this.cleanHTML}
            sheetSourceClick={this.sheetSourceClick.bind(this, source)}
            highlightedNodes={this.props.highlightedNodes}
            sheetNumbered={this.props.sheetNumbered}
          />
        )
      }

      else if ("outsideText" in source) {
        return (
          <SheetOutsideText
            key={i}
            sourceNum={i + 1}
            source={source}
            handleClick={this.handleClick}
            cleanHTML={this.cleanHTML}
            sheetSourceClick={this.sheetSourceClick.bind(this, source)}
            highlightedNodes={this.props.highlightedNodes}
            sheetNumbered={this.props.sheetNumbered}
         />
        )
      }

      else if ("outsideBiText" in source) {
        return (
          <SheetOutsideBiText
            key={i}
            sourceNum={i + 1}
            source={source}
            handleClick={this.handleClick}
            cleanHTML={this.cleanHTML}
            sheetSourceClick={this.sheetSourceClick.bind(this, source)}
            highlightedNodes={this.props.highlightedNodes}
            sheetNumbered={this.props.sheetNumbered}
          />
        )
      }

      else if ("media" in source) {
        return (
          <SheetMedia
            key={i}
            sourceNum={i + 1}
            handleClick={this.handleClick}
            cleanHTML={this.cleanHTML}
            source={source}
            sheetSourceClick={this.sheetSourceClick.bind(this, source)}
            highlightedNodes={this.props.highlightedNodes}
            sheetNumbered={this.props.sheetNumbered}
          />
        )
      }

    }, this) : null;

    return (
      <div className="sheetContent">
        <SheetMetaDataBox>
            <SheetTitle title={this.props.title} />
            <SheetAuthorStatement
                authorUrl={this.props.authorUrl}
                authorStatement={this.props.authorStatement}
            >
              <ProfilePic
                url={this.props.authorImage}
                len={30}
                name={this.props.authorStatement}
                outerStyle={{width: "30px", height: "30px", display: "inline-block", verticalAlign: "middle", marginRight: "10px"}}
              />
              <span>by <a href={this.props.authorUrl}>{this.props.authorStatement}</a></span>
            </SheetAuthorStatement>
            <GroupStatement
                group={this.props.group}
                groupLogo={this.props.groupLogo}
            />
        </SheetMetaDataBox>

        <div className="text">
            <div className="textInner">{sources}</div>
        </div>
        <div id="printFooter" style={{display:"none"}}>
          <span className="int-en">Created with <img src="/static/img/logo.svg" /></span>
          <span className="int-he">{Sefaria._("Created with")} <img src="/static/img/logo.svg" /></span>
        </div>
      </div>
    )
  }
}


class SheetItem extends Component {

}

class SheetSource extends Component {
  render() {
    var linkCountElement;
      var linkCount = this.props.linkCount;
      var minOpacity = 20, maxOpacity = 70;
      var linkScore = linkCount ? Math.min(linkCount + minOpacity, maxOpacity) / 100.0 : 0;
      var style = {opacity: linkScore};

      linkCountElement = (<div className="linkCount sans" title={linkCount + " Connections Available"}>
                                                    <span className="en"><span className="linkCountDot" style={style}></span></span>
                                                    <span className="he"><span className="linkCountDot" style={style}></span></span>
                                                  </div>);
      var containerClasses = classNames("sheetItem",
          "segment",
          this.props.highlighted ? "highlight" : null,
          (this.props.source.text && this.props.source.text.en && this.props.source.text.en.stripHtml() == "...") || (this.props.source.text && !this.props.source.text.en.stripHtml()) ? "heOnly" : null,
          (this.props.source.text && this.props.source.text.he && this.props.source.text.he.stripHtml() == "...") || (this.props.source.text && !this.props.source.text.he.stripHtml()) ? "enOnly" : null,
          this.props.source.options ? this.props.source.options.indented : null,
          this.props.source.options && this.props.source.options.refDisplayPosition ? "ref-display-"+ this.props.source.options.refDisplayPosition : null
      );

       const sectionClasses= classNames("SheetSource", this.props.highlighted ? "highlight" : null)

    return (

<<<<<<< HEAD
        <section className={sectionClasses} style={{"borderColor": Sefaria.palette.refColor(this.props.source.ref)}}>
      <div className={containerClasses} onClick={this.props.sheetSourceClick} aria-label={"Click to see " + this.props.linkCount +  " connections to this source"} tabIndex="0" onKeyPress={function(e) {e.charCode == 13 ? this.props.sheetSourceClick(e):null}.bind(this)} >
=======
        <section className="SheetSource">
      <div className={containerClasses} data-ref={this.props.source.node} onClick={this.props.sheetSourceClick} aria-label={"Click to see " + this.props.linkCount +  " connections to this source"} tabIndex="0" onKeyPress={function(e) {e.charCode == 13 ? this.props.sheetSourceClick(e):null}.bind(this)} >
>>>>>>> df2af3ff
          {this.props.source.title ? <div className="customSourceTitle" role="heading" aria-level="3"><div className="titleBox">{this.props.source.title.stripHtml()}</div></div> : null}


            <div className="segmentNumber sheetSegmentNumber sans">
              <span className="en"> <span className="segmentNumberInner">{this.props.sheetNumbered == 0 ? null : this.props.sourceNum}</span> </span>
              <span className="he"> <span
                className="segmentNumberInner">{this.props.sheetNumbered == 0 ? null : Sefaria.hebrew.encodeHebrewNumeral(this.props.sourceNum)}</span> </span>
            </div>


          {linkCountElement}

        {this.props.source.text && this.props.source.text.he && this.props.source.text.he != "" ?
            <div className="he">{this.props.source.options && this.props.source.options.sourcePrefix && this.props.source.options.sourcePrefix != "" ? <sup className="sourcePrefix">{this.props.source.options.sourcePrefix}</sup> : null }
            <div className="ref">{this.props.source.options && this.props.source.options.PrependRefWithHe ? this.props.source.options.PrependRefWithHe : null}<a href={"/" + this.props.source.ref} onClick={(e) => {
              this.props.handleClick(this.props.source.ref, e)
            } }>{this.props.source.heRef}</a></div>
            <div className="sourceContentText" dangerouslySetInnerHTML={ {__html: (Sefaria.util.cleanHTML(this.props.source.text.he))} }></div>
          </div> : null }


        {this.props.source.text && this.props.source.text.en && this.props.source.text.en != "" ?
          <div className="en">{this.props.source.options && this.props.source.options.sourcePrefix && this.props.source.options.sourcePrefix != "" ? <sup className="sourcePrefix">{this.props.source.options.sourcePrefix}</sup> : null }
            <div className="ref">{this.props.source.options && this.props.source.options.PrependRefWithEn ? this.props.source.options.PrependRefWithEn : null}<a href={"/" + this.props.source.ref} onClick={(e) => {
              this.props.handleClick(this.props.source.ref, e)
            } }>{this.props.source.ref}</a></div>
            <div className="sourceContentText" dangerouslySetInnerHTML={ {__html: (Sefaria.util.cleanHTML(this.props.source.text.en))} }></div>
          </div> : null }

        <div className="clearFix"></div>

        {this.props.source.addedBy ?
            <div className="addedBy"><small><em>{Sefaria._("Added by")}: <span dangerouslySetInnerHTML={ {__html: Sefaria.util.cleanHTML(this.props.source.userLink)} }></span></em></small></div>
            : null
        }

      </div>
        </section>
    )
  }
}


class SheetComment extends Component {
  render() {
      var lang = Sefaria.hebrew.isHebrew(this.props.source.comment.stripHtml().replace(/\s+/g, ' ')) ? "he" : "en";
      var containerClasses = classNames("sheetItem",
          "segment",
          lang == "he" ? "heOnly" : "enOnly",
          this.props.highlightedNodes == this.props.source.node ? "highlight" : null,
          this.props.source.options ? this.props.source.options.indented : null
      );

    return (
        <section className="SheetComment">
      <div className={containerClasses} data-ref={this.props.source.node} onClick={this.props.sheetSourceClick} aria-label={"Click to see " + this.props.linkCount +  " connections to this source"} tabIndex="0" onKeyPress={function(e) {e.charCode == 13 ? this.props.sheetSourceClick(e):null}.bind(this)} >
            <div className="segmentNumber sheetSegmentNumber sans">
              <span className="en"> <span className="segmentNumberInner">{this.props.sheetNumbered == 0 ? null : this.props.sourceNum}</span> </span>
              <span className="he"> <span
                className="segmentNumberInner">{this.props.sheetNumbered == 0 ? null : Sefaria.hebrew.encodeHebrewNumeral(this.props.sourceNum)}</span> </span>
            </div>
        <div className={lang}>
            <div className="sourceContentText" dangerouslySetInnerHTML={ {__html: Sefaria.util.cleanHTML(this.props.source.comment)} }></div>
        </div>
        <div className="clearFix"></div>
            {this.props.source.addedBy ?
                <div className="addedBy"><small><em>{Sefaria._("Added by")}: <span dangerouslySetInnerHTML={ {__html: Sefaria.util.cleanHTML(this.props.source.userLink)} }></span></em></small></div>
                : null
            }
      </div>
        </section>
    )
  }
}


class SheetOutsideText extends Component {
  render() {
    var lang = Sefaria.hebrew.isHebrew(this.props.source.outsideText.stripHtml().replace(/\s+/g, ' ')) ? "he" : "en";

      var containerClasses = classNames("sheetItem",
          "segment",
          lang == "he" ? "heOnly" : "enOnly",
          this.props.highlightedNodes == this.props.source.node ? "highlight" : null,
          this.props.source.options ? this.props.source.options.indented : null
      )


    return (
                <section className="SheetOutsideText">
      <div className={containerClasses} data-ref={this.props.source.node} onClick={this.props.sheetSourceClick} aria-label={"Click to see " + this.props.linkCount +  " connections to this source"} tabIndex="0" onKeyPress={function(e) {e.charCode == 13 ? this.props.sheetSourceClick(e):null}.bind(this)} >
            <div className="segmentNumber sheetSegmentNumber sans">
              <span className="en"> <span className="segmentNumberInner">{this.props.sheetNumbered == 0 ? null : this.props.sourceNum}</span> </span>
              <span className="he"> <span
                className="segmentNumberInner">{this.props.sheetNumbered == 0 ? null : Sefaria.hebrew.encodeHebrewNumeral(this.props.sourceNum)}</span> </span>
            </div>
        <div className={lang}>{this.props.source.options && this.props.source.options.sourcePrefix && this.props.source.options.sourcePrefix != "" ? <sup className="sourcePrefix">{this.props.source.options.sourcePrefix}</sup> : null }
            <div className="sourceContentText" dangerouslySetInnerHTML={ {__html: Sefaria.util.cleanHTML(this.props.source.outsideText)} }></div>
        </div>
        <div className="clearFix"></div>
        {this.props.source.addedBy ?
            <div className="addedBy"><small><em>{Sefaria._("Added by")}: <span dangerouslySetInnerHTML={ {__html: Sefaria.util.cleanHTML(this.props.source.userLink)} }></span></em></small></div>
            : null
        }

      </div>
                </section>
    )
  }
}


class SheetOutsideBiText extends Component {
  render() {
      var containerClasses = classNames("sheetItem",
          "segment",
          this.props.source.outsideBiText.en == "..." || !this.props.source.outsideBiText.en ? "heOnly" : null,
          this.props.source.outsideBiText.he == "..." || !this.props.source.outsideBiText.he ? "enOnly" : null,
          this.props.highlightedNodes == this.props.source.node ? "highlight" : null,
          this.props.source.options ? this.props.source.options.indented : null
      )
    return (
        <section className="SheetOutsideBiText">
      <div className={containerClasses} data-ref={this.props.source.node} onClick={this.props.sheetSourceClick} aria-label={"Click to see " + this.props.linkCount +  " connections to this source"} tabIndex="0" onKeyPress={function(e) {e.charCode == 13 ? this.props.sheetSourceClick(e):null}.bind(this)} >
            <div className="segmentNumber sheetSegmentNumber sans">
              <span className="en">
                  <span className="segmentNumberInner">{this.props.sheetNumbered == 0 ? null : this.props.sourceNum}</span>
              </span>
              <span className="he">
                  <span className="segmentNumberInner">{this.props.sheetNumbered == 0 ? null : Sefaria.hebrew.encodeHebrewNumeral(this.props.sourceNum)}</span>
              </span>
            </div>
          <div className="he">
            {this.props.source.options && this.props.source.options.sourcePrefix && this.props.source.options.sourcePrefix != "" ? <sup className="sourcePrefix">{this.props.source.options.sourcePrefix}</sup> : null }
            <div className="sourceContentText outsideBiText" dangerouslySetInnerHTML={ {__html: Sefaria.util.cleanHTML(this.props.source.outsideBiText.he)} }></div>
          </div>
          <div className="en">
            {this.props.source.options && this.props.source.options.sourcePrefix && this.props.source.options.sourcePrefix != "" ? <sup className="sourcePrefix">{this.props.source.options.sourcePrefix}</sup> : null }
            <div className="sourceContentText outsideBiText" dangerouslySetInnerHTML={ {__html: Sefaria.util.cleanHTML(this.props.source.outsideBiText.en)} }></div>
          </div>
        <div className="clearFix"></div>
        {this.props.source.addedBy ?
            <div className="addedBy"><small><em>{Sefaria._("Added by")}: <span dangerouslySetInnerHTML={ {__html: Sefaria.util.cleanHTML(this.props.source.userLink)} }></span></em></small></div>
            : null
        }

      </div>
            </section>
    )
  }
}


class SheetMedia extends Component {
  makeMediaEmbedContent() {
    var mediaLink;
    var mediaCaption = "";
    var mediaClass = "media fullWidth";
    var mediaURL = this.props.source.media;
    var caption  = this.props.source.caption;

    if (mediaURL.match(/\.(jpeg|jpg|gif|png)$/i) != null) {
      mediaLink = '<img class="addedMedia" src="' + mediaURL + '" />';
      mediaClass = "media"
    }

    else if (mediaURL.toLowerCase().indexOf('youtube') > 0) {
      mediaLink = '<div class="youTubeContainer"><iframe width="100%" height="100%" src=' + mediaURL + ' frameborder="0" allowfullscreen></iframe></div>';
    }

    else if (mediaURL.toLowerCase().indexOf('vimeo') > 0) {
      mediaLink = '<div class="youTubeContainer"><iframe width="100%" height="100%" src=' + mediaURL + ' frameborder="0"  allow="autoplay; fullscreen" allowfullscreen></iframe></div>';
    }

    else if (mediaURL.toLowerCase().indexOf('soundcloud') > 0) {
      mediaLink = '<iframe width="100%" height="166" scrolling="no" frameborder="no" src="' + mediaURL + '"></iframe>';
    }

    else if (mediaURL.match(/\.(mp3)$/i) != null) {
      mediaLink = '<audio src="' + mediaURL + '" type="audio/mpeg" controls>Your browser does not support the audio element.</audio>';
    }

    else {
      mediaLink = 'Error loading media...';
    }

    if (caption && (caption.en || caption.he) ) {
      var cls = caption.en && caption.he ? "" : caption.en ? "enOnly" : "heOnly";
      var mediaCaption = "<div class='mediaCaption " + cls + "'><div class='mediaCaptionInner'>" +
                "<div class='en'>" + (caption.en || "") + "</div>" +
                "<div class='he'>" + (caption.he || "") + "</div>" +
                 "</div></div>";
    }

    return "<div class='" + mediaClass + "'>" + mediaLink + mediaCaption + "</div>";
  }
  render() {
      var containerClasses = classNames("sheetItem",
          "segment",
          this.props.highlightedNodes == this.props.source.node ? "highlight" : null,
          this.props.source.options ? this.props.source.options.indented : null
      );
    return (
      <section className="SheetMedia">
      <div className={containerClasses} data-ref={this.props.source.node} onClick={this.props.sheetSourceClick} aria-label={"Click to  " + this.props.linkCount +  " connections to this source"} tabIndex="0" onKeyPress={function(e) {e.charCode == 13 ? this.props.sheetSourceClick(e):null}.bind(this)} >
            <div className="segmentNumber sheetSegmentNumber sans">
              <span className="en"> <span className="segmentNumberInner">{this.props.sheetNumbered == 0 ? null : this.props.sourceNum}</span> </span>
              <span className="he"> <span
                className="segmentNumberInner">{this.props.sheetNumbered == 0 ? null : Sefaria.hebrew.encodeHebrewNumeral(this.props.sourceNum)}</span> </span>
            </div>

        <div className="sourceContentText centeredSheetContent" dangerouslySetInnerHTML={ {__html: this.makeMediaEmbedContent()} }></div>
        <div className="clearFix"></div>
        {this.props.source.addedBy ?
            <div className="addedBy"><small><em>{Sefaria._("Added by")}: <span dangerouslySetInnerHTML={ {__html: Sefaria.util.cleanHTML(this.props.source.userLink)} }></span></em></small></div>
            : null
        }

      </div>
      </section>

    )
  }
}


export default Sheet;<|MERGE_RESOLUTION|>--- conflicted
+++ resolved
@@ -373,13 +373,8 @@
 
     return (
 
-<<<<<<< HEAD
         <section className={sectionClasses} style={{"borderColor": Sefaria.palette.refColor(this.props.source.ref)}}>
       <div className={containerClasses} onClick={this.props.sheetSourceClick} aria-label={"Click to see " + this.props.linkCount +  " connections to this source"} tabIndex="0" onKeyPress={function(e) {e.charCode == 13 ? this.props.sheetSourceClick(e):null}.bind(this)} >
-=======
-        <section className="SheetSource">
-      <div className={containerClasses} data-ref={this.props.source.node} onClick={this.props.sheetSourceClick} aria-label={"Click to see " + this.props.linkCount +  " connections to this source"} tabIndex="0" onKeyPress={function(e) {e.charCode == 13 ? this.props.sheetSourceClick(e):null}.bind(this)} >
->>>>>>> df2af3ff
           {this.props.source.title ? <div className="customSourceTitle" role="heading" aria-level="3"><div className="titleBox">{this.props.source.title.stripHtml()}</div></div> : null}
 
 
