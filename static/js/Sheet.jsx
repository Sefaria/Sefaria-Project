import React  from 'react';
import ReactDOM  from 'react-dom';
import PropTypes  from 'prop-types';
import classNames  from 'classnames';
import sanitizeHtml  from 'sanitize-html';
import Component from 'react-class'
import $  from './sefaria/sefariaJquery';
import Sefaria  from './sefaria/sefaria';
import SefariaEditor from './Editor';
import {
  InterfaceText,
  LoadingMessage, SheetMetaDataBox,
} from './Misc';
import {SheetOptions} from "./sheets/SheetOptions";
import SheetContentSidebar from "./sheets/SheetContentSidebar";
import SheetContent from "./sheets/SheetContent";

class Sheet extends Component {
  constructor(props) {
    super(props);
  }
  componentDidMount() {
    this.$container = $(ReactDOM.findDOMNode(this));
    this.ensureData();
    const params = {
       content_type: "Sheet",
       item_id: this.props.id
     }
    gtag("event", "select_content", params)

  }
  getSheetFromCache() {
    return Sefaria.sheets.loadSheetByID(this.props.id);
  }
  getSheetFromAPI() {
    Sefaria.sheets.loadSheetByID(this.props.id, this.onDataLoad);
  }
  onDataLoad(data) {
    const sheetRef = "Sheet " + data.id + (this.props.highlightedNode ? "." + this.props.highlightedNode : "");
    this.props.openSheet(sheetRef, true); // Replace state now that data is loaded so History can include sheet title
    this.forceUpdate();
    this.preloadConnections();
    this.updateDivineNameStateWithSheetValue()
  }
  ensureData() {
    if (!this.getSheetFromCache()) {
      this.getSheetFromAPI();
    } else {
      this.preloadConnections();
      this.updateDivineNameStateWithSheetValue()
    }
  }
  preloadConnections() {
    const data = this.getSheetFromCache();
    if (!data) {return; }
    for (let i = 0; i < data.sources.length; i++) {
      if ("ref" in data.sources[i]) {
        Sefaria.related(data.sources[i].ref, () => this.forceUpdate);
      }
    }
  }
  updateDivineNameStateWithSheetValue() {
    const sheet = this.getSheetFromCache();
    this.props.setDivineNameReplacement(sheet.options.divineNames)
  }
  handleClick(e) {
    const target = e.target.closest('a')
    if (target) {
      let url;
      try {
        url = new URL(target.href);
      } catch {
        return false;
      }
      const path = url.pathname;
      const params = url.searchParams;

      if (path.match(/^\/sheets\/\d+/)) {
        e.preventDefault()
        console.log();
        this.props.onCitationClick(`Sheet ${path.slice(8)}`, `Sheet ${this.props.sheetID}`, true)
      }

      else if (Sefaria.isRef(path.slice(1))) {
        e.preventDefault();
        window.open(target.href);
      }
    }
  }


  render() {
    const sheet = this.getSheetFromCache();
    const classes = classNames({sheetsInPanel: 1});
    const editable = Sefaria._uid === sheet?.owner;
    let content, editor;
    if (!sheet) {
      content = (<LoadingMessage />);
      editor = (<LoadingMessage />);
    }
    else {
      const sheetOptions = <SheetOptions toggleSignUpModal={this.props.toggleSignUpModal}
                                                 sheetID={sheet.id}
                                                 historyObject={this.props.historyObject}
                                                 editable={editable}/>;
      const sidebar = <SheetContentSidebar
                                  authorStatement={sheet.ownerName}
                                  authorUrl={sheet.ownerProfileUrl}
                                  authorImage={sheet.ownerImageUrl}
                                  collections={sheet.collections}
                                  toggleSignUpModal={this.props.toggleSignUpModal}
                              />;
        editor = <div className="sidebarLayout">
                  <div className="sheetContent">
                    <SefariaEditor
                        data={sheet}
                        handleClick={this.handleClick}
                        multiPanel={this.props.multiPanel}
                        sheetSourceClick={this.props.onSegmentClick}
                        highlightedNode={this.props.highlightedNode}
                        highlightedRefsInSheet={this.props.highlightedRefsInSheet}
                        setDivineNameReplacement={this.props.setDivineNameReplacement}
                        divineNameReplacement={this.props.divineNameReplacement}
                        sheetOptions={sheetOptions}
                    />
                  </div>
                  {sidebar}
                </div>;
      content = (
          <div className="sidebarLayout">
            <SheetContent
                sheetOptions={sheetOptions}
                sheetNotice={sheet.sheetNotice}
                sources={sheet.sources}
                title={sheet.title}
                onRefClick={this.props.onRefClick}
                handleClick={this.handleClick}
                sheetSourceClick={this.props.onSegmentClick}
                highlightedNode={this.props.highlightedNode} // for example, "3" -- the third node in the sheet
                  highlightedRefs={this.props.highlightedRefs} // for example, ["Genesis 1:1"] or ["Sheet 4:3"] -- the actual source
                  highlightedRefsInSheet={this.props.highlightedRefsInSheet}
                  scrollToHighlighted={this.props.scrollToHighlighted}
                  editable={editable}
                  setSelectedWords={this.props.setSelectedWords}
                  sheetNumbered={sheet.options.numbered}
                  hideImages={!!sheet.hideImages}
                  sheetID={sheet.id}
                  authorStatement={sheet.ownerName}
                  authorID={sheet.owner}
                  authorUrl={sheet.ownerProfileUrl}
                  authorImage={sheet.ownerImageUrl}
                  summary={sheet.summary}
                  toggleSignUpModal={this.props.toggleSignUpModal}
                  historyObject={this.props.historyObject}
            />
            {sidebar}
          </div>
      );
    }
    return (
      <div className={classes}>
<<<<<<< HEAD
        { editable && Sefaria._uses_new_editor ?
        editor
=======
        { sheet && editable && Sefaria._uses_new_editor ?
        <div className="sheetContent">
          <SefariaEditor
            data={sheet}
            handleClick={this.handleClick}
            multiPanel={this.props.multiPanel}
            sheetSourceClick={this.props.onSegmentClick}
            highlightedNode={this.props.highlightedNode}
            highlightedRefsInSheet={this.props.highlightedRefsInSheet}
            setDivineNameReplacement={this.props.setDivineNameReplacement}
            divineNameReplacement={this.props.divineNameReplacement}
            authorStatement={sheet.ownerName}
            authorUrl={sheet.ownerProfileUrl}
            authorImage={sheet.ownerImageUrl}
            title={sheet.title || ""}
            summary={sheet.summary || ""}
            sheetOptions={<></>}
          />
        </div>
>>>>>>> f24a4040
        :
        content }
      </div>
    );
  }
}

class SheetNotice extends Component {
  render() {
    return (
        <div className="sheetNotice sans-serif">
          <InterfaceText>Lorem ipsum dolor sit amet, consectetur adipiscing elit. Aliquam arcu felis, molestie sed mauris a, hendrerit vestibulum augue.</InterfaceText>
        </div>
    );
  }
}

export default Sheet;<|MERGE_RESOLUTION|>--- conflicted
+++ resolved
@@ -122,6 +122,11 @@
                         setDivineNameReplacement={this.props.setDivineNameReplacement}
                         divineNameReplacement={this.props.divineNameReplacement}
                         sheetOptions={sheetOptions}
+                        authorStatement={sheet.ownerName}
+                        authorUrl={sheet.ownerProfileUrl}
+                        authorImage={sheet.ownerImageUrl}
+                        title={sheet.title || ""}
+                        summary={sheet.summary || ""}
                     />
                   </div>
                   {sidebar}
@@ -159,30 +164,8 @@
     }
     return (
       <div className={classes}>
-<<<<<<< HEAD
         { editable && Sefaria._uses_new_editor ?
         editor
-=======
-        { sheet && editable && Sefaria._uses_new_editor ?
-        <div className="sheetContent">
-          <SefariaEditor
-            data={sheet}
-            handleClick={this.handleClick}
-            multiPanel={this.props.multiPanel}
-            sheetSourceClick={this.props.onSegmentClick}
-            highlightedNode={this.props.highlightedNode}
-            highlightedRefsInSheet={this.props.highlightedRefsInSheet}
-            setDivineNameReplacement={this.props.setDivineNameReplacement}
-            divineNameReplacement={this.props.divineNameReplacement}
-            authorStatement={sheet.ownerName}
-            authorUrl={sheet.ownerProfileUrl}
-            authorImage={sheet.ownerImageUrl}
-            title={sheet.title || ""}
-            summary={sheet.summary || ""}
-            sheetOptions={<></>}
-          />
-        </div>
->>>>>>> f24a4040
         :
         content }
       </div>
