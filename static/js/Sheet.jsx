const {
  LoadingMessage,
} = require('./Misc');

const React = require('react');
const ReactDOM = require('react-dom');
const PropTypes = require('prop-types');
const classNames = require('classnames');
const $ = require('./sefaria/sefariaJquery');
const Sefaria = require('./sefaria/sefaria');
const sanitizeHtml = require('sanitize-html');
import Component from 'react-class'


class Sheet extends Component {
  constructor(props) {
    super(props);

    this.state = {
        scrollDir: "down"
    }

  }

  componentDidMount() {
    this.$container = $(ReactDOM.findDOMNode(this));
    this.setPaddingForScrollbar();
    this.ensureData();

  }

  getSheetFromCache() {
    return Sefaria.sheets.loadSheetByID(this.props.id);
  }

  getSheetFromAPI() {
    Sefaria.sheets.loadSheetByID(this.props.id, this.onDataLoad);
  }

  onDataLoad(data) {

    this.forceUpdate();

    for (var i = 0; i < data.sources.length; i++) {
      if ("ref" in data.sources[i]) {
        Sefaria.ref(data.sources[i].ref, function(ref) {
           {
               Sefaria.links(ref.sectionRef, function(){
                    this.forceUpdate();
               }.bind(this))

               }
        }.bind(this));
      }
    }
  }

  componentDidUpdate(prevProps, prevState) {
  }


  ensureData() {
    if (!this.getSheetFromCache()) {
      this.getSheetFromAPI();
    }
  }

  setPaddingForScrollbar() {
    // Scrollbars take up spacing, causing the centering of Sheet to be slightly off center
    // compared to the header. This functions sets appropriate padding to compensate.
    var width = Sefaria.util.getScrollbarWidth();
    if (this.props.interfaceLang == "hebrew") {
      this.$container.css({paddingRight: width, paddingLeft: 0});
    } else {
      this.$container.css({paddingRight: 0, paddingLeft: width});
    }
  }

  render() {
    var sheet = this.getSheetFromCache();
    var classes = classNames({sheetsInPanel: 1});
    var content;
    if (!sheet) {
      content = (<LoadingMessage />);
    }
    else {

      content = (
          <SheetContent
            sources={sheet.sources}
            title={sheet.title}
            onRefClick={this.props.onRefClick}
            onSegmentClick={this.props.onSegmentClick}
            highlightedNodes={this.props.highlightedNodes}
            scrollDir = {this.state.scrollDir}
            authorStatement = {sheet.ownerName}
            hasSidebar = {this.props.hasSidebar}
          />
      )
    }

    return (
        <div className={classes} onWheel={ event => {
           if (event.nativeEvent.wheelDelta > 0) {
             this.setState({scrollDir: "up"});
           } else {
             this.setState({scrollDir: "down"});
           }
        }}>
            {content}
        </div>
    )
  }
}


class SheetContent extends Component {
  componentDidMount() {
      var node = ReactDOM.findDOMNode(this).parentNode;
      node.addEventListener("scroll", this.handleScroll);
      this.windowMiddle = $(window).outerHeight() / 2;
  }

  componentWillUnmount() {
    var node = ReactDOM.findDOMNode(this).parentNode;
    node.removeEventListener("scroll", this.handleScroll);
  }

  handleScroll(event) {
    var segment = $(event.target).closest(".readerPanel").find('.segment.highlight');

    if (segment.length == 0) {
        return
    }

    //scroll down
    var nextSegment = segment.next();
    var segmentBottomDistanceFromTop = segment.offset().top+segment.height()-160;
    if (segmentBottomDistanceFromTop < 0 && this.props.hasSidebar) {
      nextSegment.click();
    }
    //scroll up
    var prevSegment = segment.prev();
    var segmentTopDistanceFromBottom = segment.offset().top;
    if (segmentTopDistanceFromBottom > this.windowMiddle && this.props.scrollDir == "up" && this.props.hasSidebar) {
      prevSegment.click();
    }

  }


  cleanHTML(html) {
    html = html.replace(/\u00a0/g, ' ').replace(/&nbsp;/g, ' ');
    var clean = sanitizeHtml(html, {
            allowedTags: [ 'blockquote', 'p', 'a', 'ul', 'ol',
              'nl', 'li', 'b', 'i', 'strong', 'em', 'small', 'big', 'span', 'strike', 'hr', 'br', 'div',
              'table', 'thead', 'caption', 'tbody', 'tr', 'th', 'td', 'pre' ],
            allowedAttributes: {
              a: [ 'href', 'name', 'target' ],
              img: [ 'src' ],
              p: ['style'],
              span: ['style'],
              div: ['style'],
              td: ['colspan'],
            },
            allowedStyles: {
              '*': {
                'color': [/^\#(0x)?[0-9a-f]+$/i, /^rgb\(\s*(\d{1,3})\s*,\s*(\d{1,3})\s*,\s*(\d{1,3})\s*\)$/],
                'background-color': [/^\#(0x)?[0-9a-f]+$/i, /^rgb(?!\(\s*255\s*,\s*255\s*,\s*255\s*\))\(\s*(\d{1,3})\s*,\s*(\d{1,3})\s*,\s*(\d{1,3})\s*\)$/],
                'text-align': [/^left$/, /^right$/, /^center$/],
              },
            },
            exclusiveFilter: function(frame) {
                return frame.tag === 'p' && !frame.text.trim();
            } //removes empty p tags  generated by ckeditor...

          });
    return clean;
  }


  handleClick(ref, e) {
    e.preventDefault();
    this.props.onRefClick(ref);
  }

  render() {
    var sources = this.props.sources.length ? this.props.sources.map(function(source, i) {

      if ("ref" in source) {
        return (
          <SheetSource
            key={i}
            source={source}
            sourceNum={i + 1}
            linkCount={Sefaria.linkCount(source.ref)}
            handleClick={this.handleClick}
            cleanHTML={this.cleanHTML}
            onSegmentClick={this.props.onSegmentClick}
            highlightedNodes={this.props.highlightedNodes}
          />
        )
      }

      else if ("comment" in source) {
        return (
          <SheetComment
            key={i}
            sourceNum={i + 1}
            source={source}
            cleanHTML={this.cleanHTML}
            onSegmentClick={this.props.onSegmentClick}
            highlightedNodes={this.props.highlightedNodes}
          />
        )
      }

      else if ("outsideText" in source) {
        return (
          <SheetOutsideText
            key={i}
            sourceNum={i + 1}
            source={source}
            cleanHTML={this.cleanHTML}
            onSegmentClick={this.props.onSegmentClick}
            highlightedNodes={this.props.highlightedNodes}
          />
        )
      }

      else if ("outsideBiText" in source) {
        return (
          <SheetOutsideBiText
            key={i}
            sourceNum={i + 1}
            source={source}
            cleanHTML={this.cleanHTML}
            onSegmentClick={this.props.onSegmentClick}
            highlightedNodes={this.props.highlightedNodes}
          />
        )
      }

      else if ("media" in source) {
        return (
          <SheetMedia
            key={i}
            sourceNum={i + 1}
            source={source}
            onSegmentClick={this.props.onSegmentClick}
            highlightedNodes={this.props.highlightedNodes}
          />
        )
      }

    }, this) : null;


    return (
      <div className="sheetContent">
        <div className="sheetMetaDataBox">
            <div className="title" role="heading" aria-level="1">{this.props.title.stripHtml()}</div>

            <div className="authorStatement">{this.props.authorStatement}</div>

        </div>
        <div className="text">
            <div className="textInner">{sources}</div>
        </div>
      </div>
    )
  }
}

class SheetSource extends Component {
  sheetSourceClick(event) {
    this.props.onSegmentClick(this.props.source);
  }
  render() {
    var linkCountElement;
      var linkCount = this.props.linkCount;
      var minOpacity = 20, maxOpacity = 70;
      var linkScore = linkCount ? Math.min(linkCount + minOpacity, maxOpacity) / 100.0 : 0;
      var style = {opacity: linkScore};

<<<<<<< HEAD
=======
      if (this.props.source.options) {
        var heSourceClasses = classNames({
            he: 1,
            forceDisplayOverrideEn: this.props.source.options.sourceLanguage == "english",
            forceDisplayOverrideHe: this.props.source.options.sourceLanguage == "hebrew",
            forceDisplayOverrideBi: this.props.source.options.sourceLanguage == "bilingual"},
            this.props.source.options.indented
        );
        var enSourceClasses = classNames({
            en: 1,
            forceDisplayOverrideEn: this.props.source.options.sourceLanguage == "english",
            forceDisplayOverrideHe: this.props.source.options.sourceLanguage == "hebrew",
            forceDisplayOverrideBi: this.props.source.options.sourceLanguage == "bilingual"},
            this.props.source.options.indented
        );
      }
      else {
          var heSourceClasses = classNames({he:1})
          var enSourceClasses = classNames({en:1})
      }

>>>>>>> 154c7e85
      linkCountElement = (<div className="linkCount sans" title={linkCount + " Connections Available"}>
                                                    <span className="en"><span className="linkCountDot" style={style}></span></span>
                                                    <span className="he"><span className="linkCountDot" style={style}></span></span>
                                                  </div>);

      var containerClasses = classNames("sheetItem",
          "segment",
          this.props.highlightedNodes == this.props.source.node ? "highlight" : null,
          this.props.source.text.en == "..." ? "heOnly" : null,
          this.props.source.text.he == "..." ? "enOnly" : null
      );


    return (


      <div className={containerClasses} onClick={this.sheetSourceClick} aria-label={"Click to see " + this.props.linkCount +  " connections to this source"} tabIndex="0" onKeyPress={function(e) {e.charCode == 13 ? this.sheetSourceClick(e):null}.bind(this)} >
          {this.props.source.title ? <h3 className="customSourceTitle"><div className="titleBox">{this.props.source.title.stripHtml()}</div></h3> : null}
        <div className="segmentNumber sheetSegmentNumber sans">
          <span className="en"> <span className="segmentNumberInner">{this.props.sourceNum}</span> </span>
          <span className="he"> <span
            className="segmentNumberInner">{Sefaria.hebrew.encodeHebrewNumeral(this.props.sourceNum)}</span> </span>
        </div>

          {linkCountElement}


        {this.props.source.text ?
          <div className="he">
            <div className="ref"><a href={"/" + this.props.source.ref} onClick={(e) => {
              this.props.handleClick(this.props.source.ref, e)
            } }>{this.props.source.heRef}</a></div>
            <span dangerouslySetInnerHTML={ {__html: (this.props.cleanHTML(this.props.source.text.he))} }></span>
          </div> : null }


        {this.props.source.text ?
          <div className="en">
            <div className="ref"><a href={"/" + this.props.source.ref} onClick={(e) => {
              this.props.handleClick(this.props.source.ref, e)
            } }>{this.props.source.ref}</a></div>
            <span dangerouslySetInnerHTML={ {__html: (this.props.cleanHTML(this.props.source.text.en))} }></span>
          </div> : null }



        <div className="clearFix"></div>

      </div>
    )
  }
}

class SheetComment extends Component {
  sheetSourceClick(event) {
    this.props.onSegmentClick(this.props.source);
  }

  render() {
      var lang = Sefaria.hebrew.isHebrew(this.props.source.comment.stripHtml().replace(/\s+/g, ' ')) ? "he" : "en";
      var containerClasses = classNames("sheetItem",
          "segment",
          lang == "he" ? "heOnly" : "enOnly",
          this.props.highlightedNodes == this.props.source.node ? "highlight" : null
      );

    return (
      <div className={containerClasses} onClick={this.sheetSourceClick} aria-label={"Click to see " + this.props.linkCount +  " connections to this source"} tabIndex="0" onKeyPress={function(e) {e.charCode == 13 ? this.sheetSourceClick(e):null}.bind(this)} >
        <div className="segmentNumber sheetSegmentNumber sans">
          <span className="en"> <span className="segmentNumberInner">{this.props.sourceNum}</span> </span>
          <span className="he"> <span
            className="segmentNumberInner">{Sefaria.hebrew.encodeHebrewNumeral(this.props.sourceNum)}</span> </span>
        </div>
        <div className={lang}>
            <span dangerouslySetInnerHTML={ {__html: this.props.cleanHTML(this.props.source.comment)} }></span>
        </div>
        <div className="clearFix"></div>
      </div>
    )
  }
}

class SheetOutsideText extends Component {
  sheetSourceClick(event) {
    this.props.onSegmentClick(this.props.source);
  }
  render() {
    var lang = Sefaria.hebrew.isHebrew(this.props.source.outsideText.stripHtml().replace(/\s+/g, ' ')) ? "he" : "en";

      var containerClasses = classNames("sheetItem",
          "segment",
          lang == "he" ? "heOnly" : "enOnly",
          this.props.highlightedNodes == this.props.source.node ? "highlight" : null
      )


    return (
      <div className={containerClasses} onClick={this.sheetSourceClick} aria-label={"Click to see " + this.props.linkCount +  " connections to this source"} tabIndex="0" onKeyPress={function(e) {e.charCode == 13 ? this.sheetSourceClick(e):null}.bind(this)} >
        <div className="segmentNumber sheetSegmentNumber sans">
          <span className="en"> <span className="segmentNumberInner">{this.props.sourceNum}</span> </span>
          <span className="he"> <span
            className="segmentNumberInner">{Sefaria.hebrew.encodeHebrewNumeral(this.props.sourceNum)}</span> </span>
        </div>

        <div className={lang}>
            <span dangerouslySetInnerHTML={ {__html: this.props.cleanHTML(this.props.source.outsideText)} }></span>
        </div>
        <div className="clearFix"></div>

      </div>
    )
  }
}

class SheetOutsideBiText extends Component {
  sheetSourceClick(event) {
    this.props.onSegmentClick(this.props.source);
  }

  render() {
    return (
      <div className={this.props.highlightedNodes == this.props.source.node ? "sheetItem segment highlight" : "sheetItem segment"} onClick={this.sheetSourceClick} aria-label={"Click to see " + this.props.linkCount +  " connections to this source"} tabIndex="0" onKeyPress={function(e) {e.charCode == 13 ? this.sheetSourceClick(e):null}.bind(this)} >
        <div className="segmentNumber sheetSegmentNumber sans">
          <span className="en"> <span className="segmentNumberInner">{this.props.sourceNum}</span> </span>
          <span className="he"> <span
            className="segmentNumberInner">{Sefaria.hebrew.encodeHebrewNumeral(this.props.sourceNum)}</span> </span>
        </div>

        <div className="he" dangerouslySetInnerHTML={ {__html: this.props.cleanHTML(this.props.source.outsideBiText.he)} }></div>
        <div className="en" dangerouslySetInnerHTML={ {__html: this.props.cleanHTML(this.props.source.outsideBiText.en)} }></div>
        <div className="clearFix"></div>

      </div>
    )
  }

}

class SheetMedia extends Component {
  sheetSourceClick(event) {
    this.props.onSegmentClick(this.props.source);
  }

  makeMediaEmbedLink(mediaURL) {
    var mediaLink;

    if (mediaURL.match(/\.(jpeg|jpg|gif|png)$/i) != null) {
      mediaLink = '<img class="addedMedia" src="' + mediaURL + '" />';
    }

    else if (mediaURL.toLowerCase().indexOf('youtube') > 0) {
      mediaLink = '<div class="youTubeContainer"><iframe width="100%" height="100%" src=' + mediaURL + ' frameborder="0" allowfullscreen></iframe></div>'
    }

    else if (mediaURL.toLowerCase().indexOf('soundcloud') > 0) {
      mediaLink = '<iframe width="100%" height="166" scrolling="no" frameborder="no" src="' + mediaURL + '"></iframe>'
    }

    else if (mediaURL.match(/\.(mp3)$/i) != null) {
      mediaLink = '<audio src="' + mediaURL + '" type="audio/mpeg" controls>Your browser does not support the audio element.</audio>';
    }

    else {
      mediaLink = 'Error loading media...';
    }

    return mediaLink
  }

  render() {
    return (
      <div className={this.props.highlightedNodes == this.props.source.node ? "sheetItem segment highlight" : "sheetItem segment"} onClick={this.sheetSourceClick} aria-label={"Click to  " + this.props.linkCount +  " connections to this source"} tabIndex="0" onKeyPress={function(e) {e.charCode == 13 ? this.sheetSourceClick(e):null}.bind(this)} >
        <div className="segmentNumber sheetSegmentNumber sans">
          <span className="en"> <span className="segmentNumberInner">{this.props.sourceNum}</span> </span>
          <span className="he"> <span
            className="segmentNumberInner">{Sefaria.hebrew.encodeHebrewNumeral(this.props.sourceNum)}</span> </span>
        </div>
        <div dangerouslySetInnerHTML={ {__html: this.makeMediaEmbedLink(this.props.source.media)} }></div>
        <div className="clearFix"></div>

      </div>

    )
  }
}


module.exports = Sheet;<|MERGE_RESOLUTION|>--- conflicted
+++ resolved
@@ -283,8 +283,6 @@
       var linkScore = linkCount ? Math.min(linkCount + minOpacity, maxOpacity) / 100.0 : 0;
       var style = {opacity: linkScore};
 
-<<<<<<< HEAD
-=======
       if (this.props.source.options) {
         var heSourceClasses = classNames({
             he: 1,
@@ -306,7 +304,6 @@
           var enSourceClasses = classNames({en:1})
       }
 
->>>>>>> 154c7e85
       linkCountElement = (<div className="linkCount sans" title={linkCount + " Connections Available"}>
                                                     <span className="en"><span className="linkCountDot" style={style}></span></span>
                                                     <span className="he"><span className="linkCountDot" style={style}></span></span>
