import React, {useEffect, useRef, useState} from 'react';
import PropTypes from "prop-types";
import { InterfaceText } from '../Misc';


const DropdownMenuSeparator = () => {

  return (
    <div className='dropdownSeparator'></div>
  );

}

<<<<<<< HEAD
const DropdownMenuItem = ({url, children, newTab}) => {
  const dropDownClasses = `interfaceLinks-option int-bi dropdownItem`;
  if (!url) {
      return (
          <div className={dropDownClasses}>
              {children}
          </div>
      );
  }
=======
const DropdownMenuItem = ({url, children, newTab, preventClose = false}) => {
>>>>>>> 8219df44

  if (!newTab){
    newTab = false;
  }

  return (
<<<<<<< HEAD
    <a className={dropDownClasses} href={url} target={newTab ? '_blank' : null}>
=======
    <a className={`interfaceLinks-option int-bi dropdownItem`}
       href={url}
       target={newTab ? '_blank' : null}
       data-prevent-close={preventClose}>
>>>>>>> 8219df44
      {children}
    </a>

      );
}

const DropdownMenuItemWithIcon = ({icon, textEn, textHe, onClick, descEn='',
                                  descHe=''}) => {
  return (
    <>
      <div className="dropdownHeader" onClick={() => onClick()}>
        <img src={icon} />
        <span className='dropdownHeaderText'>
          <InterfaceText text={{'en': textEn, 'he': textHe}} />
        </span>
      </div>
      <div className='dropdownDesc'>
<<<<<<< HEAD
        <InterfaceText text={{'en': descEn, 'he': descHe}} />
=======
        <InterfaceText text={{'en': 'Lorem ipsum dolor sit amet, lorem dolor.', 'he': 'לורם איפסום דולור סיט אמט'}} />
>>>>>>> 8219df44
      </div>
  </>
  );
}

const DropdownMenu = ({children, buttonComponent, positioningClass}) => {
    /**
     * `buttonComponent` is a React component for the opening/closing of a button.
     * `positioningClass` is a string for the positioning of the dropdown menu.  It defines a CSS class.
     *  Currently, we have two possible classes: 'headerDropdownMenu' and 'readerDropdownMenu'.
     *  The former is a more general case.  Historically, the former was used in the header
     *  and the latter in the reader.  See s2.css for definition of these classes.
     * the menu will be closed in click anywhere except in an element where data attribute data-prevent-close="true" is set.
     * this class is using useRef for open/close rather than useState, for changing state triggers re-rendering of the
     * component and all its children, so when clicking on children their onClick won't be executed.
     */

    const [isOpen, setIsOpen] = useState(false);
    const wrapperRef = useRef(null);

<<<<<<< HEAD
    const handleClick = (e) => {
        e.stopPropagation();
        setIsOpen(isOpen => !isOpen);
=======
    const handleButtonClick = (e) => {
      e.stopPropagation();
      setIsOpen(isOpen => !isOpen);
    };
    const handleContentsClick = (e) => {
      e.stopPropagation();
      const preventClose = e.target.closest('[data-prevent-close="true"]');
      // Only toggle if no preventClose element was found
      if (!preventClose) {
        setIsOpen(false);
      }
>>>>>>> 8219df44
    }
    const handleHideDropdown = (event) => {
      if (event.key === 'Escape') {
          setIsOpen(false);
      }
    };
    const handleClickOutside = (event) => {
        if (
            wrapperRef.current &&
            !wrapperRef.current.contains(event.target)
        ) {
            setIsOpen(false);
        }
    };

    useEffect(() => {
        document.addEventListener('keydown', handleHideDropdown, true);
        document.addEventListener('click', handleClickOutside, true);
        return () => {
            document.removeEventListener('keydown', handleHideDropdown, true);
            document.removeEventListener('click', handleClickOutside, true);
        };
    }, []);

    return (
        <div className={positioningClass} ref={wrapperRef}>
           <a className="dropdownLinks-button" onClick={handleButtonClick}>
              {buttonComponent}
          </a>
          <div className={`dropdownLinks-menu ${ isOpen ? "open" : "closed"}`} onClick={handleContentsClick}>
              {children}
          </div>
        </div>
    );
}

  DropdownMenu.propTypes = {
    buttonComponent: PropTypes.element.isRequired,
  };
  export {
    DropdownMenu,
    DropdownMenuSeparator,
    DropdownMenuItemWithIcon,
    DropdownMenuItem
  };<|MERGE_RESOLUTION|>--- conflicted
+++ resolved
@@ -1,7 +1,6 @@
 import React, {useEffect, useRef, useState} from 'react';
 import PropTypes from "prop-types";
 import { InterfaceText } from '../Misc';
-
 
 const DropdownMenuSeparator = () => {
 
@@ -11,8 +10,7 @@
 
 }
 
-<<<<<<< HEAD
-const DropdownMenuItem = ({url, children, newTab}) => {
+const DropdownMenuItem = ({url, children, newTab, preventClose = false}) => {
   const dropDownClasses = `interfaceLinks-option int-bi dropdownItem`;
   if (!url) {
       return (
@@ -21,27 +19,20 @@
           </div>
       );
   }
-=======
-const DropdownMenuItem = ({url, children, newTab, preventClose = false}) => {
->>>>>>> 8219df44
 
   if (!newTab){
     newTab = false;
   }
 
   return (
-<<<<<<< HEAD
-    <a className={dropDownClasses} href={url} target={newTab ? '_blank' : null}>
-=======
-    <a className={`interfaceLinks-option int-bi dropdownItem`}
+    <a className={dropDownClasses}
        href={url}
        target={newTab ? '_blank' : null}
        data-prevent-close={preventClose}>
->>>>>>> 8219df44
       {children}
     </a>
 
-      );
+  );
 }
 
 const DropdownMenuItemWithIcon = ({icon, textEn, textHe, onClick, descEn='',
@@ -55,11 +46,7 @@
         </span>
       </div>
       <div className='dropdownDesc'>
-<<<<<<< HEAD
         <InterfaceText text={{'en': descEn, 'he': descHe}} />
-=======
-        <InterfaceText text={{'en': 'Lorem ipsum dolor sit amet, lorem dolor.', 'he': 'לורם איפסום דולור סיט אמט'}} />
->>>>>>> 8219df44
       </div>
   </>
   );
@@ -80,11 +67,6 @@
     const [isOpen, setIsOpen] = useState(false);
     const wrapperRef = useRef(null);
 
-<<<<<<< HEAD
-    const handleClick = (e) => {
-        e.stopPropagation();
-        setIsOpen(isOpen => !isOpen);
-=======
     const handleButtonClick = (e) => {
       e.stopPropagation();
       setIsOpen(isOpen => !isOpen);
@@ -96,7 +78,6 @@
       if (!preventClose) {
         setIsOpen(false);
       }
->>>>>>> 8219df44
     }
     const handleHideDropdown = (event) => {
       if (event.key === 'Escape') {
@@ -111,7 +92,7 @@
             setIsOpen(false);
         }
     };
-
+  
     useEffect(() => {
         document.addEventListener('keydown', handleHideDropdown, true);
         document.addEventListener('click', handleClickOutside, true);
@@ -131,14 +112,14 @@
           </div>
         </div>
     );
-}
+  }
 
   DropdownMenu.propTypes = {
     buttonComponent: PropTypes.element.isRequired,
   };
   export {
-    DropdownMenu,
-    DropdownMenuSeparator,
+    DropdownMenu, 
+    DropdownMenuSeparator, 
     DropdownMenuItemWithIcon,
     DropdownMenuItem
   };