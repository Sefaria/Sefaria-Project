import React, {useContext, useEffect, useRef, useState} from 'react';
import { InterfaceText } from '../Misc';


// Todo
// Fix the styling on the 'dropdown item' (regular one)
// Restore the header to also show the globe icon

const DropdownMenuSeparator = () => {

  return (
    <div className='dropdownSeparator'></div>
  );

}

const DropdownMenuItem = ({url, children, newTab}) => {
  const dropDownClasses = `interfaceLinks-option int-bi dropdownItem`;
  if (!url) {
      return (
          <div className={dropDownClasses}>
              {children}
          </div>
<<<<<<< HEAD

  if (!newTab){
    newTab = false;
  }

  return (

    <a className={`interfaceLinks-option int-bi dropdownItem`} href={url} target={newTab ? '_blank' : null}>
      {children}
    </a>

=======
>>>>>>> 307db398
      );
  }

  if (!newTab){
    newTab = false;
  }

  return (
    <a className={dropDownClasses} href={url} target={newTab ? '_blank' : null}>
      {children}
    </a>

      );
}

const DropdownMenuItemWithIcon = ({icon, textEn, textHe, onClick, descEn='Lorem ipsum dolor sit amet, lorem dolor.',
                                  descHe='לורם איפסום דולור סיט אמט'}) => {
  return (
    <>
      <div className="dropdownHeader" onClick={() => onClick()}>
        <img src={icon} />
        <span className='dropdownHeaderText'>
          <InterfaceText text={{'en': textEn, 'he': textHe}} />
        </span>
      </div>
      <div className='dropdownDesc'>
        <InterfaceText text={{'en': descEn, 'he': descHe}} />
      </div>
  </>
  );
}

const DropdownMenu = ({children, menu_icon}) => {
    const [isOpen, setIsOpen] = useState(false);
    const wrapperRef = useRef(null);

    const handleClick = (e) => {
        e.stopPropagation();
        setIsOpen(isOpen => !isOpen);
    }
    const handleHideDropdown = (event) => {
        if (event.key === 'Escape') {
            setIsOpen(false);
        }
    };
    const handleClickOutside = (event) => {
        if (
            wrapperRef.current &&
            !wrapperRef.current.contains(event.target)
        ) {
            setIsOpen(false);
        }
    };

    useEffect(() => {
        document.addEventListener('keydown', handleHideDropdown, true);
        document.addEventListener('click', handleClickOutside, true);
        return () => {
            document.removeEventListener('keydown', handleHideDropdown, true);
            document.removeEventListener('click', handleClickOutside, true);
        };
    }, []);

    return (
        <div className="dropdownLinks" ref={wrapperRef}>
          <a className="dropdownLinks-button" onClick={handleClick}><img src={menu_icon} alt={Sefaria._('Dropdown menu')}/></a>
          <div className={`dropdownLinks-menu ${ isOpen ? "open" : "closed"}`}>
            <div className="dropdownLinks-options">
              {children}
            </div>
          </div>
        </div>
    );
}


  export {
    DropdownMenu, 
    DropdownMenuSeparator, 
    DropdownMenuItemWithIcon,
    DropdownMenuItem
  };<|MERGE_RESOLUTION|>--- conflicted
+++ resolved
@@ -21,20 +21,6 @@
           <div className={dropDownClasses}>
               {children}
           </div>
-<<<<<<< HEAD
-
-  if (!newTab){
-    newTab = false;
-  }
-
-  return (
-
-    <a className={`interfaceLinks-option int-bi dropdownItem`} href={url} target={newTab ? '_blank' : null}>
-      {children}
-    </a>
-
-=======
->>>>>>> 307db398
       );
   }
 
