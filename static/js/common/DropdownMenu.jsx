import React, {useEffect, useRef, useState} from 'react';
import PropTypes from "prop-types";
import { InterfaceText } from '../Misc';
import Sefaria from '../sefaria/sefaria';
<<<<<<< HEAD
import {useCurrentPath} from "../Hooks";
=======
import Util from '../sefaria/util';
>>>>>>> e13f4824

const DropdownMenuSeparator = () => {

  return (
    <div className='dropdownSeparator'></div>
  );

}

const DropdownMenuItem = ({url, children, newTab, customCSS = null, preventClose = false, targetModule = null}) => {

  if (!newTab){
    newTab = false;
  }

  const cssClasses = customCSS ? customCSS : 'interfaceLinks-option int-bi dropdownItem';
  const fullURL = targetModule ? Sefaria.util.fullURL(url, targetModule) : url;

  return (
    <a className={cssClasses}
       href={fullURL}
       target={newTab ? '_blank' : null}
       data-prevent-close={preventClose}
       onKeyDown={(e) => Util.handleKeyboardClick(e)}
    >
      {children}
    </a>

  );
}

const DropdownMenuItemLink = ({url, children, newTab, preventClose = false}) => {

  if (!newTab){
    newTab = false;
  }
  return (
    <a className={`interfaceLinks-option int-bi dropdownItem`}
       href={url}
       target={newTab ? '_blank' : null}
       data-prevent-close={preventClose}
       onKeyDown={(e) => Util.handleKeyboardClick(e)}
    >
      {children}
    </a>
  );
}

const DropdownMenuItemWithCallback = ({onClick, children, preventClose = false}) => {
  return (
    <div
      className={'interfaceLinks-option int-bi dropdownItem'}
      onClick={onClick}
      data-prevent-close={preventClose}
      role="button"
      tabIndex="0"
      onKeyDown={(e) => Util.handleKeyboardClick(e, onClick)}
    >
        {children}
    </div>
  );
}

const DropdownMenuItemWithIcon = ({icon, textEn='', descEn='', descHe=''}) => {
  return (
    <>
      <div className="dropdownHeader">
        <img src={icon} alt={Sefaria._("Menu icon")} />
        <span className='dropdownHeaderText'>
          <InterfaceText>{textEn}</InterfaceText>
        </span>
      </div>
      {!!descEn && descEn.length > 0 &&
        <div className='dropdownDesc'>
          <InterfaceText text={{'en': descEn, 'he': descHe}} />
        </div>
      }
  </>
  );
}

/**
 * DropdownModuleItem - A dropdown menu item for module navigation with a colored dot indicator
 *
 * Used primarily in the module switcher to allow navigation between different Sefaria modules
 * (Library, Voices, Developers). Displays a colored dot and bilingual text.
 *
 * @param {string} url - The destination URL for the link
 * @param {boolean} newTab - Whether to open the link in a new tab
 * @param {string} [targetModule] - The target module identifier (e.g., Sefaria.LIBRARY_MODULE).
 *                                  If provided, the URL will be constructed using Sefaria.util.fullURL
 * @param {string} dotColor - CSS variable name for the colored dot (e.g., '--sefaria-blue', '--sheets-green')
 * @param {Object} text - Bilingual text object with 'en' and 'he' keys
 * @param {string} text.en - English text to display
 * @param {string} text.he - Hebrew text to display
 *
 * @example
 * <DropdownModuleItem
 *   url={"/"}
 *   newTab={false}
 *   targetModule={Sefaria.LIBRARY_MODULE}
 *   dotColor={'--sefaria-blue'}
 *   text={{ en: "Library", he: "ספריה" }}
 * />
 */
const DropdownModuleItem = ({url, newTab, targetModule, dotColor, text}) => {
  const fullURL = targetModule ? Sefaria.util.fullURL(url, targetModule) : url;
  return (
    <a className="interfaceLinks-option int-bi dropdownItem dropdownModuleItem"
       href={fullURL}
       onKeyDown={(e) => Util.handleKeyboardClick(e)}
       target={newTab ? '_blank' : null}>
      <div className="dropdownHeader">
        <span className="dropdownDot" style={{backgroundColor: `var(${dotColor})`}}></span>
        <span className='dropdownHeaderText'>
          <InterfaceText text={text}/>
        </span>
      </div>
    </a>
  );
}
DropdownModuleItem.propTypes = {
  url: PropTypes.string.isRequired,
  newTab: PropTypes.bool.isRequired,
  targetModule: PropTypes.string,
  dotColor: PropTypes.string.isRequired,
  text: PropTypes.shape({
    en: PropTypes.string.isRequired,
    he: PropTypes.string.isRequired
  }).isRequired
};

const DropdownMenu = ({children, buttonComponent, positioningClass}) => {
    /**
     * `buttonComponent` is a React component for the opening/closing of a button.
     * `positioningClass` is a string for the positioning of the dropdown menu.  It defines a CSS class.
     *  Currently, we have two possible classes: 'headerDropdownMenu' and 'readerDropdownMenu'.
     *  The former is a more general case.  Historically, the former was used in the header
     *  and the latter in the reader.  See s2.css for definition of these classes.
     * the menu will be closed in click anywhere except in an element where data attribute data-prevent-close="true" is set.
     * this class is using useRef for open/close rather than useState, for changing state triggers re-rendering of the
     * component and all its children, so when clicking on children their onClick won't be executed.
     */

    const [isOpen, setIsOpen] = useState(false);
    const menuRef = useRef(null);
    const wrapperRef = useRef(null);
    const buttonRef = useRef(null);

    const handleButtonClick = (e) => {
      e.stopPropagation();
      setIsOpen(isOpen => !isOpen);
    };
    const handleContentsClick = (e) => {
      e.stopPropagation();
      const preventClose = e.target.closest('[data-prevent-close="true"]');
      // Only toggle if no preventClose element was found
      if (!preventClose) {
        setIsOpen(false);
      }
    }
    const handleHideDropdown = (event) => {
      if (event.key === 'Escape') {
          setIsOpen(false);
      }
    };
    const handleClickOutside = (event) => {
        if (
            wrapperRef.current &&
            !wrapperRef.current.contains(event.target)
        ) {
            setIsOpen(false);
        }
    };

    useEffect(() => {
        document.addEventListener('keydown', handleHideDropdown, true);
        document.addEventListener('click', handleClickOutside, true);
        return () => {
            document.removeEventListener('keydown', handleHideDropdown, true);
            document.removeEventListener('click', handleClickOutside, true);
        };
    }, []);

    useEffect(() => {
        if (isOpen && menuRef.current) {
            Util.focusFirstElement(menuRef.current);
        }
    }, [isOpen]);

    const handleMenuKeyDown = (e) => {
        Util.trapFocusWithTab(e, {
            container: menuRef.current,
            onClose: () => setIsOpen(false),
            returnFocusRef: buttonRef.current
        });
    };

    return (
        <div className={positioningClass} ref={wrapperRef}>
           <div
             className="dropdownLinks-button"
           >
              {/* 
                Using React.cloneElement to inject dropdown behavior into the button.
                We receive a pre-created React element (e.g., <DisplaySettingsButton/>) and need to add:
                - onClick: toggle the dropdown
                - ref: manage focus for keyboard navigation
                - tabIndex & onKeyDown: ensure keyboard accessibility (Space/Enter to activate)
                
                This approach allows parent components to pass any button element they want,
                while DropdownMenu handles the dropdown logic without the parent needing to know
                the implementation details.
              */}
              {React.cloneElement(buttonComponent, {
                onClick: handleButtonClick,
                ref: buttonRef,
                tabIndex: 0,
                onKeyDown: (e) => Util.handleKeyboardClick(e, handleButtonClick)
              })}
          </div>
          <div 
            className={`dropdownLinks-menu ${ isOpen ? "open" : "closed"}`} 
            onClick={handleContentsClick}
            ref={menuRef}
            onKeyDown={handleMenuKeyDown}
          >
              {children}
          </div>
        </div>
    );
  }

  DropdownMenu.propTypes = {
    buttonComponent: PropTypes.element.isRequired,
  };


const DropdownLanguageToggle = () => {
  const next = Sefaria.getNextParamString(useCurrentPath());
  const englishLink = Sefaria.util.fullURL(`/interface/english?${next}`);
  const hebrewLink = Sefaria.util.fullURL(`/interface/hebrew?${next}`);
  return (
    <>
      <div className="languageHeader">
        <InterfaceText>Site Language</InterfaceText>
      </div>
      <div className='dropdownLanguageToggle'>
      <span className='englishLanguageButton'>
        <a className={`englishLanguageLink ${(Sefaria.interfaceLang === 'english') ? 'active': ''}`} href={englishLink}>
          English
        </a>
      </span>
      <a className={`hebrewLanguageLink ${(Sefaria.interfaceLang === 'hebrew') ? 'active': ''}`} href={hebrewLink}>
        עברית
      </a>
      </div>
    </>
  )
}
DropdownLanguageToggle.propTypes = {
    currentLang: PropTypes.string,
}

  export {
    DropdownMenu,
    DropdownMenuSeparator,
    DropdownMenuItemWithIcon,
    DropdownMenuItemLink,
    DropdownMenuItem,
    DropdownMenuItemWithCallback,
    DropdownModuleItem,
    DropdownLanguageToggle
  };<|MERGE_RESOLUTION|>--- conflicted
+++ resolved
@@ -2,11 +2,8 @@
 import PropTypes from "prop-types";
 import { InterfaceText } from '../Misc';
 import Sefaria from '../sefaria/sefaria';
-<<<<<<< HEAD
 import {useCurrentPath} from "../Hooks";
-=======
 import Util from '../sefaria/util';
->>>>>>> e13f4824
 
 const DropdownMenuSeparator = () => {
 
