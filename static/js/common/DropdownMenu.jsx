import React, {useContext, useEffect, useRef, useState} from 'react';
import { InterfaceText } from '../Misc';


// Todo
// Fix the styling on the 'dropdown item' (regular one)
// Restore the header to also show the globe icon

const DropdownMenuSeparator = () => {

  return (
    <div className='dropdownSeparator'></div>
  );

}

<<<<<<< HEAD
const DropdownMenuItem = ({url, children}) => {
  const dropDownClasses = `interfaceLinks-option int-bi dropdownItem`;
  if (!url) {
      return (

          <div className={dropDownClasses}>
              {children}
          </div>
=======
const DropdownMenuItem = ({url, children, newTab}) => {

  if (!newTab){
    newTab = false;
  }

  return (

    <a className={`interfaceLinks-option int-bi dropdownItem`} href={url} target={newTab ? '_blank' : null}>
      {children}
    </a>
>>>>>>> 1d01a613

      );
  }
  else {
      return (

          <a className={dropDownClasses} href={url} target="_blank">
              {children}
          </a>

      );
  }
}

const DropdownMenuItemWithIcon = ({icon, textEn, textHe, onClick, descEn='Lorem ipsum dolor sit amet, lorem dolor.',
                                  descHe='לורם איפסום דולור סיט אמט'}) => {
  return (
    <>
      <div className="dropdownHeader" onClick={() => onClick()}>
        <img src={icon} />
        <span className='dropdownHeaderText'>
          <InterfaceText text={{'en': textEn, 'he': textHe}} />
        </span>
      </div>
      <div className='dropdownDesc'>
        <InterfaceText text={{'en': descEn, 'he': descHe}} />
      </div>
  </>
  );
}

<<<<<<< HEAD
const DropdownMenu = ({children, toggle}) => {
=======
const DropdownMenu = ({children, menu_icon}) => {
>>>>>>> 1d01a613
    const [isOpen, setIsOpen] = useState(false);
    const wrapperRef = useRef(null);

    const handleClick = (e) => {
        e.stopPropagation();
        setIsOpen(isOpen => !isOpen);
    }
    const handleHideDropdown = (event) => {
        if (event.key === 'Escape') {
            setIsOpen(false);
        }
    };
    const handleClickOutside = (event) => {
        if (
            wrapperRef.current &&
            !wrapperRef.current.contains(event.target)
        ) {
            setIsOpen(false);
        }
    };

    useEffect(() => {
        document.addEventListener('keydown', handleHideDropdown, true);
        document.addEventListener('click', handleClickOutside, true);
        return () => {
            document.removeEventListener('keydown', handleHideDropdown, true);
            document.removeEventListener('click', handleClickOutside, true);
        };
    }, []);

    return (
        <div className="dropdownLinks" ref={wrapperRef}>
<<<<<<< HEAD
            <a className="dropdownLinks-button" onClick={handleClick}>{toggle}</a>
            <div className={`dropdownLinks-menu ${isOpen ? "open" : "closed"}`}>
                <div className="dropdownLinks-options">
                    {children}
                </div>
=======
          <a className="dropdownLinks-button" onClick={handleClick}><img src={menu_icon} alt={Sefaria._('Dropdown menu')}/></a>
          <div className={`dropdownLinks-menu ${ isOpen ? "open" : "closed"}`}>
            <div className="dropdownLinks-options">
              {children}
>>>>>>> 1d01a613
            </div>
        </div>
    );
}


<<<<<<< HEAD
export {
    DropdownMenu,
    DropdownMenuSeparator,
    DropdownMenuItem,
    DropdownMenuItemWithIcon
=======
  export {
    DropdownMenu, 
    DropdownMenuSeparator, 
    DropdownMenuItemWithIcon,
    DropdownMenuItem
>>>>>>> 1d01a613
  };<|MERGE_RESOLUTION|>--- conflicted
+++ resolved
@@ -14,8 +14,7 @@
 
 }
 
-<<<<<<< HEAD
-const DropdownMenuItem = ({url, children}) => {
+const DropdownMenuItem = ({url, children, newTab}) => {
   const dropDownClasses = `interfaceLinks-option int-bi dropdownItem`;
   if (!url) {
       return (
@@ -23,8 +22,6 @@
           <div className={dropDownClasses}>
               {children}
           </div>
-=======
-const DropdownMenuItem = ({url, children, newTab}) => {
 
   if (!newTab){
     newTab = false;
@@ -32,10 +29,9 @@
 
   return (
 
-    <a className={`interfaceLinks-option int-bi dropdownItem`} href={url} target={newTab ? '_blank' : null}>
+    <a className={dropDownClasses} href={url} target={newTab ? '_blank' : null}>
       {children}
     </a>
->>>>>>> 1d01a613
 
       );
   }
@@ -67,11 +63,7 @@
   );
 }
 
-<<<<<<< HEAD
-const DropdownMenu = ({children, toggle}) => {
-=======
 const DropdownMenu = ({children, menu_icon}) => {
->>>>>>> 1d01a613
     const [isOpen, setIsOpen] = useState(false);
     const wrapperRef = useRef(null);
 
@@ -104,35 +96,19 @@
 
     return (
         <div className="dropdownLinks" ref={wrapperRef}>
-<<<<<<< HEAD
-            <a className="dropdownLinks-button" onClick={handleClick}>{toggle}</a>
-            <div className={`dropdownLinks-menu ${isOpen ? "open" : "closed"}`}>
-                <div className="dropdownLinks-options">
-                    {children}
-                </div>
-=======
           <a className="dropdownLinks-button" onClick={handleClick}><img src={menu_icon} alt={Sefaria._('Dropdown menu')}/></a>
           <div className={`dropdownLinks-menu ${ isOpen ? "open" : "closed"}`}>
             <div className="dropdownLinks-options">
               {children}
->>>>>>> 1d01a613
             </div>
         </div>
     );
 }
 
 
-<<<<<<< HEAD
-export {
-    DropdownMenu,
-    DropdownMenuSeparator,
-    DropdownMenuItem,
-    DropdownMenuItemWithIcon
-=======
   export {
     DropdownMenu, 
     DropdownMenuSeparator, 
     DropdownMenuItemWithIcon,
     DropdownMenuItem
->>>>>>> 1d01a613
   };