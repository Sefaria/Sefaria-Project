import React, {useEffect, useRef, useState} from 'react';
import PropTypes from "prop-types";
import { InterfaceText } from '../Misc';
import Sefaria from '../sefaria/sefaria';
import Util from '../sefaria/util';

const DropdownMenuSeparator = () => {

  return (
    <div className='dropdownSeparator'></div>
  );

}

const DropdownMenuItem = ({url, children, newTab, customCSS = null, preventClose = false, targetModule = null, analyticsEventName = null, analyticsEventText = null}) => {

  if (!newTab){
    newTab = false;
  }

  const cssClasses = customCSS ? customCSS : 'interfaceLinks-option int-bi dropdownItem';
  const fullURL = targetModule ? Sefaria.util.fullURL(url, targetModule) : url;

  return (
    <a className={cssClasses}
       href={fullURL}
       target={newTab ? '_blank' : null}
       data-prevent-close={preventClose}
<<<<<<< HEAD
=======
       data-anl-event={analyticsEventName}
       data-anl-text={analyticsEventText}
>>>>>>> 014e25e9
       onKeyDown={(e) => Util.handleKeyboardClick(e)}
    >
      {children}
    </a>

  );
}

const NextRedirectAnchor = ({url, children, className}) => {
  const onClick = (e) => {
    e.preventDefault();
<<<<<<< HEAD
    window.location.href = `${url}?next=${encodeURIComponent(Sefaria.util.currentPath())}`;
  }
=======
    const currentPath = Sefaria.util.currentPath();
    window.location.href = `${url}?next=${encodeURIComponent(currentPath)}`;
  };
>>>>>>> 014e25e9
  return (
    <a className={className || 'interfaceLinks-option int-bi dropdownItem'}
       href='#'
       onClick={(e) => onClick(e)}
       onKeyDown={(e) => Util.handleKeyboardClick(e, onClick)}
    >
      {children}
    </a>
  );
}

const DropdownMenuItemLink = ({url, children, newTab, preventClose = false}) => {

  if (!newTab){
    newTab = false;
  }
  return (
    <a className={`interfaceLinks-option int-bi dropdownItem`}
       href={url}
       target={newTab ? '_blank' : null}
       data-prevent-close={preventClose}
       onKeyDown={(e) => Util.handleKeyboardClick(e)}
    >
      {children}
    </a>
  );
}

const DropdownMenuItemWithCallback = ({onClick, children, preventClose = false}) => {
  return (
    <div
      className={'interfaceLinks-option int-bi dropdownItem'}
      onClick={onClick}
      data-prevent-close={preventClose}
      role="button"
      tabIndex="0"
      onKeyDown={(e) => Util.handleKeyboardClick(e, onClick)}
    >
        {children}
    </div>
  );
}

const DropdownMenuItemWithIcon = ({icon, textEn='', descEn='', descHe=''}) => {
  return (
    <>
      <div className="dropdownHeader">
        <img src={icon} alt={Sefaria._("Menu icon")} />
        <span className='dropdownHeaderText'>
          <InterfaceText>{textEn}</InterfaceText>
        </span>
      </div>
      {!!descEn && descEn.length > 0 &&
        <div className='dropdownDesc'>
          <InterfaceText text={{'en': descEn, 'he': descHe}} />
        </div>
      }
  </>
  );
}

/**
 * DropdownModuleItem - A dropdown menu item for module navigation with a colored dot indicator
 *
 * Used primarily in the module switcher to allow navigation between different Sefaria modules
 * (Library, Voices, Developers). Displays a colored dot and bilingual text.
 *
 * @param {string} url - The destination URL for the link
 * @param {boolean} newTab - Whether to open the link in a new tab
 * @param {string} [targetModule] - The target module identifier (e.g., Sefaria.LIBRARY_MODULE).
 *                                  If provided, the URL will be constructed using Sefaria.util.fullURL
 * @param {string} dotColor - CSS variable name for the colored dot (e.g., '--sefaria-blue', '--sheets-green')
 * @param {Object} text - Bilingual text object with 'en' and 'he' keys
 * @param {string} text.en - English text to display
 * @param {string} text.he - Hebrew text to display
 *
 * @example
 * <DropdownModuleItem
 *   url={"/"}
 *   newTab={false}
 *   targetModule={Sefaria.LIBRARY_MODULE}
 *   dotColor={'--sefaria-blue'}
 *   text={{ en: "Library", he: "ספריה" }}
 * />
 */
const DropdownModuleItem = ({url, newTab, targetModule, dotColor, text}) => {
  const fullURL = targetModule ? Sefaria.util.fullURL(url, targetModule) : url;
<<<<<<< HEAD
=======

>>>>>>> 014e25e9
  return (
    <a className="interfaceLinks-option int-bi dropdownItem dropdownModuleItem"
       href={fullURL}
       onKeyDown={(e) => Util.handleKeyboardClick(e)}
<<<<<<< HEAD
       target={newTab ? '_blank' : null}>
=======
       target={newTab ? '_blank' : null}
       data-anl-event={"modswitch_item_click:click"}
       data-anl-text={text.en}>
>>>>>>> 014e25e9
      <div className="dropdownHeader">
        <span className="dropdownDot" style={{backgroundColor: `var(${dotColor})`}}></span>
        <span className='dropdownHeaderText'>
          <InterfaceText text={text}/>
        </span>
      </div>
    </a>
  );
}
DropdownModuleItem.propTypes = {
  url: PropTypes.string.isRequired,
  newTab: PropTypes.bool.isRequired,
  targetModule: PropTypes.string,
  dotColor: PropTypes.string.isRequired,
  text: PropTypes.shape({
    en: PropTypes.string.isRequired,
    he: PropTypes.string.isRequired
  }).isRequired
};

<<<<<<< HEAD
const DropdownMenu = ({children, buttonComponent, positioningClass}) => {
=======
const DropdownMenu = ({children, buttonComponent, positioningClass, analyticsFeatureName = null, onOpen = null, onClose = null}) => {
>>>>>>> 014e25e9
    /**
     * DropdownMenu - A reusable dropdown menu component with keyboard navigation and analytics support
     *
     * @param {React.ReactNode} children - The content to display inside the dropdown menu
     * @param {React.ReactElement} buttonComponent - React component that triggers the dropdown (will be wrapped with click handler)
     * @param {string} positioningClass - CSS class for dropdown positioning. Options: 'headerDropdownMenu', 'readerDropdownMenu' (see s2.css)
     * @param {string} [analyticsFeatureName] - Optional feature name for analytics tracking (sets data-anl-feature_name)
     * @param {Function} [onOpen] - Optional callback fired when dropdown opens
     * @param {Function} [onClose] - Optional callback fired when dropdown closes
     *
     * Behavior:
     * - Closes on: click outside, Escape key, Tab out, or clicking any item without data-prevent-close="true"
     * - Analytics: When analyticsFeatureName is provided, adds data-anl-* attributes for tracking open/close and item clicks
     * - Accessibility: Traps focus within dropdown when open, returns focus to button when closed
     * - Uses useState for isOpen to properly trigger re-renders for analytics data attributes
     */

    const [isOpen, setIsOpen] = useState(false);
    const menuRef = useRef(null);
    const wrapperRef = useRef(null);
    const buttonRef = useRef(null);

    const handleButtonClick = (e) => {
      e.stopPropagation();
      setIsOpen(isOpen => {
        const curState = !isOpen;
        if (curState) {
          onOpen?.();
        } else {
          onClose?.();
        }
        return curState;
      });
    };
    const handleContentsClick = (e) => {
      e.stopPropagation();

      const preventClose = e.target.closest('[data-prevent-close="true"]');
      // Only toggle if no preventClose element was found
      if (!preventClose) {
        setIsOpen(false);
        onClose?.();
      }
    };
    const handleHideDropdown = (event) => {
      if (event.key === 'Escape') {
          setIsOpen(false);
          onClose?.();
      }
    };
    const handleClickOutside = (event) => {
        if (
            wrapperRef.current &&
            !wrapperRef.current.contains(event.target)
        ) {
            setIsOpen(false);
            onClose?.();
        }
    };

    useEffect(() => {
        document.addEventListener('keydown', handleHideDropdown, true);
        document.addEventListener('click', handleClickOutside, true);
        return () => {
            document.removeEventListener('keydown', handleHideDropdown, true);
            document.removeEventListener('click', handleClickOutside, true);
        };
    }, []);

    useEffect(() => {
        if (isOpen && menuRef.current) {
            Util.focusFirstElement(menuRef.current);
        }
    }, [isOpen]);

    const handleMenuKeyDown = (e) => {
        Util.trapFocusWithTab(e, {
            container: menuRef.current,
<<<<<<< HEAD
            onClose: () => setIsOpen(false),
=======
            onClose: () => { 
              setIsOpen(false)
              onClose?.();
            },
>>>>>>> 014e25e9
            returnFocusRef: buttonRef.current
        });
    };

    return (
<<<<<<< HEAD
        <div className={positioningClass} ref={wrapperRef}>
           <div
             className="dropdownLinks-button"
=======
        <div className={positioningClass}
             ref={wrapperRef}
             data-anl-feature_name={analyticsFeatureName}>
           <div
             className="dropdownLinks-button"
             data-anl-event={analyticsFeatureName ? "modswitch_toggle:click" : null}
             data-anl-from={isOpen ? "closed" : "open"}
             data-anl-to={isOpen ? "open" : "closed"}
>>>>>>> 014e25e9
           >
              {/* 
                Using React.cloneElement to inject dropdown behavior into the button.
                We receive a pre-created React element (e.g., <DisplaySettingsButton/>) and need to add:
                - onClick: toggle the dropdown
                - ref: manage focus for keyboard navigation
                - tabIndex & onKeyDown: ensure keyboard accessibility (Space/Enter to activate)
                
                This approach allows parent components to pass any button element they want,
                while DropdownMenu handles the dropdown logic without the parent needing to know
                the implementation details.
              */}
              {React.cloneElement(buttonComponent, {
                onClick: handleButtonClick,
                ref: buttonRef,
                tabIndex: 0,
                onKeyDown: (e) => Util.handleKeyboardClick(e, handleButtonClick)
              })}
          </div>
          <div 
            className={`dropdownLinks-menu ${ isOpen ? "open" : "closed"}`} 
            onClick={handleContentsClick}
            ref={menuRef}
            onKeyDown={handleMenuKeyDown}
          >
              {children}
          </div>
        </div>
    );
  }

  DropdownMenu.propTypes = {
    buttonComponent: PropTypes.element.isRequired,
  };


const DropdownLanguageToggle = () => {
  return (
    <>
      <div className="languageHeader">
        <InterfaceText>Site Language</InterfaceText>
      </div>
      <div className='dropdownLanguageToggle'>
      <span className='englishLanguageButton'>
        <NextRedirectAnchor
           className={`englishLanguageLink ${(Sefaria.interfaceLang === 'english') ? 'active': ''}`}
           url={'/interface/english'}
        >
          English
        </NextRedirectAnchor>
      </span>
      <NextRedirectAnchor
          className={`hebrewLanguageLink ${(Sefaria.interfaceLang === 'hebrew') ? 'active': ''}`}
           url={'/interface/hebrew'}
      >
        עברית
      </NextRedirectAnchor>
      </div>
    </>
  )
}
  export {
    DropdownMenu,
    DropdownMenuSeparator,
    DropdownMenuItemWithIcon,
    NextRedirectAnchor,
    DropdownMenuItemLink,
    DropdownMenuItem,
    DropdownMenuItemWithCallback,
    DropdownModuleItem,
    DropdownLanguageToggle
  };<|MERGE_RESOLUTION|>--- conflicted
+++ resolved
@@ -26,11 +26,8 @@
        href={fullURL}
        target={newTab ? '_blank' : null}
        data-prevent-close={preventClose}
-<<<<<<< HEAD
-=======
        data-anl-event={analyticsEventName}
        data-anl-text={analyticsEventText}
->>>>>>> 014e25e9
        onKeyDown={(e) => Util.handleKeyboardClick(e)}
     >
       {children}
@@ -42,14 +39,9 @@
 const NextRedirectAnchor = ({url, children, className}) => {
   const onClick = (e) => {
     e.preventDefault();
-<<<<<<< HEAD
-    window.location.href = `${url}?next=${encodeURIComponent(Sefaria.util.currentPath())}`;
-  }
-=======
     const currentPath = Sefaria.util.currentPath();
     window.location.href = `${url}?next=${encodeURIComponent(currentPath)}`;
   };
->>>>>>> 014e25e9
   return (
     <a className={className || 'interfaceLinks-option int-bi dropdownItem'}
        href='#'
@@ -137,21 +129,14 @@
  */
 const DropdownModuleItem = ({url, newTab, targetModule, dotColor, text}) => {
   const fullURL = targetModule ? Sefaria.util.fullURL(url, targetModule) : url;
-<<<<<<< HEAD
-=======
-
->>>>>>> 014e25e9
+
   return (
     <a className="interfaceLinks-option int-bi dropdownItem dropdownModuleItem"
        href={fullURL}
        onKeyDown={(e) => Util.handleKeyboardClick(e)}
-<<<<<<< HEAD
-       target={newTab ? '_blank' : null}>
-=======
        target={newTab ? '_blank' : null}
        data-anl-event={"modswitch_item_click:click"}
        data-anl-text={text.en}>
->>>>>>> 014e25e9
       <div className="dropdownHeader">
         <span className="dropdownDot" style={{backgroundColor: `var(${dotColor})`}}></span>
         <span className='dropdownHeaderText'>
@@ -172,11 +157,7 @@
   }).isRequired
 };
 
-<<<<<<< HEAD
-const DropdownMenu = ({children, buttonComponent, positioningClass}) => {
-=======
 const DropdownMenu = ({children, buttonComponent, positioningClass, analyticsFeatureName = null, onOpen = null, onClose = null}) => {
->>>>>>> 014e25e9
     /**
      * DropdownMenu - A reusable dropdown menu component with keyboard navigation and analytics support
      *
@@ -255,24 +236,15 @@
     const handleMenuKeyDown = (e) => {
         Util.trapFocusWithTab(e, {
             container: menuRef.current,
-<<<<<<< HEAD
-            onClose: () => setIsOpen(false),
-=======
             onClose: () => { 
               setIsOpen(false)
               onClose?.();
             },
->>>>>>> 014e25e9
             returnFocusRef: buttonRef.current
         });
     };
 
     return (
-<<<<<<< HEAD
-        <div className={positioningClass} ref={wrapperRef}>
-           <div
-             className="dropdownLinks-button"
-=======
         <div className={positioningClass}
              ref={wrapperRef}
              data-anl-feature_name={analyticsFeatureName}>
@@ -281,7 +253,6 @@
              data-anl-event={analyticsFeatureName ? "modswitch_toggle:click" : null}
              data-anl-from={isOpen ? "closed" : "open"}
              data-anl-to={isOpen ? "open" : "closed"}
->>>>>>> 014e25e9
            >
               {/* 
                 Using React.cloneElement to inject dropdown behavior into the button.
