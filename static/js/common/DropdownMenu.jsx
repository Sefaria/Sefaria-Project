--- conflicted
+++ resolved
@@ -1,85 +1,59 @@
 import React, {useEffect, useRef, useState} from 'react';
 import PropTypes from "prop-types";
 import { InterfaceText, getCurrentPage } from '../Misc';
-<<<<<<< HEAD
-=======
 import Sefaria from '../sefaria/sefaria';
->>>>>>> dcd15b04
 
 const DropdownMenuSeparator = () => {
 
-<<<<<<< HEAD
-const DropdownMenuSeparator = () => {
-
-=======
->>>>>>> dcd15b04
   return (
     <div className='dropdownSeparator'></div>
   );
 
 }
 
-<<<<<<< HEAD
-const DropdownMenuItem = ({url, children, newTab, customCSS = null, preventClose = false}) => {
-=======
 const DropdownMenuItem = ({url, children, newTab, customCSS = null, preventClose = false, targetModule = null}) => {
->>>>>>> dcd15b04
 
   if (!newTab){
     newTab = false;
   }
 
   const cssClasses = customCSS ? customCSS : 'interfaceLinks-option int-bi dropdownItem';
-<<<<<<< HEAD
+  const fullURL = targetModule ? Sefaria.util.fullURL(url, targetModule) : url;
 
   return (
     <a className={cssClasses}
+       href={fullURL}
+       target={newTab ? '_blank' : null}
+       data-prevent-close={preventClose}
+       onClick={(e) => { /* Let browser handle navigation naturally */ }}
+       onKeyDown={(e) => { if (e.key === 'Enter' || e.key === ' ') { e.preventDefault(); e.currentTarget.click(); } }}
+    >
+      {children}
+    </a>
+
+  );
+}
+
+const DropdownMenuItemLink = ({url, children, newTab, preventClose = false}) => {
+
+  if (!newTab){
+    newTab = false;
+  }
+  return (
+    <a className={`interfaceLinks-option int-bi dropdownItem`}
        href={url}
        target={newTab ? '_blank' : null}
        data-prevent-close={preventClose}
        onClick={(e) => { /* Let browser handle navigation naturally */ }}
        onKeyDown={(e) => { if (e.key === 'Enter' || e.key === ' ') { e.preventDefault(); e.currentTarget.click(); } }}
     >
-=======
-  const fullURL = targetModule ? Sefaria.util.fullURL(url, targetModule) : url;
-
-  return (
-    <a className={cssClasses}
-       href={fullURL}
-       target={newTab ? '_blank' : null}
-       data-prevent-close={preventClose}>
->>>>>>> dcd15b04
       {children}
     </a>
-
-  );
-}
-
-const DropdownMenuItemLink = ({url, children, newTab, preventClose = false}) => {
-
-  if (!newTab){
-    newTab = false;
-  }
-  return (
-    <a className={`interfaceLinks-option int-bi dropdownItem`}
-       href={url}
-       target={newTab ? '_blank' : null}
-<<<<<<< HEAD
-       data-prevent-close={preventClose}
-       onClick={(e) => { /* Let browser handle navigation naturally */ }}
-       onKeyDown={(e) => { if (e.key === 'Enter' || e.key === ' ') { e.preventDefault(); e.currentTarget.click(); } }}
-    >
-=======
-       data-prevent-close={preventClose}>
->>>>>>> dcd15b04
-      {children}
-    </a>
   );
 }
 
 const DropdownMenuItemWithCallback = ({onClick, children, preventClose = false}) => {
   return (
-<<<<<<< HEAD
     <div 
       className={'interfaceLinks-option int-bi dropdownItem'} 
       onClick={onClick} 
@@ -88,9 +62,6 @@
       tabIndex="0"
       onKeyDown={(e) => { if (e.key === 'Enter' || e.key === ' ') { e.preventDefault(); onClick(e); } }}
     >
-=======
-    <div className={'interfaceLinks-option int-bi dropdownItem'} onClick={onClick} data-prevent-close={preventClose}>
->>>>>>> dcd15b04
         {children}
     </div>
   );
@@ -100,11 +71,7 @@
   return (
     <>
       <div className="dropdownHeader">
-<<<<<<< HEAD
         <img src={icon} alt="Menu icon" />
-=======
-        <img src={icon} />
->>>>>>> dcd15b04
         <span className='dropdownHeaderText'>
           <InterfaceText>{textEn}</InterfaceText>
         </span>
@@ -170,7 +137,6 @@
         };
     }, []);
 
-<<<<<<< HEAD
     useEffect(() => {
         if (isOpen && menuRef.current) {
             // Focus the first focusable element when menu opens
@@ -234,14 +200,6 @@
             ref={menuRef}
             onKeyDown={handleMenuKeyDown}
           >
-=======
-    return (
-        <div className={positioningClass} ref={wrapperRef}>
-           <div className="dropdownLinks-button" onClick={handleButtonClick}>
-              {buttonComponent}
-          </div>
-          <div className={`dropdownLinks-menu ${ isOpen ? "open" : "closed"}`} onClick={handleContentsClick}>
->>>>>>> dcd15b04
               {children}
           </div>
         </div>
@@ -261,19 +219,11 @@
       </div>
       <div className='dropdownLanguageToggle'>
       <span className='englishLanguageButton'>
-<<<<<<< HEAD
-        <a href={`/interface/english?next=${getCurrentPage()}`} target="_blank">
-          English
-        </a>
-      </span>
-      <a href={`/interface/hebrew?next=${getCurrentPage()}`} target="_blank">
-=======
         <a href={`/interface/english?next=${getCurrentPage()}`}>
           English
         </a>
       </span>
       <a href={`/interface/hebrew?next=${getCurrentPage()}`}>
->>>>>>> dcd15b04
         עברית
       </a>
       </div>
