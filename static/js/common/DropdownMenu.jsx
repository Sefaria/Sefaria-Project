import React, {useEffect, useRef, useState} from 'react';
import PropTypes from "prop-types";
import { InterfaceText } from '../Misc';


const DropdownMenuSeparator = () => {

  return (
    <div className='dropdownSeparator'></div>
  );

}

<<<<<<< HEAD
const DropdownMenuItem = ({children, preventClose = false}) => {

  return (
    <div className={`interfaceLinks-option int-bi dropdownItem`}
       data-prevent-close={preventClose}>
      {children}
    </div>

  );
}

const DropdownMenuItemLink = ({url, children, newTab, preventClose = false}) => {
=======
const DropdownMenuItem = ({url, children, newTab, customCSS = null, preventClose = false}) => {
>>>>>>> baf44da2

  if (!newTab){
    newTab = false;
  }

  const cssClasses = customCSS ? customCSS : 'interfaceLinks-option int-bi dropdownItem';

  return (
    <a className={cssClasses}
       href={url}
       target={newTab ? '_blank' : null}
       data-prevent-close={preventClose}>
      {children}
    </a>

  );
}

const DropdownMenuItemWithCallback = ({onClick, children, preventClose = false}) => {
  return (
    <div className={'interfaceLinks-option int-bi dropdownItem'} onClick={onClick} data-prevent-close={preventClose}>
        {children}
    </div>
  );
}

const DropdownMenuItemWithIcon = ({icon, textEn, textHe, descEn='', descHe=''}) => {
  return (
    <>
      <div className="dropdownHeader">
        <img src={icon} />
        <span className='dropdownHeaderText'>
          <InterfaceText text={{'en': textEn, 'he': textHe}} />
        </span>
      </div>
      <div className='dropdownDesc'>
        <InterfaceText text={{'en': descEn, 'he': descHe}} />
      </div>
  </>
  );
}

const DropdownMenu = ({children, buttonComponent, positioningClass}) => {
    /**
     * `buttonComponent` is a React component for the opening/closing of a button.
     * `positioningClass` is a string for the positioning of the dropdown menu.  It defines a CSS class.
     *  Currently, we have two possible classes: 'headerDropdownMenu' and 'readerDropdownMenu'.
     *  The former is a more general case.  Historically, the former was used in the header
     *  and the latter in the reader.  See s2.css for definition of these classes.
     * the menu will be closed in click anywhere except in an element where data attribute data-prevent-close="true" is set.
     * this class is using useRef for open/close rather than useState, for changing state triggers re-rendering of the
     * component and all its children, so when clicking on children their onClick won't be executed.
     */

    const [isOpen, setIsOpen] = useState(false);
    const wrapperRef = useRef(null);

    const handleButtonClick = (e) => {
      e.stopPropagation();
      setIsOpen(isOpen => !isOpen);
    };
    const handleContentsClick = (e) => {
      e.stopPropagation();
      const preventClose = e.target.closest('[data-prevent-close="true"]');
      // Only toggle if no preventClose element was found
      if (!preventClose) {
        setIsOpen(false);
      }
    }
    const handleHideDropdown = (event) => {
      if (event.key === 'Escape') {
          setIsOpen(false);
      }
    };
    const handleClickOutside = (event) => {
        if (
            wrapperRef.current &&
            !wrapperRef.current.contains(event.target)
        ) {
            setIsOpen(false);
        }
    };

    useEffect(() => {
        document.addEventListener('keydown', handleHideDropdown, true);
        document.addEventListener('click', handleClickOutside, true);
        return () => {
            document.removeEventListener('keydown', handleHideDropdown, true);
            document.removeEventListener('click', handleClickOutside, true);
        };
    }, []);

    return (
        <div className={positioningClass} ref={wrapperRef}>
           <a className="dropdownLinks-button" onClick={handleButtonClick}>
              {buttonComponent}
          </a>
          <div className={`dropdownLinks-menu ${ isOpen ? "open" : "closed"}`} onClick={handleContentsClick}>
              {children}
          </div>
        </div>
    );
  }

  DropdownMenu.propTypes = {
    buttonComponent: PropTypes.element.isRequired,
  };
  export {
    DropdownMenu,
    DropdownMenuSeparator,
    DropdownMenuItemWithIcon,
<<<<<<< HEAD
    DropdownMenuItem,
    DropdownMenuItemLink,
=======
    DropdownMenuItem, 
>>>>>>> baf44da2
    DropdownMenuItemWithCallback
  };<|MERGE_RESOLUTION|>--- conflicted
+++ resolved
@@ -11,22 +11,7 @@
 
 }
 
-<<<<<<< HEAD
-const DropdownMenuItem = ({children, preventClose = false}) => {
-
-  return (
-    <div className={`interfaceLinks-option int-bi dropdownItem`}
-       data-prevent-close={preventClose}>
-      {children}
-    </div>
-
-  );
-}
-
-const DropdownMenuItemLink = ({url, children, newTab, preventClose = false}) => {
-=======
 const DropdownMenuItem = ({url, children, newTab, customCSS = null, preventClose = false}) => {
->>>>>>> baf44da2
 
   if (!newTab){
     newTab = false;
@@ -42,6 +27,21 @@
       {children}
     </a>
 
+  );
+}
+
+const DropdownMenuItemLink = ({url, children, newTab, preventClose = false}) => {
+
+  if (!newTab){
+    newTab = false;
+  }
+  return (
+    <a className={`interfaceLinks-option int-bi dropdownItem`}
+       href={url}
+       target={newTab ? '_blank' : null}
+       data-prevent-close={preventClose}>
+      {children}
+    </a>
   );
 }
 
@@ -138,11 +138,7 @@
     DropdownMenu,
     DropdownMenuSeparator,
     DropdownMenuItemWithIcon,
-<<<<<<< HEAD
-    DropdownMenuItem,
     DropdownMenuItemLink,
-=======
     DropdownMenuItem, 
->>>>>>> baf44da2
     DropdownMenuItemWithCallback
   };