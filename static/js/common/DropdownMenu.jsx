import React, {useContext, useEffect, useRef, useState} from 'react';
import { InterfaceText } from '../Misc';


// Todo
// Fix the styling on the 'dropdown item' (regular one)
// Restore the header to also show the globe icon

const DropdownMenuSeparator = () => {

  return (
    <div className='dropdownSeparator'></div>
  );

}

const DropdownMenuItem = ({url, children, newTab}) => {

  if (!newTab){
    newTab = false;
  }

  return (

    <a className={`interfaceLinks-option int-bi dropdownItem`} href={url} target={newTab ? '_blank' : null}>
      {children}
    </a>

  );
}

const DropdownMenuItemWithIcon = ({icon, textEn, textHe}) => {
  return (
    <>
      <div className="dropdownHeader">
        <img src={icon} />
        <span className='dropdownHeaderText'>
          <InterfaceText text={{'en': textEn, 'he': textHe}} />
        </span>
      </div>
      <div className='dropdownDesc'>
        <InterfaceText text={{'en': 'Lorem ipsum dolor sit amet, lorem dolor.', 'he': 'לורם איפסום דולור סיט אמט'}} />     
      </div>
  </>
  );
}

<<<<<<< HEAD
const DropdownMenu = ({children, menuIconComponent}) => {
=======
const DropdownMenu = ({children, menu_icon}) => {
>>>>>>> a7b52dfa
    const [isOpen, setIsOpen] = useState(false);
    const wrapperRef = useRef(null);
  
    const handleClick = (e) => {
      e.stopPropagation();
      setIsOpen(isOpen => !isOpen);
    }
    const handleHideDropdown = (event) => {
        if (event.key === 'Escape') {
            setIsOpen(false);
        }
    };
    const handleClickOutside = (event) => {
        if (
            wrapperRef.current &&
            !wrapperRef.current.contains(event.target)
        ) {
            setIsOpen(false);
        }
    };
  
    useEffect(() => {
        document.addEventListener('keydown', handleHideDropdown, true);
        document.addEventListener('click', handleClickOutside, true);
        return () => {
            document.removeEventListener('keydown', handleHideDropdown, true);
            document.removeEventListener('click', handleClickOutside, true);
        };
    }, []);
  
    return (
        <div className="dropdownLinks" ref={wrapperRef}>
<<<<<<< HEAD
           <a className="dropdownLinks-button" onClick={handleClick}>
              {menuIconComponent} 
          </a>         
=======
          <a className="dropdownLinks-button" onClick={handleClick}><img src={menu_icon} alt={Sefaria._('Dropdown menu')}/></a>
>>>>>>> a7b52dfa
          <div className={`dropdownLinks-menu ${ isOpen ? "open" : "closed"}`}>
            <div className="dropdownLinks-options">
              {children}
            </div>
          </div>
        </div>
    );
  }


  export {
    DropdownMenu, 
    DropdownMenuSeparator, 
    DropdownMenuItemWithIcon,
    DropdownMenuItem
  };<|MERGE_RESOLUTION|>--- conflicted
+++ resolved
@@ -1,10 +1,5 @@
 import React, {useContext, useEffect, useRef, useState} from 'react';
 import { InterfaceText } from '../Misc';
-
-
-// Todo
-// Fix the styling on the 'dropdown item' (regular one)
-// Restore the header to also show the globe icon
 
 const DropdownMenuSeparator = () => {
 
@@ -45,11 +40,7 @@
   );
 }
 
-<<<<<<< HEAD
 const DropdownMenu = ({children, menuIconComponent}) => {
-=======
-const DropdownMenu = ({children, menu_icon}) => {
->>>>>>> a7b52dfa
     const [isOpen, setIsOpen] = useState(false);
     const wrapperRef = useRef(null);
   
@@ -82,13 +73,9 @@
   
     return (
         <div className="dropdownLinks" ref={wrapperRef}>
-<<<<<<< HEAD
            <a className="dropdownLinks-button" onClick={handleClick}>
               {menuIconComponent} 
           </a>         
-=======
-          <a className="dropdownLinks-button" onClick={handleClick}><img src={menu_icon} alt={Sefaria._('Dropdown menu')}/></a>
->>>>>>> a7b52dfa
           <div className={`dropdownLinks-menu ${ isOpen ? "open" : "closed"}`}>
             <div className="dropdownLinks-options">
               {children}
