import {InterfaceText} from "../Misc";
import React from "react";
import Util from "../sefaria/util";
const Card = ({cardTitle, cardTitleHref, oncardTitleClick, cardText, bottomLinkText, bottomLinkUrl, analyticsEventName, analyticsLinkType}) => {
    cardTitleHref = Sefaria.activeModule === Sefaria.SHEETS_MODULE ? `/sheets/${cardTitleHref}` : cardTitleHref;
    return <div className="card">
<<<<<<< HEAD
                <a href={cardTitleHref} 
=======
                <a href={cardTitleHref}
>>>>>>> a97f8934
                className="cardTitle" onClick={oncardTitleClick}
                data-anl-text={cardTitle?.en}
                data-anl-event={analyticsEventName ? `${analyticsEventName}:click` : null}
                data-target-module={Sefaria.activeModule}
<<<<<<< HEAD
=======
                onKeyDown={(e) => Util.handleKeyboardClick(e)}
>>>>>>> a97f8934
                >
                    <InterfaceText text={cardTitle}/>
                </a>
                <div className="cardDescription">
                    <InterfaceText markdown={cardText}/>
                </div>
                {bottomLinkText &&
                    <div className="bottomCardLink">
                      <a href={bottomLinkUrl}
                        data-anl-text={bottomLinkText.en}
                        data-anl-event={analyticsEventName ? `${analyticsEventName}:click` : null}
                        data-target-module={Sefaria.activeModule}
<<<<<<< HEAD
=======
                        onKeyDown={(e) => Util.handleKeyboardClick(e)}
>>>>>>> a97f8934
                      >
                      <InterfaceText markdown={{en: bottomLinkText.en, he: bottomLinkText.he}} disallowedMarkdownElements={['p', 'a']}/>
                      </a>
                    </div>
                }
            </div>
    }

export {Card}<|MERGE_RESOLUTION|>--- conflicted
+++ resolved
@@ -2,21 +2,13 @@
 import React from "react";
 import Util from "../sefaria/util";
 const Card = ({cardTitle, cardTitleHref, oncardTitleClick, cardText, bottomLinkText, bottomLinkUrl, analyticsEventName, analyticsLinkType}) => {
-    cardTitleHref = Sefaria.activeModule === Sefaria.SHEETS_MODULE ? `/sheets/${cardTitleHref}` : cardTitleHref;
     return <div className="card">
-<<<<<<< HEAD
-                <a href={cardTitleHref} 
-=======
                 <a href={cardTitleHref}
->>>>>>> a97f8934
                 className="cardTitle" onClick={oncardTitleClick}
                 data-anl-text={cardTitle?.en}
                 data-anl-event={analyticsEventName ? `${analyticsEventName}:click` : null}
                 data-target-module={Sefaria.activeModule}
-<<<<<<< HEAD
-=======
                 onKeyDown={(e) => Util.handleKeyboardClick(e)}
->>>>>>> a97f8934
                 >
                     <InterfaceText text={cardTitle}/>
                 </a>
@@ -29,10 +21,7 @@
                         data-anl-text={bottomLinkText.en}
                         data-anl-event={analyticsEventName ? `${analyticsEventName}:click` : null}
                         data-target-module={Sefaria.activeModule}
-<<<<<<< HEAD
-=======
                         onKeyDown={(e) => Util.handleKeyboardClick(e)}
->>>>>>> a97f8934
                       >
                       <InterfaceText markdown={{en: bottomLinkText.en, he: bottomLinkText.he}} disallowedMarkdownElements={['p', 'a']}/>
                       </a>
