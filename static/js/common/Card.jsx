import {InterfaceText} from "../Misc";
import React from "react";
const Card = ({cardTitle, cardTitleHref, oncardTitleClick, cardText, bottomLinkText, bottomLinkUrl, analyticsEventName, analyticsLinkType}) => {
    cardTitleHref = Sefaria.activeModule === Sefaria.SHEETS_MODULE ? `/sheets/${cardTitleHref}` : cardTitleHref;
    return <div className="card">
                <a href={cardTitleHref} 
                className="cardTitle" onClick={oncardTitleClick}
                data-anl-text={cardTitle?.en}
                data-anl-event={analyticsEventName ? `${analyticsEventName}:click` : null}
<<<<<<< HEAD
                onKeyDown={(e) => { if (e.key === 'Enter' || e.key === ' ') { e.preventDefault(); e.currentTarget.click(); } }}
=======
                data-target-module={Sefaria.activeModule}
>>>>>>> dcd15b04
                >
                    <InterfaceText text={cardTitle}/>
                </a>
                <div className="cardDescription">
                    <InterfaceText markdown={cardText}/>
                </div>
                {bottomLinkText &&
                    <div className="bottomCardLink">
                      <a href={bottomLinkUrl}
                        data-anl-text={bottomLinkText.en}
                        data-anl-event={analyticsEventName ? `${analyticsEventName}:click` : null}
<<<<<<< HEAD
                        onKeyDown={(e) => { if (e.key === 'Enter' || e.key === ' ') { e.preventDefault(); e.currentTarget.click(); } }}
=======
                        data-target-module={Sefaria.activeModule}
>>>>>>> dcd15b04
                      >
                      <InterfaceText markdown={{en: bottomLinkText.en, he: bottomLinkText.he}} disallowedMarkdownElements={['p', 'a']}/>
                      </a>
                    </div>
                }
            </div>
    }

export {Card}<|MERGE_RESOLUTION|>--- conflicted
+++ resolved
@@ -7,11 +7,8 @@
                 className="cardTitle" onClick={oncardTitleClick}
                 data-anl-text={cardTitle?.en}
                 data-anl-event={analyticsEventName ? `${analyticsEventName}:click` : null}
-<<<<<<< HEAD
+                data-target-module={Sefaria.activeModule}
                 onKeyDown={(e) => { if (e.key === 'Enter' || e.key === ' ') { e.preventDefault(); e.currentTarget.click(); } }}
-=======
-                data-target-module={Sefaria.activeModule}
->>>>>>> dcd15b04
                 >
                     <InterfaceText text={cardTitle}/>
                 </a>
@@ -23,11 +20,8 @@
                       <a href={bottomLinkUrl}
                         data-anl-text={bottomLinkText.en}
                         data-anl-event={analyticsEventName ? `${analyticsEventName}:click` : null}
-<<<<<<< HEAD
+                        data-target-module={Sefaria.activeModule}
                         onKeyDown={(e) => { if (e.key === 'Enter' || e.key === ' ') { e.preventDefault(); e.currentTarget.click(); } }}
-=======
-                        data-target-module={Sefaria.activeModule}
->>>>>>> dcd15b04
                       >
                       <InterfaceText markdown={{en: bottomLinkText.en, he: bottomLinkText.he}} disallowedMarkdownElements={['p', 'a']}/>
                       </a>
