import PropTypes from 'prop-types';



/**
 *
 * @param variant can be empty or "secondary"
 * @param size can be empty or "large", "small" or "fullwidth"
 * @param icon only the name of the icon without the extension
 * @param children you can pass additional html or just <InterfaceText>
 * @param onClick callback func to trigger
 * @param disabled whether the button is to be disabled or not
 * @param className additional class names in case they are needed (preferrably not)
 * @param href if provided, renders as <a> tag instead of button
 * @param activeModule if provided, sets data-active-module attribute for CSS theming
 * @param targetModule if provided, sets data-target-module attribute for JS navigation (only valid with href)
 * @returns {JSX.Element}
 * @constructor
 */
<<<<<<< HEAD
const Button = ({
  variant = 'sefaria-common-button',
  size = '',
  icon,
  children,
  onClick,
  disabled = false,
  className = '',
  activeModule = null,
  targetModule = null,
  href
}) => {
  const buttonClasses = `${variant} ${size} ${className}`;

  // We want to use the correct <a> tag for links. This keeps things semantically correct for accessibility. It also keeps the right click menue suitable.
  // For accessibility we can't have nested buttons (current pattern is <Button><a>content<a><Button>).
  if (href) {
    const handleKeyDown = (e) => {
      // For links: only Space activates (Enter is handled by default link behavior)
      if (e.key === ' ') {
        e.preventDefault();
        if (onClick && !disabled) {
          onClick(e);
        } else if (!disabled) {
          // For href-based buttons without onClick, trigger the default link behavior
          e.target.click();
        }
      }
    };

    return (
      <a
        href={href}
        className={buttonClasses}
        onClick={onClick}
        onKeyDown={handleKeyDown}
        tabIndex={0}
        role="button"
        {...(!!targetModule ? { 'data-target-module': targetModule } : {})}
        {...(!!activeModule ? { 'data-active-module': activeModule } : {})}
      >
        {icon && (<img src={`/static/icons/${icon}.svg`} className="button-icon" alt={icon} />)}
        {children}
      </a>
    );
  }

  const handleKeyDown = (e) => {
    // For buttons: both Enter and Space activate
    if (e.key === 'Enter' || e.key === ' ') {
      e.preventDefault();
      if (onClick && !disabled) {
        onClick(e);
      }
    }
  };

=======
const Button = ({ variant = '', size = '', children, onClick, icon=null, disabled=false, 
  className = '', activeModule=null, alt=''}) => {
>>>>>>> 7a2628e8
  return (
    <button
      disabled={disabled}
      {...(!!activeModule ? { 'data-active-module': activeModule } : {})}
      className={buttonClasses}
      onClick={onClick}
      onKeyDown={handleKeyDown}
    >
      {icon && (<img src={`/static/icons/${icon}.svg`} className="button-icon" alt={alt} />)}
      {children}
    </button>
  );
};

// Custom PropTypes validator for targetModule
const targetModuleValidator = (props, propName, componentName) => {
  const targetModule = props[propName];
  const href = props.href;

  if (targetModule && !href) {
    return new Error(
      `Invalid prop \`${propName}\` supplied to \`${componentName}\`. ` +
      `\`${propName}\` can only be used when \`href\` prop is provided.`
    );
  }

  return PropTypes.string(props, propName, componentName);
};

Button.propTypes = {
  variant: PropTypes.string,
  size: PropTypes.string,
  icon: PropTypes.string,
  children: PropTypes.node,
  onClick: PropTypes.func,
  disabled: PropTypes.bool,
  className: PropTypes.string,
  href: PropTypes.string,
  activeModule: PropTypes.string,
  targetModule: targetModuleValidator
};

export default Button;

/**
 * Reusable keyboard handler for accessibility.
 * Supports the two common patterns found throughout the codebase.
 *
 * @param {function} [onClick] - Custom click handler to call instead of element.click()
 * @returns {function} - Keyboard event handler function
 *
 * @example
 * // For elements that should trigger their own click behavior:
 * const handleKeyDown = handleKeyboardClick();
 * <button onKeyDown={handleKeyDown}>Click me</button>
 *
 * @example
 * // For elements with custom click handlers:
 * const handleKeyDown = handleKeyboardClick(myCustomClickHandler);
 * <div onKeyDown={handleKeyDown}>Custom element</div>
 */
const handleKeyboardClick = (onClick) => {
  return (e) => {
    if (e.key === 'Enter' || e.key === ' ') {
      e.preventDefault();
      if (onClick) {
        onClick(e);
      } else {
        e.currentTarget.click();
      }
    }
  };
};

// Export for temporary use by other components during migration
export { handleKeyboardClick };<|MERGE_RESOLUTION|>--- conflicted
+++ resolved
@@ -14,21 +14,22 @@
  * @param href if provided, renders as <a> tag instead of button
  * @param activeModule if provided, sets data-active-module attribute for CSS theming
  * @param targetModule if provided, sets data-target-module attribute for JS navigation (only valid with href)
+ * @param alt required when icon is provided for accessibility (alt text for the icon)
  * @returns {JSX.Element}
  * @constructor
  */
-<<<<<<< HEAD
 const Button = ({
   variant = 'sefaria-common-button',
   size = '',
-  icon,
+  icon=null,
   children,
   onClick,
   disabled = false,
   className = '',
   activeModule = null,
   targetModule = null,
-  href
+  href,
+  alt
 }) => {
   const buttonClasses = `${variant} ${size} ${className}`;
 
@@ -59,7 +60,7 @@
         {...(!!targetModule ? { 'data-target-module': targetModule } : {})}
         {...(!!activeModule ? { 'data-active-module': activeModule } : {})}
       >
-        {icon && (<img src={`/static/icons/${icon}.svg`} className="button-icon" alt={icon} />)}
+        {icon && (<img src={`/static/icons/${icon}.svg`} className="button-icon" alt={alt} />)}
         {children}
       </a>
     );
@@ -75,10 +76,6 @@
     }
   };
 
-=======
-const Button = ({ variant = '', size = '', children, onClick, icon=null, disabled=false, 
-  className = '', activeModule=null, alt=''}) => {
->>>>>>> 7a2628e8
   return (
     <button
       disabled={disabled}
@@ -108,6 +105,22 @@
   return PropTypes.string(props, propName, componentName);
 };
 
+// Custom PropTypes validator for alt text when icon is present
+const altTextValidator = (props, propName, componentName) => {
+  const alt = props[propName];
+  const icon = props.icon;
+
+  if (icon && (alt === undefined || alt === null || alt === '')) {
+    return new Error(
+      `Invalid prop \`${propName}\` supplied to \`${componentName}\`. ` +
+      `\`${propName}\` is required when \`icon\` prop is provided for accessibility. ` +
+      `Please provide descriptive alt text for the icon.`
+    );
+  }
+
+  return PropTypes.string(props, propName, componentName);
+};
+
 Button.propTypes = {
   variant: PropTypes.string,
   size: PropTypes.string,
@@ -118,7 +131,8 @@
   className: PropTypes.string,
   href: PropTypes.string,
   activeModule: PropTypes.string,
-  targetModule: targetModuleValidator
+  targetModule: targetModuleValidator,
+  alt: altTextValidator
 };
 
 export default Button;
