import {
  ReaderNavigationMenuCloseButton,
  ReaderNavigationMenuDisplaySettingsButton,
  CategoryAttribution,
  CategoryColorLine,
  InterfaceText,
  LoadingMessage,
  LoginPrompt,
} from './Misc';
import { CollectionsModal } from './CollectionsWidget'
import React  from 'react';
import ReactDOM  from 'react-dom';
import $  from './sefaria/sefariaJquery';
import Sefaria  from './sefaria/sefaria';
import classNames  from 'classnames';
import PropTypes  from 'prop-types';
import sanitizeHtml  from 'sanitize-html';
import Component from 'react-class';
import ReactTags from 'react-tag-autocomplete'

class SheetMetadata extends Component {
  // Menu for the Table of Contents for a single text
  constructor(props) {
    super(props);
    this.loadSaved();
    this.state = {
      sheetCopyStatus: "Copy",
      copiedSheetId: null,
      sheetSaves: null,
      sheetLikeAdjustment: 0,
      showCollectionsModal: false,
      tags: [],
      suggestions: [],
      summary: '',
      validationFailed: 'none',
      validationMsg: '',
      published: null,
      lastModified: null,
    };
    this.reactTags = React.createRef()
    this.debouncedSaveSummary = Sefaria.util.debounce(this.saveSummary, 250);
  }
  componentDidMount() {
    this._isMounted = true;
    const sheet = (this.getSheetFromCache())

    const tags = sheet.topics.map((topic, i) => ({
          id: i,
          name: topic["asTyped"],
          slug: topic["slug"],
        })
      )


    this.setState({
      tags: tags,
      summary: sheet.summary,
      published: sheet.status == "public",
      lastModified: sheet.dateModified,

    })

  }
  componentWillUnmount() {
    this._isMounted = false;
  }
  componentDidUpdate(prevProps, prevState) {
    if ((this.props.settingsLanguage != prevProps.settingsLanguage)) {
      this.forceUpdate();
    }
  }
  loadSaved() {
    Sefaria.getRefSavedHistory("Sheet " + this.props.id).then(data => {
      const sheetSaves = [];
      for (let hist of data) {
        sheetSaves.push(hist["uid"]);
      }
      if (this._isMounted) {
        this.setState({ sheetSaves });
      }
    });
  }
  getSheetFromCache() {
    return Sefaria.sheets.loadSheetByID(this.props.id);
  }
  getSheetFromAPI() {
    Sefaria.sheets.loadSheetByID(this.props.id, this.onDataLoad);
  }
  onDataLoad(data) {
    this.forceUpdate();
  }
  updateSheetTags() {

  }
  isFormValidated() {
    if ((!this.state.summary || this.state.summary.trim() == '') && this.state.tags.length == 0) {
      this.setState({
        validationMsg: Sefaria._("Please add a description and topics to publish your sheet."),
        validationFailed: "both"
      });
      return false
    }
    else if (!this.state.summary || this.state.summary.trim() == '') {
      this.setState({
        validationMsg: Sefaria._("Please add a description to publish your sheet."),
        validationFailed: "summary"
      });
      return false
    }

    else if (this.state.tags.length == 0) {
      this.setState({
        validationMsg: Sefaria._("Please add topics to publish your sheet."),
        validationFailed: "topics"
      });
      return false
    }

    else {
      this.setState({
        validationMsg: "",
        validationFailed: "none"
      });
      return true
    }
  }

  async togglePublish() {
    if (!this.state.published) {
      if (!(this.isFormValidated())) {return}
    }

    const newPublishState = this.state.published ? "unlisted" : "public";
    let updatedSheet = await (new Promise((resolve, reject) => Sefaria.sheets.loadSheetByID(this.props.id, sheet => resolve(sheet))));
    updatedSheet.status = newPublishState;
    updatedSheet.lastModified = this.state.lastModified;
    delete updatedSheet._id;
    this.setState({published: !this.state.published})
    const postJSON = JSON.stringify(updatedSheet);
    this.postSheet(postJSON);

  }


  loadSheetData(sheetID) {
    if (Sefaria.sheets.loadSheetByID(sheetID)) {
        return(Sefaria.sheets.loadSheetByID(sheetID));
    }
    else {
      Sefaria.sheets.loadSheetByID(sheetID, (data) => {
          return(data);
      });
    }
  }

  copySheet() {
    if (!Sefaria._uid) {
        this.props.toggleSignUpModal();
    } else if (this.state.sheetCopyStatus == "Copy") {
        this.setState({sheetCopyStatus: "Copying..."});
        this.filterAndSaveCopiedSheetData(this.loadSheetData(this.props.id))
    }
  }

  postSheet(postJSON) {
    $.post("/api/sheets/", {"json": postJSON}, (data) => {
        if (data.id)  {
          console.log('saved...')
          this.setState({lastModified: data.dateModified})
          Sefaria.sheets._loadSheetByID[data.id] = data;
        } else if ("error" in data) {
            console.log(data.error);
        }
    })
  }

  filterAndSaveCopiedSheetData(data) {
    var newSheet = Sefaria.util.clone(data);
    newSheet.status = "unlisted";
    newSheet.title = newSheet.title + " (Copy)";

    if (Sefaria._uid != newSheet.owner) {
        newSheet.via = this.props.id;
        newSheet.viaOwner = newSheet.owner;
        newSheet.owner = Sefaria._uid
    }
    delete newSheet.id;
    delete newSheet.ownerName;
    delete newSheet.views;
    delete newSheet.dateCreated;
    delete newSheet.dateModified;
    delete newSheet.displayedCollection;
    delete newSheet.collectionName;
    delete newSheet.collectionImage;
    delete newSheet.likes;
    delete newSheet.promptedToPublish;
    delete newSheet._id;

    var postJSON = JSON.stringify(newSheet);
    $.post("/api/sheets/", {"json": postJSON}, (data) => {
        if (data.id)  {
          this.setState({
              sheetCopyStatus: "Copied",
              copiedSheetId: data.id
          });

        } else if ("error" in data) {
            console.log(data.error);
        }
    })
  }
  toggleCollectionsModal() {
    if (!Sefaria._uid) {
      this.props.toggleSignUpModal();
    } else {
      this.setState({showCollectionsModal: !this.state.showCollectionsModal});
    }
  }

  async updateTopics(tags) {
    let updatedSheet = await (new Promise((resolve, reject) => Sefaria.sheets.loadSheetByID(this.props.id, sheet => resolve(sheet))));

    const topics = tags.map(tag => ({
          asTyped: tag.name,
          slug: tag.slug,
        })
    )
    updatedSheet.topics = topics;
    updatedSheet.lastModified = this.state.lastModified;
    delete updatedSheet._id;
    const postJSON = JSON.stringify(updatedSheet);
    this.postSheet(postJSON)
  }

  onTagDelete(i) {
    const tags = this.state.tags.slice(0);
    tags.splice(i, 1);
    this.setState({ tags });
    this.updateTopics(tags);
  }

  onTagAddition(tag) {
    const tags = [].concat(this.state.tags, tag);
    this.setState({ tags });
    this.updateTopics(tags);
  }

  onTagValidate(tag) {
    return this.state.tags.every((item) => item.name !== tag.name)
  }

  updateSuggestedTags(input) {
    if (input == "") return
    Sefaria.getName(input, false, 0).then(d => {
      const topics = d.completion_objects
          .filter(obj => obj.type === "Topic")
          .map((filteredObj, index) => ({
            id: index,
            name: filteredObj.title,
            slug: filteredObj.key
          })
      )
      return topics
    }).then(topics => this.setState({suggestions: topics}))
  }

  async saveSummary() {
    let updatedSheet = await (new Promise((resolve, reject) => Sefaria.sheets.loadSheetByID(this.props.id, sheet => resolve(sheet))));
    updatedSheet.summary = this.state.summary;
    updatedSheet.lastModified = this.state.lastModified;
    delete updatedSheet._id;
    const postJSON = JSON.stringify(updatedSheet);
    this.postSheet(postJSON)
  }

  handleSummaryChange(event) {
    const newSummary = event.target.value
    if (event.target.value.length > 280) {
      this.setState({
        validationMsg: Sefaria._("The summary description is limited to 280 characters."),
        validationFailed: "summary"
      });
    }
    else {
      this.setState({
        validationMsg: "",
        validationFailed: "none"
      });
    }
    this.setState({summary: newSummary})
    this.debouncedSaveSummary()
  }

  generateSheetMetaDataButtons() {
    const sheet = this.getSheetFromCache();
    return (
      <div>
        <div>
          {Sefaria._uid == sheet.owner && !Sefaria._uses_new_editor ?
          <a href={"/sheets/"+sheet.id+"?editor=1"} className="button white" role="button">
            <InterfaceText>Edit</InterfaceText>
          </a> : null }

          <a href="#" className="button white" onClick={this.copySheet}>
            <InterfaceText>{this.state.sheetCopyStatus}</InterfaceText>
          </a>

          <a href="#" className="button white" onClick={this.toggleCollectionsModal}>
            <InterfaceText>Add to Collection</InterfaceText>
          </a>

          {Sefaria._uid !== sheet.owner && !Sefaria._uses_new_editor ?
          <a href={"/sheets/"+sheet.id+"?editor=1"} className="button white" role="button">
            <InterfaceText>View in Editor</InterfaceText>
          </a> : null }
        </div>

        {this.state.sheetCopyStatus == "Copied" ?
        <div><a href={"/sheets/"+this.state.copiedSheetId}>
            <span className="int-en">View Copy &raquo;</span>
            <span className="int-he">צפייה בהעתק &raquo;</span>
        </a></div> : null }

        {Sefaria._uses_new_editor ?
        <a className="smallText" href={"/sheets/"+sheet.id+"?editor=1"}>
          <span className="int-en">View in the old sheets experience</span>
          <span className="int-he">תצוגה בפורמט הישן של דפי המקורות</span>
        </a> : null }

        {this.state.showCollectionsModal ?
        <CollectionsModal
          sheetID={sheet.id}
          close={this.toggleCollectionsModal} /> : null }

      </div>
    );
  }
  render() {
    const sheet = this.getSheetFromCache();

    if (!sheet) {return (<LoadingMessage/>)}

    const timestampCreated = Date.parse(sheet.dateCreated)/1000;
    const canEdit = Sefaria._uid == sheet.owner;
    const title = sheet.title;
    let authorStatement;

    if (sheet.attribution) {
      authorStatement = sheet.attribution;
    }
    else if (sheet.assignerName) {
      authorStatement = "Assigned by <a href='"+sheet.assignerOwnerProfileUrl + "'>" + sheet.assignerName +" Completed by <a href='" + sheet.ownerProfileUrl + "'>" + sheet.ownerName + "</a>";
    }
    else if (sheet.viaOwnerName) {
      authorStatement = "by <a href='" + sheet.ownerProfileUrl + "'>" + sheet.ownerName + "</a> based on a <a href='/sheets/"+sheet.via+"'>sheet</a> by <a href='"+ sheet.viaOwnerProfileUrl + "'>" + sheet.viaOwnerName+"</a>";
    }
    else {
      authorStatement = "by <a href='" + sheet.ownerProfileUrl + "'>" + sheet.ownerName + "</a>";
    }

    // Text Details
    const details = sheet.summary;

<<<<<<< HEAD
    const closeClick = this.props.close;
    const classes = classNames({readerTextTableOfContents:1, readerNavMenu:1, narrowPanel: this.props.narrowPanel, noLangToggleInHebrew: this.props.interfaceLang == 'hebrew'});
=======
    var closeClick = this.props.close;
    var classes = classNames({
      readerTextTableOfContents:1,
      readerNavMenu:1,
      narrowPanel: this.props.narrowPanel,
      noLangToggleInHebrew: this.props.interfaceLang == 'hebrew',
      "sans-serif": 1,
    });
>>>>>>> 6d19bc2a

    return (<div className={classes}>
              <CategoryColorLine category="Sheets" />
              <div className="readerControls">
                <div className="readerControlsInner">
                  <div className="leftButtons">
                    <ReaderNavigationMenuCloseButton onClick={closeClick}/>
                  </div>
                  <div className="readerTextToc readerTextTocHeader">
                    <div className="readerTextTocBox">
                      <span className="int-en">Table of Contents</span>
                      <span className="int-he">תוכן העניינים</span>
                    </div>
                  </div>
                  <div className="rightButtons">
                    {this.props.interfaceLang !== "hebrew" ?
                      <ReaderNavigationMenuDisplaySettingsButton onClick={this.props.openDisplaySettings} />
                      : <ReaderNavigationMenuDisplaySettingsButton placeholder={true} />}
                  </div>
                </div>
              </div>
              <div className="content">
                <div className="contentInner">
                  <div className="tocTop">
                    <a className="tocCategory serif" href="/sheets">
                      <span className="en">Sheet</span>
                      <span className="he">{Sefaria.hebrewTerm("Sheets")}</span>
                    </a>
                    <div className="tocTitle serif" role="heading" aria-level="1">
                      <span>{title.stripHtmlConvertLineBreaks()}</span>
                    </div>

                    <div className="tocDetail authorStatement">
                        <div className="collectionListingImageBox imageBox">
                            <a href={sheet.ownerProfileUrl}>
                                <img className="collectionListingImage img-circle" src={sheet.ownerImageUrl} alt="Author Avatar" />
                            </a>
                        </div>
                        <span dangerouslySetInnerHTML={ {__html: authorStatement} }></span>
                    </div>

                    {sheet.displayedCollection ?
                    <div className="tocDetail authorStatement">
                        <div className="collectionListingImageBox imageBox">
                            <a href={"/collections/" + sheet.displayedCollection}>
                              <img className={classNames({collectionListingImage:1, "img-circle": 1, default: !sheet.collectionImage})} src={sheet.collectionImage || "/static/icons/collection.svg"} alt="Collection Logo"/>
                            </a>
                        </div>
                        <a href={"/collections/" + sheet.displayedCollection}>{sheet.collectionName}</a>
                    </div> : null }
                    <div className="sheetMeta">
                      <div className="int-en">
                          Created {Sefaria.util.naturalTime(timestampCreated, "en")} ago · {sheet.views} Views · { !!this.state.sheetSaves ? this.state.sheetSaves.length + this.state.sheetLikeAdjustment : '--'} Saves {this.state.published ? null : (<span className="unlisted">· <img src="/static/img/eye-slash.svg"/><span>{Sefaria._("Not Published")}</span></span>)}

                      </div>
                      <div className="int-he">
                          <span>נוצר לפני  {Sefaria.util.naturalTime(timestampCreated, "he")} · </span>
                          <span>{sheet.views} צפיות · </span>
                          <span> {!!this.state.sheetSaves ? this.state.sheetSaves.length + this.state.sheetLikeAdjustment : '--' } שמירות </span> {this.state.published ? null : (<span className="unlisted">· <img src="/static/img/eye-slash.svg"/><span>{Sefaria._("Not Published")}</span></span>)}                      </div>
                    </div>

                    {this.generateSheetMetaDataButtons()}

                    <div className="tocDetails">
                      {details && !canEdit ? <div className="description" dangerouslySetInnerHTML={ {__html: details} }></div> : null}
                    </div>
                    {sheet.topics && sheet.topics.length > 0 && !canEdit ?
                    <div className="tagsSection">
                        <h2 className="tagsTitle int-en">Tags</h2>
                        <h2 className="tagsTitle int-he">תוית</h2>

                        <div className="sheetTags">
                          {sheet.topics.map((topic, i) => (
                              <a href={"/topics/" + topic.slug}
                                target="_blank"
                                className="sheetTag button"
                                key={i}
                              >
                                <InterfaceText text={{en:topic.en, he:topic.he}} />
                              </a>
                            ))
                          }
                        </div>
                    </div> : null }

                    {canEdit ? <div className={"publishBox"}>
                      <h3 className={"header"}>
                        <InterfaceText>{this.state.published ? "Publish Settings" : "Publish Sheet"}</InterfaceText>
                      </h3>



                      {this.state.published ?
                        <p><InterfaceText>Your sheet is</InterfaceText> <strong><InterfaceText>published</InterfaceText></strong> <InterfaceText>on Sefaria and visible to others through search and topics.</InterfaceText></p> :
                        <p><InterfaceText>List your sheet on Sefaria for others to discover.</InterfaceText></p>
                      }


                      <hr/>
                      {this.state.validationFailed == "none" ? null :  <p className="error"><InterfaceText>{this.state.validationMsg}</InterfaceText></p> }
                      <p className={"smallText"}><InterfaceText>Summary</InterfaceText></p>
                      <textarea
                        className={this.state.validationFailed == "both" || this.state.validationFailed == "summary" ? "error" : ""}
                        rows="3"
                        maxLength="281"
                        placeholder={Sefaria._("Write a short description of your sheet...")}
                        value={this.state.summary} onChange={this.handleSummaryChange}></textarea>
                      <p className={"smallText"}><InterfaceText>Topics</InterfaceText></p>
                      <div className={this.state.validationFailed == "both" || this.state.validationFailed == "topics" ? "error" : ""}>
                      <ReactTags
                        ref={this.reactTags}
                        allowNew={true}
                        tags={this.state.tags}
                        suggestions={this.state.suggestions}
                        onDelete={this.onTagDelete.bind(this)}
                        placeholderText={Sefaria._("Add a topic...")}
                        delimiters={["Enter", "Tab", ","]}
                        onAddition={this.onTagAddition.bind(this)}
                        onValidate={this.onTagValidate.bind(this)}
                        onInput={this.updateSuggestedTags.bind(this)}
                      />
                      </div>

                        <div className={"publishButton"}>
                        <a href="#" className={this.state.published ? "button published" : "button"} onClick={this.togglePublish}>
                          <InterfaceText>{this.state.published ? "Unpublish" : "Publish"}</InterfaceText>
                        </a>
                        </div>

                    </div> : null}

                  </div>
                </div>
              </div>
            </div>);
  }
}
SheetMetadata.propTypes = {
  id:               PropTypes.number.isRequired,
  mode:             PropTypes.string.isRequired,
  settingsLanguage: PropTypes.string.isRequired,
  versionLanguage:  PropTypes.string,
  version:          PropTypes.string,
  narrowPanel:      PropTypes.bool,
  close:            PropTypes.func.isRequired,
  openNav:          PropTypes.func.isRequired,
  showBaseText:     PropTypes.func.isRequired,
  selectVersion:    PropTypes.func,
  interfaceLang:    PropTypes.string,
};




export default SheetMetadata;<|MERGE_RESOLUTION|>--- conflicted
+++ resolved
@@ -361,10 +361,6 @@
     // Text Details
     const details = sheet.summary;
 
-<<<<<<< HEAD
-    const closeClick = this.props.close;
-    const classes = classNames({readerTextTableOfContents:1, readerNavMenu:1, narrowPanel: this.props.narrowPanel, noLangToggleInHebrew: this.props.interfaceLang == 'hebrew'});
-=======
     var closeClick = this.props.close;
     var classes = classNames({
       readerTextTableOfContents:1,
@@ -373,7 +369,6 @@
       noLangToggleInHebrew: this.props.interfaceLang == 'hebrew',
       "sans-serif": 1,
     });
->>>>>>> 6d19bc2a
 
     return (<div className={classes}>
               <CategoryColorLine category="Sheets" />
