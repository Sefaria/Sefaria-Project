import React  from 'react';
import $  from './sefaria/sefariaJquery';
import Sefaria  from './sefaria/sefaria';
import classNames  from 'classnames';
import PropTypes  from 'prop-types';
import Component      from 'react-class';
import {
    ColorBarBox, InterfaceText,
    ProfilePic,
} from './Misc';
import SheetResult from "./Sheets/SheetResult";


class SearchSheetResult extends Component {
    handleSheetClick(e) {
      const s = this.props.metadata;
      if (this.props.onResultClick) {
        e.preventDefault()
        this.props.onResultClick("Sheet " + s.sheetId);
      }
      Sefaria.track.event("Search", "Search Result Sheet Click", `${this.props.query} - ${s.sheetId}`);
    }
    handleProfileClick(e) {
      const s = this.props.metadata;
      Sefaria.track.event("Search", "Search Result Sheet Owner Click", `${this.props.query} - ${s.sheetId} - ${s.owner_name}`);
    }
    get_snippet_markup() {
      const snippet = this.props.snippet.replace(/^[ .,;:!-)\]]+/, "");
      const lang = Sefaria.hebrew.isHebrew(snippet) ? "he" : "en";
      return { markup: {__html: snippet}, lang };
    }
    formatDate(dateString) {
        const date = new Date(dateString);
        // Define options for Intl.DateTimeFormat
        const options = { year: 'numeric', month: 'long', day: 'numeric' };
        // Use Intl.DateTimeFormat to format the date
        return new Intl.DateTimeFormat('en-US', options).format(date);
    }
    render() {
        const s = this.props.metadata;
        var clean_title = $("<span>" + s.title + "</span>").text();
        var href = "/sheets/" + s.sheetId;
<<<<<<< HEAD
        const snippetMarkup = this.get_snippet_markup(data);
        return <SheetResult href={href} clean_title={clean_title} handleSheetClick={this.handleSheetClick}
                snippetMarkup={snippetMarkup} profile_url={s.profile_url} owner_name={s.owner_name} owner_image={s.owner_image}/>;
=======
        const snippetMarkup = this.get_snippet_markup();
        const snippetClasses = classNames({snippet: 1, en: snippetMarkup.lang === "en", he: snippetMarkup.lang === "he"});
        const ownerIsHe = Sefaria.hebrew.isHebrew(s.owner_name);
        const titleIsHe = Sefaria.hebrew.isHebrew(clean_title);
        const date = this.formatDate(this.props.metadata.dateCreated);
        return (
            <div className='result sheetResult'>
                <a href={href} onClick={this.handleSheetClick}>
                    <div className="sheetData sans-serif">
                        <a className="ownerData sans-serif" href={s.profile_url} onClick={this.handleProfileClick}>
                            <ProfilePic
                                url={s.owner_image}
                                name={s.owner_name}
                                len={30}
                            />
                            <span className={classNames({
                                'ownerName': 1,
                                'in-en': !ownerIsHe,
                                'in-he': ownerIsHe
                            })}>{s.owner_name}</span>
                            <span className="bullet">{'\u2022'}</span>
                            <span className="date">
                                {date}
                            </span>
                        </a>
                    </div>
                    <div className={classNames({'result-title': 1, 'in-en': !titleIsHe, 'in-he': titleIsHe})}>
                        <span dir={titleIsHe ? "rtl" : "ltr"}>{clean_title}</span>
                    </div>
                    <div className={snippetClasses}>
                        <span dir={snippetMarkup.lang === 'he' ? "rtl" : "ltr"}
                              dangerouslySetInnerHTML={snippetMarkup.markup}></span>
                    </div>
                </a>
            </div>
        );
>>>>>>> f62955f9
    }
}

SearchSheetResult.propTypes = {
    query: PropTypes.string,
    metadata: PropTypes.object,
    snippet: PropTypes.string,
    onResultClick: PropTypes.func
};


export default SearchSheetResult;<|MERGE_RESOLUTION|>--- conflicted
+++ resolved
@@ -40,11 +40,6 @@
         const s = this.props.metadata;
         var clean_title = $("<span>" + s.title + "</span>").text();
         var href = "/sheets/" + s.sheetId;
-<<<<<<< HEAD
-        const snippetMarkup = this.get_snippet_markup(data);
-        return <SheetResult href={href} clean_title={clean_title} handleSheetClick={this.handleSheetClick}
-                snippetMarkup={snippetMarkup} profile_url={s.profile_url} owner_name={s.owner_name} owner_image={s.owner_image}/>;
-=======
         const snippetMarkup = this.get_snippet_markup();
         const snippetClasses = classNames({snippet: 1, en: snippetMarkup.lang === "en", he: snippetMarkup.lang === "he"});
         const ownerIsHe = Sefaria.hebrew.isHebrew(s.owner_name);
@@ -81,7 +76,6 @@
                 </a>
             </div>
         );
->>>>>>> f62955f9
     }
 }
 
