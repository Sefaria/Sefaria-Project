import React from 'react';
import classNames from 'classnames';
import extend from 'extend';
import PropTypes from 'prop-types';
import Sefaria from './sefaria/sefaria';
import Header from './Header';
import ReaderPanel from './ReaderPanel';
import $ from './sefaria/sefariaJquery';
import EditCollectionPage from './EditCollectionPage';
import Footer from './Footer';
import SearchState from './sefaria/searchState';
import {ReaderPanelContext, AdContext, StrapiDataProvider, ExampleComponent, StrapiDataContext} from './context';
import {
  ContestLandingPage,
  RemoteLearningPage,
  PBSC2020LandingPage,
  PBSC2021LandingPage,
  PoweredByPage,
  RambanLandingPage,
  EducatorsPage,
  RabbisPage,
  DonatePage,
  WordByWordPage,
  JobsPage,
  TeamMembersPage,
  ProductsPage
} from './StaticPages';
import UpdatesPanel from './UpdatesPanel';
import {
  SignUpModal,
  InterruptingMessage,
  Banner,
  CookiesNotification,
  CommunityPagePreviewControls
} from './Misc';
import { Promotions } from './Promotions';
import Component from 'react-class';
import  { io }  from 'socket.io-client';
import { SignUpModalKind } from './sefaria/signupModalContent';

class ReaderApp extends Component {
  constructor(props) {
    super(props);
    // TODO clean up generation of initial panels objects.
    // Currently these get generated in reader/views.py then regenerated again in ReaderApp.
    this.MIN_PANEL_WIDTH       = 360.0;
    let panels                 = [];
    const searchType = props.initialSearchType || 'text';  // should really be set by URL such as sheets.sefaria.org or www.sefaria.org
    if (props.initialMenu) {
      // If a menu is specified in `initialMenu`, make a panel for it
      panels[0] = {
        mode:                    "Menu",
        menuOpen:                props.initialMenu,
        searchQuery:             props.initialQuery,
        topicSort:               props.initialTopicSort,
        searchState: new SearchState({
          type:                  searchType,
          appliedFilters:        props.initialSearchFilters,
          field:                 props.initialSearchField,
          appliedFilterAggTypes: props.initialSearchFilterAggTypes,
          sortType:              props.initialSearchSortType,
        }),
        sheetsWithRef:           props.sheetsWithRef,
        navigationCategories:    props.initialNavigationCategories,
        navigationTopicCategory: props.initialNavigationTopicCategory,
        navigationTopic:         props.initialTopic,
        navigationTopicTitle:    props.initialNavigationTopicTitle,
        navigationTopicLetter:   props.initialNavigationTopicLetter,
        topicTitle:              props.initialTopicTitle,
        topicTestVersion:        props.topicTestVersion,
        profile:                 props.initialProfile,
        collectionName:          props.initialCollectionName,
        collectionSlug:          props.initialCollectionSlug,
        collectionTag:           props.initialCollectionTag,
        translationsSlug:        props.initialTranslationsSlug,
      };
    }

    const defaultPanelSettings = this.getDefaultPanelSettings();

    const initialPanels = props.initialPanels || [];
    panels = panels.concat(initialPanels.map(this.clonePanel));

    panels = panels.map(panel => {
      if (!panel.hasOwnProperty("settings") && !!panel.currVersions) {
        // If a panel doesn't have its own settings, but it does have a text version set
        // make sure the settings show the language of the version set.
        if (panel.currVersions.he && panel.currVersions.en) { panel.settings = {language: "bilingual"}; }
        else if (panel.currVersions.he)                     { panel.settings = {language: "hebrew"}; }
        else if (panel.currVersions.en)                     { panel.settings = {language: "english"}; }
      }
      panel.settings = extend(Sefaria.util.clone(defaultPanelSettings), (panel.settings || {}));

      if (panel.mode.endsWith("AndConnections")) {
        panel.highlightedRefs = panel.refs;
      }
      if (panel.menuOpen === "book toc") { // TODO figure out how to delete this
        panel.tab = props.initialTab // why is book toc initial menu false?
      }
      return panel;
    }).map(panel => this.makePanelState(panel));

    const defaultVersions   = Sefaria.util.clone(props.initialDefaultVersions) || {};
    const layoutOrientation = (props.interfaceLang == "hebrew") ? "rtl" : "ltr";

    this.state = {
      panels: panels,
      headerMode: props.headerMode,
      defaultVersions: defaultVersions,
      defaultPanelSettings: Sefaria.util.clone(defaultPanelSettings),
      layoutOrientation: layoutOrientation,
      path: props.initialPath,
      panelCap: props.initialPanelCap,
      initialAnalyticsTracked: false,
      showSignUpModal: false,
      translationLanguagePreference: props.translationLanguagePreference,
    };
  }
  makePanelState(state) {
    // Return a full representation of a single panel's state, given a partial representation in `state`
    var panel = {
      mode:                    state.mode,                   // "Text", "TextAndConnections", "Connections", "Sheet", "Menu"
      refs:                    state.refs                    || [], // array of ref strings
      filter:                  state.filter                  || [],
      versionFilter:           state.versionFilter           || [],
      connectionsMode:         state.connectionsMode         || "Resources",
      connectionsCategory:     state.connectionsCategory     || null,
      currVersions:            state.currVersions            || {en:null,he:null},
      highlightedRefs:         state.highlightedRefs         || [],
      highlightedNode:         state.highlightedNode         || null,
      scrollToHighlighted:     state.scrollToHighlighted     || false,
      currentlyVisibleRef:     state.refs && state.refs.length ? state.refs[0] : null,
      recentFilters:           state.recentFilters           || state.filter || [],
      recentVersionFilters:    state.recentVersionFilters    || state.versionFilter || [],
      menuOpen:                state.menuOpen                || null, // "navigation", "display", "search", "sheets", "community", "book toc"
      navigationCategories:    state.navigationCategories    || [],
      navigationTopicCategory: state.navigationTopicCategory || "",
      sheetID:                 state.sheetID                 || null,
      sheetNodes:              state.sheetNodes              || null,
      sheetsWithRef:           state.sheetsWithRef           || null,
      nodeRef:                 state.nodeRef                 || null,
      navigationTopic:         state.navigationTopic         || null,
      navigationTopicTitle:    state.navigationTopicTitle    || null,
      navigationTopicLetter:   state.navigationTopicLetter   || null,
      topicTitle:              state.topicTitle              || null,
      collectionName:          state.collectionName          || null,
      collectionSlug:          state.collectionSlug          || null,
      collectionTag:           state.collectionTag           || null,
      translationsSlug:        state.translationsSlug        || null,
      searchQuery:             state.searchQuery             || null,
      showHighlight:           state.showHighlight           || null,
      searchState:             state.searchState             || new SearchState({ type: this.props.initialSearchType || 'text' }),
      compare:                 state.compare                 || false,
      openSidebarAsConnect:    state.openSidebarAsConnect    || false,
      bookRef:                 state.bookRef                 || null,
      settings:                state.settings ? Sefaria.util.clone(state.settings) : Sefaria.util.clone(this.getDefaultPanelSettings()),
      displaySettingsOpen:     false,
      initialAnalyticsTracked: state.initialAnalyticsTracked || false,
      selectedWords:           state.selectedWords           || "",
      sidebarSearchQuery:      state.sidebarSearchQuery      || null,
      selectedNamedEntity:     state.selectedNamedEntity     || null,
      selectedNamedEntityText: state.selectedNamedEntityText || null,
      textHighlights:          state.textHighlights          || null,
      profile:                 state.profile                 || null,
      tab:                     state.tab                     || null,
      topicSort:               state.topicSort               || null,
      webPagesFilter:          state.webPagesFilter          || null,
      sideScrollPosition:      state.sideScrollPosition      || null,
      topicTestVersion:        state.topicTestVersion        || null,
      filterRef:               state.filterRef               || null,
    };
    // if version is not set for the language you're in, see if you can retrieve it from cache
    if (this.state && panel.refs.length && ((panel.settings.language === "hebrew" && !panel.currVersions.he) || (panel.settings.language !== "hebrew" && !panel.currVersions.en ))) {
      const oRef = Sefaria.ref(panel.refs[0]);
      if (oRef) {
        const lang = panel.settings.language === "hebrew"?"he":"en";
        panel.currVersions[lang] = this.getCachedVersion(oRef.indexTitle, lang);
      }
    }
    return panel;
  }
  componentDidMount() {
    this.updateHistoryState(true); // make sure initial page state is in history, (passing true to replace)
    window.addEventListener("popstate", this.handlePopState);
    window.addEventListener("resize", this.setPanelCap);
    window.addEventListener("beforeprint", this.handlePrint);
    document.addEventListener('copy', this.handleCopyEvent);
    this.setPanelCap();
    if (this.props.headerMode) {
      // Handle in app links on static pages outside of react container
      $("a").not($(ReactDOM.findDOMNode(this)).find("a"))
        .on("click", this.handleInAppLinkClick);
    }
    //Add a default handler on all (link) clicks that is set to fire first
    // and check if we need to just ignore other handlers because someone is doing ctrl+click or something.
    // (because its set to capture, or the event going down the dom stage, and the listener is the document element- it should fire before other handlers. Specifically
    // handleInAppLinkClick that disables modifier keys such as cmd, alt, shift)
    document.addEventListener('click', this.handleInAppClickWithModifiers, {capture: true});
    // Save all initial panels to recently viewed
    this.state.panels.map(this.saveLastPlace);
    if (Sefaria._uid) {
      // A logged in user is automatically a returning visitor
      Sefaria.markUserAsReturningVisitor();
    } else if (Sefaria.isNewVisitor()) {
      // Initialize entries for first-time visitors to determine if they are new or returning presently or in the future
      Sefaria.markUserAsNewVisitor();
    }
  }
  componentWillUnmount() {
    window.removeEventListener("popstate", this.handlePopState);
    window.removeEventListener("resize", this.setPanelCap);
    window.removeEventListener("beforeprint", this.handlePrint);
    document.removeEventListener('copy', this.handleCopyEvent);
  }
  componentDidUpdate(prevProps, prevState) {
    $(".content").off("scroll.scrollPosition").on("scroll.scrollPosition", this.setScrollPositionInHistory); // when .content may have rerendered

    if (this.justPopped) {
      //console.log("Skipping history update - just popped")
      this.justPopped = false;
      return;
    }

    // Set initial page view (deferred from analytics.js instanciation)
    if (!this.state.initialAnalyticsTracked) { this.trackPageview(); }
    // If a new panel has been added, and the panels extend beyond the viewable area, check horizontal scroll
    if (this.state.panels.length > this.state.panelCap && this.state.panels.length > prevState.panels.length) {
      const elem = document.getElementById("panelWrapBox");
      const viewExtent = (this.state.layoutOrientation === "ltr")                      // How far (px) current view extends into viewable area
          ? elem.scrollLeft + this.state.windowWidth
          : elem.scrollWidth - elem.scrollLeft;
      const lastCompletelyVisible = Math.floor(viewExtent / this.MIN_PANEL_WIDTH);    // # of last visible panel - base 1
      const leftover = viewExtent % this.MIN_PANEL_WIDTH;                             // Leftover viewable pixels after last fully visible panel

      let newPanelPosition;                                                         // # of newly inserted panel - base 1
      for (let i = 0; i < this.state.panels.length; i++) {
        if (!prevState.panels[i] || this.state.panels[i] != prevState.panels[i]) {
          newPanelPosition = i+1;
          break;
        }
      }
      if(newPanelPosition > lastCompletelyVisible) {
        let scrollBy = 0;      // Pixels to scroll by
        let panelOffset = 0;   // Account for partial panel scroll
        if (leftover > 0) {    // If a panel is half scrolled, bring it fully into view
          scrollBy += this.MIN_PANEL_WIDTH - leftover;
          panelOffset += 1;
        }
        scrollBy += (newPanelPosition - lastCompletelyVisible - panelOffset) * this.MIN_PANEL_WIDTH;
        elem.scrollLeft = (this.state.layoutOrientation === "ltr")
            ? elem.scrollLeft + scrollBy
            : elem.scrollLeft - scrollBy;
      }
    }

    this.setContainerMode();
    this.updateHistoryState(this.replaceHistory);
  }


  handlePopState(event) {
    const state = event.state;
    // console.log("Pop - " + window.location.pathname);
    // console.log(event.state);
    if (state) {
      this.justPopped = true;

      // history does not preserve custom objects
      if (state.panels) {
        for (let p of state.panels) {
          p.searchState = p.searchState && new SearchState(p.searchState);
        }
      } else {
        state.panels = [];
      }

      // need to clone state and panels; if we don't clone them, when we run setState, it will make it so that
      // this.state.panels refers to the same object as history.state.panels, which cause back button bugs
      const newState = {...state};
      newState.panels = newState.panels.map(panel => this.clonePanel(panel));

      this.setState(newState, () => {
        if (newState.scrollPosition) {
          $(".content").scrollTop(event.state.scrollPosition)
            .trigger("scroll");
        }
      });

      this.setContainerMode();
    }
  }
  trackPageview() {
      var panels = this.state.panels;
      var textPanels = panels.filter(panel => (panel.refs.length || panel.bookRef) && panel.mode !== "Connections");
      var connectionPanels = panels.filter(panel => panel.mode == "Connections");

      // Set Page Type
      // Todo: More specificity for sheets - browsing, reading, writing
      const pageType = !panels.length ? "Static" : (panels[0].menuOpen || panels[0].mode);
      Sefaria.track.setPageType(pageType);

      // Number of panels as e.g. "2" meaning 2 text panels or "3.2" meaning 3 text panels and 2 connection panels
      if (connectionPanels.length == 0) {
        Sefaria.track.setNumberOfPanels(textPanels.length.toString());
      } else {
        Sefaria.track.setNumberOfPanels(`${textPanels.length}.${connectionPanels.length}`);
      }

      // refs - per text panel
      var refs =  textPanels.map(panel => (panel.refs.length) ? panel.refs.slice(-1)[0] : panel.bookRef);
      Sefaria.track.setRef(refs.join(" | "));

      // Book name (Index record primary name) - per text panel
      var bookNames = refs.map(ref => Sefaria.parseRef(ref).index).filter(b => !!b);
      Sefaria.track.setBookName(bookNames.join(" | "));

      // Indexes - per text panel
      var indexes = bookNames.map(b => Sefaria.index(b)).filter(i => !!i);

      // categories - per text panel
      var primaryCats = indexes.map(i => (i.dependence === "Commentary")? i.categories[0] + " Commentary": i.categories[0]);
      Sefaria.track.setPrimaryCategory(primaryCats.join(" | "));

      var secondaryCats = indexes.map(i => {
          var cats = i.categories.filter(cat=> cat != "Commentary").slice(1);
          return (cats.length >= 1) ? cats[0] : ""
      });
      Sefaria.track.setSecondaryCategory(secondaryCats.join(" | "));

      // panel content languages - per text panel
      var contentLanguages = textPanels.map(panel => panel.settings.language);
      Sefaria.track.setContentLanguage(contentLanguages.join(" | "));

      // Set Versions - per text panel
      var versionTitles = textPanels.map(p => p.currVersions.en ? `${p.currVersions.en.versionTitle}(en)`: (p.currVersions.he ? `${p.currVersions.he.versionTitle}(he)` : 'default version'));
      Sefaria.track.setVersionTitle(versionTitles.join(" | "));

      // Set Sidebar usages
      // todo: handle toolbar selections
      var sidebars = connectionPanels.map(panel => panel.filter.length ? panel.filter.join("+") : "all");
      Sefaria.track.setSidebars(sidebars.join(" | "));

      // After setting the dimensions, post the hit
      var url = window.location.pathname + window.location.search;
      // Sefaria.track.pageview(url);

      if (!this.state.initialAnalyticsTracked) {
        this.setState({initialAnalyticsTracked: true});
      }
  }
  shouldHistoryUpdate() {
    // Compare the current state to the state last pushed to history,
    // Return true if the change warrants pushing to history.
    if (!history.state
        || (!history.state.panels && !!this.state.panels)
        || (history.state.panels && (history.state.panels.length !== this.state.panels.length))
      ) {
      // If there's no history or the number or basic state of panels has changed
      return true;
    }

    const prevPanels = history.state.panels || [];
    const nextPanels = this.state.panels || [];

    for (let i = 0; i < prevPanels.length; i++) {
      // Cycle through each panel, compare previous state to next state, looking for differences
      const prev  = prevPanels[i];
      const next  = nextPanels[i];
      if (!prev || !next) { return true; }
      // history does not preserve custom objects
      const prevSearchState = new SearchState(prev.searchState);
      const nextSearchState = new SearchState(next.searchState);

      if ((prev.mode !== next.mode) ||
          (prev.menuOpen !== next.menuOpen) ||
          (prev.menuOpen === "book toc" && prev.bookRef !== next.bookRef) ||
          (next.mode === "Text" && prev.refs.slice(-1)[0] !== next.refs.slice(-1)[0]) ||
          (next.mode === "Text" && !prev.highlightedRefs.compare(next.highlightedRefs)) ||
          (next.mode === "TextAndConnections" && prev.highlightedRefs.slice(-1)[0] !== next.highlightedRefs.slice(-1)[0]) ||
          ((next.mode === "Connections" || next.mode === "TextAndConnections") && prev.filter && !prev.filter.compare(next.filter)) ||
          (["Translation Open", "Version Open"].includes(next.mode) && prev.versionFilter && !prev.versionFilter(next.versionFilter)) ||
          (next.mode === "Connections" && !prev.refs.compare(next.refs)) ||
          (next.currentlyVisibleRef !== prev.currentlyVisibleRef) ||
          (next.connectionsMode !== prev.connectionsMode) ||
          (!Sefaria.areBothVersionsEqual(prev.currVersions, next.currVersions)) ||
          (prev.searchQuery != next.searchQuery) ||
          (prev.tab !== next.tab) ||
          (prev.topicSort !== next.topicSort) ||
          (prev.collectionName !== next.collectionName) ||
          (prev.collectionTag !== next.collectionTag) ||
          (!prevSearchState.isEqual({ other: nextSearchState, fields: ["appliedFilters", "field", "sortType"]})) ||
          (prev.settings.language != next.settings.language) ||
          (prev.navigationTopicCategory !== next.navigationTopicCategory) ||
          (prev.highlightedNode !== next.highlightedNode) || // necessary for Sheets because the Resources Panel was removed. `currentlyVisibleRef` gets set on Resources Panel
          (prev.settings.aliyotTorah != next.settings.aliyotTorah) ||
           prev.navigationTopic != next.navigationTopic) {
        return true;
      } else if (prev.navigationCategories !== next.navigationCategories) {
        // Handle array comparison, !== could mean one is null or both are arrays
        if (!prev.navigationCategories || !next.navigationCategories) {
          return true; // They are not equal and one is null
        } else if (!prev.navigationCategories.compare(next.navigationCategories)) {
          return true; // both are set, compare arrays
        }
      }
    }
    return false;
  }
  clonePanel(panel, prepareForSerialization) {
    return Sefaria.util.clone(panel, prepareForSerialization);
  }
  makeHistoryState() {
    // Returns an object with state, title and url params for the current state
    var histories = [];
    const states = this.state.panels.map(panel => this.clonePanel(panel, true));
    var siteName = Sefaria._siteSettings["SITE_NAME"]["en"]; // e.g. "Sefaria"
    const shortLang = Sefaria.interfaceLang === 'hebrew' ? 'he' : 'en';

    // List of modes that the ConnectionsPanel may have which can be represented in a URL.
    const sidebarModes = new Set(["Sheets", "Notes", "Translations", "Translation Open", 'Version Open',
      "About", "AboutSheet", "Navigation", "WebPages", "extended notes", "Topics", "Torah Readings", "manuscripts", "Lexicon", "SidebarSearch", "Guide"]);
    const addTab = (url) => {
      if (state.tab && state.menuOpen !== "search") {
        return  url + `&tab=${state.tab}`
      } else {
        return url;
      }
    }
    for (var i = 0; i < states.length; i++) {
      // Walk through each panel, create a history object as though for this panel alone
      if (!states[i]) { debugger; }
      var state = states[i];
      var hist  = {url: ""};

      if (state.menuOpen) {
        hist.menuPage = true;
        switch (state.menuOpen) {
          case "navigation":
            var cats   = state.navigationCategories ? state.navigationCategories.join("/") : "";
            hist.title = cats ? state.navigationCategories.map(Sefaria._).join(", ") + " | " + Sefaria._(siteName) : Sefaria._("Sefaria: a Living Library of Jewish Texts Online");
            hist.url   = "texts" + (cats ? "/" + cats : "");
            hist.mode  = "navigation";
            break;
          case "sheetsWithRef":
            hist.title = Sefaria._("Sheets with ") + state.sheetsWithRef[shortLang] + Sefaria._(" on Sefaria");
            const encodedSheetsWithRef = state.sheetsWithRef.en ? encodeURIComponent(state.sheetsWithRef.en) : "";
            hist.url   = "sheets/sheets-with-ref" + (state.sheetsWithRef.en ? (`/${encodedSheetsWithRef}` +
                          state.searchState.makeURL({ prefix: 's', isStart: false })) : "");
            hist.mode = "sheetsWithRef";
            break;
          case "book toc":
            var bookTitle = state.bookRef;
            hist.title = Sefaria._(bookTitle) + " | " + Sefaria._(siteName);
            hist.url = bookTitle.replace(/ /g, "_");
            hist.mode = "book toc";
            break;
          case "extended notes":
            var bookTitle = state.mode==="Connections" ?Sefaria.parseRef(state.currentlyVisibleRef).index : state.bookRef;
            hist.currVersions = state.currVersions;
            hist.url = `${bookTitle}&notes${i>1 ? i : ''}=1`.replace(/ /g, "_");
            hist.mode = "extended notes";
            break;
          case "search":
            const query = state.searchQuery ? encodeURIComponent(state.searchQuery) : "";
            hist.title = state.searchQuery ? state.searchQuery.stripHtml() + " | " : "";
            hist.title += Sefaria._(siteName + " Search");
            const prefix = state.searchState.type === 'text' ? 't' : 's';
            hist.url   = "search" + (state.searchQuery ? (`&q=${query}&tab=${state.searchState.type}` +
              state.searchState.makeURL({ prefix: prefix, isStart: false })) : "");
            hist.mode  = "search";
            break;
          case "topics":
            if (state.navigationTopic) {
              hist.url = state.topicTestVersion ? `topics/${state.topicTestVersion}/${state.navigationTopic}` : `topics/${state.navigationTopic}`;
              hist.url = hist.url + (state.topicSort ? `&sort=${state.topicSort}` : '');
              hist.title = `${state.topicTitle[shortLang]} | ${ Sefaria._("Texts & Source Sheets from Torah, Talmud and Sefaria's library of Jewish sources.")}`;
              hist.mode  = "topic";
            } else if (state.navigationTopicCategory) {
              hist.title = state.navigationTopicTitle[shortLang] + " | " + Sefaria._("Texts & Source Sheets from Torah, Talmud and Sefaria's library of Jewish sources.");
              hist.url   =  "topics/category/" + state.navigationTopicCategory;
              hist.mode  = "topicCat";
            } else {
              hist.url   = "topics";
              hist.title = Sefaria._("Topics | " + siteName);
              hist.mode  = "topics";
            }
            break;
          case "allTopics":
              hist.url   = "topics/all/" + state.navigationTopicLetter;
              hist.title = Sefaria._("Explore Jewish Texts by Topic") + " - " + state.navigationTopicLetter + " | " + Sefaria._(siteName);
              hist.mode  = "topics";
            break;
          case "community":
            hist.title = Sefaria._("From the Community: Today on Sefaria");
            hist.url   = "community";
            hist.mode  = "community";
            break;
          case "profile":
            hist.title = `${state.profile.full_name} ${Sefaria._("on Sefaria")}`;
            hist.url   = `sheets/profile/${state.profile.slug}`;
            hist.mode = "profile";
            break;
          case "notifications":
            hist.title = Sefaria._(siteName + " Notifications");
            hist.url   = "notifications";
            hist.mode  = "notifications";
            break;
          case "collection":
            hist.url   = "collections/" + state.collectionSlug;
            if (states[i].collectionTag) {
              hist.url += "&tag=" + state.collectionTag.replace("#","%23");
            }
            hist.title = (state.collectionName ? state.collectionName + " | " : "") + Sefaria._(siteName + " Collections");
            hist.mode  = "collection";
            break;
          case "collectionsPublic":
            hist.title = Sefaria._("Collections") + " | " + Sefaria._(siteName);
            hist.url = "collections";
            hist.mode = "collcetionsPublic";
            break;
          case "translationsPage":
            hist.url   = "translations/" + state.translationsSlug;
            hist.title = Sefaria.getHebrewTitle(state.translationsSlug);
            hist.mode  = "translations";
            break;
          case "calendars":
            hist.title = Sefaria._("Learning Schedules") + " | " + Sefaria._(siteName);
            hist.url = "calendars";
            hist.mode = "calendars";
            break;
          case "sheets":
            hist.url = "sheets";
            hist.mode = "sheets";
            hist.title = Sefaria._("Sheets on Sefaria");
            break;
          case "updates":
            hist.title = Sefaria._("New Additions to the " + siteName + " Library");
            hist.url = "updates";
            hist.mode = "updates";
            break;
          case "modtools":
            hist.title = Sefaria._("Moderator Tools");
            hist.url = "modtools";
            hist.mode = "modtools";
            break;
          case "user_stats":
            hist.title = Sefaria._("Torah Tracker");
            hist.url = "torahtracker";
            hist.mode = "user_stats";
            break;
          case "texts-saved":
            hist.title = Sefaria._("My Saved Content");
            hist.url = "texts/saved";
            hist.mode = "textsSaved";
            break;
          case "sheets-saved":
            hist.title = Sefaria._("My Saved Content");
            hist.url = "sheets/saved";
            hist.mode = "sheetsSaved";
            break;
          case "texts-history":
            hist.title = Sefaria._("My Reading History");
            hist.url = "texts/history";
            hist.mode = "textsHistory";
            break;
          case "sheets-history":
            hist.title = Sefaria._("My Reading History");
            hist.url = "sheets/history";
            hist.mode = "sheetsHistory";
            break;
          case "notes":
            hist.title = Sefaria._("My Notes");
            hist.url = "texts/notes";
            hist.mode = "notes";
            break;
        }
        hist.url = addTab(hist.url)
      } else if (state.mode === "Text") {
        var highlighted = state.highlightedRefs.length ? Sefaria.normRefList(state.highlightedRefs) : null;

        if (highlighted &&
            (Sefaria.refContains(highlighted, state.currentlyVisibleRef)
             || Sefaria.refContains(state.currentlyVisibleRef, highlighted))) {
          var htitle = highlighted;
        } else {
          var htitle = state.currentlyVisibleRef;
        }
        hist.title        = Sefaria._r(htitle);
        hist.url          = Sefaria.normRef(htitle);
        hist.currVersions = state.currVersions;
        hist.mode         = "Text";
        if(Sefaria.titleIsTorah(htitle)){
          hist.aliyot = (state.settings.aliyotTorah == "aliyotOff") ? 0 : 1;
        }

      } else if (state.mode === "Connections") {
        var ref       = Sefaria.normRefList(state.refs);
        if (!!state.filterRef) {
          hist.filterRef = state.filterRef;
        }
        if(state.connectionsMode === "WebPagesList") {
          hist.sources = "WebPage:" + state.webPagesFilter;
        } else {
           var filter    = state.filter.length ? state.filter :
                          (sidebarModes.has(state.connectionsMode) ? [state.connectionsMode] : ["all"]);
        filter = state.connectionsMode === "ConnectionsList" ? filter.map(x => x + " ConnectionsList") : filter ; // "Reflect ConnectionsList
        hist.sources  = filter.join("+");
        }
        if (["Translation Open", "Version Open"].includes(state.connectionsMode) && state.versionFilter.length) {
          hist.versionFilter = state.versionFilter[0];
        }
        if (state.connectionsMode ==="SidebarSearch") {
            state.refs = states[i-1].refs
            if (state.sidebarSearchQuery) {
              hist.sidebarSearchQuery = state.sidebarSearchQuery
            }
        }
        if (state.connectionsMode === "Lexicon") {
          if (state.selectedWords.length) { hist.selectedWords = state.selectedWords; }
          if (state.selectedNamedEntity) { hist.selectedNamedEntity = state.selectedNamedEntity; }
          if (state.selectedNamedEntityText) { hist.selectedNamedEntityText = state.selectedNamedEntityText; }
        }
        hist.title    = Sefaria._r(ref)  + Sefaria._(" with ") + Sefaria._(hist.sources === "all" ? "Connections" : hist.sources);
        hist.url      = Sefaria.normRef(ref); // + "?with=" + sources;
        hist.mode     = "Connections";

      } else if (state.mode === "TextAndConnections") {
        var highlighted = state.highlightedRefs.length ? Sefaria.normRefList(state.highlightedRefs) : null;
        var filter    = state.filter.length ? state.filter :
                          (sidebarModes.has(state.connectionsMode) ? [state.connectionsMode] : ["all"]);
        hist.sources  = filter.join("+");
        if (highlighted &&
            (Sefaria.refContains(highlighted, state.currentlyVisibleRef)
             || Sefaria.refContains(state.currentlyVisibleRef, highlighted))) {
          var htitle = highlighted;
        } else {
          var htitle = state.currentlyVisibleRef;
        }
        if (["Translation Open", "Version Open"].includes(state.connectionsMode) && state.versionFilter.length) {
          hist.versionFilter = state.versionFilter[0];
        }
        hist.title    = Sefaria._r(htitle)  + Sefaria._(" with ") + Sefaria._(hist.sources === "all" ? "Connections" : hist.sources);
        hist.url      = Sefaria.normRef(htitle); // + "?with=" + sources;
        hist.currVersions = state.currVersions;
        hist.mode     = "TextAndConnections";
        if(Sefaria.titleIsTorah(htitle)){
          hist.aliyot = (state.settings.aliyotTorah == "aliyotOff") ? 0 : 1;
        }

      } else if (state.mode === "Sheet") {
        const sheet = Sefaria.sheets.loadSheetByID(state.sheetID);
        hist.title = sheet ? sheet.title.stripHtml() : "";
        const sheetURLSlug = state.highlightedNode ? state.sheetID + "." + state.highlightedNode : state.sheetID;
        const filter    = state.filter.length ? state.filter :
                          (sidebarModes.has(state.connectionsMode) ? [state.connectionsMode] : ["all"]);
        hist.sources  = filter.join("+");
        hist.url = i == 0 ? "sheets/" + sheetURLSlug : "sheet&s=" + sheetURLSlug;
        hist.mode     = "Sheet";
      }

      if (!state.settings) { debugger; }
      if (!hist.menuPage) {
        hist.lang = state.settings.language ? state.settings.language.substring(0,2) : "bi";
      }
      histories.push(hist);
    }

    if (!histories.length) {
      // If there were no panels, we're in headerMode over a static page
      histories[0] = {
        title: document.title,
        url: window.location.pathname.slice(1),
        mode: "Header",
      };
      if (window.location.search != ""){
        // Replace initial ? of query string with & which logic below expects
        histories[0].url += "&" + window.location.search.slice(1);
      }
    }

    // Now merge all history objects into one
    var title =  histories.length ? histories[0].title : "Sefaria";

    var url   = "/" + (histories.length ? histories[0].url : "");
    url += Sefaria.util.getUrlVersionsParams(histories[0].currVersions, 0);
    if (histories[0].mode === "TextAndConnections") {
        url += "&with=" + histories[0].sources;
    }
    if(histories[0].lang) {
        url += "&lang=" + histories[0].lang;
    }
    if("aliyot" in histories[0]) {
        url += "&aliyot=" + histories[0].aliyot;
    }
    hist = {state: {panels: states}, url: url, title: title, mode: histories[0].mode};
    let isMobileConnectionsOpen = histories[0].mode === "TextAndConnections";
    for (var i = 1; i < histories.length || (isMobileConnectionsOpen && i===1); i++) {
      let isMultiPanelConnectionsOpen = ((histories[i-1].mode === "Text" && histories[i].mode === "Connections") ||
        (histories[i-1].mode === "Sheet" && histories[i].mode === "Connections"));
      if (isMultiPanelConnectionsOpen || isMobileConnectionsOpen) {
        if (i == 1) {
          var sheetAndCommentary = histories[i-1].mode === "Sheet" ? true : false;
          var connectionsHistory = (isMultiPanelConnectionsOpen) ? histories[1] : histories[0];
          // short form for two panels text+commentary - e.g., /Genesis.1?with=Rashi
          hist.url  = sheetAndCommentary ? "/" + histories[0].url : "/" + connectionsHistory.url; // Rewrite the URL
          hist.url += Sefaria.util.getUrlVersionsParams(histories[0].currVersions, 0);
          if(histories[0].lang) {
            hist.url += "&lang=" + histories[0].lang;
          }
          if("aliyot" in histories[0]) {
              url += "&aliyot=" + histories[0].aliyot;
          }
          if(connectionsHistory.versionFilter) {
            hist.url += "&vside=" + Sefaria.util.encodeVtitle(connectionsHistory.versionFilter);
          }
          if (connectionsHistory.selectedWords) {
            hist.url += "&lookup=" + encodeURIComponent(connectionsHistory.selectedWords);
          }
          if (connectionsHistory.selectedNamedEntity) {
            hist.url += "&namedEntity=" + connectionsHistory.selectedNamedEntity;
          }
          if (connectionsHistory.sidebarSearchQuery) {
            hist.url += "&sbsq=" + connectionsHistory.sidebarSearchQuery;
          }
          if (connectionsHistory.selectedNamedEntityText) {
            hist.url += "&namedEntityText=" + encodeURIComponent(connectionsHistory.selectedNamedEntityText);
          }
          hist.url += "&with=" + connectionsHistory.sources;

          hist.title = sheetAndCommentary ? histories[0].title : connectionsHistory.title;
        } else {
          var replacer = "&p" + i + "=";
          hist.url    = hist.url.replace(RegExp(replacer + ".*"), "");
          hist.url   += replacer + histories[i].url;
          hist.url += Sefaria.util.getUrlVersionsParams(histories[i-1].currVersions, i);
          if(histories[i-1].lang) {
            hist.url += "&lang" + (i) + "=" + histories[i-1].lang;
          }
          if("aliyot" in histories[i-1]) {
            hist.url += "&aliyot" + (i) + "=" + histories[i-1].aliyot;
          }
          if(histories[i].versionFilter) {
            hist.url += "&vside" + (i) + "=" + Sefaria.util.encodeVtitle(histories[i].versionFilter);
          }
          if (histories[i].selectedWords) {
            hist.url += `&lookup${i}=${encodeURIComponent(histories[i].selectedWords)}`;
          }
          if (histories[i].sidebarSearchQuery) {
            hist.url += `&sbsq{i}=${histories[i].sidebarSearchQuery}`;
          }
          if (histories[i].selectedNamedEntity) {
            hist.url += `&namedEntity${i}=${histories[i].selectedNamedEntity}`;
          }
          if (histories[i].selectedNamedEntityText) {
            hist.url += `&namedEntityText${i}=${encodeURIComponent(histories[i].selectedNamedEntityText)}`;
          }
          hist.url   += "&w" + i + "=" + histories[i].sources; //.replace("with=", "with" + i + "=").replace("?", "&");
          hist.title += Sefaria._(" & ") + histories[i].title; // TODO this doesn't trim title properly
        }
      } else {
        var next    = "&p=" + histories[i].url;
        next        = next.replace("?", "&").replace(/=/g, (i+1) + "=");
        hist.url   += next;
        hist.url += Sefaria.util.getUrlVersionsParams(histories[i].currVersions, i+1);
        hist.title += Sefaria._(" & ") + histories[i].title;
      }
      if (!isMobileConnectionsOpen) {
        if (histories[i].lang) {
          hist.url += "&lang" + (i + 1) + "=" + histories[i].lang;
        }
        if ("aliyot" in histories[i]) {
          hist.url += "&aliyot" + (i + 1) + "=" + histories[i].aliyot;
        }
      }
    }
    // Replace the first only & with a ?
    hist.url = hist.url.replace(/&/, "?");

    return hist;
  }
  updateHistoryState(replace) {
    if (!this.shouldHistoryUpdate()) {
      return;
    }
    let currentUrl = (window.location.pathname + window.location.search);
    let hist       = this.makeHistoryState();
    if(window.location.hash.length){
      currentUrl += window.location.hash;
      hist.url += window.location.hash;
    }

    if (replace) {
      history.replaceState(hist.state, hist.title, hist.url);
      // console.log("Replace History - " + hist.url + " | " + currentUrl);
      if (currentUrl !== hist.url) { this.checkScrollIntentAndTrack(); }
      //console.log(hist);
    } else {
      if (currentUrl === hist.url) { return; } // Never push history with the same URL
      history.pushState(hist.state, hist.title, hist.url);
      // console.log("Push History - " + hist.url);
      this.trackPageview();
    }

    $("title").html(hist.title);
    this.replaceHistory = false;

    this.setPaddingForScrollbar() // Called here to save duplicate calls to shouldHistoryUpdate
  }
  _refState() {
    // Return a single flat list of all the refs across all panels
    return [].concat(...this.state.panels.map(p => p.refs || []))
  }
  // These two methods to check scroll intent have similar implementations on the panel level.  Refactor?
  // Dec 2018 - somewhat refactored
  checkScrollIntentAndTrack() {
    // Record current state of panel refs, and check if it has changed after some delay.  If it remains the same, track analytics.
    const initialRefs = this._refState();
    this.scrollIntentTimer = this.checkIntentTimer(this.scrollIntentTimer, () => {
      if (initialRefs.compare(this._refState())) {
        console.log("TRACK PAGE VIEW");
        this.trackPageview();
      }
      this.scrollIntentTimer = null;
    });
  }
  checkPanelScrollIntentAndSaveRecent(state, n) {
    // Record current state of panel refs, and check if it has changed after some delay.  If it remains the same, track analytics.
    this.panelScrollIntentTimer = this.panelScrollIntentTimer || [];
    this.panelScrollIntentTimer[n] = this.checkIntentTimer(this.panelScrollIntentTimer[n], () => {
      if (!this.didPanelRefChange(state, this.state.panels[n])) {
        //const ref  = (state.highlightedRefs && state.highlightedRefs.length) ? Sefaria.normRef(state.highlightedRefs) : (state.currentlyVisibleRef || state.refs.slice(-1)[0]);  // Will currentlyVisibleRef ever not be available?
        //console.log("Firing last viewed " + ref + " in panel " + n);
        this.saveLastPlace(this.state.panels[n], n);
      }
      this.panelScrollIntentTimer[n] = null;
    });
  }
  checkIntentTimer(timer, cb, intentDelay) {
    intentDelay = intentDelay || 3000;  // Number of milliseconds to demonstrate intent
    if (timer) { clearTimeout(timer); }
    return window.setTimeout(cb, intentDelay);
  }
  setScrollPositionInHistory(e) {
    const $scrollContainer = $(e.target);
    this.scrollPositionTimer = this.checkIntentTimer(this.scrollPositionTimer, () => {
      const scrollTop = $scrollContainer.scrollTop();
      const state = history.state;
      if (scrollTop === state.scrollPosition) { return; }
      state.scrollPosition = scrollTop;
      history.replaceState(state, window.location.href);
    }, 300);
  }
  getDefaultPanelSettings() {
    if (this.state && this.state.defaultPanelSettings) {
      return this.state.defaultPanelSettings;
    } else if (this.props.initialSettings) {
      return this.props.initialSettings;
    } else {
      return {
        language:          "bilingual",
        layoutDefault:     "segmented",
        layoutTalmud:      "continuous",
        layoutTanakh:      "segmented",
        aliyotTorah:       "aliyotOff",
        vowels:            "all",
        punctuationTalmud: "punctuationOn",
        biLayout:          "stacked",
        color:             "light",
        fontSize:          62.5
      };
    }
  }
  setContainerMode() {
    // Applies CSS classes to the React container and body so that the App can function as a
    // header only on top of a static page.
    if (this.props.headerMode) {
      if (this.state.panels && this.state.panels.length) {
        $("#s2").removeClass("headerOnly");
        $("body").css({overflow: "hidden"})
          .addClass("inApp")
          .removeClass("hasBannerMessage");
      } else {
        $("#s2").addClass("headerOnly");
        $("body").css({overflow: "auto"})
          .removeClass("inApp");
      }
    }
  }
  setPanelCap() {
    // In multi panel mode, set the maximum number of visible panels depending on the window width.
    this.setWindowWidth();
    var panelCap = Math.floor($(window).outerWidth() / this.MIN_PANEL_WIDTH);
    this.setState({panelCap: panelCap});
  }
  setWindowWidth() {
    // console.log("Setting window width: " + $(window).outerWidth());
    this.setState({windowWidth: $(window).outerWidth()});
  }
  setPaddingForScrollbar() {
    // Scrollbars take up spacing, causing the centering of panels to be slightly off
    // compared to the header. This functions sets appropriate padding to compensate.
    var width = Sefaria.util.getScrollbarWidth();
    // These are the divs that actually scroll
    var $container = $(ReactDOM.findDOMNode(this)).find(".textColumn, .sheetsInPanel");
    if (this.state.panels.length > 1) {
      $container.css({paddingRight: "", paddingLeft: ""});
    } else {
      $container.css({paddingRight: 0, paddingLeft: width});
    }
  }

toggleSignUpModal(modalContentKind = SignUpModalKind.Default) {
  if (this.state.showSignUpModal) {
    this.setState({ showSignUpModal: false });
  } else {
    this.setState({
      showSignUpModal: true,
      modalContentKind: modalContentKind,
    });
  }
}

  handleNavigationClick(ref, currVersions, options) {
    this.openPanel(ref, currVersions, options);
  }
  handleSegmentClick(n, ref) {
    // Handle a click on a text segment `ref` in from panel in position `n`
    // Update or add panel after this one to be a TextList
    const refs = typeof ref == "string" ? [ref] : ref;
    this.setTextListHighlight(n, refs);
    if (this.currentlyConnecting()) { return }
    this.openTextListAt(n+1, refs);
    if ($(".readerPanel")[n+1] && window.getSelection().isCollapsed && window.getSelection().anchorNode.nodeType !== 3) {
      //Focus on the first focusable element of the newly loaded panel if text not selected and not actively typing
      // in editor. Exists for a11y
      var curPanel = $(".readerPanel")[n+1];
      $(curPanel).find(':focusable').first().focus();
    }
  }
  closeConnectionPanel(n) {
    if (this.state.panels.length > n+1  && this.state.panels[n+1].mode === "Connections") {
      this.closePanel(n+1);
    }
  }
  closeNamedEntityInConnectionPanel(n) {
    if (this.state.panels.length > n+1  && this.state.panels[n+1].selectedNamedEntity) {
      this.setPanelState(n+1, {connectionsMode: "Resources"});
      this.clearNamedEntity(n+1);
    }
  }
  handleCitationClick(n, citationRef, textRef, replace, currVersions) {
    // Handle clicking on the citation `citationRef` which was found inside of `textRef` in panel `n`.
    // If `replace`, replace a following panel with this citation, otherwise open a new panel after.
    if (this.state.panels.length > n+1  &&
      (replace || this.state.panels[n+1].mode === "Connections")) {
      this.closePanel(n+1);
    }
    if (textRef) {
      this.setTextListHighlight(n, textRef);
    }
    this.openPanelAt(n, citationRef, currVersions, {scrollToHighlighted: !!replace}, false);
  }
  openNamedEntityInNewPanel(n, textRef, namedEntityState) {
    //this.setTextListHighlight(n, [textRef]);
    this.openTextListAt(n+1, [textRef], null, namedEntityState);
  }
  clearSelectedWords(n) {
    this.setPanelState(n, {selectedWords: ""});
  }
  clearNamedEntity(n) {
    this.setPanelState(n, {selectedNamedEntity: null, selectedNamedEntityText: null});
  }
  setSidebarSearchQuery(n, query) {
    this.setPanelState(n, {sidebarSearchQuery: query});
  }
  handleCompareSearchClick(n, ref, currVersions, options) {
    // Handle clicking a search result in a compare panel, so that clicks don't clobber open panels
    this.replacePanel(n, ref, currVersions, options);
  }
  handleSidebarSearchClick(n, ref, currVersions, options) {
    const refs = typeof ref == "string" ? [ref] : ref;
    const new_opts = {
                      scrollToHighlighted: true,
                      refs: refs,
                      highlightedRefs: refs,
                      showHighlight: true,
                      currentlyVisibleRef: refs,
                    }
    this.replacePanel(n-1, ref, currVersions, new_opts, false);
}
  getHTMLLinkParentOfEventTarget(event){
    //get the lowest level parent element of an event target that is an HTML link tag. Or Null.
    return this.getEventTargetByCondition(event, element => element.nodeName === "A");
  }
  getEventTargetByCondition(event, condition, eventTarget=null) {
    /**
     * Searches the parents of an event target for an element to meets a certain condition
     * `condition` is a function of form condition(element) => bool.
     * If `eventTarget` is passed, it will be used as the starting point of the search instead of `event.target`
     * Returns the first element in parent hierarchy where `condition` returns true
     * If no element returns true, returns null.
     */
    let parent = eventTarget || event.target;
    const outmost = event.currentTarget;
    while (parent) {
      if(condition(parent)){
        return parent
      }
      else if (parent.parentNode === outmost) {
        return null;
      }
      parent = parent.parentNode;
    }
  }
  handleInAppClickWithModifiers(e){
    //Make sure to respect ctrl/cmd etc modifier keys when a click on a link happens
    const linkTarget = this.getHTMLLinkParentOfEventTarget(e);
    if (linkTarget) { // We want the absolute target of the event to be a link tag, not the "currentTarget".
      // Dont trigger if user is attempting to open a link with a modifier key (new tab, new window)
      if (e.metaKey || e.shiftKey || e.ctrlKey || e.altKey) { //the ctrl/cmd, shift and alt/options keys in Windows and MacOS
        // in this case we want to stop other handlers from running and just go to target href
        e.stopImmediatePropagation();
        return;
      }
    }
  }
  handleAppClick(event) {
    if (linkTarget) {
      this.handleInAppLinkClick(event);
    }
    if (this.eventIsAnalyticsEvent(event)) {
      this.handleAnalyticsEvent(event);
    }
  }
  handleInAppLinkClick(e) {
    //Allow global navigation handling in app via link elements
    // If a default has been prevented, assume a custom handler is already in place
    if (e.isDefaultPrevented()) {
      return;
    }
    // Don't trigger from v1 Sheet Builder which has conflicting CSS
    if (typeof sjs !== "undefined") {
      return;
    }
    // https://github.com/STRML/react-router-component/blob/master/lib/CaptureClicks.js
    // Get the <a> element.
    const linkTarget = this.getHTMLLinkParentOfEventTarget(e);
    // Ignore clicks from non-a elements.
    if (!linkTarget) {
      return;
    }
    // Ignore the click if the element has a target.
    if (linkTarget.target && linkTarget.target !== '_self') {
      return;
    }
    const href = linkTarget.getAttribute('href');
    if (!href) {
      return;
    }
    //on mobile just replace panel w/ any link
    if (!this.props.multiPanel) {
      const handled = this.openURL(href, true);
      if (handled) {
        e.preventDefault();
      }
      return
    }
    //All links within sheet content should open in a new panel
    const isSheet = !!(linkTarget.closest(".sheetItem"))
    const replacePanel = !(isSheet)
    const isTranslationsPage = !!(linkTarget.closest(".translationsPage"));
    const handled = this.openURL(href,replacePanel, isTranslationsPage);
    if (handled) {
      e.preventDefault();
    }
  }
  openURL(href, replace=true, overrideContentLang=false) {
    // Attempts to open `href` in app, return true if successful.
    href = href.startsWith("/") ? "https://www.sefaria.org" + href : href;
    let url;
    try {
      url = new URL(href);
    } catch {
      return false;
    }
    // Open non-Sefaria urls in new tab/window
    // TODO generalize to any domain of current deploy.
    if (url.hostname.indexOf("www.sefaria.org") === -1) {
      window.open(url, '_blank')
      return true;
    }
    const path = decodeURI(url.pathname);
    const params = url.searchParams;
    if(overrideContentLang && params.get('lang')) {
      let lang = params.get("lang")
      lang = lang === "bi" ? "bilingual" : lang === "en" ? "english" : "hebrew";
      this.setDefaultOption("language", lang)
    }
    const openPanel = replace ? this.openPanel : this.openPanelAtEnd;
    if (path === "/") {
      this.showLibrary();

    } else if (path === "/texts") {
      this.showLibrary();

    } else if (path === "/texts/history") {
      this.showHistory();

    } else if (path === "/sheets/history") {
      this.showSheetsHistory();

    } else if (path === "/texts/saved") {
      this.showSaved();

    } else if (path === "/sheets/saved") {
      this.showSheetsSaved();

    } else if (path === "/texts/notes") {
      this.showNotes();
    }
    else if (path.match(/\/texts\/.+/)) {
      this.showLibrary(path.slice(7).split("/"));

    } else if (path === "/collections") {
      this.showCollections();

    } else if (path === "/community") {
      this.showCommunity();

    } else if (path === "/my/profile") {
      this.openProfile(Sefaria.slug, params.get("tab"));

    } else if (path === "/notifications") {
      this.showNotifications();

    } else if (path === "/calendars") {
      this.showCalendars();

    } else if (path === "/torahtracker") {
      this.showUserStats();

    } else if (path.match(/^\/sheets\/\d+/)) {
      openPanel("Sheet " + path.slice(8));

    } else if (path === "/topics") {
      this.showTopics();

    } else if (path.match(/^\/topics\/category\/[^\/]/)) {
      this.openTopicCategory(path.slice(17));

    } else if (path.match(/^\/topics\/all\/[^\/]/)) {
      this.openAllTopics(path.slice(12));

    } else if (path.match(/^\/topics\/[^\/]+/)) {
      this.openTopic(path.slice(8), params.get("tab"));

    } else if (path.match(/^\/sheets\/profile\/.+/)) {
<<<<<<< HEAD
      this.openProfile(path.slice(16), params.get("tab"));
=======
      this.openProfile(path.replace("/sheets/profile/", ""), params.get("tab"));
>>>>>>> 6bc76f27

    } else if (path.match(/^\/collections\/.+/) && !path.endsWith("/settings") && !path.endsWith("/new")) {
      this.openCollection(path.slice(13), params.get("tag"));

    } else if (path.match(/^\/translations\/.+/)) {
      let slug = path.slice(14);
      this.openTranslationsPage(slug);
    } else if (Sefaria.isRef(path.slice(1))) {
      const currVersions = {
        en: Sefaria.util.getObjectFromUrlParam(params.get("ven")),
        he: Sefaria.util.getObjectFromUrlParam(params.get("vhe"))
      };
      const options = {showHighlight: path.slice(1).indexOf("-") !== -1};   // showHighlight when ref is ranged
      openPanel(Sefaria.humanRef(path.slice(1)), currVersions, options);
    } else {
      return false
    }
    return true;
  }
  unsetTextHighlight(n) {
    this.setPanelState(n, { textHighlights: null });
  }
  _getSearchState(state) {
    return !!state && state['searchState'];
  }
  updateQuery(n, query) {
    const state = this.state.panels[n];
    const updates = {
      searchQuery: query,
      searchState: state.searchState.update({ filtersValid: false }),
    };
    this.setPanelState(n, updates);
  }
  updateSearchState(n, searchState) {
    this.setPanelState(n,{searchState: searchState});
  }
  updateAvailableFilters(n, availableFilters, filterRegistry, orphanFilters, aggregationsToUpdate) {
    const state = this.state.panels[n];
    const searchState = this._getSearchState(state);
    this.setPanelState(n, {
      searchState: !!searchState ?
        searchState.update({
          type: searchState.type,
          availableFilters,
          filterRegistry,
          orphanFilters,
          filtersValid: true,
          aggregationsToUpdate,
        }) : new SearchState({
        type: this.props.initialSearchType || 'text',
        availableFilters,
        filterRegistry,
        orphanFilters,
        filtersValid: true,
      })
    });
  }
  resetSearchFilters(n) {
    const state = this.state.panels[n];
    const searchState = this._getSearchState(state);
    searchState.availableFilters.forEach(filterNode => {
      if (!filterNode.isUnselected()) {
        filterNode.setUnselected(true);
      }
    })
    this.setPanelState(n, {
      searchState: searchState.update({appliedFilters: [], appliedFilterAggTypes: [], filterRegistry: {},
                                            filtersValid: false}),
    });
  }
  updateSearchFilter(n, searchState, filterNode) {
    if (filterNode.isUnselected()) {
      filterNode.setSelected(true);
    } else {
      filterNode.setUnselected(true);
    }
    const update = Sefaria.search.getAppliedSearchFilters(searchState.availableFilters);
    this.setPanelState(n, {
      searchState: searchState.update(update)
    });
  }
  updateSearchOptionField(n, field) {
    const state = this.state.panels[n];
    const searchState = this._getSearchState(state);
    this.setPanelState(n, {
      searchState: searchState.update({ field, filtersValid: false })
    });
  }
  updateSearchOptionSort(n, sortType) {
    const state = this.state.panels[n];
    const searchState = this._getSearchState(state);
    this.setPanelState(n, {
      searchState: searchState.update({ sortType })
    });
  }
  setPanelState(n, state, replaceHistory) {
    this.replaceHistory  = Boolean(replaceHistory);
    //console.log(`setPanel State ${n}, replace: ` + this.replaceHistory);
    //console.log(state)
    // When the driving panel changes language, carry that to the dependent panel
    // However, when carrying a language change to the Tools Panel, do not carry over an incorrect version
    if (!this.state.panels[n]) { debugger; }
    // state is not always a full panel state. make sure it has necessary fields needed to run saveLastPlace()
    state = {
      ...this.state.panels[n],
      ...state,
    };
    if (this.didPanelRefChange(this.state.panels[n], state)) {
      this.checkPanelScrollIntentAndSaveRecent(state, n);
    }
    this.state.panels[n] = extend(this.state.panels[n], state);
    let new_state = {panels: this.state.panels};
    if(this.didDefaultPanelSettingsChange(state)){
      new_state["defaultPanelSettings"] = Sefaria.util.clone(state.settings);
    }
    this.setState(new_state);
  }
  didDefaultPanelSettingsChange(state){
    if ("settings" in state){
      let defaultSettings = this.getDefaultPanelSettings();
      let defaultKeys = Object.keys(defaultSettings);
      for (let i of defaultKeys) {
        //console.log(i); // logs 3, 5, 7
        if (state.settings[i] != defaultSettings[i]){
          return true;
        }

      }
    } else {
      return false;
    }
  }
  didPanelRefChange(prevPanel, nextPanel) {
    // Returns true if nextPanel represents a change in current ref (including version change) from prevPanel.
    if (!prevPanel && !!nextPanel) { return true; }
    if (!!prevPanel && !nextPanel) { return true; }
    if (!prevPanel && !nextPanel) { return false; }
    if (prevPanel.mode === 'Connections' && nextPanel.mode === 'Text') { return false; }  // special case. when opening new panel from commentary, ref is already logged in history
    if (prevPanel.mode === 'Text' && nextPanel.mode === 'Sheet') { return true; }
    if (prevPanel.mode === 'Sheet' && nextPanel.mode === 'Text') { return true; }
    if (nextPanel.mode === 'Text') {
      if (nextPanel.menu || nextPanel.mode == "Connections" ||
          !nextPanel.refs || nextPanel.refs.length == 0 ||
          !prevPanel.refs || prevPanel.refs.length == 0 ) { return false; }
      if (nextPanel.refs.compare(prevPanel.refs)) {
        if (!Sefaria.areBothVersionsEqual(nextPanel.currVersions, prevPanel.currVersions)) { return true; }
        //console.log('didPanelRefChange?', nextPanel.highlightedRefs, prevPanel.highlightedRefs);
        return !((nextPanel.highlightedRefs || []).compare(prevPanel.highlightedRefs || []));
      } else {
        return true;
      }
    } else if (nextPanel.mode === 'Sheet') {
      if (prevPanel.sheetID !== nextPanel.sheetID) { return true; }
      return prevPanel.highlightedNode !== nextPanel.highlightedNode
    } else {
      return true;
    }
  }
  _getPanelLangOnVersionChange(panel, versionLanguage, isConnectionsPanel) {
    let panelLang;
    if (panel.settings.language === 'bilingual' ||
        (!!panel.currVersions["he"] && !!panel.currVersions["en"]) ||
        (versionLanguage === "he" && panel.settings.language === 'english') ||
        (versionLanguage === "en" && panel.settings.language === 'hebrew')) {
      // if lang of version isn't visible, display it
      panelLang = "bilingual";
    } else if (versionLanguage === "he") {
      panelLang = "hebrew";
    } else {
      panelLang = "english";
    }
    if (isConnectionsPanel) {
      panelLang = panelLang !== "bilingual" ? panelLang : (versionLanguage === "he" ? "hebrew" : "english");
    }
    return panelLang;
  }
  _getDependentPanel(n) {
    /**
     * Given panel `n`, return dependent panel, if it exists. A dependent panel is the master panel if panel
     * `n` is a connections panel and vice versa if panel `n` is a master panel.
     * Returns null if no dependent panel exists
     **/
    let dependentPanel = null;
    let isDependentPanelConnections = false;
    if ((this.state.panels.length > n+1) && this.state.panels[n+1].mode === "Connections") {
      dependentPanel = this.state.panels[n+1];
      isDependentPanelConnections = true;
    } else if (n-1 >= 0 && this.state.panels[n].mode === "Connections") {
      dependentPanel = this.state.panels[n-1];
    }
    return { dependentPanel, isDependentPanelConnections };
  }
  selectVersion(n, versionTitle, versionLanguage, languageFamilyName) {
    // Set the version for panel `n`.
    const panel = this.state.panels[n];
    const oRef = Sefaria.ref(panel.refs[0]);
    if (versionTitle && versionLanguage) {
      panel.currVersions[versionLanguage] = {versionTitle, languageFamilyName};
      this.setCachedVersion(oRef.indexTitle, versionLanguage, versionTitle, languageFamilyName);
      Sefaria.track.event("Reader", "Choose Version", `${oRef.indexTitle} / ${versionTitle} / ${versionLanguage}`)
    } else {
      panel.currVersions[versionLanguage] = null;
      Sefaria.track.event("Reader", "Choose Version", `${oRef.indexTitle} / default version / ${panel.settings.language}`)
    }
    panel.settings.language = this._getPanelLangOnVersionChange(panel, versionLanguage, panel.mode === "Connections");
    const { dependentPanel, isDependentPanelConnections } = this._getDependentPanel(n);

    // make sure object reference changes for setState()
    panel.currVersions = {...panel.currVersions};
    if (this.props.multiPanel) { //there is no dependentPanel in mobile
      dependentPanel.currVersions = {...panel.currVersions};

      dependentPanel.settings.language = this._getPanelLangOnVersionChange(dependentPanel, versionLanguage, isDependentPanelConnections);
    }
    this.setState({panels: this.state.panels});
  }
  navigatePanel(n, ref, currVersions={en: null, he: null}) {
    // Sets the ref on panel `n` and cascades to any attached panels (Text + Connections)
    const panel = this.state.panels[n];
    // next few lines adapted from ReaderPanel.showBaseText()
    let refs, currentlyVisibleRef, highlightedRefs;
    if (ref.constructor === Array) {
      // When called with an array, set highlight for the whole spanning range
      refs = ref;
      currentlyVisibleRef = Sefaria.humanRef(ref);
      let splitArray = refs.map(ref => Sefaria.splitRangingRef(ref));
      highlightedRefs = [].concat.apply([], splitArray);
    } else {
      refs = [ref];
      currentlyVisibleRef = ref;
      highlightedRefs = (panel.mode === "TextAndConnections") ? [ref] : [];
    }
    let updatePanelObj = {refs, currentlyVisibleRef, highlightedRefs};
    const { dependentPanel } = this._getDependentPanel(n);
    if (dependentPanel) {
      Object.assign(dependentPanel, updatePanelObj);
    }
    Object.assign(panel, updatePanelObj);
    this.setState({panels: this.state.panels});
  }
  viewExtendedNotes(n, method, title, versionLanguage, versionTitle, languageFamilyName) {
    const panel = this.state.panels[n];
    panel.bookRef = title;
    panel.currVersions = {'en': null, 'he': null}; // ensure only 1 version is set
    panel.currVersions[versionLanguage] = {versionTitle, languageFamilyName};
    if (method === "toc") {
      panel.menuOpen = "extended notes";
    }
    else if (method === "Connections") {
      panel.connectionsMode = "extended notes";
    }
   this.setState({panels: this.state.panels});
  }
  backFromExtendedNotes(n, bookRef, currVersions){
    const panel = this.state.panels[n];
    panel.menuOpen = "book toc";
    panel.bookRef = bookRef;
    panel.currVersions = currVersions;
   this.setState({panels: this.state.panels});
  }
  // this.state.defaultVersion is a depth 2 dictionary - keyed: bookname, language
  getCachedVersion(indexTitle, language) {
    if ((!indexTitle) || (!(this.state.defaultVersions[indexTitle]))) { return null; }
    return (language) ? (this.state.defaultVersions[indexTitle][language] || null) : this.state.defaultVersions[indexTitle];
  }
  setCachedVersion(indexTitle, language, versionTitle, languageFamilyName) {
    this.state.defaultVersions[indexTitle] = this.state.defaultVersions[indexTitle] || {};
    this.state.defaultVersions[indexTitle][language] = {versionTitle, languageFamilyName};  // Does this need a setState?  I think not.
  }
  setDefaultOption(option, value) {
    if (value !== this.state.defaultPanelSettings[option]) {
      this.state.defaultPanelSettings[option] = value;
      this.setState(this.state);
    }
  }
  openPanel(ref, currVersions, options) {
    // Opens a text panel, replacing all panels currently open.
    // options can contain {
    //  'textHighlights': array of strings to highlight in focused segment. used when clicking on search query result
    // }
    this.state.panels = []; // temporarily clear panels directly in state, set properly with setState in openPanelAt
    this.openPanelAt(0, ref, currVersions, options);
  }
  openPanelAt(n, ref, currVersions, options, replace, convertCommentaryRefToBaseRef=true,
              replaceHistory=false, saveLastPlace=true, forceOpenCommentaryPanel=false) {
    /* Open a new panel or replace existing panel. If book level, Open book toc
    * @param {int} n: Open new panel after `n` with the new ref
    * @param {string} ref: ref to use for new panel.  `ref` can refer to book, actual ref, or sheet.
    * @param {Object} currVersions: Object with properties `en` and `he`
    * @param {Object} options: options to use for new panel
    * @param {bool} replace: whether to replace existing panel at `n`, otherwise insert new panel at `n`
    * @param {bool} convertCommentaryRefToBaseRef: if true and ref is commentary ref (Rashi on Genesis 3:3:1), open Genesis 3:3 with Rashi's comments in the sidebar
    * @param {bool} replaceHistory: can be true when openPanelAt is called from showBaseText in cases of ref normalizing in TextRange when we want to replace history with normalized ref
    * @param {bool} saveLastPlace: whether to save user history.
    * @param {bool} forceOpenCommentaryPanel: If true, the commentary side panel will open regardless of the ref's depth.
    *                                       If false, side panel will only open if ref is depth 3 or greater; see `Sefaria.isCommentaryRefWithBaseText()`
    */
    this.replaceHistory = Boolean(replaceHistory);
    const parsedRef = Sefaria.parseRef(ref);
    const index = Sefaria.index(ref); // Do we have to worry about normalization, as in Header.subimtSearch()?
    let panel, connectionPanel;
    if (index) {
      panel = this.makePanelState({"menuOpen": "book toc", "bookRef": index.title});
    } else if (parsedRef.book === "Sheet") {
      const [sheetID, sheetNode] = parsedRef.sections;
      panel = this.makePanelState({
        mode: 'Sheet',
        sheetID: parseInt(sheetID),
        highlightedNode: parseInt(sheetNode),
        refs: null,
        ...options
      });
    } else {  // Text
      let filter = [];
      let filterRef;
      if (convertCommentaryRefToBaseRef && Sefaria.isCommentaryRefWithBaseText(ref, forceOpenCommentaryPanel)) {
        // getBaseRefAndFilter breaks up the ref "Rashi on Genesis 1:1:4" into filter "Rashi" and ref "Genesis 1:1",
        // so `filterRef` is needed to store the entire "Rashi on Genesis 1:1:4"
        filterRef = Sefaria.humanRef(ref);
        ({ref, filter} = Sefaria.getBaseRefAndFilter(ref));
      }
      let refs, currentlyVisibleRef, highlightedRefs;
      if (Array.isArray(ref)) {
        // When called with an array, set highlight for the whole spanning range of the array
        refs = ref;
        currentlyVisibleRef = Sefaria.normRef(ref);
        const splitArray = refs.map(ref => Sefaria.splitRangingRef(ref));
        highlightedRefs = [].concat.apply([], splitArray);
      } else {
        refs = [ref];
        currentlyVisibleRef = ref;
        highlightedRefs = [];
      }
      let panelProps = {
        refs,
        currVersions,
        highlightedRefs,
        filter,
        filterRef,
        recentFilters: filter,
        currentlyVisibleRef, mode: "Text",
        ...options
      };
      if (filter.length > 0) {  // there will be a filter such as ["Rashi"] if convertCommentaryRefToBaseRef is true
        [panel, connectionPanel] = this.makePanelWithConnectionsState(panelProps);
      }
      else {
        panel = this.makePanelState(panelProps);
      }
      panel.currentlyVisibleRef = Sefaria.humanRef(panelProps.currentlyVisibleRef);
    }

    const newPanels = this.state.panels.slice();
    newPanels.splice(replace ? n : n+1, replace ? 1 : 0, panel);
    if (connectionPanel) {
      newPanels.push(connectionPanel);
    }
    this.setState({panels: newPanels});
    if (saveLastPlace) {
        this.saveLastPlace(panel, n + 1, !!connectionPanel);
    }
  }
  makePanelWithConnectionsState(panelProps) {
    // in the case of multipanel, create two panels based on panelProps
    let connectionPanel;  // in mobile, connectionPanel will remain undefined
    if (this.props.multiPanel) {
        const connectionPanelProps = {...panelProps, mode: "Connections", connectionsMode: "TextList", connectionsCategory: "Commentary"};
        connectionPanel = this.makePanelState(connectionPanelProps);
    } else {
        panelProps = {...panelProps, mode: "TextAndConnections", connectionsMode: "TextList", connectionsCategory: "Commentary", highlightedRefs: panelProps.refs};
    }
    const panel = this.makePanelState(panelProps);
    panel.showHighlight = true;
    return [panel, connectionPanel];
  }

  openPanelAtEnd(ref, currVersions) {
    this.openPanelAt(this.state.panels.length+1, ref, currVersions);
  }
  replacePanel(n, ref, currVersions, options, convertCommentaryRefToBaseRef=true) {
    // Opens a text in in place of the panel currently open at `n`.
    this.openPanelAt(n, ref, currVersions, options, true, convertCommentaryRefToBaseRef);
  }
  openComparePanel(n, connectAfter) {
    const comparePanel = this.makePanelState({
      menuOpen: "navigation",
      compare: true,
      openSidebarAsConnect: typeof connectAfter !== "undefined" ? connectAfter : false,
    });
    Sefaria.track.event("Reader", "Other Text Click");
    this.state.panels[n] = comparePanel;
    this.setState({panels: this.state.panels});
  }
  openTextListAt(n, refs, sheetNodes, textListState) {
    // Open a connections panel at position `n` for `refs`
    // Replace panel there if already a connections panel, otherwise splice new panel into position `n`
    // `refs` is an array of ref strings
    // `textListState` is an object of initial state to pass to the new panel. if `undefined`, no-op
    const newPanels = this.state.panels.slice();
    let panel = newPanels[n] || {};
    const parentPanel = (n >= 1 && newPanels[n-1].mode === 'Text' || n >= 1 && newPanels[n-1].mode === 'Sheet') ? newPanels[n-1] : null;

    if (panel.mode !== "Connections") {
      // No connections panel is open yet, splice in a new one
      this.saveLastPlace(parentPanel, n, true);
      newPanels.splice(n, 0, {});
      panel = newPanels[n];
      panel.filter = [];
      panel.versionFilter = [];
    }
    panel.refs              = refs;
    panel.sheetNodes        = sheetNodes ? sheetNodes.split(".")[1] : null;
    panel.nodeRef           = sheetNodes;
    panel.menuOpen          = null;
    panel.mode              = panel.mode || "Connections";
    panel.settings          = panel.settings ? panel.settings : Sefaria.util.clone(this.getDefaultPanelSettings());
    panel.settings.language = panel.settings.language === "hebrew" ? "hebrew" : "english"; // Don't let connections panels be bilingual
    if(parentPanel) {
      panel.filter = parentPanel.filter;
      panel.versionFilter = parentPanel.versionFilter;
      panel.connectionsMode   = parentPanel.openSidebarAsConnect ? "Add Connection" : panel.connectionsMode;
      panel.recentFilters = parentPanel.recentFilters;
      panel.recentVersionFilters = parentPanel.recentVersionFilters;
      panel.currVersions = parentPanel.currVersions;
    }
    if (textListState) {
      panel = {...panel, ...textListState};
    }
    newPanels[n] = this.makePanelState(panel);
    this.setState({panels: newPanels});
  }
  setTextListHighlight(n, refs) {
    // Set the textListHighlight for panel `n` to `refs`
    refs = typeof refs === "string" ? [refs] : refs;
    this.state.panels[n].highlightedRefs = refs;
    this.setState({panels: this.state.panels});
    // If a connections panel is opened after n, update its refs as well.
    const next = this.state.panels[n+1];
    if (next && next.mode === "Connections" && !next.menuOpen) {
      this.openTextListAt(n+1, refs);
    }
  }
  setDivineNameReplacement(mode) {
    this.setState({divineNameReplacement: mode})
  }
  setConnectionsFilter(n, filter, updateRecent) {
    // Set the filter for connections panel at `n`, carry data onto the panel's basetext as well.
    const connectionsPanel = this.state.panels[n];
    const basePanel        = this.state.panels[n-1];
    if (filter) {
      if (updateRecent) {
        if (Sefaria.util.inArray(filter, connectionsPanel.recentFilters) !== -1) {
          connectionsPanel.recentFilters.toggle(filter);
        }
        connectionsPanel.recentFilters = [filter].concat(connectionsPanel.recentFilters);
      }
      connectionsPanel.filter = [filter];
      const filterAndSuffix = filter.split("|");
      connectionsPanel.connectionsMode = filterAndSuffix.length === 2 && filterAndSuffix[1] === "Essay" ? "EssayList" : "TextList";
    } else {
      connectionsPanel.filter = [];
      connectionsPanel.connectionsMode = "ConnectionsList";
    }
    if (basePanel) {
      basePanel.filter        = connectionsPanel.filter;
      basePanel.recentFilters = connectionsPanel.recentFilters;
    }
    this.setState({panels: this.state.panels});
  }
  setSideScrollPosition(n, pos) {
    const connectionsPanel = this.state.panels[n];
    connectionsPanel.sideScrollPosition = pos;
    this.setState({panels: this.state.panels});
  }
  setVersionFilter(n, filter, prevConnectionsMode) {
    const connectionsPanel = this.state.panels[n];
    const basePanel        = this.state.panels[n-1];
    if (filter) {
      if (prevConnectionsMode !== 'About' && Sefaria.util.inArray(filter, connectionsPanel.recentVersionFilters) === -1) {
        connectionsPanel.recentVersionFilters = [filter].concat(connectionsPanel.recentVersionFilters);
      }
      connectionsPanel.versionFilter = [filter];
      connectionsPanel.connectionsMode = (prevConnectionsMode === 'About') ? 'Version Open' : "Translation Open";
    } else {
      connectionsPanel.versionFilter = [];
      connectionsPanel.connectionsMode = "Translations";
    }
    if (basePanel) {
      basePanel.versionFilter        = connectionsPanel.versionFilter;
      basePanel.recentVersionFilters = connectionsPanel.recentVersionFilters;
    }
    this.setState({panels: this.state.panels});
  }
  setSelectedWords(n, words){
    //console.log(this.state.panels[n].refs);
    const next = this.state.panels[n+1];
    if (next && !next.menuOpen) {
      this.state.panels[n+1].selectedWords = words;
      this.setState({panels: this.state.panels});
    }
  }
  setUnreadNotificationsCount(n) {
    Sefaria.notificationCount = n;
    this.forceUpdate();
  }
  closePanel(n) {
    // Removes the panel in position `n`, as well as connections panel in position `n+1` if it exists.
    if (this.state.panels.length === 1 && n === 0) {
      this.state.panels = [];
    } else {
      // If this is a Connection panel, we need to unset the filter in the base panel
      if (n > 0 && this.state.panels[n] && this.state.panels[n].mode === "Connections"){
        const parent = this.state.panels[n-1];
        parent.filter = [];
        parent.highlightedRefs = [];
        parent.refs = parent.refs.map(ref => Sefaria.ref(ref).sectionRef);
        parent.currentlyVisibleRef = parent.currentlyVisibleRef ? Sefaria.ref(parent.currentlyVisibleRef).sectionRef : null;
      }
      this.state.panels.splice(n, 1);
      if (this.state.panels[n] && (this.state.panels[n].mode === "Connections" || this.state.panels[n].compare)) {
        // Close connections panel or compare panel when text panel is closed
        if (this.state.panels.length === 1) {
          this.state.panels = [];
        } else {
          this.state.panels.splice(n, 1);
        }
      }
    }
    const state = {panels: this.state.panels};
    if (state.panels.length === 0) {
      this.showLibrary();
    } else {
      this.setState(state);
    }
  }
  convertToTextList(n) {
    console.log("convert")
    var base = this.state.panels[n-1];
    this.closePanel(n);
    if (base.mode == "Sheet") {
      const sheet = Sefaria.sheets.loadSheetByID(base.sheetID);
      if (!sheet) { return; }
      for(var i in sheet.sources){
        if (sheet.sources[i].node == base.highlightedNode) {
          this.openTextListAt(n, [sheet.sources[i].ref]);
        }
      }
    }
    else {
      this.openTextListAt(n, base.highlightedRefs);
    }
  }
  showLibrary(categories) {
    let state = {menuOpen: "navigation", navigationCategories: categories, "mode": "Menu"};
    state = this.makePanelState(state);
    if (!Sefaria._siteSettings.TORAH_SPECIFIC) {
      state.settings.language = "english";
    }
    this.setSinglePanelState(state);
  }
  showSearch(searchQuery) {
    const hasSearchState = !!this.state.panels && this.state.panels.length && !!this.state.panels[0].searchState;
    const searchState =  hasSearchState  ? this.state.panels[0].searchState.update({ filtersValid: false })
        : new SearchState({ type: this.props.initialSearchType || 'text'});
    this.setSinglePanelState({mode: "Menu", menuOpen: "search", searchQuery, searchState });
  }
  searchInCollection(searchQuery, collection) {
    const appliedFilters = [collection];
    const appliedFilterAggTypes = ['collections'];
    const searchState = new SearchState({ type: 'sheet',  appliedFilters, appliedFilterAggTypes});
    this.setSinglePanelState({mode: "Menu", menuOpen: "search", searchQuery, searchState });
  }
  showCommunity() {
    this.setSinglePanelState({menuOpen: "community"});
  }
  showSaved() {
    this.setSinglePanelState({menuOpen: "texts-saved"});
  }
  showSheetsSaved() {
    this.setSinglePanelState({menuOpen: "sheets-saved"});
  }
  showNotes() {
    this.setSinglePanelState({menuOpen: "notes"});
  }
  showHistory() {
    this.setSinglePanelState({menuOpen: "texts-history"});
  }
  showSheetsHistory() {
    this.setSinglePanelState({menuOpen: "sheets-history"});
  }
  showTopics() {
    this.setSinglePanelState({menuOpen: "topics", navigationTopicCategory: null, navigationTopic: null});
  }
  showNotifications() {
    this.setSinglePanelState({menuOpen: "notifications"});
  }
  showCalendars() {
    this.setSinglePanelState({menuOpen: "calendars"});
  }
  showUserStats() {
    this.setSinglePanelState({menuOpen: "user_stats"});
  }
  showCollections() {
    this.setSinglePanelState({menuOpen: "collectionsPublic"});
  }
  setSinglePanelState(state) {
    // Sets state to be a single panel with properties of `state`
    state = this.makePanelState(state);
    this.setState({panels: [state], headerMode: false});
  }
  openTopic(slug) {
    Sefaria.getTopic(slug).then(topic => {
      this.setSinglePanelState({ menuOpen: "topics", navigationTopic: slug, topicTitle: topic.primaryTitle, topicTestVersion: this.props.topicTestVersion});
    });
  }
  openTopicCategory(slug) {
    this.setSinglePanelState({
      menuOpen: "topics",
      navigationTopicCategory: slug,
      navigationTopicTitle: Sefaria.topicTocCategoryTitle(slug),
      navigationTopic: null,
    });
  }
  openAllTopics(letter) {
    this.setSinglePanelState({menuOpen: "allTopics", navigationTopicLetter: letter});
  }
  openProfile(slug, tab) {
    tab = tab || "sheets";
    Sefaria.profileAPI(slug).then(profile => {
      this.setSinglePanelState({ menuOpen: "profile", profile, tab: tab});
    });
  }
  openCollection(slug, tag) {
    this.setSinglePanelState({menuOpen: "collection",  collectionSlug: slug, collectionTag: tag});
  }
  openTranslationsPage(slug) {
    this.setSinglePanelState({menuOpen: "translationsPage", translationsSlug: slug})
  }
  toggleMobileNavMenu() {
    this.setState({mobileNavMenuOpen: !this.state.mobileNavMenuOpen});
  }
  toggleLanguageInFirstPanel() {
    if (this.state.panels[0].settings.language === "hebrew") {
      this.state.panels[0].settings.language = "english";
    } else {
      this.state.panels[0].settings.language = "hebrew";
    }
    this.setState({panels: this.state.panels});
  }
  getHistoryObject(panel, hasSidebar) {
    // get rave to send to /api/profile/user_history
    let ref, sheet_owner, sheet_title;
    if (panel.mode === 'Sheet') {
      const sheet = Sefaria.sheets.loadSheetByID(panel.sheetID);
      if (!sheet) { return null; }
      ref = `Sheet ${sheet.id}${panel.highlightedNode ? `:${panel.highlightedNode}`: ''}`;
      sheet_owner = sheet.ownerName;
      sheet_title = sheet.title;
    } else {
      ref = (hasSidebar && panel.highlightedRefs && panel.highlightedRefs.length) ? Sefaria.normRef(panel.highlightedRefs) : (panel.currentlyVisibleRef || panel.refs.slice(-1)[0]);  // Will currentlyVisibleRef ever not be available?
    }
    const currVersions = panel.currVersions;
    const parsedRef = Sefaria.parseRef(ref);
    if (!ref) { debugger; }
    return {
      ref,
      versions: currVersions,
      book: parsedRef.book,
      language: panel.settings.language,
      sheet_owner,
      sheet_title,
    };
  }
  setTranslationLanguagePreference(lang) {
    let suggested = true;
    if (lang === null) {
      suggested = false;
      $.removeCookie("translation_language_preference", {path: "/"});
      $.removeCookie("translation_language_preference_suggested", {path: "/"});
    } else {
      $.cookie("translation_language_preference", lang, {path: "/"});
      $.cookie("translation_language_preference_suggested", JSON.stringify(1), {path: "/"});
    }
    Sefaria.track.event("Reader", "Set Translation Language Preference", lang);
    Sefaria.editProfileAPI({settings: {translation_language_preference: lang, translation_language_preference_suggested: suggested}});
    this.setState({translationLanguagePreference: lang});
  }
  doesPanelHaveSidebar(n) {
    return this.state.panels.length > n+1 && this.state.panels[n+1].mode == "Connections";
  }
  saveLastPlace(panel, n, openingSidebar) {
    //openingSidebar is true when you call `saveLastPlace` at the time you're opening the sidebar. In this case, `doesPanelHaveSidebar` will be false
    const hasSidebar = this.doesPanelHaveSidebar(n) || openingSidebar;
    // if panel is sheet, panel.refs isn't set
    if ((panel.mode !== 'Sheet' && !panel.refs.length ) || panel.mode === 'Connections') { return; }
    Sefaria.saveUserHistory(this.getHistoryObject(panel, hasSidebar));
  }
  currentlyConnecting() {
    // returns true if there is currently an "Add Connections" Panel open
    for (var i = 0; i < this.state.panels.length; i++) {
      //console.log(this.state.panels[i].connectionsMode)
      if (this.state.panels[i].connectionsMode === "Add Connection") {
        return true;
      }
    }
    return false;
  }
  getDisplayString(mode) {
    const learningStatus = ["book toc", "Text", "TextAndConnections"];
    const topicStatus = ["topicCat", "topic"]
    if(mode.includes("sheet")) {
      return "learning the Sheet"
    } else if (topicStatus.includes(mode)) {
      return "viewing the topic"
    }
    else if(learningStatus.includes(mode)) {
      return "learning";
    } else {
      return "currently viewing"
    }
  }
  generateCurrentlyReading() {
    const currentHistoryState = this.makeHistoryState();
    const inBeitMidrash = ["navigation", "book toc", "topics", "topic", "topicCat", "Text", "TextAndConnections", "Sheet"];
    currentHistoryState.title = currentHistoryState.title.match(/[^|]*/)[0];
    if (inBeitMidrash.includes(currentHistoryState.mode)) {
      return {title: currentHistoryState.title, url: currentHistoryState.url, mode: currentHistoryState.mode, display: this.getDisplayString(currentHistoryState.mode)};
    } else {
      return null;
    }

  }

  handlePrint(e) {
      gtag("event", "print");
  }

  handleGACopyEvents(e, selectedEls, textOnly) {
      const activePanelIndex = e.target.closest('.readerPanel').id.split("-")[1]
      const activePanel = this.state.panels[activePanelIndex]


      const book = activePanel['currentlyVisibleRef'] ? Sefaria.parseRef(activePanel['currentlyVisibleRef'])["book"] : null
      const category = book && Sefaria.index(book) ? Sefaria.index(book)["primary_category"] : null

      let params = {
        "length": textOnly.length,
        "panelType": activePanel["menuOpen"] || activePanel["mode"],
        "book": book,
        "category": category,
      }

      gtag("event", "copy_text", params);

      // check if selection is spanning or bilingual
      if (book) {
        const selectedEnEls = selectedEls.querySelectorAll('.en')
        const selectedHeEls = selectedEls.querySelectorAll('.he')
        if ((selectedEnEls.length > 0) && (selectedHeEls.length > 0)) {
          gtag("event", "bilingual_copy_text", params);
        }
        if ((selectedEnEls.length > 1) || (selectedHeEls.length > 1)) {
          gtag("event", "spanning_copy_text", params);
        }
      }
  }


  handleCopyEvent(e) {
    // Custom processing of Copy/Paste
    const tagsToIgnore = ["INPUT", "TEXTAREA"];
    if (tagsToIgnore.includes(e.srcElement.tagName)) {
      // If the selection is from an input or textarea tag, don't do anything special
      return
    }
    const selection = document.getSelection()
    const closestReaderPanel = this.state.panels.length > 0 && e.target.closest('.readerPanel') || null
    let textOnly = selection.toString();
    let html = textOnly;
    let selectedEls;

    if (selection.rangeCount) {
      const container = document.createElement("div");
      for (let i = 0, len = selection.rangeCount; i < len; ++i) {
        container.appendChild(selection.getRangeAt(i).cloneContents());
      }


      // Set content direction & add line breaks for each contentSpan
      let contentSpans = container.querySelectorAll(".contentSpan");
      if (closestReaderPanel && !closestReaderPanel.classList.contains('continuous')) {
        contentSpans.forEach(el => {
            el.outerHTML = `<div dir="${Sefaria.hebrew.isHebrew(el.innerText) ? 'rtl' : 'ltr'}">${el.innerHTML}</div>`;
        })
      }

      if (closestReaderPanel && closestReaderPanel.classList.contains('hebrew')) {
        container.setAttribute('dir', 'rtl');
      }

      // Collapse all nodes with poetry classes. This is needed for specifically pasting into Google Docs in Chrome to work.
      const poetryElsToCollapse = container.querySelectorAll('.poetry');
      poetryElsToCollapse.forEach(poetryEl => {
        poetryEl.outerHTML = poetryEl.innerHTML;
      });

      // Remove extra breaks for continuous mode
      if (closestReaderPanel && closestReaderPanel.classList.contains('continuous')) {
        let elsToRemove = container.querySelectorAll("br");
        elsToRemove.forEach(el => el.remove())

        // each of these are divs which by default creates line breaks for various html/txt renderers on paste. We want to collapse them.
        const classesToCollapse = ["segment", "rangeSpan", "segmentText", "contentSpan"];
        classesToCollapse.map(cls => {
          let elsToCollapse = container.getElementsByClassName(cls);
          while(elsToCollapse.length > 0){
            elsToCollapse[0].outerHTML = elsToCollapse[0].innerHTML;
          }
        });
      }

      // These interfere with the copying and pasting of text and users do not want them there. This code removes them.
      const classesToRemove = ["segmentNumber", "linkCount", "clearFix", "footnote-marker"];
      classesToRemove.map(cls => {
        let elsToRemove = container.getElementsByClassName(cls);
        while(elsToRemove.length > 0){
          elsToRemove[0].parentNode.removeChild(elsToRemove[0]);
        }
      });

      // Remove hidden footnotes
      let hiddenFootnotes = container.querySelectorAll(".footnote:not([style*='display: inline'])");
      for(let footnote of hiddenFootnotes){
        footnote.parentNode.removeChild(footnote);
      }

      // Add footnote marker and appropriate space for open footnotes
      let footnotes = container.querySelectorAll(".footnote");
      footnotes.forEach(el => el.prepend(" *"))

      // Links to Strip
      const linksToStrip = "a.namedEntityLink, a.refLink";
      let elsToStrip = container.querySelectorAll(linksToStrip);
      elsToStrip.forEach(el => el.outerHTML = el.innerText);


      // Collapse all spans that are not rangeSpan. This is also needed for specifically pasting into Google Docs in Chrome to work.
      let SourceTextSpans = container.querySelectorAll('span:not(.rangeSpan)');
      SourceTextSpans.forEach(el => el.outerHTML = el.innerText);

      html = container.outerHTML;
      textOnly = Sefaria.util.htmlToText(html);
      selectedEls = container;
    }


    // ga tracking
    if (closestReaderPanel) {
      this.handleGACopyEvents(e, selectedEls, textOnly)
    }

    const clipdata = e.clipboardData || window.clipboardData;
    clipdata.setData('text/plain', textOnly);
    clipdata.setData('text/html', html);
    e.preventDefault();
  }
  rerender() {
    this.forceUpdate();
    this.setContainerMode();
  }

  getUserContext() {
    const returnNullIfEmpty = (value) => {
      if(Array.isArray(value)) {
        if(value.length === 0) {
          return null;
        } else {
          return value;
        }
      }

    }
    const refs = this.state.panels.map(panel => panel.currentlyVisibleRef || panel.bookRef || returnNullIfEmpty(panel.navigationCategories) || panel.navigationTopic).flat();
    const books = refs.map(ref => Sefaria.parseRef(ref).book);
    const triggers = refs.map(ref => Sefaria.refCategories(ref))
          .concat(books)
          .concat(refs)
          .flat()
          .filter(ref => !!ref);
    const deDupedTriggers = [...new Set(triggers.map(JSON.stringify))].map(JSON.parse).map(x => x.toLowerCase());
    const context = {
      isDebug: this.props._debug,
      isLoggedIn: Sefaria._uid,
      interfaceLang: Sefaria.interfaceLang,
      dt: Sefaria.util.epoch_time(new Date())*1000,
      keywordTargets: refs ? deDupedTriggers : []
    };
    return context
  }


  render() {
    var panelStates = this.state.panels;
    var evenWidth;
    var widths;
    var unit;
    var wrapBoxScroll = false;

    if (panelStates.length <= this.state.panelCap || !this.state.panelCap) {
      evenWidth = (100.0 / panelStates.length);
      unit = "%";
    } else {
      evenWidth = this.MIN_PANEL_WIDTH;
      unit = "px";
      wrapBoxScroll = true;
    }

    if (panelStates.length === 2 &&
        (panelStates[0].mode === "Text" || panelStates[0].mode === "Sheet") &&
        (panelStates[1].mode === "Connections" || panelStates[1].menuOpen === "search" || panelStates[1].compare)) {
      widths = [68.0, 32.0];
      unit = "%";
    } else if (panelStates.length === 3 &&
        (panelStates[0].mode === "Text" || panelStates[0].mode === "Sheet") &&
        panelStates[1].mode === "Connections" &&
        (panelStates[2].mode === "Text" || panelStates[2].mode === "Sheet")) {
      widths = [37.0, 26.0, 37.0];
      unit = "%";
    } else if (panelStates.length === 3 &&
        (panelStates[0].mode === "Text"|| panelStates[0].mode === "Sheet") &&
        (panelStates[1].mode === "Text"|| panelStates[1].mode === "Sheet") &&
        panelStates[2].mode === "Connections") {
      widths = [37.0, 37.0, 26.0];
      unit = "%";
    } else {
      widths = panelStates.map( panel => evenWidth );
    }

    // Header should not show box-shadow over panels that have color line
    const menuOpen = this.state.panels?.[0]?.menuOpen;
    const hasColorLine = [null, "book toc", "sheets", "sheets meta"];
    const headerHasBoxShadow = hasColorLine.indexOf(menuOpen) === -1 || !this.props.multiPanel || this.state.panels?.[0]?.mode === "Sheet";
    // Header is hidden on certain mobile panels, but still rendered so the mobileNavMenu can be opened
    const hideHeader = !this.props.multiPanel && !this.state.headerMode && !menuOpen;
    const header = (
      <Header
        multiPanel={this.props.multiPanel}
        onRefClick={this.handleNavigationClick}
        showSearch={this.showSearch}
        openURL={this.openURL}
        headerMode={this.props.headerMode}
        openTopic={this.openTopic}
        hidden={hideHeader}
        mobileNavMenuOpen={this.state.mobileNavMenuOpen}
        onMobileMenuButtonClick={this.toggleMobileNavMenu}
        hasLanguageToggle={!this.props.multiPanel && Sefaria.interfaceLang !== "hebrew" && this.state.panels?.[0]?.menuOpen === "navigation"}
        toggleLanguage={this.toggleLanguageInFirstPanel}
        firstPanelLanguage={this.state.panels?.[0]?.settings?.language}
        hasBoxShadow={headerHasBoxShadow}
        translationLanguagePreference={this.state.translationLanguagePreference}
        setTranslationLanguagePreference={this.setTranslationLanguagePreference} />
    );

    var panels = [];
    var allOpenRefs = panelStates.filter( panel => panel.mode == "Text" && !panel.menuOpen)
                                  .map( panel => Sefaria.humanRef(panel.highlightedRefs.length ? panel.highlightedRefs : panel.refs));

    for (var i = 0; i < panelStates.length; i++) {
      const panel                        = this.clonePanel(panelStates[i]);
      if (!("settings" in panel )) { debugger; }
      var offset                         = widths.reduce(function(prev, curr, index, arr) { return index < i ? prev+curr : prev}, 0);
      var width                          = widths[i];
      var style                          = (this.state.layoutOrientation=="ltr")?{width: width + unit, left: offset + unit}:{width: width + unit, right: offset + unit};
      var onSegmentClick                 = this.props.multiPanel ? this.handleSegmentClick.bind(null, i) : null;
      var onCitationClick                = this.handleCitationClick.bind(null, i);
      var openNamedEntityInNewPanel      = this.openNamedEntityInNewPanel.bind(null, i);
      var onCloseConnectionClick         = this.closeConnectionPanel.bind(null,i);
      var closeNamedEntityInConnectionPanel = this.closeNamedEntityInConnectionPanel.bind(null,i);
      var onSearchResultClick            = i > 0 ? this.handleCompareSearchClick.bind(null, i) : this.handleNavigationClick;
      var onSidebarSearchClick           = this.handleSidebarSearchClick.bind(null, i);
      var unsetTextHighlight             = this.unsetTextHighlight.bind(null, i);
      var updateQuery                    = this.updateQuery.bind(null, i);
      var updateAvailableFilters         = this.updateAvailableFilters.bind(null, i);
      const updateSearchState            = this.updateSearchState.bind(null, i);
      var updateSearchFilter             = this.updateSearchFilter.bind(null, i);
      const resetSearchFilters           = this.resetSearchFilters.bind(null, i);
      var updateSearchOptionField        = this.updateSearchOptionField.bind(null, i);
      var updateSearchOptionSort         = this.updateSearchOptionSort.bind(null, i);
      var openConnectionsPanel           = this.openTextListAt.bind(null, i+1);
      var setTextListHighlight           = this.setTextListHighlight.bind(null, i);
      var setSelectedWords               = this.setSelectedWords.bind(null, i);
      var clearSelectedWords             = this.clearSelectedWords.bind(null, i);
      var clearNamedEntity               = this.clearNamedEntity.bind(null, i);
      var setSidebarSearchQuery          = this.setSidebarSearchQuery.bind(null, i);
      var openComparePanel               = this.openComparePanel.bind(null, i);
      var closePanel                     = panel.compare ? this.convertToTextList.bind(null, i) : this.closePanel.bind(null, i);
      var setPanelState                  = this.setPanelState.bind(null, i);
      var setConnectionsFilter           = this.setConnectionsFilter.bind(this, i);
      var setSideScrollPosition          = this.setSideScrollPosition.bind(this, i);
      var setVersionFilter               = this.setVersionFilter.bind(this, i);
      var selectVersion                  = this.selectVersion.bind(null, i);
      var viewExtendedNotes              = this.viewExtendedNotes.bind(this, i);
      var backFromExtendedNotes          = this.backFromExtendedNotes.bind(this, i);
      var navigatePanel                  = this.navigatePanel.bind(null, i)

      var ref   = panel.refs && panel.refs.length ? panel.refs[0] : null;
      var oref  = ref ? Sefaria.parseRef(ref) : null;
      var title = oref && oref.indexTitle ? oref.indexTitle : 0;
      // Keys must be constant as text scrolls, but changing as new panels open in new positions
      // Use a combination of the panel number and text title
      var key   = i + title;
      var classes = classNames({readerPanelBox: 1, sidebar: panel.mode == "Connections"});
      panels.push(<div className={classes} style={style} key={key}>
                    <ReaderPanel
                      openPanelAt={this.openPanelAt}
                      updateSearchState={updateSearchState}
                      resetSearchFilters={resetSearchFilters}
                      panelPosition={i}
                      initialState={panel}
                      interfaceLang={this.props.interfaceLang}
                      setCentralState={setPanelState}
                      multiPanel={this.props.multiPanel}
                      onSegmentClick={onSegmentClick}
                      onCitationClick={onCitationClick}
                      openNamedEntityInNewPanel={openNamedEntityInNewPanel}
                      closeConnectionPanel={onCloseConnectionClick}
                      closeNamedEntityInConnectionPanel={closeNamedEntityInConnectionPanel}
                      onSearchResultClick={onSearchResultClick}
                      onSidebarSearchClick={onSidebarSearchClick}
                      onNavigationClick={this.handleNavigationClick}
                      openConnectionsPanel={openConnectionsPanel}
                      openComparePanel={openComparePanel}
                      setTextListHighlight={setTextListHighlight}
                      setConnectionsFilter={setConnectionsFilter}
                      setSideScrollPosition={setSideScrollPosition}
                      setVersionFilter={setVersionFilter}
                      setSelectedWords={setSelectedWords}
                      selectVersion={selectVersion}
                      viewExtendedNotes={viewExtendedNotes}
                      backFromExtendedNotes={backFromExtendedNotes}
                      setDefaultOption={this.setDefaultOption}
                      unsetTextHighlight={unsetTextHighlight}
                      onQueryChange={updateQuery}
                      updateSearchFilter={updateSearchFilter}
                      updateSearchOptionField={updateSearchOptionField}
                      updateSearchOptionSort={updateSearchOptionSort}
                      registerAvailableFilters={updateAvailableFilters}
                      searchInCollection={this.searchInCollection}
                      setUnreadNotificationsCount={this.setUnreadNotificationsCount}
                      closePanel={closePanel}
                      panelsOpen={panelStates.length}
                      allOpenRefs={allOpenRefs}
                      hasSidebar={this.doesPanelHaveSidebar(i)}
                      masterPanelLanguage={panel.mode === "Connections" ? panelStates[i-1].settings.language : panel.settings.language}
                      masterPanelMode={panel.mode === "Connections" ? panelStates[i-1].mode : null}
                      layoutWidth={width}
                      analyticsInitialized={this.state.initialAnalyticsTracked}
                      saveLastPlace={this.saveLastPlace}
                      checkIntentTimer={this.checkIntentTimer}
                      openMobileNavMenu={this.toggleMobileNavMenu}
                      toggleSignUpModal={this.toggleSignUpModal}
                      getHistoryObject={this.getHistoryObject}
                      clearSelectedWords={clearSelectedWords}
                      clearNamedEntity={clearNamedEntity}
                      setSidebarSearchQuery={setSidebarSearchQuery}
                      translationLanguagePreference={this.state.translationLanguagePreference}
                      setTranslationLanguagePreference={this.setTranslationLanguagePreference}
                      navigatePanel={navigatePanel}
                      divineNameReplacement={this.state.divineNameReplacement}
                      setDivineNameReplacement={this.setDivineNameReplacement}
                      topicTestVersion={this.props.topicTestVersion}
                      openTopic={this.openTopic}
                    />
                  </div>);
    }
    var boxClasses = classNames({wrapBoxScroll: wrapBoxScroll});
    var boxWidth = wrapBoxScroll ? this.state.windowWidth + "px" : "100%";
    var boxStyle = this.state.beitMidrashStatus ? {width: `calc(${boxWidth} - 330px)`} : {width: boxWidth};
    panels = panels.length ?
              (<div id="panelWrapBox" className={boxClasses} style={boxStyle}>
                {panels}
                 </div>) : null;

    const signUpModal = (
      <SignUpModal
        onClose={this.toggleSignUpModal}
        show={this.state.showSignUpModal}
        modalContentKind={this.state.modalContentKind}
      />
    );

    const communityPagePreviewControls = this.props.communityPreview ?
      <CommunityPagePreviewControls date={this.props.communityPreview} /> : null;


    var classDict = {readerApp: 1, multiPanel: this.props.multiPanel, singlePanel: !this.props.multiPanel};
    var interfaceLangClass = `interface-${this.props.interfaceLang}`;
    classDict[interfaceLangClass] = true;
    var classes = classNames(classDict);

    return (
      // The Strapi context is put at the highest level of scope so any component or children within ReaderApp can use the static content received
      // InterruptingMessage modals and Banners will always render if available but stay hidden initially
      <StrapiDataProvider>
        <AdContext.Provider value={this.getUserContext()}>
          <div id="readerAppWrap">
            <InterruptingMessage />
            <Banner onClose={this.setContainerMode} />
            <div className={classes} onClick={this.handleInAppLinkClick}>
              {header}
              {panels}
              {signUpModal}
              {communityPagePreviewControls}
              <CookiesNotification />
            </div>
          </div>
        </AdContext.Provider>
      </StrapiDataProvider>
    );
  }
}
ReaderApp.propTypes = {
  multiPanel:                  PropTypes.bool,
  headerMode:                  PropTypes.bool,  // is the App serving only as a header on top of another page?
  interfaceLang:               PropTypes.string,
  initialRefs:                 PropTypes.array,
  initialFilter:               PropTypes.array,
  initialMenu:                 PropTypes.string,
  initialCollection:           PropTypes.string,
  initialQuery:                PropTypes.string,
  initialSearchType:           PropTypes.string,
  initialSearchFilters:        PropTypes.array,
  initialSearchField:          PropTypes.string,
  initialSearchSortType:       PropTypes.string,
  initialSearchFilterAggTypes: PropTypes.array,
  initialTopic:                PropTypes.string,
  initialProfile:              PropTypes.object,
  initialNavigationCategories: PropTypes.array,
  initialSettings:             PropTypes.object,
  initialPanels:               PropTypes.array,
  initialDefaultVersions:      PropTypes.object,
  initialPath:                 PropTypes.string,
  initialPanelCap:             PropTypes.number,
  topicTestVersion:            PropTypes.string,
  sheetsWithRef:               PropTypes.object //properties 'he' and 'en' for english and hebrew spelling of ref
};
ReaderApp.defaultProps = {
  multiPanel:                  true,
  headerMode:                  false,  // is the App serving only as a header on top of another page?
  interfaceLang:               "english",
  initialRefs:                 [],
  initialFilter:               null,
  initialMenu:                 null,
  initialCollection:           null,
  initialQuery:                null,
  initialTopic:                null,
  initialProfile:              null,
  initialNavigationCategories: [],
  initialPanels:               [],
  initialDefaultVersions:      {},
  initialPanelCap:             2,
  initialPath:                 "/",
  topicTestVersion:          null
};

const sefariaSetup = Sefaria.setup;
const { unpackDataFromProps, loadServerData } = Sefaria;
export {
  ReaderApp,
  Footer,
  sefariaSetup,
  unpackDataFromProps,
  loadServerData,
  EditCollectionPage,
  RemoteLearningPage,
  ContestLandingPage,
  PBSC2020LandingPage,
  PBSC2021LandingPage,
  PoweredByPage,
  RambanLandingPage,
  EducatorsPage,
  RabbisPage,
  DonatePage,
  WordByWordPage,
  JobsPage,
  TeamMembersPage,
  ProductsPage,
  UpdatesPanel
};<|MERGE_RESOLUTION|>--- conflicted
+++ resolved
@@ -1155,11 +1155,7 @@
       this.openTopic(path.slice(8), params.get("tab"));
 
     } else if (path.match(/^\/sheets\/profile\/.+/)) {
-<<<<<<< HEAD
-      this.openProfile(path.slice(16), params.get("tab"));
-=======
       this.openProfile(path.replace("/sheets/profile/", ""), params.get("tab"));
->>>>>>> 6bc76f27
 
     } else if (path.match(/^\/collections\/.+/) && !path.endsWith("/settings") && !path.endsWith("/new")) {
       this.openCollection(path.slice(13), params.get("tag"));
