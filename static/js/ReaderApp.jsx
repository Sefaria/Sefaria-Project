--- conflicted
+++ resolved
@@ -1246,14 +1246,9 @@
         ref: ref,
         heRef: oRef.heRef,
         book: oRef.indexTitle,
-<<<<<<< HEAD
-        version: panel.version,
-        versionLanguage: panel.versionLanguage,
         lastVisited: new Date(),
         bookVisitCount: previousRecent ? previousRecent.bookVisitCount + 1 : 1,
-=======
         currVersions: panel.currVersions,
->>>>>>> ea29772c
       };
       Sefaria.saveRecentItem(recentItem);
     });
