import React from 'react';
import classNames from 'classnames';
import extend from 'extend';
import PropTypes from 'prop-types';
import Sefaria from './sefaria/sefaria';
import Header from './Header';
import ReaderPanel from './ReaderPanel';
import $ from './sefaria/sefariaJquery';
import EditCollectionPage from './EditCollectionPage';
import Footer from './Footer';
import SearchState from './sefaria/searchState';
import {ContentLanguageContext} from './context';
import {
  ContestLandingPage,
  RemoteLearningPage,
  SheetsLandingPage,
  PBSC2020LandingPage,
  RambanLandingPage,
  EducatorsPage
} from './StaticPages';
import {
  SignUpModal,
  InterruptingMessage,
  CookiesNotification,
  CommunityPagePreviewControls,
} from './Misc';
import Component from 'react-class';


class ReaderApp extends Component {
  constructor(props) {
    super(props);
    // TODO clean up generation of initial panels objects.
    // Currently these get generated in reader/views.py then regenerated again in ReaderApp.
    this.MIN_PANEL_WIDTH       = 360.0;
    let panels                 = [];

    if (props.initialMenu) {
      // If a menu is specified in `initialMenu`, make a panel for it
      panels[0] = {
        mode:                    "Menu",
        menuOpen:                props.initialMenu,
        searchQuery:             props.initialQuery,
        searchTab:               props.initialSearchTab,
        topicsTab:               props.initialTopicsTab,
        textSearchState: new SearchState({
          type: 'text',
          appliedFilters:        props.initialTextSearchFilters,
          field:                 props.initialTextSearchField,
          appliedFilterAggTypes: props.initialTextSearchFilterAggTypes,
          sortType:              props.initialTextSearchSortType,
        }),
        sheetSearchState: new SearchState({
          type: 'sheet',
          appliedFilters:        props.initialSheetSearchFilters,
          appliedFilterAggTypes: props.initialSheetSearchFilterAggTypes,
          sortType:              props.initialSheetSearchSortType,
        }),
        navigationCategories:    props.initialNavigationCategories,
        navigationTopicCategory: props.initialNavigationTopicCategory,
        navigationTopic:         props.initialTopic,
        navigationTopicTitle:    props.initialNavigationTopicTitle,
        navigationTopicLetter:   props.initialNavigationTopicLetter,
        topicTitle:              props.initialTopicTitle,
        profile:                 props.initialProfile,
        profileTab:              props.initialProfileTab,
        collectionName:          props.initialCollectionName,
        collectionSlug:          props.initialCollectionSlug,
        collectionTag:           props.initialCollectionTag,
      };
    }

    const defaultPanelSettings = this.getDefaultPanelSettings();

    const initialPanels = props.initialPanels || [];
    panels = panels.concat(initialPanels.map(this.clonePanel));

    panels = panels.map(panel => {
      if (!panel.hasOwnProperty("settings") && !!panel.currVersions) {
        // If a panel doesn't have its own settings, but it does have a text version set
        // make sure the settings show the language of the version set.
        if (panel.currVersions.he && panel.currVersions.en) { panel.settings = {language: "bilingual"}; }
        else if (panel.currVersions.he)                     { panel.settings = {language: "hebrew"}; }
        else if (panel.currVersions.en)                     { panel.settings = {language: "english"}; }
      }
      panel.settings = extend(Sefaria.util.clone(defaultPanelSettings), (panel.settings || {}));

      if (panel.mode.endsWith("AndConnections")) {
        panel.highlightedRefs = panel.refs;
      }
      return panel;
    }).map(panel => this.makePanelState(panel));

    const defaultVersions   = Sefaria.util.clone(props.initialDefaultVersions) || {};
    const layoutOrientation = (props.interfaceLang == "hebrew") ? "rtl" : "ltr";

    this.state = {
      panels: panels,
      headerMode: props.headerMode,
      defaultVersions: defaultVersions,
      defaultPanelSettings: Sefaria.util.clone(defaultPanelSettings),
      layoutOrientation: layoutOrientation,
      path: props.initialPath,
      panelCap: props.initialPanelCap,
      initialAnalyticsTracked: false,
      showSignUpModal: false,
    };
  }
  makePanelState(state) {
    // Return a full representation of a single panel's state, given a partial representation in `state`
    var panel = {
      mode:                    state.mode,                   // "Text", "TextAndConnections", "Connections", "Sheet", "SheetAndConnection", "Menu"
      refs:                    state.refs                    || [], // array of ref strings
      filter:                  state.filter                  || [],
      versionFilter:           state.versionFilter           || [],
      connectionsMode:         state.connectionsMode         || "Resources",
      currVersions:            state.currVersions            || {en:null,he:null},
      highlightedRefs:         state.highlightedRefs         || [],
      highlightedNode:         state.highlightedNode         || null,
      scrollToHighlighted:     state.scrollToHighlighted     || false,
      currentlyVisibleRef:     state.refs && state.refs.length ? state.refs[0] : null,
      recentFilters:           state.recentFilters           || state.filter || [],
      recentVersionFilters:    state.recentVersionFilters    || state.versionFilter || [],
      menuOpen:                state.menuOpen                || null, // "navigation", "text toc", "display", "search", "sheets", "community", "book toc"
      navigationCategories:    state.navigationCategories    || [],
      navigationTopicCategory: state.navigationTopicCategory || "",
      sheetID:                 state.sheetID                 || null,
      sheetNodes:              state.sheetNodes              || null,
      nodeRef:                 state.nodeRef                 || null,
      navigationTopic:         state.navigationTopic         || null,
      navigationTopicTitle:    state.navigationTopicTitle    || null,
      navigationTopicLetter:   state.navigationTopicLetter   || null,
      topicTitle:              state.topicTitle              || null,
      collectionName:          state.collectionName          || null,
      collectionSlug:          state.collectionSlug          || null,
      collectionTag:           state.collectionTag           || null,
      searchQuery:             state.searchQuery             || null,
      searchTab:               state.searchTab               || 'text',
      topicsTab:               state.topicsTab               || 'sources',
      textSearchState:         state.textSearchState         || new SearchState({ type: 'text' }),
      sheetSearchState:        state.sheetSearchState        || new SearchState({ type: 'sheet' }),
      compare:                 state.compare                 || false,
      openSidebarAsConnect:    state.openSidebarAsConnect    || false,
      bookRef:                 state.bookRef                 || null,
      settings:                state.settings ? Sefaria.util.clone(state.settings) : Sefaria.util.clone(this.getDefaultPanelSettings()),
      displaySettingsOpen:     false,
      initialAnalyticsTracked: state.initialAnalyticsTracked || false,
      selectedWords:           state.selectedWords           || "",
      selectedNamedEntity:     state.selectedNamedEntity     || null,
      selectedNamedEntityText: state.selectedNamedEntityText || null,
      textHighlights:          state.textHighlights          || null,
      profile:                 state.profile                 || null,
      profileTab:              state.profileTab              || "sheets",
    };
    // if version is not set for the language you're in, see if you can retrieve it from cache
    if (this.state && panel.refs.length && ((panel.settings.language === "hebrew" && !panel.currVersions.he) || (panel.settings.language !== "hebrew" && !panel.currVersions.en ))) {
      var oRef = Sefaria.ref(panel.refs[0]);
      if (oRef) {
        const lang = panel.settings.language == "hebrew"?"he":"en";
        panel.currVersions[lang] = this.getCachedVersion(oRef.indexTitle, lang);
      }
    }
    return panel;
  }
  componentDidMount() {
    this.updateHistoryState(true); // make sure initial page state is in history, (passing true to replace)
    window.addEventListener("popstate", this.handlePopState);
    window.addEventListener("resize", this.setPanelCap);
    document.addEventListener('copy', this.handleCopyEvent);
    this.setPanelCap();
    if (this.props.headerMode) {
      // Handle in app links on static pages outside of react container
      $("a").not($(ReactDOM.findDOMNode(this)).find("a"))
        .on("click", this.handleInAppLinkClick);
    }
    // Save all initial panels to recently viewed
    this.state.panels.map(this.saveLastPlace);
  }
  componentWillUnmount() {
    window.removeEventListener("popstate", this.handlePopState);
    window.removeEventListener("resize", this.setPanelCap);
  }
  componentDidUpdate(prevProps, prevState) {
    $(".content").off("scroll.scrollPosition").on("scroll.scrollPosition", this.setScrollPositionInHistory); // when .content may have rerendered
    
    if (this.justPopped) {
      //console.log("Skipping history update - just popped")
      this.justPopped = false;
      return;
    }

    // Set initial page view (deferred from analytics.js instanciation)
    if (!this.state.initialAnalyticsTracked) { this.trackPageview(); }
    // If a new panel has been added, and the panels extend beyond the viewable area, check horizontal scroll
    if (this.state.panels.length > this.state.panelCap && this.state.panels.length > prevState.panels.length) {
      var elem = document.getElementById("panelWrapBox");
      var viewExtent = (this.state.layoutOrientation == "ltr")                      // How far (px) current view extends into viewable area
          ? elem.scrollLeft + this.state.windowWidth
          : elem.scrollWidth - elem.scrollLeft;
      var lastCompletelyVisible = Math.floor(viewExtent / this.MIN_PANEL_WIDTH);    // # of last visible panel - base 1
      var leftover = viewExtent % this.MIN_PANEL_WIDTH;                             // Leftover viewable pixels after last fully visible panel

      var newPanelPosition;                                                         // # of newly inserted panel - base 1
      for (var i = 0; i < this.state.panels.length; i++) {
        if (!prevState.panels[i] || this.state.panels[i] != prevState.panels[i]) {
          newPanelPosition = i+1;
          break;
        }
      }
      if(newPanelPosition > lastCompletelyVisible) {
        var scrollBy = 0;      // Pixels to scroll by
        var panelOffset = 0;   // Account for partial panel scroll
        if (leftover > 0) {    // If a panel is half scrolled, bring it fully into view
          scrollBy += this.MIN_PANEL_WIDTH - leftover;
          panelOffset += 1;
        }
        scrollBy += (newPanelPosition - lastCompletelyVisible - panelOffset) * this.MIN_PANEL_WIDTH;
        elem.scrollLeft = (this.state.layoutOrientation == "ltr")
            ? elem.scrollLeft + scrollBy
            : elem.scrollLeft - scrollBy;
      }
    }

    this.setContainerMode();
    this.updateHistoryState(this.replaceHistory);
  }
  handlePopState(event) {
    var state = event.state;
    // console.log("Pop - " + window.location.pathname);
    // console.log(event.state);
    if (state) {
      this.justPopped = true;

      // history does not preserve custom objects
      if (state.panels) {
        for (let p of state.panels) {
          p.textSearchState = p.textSearchState && new SearchState(p.textSearchState);
          p.sheetSearchState = p.sheetSearchState && new SearchState(p.sheetSearchState);
        }
      } else {
        state.panels = [];
      }
      this.setState(state, () => {
        if (state.scrollPosition) {
          $(".content").scrollTop(event.state.scrollPosition)
            .trigger("scroll");
        }
      });

      this.setContainerMode();
    }
  }
  trackPageview() {
      var panels = this.state.panels;
      var textPanels = panels.filter(panel => (panel.refs.length || panel.bookRef) && panel.mode !== "Connections");
      var connectionPanels = panels.filter(panel => panel.mode == "Connections");

      // Set Page Type
      // Todo: More specificity for sheets - browsing, reading, writing
      const pageType = !panels.length ? "Static" : (panels[0].menuOpen || panels[0].mode);
      Sefaria.track.setPageType(pageType);

      // Number of panels as e.g. "2" meaning 2 text panels or "3.2" meaning 3 text panels and 2 connection panels
      if (connectionPanels.length == 0) {
        Sefaria.track.setNumberOfPanels(textPanels.length.toString());
      } else {
        Sefaria.track.setNumberOfPanels(`${textPanels.length}.${connectionPanels.length}`);
      }

      // refs - per text panel
      var refs =  textPanels.map(panel => (panel.refs.length) ? panel.refs.slice(-1)[0] : panel.bookRef);
      Sefaria.track.setRef(refs.join(" | "));

      // Book name (Index record primary name) - per text panel
      var bookNames = refs.map(ref => Sefaria.parseRef(ref).index).filter(b => !!b);
      Sefaria.track.setBookName(bookNames.join(" | "));

      // Indexes - per text panel
      var indexes = bookNames.map(b => Sefaria.index(b)).filter(i => !!i);

      // categories - per text panel
      var primaryCats = indexes.map(i => (i.dependence === "Commentary")? i.categories[0] + " Commentary": i.categories[0]);
      Sefaria.track.setPrimaryCategory(primaryCats.join(" | "));

      var secondaryCats = indexes.map(i => {
          var cats = i.categories.filter(cat=> cat != "Commentary").slice(1);
          return (cats.length >= 1) ? cats[0] : ""
      });
      Sefaria.track.setSecondaryCategory(secondaryCats.join(" | "));

      // panel content languages - per text panel
      var contentLanguages = textPanels.map(panel => panel.settings.language);
      Sefaria.track.setContentLanguage(contentLanguages.join(" | "));

      // Set Versions - per text panel
      var versionTitles = textPanels.map(p => p.currVersions.en ? `${p.currVersions.en}(en)`: (p.currVersions.he ? `${p.currVersions.he}(he)` : 'default version'));
      Sefaria.track.setVersionTitle(versionTitles.join(" | "));

      // Set Sidebar usages
      // todo: handle toolbar selections
      var sidebars = connectionPanels.map(panel => panel.filter.length ? panel.filter.join("+") : "all");
      Sefaria.track.setSidebars(sidebars.join(" | "));

      // After setting the dimensions, post the hit
      var url = window.location.pathname + window.location.search;
      Sefaria.track.pageview(url);

      if (!this.state.initialAnalyticsTracked) {
        this.setState({initialAnalyticsTracked: true});
      }
  }
  shouldHistoryUpdate() {
    // Compare the current state to the state last pushed to history,
    // Return true if the change warrants pushing to history.
    if (!history.state
        || (!history.state.panels && !!this.state.panels)
        || (history.state.panels && (history.state.panels.length !== this.state.panels.length))
      ) {
      // If there's no history or the number or basic state of panels has changed
      return true;
    }

    const prevPanels = history.state.panels || [];
    const nextPanels = this.state.panels || [];

    for (let i = 0; i < prevPanels.length; i++) {
      // Cycle through each panel, compare previous state to next state, looking for differences
      const prev  = prevPanels[i];
      const next  = nextPanels[i];
      if (!prev || !next) { return true; }
      // history does not preserve custom objects
      const prevTextSearchState = new SearchState(prev.textSearchState);
      const prevSheetSearchState = new SearchState(prev.sheetSearchState);
      const nextTextSearchState = new SearchState(next.textSearchState);
      const nextSheetSearchState = new SearchState(next.sheetSearchState);

      if ((prev.mode !== next.mode) ||
          (prev.menuOpen !== next.menuOpen) ||
          (prev.menuOpen === "book toc" && prev.bookRef !== next.bookRef) ||
          (next.mode === "Text" && prev.refs.slice(-1)[0] !== next.refs.slice(-1)[0]) ||
          (next.mode === "Text" && !prev.highlightedRefs.compare(next.highlightedRefs)) ||
          (next.mode === "TextAndConnections" && prev.highlightedRefs.slice(-1)[0] !== next.highlightedRefs.slice(-1)[0]) ||
          ((next.mode === "Connections" || next.mode === "TextAndConnections") && prev.filter && !prev.filter.compare(next.filter)) ||
          (next.mode === "Translation Open" && prev.versionFilter && !prev.versionFilter(next.versionFilter)) ||
          (next.mode === "Connections" && !prev.refs.compare(next.refs)) ||
          (next.currentlyVisibleRef === prev.currentlyVisibleRef) ||
          (next.connectionsMode !== prev.connectionsMode) ||
          (prev.currVersions.en !== next.currVersions.en) ||
          (prev.currVersions.he !== next.currVersions.he) ||
          (prev.searchQuery != next.searchQuery) ||
          (prev.searchTab != next.searchTab) ||
          (prev.topicsTab != next.topicsTab) ||
          (prev.profileTab !== next.profileTab) ||
          (prev.collectionName !== next.collectionName) ||
          (prev.collectionTag !== next.collectionTag) ||
          (!prevTextSearchState.isEqual({ other: nextTextSearchState, fields: ["appliedFilters", "field", "sortType"]})) ||
          (!prevSheetSearchState.isEqual({ other: nextSheetSearchState, fields: ["appliedFilters", "field", "sortType"]})) ||
          (prev.settings.language != next.settings.language) ||
          (prev.settings.aliyotTorah != next.settings.aliyotTorah))
      {
         return true;

      } else if (prev.navigationCategories !== next.navigationCategories) {
        // Handle array comparison, !== could mean one is null or both are arrays
        if (!prev.navigationCategories || !next.navigationCategories) {
          return true; // They are not equal and one is null
        } else if (!prev.navigationCategories.compare(next.navigationCategories)) {
          return true; // both are set, compare arrays
        }

      } else if (prev.navigationTopicCategory !== next.navigationTopicCategory) {
        // Handle array comparison, !== could mean one is null or both are arrays
        if (!prev.navigationTopicCategory || !next.navigationTopicCategory) {
          return true; // They are not equal and one is null
        } else if (!prev.navigationTopicCategory.compare(next.navigationTopicCategory)) {
          return true; // both are set, compare arrays
        }
      }
    }
    return false;
  }
  clonePanel(panel, trimFilters) {
    return Sefaria.util.clone(panel, trimFilters);
  }
  _getUrlVersionsParams(currVersions, i) {
    if (currVersions) {
      return Object.keys(currVersions)
              .filter(vlang=>!!currVersions[vlang])
              .map(vlang=>`&v${vlang}${i > 1 ? i : ""}=${Sefaria.util.encodeVtitle(currVersions[vlang])}`)
              .join("");
    } else {
      return "";
    }
  }
  makeHistoryState() {
    // Returns an object with state, title and url params for the current state
    var histories = [];
    var states = this.state.panels;
    var siteName = Sefaria._siteSettings["SITE_NAME"]["en"]; // e.g. "Sefaria"
    const shortLang = Sefaria.interfaceLang == 'hebrew' ? 'he' : 'en';

    // List of modes that the ConnectionsPanel may have which can be represented in a URL. 
    const sidebarModes = new Set(["Sheets", "Notes", "Translations", "Translation Open",
      "About", "WebPages", "extended notes", "Topics", "Torah Readings", "manuscripts"]);

    for (var i = 0; i < states.length; i++) {
      // Walk through each panel, create a history object as though for this panel alone
      states[i] = this.clonePanel(states[i], true);
      if (!states[i]) { debugger; }
      var state = states[i];
      var hist  = {url: ""};

      if (state.menuOpen) {
        hist.menuPage = true;
        switch (state.menuOpen) {
          case "navigation":
            var cats   = state.navigationCategories ? state.navigationCategories.join("/") : "";
            hist.title = cats ? state.navigationCategories.map(Sefaria._).join(", ") + " | " + Sefaria._(siteName) : Sefaria._("The " + siteName + " Library");
            hist.url   = "texts" + (cats ? "/" + cats : "");
            hist.mode  = "navigation";
            break;
          case "text toc":
            var ref    = state.refs.slice(-1)[0];
            var bookTitle  = ref ? Sefaria.parseRef(ref).index : "404";
            hist.title = Sefaria._(bookTitle) + " | " + Sefaria._(siteName);
            hist.url   = bookTitle.replace(/ /g, "_");
            hist.mode  = "text toc";
            break;
          case "book toc":
            var bookTitle = state.bookRef;
            hist.title = Sefaria._(bookTitle) + " | " + Sefaria._(siteName);
            hist.url = bookTitle.replace(/ /g, "_");
            hist.mode = "book toc";
            break;
          case "sheet meta":
            const sheet = Sefaria.sheets.loadSheetByID(state.sheetID);
            const sheetTitle = sheet? sheet.title.stripHtml() : "";
            hist.title = Sefaria._(siteName + " Source Sheets")+": " + sheetTitle;
            hist.url = i == 0 ? "sheets/"+ state.sheetID : "sheet&s="+ state.sheetID;
            hist.mode = "sheet meta";
            break;
          case "extended notes":
            var bookTitle = state.mode==="Connections" ?Sefaria.parseRef(state.currentlyVisibleRef).index : state.bookRef;
            hist.currVersions = state.currVersions;
            hist.url = `${bookTitle}&notes${i>1 ? i : ''}=1`.replace(/ /g, "_");
            hist.mode = "extended notes";
            break;
          case "search":
            const query = state.searchQuery ? encodeURIComponent(state.searchQuery) : "";
            hist.title = state.searchQuery ? state.searchQuery + " | " : "";
            hist.title += Sefaria._(siteName + " Search");
            hist.url   = "search" + (state.searchQuery ? (`&q=${query}&tab=${state.searchTab}` +
              state.textSearchState.makeURL({ prefix: 't', isStart: false }) +
              state.sheetSearchState.makeURL({ prefix: 's', isStart: false })) : "");
            hist.mode  = "search";
            break;
          case "topics":
            if (state.navigationTopic) {
              hist.url = `topics/${state.navigationTopic}?tab=${state.topicsTab}`;
              hist.title = `${state.topicTitle[shortLang]} | ${ Sefaria._("Texts & Source Sheets from Torah, Talmud and Sefaria's library of Jewish sources.")}`;
              hist.mode  = "topic";
            } else if (state.navigationTopicCategory) {
              var topic  = state.navigationTopicCategory;
              hist.title = state.navigationTopicTitle[shortLang] + " | " + Sefaria._(siteName);
              hist.url   =  "topics/category/" + topic;
            } else {
              hist.url   = "topics";
              hist.title = Sefaria._("Topics | " + siteName);
              hist.mode  = "topics";
            }
            break;
          case "allTopics":
              hist.url   = "topics/all/" + state.navigationTopicLetter;
              hist.title = Sefaria._("All Topics") + " - " + state.navigationTopicLetter + " | " + Sefaria._(siteName);
              hist.mode  = "topics";
            break;
          case "community":
            hist.title = Sefaria._("Community") + " | " + Sefaria._(siteName); // TODO
            hist.url   = "community";
            hist.mode  = "community";
            break;
          case "profile":
            hist.title = `${state.profile.full_name} ${Sefaria._("on Sefaria")}`;
            hist.url   = `profile/${state.profile.slug}?tab=${state.profileTab}`;
            hist.mode = "profile";
            break;
          case "notifications":
            hist.title = Sefaria._(siteName + " Notifications");
            hist.url   = "notifications";
            hist.mode  = "notifications";
            break;
          case "collection":
            hist.url   = "collections/" + state.collectionSlug;
            if (states[i].collectionTag) {
              hist.url  += "?tag=" + state.collectionTag.replace("#","%23");
            }
            hist.title = (state.collectionName ? state.collectionName + " | " : "") + Sefaria._(siteName + " Collections");
            hist.mode  = "collection";
            break;          
          case "collectionsPublic":
            hist.title = Sefaria._("Collections") + " | " + Sefaria._(siteName);
            hist.url = "collections";
            hist.mode = "collcetionsPublic";
            break;
          case "calendars":
            hist.title = Sefaria._("Learning Schedules") + " | " + Sefaria._(siteName);
            hist.url = "calendars";
            hist.mode = "calendars";
            break;
          case "updates":
            hist.title = Sefaria._("New Additions to the " + siteName + " Library");
            hist.url = "updates";
            hist.mode = "updates";
            break;
          case "modtools":
            hist.title = Sefaria._("Moderator Tools");
            hist.url = "modtools";
            hist.mode = "modtools";
            break;
          case "story_editor":
            hist.title = Sefaria._("Story Editor");
            hist.url = "story_editor";
            hist.mode = "story_editor";
            break;
          case "user_stats":
            hist.title = Sefaria._("Torah Tracker");
            hist.url = "torahtracker";
            hist.mode = "user_stats";
            break;
          case "saved":
            hist.title = Sefaria._("My Saved Content");
            hist.url = "texts/saved";
            hist.mode = "saved";
            break;
          case "history":
            hist.title = Sefaria._("My Reading History");
            hist.url = "texts/history";
            hist.mode = "history";
            break;
        }

      } else if (state.mode === "Text") {
        var highlighted = state.highlightedRefs.length ? Sefaria.normRefList(state.highlightedRefs) : null;

        if (highlighted &&
            (Sefaria.refContains(highlighted, state.currentlyVisibleRef)
             || Sefaria.refContains(state.currentlyVisibleRef, highlighted))) {
          var htitle = highlighted;
        } else {
          var htitle = state.currentlyVisibleRef;
        }
        hist.title        = Sefaria._r(htitle);
        hist.url          = Sefaria.normRef(htitle);
        hist.currVersions = state.currVersions;
        hist.mode         = "Text";
        if(Sefaria.titleIsTorah(htitle)){
          hist.aliyot = (state.settings.aliyotTorah == "aliyotOff") ? 0 : 1;
        }

      } else if (state.mode === "Connections") {
        var ref       = Sefaria.normRefList(state.refs);
        var filter    = state.filter.length ? state.filter :
                          (sidebarModes.has(state.connectionsMode) ? [state.connectionsMode] : ["all"]);
        hist.sources  = filter.join("+");
        if (state.connectionsMode === "Translation Open" && state.versionFilter.length) {
          hist.versionFilter = state.versionFilter[0];
        }
        hist.title    = Sefaria._r(ref)  + Sefaria._(" with ") + Sefaria._(hist.sources === "all" ? "Connections" : hist.sources);
        hist.url      = Sefaria.normRef(ref); // + "?with=" + sources;
        hist.mode     = "Connections";

      } else if (state.mode === "TextAndConnections") {
        var ref       = Sefaria.normRefList(state.highlightedRefs);
        var filter    = state.filter.length ? state.filter :
                          (sidebarModes.has(state.connectionsMode) ? [state.connectionsMode] : ["all"]);
        hist.sources  = filter.join("+");
        if (state.connectionsMode === "Translation Open" && state.versionFilter.length) {
          hist.versionFilter = state.versionFilter[0];
        }
        hist.title    = Sefaria._r(ref)  + Sefaria._(" with ") + Sefaria._(hist.sources === "all" ? "Connections" : hist.sources);
        hist.url      = Sefaria.normRef(ref); // + "?with=" + sources;
        hist.currVersions = state.currVersions;
        hist.mode     = "TextAndConnections";
        if(Sefaria.titleIsTorah(ref)){
          hist.aliyot = (state.settings.aliyotTorah == "aliyotOff") ? 0 : 1;
        }

      } else if (state.mode === "Sheet") {
        const sheet = Sefaria.sheets.loadSheetByID(state.sheetID);
        hist.title = sheet ? sheet.title.stripHtml() : "";
        const sheetURLSlug = state.highlightedNode ? state.sheetID + "." + state.highlightedNode : state.sheetID;
        const filter    = state.filter.length ? state.filter :
                          (sidebarModes.has(state.connectionsMode) ? [state.connectionsMode] : ["all"]);
        hist.sources  = filter.join("+");
        hist.url = i == 0 ? "sheets/" + sheetURLSlug : "sheet&s=" + sheetURLSlug;
        hist.mode     = "Sheet"

      } else if (state.mode === "SheetAndConnections") {
        const filter    = state.filter.length ? state.filter :
                          (sidebarModes.has(state.connectionsMode) ? [state.connectionsMode] : ["all"]);
        hist.sources  = filter.join("+");
        if (state.connectionsMode === "Translation Open" && state.versionFilter.length) {
          hist.versionFilter = state.versionFilter[0];
        }
        const sheet = Sefaria.sheets.loadSheetByID(state.sheetID);
        const title = sheet ? sheet.title.stripHtml() : "";
        hist.title  = title + Sefaria._(" with ") + Sefaria._(hist.sources === "all" ? "Connections" : hist.sources);
        hist.url    = i == 0 ? "sheets/" + state.sheetID : "sheet&s=" + state.sheetID + "?with=" + Sefaria._(hist.sources === "all" ? "Connections" : hist.sources);
        hist.mode   = "SheetAndConnections";
      }

      if (!state.settings) { debugger; }
      if (!hist.menuPage) {
        hist.lang = state.settings.language ? state.settings.language.substring(0,2) : "bi";
      }
      histories.push(hist);
    }

    if (!histories.length) {
      // If there were no panels, we're in headerMode over a static page
      histories[0] = {
        title: document.title,
        url: window.location.pathname.slice(1),
        mode: "Header",
      };
      if (window.location.search != ""){
        // Replace initial ? of query string with & which logic below expects
        histories[0].url += "&" + window.location.search.slice(1);
      }
    }

    // Now merge all history objects into one
    var title =  histories.length ? histories[0].title : "Sefaria";

    var url   = "/" + (histories.length ? histories[0].url : "");
    url += this._getUrlVersionsParams(histories[0].currVersions, 0);
    if (histories[0].mode === "TextAndConnections" || histories[0].mode === "SheetAndConnections") {
        url += "&with=" + histories[0].sources;
    }
    if(histories[0].lang) {
        url += "&lang=" + histories[0].lang;
    }
    if("aliyot" in histories[0]) {
        url += "&aliyot=" + histories[0].aliyot;
    }
    hist = {state: {panels: states}, url: url, title: title};
    for (var i = 1; i < histories.length; i++) {
      if ((histories[i-1].mode === "Text" && histories[i].mode === "Connections") ||
        (histories[i-1].mode === "Sheet" && histories[i].mode === "Connections")) {
        if (i == 1) {
          var sheetAndCommentary = histories[i-1].mode === "Sheet" ? true : false;
          // short form for two panels text+commentary - e.g., /Genesis.1?with=Rashi
          hist.url  = sheetAndCommentary ? "/" + histories[0].url : "/" + histories[1].url; // Rewrite the URL
          hist.url += this._getUrlVersionsParams(histories[0].currVersions, 0);
          if(histories[0].lang) {
            hist.url += "&lang=" + histories[0].lang;
          }
          if("aliyot" in histories[0]) {
              url += "&aliyot=" + histories[0].aliyot;
          }
          if(histories[1].versionFilter) {
            hist.url += "&vside=" + Sefaria.util.encodeVtitle(histories[1].versionFilter);
          }
          hist.url += "&with=" + histories[1].sources;

          hist.title = sheetAndCommentary ? histories[0].title : histories[1].title;
        } else {
          var replacer = "&p" + i + "=";
          hist.url    = hist.url.replace(RegExp(replacer + ".*"), "");
          hist.url   += replacer + histories[i].url;
          hist.url += this._getUrlVersionsParams(histories[i-1].currVersions, i);
          if(histories[i-1].lang) {
            hist.url += "&lang" + (i) + "=" + histories[i-1].lang;
          }
          if("aliyot" in histories[i-1]) {
            hist.url += "&aliyot" + (i) + "=" + histories[i-1].aliyot;
          }
          if(histories[i].versionFilter) {
            hist.url += "&vside" + (i) + "=" + Sefaria.util.encodeVtitle(histories[i].versionFilter);
          }
          hist.url   += "&w" + i + "=" + histories[i].sources; //.replace("with=", "with" + i + "=").replace("?", "&");
          hist.title += Sefaria._(" & ") + histories[i].title; // TODO this doesn't trim title properly
        }
      } else {
        var next    = "&p=" + histories[i].url;
        next        = next.replace("?", "&").replace(/=/g, (i+1) + "=");
        hist.url   += next;
        hist.url += this._getUrlVersionsParams(histories[i].currVersions, i+1);
        hist.title += Sefaria._(" & ") + histories[i].title;
      }
      if(histories[i].lang) {
        hist.url += "&lang" + (i+1) + "=" + histories[i].lang;
      }
      if("aliyot" in histories[i]) {
            hist.url += "&aliyot" + (i+1) + "=" + histories[i].aliyot;
      }
    }
    // Replace the first only & with a ?
    hist.url = hist.url.replace(/&/, "?");

    return hist;
  }
  updateHistoryState(replace) {
    if (!this.shouldHistoryUpdate()) {
      return;
    }
    let currentUrl = (window.location.pathname + window.location.search);
    let hist       = this.makeHistoryState();
    if(window.location.hash.length){
      currentUrl += window.location.hash;
      hist.url += window.location.hash;
    }
    
    if (replace) {
      history.replaceState(hist.state, hist.title, hist.url);
      // console.log("Replace History - " + hist.url);
      if (currentUrl != hist.url) { this.checkScrollIntentAndTrack(); }
      //console.log(hist);
    } else {
      if (currentUrl == hist.url) { return; } // Never push history with the same URL
      history.pushState(hist.state, hist.title, hist.url);
      // console.log("Push History - " + hist.url);
      this.trackPageview();
    }

    $("title").html(hist.title);
    this.replaceHistory = false;

    this.setPaddingForScrollbar() // Called here to save duplicate calls to shouldHistoryUpdate
  }
  _refState() {
    // Return a single flat list of all the refs across all panels
    return [].concat(...this.state.panels.map(p => p.refs || []))
  }
  // These two methods to check scroll intent have similar implementations on the panel level.  Refactor?
  // Dec 2018 - somewhat refactored
  checkScrollIntentAndTrack() {
    // Record current state of panel refs, and check if it has changed after some delay.  If it remains the same, track analytics.
    const initialRefs = this._refState();
    this.scrollIntentTimer = this.checkIntentTimer(this.scrollIntentTimer, () => {
      if (initialRefs.compare(this._refState())) {
        console.log("TRACK PAGE VIEW");
        this.trackPageview();
      }
      this.scrollIntentTimer = null;
    });
  }
  checkPanelScrollIntentAndSaveRecent(state, n) {
    // Record current state of panel refs, and check if it has changed after some delay.  If it remains the same, track analytics.
    this.panelScrollIntentTimer = this.panelScrollIntentTimer || [];
    this.panelScrollIntentTimer[n] = this.checkIntentTimer(this.panelScrollIntentTimer[n], () => {
      if (!this.didPanelRefChange(state, this.state.panels[n])) {
        //const ref  = (state.highlightedRefs && state.highlightedRefs.length) ? Sefaria.normRef(state.highlightedRefs) : (state.currentlyVisibleRef || state.refs.slice(-1)[0]);  // Will currentlyVisibleRef ever not be available?
        //console.log("Firing last viewed " + ref + " in panel " + n);
        this.saveLastPlace(this.state.panels[n], n);
      }
      this.panelScrollIntentTimer[n] = null;
    });
  }
  checkIntentTimer(timer, cb, intentDelay) {
    intentDelay = intentDelay || 3000;  // Number of milliseconds to demonstrate intent
    if (timer) { clearTimeout(timer); }
    return window.setTimeout(cb, intentDelay);
  }
  setScrollPositionInHistory(e) {
    const $scrollContainer = $(e.target);
    this.scrollPositionTimer = this.checkIntentTimer(this.scrollPositionTimer, () => {
      const scrollTop = $scrollContainer.scrollTop();
      const state = history.state;
      if (scrollTop == state.scrollPosition) { return; }
      state.scrollPosition = scrollTop;
      history.replaceState(state, window.location.href);      
    }, 300);
  }
  getDefaultPanelSettings() {
    if (this.state && this.state.defaultPanelSettings) {
      return this.state.defaultPanelSettings;
    } else if (this.props.initialSettings) {
      return this.props.initialSettings;
    } else {
      return {
        language:          "bilingual",
        layoutDefault:     "segmented",
        layoutTalmud:      "continuous",
        layoutTanakh:      "segmented",
        aliyotTorah:       "aliyotOff",
        vowels:            "all",
        punctuationTalmud: "punctuationOn",
        biLayout:          "stacked",
        color:             "light",
        fontSize:          62.5
      };
    }
  }
  setContainerMode() {
    // Applies CSS classes to the React container and body so that the App can function as a  
    // header only on top of a static page.
    if (this.props.headerMode) {
      if (this.state.panels && this.state.panels.length) {
        $("#s2").removeClass("headerOnly");
        $("body").css({overflow: "hidden"})
          .addClass("inApp")
          .removeClass("hasBannerMessage");
      } else {
        $("#s2").addClass("headerOnly");
        $("body").css({overflow: "auto"})
          .removeClass("inApp");
      }
    }
  }
  setPanelCap() {
    // In multi panel mode, set the maximum number of visible panels depending on the window width.
    this.setWindowWidth();
    var panelCap = Math.floor($(window).outerWidth() / this.MIN_PANEL_WIDTH);
    this.setState({panelCap: panelCap});
  }
  setWindowWidth() {
    // console.log("Setting window width: " + $(window).outerWidth());
    this.setState({windowWidth: $(window).outerWidth()});
  }
  setPaddingForScrollbar() {
    // Scrollbars take up spacing, causing the centering of panels to be slightly off
    // compared to the header. This functions sets appropriate padding to compensate.
    var width = Sefaria.util.getScrollbarWidth();
    // These are the divs that actually scroll
    var $container = $(ReactDOM.findDOMNode(this)).find(".textColumn, .sheetsInPanel");
    if (this.state.panels.length > 1) {
      $container.css({paddingRight: "", paddingLeft: ""});
    } else {
      $container.css({paddingRight: 0, paddingLeft: width});
    }
  }
  toggleSignUpModal() {
    this.setState({ showSignUpModal: !this.state.showSignUpModal });
  }
  handleNavigationClick(ref, currVersions, options) {
    this.openPanel(ref, currVersions, options);
  }
  handleSegmentClick(n, ref, sheetNode) {
    // Handle a click on a text segment `ref` in from panel in position `n`
    // Update or add panel after this one to be a TextList
    var refs = typeof ref == "string" ? [ref] : ref;

    if (sheetNode) {
      this.setSheetHighlight(n, sheetNode);
    }
    else {
      this.setTextListHighlight(n, refs);
    }

    var nodeRef = sheetNode ? this.state.panels[n].sheetID + "." + sheetNode : null;

    if (this.currentlyConnecting()) { return }

    this.openTextListAt(n+1, refs, nodeRef);
    if ($(".readerPanel")[n+1] && window.getSelection().isCollapsed) { //Focus on the first focusable element of the newly loaded panel if text not selected. Mostly for a11y
      var curPanel = $(".readerPanel")[n+1];
      $(curPanel).find(':focusable').first().focus();
    }
  }
  closeConnectionPanel(n) {
    if (this.state.panels.length > n+1  && this.state.panels[n+1].mode === "Connections") {
      this.closePanel(n+1);
    }
  }
  handleCitationClick(n, citationRef, textRef, replace) {
    // Handle clicking on the citation `citationRef` which was found inside of `textRef` in panel `n`.
    // If `replace`, replace a following panel with this citation, otherwise open a new panel after.
    if (this.state.panels.length > n+1  &&
      (replace || this.state.panels[n+1].mode === "Connections")) {
      this.closePanel(n+1);
    }
    if (textRef) {
      this.setTextListHighlight(n, textRef);
    }
    this.openPanelAt(n, citationRef, null, {scrollToHighlighted: !!replace});
  }
  openNamedEntityInNewPanel(n, textRef, namedEntityState) {
    //this.setTextListHighlight(n, [textRef]);
    this.openTextListAt(n+1, [textRef], null, namedEntityState);
  }
  clearSelectedWords(n) {
    this.setPanelState(n, {selectedWords: ""});
  }
  clearNamedEntity(n) {
    this.setPanelState(n, {selectedNamedEntity: null, selectedNamedEntityText: null});
  }
  handleCompareSearchClick(n, ref, currVersions, options) {
    // Handle clicking a search result in a compare panel, so that clicks don't clobber open panels
    this.replacePanel(n, ref, currVersions, options);
  }
  handleInAppLinkClick(e) {
    // If a default has been prevented, assume a custom handler is already in place
    if (e.isDefaultPrevented()) {
      return;
    }
    // Don't trigger from v1 Sheet Builder which has conflicting CSS
    if (typeof sjs !== "undefined") {
      return;
    }
    // https://github.com/STRML/react-router-component/blob/master/lib/CaptureClicks.js
    // Get the <a> element.
    var el = e.target;
    while (el && el.nodeName !== 'A') {
      el = el.parentNode;
    }
    // Ignore clicks from non-a elements.
    if (!el) {
      return;
    }
    // Ignore the click if the element has a target.
    if (el.target && el.target !== '_self') {
      return;
    }
    const href = el.getAttribute('href');
    if (!href) {
      return;
    }

    const handled = this.openURL(href);
    if (handled) {
      e.preventDefault();
    }
  }
  openURL(href) {
    // Attempts to open `href` in app, return true if successful.
    href = href.startsWith("/") ? "https://www.sefaria.org" + href : href;
    let url;
    try {
      url = new URL(href);
    } catch {
<<<<<<< HEAD
      return false;
    }
    // Allow absolute URLs pointing to Sefaria. TODO generalize to any domain of current deploy.
    if (url.hostname.indexOf("sefaria.org") === -1) {
      return false;
    }
    const path = url.pathname;
    const params = url.searchParams;

    if (path === "/") {
      this.showLibrary();

    } else if (path === "/texts") {
      this.showLibrary();

=======
      return false;
    }
    // Allow absolute URLs pointing to Sefaria. TODO generalize to any domain of current deploy.
    if (url.hostname.indexOf("sefaria.org") === -1) {
      return false;
    }
    const path = url.pathname;
    const params = url.searchParams;

    if (path === "/") {
      this.showLibrary();

    } else if (path === "/texts") {
      this.showLibrary();

>>>>>>> 3ec8a06a
    } else if (path === "/texts/history") {
      this.showHistory();

    } else if (path === "/texts/saved") {
      this.showSaved();

    } else if (path.match(/\/texts\/.+/)) {
      this.showLibrary(path.slice(7).split("/").map(decodeURI));

    } else if (path === "/collections") {
      this.showCollections();

    } else if (path === "/community") {
      this.showCommunity();

    } else if (path === "/my/profile") {
      this.openProfile(Sefaria.slug);

    } else if (path === "/notifications") {
      this.showNotifications();

    } else if (path === "/calendars") {
      this.showCalendars();

    } else if (path === "/torahtracker") {
      this.showUserStats();

    } else if (path.match(/^\/sheets\/\d+/)) {
      this.openPanel("Sheet " + path.slice(8));

    } else if (path === "/topics") {
      this.showTopics();

<<<<<<< HEAD
=======
    } else if (path.match(/^\/topics\/category\/[^\/]/)) {
      this.openTopicCategory(path.slice(17));

>>>>>>> 3ec8a06a
    } else if (path.match(/^\/topics\/all\/[^\/]/)) {
      this.openAllTopics(path.slice(12));

    } else if (path.match(/^\/topics\/[^\/]+/)) {
      this.openTopic(path.slice(8));

    } else if (path.match(/^\/profile\/.+/)) {
      this.openProfile(path.slice(9), params.get("tab"));

    } else if (path.match(/^\/collections\/.+/) && !path.endsWith("/settings") && !path.endsWith("/new")) {
      this.openCollection(path.slice(13));

    } else if (Sefaria.isRef(path.slice(1))) {
      const currVersions = {en: params.get("ven"), he: params.get("vhe")};
      this.openPanel(Sefaria.humanRef(path.slice(1)), currVersions);

    } else {
      return false
    }
    return true;
  }
  unsetTextHighlight(n) {
    this.setPanelState(n, { textHighlights: null });
  }
  _getSearchStateName(type) {
    return `${type}SearchState`;
  }
  _getSearchState(state, type) {
    return !!state && state[this._getSearchStateName(type)];
  }
  updateQuery(n, query) {
    const state = this.state.panels[n];
    const updates = {
      searchQuery: query,
      textSearchState: state.textSearchState.update({ filtersValid: false }),
      sheetSearchState: state.sheetSearchState.update({ filtersValid: false }),
    };
    this.setPanelState(n, updates);
  }
  updateSearchTab(n, searchTab) {
    this.setPanelState(n, { searchTab });
  }
  updateAvailableFilters(n, type, availableFilters, filterRegistry, orphanFilters, aggregationsToUpdate) {
    const state = this.state.panels[n];
    const searchState = this._getSearchState(state, type);
    const searchStateName = this._getSearchStateName(type);
    this.setPanelState(n, {
      [searchStateName]: !!searchState ?
        searchState.update({
          availableFilters,
          filterRegistry,
          orphanFilters,
          filtersValid: true,
          aggregationsToUpdate,
        }) : new SearchState({
        type,
        availableFilters,
        filterRegistry,
        orphanFilters,
        filtersValid: true,
      })
    });
  }
  updateSearchFilter(n, type, filterNode) {
    const state = this.state.panels[n];
    const searchState = this._getSearchState(state, type);
    const searchStateName = this._getSearchStateName(type);
    if (filterNode.isUnselected()) {
      filterNode.setSelected(true);
    } else {
      filterNode.setUnselected(true);
    }
    const update = Sefaria.search.getAppliedSearchFilters(searchState.availableFilters)
    this.setPanelState(n, {
      [searchStateName]: searchState.update(update)
    });
  }
  updateSearchOptionField(n, type, field) {
    const state = this.state.panels[n];
    const searchState = this._getSearchState(state, type);
    const searchStateName = this._getSearchStateName(type);
    this.setPanelState(n, {
      [searchStateName]: searchState.update({ field, filtersValid: false })
    });
  }
  updateSearchOptionSort(n, type, sortType) {
    const state = this.state.panels[n];
    const searchState = this._getSearchState(state, type);
    const searchStateName = this._getSearchStateName(type);
    this.setPanelState(n, {
      [searchStateName]: searchState.update({ sortType })
    });
  }
  updateTopicsTab(n, topicsTab) {
    this.setPanelState(n, { topicsTab });
  }
  setPanelState(n, state, replaceHistory) {
    this.replaceHistory  = Boolean(replaceHistory);
    //console.log(`setPanel State ${n}, replace: ` + this.replaceHistory);
    //console.log(state)
    // When the driving panel changes language, carry that to the dependent panel
    // However, when carrying a language change to the Tools Panel, do not carry over an incorrect version
    if (!this.state.panels[n]) { debugger; }
    let langChange  = state.settings && state.settings.language !== this.state.panels[n].settings.language;
    let next        = this.state.panels[n+1];
    if (langChange && next && next.mode === "Connections" && state.settings.language !== "bilingual") {
        next.settings.language = state.settings.language;
    }
    // state is not always a full panel state. make sure it has necessary fields needed to run saveLastPlace()
    state = {
      ...this.state.panels[n],
      ...state,
    };
    if (this.didPanelRefChange(this.state.panels[n], state)) {
      this.checkPanelScrollIntentAndSaveRecent(state, n);
    }
    this.state.panels[n] = extend(this.state.panels[n], state);
    let new_state = {panels: this.state.panels};
    if(this.didDefaultPanelSettingsChange(state)){
      new_state["defaultPanelSettings"] = Sefaria.util.clone(state.settings);
    }
    this.setState(new_state);
  }
  didDefaultPanelSettingsChange(state){
    if ("settings" in state){
      let defaultSettings = this.getDefaultPanelSettings();
      let defaultKeys = Object.keys(defaultSettings);
      for (let i of defaultKeys) {
        //console.log(i); // logs 3, 5, 7
        if (state.settings[i] != defaultSettings[i]){
          return true;
        }

      }
    } else {
      return false;
    }
  }
  didPanelRefChange(prevPanel, nextPanel) {
    // Returns true if nextPanel represents a change in current ref (including version change) from prevPanel.
    if (!prevPanel && !!nextPanel) { return true; }
    if (!!prevPanel && !nextPanel) { return true; }
    if (!prevPanel && !nextPanel) { return false; }
    if (prevPanel.mode === 'Connections' && nextPanel.mode === 'Text') { return false; }  // special case. when opening new panel from commentary, ref is already logged in history
    if (prevPanel.mode === 'Text' && nextPanel.mode === 'Sheet') { return true; }
    if (prevPanel.mode === 'Sheet' && nextPanel.mode === 'Text') { return true; }
    if (nextPanel.mode === 'Text') {
      if (nextPanel.menu || nextPanel.mode == "Connections" ||
          !nextPanel.refs || nextPanel.refs.length == 0 ||
          !prevPanel.refs || prevPanel.refs.length == 0 ) { return false; }
      if (nextPanel.refs.compare(prevPanel.refs)) {
        if (nextPanel.currVersions.en !== prevPanel.currVersions.en) { return true; }
        if (nextPanel.currVersions.he !== prevPanel.currVersions.he) { return true; }
        //console.log('didPanelRefChange?', nextPanel.highlightedRefs, prevPanel.highlightedRefs);
        return !((nextPanel.highlightedRefs || []).compare(prevPanel.highlightedRefs || []));
      } else {
        return true;
      }
    } else if (nextPanel.mode === 'Sheet') {
      if (prevPanel.sheetID !== nextPanel.sheetID) { return true; }
      return prevPanel.highlightedNode !== nextPanel.highlightedNode
    } else {
      return true;
    }
  }
  selectVersion(n, versionName, versionLanguage) {
    // Set the version for panel `n`.
    var panel = this.state.panels[n];
    var oRef = Sefaria.ref(panel.refs[0]);
    let panelLang;
    if (versionName && versionLanguage) {
      panel.currVersions[versionLanguage] = versionName;
      if ((versionLanguage === "he" && !!panel.currVersions["en"]) ||
          (versionLanguage === "en" && !!panel.currVersions["he"])) { // if both versionLanguages are set, try to show them both
        panelLang = "bilingual";
      } else if (versionLanguage === "he") {
        panelLang = "hebrew";
      } else {
        panelLang = "english";
      }

      this.setCachedVersion(oRef.indexTitle, versionLanguage, versionName);
      Sefaria.track.event("Reader", "Choose Version", `${oRef.indexTitle} / ${versionName} / ${versionLanguage}`)
    } else {
      panel.currVersions[versionLanguage] = null;
      Sefaria.track.event("Reader", "Choose Version", `${oRef.indexTitle} / default version / ${panel.settings.language}`)
    }
    if((this.state.panels.length > n+1) && this.state.panels[n+1].mode == "Connections"){
      var connectionsPanel =  this.state.panels[n+1];
      connectionsPanel.currVersions = panel.currVersions;
      if (panelLang) {
        panel.settings.language = panelLang;
        connectionsPanel.settings.language = panelLang !== "bilingual" ? panelLang : (versionLanguage === "he" ? "hebrew" : "english");
      }
    } else if (n-1 >= 0 && this.state.panels[n].mode === "Connections") {
      const masterPanel = this.state.panels[n-1];
      masterPanel.currVersions = panel.currVersions;
      if (panelLang) {
        panel.settings.language = panelLang !== "bilingual" ? panelLang : (versionLanguage === "he" ? "hebrew" : "english");
        masterPanel.settings.language = panelLang;
      }
    }
    this.setState({panels: this.state.panels});
  }
  viewExtendedNotes(n, method, title, versionLanguage, versionName) {
    var panel = this.state.panels[n];
    panel.bookRef = title;
    panel.currVersions = {'en': null, 'he': null}; // ensure only 1 version is set
    panel.currVersions[versionLanguage] = versionName;
    if (method === "toc") {
      panel.menuOpen = "extended notes";
    }
    else if (method === "Connections") {
      panel.connectionsMode = "extended notes";
    }
    this.setState({panels: this.state.panels});
  }
  backFromExtendedNotes(n, bookRef, currVersions){
    var panel = this.state.panels[n];
    panel.menuOpen = panel.currentlyVisibleRef ? "text toc" : "book toc";
    panel.bookRef = bookRef;
    panel.currVersions = currVersions;
    this.setState({panels: this.state.panels});
  }
  // this.state.defaultVersion is a depth 2 dictionary - keyed: bookname, language
  getCachedVersion(indexTitle, language) {
    if ((!indexTitle) || (!(this.state.defaultVersions[indexTitle]))) { return null; }
    return (language) ? (this.state.defaultVersions[indexTitle][language] || null) : this.state.defaultVersions[indexTitle];
  }
  setCachedVersion(indexTitle, language, versionTitle) {
    this.state.defaultVersions[indexTitle] = this.state.defaultVersions[indexTitle] || {};
    this.state.defaultVersions[indexTitle][language] = versionTitle;  // Does this need a setState?  I think not.
  }
  setDefaultOption(option, value) {
    if (value !== this.state.defaultPanelSettings[option]) {
      this.state.defaultPanelSettings[option] = value;
      this.setState(this.state);
    }
  }
  openPanel(ref, currVersions, options) {
    // Opens a text panel, replacing all panels currently open.
    // options can contain {
    //  'textHighlights': array of strings to highlight in focused segment. used when clicking on search query result
    // }
    this.state.panels = []; // temporarily clear panels directly in state, set properly with setState in openPanelAt
    this.openPanelAt(0, ref, currVersions, options);
  }
  openPanelAt(n, ref, currVersions, options, replace) {
    // Open a new panel after `n` with the new ref
    // If `replace`, replace existing panel at `n`, otherwise insert new panel at `n`
    // If book level, Open book toc
    const parsedRef = Sefaria.parseRef(ref);
    var index = Sefaria.index(ref); // Do we have to worry about normalization, as in Header.subimtSearch()?
    var panel;
    if (index) {
      panel = this.makePanelState({"menuOpen": "book toc", "bookRef": index.title});
    } else if (parsedRef.book === "Sheet") {
      const [sheetID, sheetNode] = parsedRef.sections;
      panel = this.makePanelState({
        mode: 'Sheet',
        sheetID: parseInt(sheetID),
        highlightedNode: parseInt(sheetNode),
        refs: null,
        ...options
      });
    } else {  // Text
      if (ref.constructor === Array) {
        // When called with an array, set highlight for the whole spanning range of the array
        var refs = ref;
        var currentlyVisibleRef = Sefaria.normRef(ref);
        var splitArray = refs.map(ref => Sefaria.splitRangingRef(ref));
        var highlightedRefs = [].concat.apply([], splitArray);
      } else {
        var refs = [ref];
        var currentlyVisibleRef = ref;
        var highlightedRefs = [];
      }
      //console.log("Higlighted refs:", highlightedRefs)
      panel = this.makePanelState({
        refs,
        currVersions,
        highlightedRefs,
        currentlyVisibleRef, mode: "Text",
        ...options
      });
    }

    var newPanels = this.state.panels.slice();
    newPanels.splice(replace ? n : n+1, replace ? 1 : 0, panel);
    this.setState({panels: newPanels});
    this.saveLastPlace(panel, n+1);
  }
  openPanelAtEnd(ref, currVersions) {
    this.openPanelAt(this.state.panels.length+1, ref, currVersions);
  }
  replacePanel(n, ref, currVersions, options) {
    // Opens a text in in place of the panel currently open at `n`.
    this.openPanelAt(n, ref, currVersions, options, true);
  }
  openComparePanel(n, connectAfter) {
    var comparePanel = this.makePanelState({
      menuOpen: "navigation",
      compare: true,
      openSidebarAsConnect: typeof connectAfter !== "undefined" ? connectAfter : false,
    });
    Sefaria.track.event("Reader", "Other Text Click");
    this.state.panels[n] = comparePanel;
    this.setState({panels: this.state.panels});
  }
  openTextListAt(n, refs, sheetNodes, textListState) {
    // Open a connections panel at position `n` for `refs`
    // Replace panel there if already a connections panel, otherwise splice new panel into position `n`
    // `refs` is an array of ref strings
    // `textListState` is an object of initial state to pass to the new panel. if `undefined`, no-op
    var newPanels = this.state.panels.slice();
    var panel = newPanels[n] || {};
    var parentPanel = (n >= 1 && newPanels[n-1].mode == 'Text' || n >= 1 && newPanels[n-1].mode == 'Sheet') ? newPanels[n-1] : null;

    if (panel.mode !== "Connections") {
      // No connections panel is open yet, splice in a new one
      this.saveLastPlace(parentPanel, n, true);
      newPanels.splice(n, 0, {});
      panel = newPanels[n];
      panel.filter = [];
      panel.versionFilter = [];
    }
    panel.refs              = refs;
    panel.sheetNodes        = sheetNodes ? sheetNodes.split(".")[1] : null;
    panel.nodeRef           = sheetNodes;
    panel.menuOpen          = null;
    panel.mode              = panel.mode || "Connections";
    panel.settings          = panel.settings ? panel.settings : Sefaria.util.clone(this.getDefaultPanelSettings());
    panel.settings.language = panel.settings.language == "hebrew" ? "hebrew" : "english"; // Don't let connections panels be bilingual
    if(parentPanel) {
      panel.filter = parentPanel.filter;
      panel.versionFilter = parentPanel.versionFilter;
      panel.connectionsMode   = parentPanel.openSidebarAsConnect ? "Add Connection" : panel.connectionsMode;
      panel.recentFilters = parentPanel.recentFilters;
      panel.recentVersionFilters = parentPanel.recentVersionFilters;
      panel.currVersions = parentPanel.currVersions;
    }
    if (textListState) {
      panel = {...panel, ...textListState};
    }
    newPanels[n] = this.makePanelState(panel);
    this.setState({panels: newPanels});
  }
  setTextListHighlight(n, refs) {
    // Set the textListHighlight for panel `n` to `refs`
    refs = typeof refs === "string" ? [refs] : refs;
    this.state.panels[n].highlightedRefs = refs;
    this.setState({panels: this.state.panels});
    // If a connections panel is opened after n, update its refs as well.
    var next = this.state.panels[n+1];
    if (next && next.mode === "Connections" && !next.menuOpen) {
      this.openTextListAt(n+1, refs);
    }
  }
  setSheetHighlight(n, node) {
    // Set the sheetListHighlight for panel `n` to `node`
    node = typeof node === "string" ? [node] : node;
    this.state.panels[n].highlightedNode = node;
    this.state.panels[n].scrollToHighlighted = false;
    this.setState({panels: this.state.panels});
    }
  setConnectionsFilter(n, filter, updateRecent) {
    // Set the filter for connections panel at `n`, carry data onto the panel's basetext as well.
    var connectionsPanel = this.state.panels[n];
    var basePanel        = this.state.panels[n-1];
    if (filter) {
      if (updateRecent) {
        if (Sefaria.util.inArray(filter, connectionsPanel.recentFilters) !== -1) {
          connectionsPanel.recentFilters.toggle(filter);
        }
        connectionsPanel.recentFilters = [filter].concat(connectionsPanel.recentFilters);
      }
      connectionsPanel.filter = [filter];
      connectionsPanel.connectionsMode = "TextList";
    } else {
      connectionsPanel.filter = [];
      connectionsPanel.connectionsMode = "ConnectionsList";
    }
    if (basePanel) {
      basePanel.filter        = connectionsPanel.filter;
      basePanel.recentFilters = connectionsPanel.recentFilters;
    }
    this.setState({panels: this.state.panels});
  }
  setVersionFilter(n, filter) {
    var connectionsPanel = this.state.panels[n];
    var basePanel        = this.state.panels[n-1];
    if (filter) {
      if (Sefaria.util.inArray(filter, connectionsPanel.recentVersionFilters) === -1) {
        connectionsPanel.recentVersionFilters = [filter].concat(connectionsPanel.recentVersionFilters);
      }
      connectionsPanel.versionFilter = [filter];
      connectionsPanel.connectionsMode = "Translation Open";
    } else {
      connectionsPanel.versionFilter = [];
      connectionsPanel.connectionsMode = "Translations";
    }
    if (basePanel) {
      basePanel.versionFilter        = connectionsPanel.versionFilter;
      basePanel.recentVersionFilters = connectionsPanel.recentVersionFilters;
    }
    this.setState({panels: this.state.panels});
  }
  setSelectedWords(n, words){
    //console.log(this.state.panels[n].refs);
    var next = this.state.panels[n+1];
    if (next && !next.menuOpen) {
      this.state.panels[n+1].selectedWords = words;
      this.setState({panels: this.state.panels});
    }
  }
  setUnreadNotificationsCount(n) {
    Sefaria.notificationCount = n;
    this.forceUpdate();
  }
  closePanel(n) {
    // Removes the panel in position `n`, as well as connections panel in position `n+1` if it exists.
    if (this.state.panels.length == 1 && n == 0) {
      this.state.panels = [];
    } else {
      // If this is a Connection panel, we need to unset the filter in the base panel
      if (n > 0 && this.state.panels[n] && this.state.panels[n].mode === "Connections"){
        const parent = this.state.panels[n-1];
        parent.filter = [];
        parent.highlightedRefs = [];
        parent.refs = parent.refs.map(ref => Sefaria.ref(ref).sectionRef);
        parent.currentlyVisibleRef = parent.currentlyVisibleRef ? Sefaria.ref(parent.currentlyVisibleRef).sectionRef : null;
      }
      this.state.panels.splice(n, 1);
      if (this.state.panels[n] && (this.state.panels[n].mode === "Connections" || this.state.panels[n].compare)) {
        // Close connections panel or compare panel when text panel is closed
        if (this.state.panels.length == 1) {
          this.state.panels = [];
        } else {
          this.state.panels.splice(n, 1);
        }
      }
    }
    var state = {panels: this.state.panels};
    if (state.panels.length == 0) {
      this.showLibrary();
    } else {
      this.setState(state);
    }
  }
  convertToTextList(n) {
    console.log("convert")
    var base = this.state.panels[n-1];
    this.closePanel(n);
    if (base.mode == "Sheet") {
      const sheet = Sefaria.sheets.loadSheetByID(base.sheetID);
      if (!sheet) { return; }
      for(var i in sheet.sources){
        if (sheet.sources[i].node == base.highlightedNode) {
          this.openTextListAt(n, [sheet.sources[i].ref]);
        }
      }
    }
    else {
      this.openTextListAt(n, base.highlightedRefs);
    }
  }
  showLibrary(categories) {
    let state = {menuOpen: "navigation", navigationCategories: categories, "mode": "Menu"};
    state = this.makePanelState(state);
    if (!Sefaria._siteSettings.TORAH_SPECIFIC) {
      this.state.panels[0].settings.language = "english";
    }
    this.setSinglePanelState(state);
  }
  showSearch(searchQuery) {
    let panel;
    const textSearchState =  (!!this.state.panels && this.state.panels.length && !!this.state.panels[0].textSearchState)  ? this.state.panels[0].textSearchState.update({ filtersValid: false })  : new SearchState({ type: 'text' });
    const sheetSearchState = (!!this.state.panels && this.state.panels.length && !!this.state.panels[0].searchStateSheet) ? this.state.panels[0].searchStateSheet.update({ filtersValid: false }) : new SearchState({ type: 'sheet' });

    const searchTab = !!this.state.panels && this.state.panels.length ? this.state.panels[0].searchTab : "text";
    this.setSinglePanelState({mode: "Menu", menuOpen: "search", searchQuery, searchTab, textSearchState, sheetSearchState });
  }
  searchInCollection(searchQuery, collection) {
    let panel;
    const textSearchState =  new SearchState({ type: 'text' });
    const sheetSearchState = new SearchState({ type: 'sheet',  appliedFilters: [collection], appliedFilterAggTypes: ['collections']});

    this.setSinglePanelState({mode: "Menu", menuOpen: "search", "searchTab": "sheet", searchQuery, textSearchState, sheetSearchState });
  }
  showCommunity() {
    this.setSinglePanelState({menuOpen: "community"});
  }
  showSaved() {
    this.setSinglePanelState({menuOpen: "saved"});
  }
  showHistory() {
    this.setSinglePanelState({menuOpen: "history"});
  }
  showTopics() {
    this.setSinglePanelState({menuOpen: "topics", navigationTopicCategory: null, navigationTopic: null});
  }
  showNotifications() {
    this.setSinglePanelState({menuOpen: "notifications"});
  }
  showCalendars() {
    this.setSinglePanelState({menuOpen: "calendars"});
  }
  showUserStats() {
    this.setSinglePanelState({menuOpen: "user_stats"});
  }
  showCollections() {
    this.setSinglePanelState({menuOpen: "collectionsPublic"});
  }
  setSinglePanelState(state) {
    // Sets state to be a single panel with properties of `state`
    state = this.makePanelState(state);
    this.setState({panels: [state], headerMode: false});
  }
  openTopic(slug) {
    Sefaria.getTopic(slug, {annotate_time_period: true}).then(topic => {
      this.setSinglePanelState({ menuOpen: "topics", navigationTopic: slug, topicTitle: topic.primaryTitle });
    });
  }
<<<<<<< HEAD
=======
  openTopicCategory(slug) {
    this.setSinglePanelState({ 
      menuOpen: "topics",
      navigationTopicCategory: slug,
      navigationTopicTitle: Sefaria.topicTocCategoryTitle(slug), 
      navigationTopic: null,
    });
  }
>>>>>>> 3ec8a06a
  openAllTopics(letter) {
    this.setSinglePanelState({menuOpen: "allTopics", navigationTopicLetter: letter});
  }
  openProfile(slug, tab) {
    tab = tab || "sheets";
    Sefaria.profileAPI(slug).then(profile => {
      this.setSinglePanelState({ menuOpen: "profile", profile, profileTab: tab});
    });
  }
  openCollection(slug) {
    this.setSinglePanelState({menuOpen: "collection",  collectionSlug: slug});
  }
  toggleMobileNavMenu() {
    this.setState({mobileNavMenuOpen: !this.state.mobileNavMenuOpen});
  }
  toggleLanguageInFirstPanel() {
    if (this.state.panels[0].settings.language === "hebrew") {
      this.state.panels[0].settings.language = "english";
    } else {
      this.state.panels[0].settings.language = "hebrew";
    }
    this.setState({panels: this.state.panels});
  }
  getHistoryObject(panel, hasSidebar) {
    // get rave to send to /api/profile/user_history
    let ref, sheet_owner, sheet_title;
    if (panel.mode === 'Sheet' || panel.mode === "SheetAndConnections") {
      const sheet = Sefaria.sheets.loadSheetByID(panel.sheetID);
      if (!sheet) { return null; }
      ref = `Sheet ${sheet.id}${panel.highlightedNode ? `:${panel.highlightedNode}`: ''}`;
      sheet_owner = sheet.ownerName;
      sheet_title = sheet.title;
    } else {
      ref = (hasSidebar && panel.highlightedRefs && panel.highlightedRefs.length) ? Sefaria.normRef(panel.highlightedRefs) : (panel.currentlyVisibleRef || panel.refs.slice(-1)[0]);  // Will currentlyVisibleRef ever not be available?
    }
    const parsedRef = Sefaria.parseRef(ref);
    if (!ref) { debugger; }
    return {
      ref,
      versions: panel.currVersions,
      book: parsedRef.book,
      language: panel.settings.language,
      sheet_owner,
      sheet_title,
    };
  }
  doesPanelHaveSidebar(n) {
    return this.state.panels.length > n+1 && this.state.panels[n+1].mode == "Connections";
  }
  saveLastPlace(panel, n, openingSidebar) {
    //openingSidebar is true when you call `saveLastPlace` at the time you're opening the sidebar. In this case, `doesPanelHaveSidebar` will be false
    const hasSidebar = this.doesPanelHaveSidebar(n) || openingSidebar;
    // if panel is sheet, panel.refs isn't set
    if ((panel.mode !== 'Sheet' && !panel.refs.length ) || panel.mode === 'Connections') { return; }
    Sefaria.saveUserHistory(this.getHistoryObject(panel, hasSidebar));
  }
  currentlyConnecting() {
    // returns true if there is currently an "Add Connections" Panel open
    for (var i = 0; i < this.state.panels.length; i++) {
      //console.log(this.state.panels[i].connectionsMode)
      if (this.state.panels[i].connectionsMode === "Add Connection") {
        return true;
      }
    }
    return false;
  }
  handleCopyEvent(e) {
    // Custom processing of Copy/Paste
    // - Ensure we don't copy hidden English or Hebrew text
    // - Remove elements like link dots
    // - Strip links inline in the text
    const selection = document.getSelection()
    const textOnly = selection.toString();
    let html = textOnly;

    if (selection.rangeCount) {
      const container = document.createElement("div");
      for (let i = 0, len = selection.rangeCount; i < len; ++i) {
        container.appendChild(selection.getRangeAt(i).cloneContents());
      }

      // Elements to Remove
      const classesToRemove = ["segmentNumber", "linkCount", "clearFix"];
      classesToRemove.map(cls => {
        let elsToRemove = container.getElementsByClassName(cls);
        while(elsToRemove.length > 0){
          elsToRemove[0].parentNode.removeChild(elsToRemove[0]);
        }
      });

      // Links to Strip
      const linksToStrip = ".segment a.namedEntityLink, .segment a.refLink";
      let elsToStrip = container.querySelectorAll(linksToStrip);
      elsToStrip.forEach(el => el.outerHTML = el.innerText);


      // Remove invisible languages based on the class of the readerPanel you're
      // copying from. 
      const selectionAncestor = selection.getRangeAt(0).commonAncestorContainer;
      if (selectionAncestor.nodeType == 1) {

        const curReaderPanel = selectionAncestor.closest('.readerPanel');

        if (curReaderPanel && curReaderPanel.classList.contains('hebrew')) {
          let elsToRemove = container.getElementsByClassName('en')
          while(elsToRemove.length > 0){
            elsToRemove[0].parentNode.removeChild(elsToRemove[0]);
          }
        }

        else if (curReaderPanel && curReaderPanel.classList.contains('english')) {
          let elsToRemove = container.getElementsByClassName('he')
          while(elsToRemove.length > 0){
            elsToRemove[0].parentNode.removeChild(elsToRemove[0]);
          }
        }
      }

      html = container.innerHTML;
    }

    const clipdata = e.clipboardData || window.clipboardData;
    clipdata.setData('text/plain', textOnly);
    clipdata.setData('text/html', html);
    e.preventDefault();
  }
  rerender() {
    this.forceUpdate();
    this.setContainerMode();
  }
  render() {
    var panelStates = this.state.panels;

    var evenWidth;
    var widths;
    var unit;
    var wrapBoxScroll = false;

    if (panelStates.length <= this.state.panelCap || !this.state.panelCap) {
      evenWidth = (100.0 / panelStates.length);
      unit = "%";
    } else {
      evenWidth = this.MIN_PANEL_WIDTH;
      unit = "px";
      wrapBoxScroll = true;
    }

    if (panelStates.length == 2 &&
        (panelStates[0].mode == "Text" || panelStates[0].mode == "Sheet") &&
        (panelStates[1].mode == "Connections" || panelStates[1].menuOpen === "search" || panelStates[1].compare)) {
      widths = [68.0, 32.0];
      unit = "%";
    } else if (panelStates.length == 3 &&
        (panelStates[0].mode == "Text" || panelStates[0].mode == "Sheet") &&
        panelStates[1].mode == "Connections" &&
        (panelStates[2].mode == "Text" || panelStates[2].mode == "Sheet")) {
      widths = [37.0, 26.0, 37.0];
      unit = "%";
    } else if (panelStates.length == 3 &&
        (panelStates[0].mode == "Text"|| panelStates[0].mode == "Sheet") &&
        (panelStates[1].mode == "Text"|| panelStates[1].mode == "Sheet") &&
        panelStates[2].mode == "Connections") {
      widths = [37.0, 37.0, 26.0];
      unit = "%";
    } else {
      widths = panelStates.map( panel => evenWidth );
    }
    // Header should not show box-shadow over panels that have color line
    const menuOpen = this.state.panels?.[0]?.menuOpen;
    const hasColorLine = [null, "book toc", "sheets", "sheets meta"];
    const headerHasBoxShadow = hasColorLine.indexOf(menuOpen) === -1 || !this.props.multiPanel;
    // Header is hidden on certain mobile panels, but still rendered so the mobileNavMenu can be opened
    const hideHeader = !this.props.multiPanel && !this.state.headerMode && (!menuOpen || menuOpen === "text toc");
    const header = (
      <Header
        multiPanel={this.props.multiPanel}
        onRefClick={this.handleNavigationClick}
        showSearch={this.showSearch}
        openURL={this.openURL}
        headerMode={this.props.headerMode}
        openTopic={this.openTopic}
        hidden={hideHeader}
        mobileNavMenuOpen={this.state.mobileNavMenuOpen}
        onMobileMenuButtonClick={this.toggleMobileNavMenu}
        hasLanguageToggle={!this.props.multiPanel && Sefaria.interfaceLang !== "hebrew" && this.state.panels?.[0]?.menuOpen === "navigation"}
        toggleLanguage={this.toggleLanguageInFirstPanel}
        firstPanelLanguage={this.state.panels?.[0]?.settings?.language}
        hasBoxShadow={headerHasBoxShadow} />
    );

    var panels = [];
    var allOpenRefs = panelStates.filter( panel => panel.mode == "Text" && !panel.menuOpen)
                                  .map( panel => Sefaria.humanRef(panel.highlightedRefs.length ? panel.highlightedRefs : panel.refs));

    for (var i = 0; i < panelStates.length; i++) {
      var panel                    = this.clonePanel(panelStates[i]);
      if (!("settings" in panel )) { debugger; }
      var offset                         = widths.reduce(function(prev, curr, index, arr) { return index < i ? prev+curr : prev}, 0);
      var width                          = widths[i];
      var style                          = (this.state.layoutOrientation=="ltr")?{width: width + unit, left: offset + unit}:{width: width + unit, right: offset + unit};
      var onSegmentClick                 = this.props.multiPanel ? this.handleSegmentClick.bind(null, i) : null;
      var onCitationClick                = this.handleCitationClick.bind(null, i);
      var openNamedEntityInNewPanel      = this.openNamedEntityInNewPanel.bind(null, i);
      var onCloseConnectionClick         = this.closeConnectionPanel.bind(null,i);
      var onSearchResultClick            = i > 0 ? this.handleCompareSearchClick.bind(null, i) : this.handleNavigationClick;
      var unsetTextHighlight             = this.unsetTextHighlight.bind(null, i);
      var updateQuery                    = this.updateQuery.bind(null, i);
      var updateSearchTab                = this.updateSearchTab.bind(null, i);
      var updateAvailableFilters         = this.updateAvailableFilters.bind(null, i);
      var updateSearchFilter             = this.updateSearchFilter.bind(null, i);
      var updateSearchOptionField        = this.updateSearchOptionField.bind(null, i);
      var updateSearchOptionSort         = this.updateSearchOptionSort.bind(null, i);
      var updateTopicsTab                = this.updateTopicsTab.bind(null, i);
      var onOpenConnectionsClick         = this.openTextListAt.bind(null, i+1);
      var setTextListHighlight           = this.setTextListHighlight.bind(null, i);
      var setSelectedWords               = this.setSelectedWords.bind(null, i);
      var clearSelectedWords             = this.clearSelectedWords.bind(null, i);
      var clearNamedEntity               = this.clearNamedEntity.bind(null, i);
      var openComparePanel               = this.openComparePanel.bind(null, i);
      var closePanel                     = panel.compare ? this.convertToTextList.bind(null, i) : this.closePanel.bind(null, i);
      var setPanelState                  = this.setPanelState.bind(null, i);
      var setConnectionsFilter           = this.setConnectionsFilter.bind(this, i);
      var setVersionFilter               = this.setVersionFilter.bind(this, i);
      var selectVersion                  = this.selectVersion.bind(null, i);
      var viewExtendedNotes              = this.viewExtendedNotes.bind(this, i);
      var backFromExtendedNotes          = this.backFromExtendedNotes.bind(this, i);

      var ref   = panel.refs && panel.refs.length ? panel.refs[0] : null;
      var oref  = ref ? Sefaria.parseRef(ref) : null;
      var title = oref && oref.indexTitle ? oref.indexTitle : 0;
      // Keys must be constant as text scrolls, but changing as new panels open in new positions
      // Use a combination of the panel number and text title
      var key   = i + title;
      var classes = classNames({readerPanelBox: 1, sidebar: panel.mode == "Connections"});
      panels.push(<div className={classes} style={style} key={key}>
                    <ReaderPanel
                      panelPosition={i}
                      initialState={panel}
                      interfaceLang={this.props.interfaceLang}
                      setCentralState={setPanelState}
                      multiPanel={this.props.multiPanel}
                      onSegmentClick={onSegmentClick}
                      onCitationClick={onCitationClick}
                      openNamedEntityInNewPanel={openNamedEntityInNewPanel}
                      closeConnectionPanel={onCloseConnectionClick}
                      onSearchResultClick={onSearchResultClick}
                      onNavigationClick={this.handleNavigationClick}
                      updateTopicsTab={updateTopicsTab}
                      onOpenConnectionsClick={onOpenConnectionsClick}
                      openComparePanel={openComparePanel}
                      setTextListHighlight={setTextListHighlight}
                      setConnectionsFilter={setConnectionsFilter}
                      setVersionFilter={setVersionFilter}
                      setSelectedWords={setSelectedWords}
                      selectVersion={selectVersion}
                      viewExtendedNotes={viewExtendedNotes}
                      backFromExtendedNotes={backFromExtendedNotes}
                      setDefaultOption={this.setDefaultOption}
                      unsetTextHighlight={unsetTextHighlight}
                      onQueryChange={updateQuery}
                      updateSearchTab={updateSearchTab}
                      updateSearchFilter={updateSearchFilter}
                      updateSearchOptionField={updateSearchOptionField}
                      updateSearchOptionSort={updateSearchOptionSort}
                      registerAvailableFilters={updateAvailableFilters}
                      searchInCollection={this.searchInCollection}
                      setUnreadNotificationsCount={this.setUnreadNotificationsCount}
                      closePanel={closePanel}
                      panelsOpen={panelStates.length}
                      allOpenRefs={allOpenRefs}
                      hasSidebar={this.doesPanelHaveSidebar(i)}
                      masterPanelLanguage={panel.mode === "Connections" ? panelStates[i-1].settings.language : panel.settings.language}
                      layoutWidth={width}
                      analyticsInitialized={this.state.initialAnalyticsTracked}
                      openURL={this.openURL}
                      saveLastPlace={this.saveLastPlace}
                      checkIntentTimer={this.checkIntentTimer}
                      openMobileNavMenu={this.toggleMobileNavMenu}
                      toggleSignUpModal={this.toggleSignUpModal}
                      getHistoryObject={this.getHistoryObject}
                      clearSelectedWords={clearSelectedWords}
                      clearNamedEntity={clearNamedEntity}
                    />
                  </div>);
    }
    var boxClasses = classNames({wrapBoxScroll: wrapBoxScroll});
    var boxWidth = wrapBoxScroll ? this.state.windowWidth + "px" : "100%";
    var boxStyle = {width: boxWidth};
    panels = panels.length ?
              (<div id="panelWrapBox" className={boxClasses} style={boxStyle}>
                {panels}
              </div>) : null;

    var interruptingMessage = Sefaria.interruptingMessage ?
      (<InterruptingMessage
          messageName={Sefaria.interruptingMessage.name}
          messageHTML={Sefaria.interruptingMessage.html}
          style={Sefaria.interruptingMessage.style}
          repetition={Sefaria.interruptingMessage.repetition}
          onClose={this.rerender} />) : null;
    const sefariaModal = (
      <SignUpModal onClose={this.toggleSignUpModal} show={this.state.showSignUpModal} />
    );
    const communityPagePreviewControls = this.props.communityPreview ?
      <CommunityPagePreviewControls date={this.props.communityPreview} /> : null;

    var classDict = {readerApp: 1, multiPanel: this.props.multiPanel, singlePanel: !this.props.multiPanel};
    var interfaceLangClass = `interface-${this.props.interfaceLang}`;
    classDict[interfaceLangClass] = true;
    var classes = classNames(classDict);
    return (
      <div id="readerAppWrap">
        {interruptingMessage}
        <div className={classes} onClick={this.handleInAppLinkClick}>
          {header}
          {panels}
          {sefariaModal}
          {communityPagePreviewControls}
          <CookiesNotification />
        </div>
      </div>
    );
  }
}
ReaderApp.propTypes = {
  multiPanel:                  PropTypes.bool,
  headerMode:                  PropTypes.bool,  // is the App serving only as a header on top of another page?
  interfaceLang:               PropTypes.string,
  initialRefs:                 PropTypes.array,
  initialFilter:               PropTypes.array,
  initialMenu:                 PropTypes.string,
  initialCollection:           PropTypes.string,
  initialQuery:                PropTypes.string,
  initialTextSearchFilters:    PropTypes.array,
  initialTextSearchField:      PropTypes.string,
  initialTextSearchSortType:   PropTypes.string,
  initialSheetSearchFilters:   PropTypes.array,
  initialSheetSearchField:     PropTypes.string,
  initialSheetSearchSortType:  PropTypes.string,
  initialTopic:                PropTypes.string,
  initialProfile:              PropTypes.object,
  initialNavigationCategories: PropTypes.array,
  initialSettings:             PropTypes.object,
  initialPanels:               PropTypes.array,
  initialDefaultVersions:      PropTypes.object,
  initialPath:                 PropTypes.string,
  initialPanelCap:             PropTypes.number
};
ReaderApp.defaultProps = {
  multiPanel:                  true,
  headerMode:                  false,  // is the App serving only as a header on top of another page?
  interfaceLang:               "english",
  initialRefs:                 [],
  initialFilter:               null,
  initialMenu:                 null,
  initialCollection:           null,
  initialQuery:                null,
  initialTopic:                null,
  initialProfile:              null,
  initialNavigationCategories: [],
  initialPanels:               [],
  initialDefaultVersions:      {},
  initialPanelCap:             2,
  initialPath:                 "/"
};

const sefariaSetup = Sefaria.setup;
const { unpackDataFromProps, loadServerData } = Sefaria;
export {
  ReaderApp,
  Footer,
  sefariaSetup,
  unpackDataFromProps,
  loadServerData,
  EditCollectionPage,
  RemoteLearningPage,
  SheetsLandingPage,
  ContestLandingPage,
  PBSC2020LandingPage,
  RambanLandingPage,
  EducatorsPage
};<|MERGE_RESOLUTION|>--- conflicted
+++ resolved
@@ -929,7 +929,6 @@
     try {
       url = new URL(href);
     } catch {
-<<<<<<< HEAD
       return false;
     }
     // Allow absolute URLs pointing to Sefaria. TODO generalize to any domain of current deploy.
@@ -945,23 +944,6 @@
     } else if (path === "/texts") {
       this.showLibrary();
 
-=======
-      return false;
-    }
-    // Allow absolute URLs pointing to Sefaria. TODO generalize to any domain of current deploy.
-    if (url.hostname.indexOf("sefaria.org") === -1) {
-      return false;
-    }
-    const path = url.pathname;
-    const params = url.searchParams;
-
-    if (path === "/") {
-      this.showLibrary();
-
-    } else if (path === "/texts") {
-      this.showLibrary();
-
->>>>>>> 3ec8a06a
     } else if (path === "/texts/history") {
       this.showHistory();
 
@@ -995,12 +977,9 @@
     } else if (path === "/topics") {
       this.showTopics();
 
-<<<<<<< HEAD
-=======
     } else if (path.match(/^\/topics\/category\/[^\/]/)) {
       this.openTopicCategory(path.slice(17));
 
->>>>>>> 3ec8a06a
     } else if (path.match(/^\/topics\/all\/[^\/]/)) {
       this.openAllTopics(path.slice(12));
 
@@ -1524,8 +1503,6 @@
       this.setSinglePanelState({ menuOpen: "topics", navigationTopic: slug, topicTitle: topic.primaryTitle });
     });
   }
-<<<<<<< HEAD
-=======
   openTopicCategory(slug) {
     this.setSinglePanelState({ 
       menuOpen: "topics",
@@ -1534,7 +1511,6 @@
       navigationTopic: null,
     });
   }
->>>>>>> 3ec8a06a
   openAllTopics(letter) {
     this.setSinglePanelState({menuOpen: "allTopics", navigationTopicLetter: letter});
   }
