import React from 'react';
import classNames from 'classnames';
import extend from 'extend';
import PropTypes from 'prop-types';
import Sefaria from './sefaria/sefaria';
import Header from './Header';
import ReaderPanel from './ReaderPanel';
import $ from './sefaria/sefariaJquery';
import EditCollectionPage from './EditCollectionPage';
import Footer from './Footer';
import SearchState from './sefaria/searchState';
import {ContentLanguageContext, AdContext, StrapiDataProvider, ExampleComponent, StrapiDataContext} from './context';
import {
  ContestLandingPage,
  RemoteLearningPage,
  SheetsLandingPage,
  ContextUSsheetsLandingPage,
  PBSC2020LandingPage,
  PBSC2021LandingPage,
  PoweredByPage,
  RambanLandingPage,
  EducatorsPage,
  RabbisPage,
  DonatePage,
  WordByWordPage
} from './StaticPages';
import {
  SignUpModal,
  InterruptingMessage,
  Banner,
  CookiesNotification,
  CommunityPagePreviewControls
} from './Misc';
import { Promotions } from './Promotions';
import Component from 'react-class';
import  { io }  from 'socket.io-client';

class ReaderApp extends Component {
  constructor(props) {
    super(props);
    // TODO clean up generation of initial panels objects.
    // Currently these get generated in reader/views.py then regenerated again in ReaderApp.
    this.MIN_PANEL_WIDTH       = 360.0;
    let panels                 = [];

    if (props.initialMenu) {
      // If a menu is specified in `initialMenu`, make a panel for it
      panels[0] = {
        mode:                    "Menu",
        menuOpen:                props.initialMenu,
        searchQuery:             props.initialQuery,
        searchTab:               props.initialSearchTab,
        tab:                     props.initialTab,
        textSearchState: new SearchState({
          type: 'text',
          appliedFilters:        props.initialTextSearchFilters,
          field:                 props.initialTextSearchField,
          appliedFilterAggTypes: props.initialTextSearchFilterAggTypes,
          sortType:              props.initialTextSearchSortType,
        }),
        sheetSearchState: new SearchState({
          type: 'sheet',
          appliedFilters:        props.initialSheetSearchFilters,
          appliedFilterAggTypes: props.initialSheetSearchFilterAggTypes,
          sortType:              props.initialSheetSearchSortType,
        }),
        navigationCategories:    props.initialNavigationCategories,
        navigationTopicCategory: props.initialNavigationTopicCategory,
        navigationTopic:         props.initialTopic,
        navigationTopicTitle:    props.initialNavigationTopicTitle,
        navigationTopicLetter:   props.initialNavigationTopicLetter,
        topicTitle:              props.initialTopicTitle,
        topicTestVersion:        props.topicTestVersion,
        profile:                 props.initialProfile,
        collectionName:          props.initialCollectionName,
        collectionSlug:          props.initialCollectionSlug,
        collectionTag:           props.initialCollectionTag,
        translationsSlug:        props.initialTranslationsSlug,
      };
    }

    const defaultPanelSettings = this.getDefaultPanelSettings();

    const initialPanels = props.initialPanels || [];
    panels = panels.concat(initialPanels.map(this.clonePanel));

    panels = panels.map(panel => {
      if (!panel.hasOwnProperty("settings") && !!panel.currVersions) {
        // If a panel doesn't have its own settings, but it does have a text version set
        // make sure the settings show the language of the version set.
        if (panel.currVersions.he && panel.currVersions.en) { panel.settings = {language: "bilingual"}; }
        else if (panel.currVersions.he)                     { panel.settings = {language: "hebrew"}; }
        else if (panel.currVersions.en)                     { panel.settings = {language: "english"}; }
      }
      panel.settings = extend(Sefaria.util.clone(defaultPanelSettings), (panel.settings || {}));

      if (panel.mode.endsWith("AndConnections")) {
        panel.highlightedRefs = panel.refs;
      }
      if (panel.menuOpen === "book toc") { // TODO figure out how to delete this
        panel.tab = props.initialTab // why is book toc initial menu false?
      }
      return panel;
    }).map(panel => this.makePanelState(panel));

    const defaultVersions   = Sefaria.util.clone(props.initialDefaultVersions) || {};
    const layoutOrientation = (props.interfaceLang == "hebrew") ? "rtl" : "ltr";

    this.state = {
      panels: panels,
      headerMode: props.headerMode,
      defaultVersions: defaultVersions,
      defaultPanelSettings: Sefaria.util.clone(defaultPanelSettings),
      layoutOrientation: layoutOrientation,
      path: props.initialPath,
      panelCap: props.initialPanelCap,
      initialAnalyticsTracked: false,
      showSignUpModal: false,
      translationLanguagePreference: props.translationLanguagePreference,
    };
  }
  makePanelState(state) {
    // Return a full representation of a single panel's state, given a partial representation in `state`
    var panel = {
      mode:                    state.mode,                   // "Text", "TextAndConnections", "Connections", "Sheet", "SheetAndConnection", "Menu"
      refs:                    state.refs                    || [], // array of ref strings
      filter:                  state.filter                  || [],
      versionFilter:           state.versionFilter           || [],
      connectionsMode:         state.connectionsMode         || "Resources",
      connectionsCategory:     state.connectionsCategory     || null,
      currVersions:            state.currVersions            || {en:null,he:null},
      highlightedRefs:         state.highlightedRefs         || [],
      highlightedNode:         state.highlightedNode         || null,
      scrollToHighlighted:     state.scrollToHighlighted     || false,
      currentlyVisibleRef:     state.refs && state.refs.length ? state.refs[0] : null,
      recentFilters:           state.recentFilters           || state.filter || [],
      recentVersionFilters:    state.recentVersionFilters    || state.versionFilter || [],
      menuOpen:                state.menuOpen                || null, // "navigation", "text toc", "display", "search", "sheets", "community", "book toc"
      navigationCategories:    state.navigationCategories    || [],
      navigationTopicCategory: state.navigationTopicCategory || "",
      sheetID:                 state.sheetID                 || null,
      sheetNodes:              state.sheetNodes              || null,
      nodeRef:                 state.nodeRef                 || null,
      navigationTopic:         state.navigationTopic         || null,
      navigationTopicTitle:    state.navigationTopicTitle    || null,
      navigationTopicLetter:   state.navigationTopicLetter   || null,
      topicTitle:              state.topicTitle              || null,
      collectionName:          state.collectionName          || null,
      collectionSlug:          state.collectionSlug          || null,
      collectionTag:           state.collectionTag           || null,
      translationsSlug:        state.translationsSlug        || null,
      searchQuery:             state.searchQuery             || null,
      searchTab:               state.searchTab               || 'text',
      showHighlight:           state.showHighlight           || null,
      textSearchState:         state.textSearchState         || new SearchState({ type: 'text' }),
      sheetSearchState:        state.sheetSearchState        || new SearchState({ type: 'sheet' }),
      compare:                 state.compare                 || false,
      openSidebarAsConnect:    state.openSidebarAsConnect    || false,
      bookRef:                 state.bookRef                 || null,
      settings:                state.settings ? Sefaria.util.clone(state.settings) : Sefaria.util.clone(this.getDefaultPanelSettings()),
      displaySettingsOpen:     false,
      initialAnalyticsTracked: state.initialAnalyticsTracked || false,
      selectedWords:           state.selectedWords           || "",
      sidebarSearchQuery:      state.sidebarSearchQuery      || null,
      selectedNamedEntity:     state.selectedNamedEntity     || null,
      selectedNamedEntityText: state.selectedNamedEntityText || null,
      textHighlights:          state.textHighlights          || null,
      profile:                 state.profile                 || null,
      tab:                     state.tab                     || null,
      webPagesFilter:          state.webPagesFilter          || null,
      sideScrollPosition:      state.sideScrollPosition      || null,
      topicTestVersion:        state.topicTestVersion        || null
    };
    // if version is not set for the language you're in, see if you can retrieve it from cache
    if (this.state && panel.refs.length && ((panel.settings.language === "hebrew" && !panel.currVersions.he) || (panel.settings.language !== "hebrew" && !panel.currVersions.en ))) {
      const oRef = Sefaria.ref(panel.refs[0]);
      if (oRef) {
        const lang = panel.settings.language === "hebrew"?"he":"en";
        panel.currVersions[lang] = this.getCachedVersion(oRef.indexTitle, lang);
      }
    }
    return panel;
  }
  componentDidMount() {
    this.updateHistoryState(true); // make sure initial page state is in history, (passing true to replace)
    window.addEventListener("popstate", this.handlePopState);
    window.addEventListener("resize", this.setPanelCap);
    window.addEventListener("beforeprint", this.handlePrint);
    document.addEventListener('copy', this.handleCopyEvent);
    this.setPanelCap();
    if (this.props.headerMode) {
      // Handle in app links on static pages outside of react container
      $("a").not($(ReactDOM.findDOMNode(this)).find("a"))
        .on("click", this.handleInAppLinkClick);
    }
    //Add a default handler on all (link) clicks that is set to fire first
    // and check if we need to just ignore other handlers because someone is doing ctrl+click or something.
    // (because its set to capture, or the event going down the dom stage, and the listener is the document element- it should fire before other handlers. Specifically
    // handleInAppLinkClick that disables modifier keys such as cmd, alt, shift)
    document.addEventListener('click', this.handleInAppClickWithModifiers, {capture: true});
    // Save all initial panels to recently viewed
    this.state.panels.map(this.saveLastPlace);
    if (Sefaria._uid) {
      // A logged in user is automatically a returning visitor
      Sefaria.markUserAsReturningVisitor();
    } else if (Sefaria.isNewVisitor()) {
      // Initialize entries for first-time visitors to determine if they are new or returning presently or in the future
      Sefaria.markUserAsNewVisitor();
    }
  }
  componentWillUnmount() {
    window.removeEventListener("popstate", this.handlePopState);
    window.removeEventListener("resize", this.setPanelCap);
    window.removeEventListener("beforeprint", this.handlePrint);
    document.removeEventListener('copy', this.handleCopyEvent);
  }
  componentDidUpdate(prevProps, prevState) {
    $(".content").off("scroll.scrollPosition").on("scroll.scrollPosition", this.setScrollPositionInHistory); // when .content may have rerendered

    if (this.justPopped) {
      //console.log("Skipping history update - just popped")
      this.justPopped = false;
      return;
    }

    // Set initial page view (deferred from analytics.js instanciation)
    if (!this.state.initialAnalyticsTracked) { this.trackPageview(); }
    // If a new panel has been added, and the panels extend beyond the viewable area, check horizontal scroll
    if (this.state.panels.length > this.state.panelCap && this.state.panels.length > prevState.panels.length) {
      const elem = document.getElementById("panelWrapBox");
      const viewExtent = (this.state.layoutOrientation === "ltr")                      // How far (px) current view extends into viewable area
          ? elem.scrollLeft + this.state.windowWidth
          : elem.scrollWidth - elem.scrollLeft;
      const lastCompletelyVisible = Math.floor(viewExtent / this.MIN_PANEL_WIDTH);    // # of last visible panel - base 1
      const leftover = viewExtent % this.MIN_PANEL_WIDTH;                             // Leftover viewable pixels after last fully visible panel

      let newPanelPosition;                                                         // # of newly inserted panel - base 1
      for (let i = 0; i < this.state.panels.length; i++) {
        if (!prevState.panels[i] || this.state.panels[i] != prevState.panels[i]) {
          newPanelPosition = i+1;
          break;
        }
      }
      if(newPanelPosition > lastCompletelyVisible) {
        let scrollBy = 0;      // Pixels to scroll by
        let panelOffset = 0;   // Account for partial panel scroll
        if (leftover > 0) {    // If a panel is half scrolled, bring it fully into view
          scrollBy += this.MIN_PANEL_WIDTH - leftover;
          panelOffset += 1;
        }
        scrollBy += (newPanelPosition - lastCompletelyVisible - panelOffset) * this.MIN_PANEL_WIDTH;
        elem.scrollLeft = (this.state.layoutOrientation === "ltr")
            ? elem.scrollLeft + scrollBy
            : elem.scrollLeft - scrollBy;
      }
    }

    this.setContainerMode();
    this.updateHistoryState(this.replaceHistory);
  }


  handlePopState(event) {
    const state = event.state;
    // console.log("Pop - " + window.location.pathname);
    // console.log(event.state);
    if (state) {
      this.justPopped = true;

      // history does not preserve custom objects
      if (state.panels) {
        for (let p of state.panels) {
          p.textSearchState = p.textSearchState && new SearchState(p.textSearchState);
          p.sheetSearchState = p.sheetSearchState && new SearchState(p.sheetSearchState);
        }
      } else {
        state.panels = [];
      }
      this.setState(state, () => {
        if (state.scrollPosition) {
          $(".content").scrollTop(event.state.scrollPosition)
            .trigger("scroll");
        }
      });

      this.setContainerMode();
    }
  }
  trackPageview() {
      var panels = this.state.panels;
      var textPanels = panels.filter(panel => (panel.refs.length || panel.bookRef) && panel.mode !== "Connections");
      var connectionPanels = panels.filter(panel => panel.mode == "Connections");

      // Set Page Type
      // Todo: More specificity for sheets - browsing, reading, writing
      const pageType = !panels.length ? "Static" : (panels[0].menuOpen || panels[0].mode);
      Sefaria.track.setPageType(pageType);

      // Number of panels as e.g. "2" meaning 2 text panels or "3.2" meaning 3 text panels and 2 connection panels
      if (connectionPanels.length == 0) {
        Sefaria.track.setNumberOfPanels(textPanels.length.toString());
      } else {
        Sefaria.track.setNumberOfPanels(`${textPanels.length}.${connectionPanels.length}`);
      }

      // refs - per text panel
      var refs =  textPanels.map(panel => (panel.refs.length) ? panel.refs.slice(-1)[0] : panel.bookRef);
      Sefaria.track.setRef(refs.join(" | "));

      // Book name (Index record primary name) - per text panel
      var bookNames = refs.map(ref => Sefaria.parseRef(ref).index).filter(b => !!b);
      Sefaria.track.setBookName(bookNames.join(" | "));

      // Indexes - per text panel
      var indexes = bookNames.map(b => Sefaria.index(b)).filter(i => !!i);

      // categories - per text panel
      var primaryCats = indexes.map(i => (i.dependence === "Commentary")? i.categories[0] + " Commentary": i.categories[0]);
      Sefaria.track.setPrimaryCategory(primaryCats.join(" | "));

      var secondaryCats = indexes.map(i => {
          var cats = i.categories.filter(cat=> cat != "Commentary").slice(1);
          return (cats.length >= 1) ? cats[0] : ""
      });
      Sefaria.track.setSecondaryCategory(secondaryCats.join(" | "));

      // panel content languages - per text panel
      var contentLanguages = textPanels.map(panel => panel.settings.language);
      Sefaria.track.setContentLanguage(contentLanguages.join(" | "));

      // Set Versions - per text panel
      var versionTitles = textPanels.map(p => p.currVersions.en ? `${p.currVersions.en}(en)`: (p.currVersions.he ? `${p.currVersions.he}(he)` : 'default version'));
      Sefaria.track.setVersionTitle(versionTitles.join(" | "));

      // Set Sidebar usages
      // todo: handle toolbar selections
      var sidebars = connectionPanels.map(panel => panel.filter.length ? panel.filter.join("+") : "all");
      Sefaria.track.setSidebars(sidebars.join(" | "));

      // After setting the dimensions, post the hit
      var url = window.location.pathname + window.location.search;
      // Sefaria.track.pageview(url);

      if (!this.state.initialAnalyticsTracked) {
        this.setState({initialAnalyticsTracked: true});
      }
  }
  shouldHistoryUpdate() {
    // Compare the current state to the state last pushed to history,
    // Return true if the change warrants pushing to history.
    if (!history.state
        || (!history.state.panels && !!this.state.panels)
        || (history.state.panels && (history.state.panels.length !== this.state.panels.length))
      ) {
      // If there's no history or the number or basic state of panels has changed
      return true;
    }

    const prevPanels = history.state.panels || [];
    const nextPanels = this.state.panels || [];

    for (let i = 0; i < prevPanels.length; i++) {
      // Cycle through each panel, compare previous state to next state, looking for differences
      const prev  = prevPanels[i];
      const next  = nextPanels[i];
      if (!prev || !next) { return true; }
      // history does not preserve custom objects
      const prevTextSearchState = new SearchState(prev.textSearchState);
      const prevSheetSearchState = new SearchState(prev.sheetSearchState);
      const nextTextSearchState = new SearchState(next.textSearchState);
      const nextSheetSearchState = new SearchState(next.sheetSearchState);

      if ((prev.mode !== next.mode) ||
          (prev.menuOpen !== next.menuOpen) ||
          (prev.menuOpen === "book toc" && prev.bookRef !== next.bookRef) ||
          (next.mode === "Text" && prev.refs.slice(-1)[0] !== next.refs.slice(-1)[0]) ||
          (next.mode === "Text" && !prev.highlightedRefs.compare(next.highlightedRefs)) ||
          (next.mode === "TextAndConnections" && prev.highlightedRefs.slice(-1)[0] !== next.highlightedRefs.slice(-1)[0]) ||
          ((next.mode === "Connections" || next.mode === "TextAndConnections") && prev.filter && !prev.filter.compare(next.filter)) ||
          (next.mode === "Translation Open" && prev.versionFilter && !prev.versionFilter(next.versionFilter)) ||
          (next.mode === "Connections" && !prev.refs.compare(next.refs)) ||
          (next.currentlyVisibleRef !== prev.currentlyVisibleRef) ||
          (next.connectionsMode !== prev.connectionsMode) ||
          (prev.currVersions.en !== next.currVersions.en) ||
          (prev.currVersions.he !== next.currVersions.he) ||
          (prev.searchQuery != next.searchQuery) ||
          (prev.searchTab != next.searchTab) ||
          (prev.tab !== next.tab) ||
          (prev.collectionName !== next.collectionName) ||
          (prev.collectionTag !== next.collectionTag) ||
          (!prevTextSearchState.isEqual({ other: nextTextSearchState, fields: ["appliedFilters", "field", "sortType"]})) ||
          (!prevSheetSearchState.isEqual({ other: nextSheetSearchState, fields: ["appliedFilters", "field", "sortType"]})) ||
          (prev.settings.language != next.settings.language) ||
          (prev.navigationTopicCategory !== next.navigationTopicCategory) ||
          (prev.settings.aliyotTorah != next.settings.aliyotTorah) ||
           prev.navigationTopic != next.navigationTopic) {
        return true;
      } else if (prev.navigationCategories !== next.navigationCategories) {
        // Handle array comparison, !== could mean one is null or both are arrays
        if (!prev.navigationCategories || !next.navigationCategories) {
          return true; // They are not equal and one is null
        } else if (!prev.navigationCategories.compare(next.navigationCategories)) {
          return true; // both are set, compare arrays
        }
      }
    }
    return false;
  }
  clonePanel(panel, prepareForSerialization) {
    return Sefaria.util.clone(panel, prepareForSerialization);
  }
  makeHistoryState() {
    // Returns an object with state, title and url params for the current state
    var histories = [];
    const states = this.state.panels.map(panel => this.clonePanel(panel, true));
    var siteName = Sefaria._siteSettings["SITE_NAME"]["en"]; // e.g. "Sefaria"
    const shortLang = Sefaria.interfaceLang === 'hebrew' ? 'he' : 'en';

    // List of modes that the ConnectionsPanel may have which can be represented in a URL.
    const sidebarModes = new Set(["Sheets", "Notes", "Translations", "Translation Open",
      "About", "AboutSheet", "Navigation", "WebPages", "extended notes", "Topics", "Torah Readings", "manuscripts", "Lexicon", "SidebarSearch"]);
    const addTab = (url) => {
      if (state.tab && state.menuOpen !== "search") {
        return  url + `&tab=${state.tab}`
      } else {
        return url;
      }
    }
    for (var i = 0; i < states.length; i++) {
      // Walk through each panel, create a history object as though for this panel alone
      if (!states[i]) { debugger; }
      var state = states[i];
      var hist  = {url: ""};

      if (state.menuOpen) {
        hist.menuPage = true;
        switch (state.menuOpen) {
          case "navigation":
            var cats   = state.navigationCategories ? state.navigationCategories.join("/") : "";
            hist.title = cats ? state.navigationCategories.map(Sefaria._).join(", ") + " | " + Sefaria._(siteName) : Sefaria._(Sefaria._siteSettings["LONG_SITE_NAME"]);
            hist.url   = "texts" + (cats ? "/" + cats : "");
            hist.mode  = "navigation";
            break;
          case "text toc":
            var ref    = state.refs.slice(-1)[0];
            var bookTitle  = ref ? Sefaria.parseRef(ref).index : "404";
            hist.title = Sefaria._(bookTitle) + " | " + Sefaria._(siteName);
            hist.url   = bookTitle.replace(/ /g, "_");
            hist.mode  = "text toc";
            break;
          case "book toc":
            var bookTitle = state.bookRef;
            hist.title = Sefaria._(bookTitle) + " | " + Sefaria._(siteName);
            hist.url = bookTitle.replace(/ /g, "_");
            hist.mode = "book toc";
            break;
          case "sheet meta":
            const sheet = Sefaria.sheets.loadSheetByID(state.sheetID);
            const sheetTitle = sheet? sheet.title.stripHtml() : "";
            hist.title = Sefaria._(siteName + " Source Sheets")+": " + sheetTitle;
            hist.url = i == 0 ? "sheets/"+ state.sheetID : "sheet&s="+ state.sheetID;
            hist.mode = "sheet meta";
            break;
          case "extended notes":
            var bookTitle = state.mode==="Connections" ?Sefaria.parseRef(state.currentlyVisibleRef).index : state.bookRef;
            hist.currVersions = state.currVersions;
            hist.url = `${bookTitle}&notes${i>1 ? i : ''}=1`.replace(/ /g, "_");
            hist.mode = "extended notes";
            break;
          case "search":
            const query = state.searchQuery ? encodeURIComponent(state.searchQuery) : "";
            hist.title = state.searchQuery ? state.searchQuery + " | " : "";
            hist.title += Sefaria._(siteName + " Search");
            hist.url   = "search" + (state.searchQuery ? (`&q=${query}&tab=${state.searchTab}` +
              state.textSearchState.makeURL({ prefix: 't', isStart: false }) +
              state.sheetSearchState.makeURL({ prefix: 's', isStart: false })) : "");
            hist.mode  = "search";
            break;
          case "topics":
            const topicMsg = Sefaria._siteSettings.TORAH_SPECIFIC ? "Texts & Source Sheets from Torah, Talmud and Sefaria's library of Jewish sources." : "Texts & Source Sheets";
            if (state.navigationTopic) {
              hist.url = state.topicTestVersion ? `topics/${state.topicTestVersion}/${state.navigationTopic}` : `topics/${state.navigationTopic}`;
              hist.title = `${state.topicTitle[shortLang]} | ${ Sefaria._(topicMsg)}`;
              hist.mode  = "topic";
            } else if (state.navigationTopicCategory) {
              hist.title = state.navigationTopicTitle[shortLang] + " | " + Sefaria._(topicMsg);
              hist.url   =  "topics/category/" + state.navigationTopicCategory;
              hist.mode  = "topicCat";
            } else {
              hist.url   = "topics";
              hist.title = Sefaria._("Topics | " + siteName);
              hist.mode  = "topics";
            }
            break;
          case "allTopics":
              hist.url   = "topics/all/" + state.navigationTopicLetter;
              const allTopicMsg = Sefaria._siteSettings.TORAH_SPECIFIC ? "Explore Jewish Texts by Topic" : "Explore Texts by Topic";
              hist.title = Sefaria._(allTopicMsg) + " - " + state.navigationTopicLetter + " | " + Sefaria._(siteName);
              hist.mode  = "topics";
            break;
          case "community":
            hist.title = Sefaria._("From the Community: Today on Sefaria");
            hist.url   = "community";
            hist.mode  = "community";
            break;
          case "profile":
            hist.title = `${state.profile.full_name} ${Sefaria._(` on ${siteName}`)}`;
            hist.url   = `profile/${state.profile.slug}?tab=${state.profileTab}`;
            hist.mode = "profile";
            break;
          case "notifications":
            hist.title = Sefaria._(siteName + " Notifications");
            hist.url   = "notifications";
            hist.mode  = "notifications";
            break;
          case "collection":
            hist.url   = "collections/" + state.collectionSlug;
            if (states[i].collectionTag) {
              hist.url += "&tag=" + state.collectionTag.replace("#","%23");
            }
            hist.title = (state.collectionName ? state.collectionName + " | " : "") + Sefaria._(siteName + " Collections");
            hist.mode  = "collection";
            break;
          case "collectionsPublic":
            hist.title = Sefaria._("Collections") + " | " + Sefaria._(siteName);
            hist.url = "collections";
            hist.mode = "collcetionsPublic";
            break;
          case "translationsPage":
            hist.url   = "translations/" + state.translationsSlug;
            hist.title = Sefaria.getHebrewTitle(state.translationsSlug);
            hist.mode  = "translations";
            break;
          case "calendars":
            hist.title = Sefaria._("Learning Schedules") + " | " + Sefaria._(siteName);
            hist.url = "calendars";
            hist.mode = "calendars";
            break;
          case "updates":
            hist.title = Sefaria._("New Additions to the " + siteName + " Library");
            hist.url = "updates";
            hist.mode = "updates";
            break;
          case "modtools":
            hist.title = Sefaria._("Moderator Tools");
            hist.url = "modtools";
            hist.mode = "modtools";
            break;
          case "user_stats":
            hist.title = Sefaria._("Torah Tracker");
            hist.url = "torahtracker";
            hist.mode = "user_stats";
            break;
          case "saved":
            hist.title = Sefaria._("My Saved Content");
            hist.url = "texts/saved";
            hist.mode = "saved";
            break;
          case "history":
            hist.title = Sefaria._("My Reading History");
            hist.url = "texts/history";
            hist.mode = "history";
        }
        hist.url = addTab(hist.url)
      } else if (state.mode === "Text") {
        var highlighted = state.highlightedRefs.length ? Sefaria.normRefList(state.highlightedRefs) : null;

        if (highlighted &&
            (Sefaria.refContains(highlighted, state.currentlyVisibleRef)
             || Sefaria.refContains(state.currentlyVisibleRef, highlighted))) {
          var htitle = highlighted;
        } else {
          var htitle = state.currentlyVisibleRef;
        }
        hist.title        = Sefaria._r(htitle);
        hist.url          = Sefaria.normRef(htitle);
        hist.currVersions = state.currVersions;
        hist.mode         = "Text";
        if(Sefaria.titleIsTorah(htitle)){
          hist.aliyot = (state.settings.aliyotTorah == "aliyotOff") ? 0 : 1;
        }

      } else if (state.mode === "Connections") {
        var ref       = Sefaria.normRefList(state.refs);
        if(state.connectionsMode === "WebPagesList") {
          hist.sources = "WebPage:" + state.webPagesFilter;
        } else {
           var filter    = state.filter.length ? state.filter :
                          (sidebarModes.has(state.connectionsMode) ? [state.connectionsMode] : ["all"]);
        filter = state.connectionsMode === "ConnectionsList" ? filter.map(x => x + " ConnectionsList") : filter ; // "Reflect ConnectionsList
        hist.sources  = filter.join("+");
        }
        if (state.connectionsMode === "Translation Open" && state.versionFilter.length) {
          hist.versionFilter = state.versionFilter[0];
        }
        if (state.connectionsMode ==="SidebarSearch") {
            state.refs = states[i-1].refs
            if (state.sidebarSearchQuery) {
              hist.sidebarSearchQuery = state.sidebarSearchQuery
            }
        }
        if (state.connectionsMode === "Lexicon") {
          if (state.selectedWords.length) { hist.selectedWords = state.selectedWords; }
          if (state.selectedNamedEntity) { hist.selectedNamedEntity = state.selectedNamedEntity; }
          if (state.selectedNamedEntityText) { hist.selectedNamedEntityText = state.selectedNamedEntityText; }
        }
        hist.title    = Sefaria._r(ref)  + Sefaria._(" with ") + Sefaria._(hist.sources === "all" ? "Connections" : hist.sources);
        hist.url      = Sefaria.normRef(ref); // + "?with=" + sources;
        hist.mode     = "Connections";

      } else if (state.mode === "TextAndConnections") {
        var highlighted = state.highlightedRefs.length ? Sefaria.normRefList(state.highlightedRefs) : null;
        var filter    = state.filter.length ? state.filter :
                          (sidebarModes.has(state.connectionsMode) ? [state.connectionsMode] : ["all"]);
        hist.sources  = filter.join("+");
        if (highlighted &&
            (Sefaria.refContains(highlighted, state.currentlyVisibleRef)
             || Sefaria.refContains(state.currentlyVisibleRef, highlighted))) {
          var htitle = highlighted;
        } else {
          var htitle = state.currentlyVisibleRef;
        }
        if (state.connectionsMode === "Translation Open" && state.versionFilter.length) {
          hist.versionFilter = state.versionFilter[0];
        }
        hist.title    = Sefaria._r(htitle)  + Sefaria._(" with ") + Sefaria._(hist.sources === "all" ? "Connections" : hist.sources);
        hist.url      = Sefaria.normRef(htitle); // + "?with=" + sources;
        hist.currVersions = state.currVersions;
        hist.mode     = "TextAndConnections";
        if(Sefaria.titleIsTorah(htitle)){
          hist.aliyot = (state.settings.aliyotTorah == "aliyotOff") ? 0 : 1;
        }

      } else if (state.mode === "Sheet") {
        const sheet = Sefaria.sheets.loadSheetByID(state.sheetID);
        hist.title = sheet ? sheet.title.stripHtml() : "";
        const sheetURLSlug = state.highlightedNode ? state.sheetID + "." + state.highlightedNode : state.sheetID;
        const filter    = state.filter.length ? state.filter :
                          (sidebarModes.has(state.connectionsMode) ? [state.connectionsMode] : ["all"]);
        hist.sources  = filter.join("+");
        hist.url = i == 0 ? "sheets/" + sheetURLSlug : "sheet&s=" + sheetURLSlug;
        hist.mode     = "Sheet"

      } else if (state.mode === "SheetAndConnections") {
        const filter    = state.filter.length ? state.filter :
                          (sidebarModes.has(state.connectionsMode) ? [state.connectionsMode] : ["all"]);
        hist.sources  = filter.join("+");
        if (state.connectionsMode === "Translation Open" && state.versionFilter.length) {
          hist.versionFilter = state.versionFilter[0];
        }
        const sheet = Sefaria.sheets.loadSheetByID(state.sheetID);
        const title = sheet ? sheet.title.stripHtml() : "";
        hist.title  = title + Sefaria._(" with ") + Sefaria._(hist.sources === "all" ? "Connections" : hist.sources);
        hist.url    = i == 0 ? "sheets/" + state.sheetID : "sheet&s=" + state.sheetID + "?with=" + Sefaria._(hist.sources === "all" ? "Connections" : hist.sources);
        hist.mode   = "SheetAndConnections";
      }

      if (!state.settings) { debugger; }
      if (!hist.menuPage) {
        hist.lang = state.settings.language ? state.settings.language.substring(0,2) : "bi";
      }
      histories.push(hist);
    }

    if (!histories.length) {
      // If there were no panels, we're in headerMode over a static page
      histories[0] = {
        title: document.title,
        url: window.location.pathname.slice(1),
        mode: "Header",
      };
      if (window.location.search != ""){
        // Replace initial ? of query string with & which logic below expects
        histories[0].url += "&" + window.location.search.slice(1);
      }
    }

    // Now merge all history objects into one
    var title =  histories.length ? histories[0].title : Sefaria._siteSettings["SITE_NAME"]["en"];

    var url   = "/" + (histories.length ? histories[0].url : "");
    url += Sefaria.util.getUrlVersionsParams(histories[0].currVersions, 0);
    if (histories[0].mode === "TextAndConnections" || histories[0].mode === "SheetAndConnections") {
        url += "&with=" + histories[0].sources;
    }
    if(histories[0].lang) {
        url += "&lang=" + histories[0].lang;
    }
    if("aliyot" in histories[0]) {
        url += "&aliyot=" + histories[0].aliyot;
    }
    hist = {state: {panels: states}, url: url, title: title, mode: histories[0].mode};
    let isMobileConnectionsOpen = histories[0].mode === "TextAndConnections" || histories[0].mode === "SheetAndConnections";
    for (var i = 1; i < histories.length || (isMobileConnectionsOpen && i===1); i++) {
      let isMultiPanelConnectionsOpen = ((histories[i-1].mode === "Text" && histories[i].mode === "Connections") ||
        (histories[i-1].mode === "Sheet" && histories[i].mode === "Connections"));
      if (isMultiPanelConnectionsOpen || isMobileConnectionsOpen) {
        if (i == 1) {
          var sheetAndCommentary = histories[i-1].mode === "Sheet" ? true : false;
          var connectionsHistory = (isMultiPanelConnectionsOpen) ? histories[1] : histories[0];
          // short form for two panels text+commentary - e.g., /Genesis.1?with=Rashi
          hist.url  = sheetAndCommentary ? "/" + histories[0].url : "/" + connectionsHistory.url; // Rewrite the URL
          hist.url += Sefaria.util.getUrlVersionsParams(histories[0].currVersions, 0);
          if(histories[0].lang) {
            hist.url += "&lang=" + histories[0].lang;
          }
          if("aliyot" in histories[0]) {
              url += "&aliyot=" + histories[0].aliyot;
          }
          if(connectionsHistory.versionFilter) {
            hist.url += "&vside=" + Sefaria.util.encodeVtitle(connectionsHistory.versionFilter);
          }
          if (connectionsHistory.selectedWords) {
            hist.url += "&lookup=" + encodeURIComponent(connectionsHistory.selectedWords);
          }
          if (connectionsHistory.selectedNamedEntity) {
            hist.url += "&namedEntity=" + connectionsHistory.selectedNamedEntity;
          }
          if (connectionsHistory.sidebarSearchQuery) {
            hist.url += "&sbsq=" + connectionsHistory.sidebarSearchQuery;
          }
          if (connectionsHistory.selectedNamedEntityText) {
            hist.url += "&namedEntityText=" + encodeURIComponent(connectionsHistory.selectedNamedEntityText);
          }
          hist.url += "&with=" + connectionsHistory.sources;

          hist.title = sheetAndCommentary ? histories[0].title : connectionsHistory.title;
        } else {
          var replacer = "&p" + i + "=";
          hist.url    = hist.url.replace(RegExp(replacer + ".*"), "");
          hist.url   += replacer + histories[i].url;
          hist.url += Sefaria.util.getUrlVersionsParams(histories[i-1].currVersions, i);
          if(histories[i-1].lang) {
            hist.url += "&lang" + (i) + "=" + histories[i-1].lang;
          }
          if("aliyot" in histories[i-1]) {
            hist.url += "&aliyot" + (i) + "=" + histories[i-1].aliyot;
          }
          if(histories[i].versionFilter) {
            hist.url += "&vside" + (i) + "=" + Sefaria.util.encodeVtitle(histories[i].versionFilter);
          }
          if (histories[i].selectedWords) {
            hist.url += `&lookup${i}=${encodeURIComponent(histories[i].selectedWords)}`;
          }
          if (histories[i].sidebarSearchQuery) {
            hist.url += `&sbsq{i}=${histories[i].sidebarSearchQuery}`;
          }
          if (histories[i].selectedNamedEntity) {
            hist.url += `&namedEntity${i}=${histories[i].selectedNamedEntity}`;
          }
          if (histories[i].selectedNamedEntityText) {
            hist.url += `&namedEntityText${i}=${encodeURIComponent(histories[i].selectedNamedEntityText)}`;
          }
          hist.url   += "&w" + i + "=" + histories[i].sources; //.replace("with=", "with" + i + "=").replace("?", "&");
          hist.title += Sefaria._(" & ") + histories[i].title; // TODO this doesn't trim title properly
        }
      } else {
        var next    = "&p=" + histories[i].url;
        next        = next.replace("?", "&").replace(/=/g, (i+1) + "=");
        hist.url   += next;
        hist.url += Sefaria.util.getUrlVersionsParams(histories[i].currVersions, i+1);
        hist.title += Sefaria._(" & ") + histories[i].title;
      }
      if (!isMobileConnectionsOpen) {
        if (histories[i].lang) {
          hist.url += "&lang" + (i + 1) + "=" + histories[i].lang;
        }
        if ("aliyot" in histories[i]) {
          hist.url += "&aliyot" + (i + 1) + "=" + histories[i].aliyot;
        }
      }
    }
    // Replace the first only & with a ?
    hist.url = hist.url.replace(/&/, "?");

    return hist;
  }
  updateHistoryState(replace) {
    if (!this.shouldHistoryUpdate()) {
      return;
    }
    let currentUrl = (window.location.pathname + window.location.search);
    let hist       = this.makeHistoryState();
    if(window.location.hash.length){
      currentUrl += window.location.hash;
      hist.url += window.location.hash;
    }

    if (replace) {
      history.replaceState(hist.state, hist.title, hist.url);
      // console.log("Replace History - " + hist.url + " | " + currentUrl);
      if (currentUrl !== hist.url) { this.checkScrollIntentAndTrack(); }
      //console.log(hist);
    } else {
      if (currentUrl === hist.url) { return; } // Never push history with the same URL
      history.pushState(hist.state, hist.title, hist.url);
      // console.log("Push History - " + hist.url);
      this.trackPageview();
    }

    $("title").html(hist.title);
    this.replaceHistory = false;

    this.setPaddingForScrollbar() // Called here to save duplicate calls to shouldHistoryUpdate
  }
  _refState() {
    // Return a single flat list of all the refs across all panels
    return [].concat(...this.state.panels.map(p => p.refs || []))
  }
  // These two methods to check scroll intent have similar implementations on the panel level.  Refactor?
  // Dec 2018 - somewhat refactored
  checkScrollIntentAndTrack() {
    // Record current state of panel refs, and check if it has changed after some delay.  If it remains the same, track analytics.
    const initialRefs = this._refState();
    this.scrollIntentTimer = this.checkIntentTimer(this.scrollIntentTimer, () => {
      if (initialRefs.compare(this._refState())) {
        console.log("TRACK PAGE VIEW");
        this.trackPageview();
      }
      this.scrollIntentTimer = null;
    });
  }
  checkPanelScrollIntentAndSaveRecent(state, n) {
    // Record current state of panel refs, and check if it has changed after some delay.  If it remains the same, track analytics.
    this.panelScrollIntentTimer = this.panelScrollIntentTimer || [];
    this.panelScrollIntentTimer[n] = this.checkIntentTimer(this.panelScrollIntentTimer[n], () => {
      if (!this.didPanelRefChange(state, this.state.panels[n])) {
        //const ref  = (state.highlightedRefs && state.highlightedRefs.length) ? Sefaria.normRef(state.highlightedRefs) : (state.currentlyVisibleRef || state.refs.slice(-1)[0]);  // Will currentlyVisibleRef ever not be available?
        //console.log("Firing last viewed " + ref + " in panel " + n);
        this.saveLastPlace(this.state.panels[n], n);
      }
      this.panelScrollIntentTimer[n] = null;
    });
  }
  checkIntentTimer(timer, cb, intentDelay) {
    intentDelay = intentDelay || 3000;  // Number of milliseconds to demonstrate intent
    if (timer) { clearTimeout(timer); }
    return window.setTimeout(cb, intentDelay);
  }
  setScrollPositionInHistory(e) {
    const $scrollContainer = $(e.target);
    this.scrollPositionTimer = this.checkIntentTimer(this.scrollPositionTimer, () => {
      const scrollTop = $scrollContainer.scrollTop();
      const state = history.state;
      if (scrollTop === state.scrollPosition) { return; }
      state.scrollPosition = scrollTop;
      history.replaceState(state, window.location.href);
    }, 300);
  }
  getDefaultPanelSettings() {
    if (this.state && this.state.defaultPanelSettings) {
      return this.state.defaultPanelSettings;
    } else if (this.props.initialSettings) {
      return this.props.initialSettings;
    } else {
      return {
        language:          "bilingual",
        layoutDefault:     "segmented",
        layoutTalmud:      "continuous",
        layoutTanakh:      "segmented",
        aliyotTorah:       "aliyotOff",
        vowels:            "all",
        punctuationTalmud: "punctuationOn",
        biLayout:          "stacked",
        color:             "light",
        fontSize:          62.5
      };
    }
  }
  setContainerMode() {
    // Applies CSS classes to the React container and body so that the App can function as a
    // header only on top of a static page.
    if (this.props.headerMode) {
      if (this.state.panels && this.state.panels.length) {
        $("#s2").removeClass("headerOnly");
        $("body").css({overflow: "hidden"})
          .addClass("inApp")
          .removeClass("hasBannerMessage");
      } else {
        $("#s2").addClass("headerOnly");
        $("body").css({overflow: "auto"})
          .removeClass("inApp");
      }
    }
  }
  setPanelCap() {
    // In multi panel mode, set the maximum number of visible panels depending on the window width.
    this.setWindowWidth();
    var panelCap = Math.floor($(window).outerWidth() / this.MIN_PANEL_WIDTH);
    this.setState({panelCap: panelCap});
  }
  setWindowWidth() {
    // console.log("Setting window width: " + $(window).outerWidth());
    this.setState({windowWidth: $(window).outerWidth()});
  }
  setPaddingForScrollbar() {
    // Scrollbars take up spacing, causing the centering of panels to be slightly off
    // compared to the header. This functions sets appropriate padding to compensate.
    var width = Sefaria.util.getScrollbarWidth();
    // These are the divs that actually scroll
    var $container = $(ReactDOM.findDOMNode(this)).find(".textColumn, .sheetsInPanel");
    if (this.state.panels.length > 1) {
      $container.css({paddingRight: "", paddingLeft: ""});
    } else {
      $container.css({paddingRight: 0, paddingLeft: width});
    }
  }
  toggleSignUpModal() {
    this.setState({ showSignUpModal: !this.state.showSignUpModal });
  }
  handleNavigationClick(ref, currVersions, options) {
    this.openPanel(ref, currVersions, options);
  }
  handleSegmentClick(n, ref, sheetNode) {
    // Handle a click on a text segment `ref` in from panel in position `n`
    // Update or add panel after this one to be a TextList
    const refs = typeof ref == "string" ? [ref] : ref;

    if (sheetNode) {
      this.setSheetHighlight(n, sheetNode);
    }
    else {
      this.setTextListHighlight(n, refs);
    }

    const nodeRef = sheetNode ? this.state.panels[n].sheetID + "." + sheetNode : null;

    if (this.currentlyConnecting()) { return }

    this.openTextListAt(n+1, refs, nodeRef);

    if ($(".readerPanel")[n+1] && window.getSelection().isCollapsed && window.getSelection().anchorNode.nodeType !== 3) {
      //Focus on the first focusable element of the newly loaded panel if text not selected and not actively typing
      // in editor. Exists for a11y
      var curPanel = $(".readerPanel")[n+1];
      $(curPanel).find(':focusable').first().focus();
    }
  }
  closeConnectionPanel(n) {
    if (this.state.panels.length > n+1  && this.state.panels[n+1].mode === "Connections") {
      this.closePanel(n+1);
    }
  }
  closeNamedEntityInConnectionPanel(n) {
    if (this.state.panels.length > n+1  && this.state.panels[n+1].selectedNamedEntity) {
      this.setPanelState(n+1, {connectionsMode: "Resources"});
      this.clearNamedEntity(n+1);
    }
  }
  handleCitationClick(n, citationRef, textRef, replace, currVersions) {
    // Handle clicking on the citation `citationRef` which was found inside of `textRef` in panel `n`.
    // If `replace`, replace a following panel with this citation, otherwise open a new panel after.
    if (this.state.panels.length > n+1  &&
      (replace || this.state.panels[n+1].mode === "Connections")) {
      this.closePanel(n+1);
    }
    if (textRef) {
      this.setTextListHighlight(n, textRef);
    }
    this.openPanelAt(n, citationRef, currVersions, {scrollToHighlighted: !!replace});
  }
  openNamedEntityInNewPanel(n, textRef, namedEntityState) {
    //this.setTextListHighlight(n, [textRef]);
    this.openTextListAt(n+1, [textRef], null, namedEntityState);
  }
  clearSelectedWords(n) {
    this.setPanelState(n, {selectedWords: ""});
  }
  clearNamedEntity(n) {
    this.setPanelState(n, {selectedNamedEntity: null, selectedNamedEntityText: null});
  }
  setSidebarSearchQuery(n, query) {
    this.setPanelState(n, {sidebarSearchQuery: query});
  }
  handleCompareSearchClick(n, ref, currVersions, options) {
    // Handle clicking a search result in a compare panel, so that clicks don't clobber open panels
    this.replacePanel(n, ref, currVersions, options);
  }
  handleSidebarSearchClick(n, ref, currVersions, options) {
    const refs = typeof ref == "string" ? [ref] : ref;
    const new_opts = {
                      scrollToHighlighted: true,
                      refs: refs,
                      highlightedRefs: refs,
                      showHighlight: true,
                      currentlyVisibleRef: refs,
                    }
    this.replacePanel(n-1, ref, currVersions, new_opts);
}
  getHTMLLinkParentOfEventTarget(event){
    //get the lowest level parent element of an event target that is an HTML link tag. Or Null.
    let target = event.target,
    parent = target,
    outmost = event.currentTarget;
    while (parent) {
      if(parent.nodeName === 'A'){
        return parent
      }
      else if (parent.parentNode === outmost) {
        return null;
      }
      parent = parent.parentNode;
    }
  }
  handleInAppClickWithModifiers(e){
    //Make sure to respect ctrl/cmd etc modifier keys when a click on a link happens
    const linkTarget = this.getHTMLLinkParentOfEventTarget(e);
    if (linkTarget) { // We want the absolute target of the event to be a link tag, not the "currentTarget".
      // Dont trigger if user is attempting to open a link with a modifier key (new tab, new window)
      if (e.metaKey || e.shiftKey || e.ctrlKey || e.altKey) { //the ctrl/cmd, shift and alt/options keys in Windows and MacOS
        // in this case we want to stop other handlers from running and just go to target href
        e.stopImmediatePropagation();
        return;
      }
    }
  }
  handleInAppLinkClick(e) {
    //Allow global navigation handling in app via link elements
    // If a default has been prevented, assume a custom handler is already in place
    if (e.isDefaultPrevented()) {
      return;
    }
    // Don't trigger from v1 Sheet Builder which has conflicting CSS
    if (typeof sjs !== "undefined") {
      return;
    }
    // https://github.com/STRML/react-router-component/blob/master/lib/CaptureClicks.js
    // Get the <a> element.
    const linkTarget = this.getHTMLLinkParentOfEventTarget(e);
    // Ignore clicks from non-a elements.
    if (!linkTarget) {
      return;
    }
    // Ignore the click if the element has a target.
    if (linkTarget.target && linkTarget.target !== '_self') {
      return;
    }
    const href = linkTarget.getAttribute('href');
    if (!href) {
      return;
    }
    //on mobile just replace panel w/ any link
    if (!this.props.multiPanel) {
      const handled = this.openURL(href, true);
      if (handled) {
        e.preventDefault();
      }
      return
    }
    //All links within sheet content should open in a new panel
    const isSheet = !!(linkTarget.closest(".sheetItem"))
    const replacePanel = !(isSheet)
    const isTranslationsPage = !!(linkTarget.closest(".translationsPage"));
    const handled = this.openURL(href,replacePanel, isTranslationsPage);
    if (handled) {
      e.preventDefault();
    }
  }
  openURL(href, replace=true, overrideContentLang=false) {
    // Attempts to open `href` in app, return true if successful.
    href = href.startsWith("/") ? "https://www.sefaria.org" + href : href;
    let url;
    try {
      url = new URL(href);
    } catch {
      return false;
    }
    // Open non-Sefaria urls in new tab/window
    // TODO generalize to any domain of current deploy.
    if (url.hostname.indexOf("www.sefaria.org") === -1) {
      window.open(url, '_blank')
      return true;
    }
    const path = decodeURI(url.pathname);
    const params = url.searchParams;
    if(overrideContentLang && params.get('lang')) {
      let lang = params.get("lang")
      lang = lang === "bi" ? "bilingual" : lang === "en" ? "english" : "hebrew";
      this.setDefaultOption("language", lang)
    }
    const openPanel = replace ? this.openPanel : this.openPanelAtEnd;
    if (path === "/") {
      this.showLibrary();

    } else if (path === "/texts") {
      this.showLibrary();

    } else if (path === "/texts/history") {
      this.showHistory();

    } else if (path === "/texts/saved") {
      this.showSaved();

    } else if (path.match(/\/texts\/.+/)) {
      this.showLibrary(path.slice(7).split("/"));

    } else if (path === "/collections") {
      this.showCollections();

    } else if (path === "/community") {
      this.showCommunity();

    } else if (path === "/my/profile") {
      this.openProfile(Sefaria.slug, params.get("tab"));

    } else if (path === "/notifications") {
      this.showNotifications();

    } else if (path === "/calendars") {
      this.showCalendars();

    } else if (path === "/torahtracker") {
      this.showUserStats();

    } else if (path.match(/^\/sheets\/\d+/)) {
      openPanel("Sheet " + path.slice(8));

    } else if (path === "/topics") {
      this.showTopics();

    } else if (path.match(/^\/topics\/category\/[^\/]/)) {
      this.openTopicCategory(path.slice(17));

    } else if (path.match(/^\/topics\/all\/[^\/]/)) {
      this.openAllTopics(path.slice(12));

    } else if (path.match(/^\/topics\/[^\/]+/)) {
      this.openTopic(path.slice(8), params.get("tab"));

    } else if (path.match(/^\/profile\/.+/)) {
      this.openProfile(path.slice(9), params.get("tab"));

    } else if (path.match(/^\/collections\/.+/) && !path.endsWith("/settings") && !path.endsWith("/new")) {
      this.openCollection(path.slice(13), params.get("tag"));

    } else if (path.match(/^\/translations\/.+/)) {
      let slug = path.slice(14);
      this.openTranslationsPage(slug);
    } else if (Sefaria.isRef(path.slice(1))) {
      const currVersions = {en: params.get("ven"), he: params.get("vhe")};
      const options = {showHighlight: path.slice(1).indexOf("-") !== -1};   // showHighlight when ref is ranged
      openPanel(Sefaria.humanRef(path.slice(1)), currVersions, options);
    } else {
      return false
    }
    return true;
  }
  unsetTextHighlight(n) {
    this.setPanelState(n, { textHighlights: null });
  }
  _getSearchStateName(type) {
    return `${type}SearchState`;
  }
  _getSearchState(state, type) {
    return !!state && state[this._getSearchStateName(type)];
  }
  updateQuery(n, query) {
    const state = this.state.panels[n];
    const updates = {
      searchQuery: query,
      textSearchState: state.textSearchState.update({ filtersValid: false }),
      sheetSearchState: state.sheetSearchState.update({ filtersValid: false }),
    };
    this.setPanelState(n, updates);
  }
  updateSearchTab(n, searchTab) {
    this.setPanelState(n, { searchTab });
  }
  updateAvailableFilters(n, type, availableFilters, filterRegistry, orphanFilters, aggregationsToUpdate) {
    const state = this.state.panels[n];
    const searchState = this._getSearchState(state, type);
    const searchStateName = this._getSearchStateName(type);
    this.setPanelState(n, {
      [searchStateName]: !!searchState ?
        searchState.update({
          availableFilters,
          filterRegistry,
          orphanFilters,
          filtersValid: true,
          aggregationsToUpdate,
        }) : new SearchState({
        type,
        availableFilters,
        filterRegistry,
        orphanFilters,
        filtersValid: true,
      })
    });
  }
  updateSearchFilter(n, type, filterNode) {
    const state = this.state.panels[n];
    const searchState = this._getSearchState(state, type);
    const searchStateName = this._getSearchStateName(type);
    if (filterNode.isUnselected()) {
      filterNode.setSelected(true);
    } else {
      filterNode.setUnselected(true);
    }
    const update = Sefaria.search.getAppliedSearchFilters(searchState.availableFilters)
    this.setPanelState(n, {
      [searchStateName]: searchState.update(update)
    });
  }
  updateSearchOptionField(n, type, field) {
    const state = this.state.panels[n];
    const searchState = this._getSearchState(state, type);
    const searchStateName = this._getSearchStateName(type);
    this.setPanelState(n, {
      [searchStateName]: searchState.update({ field, filtersValid: false })
    });
  }
  updateSearchOptionSort(n, type, sortType) {
    const state = this.state.panels[n];
    const searchState = this._getSearchState(state, type);
    const searchStateName = this._getSearchStateName(type);
    this.setPanelState(n, {
      [searchStateName]: searchState.update({ sortType })
    });
  }
  setPanelState(n, state, replaceHistory) {
    this.replaceHistory  = Boolean(replaceHistory);
    //console.log(`setPanel State ${n}, replace: ` + this.replaceHistory);
    //console.log(state)
    // When the driving panel changes language, carry that to the dependent panel
    // However, when carrying a language change to the Tools Panel, do not carry over an incorrect version
    if (!this.state.panels[n]) { debugger; }
    let langChange  = state.settings && state.settings.language !== this.state.panels[n].settings.language;
    let next        = this.state.panels[n+1];
    if (langChange && next && next.mode === "Connections" && state.settings.language !== "bilingual") {
        next.settings.language = state.settings.language;
    }
    // state is not always a full panel state. make sure it has necessary fields needed to run saveLastPlace()
    state = {
      ...this.state.panels[n],
      ...state,
    };
    if (this.didPanelRefChange(this.state.panels[n], state)) {
      this.checkPanelScrollIntentAndSaveRecent(state, n);
    }
    this.state.panels[n] = extend(this.state.panels[n], state);
    let new_state = {panels: this.state.panels};
    if(this.didDefaultPanelSettingsChange(state)){
      new_state["defaultPanelSettings"] = Sefaria.util.clone(state.settings);
    }
    this.setState(new_state);
  }
  didDefaultPanelSettingsChange(state){
    if ("settings" in state){
      let defaultSettings = this.getDefaultPanelSettings();
      let defaultKeys = Object.keys(defaultSettings);
      for (let i of defaultKeys) {
        //console.log(i); // logs 3, 5, 7
        if (state.settings[i] != defaultSettings[i]){
          return true;
        }

      }
    } else {
      return false;
    }
  }
  didPanelRefChange(prevPanel, nextPanel) {
    // Returns true if nextPanel represents a change in current ref (including version change) from prevPanel.
    if (!prevPanel && !!nextPanel) { return true; }
    if (!!prevPanel && !nextPanel) { return true; }
    if (!prevPanel && !nextPanel) { return false; }
    if (prevPanel.mode === 'Connections' && nextPanel.mode === 'Text') { return false; }  // special case. when opening new panel from commentary, ref is already logged in history
    if (prevPanel.mode === 'Text' && nextPanel.mode === 'Sheet') { return true; }
    if (prevPanel.mode === 'Sheet' && nextPanel.mode === 'Text') { return true; }
    if (nextPanel.mode === 'Text') {
      if (nextPanel.menu || nextPanel.mode == "Connections" ||
          !nextPanel.refs || nextPanel.refs.length == 0 ||
          !prevPanel.refs || prevPanel.refs.length == 0 ) { return false; }
      if (nextPanel.refs.compare(prevPanel.refs)) {
        if (nextPanel.currVersions.en !== prevPanel.currVersions.en) { return true; }
        if (nextPanel.currVersions.he !== prevPanel.currVersions.he) { return true; }
        //console.log('didPanelRefChange?', nextPanel.highlightedRefs, prevPanel.highlightedRefs);
        return !((nextPanel.highlightedRefs || []).compare(prevPanel.highlightedRefs || []));
      } else {
        return true;
      }
    } else if (nextPanel.mode === 'Sheet') {
      if (prevPanel.sheetID !== nextPanel.sheetID) { return true; }
      return prevPanel.highlightedNode !== nextPanel.highlightedNode
    } else {
      return true;
    }
  }
  _getPanelLangOnVersionChange(panel, versionLanguage, isConnectionsPanel) {
    let panelLang;
    if (panel.settings.language === 'bilingual' ||
        (!!panel.currVersions["he"] && !!panel.currVersions["en"]) ||
        (versionLanguage === "he" && panel.settings.language === 'english') ||
        (versionLanguage === "en" && panel.settings.language === 'hebrew')) {
      // if lang of version isn't visible, display it
      panelLang = "bilingual";
    } else if (versionLanguage === "he") {
      panelLang = "hebrew";
    } else {
      panelLang = "english";
    }
    if (isConnectionsPanel) {
      panelLang = panelLang !== "bilingual" ? panelLang : (versionLanguage === "he" ? "hebrew" : "english");
    }
    return panelLang;
  }
  selectVersion(n, versionName, versionLanguage) {
    // Set the version for panel `n`.
    const panel = this.state.panels[n];
    const oRef = Sefaria.ref(panel.refs[0]);
    if (versionName && versionLanguage) {
      panel.currVersions[versionLanguage] = versionName;
      this.setCachedVersion(oRef.indexTitle, versionLanguage, versionName);
      Sefaria.track.event("Reader", "Choose Version", `${oRef.indexTitle} / ${versionName} / ${versionLanguage}`)
    } else {
      panel.currVersions[versionLanguage] = null;
      Sefaria.track.event("Reader", "Choose Version", `${oRef.indexTitle} / default version / ${panel.settings.language}`)
    }
    panel.settings.language = this._getPanelLangOnVersionChange(panel, versionLanguage, panel.mode === "Connections");
    if((this.state.panels.length > n+1) && this.state.panels[n+1].mode === "Connections"){
      const connectionsPanel =  this.state.panels[n+1];
      connectionsPanel.currVersions = panel.currVersions;
      connectionsPanel.settings.language = this._getPanelLangOnVersionChange(connectionsPanel, versionLanguage, true);
    } else if (n-1 >= 0 && this.state.panels[n].mode === "Connections") {
      const masterPanel = this.state.panels[n-1];
      masterPanel.currVersions = panel.currVersions;
      masterPanel.settings.language = this._getPanelLangOnVersionChange(masterPanel, versionLanguage);
    }
    this.setState({panels: this.state.panels});
  }
  navigatePanel(n, ref, currVersions={en: null, he: null}) {
    // Sets the ref on panel `n` and cascades to any attached panels (Text + Connections)
    const panel = this.state.panels[n];
    // next few lines adapted from ReaderPanel.showBaseText()
    let refs, currentlyVisibleRef, highlightedRefs;
    if (ref.constructor === Array) {
      // When called with an array, set highlight for the whole spanning range
      refs = ref;
      currentlyVisibleRef = Sefaria.humanRef(ref);
      let splitArray = refs.map(ref => Sefaria.splitRangingRef(ref));
      highlightedRefs = [].concat.apply([], splitArray);
    } else {
      refs = [ref];
      currentlyVisibleRef = ref;
      highlightedRefs = (panel.mode === "TextAndConnections") ? [ref] : [];
    }
<<<<<<< HEAD
    let updatePanelObj = {refs: refs, currentlyVisibleRef: currentlyVisibleRef, highlightedRefs: highlightedRefs}
    if((this.state.panels.length > n+1) && this.state.panels[n+1].mode === "Connections"){
      let connectionsPanel =  this.state.panels[n+1];
      Object.assign(connectionsPanel, {refs: refs, currentlyVisibleRef: currentlyVisibleRef, highlightedRefs: highlightedRefs});
    } else if (n-1 >= 0 && this.state.panels[n].mode === "Connections") {
      let masterPanel = this.state.panels[n-1];
      Object.assign(masterPanel, {refs: refs, currentlyVisibleRef: currentlyVisibleRef, highlightedRefs: highlightedRefs});
=======
    let updatePanelObj = {refs, currentlyVisibleRef, highlightedRefs};
    const { dependentPanel } = this._getDependentPanel(n);
    if (dependentPanel) {
      Object.assign(dependentPanel, updatePanelObj);
>>>>>>> dbdea6bf
    }
    Object.assign(panel, updatePanelObj);
    this.setState({panels: this.state.panels});
  }
  viewExtendedNotes(n, method, title, versionLanguage, versionName) {
    const panel = this.state.panels[n];
    panel.bookRef = title;
    panel.currVersions = {'en': null, 'he': null}; // ensure only 1 version is set
    panel.currVersions[versionLanguage] = versionName;
    if (method === "toc") {
      panel.menuOpen = "extended notes";
    }
    else if (method === "Connections") {
      panel.connectionsMode = "extended notes";
    }
    this.setState({panels: this.state.panels});
  }
  backFromExtendedNotes(n, bookRef, currVersions){
    const panel = this.state.panels[n];
    panel.menuOpen = panel.currentlyVisibleRef ? "text toc" : "book toc";
    panel.bookRef = bookRef;
    panel.currVersions = currVersions;
    this.setState({panels: this.state.panels});
  }
  // this.state.defaultVersion is a depth 2 dictionary - keyed: bookname, language
  getCachedVersion(indexTitle, language) {
    if ((!indexTitle) || (!(this.state.defaultVersions[indexTitle]))) { return null; }
    return (language) ? (this.state.defaultVersions[indexTitle][language] || null) : this.state.defaultVersions[indexTitle];
  }
  setCachedVersion(indexTitle, language, versionTitle) {
    this.state.defaultVersions[indexTitle] = this.state.defaultVersions[indexTitle] || {};
    this.state.defaultVersions[indexTitle][language] = versionTitle;  // Does this need a setState?  I think not.
  }
  setDefaultOption(option, value) {
    if (value !== this.state.defaultPanelSettings[option]) {
      this.state.defaultPanelSettings[option] = value;
      this.setState(this.state);
    }
  }
  openPanel(ref, currVersions, options) {
    // Opens a text panel, replacing all panels currently open.
    // options can contain {
    //  'textHighlights': array of strings to highlight in focused segment. used when clicking on search query result
    // }
    this.state.panels = []; // temporarily clear panels directly in state, set properly with setState in openPanelAt
    this.openPanelAt(0, ref, currVersions, options);
  }
  openPanelAt(n, ref, currVersions, options, replace) {
    // Open a new panel after `n` with the new ref
    // If `replace`, replace existing panel at `n`, otherwise insert new panel at `n`
    // If book level, Open book toc
    const parsedRef = Sefaria.parseRef(ref);
    const index = Sefaria.index(ref); // Do we have to worry about normalization, as in Header.subimtSearch()?
    let panel;
    if (index) {
      panel = this.makePanelState({"menuOpen": "book toc", "bookRef": index.title});
    } else if (parsedRef.book === "Sheet") {
      const [sheetID, sheetNode] = parsedRef.sections;
      panel = this.makePanelState({
        mode: 'Sheet',
        sheetID: parseInt(sheetID),
        highlightedNode: parseInt(sheetNode),
        refs: null,
        ...options
      });
    } else {  // Text
      let refs, currentlyVisibleRef, highlightedRefs;
      if (ref.constructor === Array) {
        // When called with an array, set highlight for the whole spanning range of the array
        refs = ref;
        currentlyVisibleRef = Sefaria.normRef(ref);
        const splitArray = refs.map(ref => Sefaria.splitRangingRef(ref));
        highlightedRefs = [].concat.apply([], splitArray);
      } else {
        refs = [ref];
        currentlyVisibleRef = ref;
        highlightedRefs = [];
      }
      //console.log("Higlighted refs:", highlightedRefs)
      panel = this.makePanelState({
        refs,
        currVersions,
        highlightedRefs,
        currentlyVisibleRef, mode: "Text",
        ...options
      });
    }

    const newPanels = this.state.panels.slice();
    newPanels.splice(replace ? n : n+1, replace ? 1 : 0, panel);
    this.setState({panels: newPanels});
    this.saveLastPlace(panel, n+1);
  }
  openPanelAtEnd(ref, currVersions) {
    this.openPanelAt(this.state.panels.length+1, ref, currVersions);
  }
  replacePanel(n, ref, currVersions, options) {
    // Opens a text in in place of the panel currently open at `n`.
    this.openPanelAt(n, ref, currVersions, options, true);
  }
  openComparePanel(n, connectAfter) {
    const comparePanel = this.makePanelState({
      menuOpen: "navigation",
      compare: true,
      openSidebarAsConnect: typeof connectAfter !== "undefined" ? connectAfter : false,
    });
    Sefaria.track.event("Reader", "Other Text Click");
    this.state.panels[n] = comparePanel;
    this.setState({panels: this.state.panels});
  }
  openTextListAt(n, refs, sheetNodes, textListState) {
    // Open a connections panel at position `n` for `refs`
    // Replace panel there if already a connections panel, otherwise splice new panel into position `n`
    // `refs` is an array of ref strings
    // `textListState` is an object of initial state to pass to the new panel. if `undefined`, no-op
    const newPanels = this.state.panels.slice();
    let panel = newPanels[n] || {};
    const parentPanel = (n >= 1 && newPanels[n-1].mode === 'Text' || n >= 1 && newPanels[n-1].mode === 'Sheet') ? newPanels[n-1] : null;

    if (panel.mode !== "Connections") {
      // No connections panel is open yet, splice in a new one
      this.saveLastPlace(parentPanel, n, true);
      newPanels.splice(n, 0, {});
      panel = newPanels[n];
      panel.filter = [];
      panel.versionFilter = [];
    }
    panel.refs              = refs;
    panel.sheetNodes        = sheetNodes ? sheetNodes.split(".")[1] : null;
    panel.nodeRef           = sheetNodes;
    panel.menuOpen          = null;
    panel.mode              = panel.mode || "Connections";
    panel.settings          = panel.settings ? panel.settings : Sefaria.util.clone(this.getDefaultPanelSettings());
    panel.settings.language = panel.settings.language === "hebrew" ? "hebrew" : "english"; // Don't let connections panels be bilingual
    if(parentPanel) {
      panel.filter = parentPanel.filter;
      panel.versionFilter = parentPanel.versionFilter;
      panel.connectionsMode   = parentPanel.openSidebarAsConnect ? "Add Connection" : panel.connectionsMode;
      panel.recentFilters = parentPanel.recentFilters;
      panel.recentVersionFilters = parentPanel.recentVersionFilters;
      panel.currVersions = parentPanel.currVersions;
    }
    if (textListState) {
      panel = {...panel, ...textListState};
    }
    newPanels[n] = this.makePanelState(panel);
    this.setState({panels: newPanels});
  }
  setTextListHighlight(n, refs) {
    // Set the textListHighlight for panel `n` to `refs`
    refs = typeof refs === "string" ? [refs] : refs;
    this.state.panels[n].highlightedRefs = refs;
    this.setState({panels: this.state.panels});
    // If a connections panel is opened after n, update its refs as well.
    const next = this.state.panels[n+1];
    if (next && next.mode === "Connections" && !next.menuOpen) {
      this.openTextListAt(n+1, refs);
    }
  }
  setSheetHighlight(n, node) {
    // Set the sheetListHighlight for panel `n` to `node`
    node = typeof node === "string" ? [node] : node;
    this.state.panels[n].highlightedNode = node;
    this.state.panels[n].scrollToHighlighted = false;
    this.setState({panels: this.state.panels});
    }
  setDivineNameReplacement(mode) {
    this.setState({divineNameReplacement: mode})
  }
  setConnectionsFilter(n, filter, updateRecent) {
    // Set the filter for connections panel at `n`, carry data onto the panel's basetext as well.
    const connectionsPanel = this.state.panels[n];
    const basePanel        = this.state.panels[n-1];
    if (filter) {
      if (updateRecent) {
        if (Sefaria.util.inArray(filter, connectionsPanel.recentFilters) !== -1) {
          connectionsPanel.recentFilters.toggle(filter);
        }
        connectionsPanel.recentFilters = [filter].concat(connectionsPanel.recentFilters);
      }
      connectionsPanel.filter = [filter];
      const filterAndSuffix = filter.split("|");
      connectionsPanel.connectionsMode = filterAndSuffix.length === 2 && filterAndSuffix[1] === "Essay" ? "EssayList" : "TextList";
    } else {
      connectionsPanel.filter = [];
      connectionsPanel.connectionsMode = "ConnectionsList";
    }
    if (basePanel) {
      basePanel.filter        = connectionsPanel.filter;
      basePanel.recentFilters = connectionsPanel.recentFilters;
    }
    this.setState({panels: this.state.panels});
  }
  setSideScrollPosition(n, pos) {
    const connectionsPanel = this.state.panels[n];
    connectionsPanel.sideScrollPosition = pos;
    this.setState({panels: this.state.panels});
  }
  setVersionFilter(n, filter) {
    const connectionsPanel = this.state.panels[n];
    const basePanel        = this.state.panels[n-1];
    if (filter) {
      if (Sefaria.util.inArray(filter, connectionsPanel.recentVersionFilters) === -1) {
        connectionsPanel.recentVersionFilters = [filter].concat(connectionsPanel.recentVersionFilters);
      }
      connectionsPanel.versionFilter = [filter];
      connectionsPanel.connectionsMode = "Translation Open";
    } else {
      connectionsPanel.versionFilter = [];
      connectionsPanel.connectionsMode = "Translations";
    }
    if (basePanel) {
      basePanel.versionFilter        = connectionsPanel.versionFilter;
      basePanel.recentVersionFilters = connectionsPanel.recentVersionFilters;
    }
    this.setState({panels: this.state.panels});
  }
  setSelectedWords(n, words){
    //console.log(this.state.panels[n].refs);
    const next = this.state.panels[n+1];
    if (next && !next.menuOpen) {
      this.state.panels[n+1].selectedWords = words;
      this.setState({panels: this.state.panels});
    }
  }
  setUnreadNotificationsCount(n) {
    Sefaria.notificationCount = n;
    this.forceUpdate();
  }
  closePanel(n) {
    // Removes the panel in position `n`, as well as connections panel in position `n+1` if it exists.
    if (this.state.panels.length === 1 && n === 0) {
      this.state.panels = [];
    } else {
      // If this is a Connection panel, we need to unset the filter in the base panel
      if (n > 0 && this.state.panels[n] && this.state.panels[n].mode === "Connections"){
        const parent = this.state.panels[n-1];
        parent.filter = [];
        parent.highlightedRefs = [];
        parent.refs = parent.refs.map(ref => Sefaria.ref(ref).sectionRef);
        parent.currentlyVisibleRef = parent.currentlyVisibleRef ? Sefaria.ref(parent.currentlyVisibleRef).sectionRef : null;
      }
      this.state.panels.splice(n, 1);
      if (this.state.panels[n] && (this.state.panels[n].mode === "Connections" || this.state.panels[n].compare)) {
        // Close connections panel or compare panel when text panel is closed
        if (this.state.panels.length === 1) {
          this.state.panels = [];
        } else {
          this.state.panels.splice(n, 1);
        }
      }
    }
    const state = {panels: this.state.panels};
    if (state.panels.length === 0) {
      this.showLibrary();
    } else {
      this.setState(state);
    }
  }
  convertToTextList(n) {
    console.log("convert")
    var base = this.state.panels[n-1];
    this.closePanel(n);
    if (base.mode == "Sheet") {
      const sheet = Sefaria.sheets.loadSheetByID(base.sheetID);
      if (!sheet) { return; }
      for(var i in sheet.sources){
        if (sheet.sources[i].node == base.highlightedNode) {
          this.openTextListAt(n, [sheet.sources[i].ref]);
        }
      }
    }
    else {
      this.openTextListAt(n, base.highlightedRefs);
    }
  }
  showLibrary(categories) {
    let state = {menuOpen: "navigation", navigationCategories: categories, "mode": "Menu"};
    state = this.makePanelState(state);
    if (!Sefaria._siteSettings.TORAH_SPECIFIC) {
      state.settings.language = "english";
    }
    this.setSinglePanelState(state);
  }
  showSearch(searchQuery) {
    let panel;
    const textSearchState =  (!!this.state.panels && this.state.panels.length && !!this.state.panels[0].textSearchState)  ? this.state.panels[0].textSearchState.update({ filtersValid: false })  : new SearchState({ type: 'text' });
    const sheetSearchState = (!!this.state.panels && this.state.panels.length && !!this.state.panels[0].sheetSearchState) ? this.state.panels[0].sheetSearchState.update({ filtersValid: false }) : new SearchState({ type: 'sheet' });

    const searchTab = !!this.state.panels && this.state.panels.length ? this.state.panels[0].searchTab : "text";
    this.setSinglePanelState({mode: "Menu", menuOpen: "search", searchQuery, searchTab, textSearchState, sheetSearchState });
  }
  searchInCollection(searchQuery, collection) {
    let panel;
    const textSearchState =  new SearchState({ type: 'text' });
    const sheetSearchState = new SearchState({ type: 'sheet',  appliedFilters: [collection], appliedFilterAggTypes: ['collections']});

    this.setSinglePanelState({mode: "Menu", menuOpen: "search", "searchTab": "sheet", searchQuery, textSearchState, sheetSearchState });
  }
  showCommunity() {
    this.setSinglePanelState({menuOpen: "community"});
  }
  showSaved() {
    this.setSinglePanelState({menuOpen: "saved"});
  }
  showHistory() {
    this.setSinglePanelState({menuOpen: "history"});
  }
  showTopics() {
    this.setSinglePanelState({menuOpen: "topics", navigationTopicCategory: null, navigationTopic: null});
  }
  showNotifications() {
    this.setSinglePanelState({menuOpen: "notifications"});
  }
  showCalendars() {
    this.setSinglePanelState({menuOpen: "calendars"});
  }
  showUserStats() {
    this.setSinglePanelState({menuOpen: "user_stats"});
  }
  showCollections() {
    this.setSinglePanelState({menuOpen: "collectionsPublic"});
  }
  setSinglePanelState(state) {
    // Sets state to be a single panel with properties of `state`
    state = this.makePanelState(state);
    this.setState({panels: [state], headerMode: false});
  }
  openTopic(slug) {
    Sefaria.getTopic(slug).then(topic => {
      this.setSinglePanelState({ menuOpen: "topics", navigationTopic: slug, topicTitle: topic.primaryTitle, topicTestVersion: this.props.topicTestVersion});
    });
  }
  openTopicCategory(slug) {
    this.setSinglePanelState({
      menuOpen: "topics",
      navigationTopicCategory: slug,
      navigationTopicTitle: Sefaria.topicTocCategoryTitle(slug),
      navigationTopic: null,
    });
  }
  openAllTopics(letter) {
    this.setSinglePanelState({menuOpen: "allTopics", navigationTopicLetter: letter});
  }
  openProfile(slug, tab) {
    tab = tab || "sheets";
    Sefaria.profileAPI(slug).then(profile => {
      this.setSinglePanelState({ menuOpen: "profile", profile, tab: tab});
    });
  }
  openCollection(slug, tag) {
    this.setSinglePanelState({menuOpen: "collection",  collectionSlug: slug, collectionTag: tag});
  }
  openTranslationsPage(slug) {
    this.setSinglePanelState({menuOpen: "translationsPage", translationsSlug: slug})
  }
  toggleMobileNavMenu() {
    this.setState({mobileNavMenuOpen: !this.state.mobileNavMenuOpen});
  }
  toggleLanguageInFirstPanel() {
    if (this.state.panels[0].settings.language === "hebrew") {
      this.state.panels[0].settings.language = "english";
    } else {
      this.state.panels[0].settings.language = "hebrew";
    }
    this.setState({panels: this.state.panels});
  }
  getHistoryObject(panel, hasSidebar) {
    // get rave to send to /api/profile/user_history
    let ref, sheet_owner, sheet_title;
    if (panel.mode === 'Sheet' || panel.mode === "SheetAndConnections") {
      const sheet = Sefaria.sheets.loadSheetByID(panel.sheetID);
      if (!sheet) { return null; }
      ref = `Sheet ${sheet.id}${panel.highlightedNode ? `:${panel.highlightedNode}`: ''}`;
      sheet_owner = sheet.ownerName;
      sheet_title = sheet.title;
    } else {
      ref = (hasSidebar && panel.highlightedRefs && panel.highlightedRefs.length) ? Sefaria.normRef(panel.highlightedRefs) : (panel.currentlyVisibleRef || panel.refs.slice(-1)[0]);  // Will currentlyVisibleRef ever not be available?
    }
    // strip APIResult fields from currVersions
    const currVersions = Sefaria.util.getCurrVersionsWithoutAPIResultFields(panel.currVersions);
    const parsedRef = Sefaria.parseRef(ref);
    if (!ref) { debugger; }
    return {
      ref,
      versions: currVersions,
      book: parsedRef.book,
      language: panel.settings.language,
      sheet_owner,
      sheet_title,
    };
  }
  setTranslationLanguagePreference(lang) {
    let suggested = true;
    if (lang === null) {
      suggested = false;
      $.removeCookie("translation_language_preference", {path: "/"});
      $.removeCookie("translation_language_preference_suggested", {path: "/"});
    } else {
      $.cookie("translation_language_preference", lang, {path: "/"});
      $.cookie("translation_language_preference_suggested", JSON.stringify(1), {path: "/"});
    }
    Sefaria.track.event("Reader", "Set Translation Language Preference", lang);
    Sefaria.editProfileAPI({settings: {translation_language_preference: lang, translation_language_preference_suggested: suggested}});
    this.setState({translationLanguagePreference: lang});
  }
  doesPanelHaveSidebar(n) {
    return this.state.panels.length > n+1 && this.state.panels[n+1].mode == "Connections";
  }
  saveLastPlace(panel, n, openingSidebar) {
    //openingSidebar is true when you call `saveLastPlace` at the time you're opening the sidebar. In this case, `doesPanelHaveSidebar` will be false
    const hasSidebar = this.doesPanelHaveSidebar(n) || openingSidebar;
    // if panel is sheet, panel.refs isn't set
    if ((panel.mode !== 'Sheet' && !panel.refs.length ) || panel.mode === 'Connections') { return; }
    Sefaria.saveUserHistory(this.getHistoryObject(panel, hasSidebar));
  }
  currentlyConnecting() {
    // returns true if there is currently an "Add Connections" Panel open
    for (var i = 0; i < this.state.panels.length; i++) {
      //console.log(this.state.panels[i].connectionsMode)
      if (this.state.panels[i].connectionsMode === "Add Connection") {
        return true;
      }
    }
    return false;
  }
  getDisplayString(mode) {
    const learningStatus = ["text toc", "book toc", "sheet meta",  "Text", "TextAndConnections", "SheetAndConnections"];
    const topicStatus = ["topicCat", "topic"]
    if(mode.includes("sheet")) {
      return "learning the Sheet"
    } else if (topicStatus.includes(mode)) {
      return "viewing the topic"
    }
    else if(learningStatus.includes(mode)) {
      return "learning";
    } else {
      return "currently viewing"
    }
  }
  generateCurrentlyReading() {
    const currentHistoryState = this.makeHistoryState();
    const inBeitMidrash = ["navigation", "text toc", "book toc", "sheet meta", "topics", "topic", "topicCat", "Text", "TextAndConnections", "Sheet", "SheetAndConnections"];
    currentHistoryState.title = currentHistoryState.title.match(/[^|]*/)[0];
    if (inBeitMidrash.includes(currentHistoryState.mode)) {
      return {title: currentHistoryState.title, url: currentHistoryState.url, mode: currentHistoryState.mode, display: this.getDisplayString(currentHistoryState.mode)};
    } else {
      return null;
    }

  }

  handlePrint(e) {
      gtag("event", "print");
  }

  handleGACopyEvents(e, selectedEls, textOnly) {
      const activePanelIndex = e.target.closest('.readerPanel').id.split("-")[1]
      const activePanel = this.state.panels[activePanelIndex]


      const book = activePanel['currentlyVisibleRef'] ? Sefaria.parseRef(activePanel['currentlyVisibleRef'])["book"] : null
      const category = book && Sefaria.index(book) ? Sefaria.index(book)["primary_category"] : null

      let params = {
        "length": textOnly.length,
        "panelType": activePanel["menuOpen"] || activePanel["mode"],
        "book": book,
        "category": category,
      }

      gtag("event", "copy_text", params);

      // check if selection is spanning or bilingual
      if (book) {
        const selectedEnEls = selectedEls.querySelectorAll('.en')
        const selectedHeEls = selectedEls.querySelectorAll('.he')
        if ((selectedEnEls.length > 0) && (selectedHeEls.length > 0)) {
          gtag("event", "bilingual_copy_text", params);
        }
        if ((selectedEnEls.length > 1) || (selectedHeEls.length > 1)) {
          gtag("event", "spanning_copy_text", params);
        }
      }
  }


  handleCopyEvent(e) {
    // Custom processing of Copy/Paste
    const tagsToIgnore = ["INPUT", "TEXTAREA"];
    if (tagsToIgnore.includes(e.srcElement.tagName)) {
      // If the selection is from an input or textarea tag, don't do anything special
      return
    }
    const selection = document.getSelection()
    const closestReaderPanel = this.state.panels.length > 0 && e.target.closest('.readerPanel') || null
    let textOnly = selection.toString();
    let html = textOnly;
    let selectedEls;

    if (selection.rangeCount) {
      const container = document.createElement("div");
      for (let i = 0, len = selection.rangeCount; i < len; ++i) {
        container.appendChild(selection.getRangeAt(i).cloneContents());
      }


      // Set content direction & add line breaks for each contentSpan
      let contentSpans = container.querySelectorAll(".contentSpan");
      if (closestReaderPanel && !closestReaderPanel.classList.contains('continuous')) {
        contentSpans.forEach(el => {
            el.outerHTML = `<div dir="${Sefaria.hebrew.isHebrew(el.innerText) ? 'rtl' : 'ltr'}">${el.innerHTML}</div>`;
        })
      }

      if (closestReaderPanel && closestReaderPanel.classList.contains('hebrew')) {
        container.setAttribute('dir', 'rtl');
      }

      // Collapse all nodes with poetry classes. This is needed for specifically pasting into Google Docs in Chrome to work.
      const poetryElsToCollapse = container.querySelectorAll('.poetry');
      poetryElsToCollapse.forEach(poetryEl => {
        poetryEl.outerHTML = poetryEl.innerHTML;
      });

      // Remove extra breaks for continuous mode
      if (closestReaderPanel && closestReaderPanel.classList.contains('continuous')) {
        let elsToRemove = container.querySelectorAll("br");
        elsToRemove.forEach(el => el.remove())

        // each of these are divs which by default creates line breaks for various html/txt renderers on paste. We want to collapse them.
        const classesToCollapse = ["segment", "rangeSpan", "segmentText", "contentSpan"];
        classesToCollapse.map(cls => {
          let elsToCollapse = container.getElementsByClassName(cls);
          while(elsToCollapse.length > 0){
            elsToCollapse[0].outerHTML = elsToCollapse[0].innerHTML;
          }
        });
      }

      // These interfere with the copying and pasting of text and users do not want them there. This code removes them.
      const classesToRemove = ["segmentNumber", "linkCount", "clearFix", "footnote-marker"];
      classesToRemove.map(cls => {
        let elsToRemove = container.getElementsByClassName(cls);
        while(elsToRemove.length > 0){
          elsToRemove[0].parentNode.removeChild(elsToRemove[0]);
        }
      });

      // Remove hidden footnotes
      let hiddenFootnotes = container.querySelectorAll(".footnote:not([style*='display: inline'])");
      for(let footnote of hiddenFootnotes){
        footnote.parentNode.removeChild(footnote);
      }

      // Add footnote marker and appropriate space for open footnotes
      let footnotes = container.querySelectorAll(".footnote");
      footnotes.forEach(el => el.prepend(" *"))

      // Links to Strip
      const linksToStrip = "a.namedEntityLink, a.refLink";
      let elsToStrip = container.querySelectorAll(linksToStrip);
      elsToStrip.forEach(el => el.outerHTML = el.innerText);

      html = container.outerHTML;
      textOnly = Sefaria.util.htmlToText(html);
      selectedEls = container;
    }


    // ga tracking
    if (closestReaderPanel) {
      this.handleGACopyEvents(e, selectedEls, textOnly)
    }

    const clipdata = e.clipboardData || window.clipboardData;
    clipdata.setData('text/plain', textOnly);
    clipdata.setData('text/html', html);
    e.preventDefault();
  }
  rerender() {
    this.forceUpdate();
    this.setContainerMode();
  }

  getUserContext() {
    const returnNullIfEmpty = (value) => {
      if(Array.isArray(value)) {
        if(value.length === 0) {
          return null;
        } else {
          return value;
        }
      }

    }
    const refs = this.state.panels.map(panel => panel.currentlyVisibleRef || panel.bookRef || returnNullIfEmpty(panel.navigationCategories) || panel.navigationTopic).flat();
    const books = refs.map(ref => Sefaria.parseRef(ref).book);
    const triggers = refs.map(ref => Sefaria.refCategories(ref))
          .concat(books)
          .concat(refs)
          .flat()
          .filter(ref => !!ref);
    const deDupedTriggers = [...new Set(triggers.map(JSON.stringify))].map(JSON.parse).map(x => x.toLowerCase());
    const context = {
      isDebug: this.props._debug,
      isLoggedIn: Sefaria._uid,
      interfaceLang: Sefaria.interfaceLang,
      dt: Sefaria.util.epoch_time(new Date())*1000,
      keywordTargets: refs ? deDupedTriggers : []
    };
    return context
  }


  render() {
    var panelStates = this.state.panels;
    var evenWidth;
    var widths;
    var unit;
    var wrapBoxScroll = false;

    if (panelStates.length <= this.state.panelCap || !this.state.panelCap) {
      evenWidth = (100.0 / panelStates.length);
      unit = "%";
    } else {
      evenWidth = this.MIN_PANEL_WIDTH;
      unit = "px";
      wrapBoxScroll = true;
    }

    if (panelStates.length === 2 &&
        (panelStates[0].mode === "Text" || panelStates[0].mode === "Sheet") &&
        (panelStates[1].mode === "Connections" || panelStates[1].menuOpen === "search" || panelStates[1].compare)) {
      widths = [68.0, 32.0];
      unit = "%";
    } else if (panelStates.length === 3 &&
        (panelStates[0].mode === "Text" || panelStates[0].mode === "Sheet") &&
        panelStates[1].mode === "Connections" &&
        (panelStates[2].mode === "Text" || panelStates[2].mode === "Sheet")) {
      widths = [37.0, 26.0, 37.0];
      unit = "%";
    } else if (panelStates.length === 3 &&
        (panelStates[0].mode === "Text"|| panelStates[0].mode === "Sheet") &&
        (panelStates[1].mode === "Text"|| panelStates[1].mode === "Sheet") &&
        panelStates[2].mode === "Connections") {
      widths = [37.0, 37.0, 26.0];
      unit = "%";
    } else {
      widths = panelStates.map( panel => evenWidth );
    }

    // Header should not show box-shadow over panels that have color line
    const menuOpen = this.state.panels?.[0]?.menuOpen;
    const hasColorLine = [null, "book toc", "sheets", "sheets meta"];
    const headerHasBoxShadow = hasColorLine.indexOf(menuOpen) === -1 || !this.props.multiPanel;
    // Header is hidden on certain mobile panels, but still rendered so the mobileNavMenu can be opened
    const hideHeader = !this.props.multiPanel && !this.state.headerMode && (!menuOpen || menuOpen === "text toc");
    const header = (
      <Header
        multiPanel={this.props.multiPanel}
        onRefClick={this.handleNavigationClick}
        showSearch={this.showSearch}
        openURL={this.openURL}
        headerMode={this.props.headerMode}
        openTopic={this.openTopic}
        hidden={hideHeader}
        mobileNavMenuOpen={this.state.mobileNavMenuOpen}
        onMobileMenuButtonClick={this.toggleMobileNavMenu}
        hasLanguageToggle={!this.props.multiPanel && Sefaria.interfaceLang !== "hebrew" && this.state.panels?.[0]?.menuOpen === "navigation"}
        toggleLanguage={this.toggleLanguageInFirstPanel}
        firstPanelLanguage={this.state.panels?.[0]?.settings?.language}
        hasBoxShadow={headerHasBoxShadow}
        translationLanguagePreference={this.state.translationLanguagePreference}
        setTranslationLanguagePreference={this.setTranslationLanguagePreference} />
    );

    var panels = [];
    var allOpenRefs = panelStates.filter( panel => panel.mode == "Text" && !panel.menuOpen)
                                  .map( panel => Sefaria.humanRef(panel.highlightedRefs.length ? panel.highlightedRefs : panel.refs));

    for (var i = 0; i < panelStates.length; i++) {
      const panel                        = panelStates[i];
      if (!("settings" in panel )) { debugger; }
      var offset                         = widths.reduce(function(prev, curr, index, arr) { return index < i ? prev+curr : prev}, 0);
      var width                          = widths[i];
      var style                          = (this.state.layoutOrientation=="ltr")?{width: width + unit, left: offset + unit}:{width: width + unit, right: offset + unit};
      var onSegmentClick                 = this.props.multiPanel ? this.handleSegmentClick.bind(null, i) : null;
      var onCitationClick                = this.handleCitationClick.bind(null, i);
      var openNamedEntityInNewPanel      = this.openNamedEntityInNewPanel.bind(null, i);
      var onCloseConnectionClick         = this.closeConnectionPanel.bind(null,i);
      var closeNamedEntityInConnectionPanel = this.closeNamedEntityInConnectionPanel.bind(null,i);
      var onSearchResultClick            = i > 0 ? this.handleCompareSearchClick.bind(null, i) : this.handleNavigationClick;
      var onSidebarSearchClick           = this.handleSidebarSearchClick.bind(null, i);
      var unsetTextHighlight             = this.unsetTextHighlight.bind(null, i);
      var updateQuery                    = this.updateQuery.bind(null, i);
      var updateSearchTab                = this.updateSearchTab.bind(null, i);
      var updateAvailableFilters         = this.updateAvailableFilters.bind(null, i);
      var updateSearchFilter             = this.updateSearchFilter.bind(null, i);
      var updateSearchOptionField        = this.updateSearchOptionField.bind(null, i);
      var updateSearchOptionSort         = this.updateSearchOptionSort.bind(null, i);
      var onOpenConnectionsClick         = this.openTextListAt.bind(null, i+1);
      var setTextListHighlight           = this.setTextListHighlight.bind(null, i);
      var setSelectedWords               = this.setSelectedWords.bind(null, i);
      var clearSelectedWords             = this.clearSelectedWords.bind(null, i);
      var clearNamedEntity               = this.clearNamedEntity.bind(null, i);
      var setSidebarSearchQuery          = this.setSidebarSearchQuery.bind(null, i);
      var openComparePanel               = this.openComparePanel.bind(null, i);
      var closePanel                     = panel.compare ? this.convertToTextList.bind(null, i) : this.closePanel.bind(null, i);
      var setPanelState                  = this.setPanelState.bind(null, i);
      var setConnectionsFilter           = this.setConnectionsFilter.bind(this, i);
      var setSideScrollPosition          = this.setSideScrollPosition.bind(this, i);
      var setVersionFilter               = this.setVersionFilter.bind(this, i);
      var selectVersion                  = this.selectVersion.bind(null, i);
      var viewExtendedNotes              = this.viewExtendedNotes.bind(this, i);
      var backFromExtendedNotes          = this.backFromExtendedNotes.bind(this, i);
      var navigatePanel                  = this.navigatePanel.bind(null, i)

      var ref   = panel.refs && panel.refs.length ? panel.refs[0] : null;
      var oref  = ref ? Sefaria.parseRef(ref) : null;
      var title = oref && oref.indexTitle ? oref.indexTitle : 0;
      // Keys must be constant as text scrolls, but changing as new panels open in new positions
      // Use a combination of the panel number and text title
      var key   = i + title;
      var classes = classNames({readerPanelBox: 1, sidebar: panel.mode == "Connections"});
      panels.push(<div className={classes} style={style} key={key}>
                    <ReaderPanel
                      panelPosition={i}
                      initialState={panel}
                      interfaceLang={this.props.interfaceLang}
                      setCentralState={setPanelState}
                      multiPanel={this.props.multiPanel}
                      onSegmentClick={onSegmentClick}
                      onCitationClick={onCitationClick}
                      openNamedEntityInNewPanel={openNamedEntityInNewPanel}
                      closeConnectionPanel={onCloseConnectionClick}
                      closeNamedEntityInConnectionPanel={closeNamedEntityInConnectionPanel}
                      onSearchResultClick={onSearchResultClick}
                      onSidebarSearchClick={onSidebarSearchClick}
                      onNavigationClick={this.handleNavigationClick}
                      onOpenConnectionsClick={onOpenConnectionsClick}
                      openComparePanel={openComparePanel}
                      setTextListHighlight={setTextListHighlight}
                      setConnectionsFilter={setConnectionsFilter}
                      setSideScrollPosition={setSideScrollPosition}
                      setVersionFilter={setVersionFilter}
                      setSelectedWords={setSelectedWords}
                      selectVersion={selectVersion}
                      viewExtendedNotes={viewExtendedNotes}
                      backFromExtendedNotes={backFromExtendedNotes}
                      setDefaultOption={this.setDefaultOption}
                      unsetTextHighlight={unsetTextHighlight}
                      onQueryChange={updateQuery}
                      updateSearchTab={updateSearchTab}
                      updateSearchFilter={updateSearchFilter}
                      updateSearchOptionField={updateSearchOptionField}
                      updateSearchOptionSort={updateSearchOptionSort}
                      registerAvailableFilters={updateAvailableFilters}
                      searchInCollection={this.searchInCollection}
                      setUnreadNotificationsCount={this.setUnreadNotificationsCount}
                      closePanel={closePanel}
                      panelsOpen={panelStates.length}
                      allOpenRefs={allOpenRefs}
                      hasSidebar={this.doesPanelHaveSidebar(i)}
                      masterPanelLanguage={panel.mode === "Connections" ? panelStates[i-1].settings.language : panel.settings.language}
                      masterPanelMode={panel.mode === "Connections" ? panelStates[i-1].mode : null}
                      masterPanelSheetId={panel.mode === "Connections" ? panelStates[i-1].sheetID : null}
                      layoutWidth={width}
                      analyticsInitialized={this.state.initialAnalyticsTracked}
                      saveLastPlace={this.saveLastPlace}
                      checkIntentTimer={this.checkIntentTimer}
                      openMobileNavMenu={this.toggleMobileNavMenu}
                      toggleSignUpModal={this.toggleSignUpModal}
                      getHistoryObject={this.getHistoryObject}
                      clearSelectedWords={clearSelectedWords}
                      clearNamedEntity={clearNamedEntity}
                      setSidebarSearchQuery={setSidebarSearchQuery}
                      translationLanguagePreference={this.state.translationLanguagePreference}
                      setTranslationLanguagePreference={this.setTranslationLanguagePreference}
                      navigatePanel={navigatePanel}
                      divineNameReplacement={this.state.divineNameReplacement}
                      setDivineNameReplacement={this.setDivineNameReplacement}
                      topicTestVersion={this.props.topicTestVersion}
                    />
                  </div>);
    }
    var boxClasses = classNames({wrapBoxScroll: wrapBoxScroll});
    var boxWidth = wrapBoxScroll ? this.state.windowWidth + "px" : "100%";
    var boxStyle = this.state.beitMidrashStatus ? {width: `calc(${boxWidth} - 330px)`} : {width: boxWidth};
    panels = panels.length ?
              (<div id="panelWrapBox" className={boxClasses} style={boxStyle}>
                {panels}
                 </div>) : null;

<<<<<<< HEAD
    var interruptingMessage = Sefaria.interruptingMessage ?
      (<InterruptingMessage
          messageName={Sefaria.interruptingMessage.name}
          messageHTML={Sefaria.interruptingMessage.html}
          style={Sefaria.interruptingMessage.style}
          repetition={Sefaria.interruptingMessage.repetition}
          onClose={this.rerender} />) : <Promotions rerender={this.rerender} adType="banner"/>;
    const sefariaModal = (
      <SignUpModal onClose={this.toggleSignUpModal} show={this.state.showSignUpModal} />
=======
    const signUpModal = (
      <SignUpModal
        onClose={this.toggleSignUpModal}
        show={this.state.showSignUpModal}
        modalContentKind={this.state.modalContentKind}
      />
>>>>>>> dbdea6bf
    );

    const communityPagePreviewControls = this.props.communityPreview ?
      <CommunityPagePreviewControls date={this.props.communityPreview} /> : null;


    var classDict = {readerApp: 1, multiPanel: this.props.multiPanel, singlePanel: !this.props.multiPanel};
    var interfaceLangClass = `interface-${this.props.interfaceLang}`;
    classDict[interfaceLangClass] = true;
    var classes = classNames(classDict);

    return (
      // The Strapi context is put at the highest level of scope so any component or children within ReaderApp can use the static content received
      // InterruptingMessage modals and Banners will always render if available but stay hidden initially
      <StrapiDataProvider>
        <AdContext.Provider value={this.getUserContext()}>
          <div id="readerAppWrap">
            <InterruptingMessage />
            <Banner onClose={this.setContainerMode} />
            <div className={classes} onClick={this.handleInAppLinkClick}>
              {header}
              {panels}
              {signUpModal}
              {communityPagePreviewControls}
              <CookiesNotification />
            </div>
          </div>
        </AdContext.Provider>
      </StrapiDataProvider>
    );
  }
}
ReaderApp.propTypes = {
  multiPanel:                  PropTypes.bool,
  headerMode:                  PropTypes.bool,  // is the App serving only as a header on top of another page?
  interfaceLang:               PropTypes.string,
  initialRefs:                 PropTypes.array,
  initialFilter:               PropTypes.array,
  initialMenu:                 PropTypes.string,
  initialCollection:           PropTypes.string,
  initialQuery:                PropTypes.string,
  initialTextSearchFilters:    PropTypes.array,
  initialTextSearchField:      PropTypes.string,
  initialTextSearchSortType:   PropTypes.string,
  initialSheetSearchFilters:   PropTypes.array,
  initialSheetSearchField:     PropTypes.string,
  initialSheetSearchSortType:  PropTypes.string,
  initialTopic:                PropTypes.string,
  initialProfile:              PropTypes.object,
  initialNavigationCategories: PropTypes.array,
  initialSettings:             PropTypes.object,
  initialPanels:               PropTypes.array,
  initialDefaultVersions:      PropTypes.object,
  initialPath:                 PropTypes.string,
  initialPanelCap:             PropTypes.number,
  topicTestVersion:          PropTypes.string,
};
ReaderApp.defaultProps = {
  multiPanel:                  true,
  headerMode:                  false,  // is the App serving only as a header on top of another page?
  interfaceLang:               "english",
  initialRefs:                 [],
  initialFilter:               null,
  initialMenu:                 null,
  initialCollection:           null,
  initialQuery:                null,
  initialTopic:                null,
  initialProfile:              null,
  initialNavigationCategories: [],
  initialPanels:               [],
  initialDefaultVersions:      {},
  initialPanelCap:             2,
  initialPath:                 "/",
  topicTestVersion:          null
};

const sefariaSetup = Sefaria.setup;
const { unpackDataFromProps, loadServerData } = Sefaria;
export {
  ReaderApp,
  Footer,
  sefariaSetup,
  unpackDataFromProps,
  loadServerData,
  EditCollectionPage,
  RemoteLearningPage,
  ContextUSsheetsLandingPage,
  SheetsLandingPage,
  ContestLandingPage,
  PBSC2020LandingPage,
  PBSC2021LandingPage,
  PoweredByPage,
  RambanLandingPage,
  EducatorsPage,
  RabbisPage,
  DonatePage,
  WordByWordPage
};<|MERGE_RESOLUTION|>--- conflicted
+++ resolved
@@ -1344,20 +1344,10 @@
       currentlyVisibleRef = ref;
       highlightedRefs = (panel.mode === "TextAndConnections") ? [ref] : [];
     }
-<<<<<<< HEAD
-    let updatePanelObj = {refs: refs, currentlyVisibleRef: currentlyVisibleRef, highlightedRefs: highlightedRefs}
-    if((this.state.panels.length > n+1) && this.state.panels[n+1].mode === "Connections"){
-      let connectionsPanel =  this.state.panels[n+1];
-      Object.assign(connectionsPanel, {refs: refs, currentlyVisibleRef: currentlyVisibleRef, highlightedRefs: highlightedRefs});
-    } else if (n-1 >= 0 && this.state.panels[n].mode === "Connections") {
-      let masterPanel = this.state.panels[n-1];
-      Object.assign(masterPanel, {refs: refs, currentlyVisibleRef: currentlyVisibleRef, highlightedRefs: highlightedRefs});
-=======
     let updatePanelObj = {refs, currentlyVisibleRef, highlightedRefs};
     const { dependentPanel } = this._getDependentPanel(n);
     if (dependentPanel) {
       Object.assign(dependentPanel, updatePanelObj);
->>>>>>> dbdea6bf
     }
     Object.assign(panel, updatePanelObj);
     this.setState({panels: this.state.panels});
@@ -2152,24 +2142,12 @@
                 {panels}
                  </div>) : null;
 
-<<<<<<< HEAD
-    var interruptingMessage = Sefaria.interruptingMessage ?
-      (<InterruptingMessage
-          messageName={Sefaria.interruptingMessage.name}
-          messageHTML={Sefaria.interruptingMessage.html}
-          style={Sefaria.interruptingMessage.style}
-          repetition={Sefaria.interruptingMessage.repetition}
-          onClose={this.rerender} />) : <Promotions rerender={this.rerender} adType="banner"/>;
-    const sefariaModal = (
-      <SignUpModal onClose={this.toggleSignUpModal} show={this.state.showSignUpModal} />
-=======
     const signUpModal = (
       <SignUpModal
         onClose={this.toggleSignUpModal}
         show={this.state.showSignUpModal}
         modalContentKind={this.state.modalContentKind}
       />
->>>>>>> dbdea6bf
     );
 
     const communityPagePreviewControls = this.props.communityPreview ?
