import React from 'react';
import classNames from 'classnames';
import extend from 'extend';
import PropTypes from 'prop-types';
import Sefaria from './sefaria/sefaria';
import Header from './Header';
import ReaderPanel from './ReaderPanel';
import $ from './sefaria/sefariaJquery';
import EditCollectionPage from './EditCollectionPage';
import Footer from './Footer';
import SearchState from './sefaria/searchState';
import {ContentLanguageContext} from './context';
import {
  ContestLandingPage,
  RemoteLearningPage,
  SheetsLandingPage,
  PBSC2020LandingPage,
  RambanLandingPage
} from './StaticPages';
import {
  SignUpModal,
  InterruptingMessage,
  CookiesNotification,
  HomepagePreviewControls,
} from './Misc';
import Component from 'react-class';


class ReaderApp extends Component {
  constructor(props) {
    super(props);
    // TODO clean up generation of initial panels objects.
    // Currently these get generated in reader/views.py then regenerated again in ReaderApp.
<<<<<<< HEAD
    this.MIN_PANEL_WIDTH       = 360.0;
    let panels                 = [];

    if (props.initialMenu) {
      // If a menu is specified in `initialMenu`, make a panel for it
      panels[0] = {
        mode:                    "Menu",
        menuOpen:                props.initialMenu,
        searchQuery:             props.initialQuery,
        searchTab:               props.initialSearchTab,
        topicsTab:               props.initialTopicsTab,
=======
    this.MIN_PANEL_WIDTH = 360.0;
    var panels               = [];
    var header               = {};
    var defaultVersions      = Sefaria.util.clone(props.initialDefaultVersions) || {};
    var defaultPanelSettings = this.getDefaultPanelSettings();

    if (!props.multiPanel && !props.headerMode) {
      if (props.initialPanels && props.initialPanels.length > 0 && props.initialPanels[0].menuOpen == "book toc") {
        panels[0] = {
            settings: Sefaria.util.clone(defaultPanelSettings),
            menuOpen: "book toc",
            //mode: "Text",
            bookRef:  props.initialPanels[0].bookRef
        };
      } else if (props.initialPanels && props.initialPanels.length > 0 && props.initialPanels[0].menuOpen === "extended notes"){
         panels[0] = {
            settings:      Sefaria.util.clone(defaultPanelSettings),
            menuOpen:      "extended notes",
            currVersions:  props.initialPanels[0].currVersions,
            bookRef:       props.initialPanels[0].bookRef
        };
      } else if (props.initialPath.search(/\/sheets\/\d+/g) !== -1) {
        var mode = props.initialFilter ? "SheetAndConnections" : "Sheet";
        var initialPanel = props.initialPanels && props.initialPanels.length ? props.initialPanels[0] : {};

        panels[0] = {
          highlightedNode: initialPanel.highlightedNode,
          sheetID: initialPanel.sheetID,
          refs: props.initialRefs,
          mode: mode,
          filter: props.initialFilter,
          versionFilter: props.initialVersionFilter,
          menuOpen: props.initialMenu,
          connectionsMode: initialPanel.connectionsMode || "Resources",
          currVersions: initialPanel.currVersions || {en:null, he:null},
          searchQuery: props.initialQuery,
          searchTab: props.initialSearchTab || "text",
          topicsTab: props.initialTopicsTab || "sources",
          textSearchState: new SearchState({
            type: 'text',
            appliedFilters: props.initialTextSearchFilters,
            field: props.initialTextSearchField,
            appliedFilterAggTypes: props.initialTextSearchFilterAggTypes,
            sortType: props.initialTextSearchSortType,
          }),
          sheetSearchState: new SearchState({
            type: 'sheet',
            appliedFilters: props.initialSheetSearchFilters,
            appliedFilterAggTypes: props.initialSheetSearchFilterAggTypes,
            sortType: props.initialSheetSearchSortType,
          }),
          navigationCategories: props.initialNavigationCategories,
          navigationTopicCategory: props.initialNavigationTopicCategory,
          navigationTopic: props.initialTopic,
          navigationTopicTitle: props.initialNavigationTopicTitle,
          topicTitle: props.initialTopicTitle,
          profile: props.initialProfile,
          profileTab: props.initialProfileTab,
          collectionName: props.initialCollectionName,
          collectionSlug: props.initialCollectionSlug,
          collectionTag: props.initialCollectionTag,
          settings: Sefaria.util.clone(defaultPanelSettings)
        };
        if (!initialPanel.hasOwnProperty("settings")) {
          if (panels[0].currVersions.he && panels[0].currVersions.en) { panels[0].settings.language = "bilingual"; }
          else if (panels[0].currVersions.he)                         { panels[0].settings.language = "hebrew"; }
          else if (panels[0].currVersions.en)                         { panels[0].settings.language = "english"; }
        }
        if (mode === "SheetAndConnections") {
          panels[0].highlightedRefs = props.initialRefs;
        }
      }
      else {
        var mode = props.initialFilter ? "TextAndConnections" : "Text";
        var initialPanel = props.initialPanels && props.initialPanels.length ? props.initialPanels[0] : {};
        panels[0] = {
          refs: props.initialRefs,
          mode: mode,
          filter: props.initialFilter,
          versionFilter: props.initialVersionFilter,
          menuOpen: props.initialMenu,
          connectionsMode: initialPanel.connectionsMode || "Resources",
          currVersions: initialPanel.currVersions || {en:null, he:null},
          searchQuery: props.initialQuery,
          searchTab: props.initialSearchTab || "text",
          topicsTab: props.initialTopicsTab || "sources",
          textSearchState: new SearchState({
            type: 'text',
            appliedFilters: props.initialTextSearchFilters,
            field: props.initialTextSearchField,
            appliedFilterAggTypes: props.initialTextSearchFilterAggTypes,
            sortType: props.initialTextSearchSortType,
          }),
          sheetSearchState: new SearchState({
            type: 'sheet',
            appliedFilters: props.initialSheetSearchFilters,
            appliedFilterAggTypes: props.initialSheetSearchFilterAggTypes,
            sortType: props.initialSheetSearchSortType,
          }),
          navigationCategories: props.initialNavigationCategories,
          navigationTopicCategory: props.initialNavigationTopicCategory,
          navigationTopic: props.initialTopic,
          navigationTopicTitle: props.initialNavigationTopicTitle,
          topicTitle: props.initialTopicTitle,
          profile: props.initialProfile,
          profileTab: props.initialProfileTab,
          collectionName: props.initialCollectionName,
          collectionSlug: props.initialCollectionSlug,
          collectionTag: props.initialCollectionTag,
          settings: Sefaria.util.clone(defaultPanelSettings)
        };
        if (!initialPanel.hasOwnProperty("settings")) {
          if (panels[0].currVersions.he && panels[0].currVersions.en) { panels[0].settings.language = "bilingual"; }
          else if (panels[0].currVersions.he)                         { panels[0].settings.language = "hebrew"; }
          else if (panels[0].currVersions.en)                         { panels[0].settings.language = "english"; }
        }
        if (mode === "TextAndConnections") {
          panels[0].highlightedRefs = props.initialRefs;
        }
      }
    } else {
      var headerState = {
        mode: "Header",
        refs: props.initialRefs,
        bookRef: props.initialBookRef,
        menuOpen: props.initialMenu,
        searchQuery: props.initialQuery,
        searchTab: props.initialSearchTab || "text",
        topicsTab: props.initialTopicsTab || "sources",
>>>>>>> e9773ab2
        textSearchState: new SearchState({
          type: 'text',
          appliedFilters:        props.initialTextSearchFilters,
          field:                 props.initialTextSearchField,
          appliedFilterAggTypes: props.initialTextSearchFilterAggTypes,
          sortType:              props.initialTextSearchSortType,
        }),
        sheetSearchState: new SearchState({
          type: 'sheet',
          appliedFilters:        props.initialSheetSearchFilters,
          appliedFilterAggTypes: props.initialSheetSearchFilterAggTypes,
          sortType:              props.initialSheetSearchSortType,
        }),
        navigationCategories:    props.initialNavigationCategories,
        navigationTopicCategory: props.initialNavigationTopicCategory,
        navigationTopic:         props.initialTopic,
        navigationTopicTitle:    props.initialNavigationTopicTitle,
        topicTitle:              props.initialTopicTitle,
        profile:                 props.initialProfile,
        profileTab:              props.initialProfileTab,
        collectionName:          props.initialCollectionName,
        collectionSlug:          props.initialCollectionSlug,
        collectionTag:           props.initialCollectionTag,
      };
    }

    const defaultPanelSettings = this.getDefaultPanelSettings();

    const initialPanels = props.initialPanels || [];
    panels = panels.concat(initialPanels.map(this.clonePanel));

    panels = panels.map(panel => {
      if (!panel.hasOwnProperty("settings") && !!panel.currVersions) {
        // If a panel doesn't have its own settings, but it does have a text version set
        // make sure the settings show the language of the version set.
        if (panel.currVersions.he && panel.currVersions.en) { panel.settings = {language: "bilingual"}; }
        else if (panel.currVersions.he)                     { panel.settings = {language: "hebrew"}; }
        else if (panel.currVersions.en)                     { panel.settings = {language: "english"}; }
      }
      panel.settings = extend(Sefaria.util.clone(defaultPanelSettings), (panel.settings || {}));

      if (panel.mode.endsWith("AndConnections")) {
        panel.highlightedRefs = panel.refs;
      }
      return panel;  
    }).map(panel => this.makePanelState(panel));

    const defaultVersions   = Sefaria.util.clone(props.initialDefaultVersions) || {};
    const layoutOrientation = (props.interfaceLang == "hebrew") ? "rtl" : "ltr";

    this.state = {
      panels: panels,
      headerMode: props.headerMode,
      defaultVersions: defaultVersions,
      defaultPanelSettings: Sefaria.util.clone(defaultPanelSettings),
      layoutOrientation: layoutOrientation,
      path: props.initialPath,
      panelCap: props.initialPanelCap,
      initialAnalyticsTracked: false,
      showSignUpModal: false,
    };
  }
  makePanelState(state) {
    // Return a full representation of a single panel's state, given a partial representation in `state`
    var panel = {
      mode:                    state.mode,                   // "Text", "TextAndConnections", "Connections", "Sheet", "SheetAndConnection", "Menu"
      refs:                    state.refs                    || [], // array of ref strings
      filter:                  state.filter                  || [],
      versionFilter:           state.versionFilter           || [],
      connectionsMode:         state.connectionsMode         || "Resources",
      currVersions:            state.currVersions            || {en:null,he:null},
      highlightedRefs:         state.highlightedRefs         || [],
      highlightedNodes:        state.highlightedNodes        || null,
      currentlyVisibleRef:     state.refs && state.refs.length ? state.refs[0] : null,
      recentFilters:           state.recentFilters           || state.filter || [],
      recentVersionFilters:    state.recentVersionFilters    || state.versionFilter || [],
      menuOpen:                state.menuOpen                || null, // "navigation", "text toc", "display", "search", "sheets", "home", "book toc"
      navigationCategories:    state.navigationCategories    || [],
      navigationTopicCategory: state.navigationTopicCategory || "",
      sheet:                   state.sheet                   || null,
      sheetNodes:              state.sheetNodes              || null,
      nodeRef:                 state.nodeRef                 || null,
      navigationTopic:         state.navigationTopic         || null,
      navigationTopicTitle:    state.navigationTopicTitle    || null,
      topicTitle:              state.topicTitle              || null,
      collectionName:          state.collectionName          || null,
      collectionSlug:          state.collectionSlug          || null,
      collectionTag:           state.collectionTag           || null,
      searchQuery:             state.searchQuery             || null,
      searchTab:               state.searchTab               || 'text',
      topicsTab:               state.topicsTab               || 'sources',
      textSearchState:         state.textSearchState         || new SearchState({ type: 'text' }),
      sheetSearchState:        state.sheetSearchState        || new SearchState({ type: 'sheet' }),
      compare:                 state.compare                 || false,
      openSidebarAsConnect:    state.openSidebarAsConnect    || false,
      bookRef:                 state.bookRef                 || null,
      settings:                state.settings ? Sefaria.util.clone(state.settings) : Sefaria.util.clone(this.getDefaultPanelSettings()),
      displaySettingsOpen:     false,
      initialAnalyticsTracked: state.initialAnalyticsTracked || false,
      selectedWords:           state.selectedWords           || "",
      selectedNamedEntity:     state.selectedNamedEntity     || null,
      selectedNamedEntityText: state.selectedNamedEntityText || null,
      textHighlights:          state.textHighlights          || null,
      profile:                 state.profile                 || null,
      profileTab:              state.profileTab              || "sheets",
    };
    // if version is not set for the language you're in, see if you can retrieve it from cache
    if (this.state && panel.refs.length && ((panel.settings.language === "hebrew" && !panel.currVersions.he) || (panel.settings.language !== "hebrew" && !panel.currVersions.en ))) {
      var oRef = Sefaria.ref(panel.refs[0]);
      if (oRef) {
        const lang = panel.settings.language == "hebrew"?"he":"en";
        panel.currVersions[lang] = this.getCachedVersion(oRef.indexTitle, lang);
      }
    }
    return panel;
  }
  componentDidMount() {
    this.updateHistoryState(true); // make sure initial page state is in history, (passing true to replace)
    window.addEventListener("popstate", this.handlePopState);
    window.addEventListener("resize", this.setPanelCap);
    document.addEventListener('copy', this.handleCopyEvent);
    this.setPanelCap();
    if (this.props.headerMode) {
      // Handle in app links on static pages outside of react container
      $("a").not($(ReactDOM.findDOMNode(this)).find("a"))
        .on("click", this.handleInAppLinkClick);
    }
    // Save all initial panels to recently viewed
    this.state.panels.map(this.saveLastPlace);
  }
  componentWillUnmount() {
    window.removeEventListener("popstate", this.handlePopState);
    window.removeEventListener("resize", this.setPanelCap);
  }
  componentDidUpdate(prevProps, prevState) {
    $(".content").off("scroll.scrollPosition").on("scroll.scrollPosition", this.setScrollPositionInHistory); // when .content may have rerendered
    
    if (this.justPopped) {
      //console.log("Skipping history update - just popped")
      this.justPopped = false;
      return;
    }

    // Set initial page view (deferred from analytics.js instanciation)
    if (!this.state.initialAnalyticsTracked) { this.trackPageview(); }
    // If a new panel has been added, and the panels extend beyond the viewable area, check horizontal scroll
    if (this.state.panels.length > this.state.panelCap && this.state.panels.length > prevState.panels.length) {
      var elem = document.getElementById("panelWrapBox");
      var viewExtent = (this.state.layoutOrientation == "ltr")                      // How far (px) current view extends into viewable area
          ? elem.scrollLeft + this.state.windowWidth
          : elem.scrollWidth - elem.scrollLeft;
      var lastCompletelyVisible = Math.floor(viewExtent / this.MIN_PANEL_WIDTH);    // # of last visible panel - base 1
      var leftover = viewExtent % this.MIN_PANEL_WIDTH;                             // Leftover viewable pixels after last fully visible panel

      var newPanelPosition;                                                         // # of newly inserted panel - base 1
      for (var i = 0; i < this.state.panels.length; i++) {
        if (!prevState.panels[i] || this.state.panels[i] != prevState.panels[i]) {
          newPanelPosition = i+1;
          break;
        }
      }
      if(newPanelPosition > lastCompletelyVisible) {
        var scrollBy = 0;      // Pixels to scroll by
        var panelOffset = 0;   // Account for partial panel scroll
        if (leftover > 0) {    // If a panel is half scrolled, bring it fully into view
          scrollBy += this.MIN_PANEL_WIDTH - leftover;
          panelOffset += 1;
        }
        scrollBy += (newPanelPosition - lastCompletelyVisible - panelOffset) * this.MIN_PANEL_WIDTH;
        elem.scrollLeft = (this.state.layoutOrientation == "ltr")
            ? elem.scrollLeft + scrollBy
            : elem.scrollLeft - scrollBy;
      }
    }

    this.setContainerMode();
    this.updateHistoryState(this.replaceHistory);
  }
  handlePopState(event) {
    var state = event.state;
    // console.log("Pop - " + window.location.pathname);
    // console.log(event.state);
    if (state) {
      this.justPopped = true;
      
      // history does not preserve custom objects
      if (state.panels) {
        for (let p of state.panels) {
          p.textSearchState = p.textSearchState && new SearchState(p.textSearchState);
          p.sheetSearchState = p.sheetSearchState && new SearchState(p.sheetSearchState);
        }
      } else {
        state.panels = [];
      }
      this.setState(state, () => {
        if (state.scrollPosition) {
          $(".content").scrollTop(event.state.scrollPosition)
            .trigger("scroll");
        }
      });

      this.setContainerMode();
    }
  }
  trackPageview() {
      var panels = this.state.panels;
      var textPanels = panels.filter(panel => (panel.refs.length || panel.bookRef) && panel.mode !== "Connections");
      var connectionPanels = panels.filter(panel => panel.mode == "Connections");

      // Set Page Type
      // Todo: More specificity for sheets - browsing, reading, writing
      const pageType = !panels.length ? "Static" : (panels[0].menuOpen || panels[0].mode);
      Sefaria.track.setPageType(pageType);

      // Number of panels as e.g. "2" meaning 2 text panels or "3.2" meaning 3 text panels and 2 connection panels
      if (connectionPanels.length == 0) {
        Sefaria.track.setNumberOfPanels(textPanels.length.toString());
      } else {
        Sefaria.track.setNumberOfPanels(`${textPanels.length}.${connectionPanels.length}`);
      }

      // refs - per text panel
      var refs =  textPanels.map(panel => (panel.refs.length) ? panel.refs.slice(-1)[0] : panel.bookRef);
      Sefaria.track.setRef(refs.join(" | "));

      // Book name (Index record primary name) - per text panel
      var bookNames = refs.map(ref => Sefaria.parseRef(ref).index).filter(b => !!b);
      Sefaria.track.setBookName(bookNames.join(" | "));

      // Indexes - per text panel
      var indexes = bookNames.map(b => Sefaria.index(b)).filter(i => !!i);

      // categories - per text panel
      var primaryCats = indexes.map(i => (i.dependence === "Commentary")? i.categories[0] + " Commentary": i.categories[0]);
      Sefaria.track.setPrimaryCategory(primaryCats.join(" | "));

      var secondaryCats = indexes.map(i => {
          var cats = i.categories.filter(cat=> cat != "Commentary").slice(1);
          return (cats.length >= 1) ? cats[0] : ""
      });
      Sefaria.track.setSecondaryCategory(secondaryCats.join(" | "));

      // panel content languages - per text panel
      var contentLanguages = textPanels.map(panel => panel.settings.language);
      Sefaria.track.setContentLanguage(contentLanguages.join(" | "));

      // Set Versions - per text panel
      var versionTitles = textPanels.map(p => p.currVersions.en ? `${p.currVersions.en}(en)`: (p.currVersions.he ? `${p.currVersions.he}(he)` : 'default version'));
      Sefaria.track.setVersionTitle(versionTitles.join(" | "));

      // Set Sidebar usages
      // todo: handle toolbar selections
      var sidebars = connectionPanels.map(panel => panel.filter.length ? panel.filter.join("+") : "all");
      Sefaria.track.setSidebars(sidebars.join(" | "));

      // After setting the dimensions, post the hit
      var url = window.location.pathname + window.location.search;
      Sefaria.track.pageview(url);

      if (!this.state.initialAnalyticsTracked) {
        this.setState({initialAnalyticsTracked: true});
      }
  }
  shouldHistoryUpdate() {
    // Compare the current state to the state last pushed to history,
    // Return true if the change warrants pushing to history.
    if (!history.state
        || (!history.state.panels && !!this.state.panels)
        || (history.state.panels && (history.state.panels.length !== this.state.panels.length))
      ) {
      // If there's no history or the number or basic state of panels has changed
      return true;
    }

    const prevPanels = history.state.panels || [];
    const nextPanels = this.state.panels || [];

    for (let i = 0; i < prevPanels.length; i++) {
      // Cycle through each panel, compare previous state to next state, looking for differences
      const prev  = prevPanels[i];
      const next  = nextPanels[i];
      if (!prev || !next) { return true; }
      // history does not preserve custom objects
      const prevTextSearchState = new SearchState(prev.textSearchState);
      const prevSheetSearchState = new SearchState(prev.sheetSearchState);
      const nextTextSearchState = new SearchState(next.textSearchState);
      const nextSheetSearchState = new SearchState(next.sheetSearchState);

      if ((prev.mode !== next.mode) ||
          (prev.menuOpen !== next.menuOpen) ||
          (prev.menuOpen === "book toc" && prev.bookRef !== next.bookRef) ||
          (next.mode === "Text" && prev.refs.slice(-1)[0] !== next.refs.slice(-1)[0]) ||
          (next.mode === "Text" && !prev.highlightedRefs.compare(next.highlightedRefs)) ||
          (next.mode === "TextAndConnections" && prev.highlightedRefs.slice(-1)[0] !== next.highlightedRefs.slice(-1)[0]) ||
          ((next.mode === "Connections" || next.mode === "TextAndConnections") && prev.filter && !prev.filter.compare(next.filter)) ||
          (next.mode === "Translation Open" && prev.versionFilter && !prev.versionFilter(next.versionFilter)) ||
          (next.mode === "Connections" && !prev.refs.compare(next.refs)) ||
          (next.currentlyVisibleRef === prev.currentlyVisibleRef) ||
          (next.connectionsMode !== prev.connectionsMode) ||
          (prev.currVersions.en !== next.currVersions.en) ||
          (prev.currVersions.he !== next.currVersions.he) ||
          (prev.searchQuery != next.searchQuery) ||
          (prev.searchTab != next.searchTab) ||
          (prev.topicsTab != next.topicsTab) ||
          (prev.profileTab !== next.profileTab) ||
          (prev.collectionName !== next.collectionName) ||
          (prev.collectionTag !== next.collectionTag) ||
          (!prevTextSearchState.isEqual({ other: nextTextSearchState, fields: ["appliedFilters", "field", "sortType"]})) ||
          (!prevSheetSearchState.isEqual({ other: nextSheetSearchState, fields: ["appliedFilters", "field", "sortType"]})) ||
          (prev.settings.language != next.settings.language) ||
          (prev.settings.aliyotTorah != next.settings.aliyotTorah))
      {
         return true;

      } else if (prev.navigationCategories !== next.navigationCategories) {
        // Handle array comparison, !== could mean one is null or both are arrays
        if (!prev.navigationCategories || !next.navigationCategories) {
          return true; // They are not equal and one is null
        } else if (!prev.navigationCategories.compare(next.navigationCategories)) {
          return true; // both are set, compare arrays
        }

      } else if (prev.navigationTopicCategory !== next.navigationTopicCategory) {
        // Handle array comparison, !== could mean one is null or both are arrays
        if (!prev.navigationTopicCategory || !next.navigationTopicCategory) {
          return true; // They are not equal and one is null
        } else if (!prev.navigationTopicCategory.compare(next.navigationTopicCategory)) {
          return true; // both are set, compare arrays
        }
      }
    }
    return false;
  }
  clonePanel(panel, trimFilters) {
    return Sefaria.util.clone(panel, trimFilters);
  }
  _getUrlVersionsParams(currVersions, i) {
    if (currVersions) {
      return Object.keys(currVersions)
              .filter(vlang=>!!currVersions[vlang])
              .map(vlang=>`&v${vlang}${i > 1 ? i : ""}=${Sefaria.util.encodeVtitle(currVersions[vlang])}`)
              .join("");
    } else {
      return "";
    }
  }
  makeHistoryState() {
    // Returns an object with state, title and url params for the current state
    var histories = [];
    var states = this.state.panels;
    var siteName = Sefaria._siteSettings["SITE_NAME"]["en"]; // e.g. "Sefaria"
    const shortLang = Sefaria.interfaceLang == 'hebrew' ? 'he' : 'en';

    // List of modes that the ConnectionsPanel may have which can be represented in a URL. 
    const sidebarModes = new Set(["Sheets", "Notes", "Translations", "Translation Open",
      "About", "WebPages", "extended notes", "Topics", "Torah Readings", "manuscripts"]);

    for (var i = 0; i < states.length; i++) {
      // Walk through each panel, create a history object as though for this panel alone
      states[i] = this.clonePanel(states[i], true);
      if (!states[i]) { debugger; }
      var state = states[i];
      var hist  = {url: ""};

      if (state.menuOpen) {
        hist.menuPage = true;
        switch (state.menuOpen) {
          case "home":
            hist.title = Sefaria._("Sefaria: a Living Library of Jewish Texts Online");
            hist.url   = "";
            hist.mode  = "home";
            break;
          case "navigation":
            var cats   = state.navigationCategories ? state.navigationCategories.join("/") : "";
            hist.title = cats ? state.navigationCategories.map(Sefaria._).join(", ") + " | " + Sefaria._(siteName) : Sefaria._("The " + siteName + " Library");
            hist.url   = "texts" + (cats ? "/" + cats : "");
            hist.mode  = "navigation";
            break;
          case "text toc":
            var ref    = state.refs.slice(-1)[0];
            var bookTitle  = ref ? Sefaria.parseRef(ref).index : "404";
            hist.title = Sefaria._(bookTitle) + " | " + Sefaria._(siteName);
            hist.url   = bookTitle.replace(/ /g, "_");
            hist.mode  = "text toc";
            break;
          case "book toc":
            var bookTitle = state.bookRef;
            hist.title = Sefaria._(bookTitle) + " | " + Sefaria._(siteName);
            hist.url = bookTitle.replace(/ /g, "_");
            hist.mode = "book toc";
            break;
          case "sheet meta":
            const sheet = Sefaria.sheets.loadSheetByID(state.sheetID);
            const sheetTitle = sheet? sheet.title.stripHtml() : "";
            hist.title = Sefaria._(siteName + " Source Sheets")+": " + sheetTitle;
            hist.url = i == 0 ? "sheets/"+ state.sheetID : "sheet&s="+ state.sheetID;
            hist.mode = "sheet meta";
            break;
          case "extended notes":
            var bookTitle = state.mode==="Connections" ?Sefaria.parseRef(state.currentlyVisibleRef).index : state.bookRef;
            hist.currVersions = state.currVersions;
            hist.url = `${bookTitle}&notes${i>1 ? i : ''}=1`.replace(/ /g, "_");
            hist.mode = "extended notes";
            break;
          case "search":
            const query = state.searchQuery ? encodeURIComponent(state.searchQuery) : "";
            hist.title = state.searchQuery ? state.searchQuery + " | " : "";
            hist.title += Sefaria._(siteName + " Search");
            hist.url   = "search" + (state.searchQuery ? (`&q=${query}&tab=${state.searchTab}` +
              state.textSearchState.makeURL({ prefix: 't', isStart: false }) +
              state.sheetSearchState.makeURL({ prefix: 's', isStart: false })) : "");
            hist.mode  = "search";
            break;
          case "topics":
            if (state.navigationTopic) {
              hist.url = `topics/${state.navigationTopic}?tab=${state.topicsTab}`;
              hist.title = `${state.topicTitle[shortLang]} | ${ Sefaria._("Texts & Source Sheets from Torah, Talmud and Sefaria's library of Jewish sources.")}`;
              hist.mode  = "topic";
            } else if (state.navigationTopicCategory) {
              var topic  = state.navigationTopicCategory;
              hist.title = state.navigationTopicTitle[shortLang] + " | " + Sefaria._(siteName);
              hist.url   =  "topics/category/" + topic;
            } else {
              hist.url   = "topics";
              hist.title = Sefaria._("Topics | " + siteName);
              hist.mode  = "topics";
            }
            break;
          case "account":
            hist.title = Sefaria._(siteName + " Account");
            hist.url   = "account";
            hist.mode  = "account";
            break;
          case "profile":
            hist.title = `${state.profile.full_name} ${Sefaria._("on Sefaria")}`;
            hist.url   = `profile/${state.profile.slug}?tab=${state.profileTab}`;
            hist.mode = "profile";
            break;
          case "notifications":
            hist.title = Sefaria._(siteName + " Notifcations");
            hist.url   = "notifications";
            hist.mode  = "notifications";
            break;
          case "collection":
            hist.url   = "collections/" + state.collectionSlug;
            if (states[i].collectionTag) {
              hist.url  += "?tag=" + state.collectionTag.replace("#","%23");
            }
            hist.title = (state.collectionName ? state.collectionName + " | " : "") + Sefaria._(siteName + " Collections");
            hist.mode  = "collection";
            break;          
          case "collectionsPublic":
            hist.title = Sefaria._(siteName + " Collections");
            hist.url = "collections";
            hist.mode = "collcetionsPublic";
            break;
          case "calendars":
            hist.title = Sefaria._("Study Schedule") + " | " + Sefaria._(siteName);
            hist.url = "calendars";
            hist.mode = "calendars";
            break;
          case "updates":
            hist.title = Sefaria._("New Additions to the " + siteName + " Library");
            hist.url = "updates";
            hist.mode = "updates";
            break;
          case "modtools":
            hist.title = Sefaria._("Moderator Tools");
            hist.url = "modtools";
            hist.mode = "modtools";
            break;
          case "story_editor":
            hist.title = Sefaria._("Story Editor");
            hist.url = "story_editor";
            hist.mode = "story_editor";
            break;
          case "user_stats":
            hist.title = Sefaria._("Torah Tracker");
            hist.url = "torahtracker";
            hist.mode = "user_stats";
            break;
          case "saved":
            hist.title = Sefaria._("My Saved Content");
            hist.url = "texts/saved";
            hist.mode = "saved";
            break;
          case "history":
            hist.title = Sefaria._("My Reading History");
            hist.url = "texts/history";
            hist.mode = "history";
            break;
        }

      } else if (state.mode === "Text") {
        var highlighted = state.highlightedRefs.length ? Sefaria.normRefList(state.highlightedRefs) : null;

        if (highlighted &&
            (Sefaria.refContains(highlighted, state.currentlyVisibleRef)
             || Sefaria.refContains(state.currentlyVisibleRef, highlighted))) {
          var htitle = highlighted;
        } else {
          var htitle = state.currentlyVisibleRef;
        }
        hist.title        = Sefaria._r(htitle);
        hist.url          = Sefaria.normRef(htitle);
        hist.currVersions = state.currVersions;
        hist.mode         = "Text";
        if(Sefaria.titleIsTorah(htitle)){
          hist.aliyot = (state.settings.aliyotTorah == "aliyotOff") ? 0 : 1;
        }

      } else if (state.mode === "Connections") {
        var ref       = Sefaria.normRefList(state.refs);
        var filter    = state.filter.length ? state.filter :
                          (sidebarModes.has(state.connectionsMode) ? [state.connectionsMode] : ["all"]);
        hist.sources  = filter.join("+");
        if (state.connectionsMode === "Translation Open" && state.versionFilter.length) {
          hist.versionFilter = state.versionFilter[0];
        }
        hist.title    = Sefaria._r(ref)  + Sefaria._(" with ") + Sefaria._(hist.sources === "all" ? "Connections" : hist.sources);
        hist.url      = Sefaria.normRef(ref); // + "?with=" + sources;
        hist.mode     = "Connections";

      } else if (state.mode === "TextAndConnections") {
        var ref       = Sefaria.normRefList(state.highlightedRefs);
        var filter    = state.filter.length ? state.filter :
                          (sidebarModes.has(state.connectionsMode) ? [state.connectionsMode] : ["all"]);
        hist.sources  = filter.join("+");
        if (state.connectionsMode === "Translation Open" && state.versionFilter.length) {
          hist.versionFilter = state.versionFilter[0];
        }
        hist.title    = Sefaria._r(ref)  + Sefaria._(" with ") + Sefaria._(hist.sources === "all" ? "Connections" : hist.sources);
        hist.url      = Sefaria.normRef(ref); // + "?with=" + sources;
        hist.currVersions = state.currVersions;
        hist.mode     = "TextAndConnections";
        if(Sefaria.titleIsTorah(ref)){
          hist.aliyot = (state.settings.aliyotTorah == "aliyotOff") ? 0 : 1;
        }

      } else if (state.mode === "Sheet") {
        const sheet = Sefaria.sheets.loadSheetByID(state.sheetID);
        hist.title = sheet ? sheet.title.stripHtml() : "";
        const sheetURLSlug = state.highlightedNode ? state.sheetID + "." + state.highlightedNode : state.sheetID;
        const filter    = state.filter.length ? state.filter :
                          (sidebarModes.has(state.connectionsMode) ? [state.connectionsMode] : ["all"]);
        hist.sources  = filter.join("+");
        hist.url = i == 0 ? "sheets/" + sheetURLSlug : "sheet&s=" + sheetURLSlug;
        hist.mode     = "Sheet"

      } else if (state.mode === "SheetAndConnections") {
        const filter    = state.filter.length ? state.filter :
                          (sidebarModes.has(state.connectionsMode) ? [state.connectionsMode] : ["all"]);
        hist.sources  = filter.join("+");
        if (state.connectionsMode === "Translation Open" && state.versionFilter.length) {
          hist.versionFilter = state.versionFilter[0];
        }
        const sheet = Sefaria.sheets.loadSheetByID(state.sheetID);
        const title = sheet ? state.sheet.title.stripHtml() : "";
        hist.title  = title + Sefaria._(" with ") + Sefaria._(hist.sources === "all" ? "Connections" : hist.sources);
        hist.url    = i == 0 ? "sheets/" + state.sheet.id : "sheet&s=" + state.sheet.id + "?with=" + Sefaria._(hist.sources === "all" ? "Connections" : hist.sources);
        hist.mode   = "SheetAndConnections";
      }

      if (!state.settings) { debugger; }
      if (!hist.menuPage) {
        hist.lang = state.settings.language ? state.settings.language.substring(0,2) : "bi";
      }
      histories.push(hist);
    }

    if (!histories.length) {
      // If there were no panels, we're in headerMode over a static page
      histories[0] = {
        title: document.title,
        url: window.location.pathname.slice(1),
        mode: "Header",
      };
      if (window.location.search != ""){
        // Replace initial ? of query string with & which logic below expects
        histories[0].url += "&" + window.location.search.slice(1);
      }
    }

    // Now merge all history objects into one
    var title =  histories.length ? histories[0].title : "Sefaria";

    var url   = "/" + (histories.length ? histories[0].url : "");
    url += this._getUrlVersionsParams(histories[0].currVersions, 0);
    if (histories[0].mode === "TextAndConnections" || histories[0].mode === "SheetAndConnections") {
        url += "&with=" + histories[0].sources;
    }
    if(histories[0].lang) {
        url += "&lang=" + histories[0].lang;
    }
    if("aliyot" in histories[0]) {
        url += "&aliyot=" + histories[0].aliyot;
    }
    hist = {state: {panels: states}, url: url, title: title};
    for (var i = 1; i < histories.length; i++) {
      if ((histories[i-1].mode === "Text" && histories[i].mode === "Connections") || (histories[i-1].mode === "Sheet" && histories[i].mode === "Connections")) {
        if (i == 1) {
          var sheetAndCommentary = histories[i-1].mode === "Sheet" ? true : false;
          // short form for two panels text+commentary - e.g., /Genesis.1?with=Rashi
          hist.url  = sheetAndCommentary ? "/" + histories[0].url : "/" + histories[1].url; // Rewrite the URL
          hist.url += this._getUrlVersionsParams(histories[0].currVersions, 0);
          if(histories[0].lang) {
            hist.url += "&lang=" + histories[0].lang;
          }
          if("aliyot" in histories[0]) {
              url += "&aliyot=" + histories[0].aliyot;
          }
          if(histories[1].versionFilter) {
            hist.url += "&vside=" + Sefaria.util.encodeVtitle(histories[1].versionFilter);
          }
          hist.url += "&with=" + histories[1].sources;

          hist.title = sheetAndCommentary ? histories[0].title : histories[1].title;
        } else {
          var replacer = "&p" + i + "=";
          hist.url    = hist.url.replace(RegExp(replacer + ".*"), "");
          hist.url   += replacer + histories[i].url;
          hist.url += this._getUrlVersionsParams(histories[i-1].currVersions, i);
          if(histories[i-1].lang) {
            hist.url += "&lang" + (i) + "=" + histories[i-1].lang;
          }
          if("aliyot" in histories[i-1]) {
            hist.url += "&aliyot" + (i) + "=" + histories[i-1].aliyot;
          }
          if(histories[i].versionFilter) {
            hist.url += "&vside" + (i) + "=" + Sefaria.util.encodeVtitle(histories[i].versionFilter);
          }
          hist.url   += "&w" + i + "=" + histories[i].sources; //.replace("with=", "with" + i + "=").replace("?", "&");
          hist.title += Sefaria._(" & ") + histories[i].title; // TODO this doesn't trim title properly
        }
      } else {
        var next    = "&p=" + histories[i].url;
        next        = next.replace("?", "&").replace(/=/g, (i+1) + "=");
        hist.url   += next;
        hist.url += this._getUrlVersionsParams(histories[i].currVersions, i+1);
        hist.title += Sefaria._(" & ") + histories[i].title;
      }
      if(histories[i].lang) {
        hist.url += "&lang" + (i+1) + "=" + histories[i].lang;
      }
      if("aliyot" in histories[i]) {
            hist.url += "&aliyot" + (i+1) + "=" + histories[i].aliyot;
      }
    }
    // Replace the first only & with a ?
    hist.url = hist.url.replace(/&/, "?");

    return hist;
  }
  updateHistoryState(replace) {
    if (!this.shouldHistoryUpdate()) {
      return;
    }
    let currentUrl = (window.location.pathname + window.location.search);
    let hist       = this.makeHistoryState();
    if(window.location.hash.length){
      currentUrl += window.location.hash;
      hist.url += window.location.hash;
    }
    
    if (replace) {
      history.replaceState(hist.state, hist.title, hist.url);
      // console.log("Replace History - " + hist.url);
      if (currentUrl != hist.url) { this.checkScrollIntentAndTrack(); }
      //console.log(hist);
    } else {
      if (currentUrl == hist.url) { return; } // Never push history with the same URL
      history.pushState(hist.state, hist.title, hist.url);
      // console.log("Push History - " + hist.url);
      this.trackPageview();
    }

    $("title").html(hist.title);
    this.replaceHistory = false;

    this.setPaddingForScrollbar() // Called here to save duplicate calls to shouldHistoryUpdate
  }
  _refState() {
    // Return a single flat list of all the refs across all panels
    return [].concat(...this.state.panels.map(p => p.refs || []))
  }
  // These two methods to check scroll intent have similar implementations on the panel level.  Refactor?
  // Dec 2018 - somewhat refactored
  checkScrollIntentAndTrack() {
    // Record current state of panel refs, and check if it has changed after some delay.  If it remains the same, track analytics.
    const initialRefs = this._refState();
    this.scrollIntentTimer = this.checkIntentTimer(this.scrollIntentTimer, () => {
      if (initialRefs.compare(this._refState())) {
        console.log("TRACK PAGE VIEW");
        this.trackPageview();
      }
      this.scrollIntentTimer = null;
    });
  }
  checkPanelScrollIntentAndSaveRecent(state, n) {
    // Record current state of panel refs, and check if it has changed after some delay.  If it remains the same, track analytics.
    this.panelScrollIntentTimer = this.panelScrollIntentTimer || [];
    this.panelScrollIntentTimer[n] = this.checkIntentTimer(this.panelScrollIntentTimer[n], () => {
      if (!this.didPanelRefChange(state, this.state.panels[n])) {
        //const ref  = (state.highlightedRefs && state.highlightedRefs.length) ? Sefaria.normRef(state.highlightedRefs) : (state.currentlyVisibleRef || state.refs.slice(-1)[0]);  // Will currentlyVisibleRef ever not be available?
        //console.log("Firing last viewed " + ref + " in panel " + n);
        this.saveLastPlace(this.state.panels[n], n);
      }
      this.panelScrollIntentTimer[n] = null;
    });
  }
  checkIntentTimer(timer, cb, intentDelay) {
    intentDelay = intentDelay || 3000;  // Number of milliseconds to demonstrate intent
    if (timer) { clearTimeout(timer); }
    return window.setTimeout(cb, intentDelay);
  }
<<<<<<< HEAD
=======
  makePanelState(state) {
    // Return a full representation of a single panel's state, given a partial representation in `state`
    var panel = {
      mode:                    state.mode,                   // "Text", "TextAndConnections", "Connections", "Sheet", "SheetAndConnection"
      refs:                    state.refs                    || [], // array of ref strings
      filter:                  state.filter                  || [],
      versionFilter:           state.versionFilter           || [],
      connectionsMode:         state.connectionsMode         || "Resources",
      currVersions:            state.currVersions            || {en:null,he:null},
      highlightedRefs:         state.highlightedRefs         || [],
      highlightedNode:         state.highlightedNode         || null,
      currentlyVisibleRef:     state.refs && state.refs.length ? state.refs[0] : null,
      recentFilters:           state.recentFilters           || state.filter || [],
      recentVersionFilters:    state.recentVersionFilters    || state.versionFilter || [],
      menuOpen:                state.menuOpen                || null, // "navigation", "text toc", "display", "search", "sheets", "home", "book toc"
      navigationCategories:    state.navigationCategories    || [],
      navigationTopicCategory: state.navigationTopicCategory || "",
      showMoreTexts:           state.showMoreTexts           || Sefaria.toc.length < 9,
      showMoreTopics:          state.showMoreTopics          || false,
      sheetID:                 state.sheetID                 || null,
      sheetNodes:              state.sheetNodes              || null,
      nodeRef:                 state.nodeRef                 || null,
      navigationTopic:         state.navigationTopic         || null,
      navigationTopicTitle:    state.navigationTopicTitle    || null,
      topicTitle:              state.topicTitle              || null,
      collectionName:          state.collectionName          || null,
      collectionSlug:          state.collectionSlug          || null,
      collectionTag:           state.collectionTag           || null,
      searchQuery:             state.searchQuery             || null,
      searchTab:               state.searchTab               || 'text',
      topicsTab:               state.topicsTab               || 'sources',
      textSearchState:         state.textSearchState         || new SearchState({ type: 'text' }),
      sheetSearchState:        state.sheetSearchState        || new SearchState({ type: 'sheet' }),
      compare:                 state.compare                 || false,
      openSidebarAsConnect:    state.openSidebarAsConnect    || false,
      bookRef:                 state.bookRef                 || null,
      settings:                state.settings ? Sefaria.util.clone(state.settings) : Sefaria.util.clone(this.getDefaultPanelSettings()),
      displaySettingsOpen:     false,
      tagSort:                 state.tagSort                 || "count",
      mySheetSort:             state.mySheetSort             || "date",
      initialAnalyticsTracked: state.initialAnalyticsTracked || false,
      selectedWords:           state.selectedWords           || "",
      selectedNamedEntity:     state.selectedNamedEntity     || null,
      selectedNamedEntityText: state.selectedNamedEntityText || null,
      textHighlights:          state.textHighlights          || null,
      profile:                 state.profile                 || null,
      profileTab:              state.profileTab              || "sheets",
    };
    // if version is not set for the language you're in, see if you can retrieve it from cache
    if (this.state && panel.refs.length && ((panel.settings.language === "hebrew" && !panel.currVersions.he) || (panel.settings.language !== "hebrew" && !panel.currVersions.en ))) {
      var oRef = Sefaria.ref(panel.refs[0]);
      if (oRef) {
        const lang = panel.settings.language == "hebrew"?"he":"en";
        panel.currVersions[lang] = this.getCachedVersion(oRef.indexTitle, lang);
      }
    }
    return panel;
  }
>>>>>>> e9773ab2
  setScrollPositionInHistory(e) {
    const $scrollContainer = $(e.target);
    this.scrollPositionTimer = this.checkIntentTimer(this.scrollPositionTimer, () => {
      const scrollTop = $scrollContainer.scrollTop();
      const state = history.state;
      if (scrollTop == state.scrollPosition) { return; }
      state.scrollPosition = scrollTop;
      history.replaceState(state, window.location.href);      
    }, 300);
  }
  getDefaultPanelSettings() {
    if (this.state && this.state.defaultPanelSettings) {
      return this.state.defaultPanelSettings;
    } else if (this.props.initialSettings) {
      return this.props.initialSettings;
    } else {
      return {
        language:      "bilingual",
        layoutDefault: "segmented",
        layoutTalmud:  "continuous",
        layoutTanakh:  "segmented",
        aliyotTorah:   "aliyotOff",
        vowels:        "all",
        biLayout:      "stacked",
        color:         "light",
        fontSize:      62.5
      };
    }
  }
  setContainerMode() {
    // Applies CSS classes to the React container and body so that the App can function as a header only on top of a static page.
    if (this.props.headerMode) {
      if (this.state.panels && this.state.panels.length) {
        $("#s2").removeClass("headerOnly");
        $("body").css({overflow: "hidden"})
                  .removeClass("hasBannerMessage");
        if (!this.props.multiPanel) {
          // Hacky, needed because rendered html of Header doesn't differentiate multiPanel
          $(".readerApp").removeClass("multiPanel").addClass("singlePanel");
        }
      } else {
        $("#s2").addClass("headerOnly");
        $("body").css({overflow: "auto"});
      }
    }
  }
  setPanelCap() {
    // In multi panel mode, set the maximum number of visible panels depending on the window width.
    this.setWindowWidth();
    var panelCap = Math.floor($(window).outerWidth() / this.MIN_PANEL_WIDTH);
    this.setState({panelCap: panelCap});
  }
  setWindowWidth() {
    // console.log("Setting window width: " + $(window).outerWidth());
    this.setState({windowWidth: $(window).outerWidth()});
  }
  setPaddingForScrollbar() {
    // Scrollbars take up spacing, causing the centering of panels to be slightly off
    // compared to the header. This functions sets appropriate padding to compensate.
    var width = Sefaria.util.getScrollbarWidth();
    // These are the divs that actually scroll
    var $container = $(ReactDOM.findDOMNode(this)).find(".content, .textColumn");
    if (this.state.panels.length > 1) {
      $container.css({paddingRight: "", paddingLeft: ""});
    } else {
        $container.css({paddingRight: 0, paddingLeft: width});
    }
  }
  toggleSignUpModal() {
    this.setState({ showSignUpModal: !this.state.showSignUpModal });
  }
  handleNavigationClick(ref, currVersions, options) {
    this.openPanel(ref, currVersions, options);
  }
  handleSegmentClick(n, ref, sheetNode) {
    // Handle a click on a text segment `ref` in from panel in position `n`
    // Update or add panel after this one to be a TextList
    var refs = typeof ref == "string" ? [ref] : ref;

    if (sheetNode) {
      this.setSheetHighlight(n, sheetNode);
    }
    else {
      this.setTextListHighlight(n, refs);
    }

    var nodeRef = sheetNode ? this.state.panels[n].sheetID + "." + sheetNode : null;

    if (this.currentlyConnecting()) { return }

    this.openTextListAt(n+1, refs, nodeRef);
    if ($(".readerPanel")[n+1] && window.getSelection().isCollapsed) { //Focus on the first focusable element of the newly loaded panel if text not selected. Mostly for a11y
      var curPanel = $(".readerPanel")[n+1];
      $(curPanel).find(':focusable').first().focus();
    }
  }
  closeConnectionPanel(n) {
    if (this.state.panels.length > n+1  && this.state.panels[n+1].mode === "Connections") {
      this.closePanel(n+1);
    }
  }
  handleCitationClick(n, citationRef, textRef, replace) {
    // Handle clicking on the citation `citationRef` which was found inside of `textRef` in panel `n`.
    // If `replace`, replace a following panel with this citation, otherwise open a new panel after.
    if (this.state.panels.length > n+1  && (replace || this.state.panels[n+1].mode === "Connections")) {
      this.closePanel(n+1);
    }
    if (textRef) { 
      this.setTextListHighlight(n, textRef);
    }
    this.openPanelAt(n, citationRef);
  }
  openNamedEntityInNewPanel(n, textRef, namedEntityState) {
    //this.setTextListHighlight(n, [textRef]);
    this.openTextListAt(n+1, [textRef], null, namedEntityState);
  }
  clearSelectedWords(n) {
    this.setPanelState(n, {selectedWords: ""});
  }
  clearNamedEntity(n) {
    this.setPanelState(n, {selectedNamedEntity: null, selectedNamedEntityText: null});
  }
  handleCompareSearchClick(n, ref, currVersions, options) {
    // Handle clicking a search result in a compare panel, so that clicks don't clobber open panels
    // todo: support options.highlight, passed up from SearchTextResult.handleResultClick()
    this.replacePanel(n, ref, currVersions, options);
  }
  handleInAppLinkClick(e) {
    // If a default has been prevented, assume a custom handler is already in place
    if (e.isDefaultPrevented()) {
      return;
    }
    // Don't trigger from v1 Sheet Builder which has conflicting CSS
    if (typeof sjs !== "undefined") {
      return;
    }
    // https://github.com/STRML/react-router-component/blob/master/lib/CaptureClicks.js
    // Get the <a> element.
    var el = e.target;
    while (el && el.nodeName !== 'A') {
      el = el.parentNode;
    }
    // Ignore clicks from non-a elements.
    if (!el) {
      return;
    }
    // Ignore the click if the element has a target.
    if (el.target && el.target !== '_self') {
      return;
    }
    const href = el.getAttribute('href');
    if (!href) {
      return;
    }

    const handled = this.openURL(href);
    if (handled) {
      e.preventDefault();
    }
  }
  openURL(href) {
    // Attempts to open `href` in app, return true if successful.
    let path = href;
    try {
      const url = new URL(href);
      // Allow absolute URLs pointing to Sefaria. TODO generalize to any domain of current deploy.
      if (url.hostname.indexOf("sefaria.org") === -1) {
        return false;
      }
      path = url.pathname;
    } catch { }

    // TODO: Handle links with URL params
    if (path.indexOf("?") !== -1) {
      return false;

    } else if (path == "/") {
      this.showHome();

    } else if (path == "/texts") {
      this.showLibrary();

    } else if (path == "/texts/history") {
      this.showHistory();

    } else if (path == "/texts/saved") {
      this.showSaved();

    } else if (path.match(/\/texts\/.+/)) {
      this.showLibrary(path.slice(7).split("/"));

    } else if (path == "/collections") {
      this.showCollections();

    } else if (path == "/my/profile") {
      this.openProfile(Sefaria.slug);

    } else if (path == "/notifications") {
      this.showNotifications();

    } else if (path == "/calendars") {
      this.showCalendars();

    } else if (path == "/torahtracker") {
      this.showUserStats();

    } else if (path.match(/^\/sheets\/\d+/)) {
      this.openPanel("Sheet " + path.slice(8));

<<<<<<< HEAD
    } else if (path == "/topics") {
      this.showTopics();

    } else if (path.match(/\/topics\/[^\/]+/)) {
=======
    } else if (path.match(/^\/topics\/[^\/]+/)) {
>>>>>>> e9773ab2
      this.openTopic(path.slice(8));

    } else if (path.match(/^\/profile\/.+/)) {
      this.openProfile(path.slice(9));

    } else if (path.match(/^\/collections\/.+/) && !path.endsWith("/settings") && !path.endsWith("/new")) {
      this.openCollection(path.slice(13));

    } else if (Sefaria.isRef(path.slice(1))) {
      this.openPanel(Sefaria.humanRef(path.slice(1)));

    } else {
      return false
    }
    return true;
  }
  unsetTextHighlight(n) {
    this.setPanelState(n, { textHighlights: null });
  }
  _getSearchStateName(type) { 
    return `${type}SearchState`; 
  }
  _getSearchState(state, type) { 
    return !!state && state[this._getSearchStateName(type)];
  }
  updateQuery(n, query) {
    const state = this.state.panels[n];
    const updates = {
      searchQuery: query,
      textSearchState: state.textSearchState.update({ filtersValid: false }),
      sheetSearchState: state.sheetSearchState.update({ filtersValid: false }),
    };
    this.setPanelState(n, updates);
  }
  updateSearchTab(n, searchTab) {
    this.setPanelState(n, { searchTab });
  }
  updateAvailableFilters(n, type, availableFilters, filterRegistry, orphanFilters, aggregationsToUpdate) {
    const state = this.state.panels[n];
    const searchState = this._getSearchState(state, type);
    const searchStateName = this._getSearchStateName(type);
    this.setPanelState(n, {
      [searchStateName]: !!searchState ?
        searchState.update({
          availableFilters,
          filterRegistry,
          orphanFilters,
          filtersValid: true,
          aggregationsToUpdate,
        }) : new SearchState({
        type,
        availableFilters,
        filterRegistry,
        orphanFilters,
        filtersValid: true,
      })
    });
  }
  updateSearchFilter(n, type, filterNode) {
    const state = this.state.panels[n];
    const searchState = this._getSearchState(state, type);
    const searchStateName = this._getSearchStateName(type);
    if (filterNode.isUnselected()) {
      filterNode.setSelected(true);
    } else {
      filterNode.setUnselected(true);
    }
    const update = Sefaria.search.getAppliedSearchFilters(searchState.availableFilters)
    update["lastAppliedAggType"] = filterNode.aggType;
    this.setPanelState(n, {
      [searchStateName]: searchState.update(update)
    });
  }
  updateSearchOptionField(n, type, field) {
    const state = this.state.panels[n];
    const searchState = this._getSearchState(state, type);
    const searchStateName = this._getSearchStateName(type);
    this.setPanelState(n, {
      [searchStateName]: searchState.update({ field, filtersValid: false })
    });
  }
  updateSearchOptionSort(n, type, sortType) {
    const state = this.state.panels[n];
    const searchState = this._getSearchState(state, type);
    const searchStateName = this._getSearchStateName(type);
    this.setPanelState(n, {
      [searchStateName]: searchState.update({ sortType })
    });
  }
  updateTopicsTab(n, topicsTab) {
    this.setPanelState(n, { topicsTab });
  }
  setPanelState(n, state, replaceHistory) {
    this.replaceHistory  = Boolean(replaceHistory);
    //console.log(`setPanel State ${n}, replace: ` + this.replaceHistory);
    //console.log(state)
    // When the driving panel changes language, carry that to the dependent panel
    // However, when carrying a language change to the Tools Panel, do not carry over an incorrect version
    if (!this.state.panels[n]) { debugger; }
    let langChange  = state.settings && state.settings.language !== this.state.panels[n].settings.language;
    let next        = this.state.panels[n+1];
    if (langChange && next && next.mode === "Connections" && state.settings.language !== "bilingual") {
        next.settings.language = state.settings.language;
    }
    // state is not always a full panel state. make sure it has necessary fields needed to run saveLastPlace()
    state = {
      ...this.state.panels[n],
      ...state,
    };
    if (this.didPanelRefChange(this.state.panels[n], state)) {
      this.checkPanelScrollIntentAndSaveRecent(state, n);
    }
    this.state.panels[n] = extend(this.state.panels[n], state);
    let new_state = {panels: this.state.panels};
    if(this.didDefaultPanelSettingsChange(state)){
      new_state["defaultPanelSettings"] = Sefaria.util.clone(state.settings);
    }
    this.setState(new_state);
  }
  didDefaultPanelSettingsChange(state){
    if ("settings" in state){
      let defaultSettings = this.getDefaultPanelSettings();
      let defaultKeys = Object.keys(defaultSettings);
      for (let i of defaultKeys) {
        //console.log(i); // logs 3, 5, 7
        if (state.settings[i] != defaultSettings[i]){
          return true;
        }

      }
    } else {
      return false;
    }
  }
  didPanelRefChange(prevPanel, nextPanel) {
    // Returns true if nextPanel represents a change in current ref (including version change) from prevPanel.
    if (!prevPanel && !!nextPanel) { return true; }
    if (!!prevPanel && !nextPanel) { return true; }
    if (!prevPanel && !nextPanel) { return false; }
    if (prevPanel.mode === 'Connections' && nextPanel.mode === 'Text') { return false; }  // special case. when opening new panel from commentary, ref is already logged in history
    if (prevPanel.mode === 'Text' && nextPanel.mode === 'Sheet') { return true; }
    if (prevPanel.mode === 'Sheet' && nextPanel.mode === 'Text') { return true; }
    if (nextPanel.mode === 'Text') {
      if (nextPanel.menu || nextPanel.mode == "Connections" ||
          !nextPanel.refs || nextPanel.refs.length == 0 ||
          !prevPanel.refs || prevPanel.refs.length == 0 ) { return false; }
      if (nextPanel.refs.compare(prevPanel.refs)) {
        if (nextPanel.currVersions.en !== prevPanel.currVersions.en) { return true; }
        if (nextPanel.currVersions.he !== prevPanel.currVersions.he) { return true; }
        //console.log('didPanelRefChange?', nextPanel.highlightedRefs, prevPanel.highlightedRefs);
        return !((nextPanel.highlightedRefs || []).compare(prevPanel.highlightedRefs || []));
      } else {
        return true;
      }
    } else if (nextPanel.mode === 'Sheet') {
      if (prevPanel.sheetID !== nextPanel.sheetID) { return true; }
      return prevPanel.highlightedNode !== nextPanel.highlightedNode
    } else {
      return true;
    }
  }
  getLicenseMap() {
    const licenseMap = {
      "Public Domain": "https://en.wikipedia.org/wiki/Public_domain",
      "CC0": "https://creativecommons.org/publicdomain/zero/1.0/",
      "CC-BY": "https://creativecommons.org/licenses/by/3.0/",
      "CC-BY-SA": "https://creativecommons.org/licenses/by-sa/3.0/",
      "CC-BY-NC": "https://creativecommons.org/licenses/by-nc/4.0/"
    }
    return licenseMap;
  }
  translateISOLanguageCode(code) {
    //takes two-letter ISO 639.2 code and returns full language name
    const codeMap = {
      "en": "English",
      "he": "Hebrew",
      "yi": "Yiddish",
      "fi": "Finnish",
      "pt": "Portuguese",
      "es": "Spanish",
      "fr": "French",
      "de": "German",
      "ar": "Arabic",
      "it": "Italian",
      "pl": "Polish",
      "ru": "Russian",
      "eo": "Esparanto",
      "fa": "Farsi",
    };
    return codeMap[code.toLowerCase()] || code;
  }
  selectVersion(n, versionName, versionLanguage) {
    // Set the version for panel `n`.
    var panel = this.state.panels[n];
    var oRef = Sefaria.ref(panel.refs[0]);
    let panelLang;
    if (versionName && versionLanguage) {
      panel.currVersions[versionLanguage] = versionName;
      if ((versionLanguage === "he" && !!panel.currVersions["en"]) ||
          (versionLanguage === "en" && !!panel.currVersions["he"])) { // if both versionLanguages are set, try to show them both
        panelLang = "bilingual";
      } else if (versionLanguage === "he") {
        panelLang = "hebrew";
      } else {
        panelLang = "english";
      }

      this.setCachedVersion(oRef.indexTitle, versionLanguage, versionName);
      Sefaria.track.event("Reader", "Choose Version", `${oRef.indexTitle} / ${versionName} / ${versionLanguage}`)
    } else {
      panel.currVersions[versionLanguage] = null;
      Sefaria.track.event("Reader", "Choose Version", `${oRef.indexTitle} / default version / ${panel.settings.language}`)
    }
    if((this.state.panels.length > n+1) && this.state.panels[n+1].mode == "Connections"){
      var connectionsPanel =  this.state.panels[n+1];
      connectionsPanel.currVersions = panel.currVersions;
      if (panelLang) {
        panel.settings.language = panelLang;
        connectionsPanel.settings.language = panelLang !== "bilingual" ? panelLang : (versionLanguage === "he" ? "hebrew" : "english");
      }
    } else if (n-1 >= 0 && this.state.panels[n].mode === "Connections") {
      const masterPanel = this.state.panels[n-1];
      masterPanel.currVersions = panel.currVersions;
      if (panelLang) {
        panel.settings.language = panelLang !== "bilingual" ? panelLang : (versionLanguage === "he" ? "hebrew" : "english");
        masterPanel.settings.language = panelLang;
      }
    }
    this.setState({panels: this.state.panels});
  }
  viewExtendedNotes(n, method, title, versionLanguage, versionName) {
    var panel = this.state.panels[n];
    panel.bookRef = title;
    panel.currVersions = {'en': null, 'he': null}; // ensure only 1 version is set
    panel.currVersions[versionLanguage] = versionName;
    if (method === "toc") {
      panel.menuOpen = "extended notes";
    }
    else if (method === "Connections") {
      panel.connectionsMode = "extended notes";
    }
    this.setState({panels: this.state.panels});
  }
  backFromExtendedNotes(n, bookRef, currVersions){
    var panel = this.state.panels[n];
    panel.menuOpen = panel.currentlyVisibleRef ? "text toc" : "book toc";
    panel.bookRef = bookRef;
    panel.currVersions = currVersions;
    this.setState({panels: this.state.panels});
  }
  // this.state.defaultVersion is a depth 2 dictionary - keyed: bookname, language
  getCachedVersion(indexTitle, language) {
    if ((!indexTitle) || (!(this.state.defaultVersions[indexTitle]))) { return null; }
    return (language) ? (this.state.defaultVersions[indexTitle][language] || null) : this.state.defaultVersions[indexTitle];
  }
  setCachedVersion(indexTitle, language, versionTitle) {
    this.state.defaultVersions[indexTitle] = this.state.defaultVersions[indexTitle] || {};
    this.state.defaultVersions[indexTitle][language] = versionTitle;  // Does this need a setState?  I think not.
  }
  setDefaultOption(option, value) {
    if (value !== this.state.defaultPanelSettings[option]) {
      this.state.defaultPanelSettings[option] = value;
      this.setState(this.state);
    }
  }
  openPanel(ref, currVersions, options) {
    // Opens a text panel, replacing all panels currently open.
    // options can contain {
    //  'textHighlights': array of strings to highlight in focused segment. used when clicking on search query result
    // }
    this.state.panels = []; // temporarily clear panels directly in state, set properly with setState in openPanelAt
    this.openPanelAt(0, ref, currVersions, options);
  }
  openPanelAt(n, ref, currVersions, options) {
    // Open a new panel after `n` with the new ref
    // If book level, Open book toc
    const parsedRef = Sefaria.parseRef(ref);
    var index = Sefaria.index(ref); // Do we have to worry about normalization, as in Header.subimtSearch()?
    var panel;
    if (index) {
      panel = this.makePanelState({"menuOpen": "book toc", "bookRef": index.title});
    } else if (parsedRef.book === "Sheet") {
      const [sheetID, sheetNode] = parsedRef.sections;
      panel = this.makePanelState({
        mode: 'Sheet',
        sheetID: parseInt(sheetID),
        highlightedNode: parseInt(sheetNode),
        refs: null
      });
    } else {  // Text
      if (ref.constructor === Array) {
        // When called with an array, set highlight for the whole spanning range of the array
        var refs = ref;
        var currentlyVisibleRef = Sefaria.normRef(ref);
        var splitArray = refs.map(ref => Sefaria.splitRangingRef(ref));
        var highlightedRefs = [].concat.apply([], splitArray);
      } else {
        var refs = [ref];
        var currentlyVisibleRef = ref;
        var highlightedRefs = [];
      }
      //console.log("Higlighted refs:", highlightedRefs)
      panel = this.makePanelState({
        refs,
        currVersions,
        highlightedRefs,
        currentlyVisibleRef, mode: "Text",
        ...options
      });
    }

    var newPanels = this.state.panels.slice();
    newPanels.splice(n+1, 0, panel);
    this.setState({panels: newPanels});
    this.saveLastPlace(panel, n+1);
  }
  openPanelAtEnd(ref, currVersions) {
    this.openPanelAt(this.state.panels.length+1, ref, currVersions);
  }
  replacePanel(n, ref, currVersions, options) {
    // Opens a text in in place of the panel currently open at `n`.
    this.openPanelAt(n, ref, currVersions, options);
    this.replaceHistory = true;
    this.closePanel(n);
  }
  openComparePanel(n, connectAfter) {
    var comparePanel = this.makePanelState({
      menuOpen: "navigation",
      compare: true,
      openSidebarAsConnect: typeof connectAfter !== "undefined" ? connectAfter : false,
    });
    Sefaria.track.event("Reader", "Other Text Click");
    this.state.panels[n] = comparePanel;
    this.setState({panels: this.state.panels});
  }
  openTextListAt(n, refs, sheetNodes, textListState) {
    // Open a connections panel at position `n` for `refs`
    // Replace panel there if already a connections panel, otherwise splice new panel into position `n`
    // `refs` is an array of ref strings
    // `textListState` is an object of initial state to pass to the new panel. if `undefined`, no-op
    var newPanels = this.state.panels.slice();
    var panel = newPanels[n] || {};
    var parentPanel = (n >= 1 && newPanels[n-1].mode == 'Text' || n >= 1 && newPanels[n-1].mode == 'Sheet') ? newPanels[n-1] : null;

    if (panel.mode !== "Connections") {
      // No connections panel is open yet, splice in a new one
      this.saveLastPlace(parentPanel, n, true);
      newPanels.splice(n, 0, {});
      panel = newPanels[n];
      panel.filter = [];
      panel.versionFilter = [];
    }
    panel.refs              = refs;
    panel.sheetNodes        = sheetNodes ? sheetNodes.split(".")[1] : null;
    panel.nodeRef           = sheetNodes;
    panel.menuOpen          = null;
    panel.mode              = panel.mode || "Connections";
    panel.settings          = panel.settings ? panel.settings : Sefaria.util.clone(this.getDefaultPanelSettings());
    panel.settings.language = panel.settings.language == "hebrew" ? "hebrew" : "english"; // Don't let connections panels be bilingual
    if(parentPanel) {
      panel.filter = parentPanel.filter;
      panel.versionFilter = parentPanel.versionFilter;
      panel.connectionsMode   = parentPanel.openSidebarAsConnect ? "Add Connection" : panel.connectionsMode;
      panel.recentFilters = parentPanel.recentFilters;
      panel.recentVersionFilters = parentPanel.recentVersionFilters;
      panel.currVersions = parentPanel.currVersions;
    }
    if (textListState) {
      panel = {...panel, ...textListState};
    }
    newPanels[n] = this.makePanelState(panel);
    this.setState({panels: newPanels});
  }
  setTextListHighlight(n, refs) {
    // Set the textListHighlight for panel `n` to `refs`
    refs = typeof refs === "string" ? [refs] : refs;
    this.state.panels[n].highlightedRefs = refs;
    this.setState({panels: this.state.panels});
    // If a connections panel is opened after n, update its refs as well.
    var next = this.state.panels[n+1];
    if (next && next.mode === "Connections" && !next.menuOpen) {
      this.openTextListAt(n+1, refs);
    }
  }
  setSheetHighlight(n, node) {
    // Set the sheetListHighlight for panel `n` to `node`
    node = typeof node === "string" ? [node] : node;
    this.state.panels[n].highlightedNode = node;
    this.setState({panels: this.state.panels});
    }
  setConnectionsFilter(n, filter, updateRecent) {
    // Set the filter for connections panel at `n`, carry data onto the panel's basetext as well.
    var connectionsPanel = this.state.panels[n];
    var basePanel        = this.state.panels[n-1];
    if (filter) {
      if (updateRecent) {
        if (Sefaria.util.inArray(filter, connectionsPanel.recentFilters) !== -1) {
          connectionsPanel.recentFilters.toggle(filter);
        }
        connectionsPanel.recentFilters = [filter].concat(connectionsPanel.recentFilters);
      }
      connectionsPanel.filter = [filter];
      connectionsPanel.connectionsMode = "TextList";
    } else {
      connectionsPanel.filter = [];
      connectionsPanel.connectionsMode = "ConnectionsList";
    }
    if (basePanel) {
      basePanel.filter        = connectionsPanel.filter;
      basePanel.recentFilters = connectionsPanel.recentFilters;
    }
    this.setState({panels: this.state.panels});
  }
  setVersionFilter(n, filter) {
    var connectionsPanel = this.state.panels[n];
    var basePanel        = this.state.panels[n-1];
    if (filter) {
      if (Sefaria.util.inArray(filter, connectionsPanel.recentVersionFilters) === -1) {
        connectionsPanel.recentVersionFilters = [filter].concat(connectionsPanel.recentVersionFilters);
      }
      connectionsPanel.versionFilter = [filter];
      connectionsPanel.connectionsMode = "Translation Open";
    } else {
      connectionsPanel.versionFilter = [];
      connectionsPanel.connectionsMode = "Translations";
    }
    if (basePanel) {
      basePanel.versionFilter        = connectionsPanel.versionFilter;
      basePanel.recentVersionFilters = connectionsPanel.recentVersionFilters;
    }
    this.setState({panels: this.state.panels});
  }
  setSelectedWords(n, words){
    //console.log(this.state.panels[n].refs);
    var next = this.state.panels[n+1];
    if (next && !next.menuOpen) {
      this.state.panels[n+1].selectedWords = words;
      this.setState({panels: this.state.panels});
    }
  }
  setUnreadNotificationsCount(n) {
    Sefaria.notificationCount = n;
    this.forceUpdate();
  }
  closePanel(n) {
    // Removes the panel in position `n`, as well as connections panel in position `n+1` if it exists.
    if (this.state.panels.length == 1 && n == 0) {
      this.state.panels = [];
    } else {
      // If this is a Connection panel, we need to unset the filter in the base panel
      if (n > 0 && this.state.panels[n] && this.state.panels[n].mode === "Connections"){
        const parent = this.state.panels[n-1];
        parent.filter = [];
        parent.highlightedRefs = [];
        parent.refs = parent.refs.map(ref => Sefaria.ref(ref).sectionRef);
        parent.currentlyVisibleRef = parent.currentlyVisibleRef ? Sefaria.ref(parent.currentlyVisibleRef).sectionRef : null;
      }
      this.state.panels.splice(n, 1);
      if (this.state.panels[n] && (this.state.panels[n].mode === "Connections" || this.state.panels[n].compare)) {
        // Close connections panel or compare panel when text panel is closed
        if (this.state.panels.length == 1) {
          this.state.panels = [];
        } else {
          this.state.panels.splice(n, 1);
        }
      }
    }
    var state = {panels: this.state.panels};
    if (state.panels.length == 0) {
      this.showLibrary();
    } else {
      this.setState(state);
    }
  }
  convertToTextList(n) {
    var base = this.state.panels[n-1];
    this.closePanel(n);
    if (base.mode == "Sheet") {
      const sheet = Sefaria.sheets.loadSheetByID(base.sheetID);
      if (!sheet) { return; }
      for(var i in sheet.sources){
        if (sheet.sources[i].node == base.highlightedNode) {
          this.openTextListAt(n, [sheet.sources[i].ref]);
        }
      }
    }
    else {
      this.openTextListAt(n, base.highlightedRefs);
    }
  }
  showLibrary(categories) {
    let state = {menuOpen: "navigation", navigationCategories: categories, "mode": "Menu"};
    state = this.makePanelState(state);
    if (!Sefaria._siteSettings.TORAH_SPECIFIC) {
      this.state.panels[0].settings.language = "english";
    }
    this.setSinglePanelState(state);
  }
  showSearch(searchQuery) {
    let panel;
    const textSearchState =  (!!this.state.panels && this.state.panels.length && !!this.state.panels[0].textSearchState)  ? this.state.panels[0].textSearchState.update({ filtersValid: false })  : new SearchState({ type: 'text' });
    const sheetSearchState = (!!this.state.panels && this.state.panels.length && !!this.state.panels[0].searchStateSheet) ? this.state.panels[0].searchStateSheet.update({ filtersValid: false }) : new SearchState({ type: 'sheet' });

    const searchTab = !!this.state.panels && this.state.panels.length ? this.state.panels[0].searchTab : "text";
    this.setSinglePanelState({mode: "Menu", menuOpen: "search", searchQuery, searchTab, textSearchState, sheetSearchState });
  }
  searchInCollection(searchQuery, collection) {
    let panel;
    const textSearchState =  new SearchState({ type: 'text' });
    const sheetSearchState = new SearchState({ type: 'sheet',  appliedFilters: [collection], appliedFilterAggTypes: ['collections']});

    this.setSinglePanelState({mode: "Menu", menuOpen: "search", "searchTab": "sheet", searchQuery, textSearchState, sheetSearchState });
  }
  showHome() {
    this.setSinglePanelState({menuOpen: "home"});
  }  
  showSaved() {
    this.setSinglePanelState({menuOpen: "saved"});
  }
  showHistory() {
    this.setSinglePanelState({menuOpen: "history"});
  }
  showTopics() {
    this.setSinglePanelState({menuOpen: "topics", navigationTopicCategory: null, navigationTopic: null});
  }
  showNotifications() {
    this.setSinglePanelState({menuOpen: "notifications"});
  }
  showCalendars() {
    this.setSinglePanelState({menuOpen: "calendars"});
  }
  showUserStats() {
    this.setSinglePanelState({menuOpen: "user_stats"});
  }
  showCollections() {
    this.setSinglePanelState({menuOpen: "collectionsPublic"});
  }
  setSinglePanelState(state) {
    // Sets state to be a single panel with properties of `state`
    state = this.makePanelState(state);
    this.setState({panels: [state], headerMode: false});
  }
  openTopic(slug) {
    Sefaria.getTopic(slug).then(topic => {
      this.setSinglePanelState({ menuOpen: "topics", navigationTopic: slug, topicTitle: topic.primaryTitle });
    });
  }
  openProfile(slug) {
    Sefaria.profileAPI(slug).then(profile => {
      this.setSinglePanelState({ menuOpen: "profile", profile, profileTab: "sheets" });
    });
  }
  openCollection(slug) {
    this.setSinglePanelState({menuOpen: "collection",  collectionSlug: slug});
  }
  toggleMobileNavMenu() {
    this.setState({mobileNavMenuOpen: !this.state.mobileNavMenuOpen});
  }
  toggleLanguageInFirstPanel() {
    if (this.state.panels[0].settings.language === "hebrew") {
      this.state.panels[0].settings.language = "english";
    } else {
      this.state.panels[0].settings.language = "hebrew";
    }
    this.setState({panels: this.state.panels});
  }
  getHistoryObject(panel, hasSidebar) {
    // get rave to send to /api/profile/user_history
    let ref, sheet_owner, sheet_title;
    if (panel.mode === 'Sheet' || panel.mode === "SheetAndConnections") {
      const sheet = Sefaria.sheets.loadSheetByID(panel.sheetID);
      if (!sheet) { return null; }
      ref = `Sheet ${sheet.id}${panel.highlightedNode ? `:${panel.highlightedNode}`: ''}`;
      sheet_owner = sheet.ownerName;
      sheet_title = sheet.title;
    } else {
      ref = (hasSidebar && panel.highlightedRefs && panel.highlightedRefs.length) ? Sefaria.normRef(panel.highlightedRefs) : (panel.currentlyVisibleRef || panel.refs.slice(-1)[0]);  // Will currentlyVisibleRef ever not be available?
    }
    const parsedRef = Sefaria.parseRef(ref);
    if (!ref) { debugger; }
    return {
      ref,
      versions: panel.currVersions,
      book: parsedRef.book,
      language: panel.settings.language,
      sheet_owner,
      sheet_title,
    };
  }
  doesPanelHaveSidebar(n) {
    return this.state.panels.length > n+1 && this.state.panels[n+1].mode == "Connections";
  }
  saveLastPlace(panel, n, openingSidebar) {
    //openingSidebar is true when you call `saveLastPlace` at the time you're opening the sidebar. In this case, `doesPanelHaveSidebar` will be false
    const hasSidebar = this.doesPanelHaveSidebar(n) || openingSidebar;
    // if panel is sheet, panel.refs isn't set
    if ((panel.mode !== 'Sheet' && !panel.refs.length ) || panel.mode === 'Connections') { return; }
    Sefaria.saveUserHistory(this.getHistoryObject(panel, hasSidebar));
  }
  currentlyConnecting() {
    // returns true if there is currently an "Add Connections" Panel open
    for (var i = 0; i < this.state.panels.length; i++) {
      //console.log(this.state.panels[i].connectionsMode)
      if (this.state.panels[i].connectionsMode === "Add Connection") {
        return true;
      }
    }
    return false;
  }
  handleCopyEvent(e) {
    // Custom processing of Copy/Paste
    // - Ensure we don't copy hidden English or Hebrew text
    // - Remove elements like link dots
    // - Strip links inline in the text
    const selection = document.getSelection()
    const textOnly = selection.toString();
    let html = textOnly;

    if (selection.rangeCount) {
      const container = document.createElement("div");
      for (let i = 0, len = selection.rangeCount; i < len; ++i) {
        container.appendChild(selection.getRangeAt(i).cloneContents());
      }

      // Elements to Remove
      const classesToRemove = ["segmentNumber", "linkCount", "clearFix"];
      classesToRemove.map(cls => {
        let elsToRemove = container.getElementsByClassName(cls);
        while(elsToRemove.length > 0){
          elsToRemove[0].parentNode.removeChild(elsToRemove[0]);
        }
      });

      // Links to Strip
      const linksToStrip = ".segment a.namedEntityLink, .segment a.refLink";
      let elsToStrip = container.querySelectorAll(linksToStrip);
      elsToStrip.forEach(el => el.outerHTML = el.innerText);


      // Remove invisible languages based on the class of the readerPanel you're
      // copying from. 
      const selectionAncestor = selection.getRangeAt(0).commonAncestorContainer;
      if (selectionAncestor.nodeType == 1) {

        const curReaderPanel = selectionAncestor.closest('.readerPanel');

        if (curReaderPanel && curReaderPanel.classList.contains('hebrew')) {
          let elsToRemove = container.getElementsByClassName('en')
          while(elsToRemove.length > 0){
            elsToRemove[0].parentNode.removeChild(elsToRemove[0]);
          }
        }

        else if (curReaderPanel && curReaderPanel.classList.contains('english')) {
          let elsToRemove = container.getElementsByClassName('he')
          while(elsToRemove.length > 0){
            elsToRemove[0].parentNode.removeChild(elsToRemove[0]);
          }
        }
      }

      html = container.innerHTML;
    }

    const clipdata = e.clipboardData || window.clipboardData;
    clipdata.setData('text/plain', textOnly);
    clipdata.setData('text/html', html);
    e.preventDefault();
  }
  rerender() {
    this.forceUpdate();
    this.setContainerMode();
  }
  render() {
    var panelStates = this.state.panels;

    var evenWidth;
    var widths;
    var unit;
    var wrapBoxScroll = false;

    if (panelStates.length <= this.state.panelCap || !this.state.panelCap) {
      evenWidth = (100.0 / panelStates.length);
      unit = "%";
    } else {
      evenWidth = this.MIN_PANEL_WIDTH;
      unit = "px";
      wrapBoxScroll = true;
    }

    if (panelStates.length == 2 &&
        (panelStates[0].mode == "Text" || panelStates[0].mode == "Sheet") &&
        (panelStates[1].mode == "Connections" || panelStates[1].menuOpen === "search" || panelStates[1].compare)) {
      widths = [68.0, 32.0];
      unit = "%";
    } else if (panelStates.length == 3 &&
        (panelStates[0].mode == "Text" || panelStates[0].mode == "Sheet") &&
        panelStates[1].mode == "Connections" &&
        (panelStates[2].mode == "Text" || panelStates[2].mode == "Sheet")) {
      widths = [37.0, 26.0, 37.0];
      unit = "%";
    } else if (panelStates.length == 3 &&
        (panelStates[0].mode == "Text"|| panelStates[0].mode == "Sheet") &&
        (panelStates[1].mode == "Text"|| panelStates[1].mode == "Sheet") &&
        panelStates[2].mode == "Connections") {
      widths = [37.0, 37.0, 26.0];
      unit = "%";
    } else {
      widths = panelStates.map( panel => evenWidth );
    }
    // Header should not show box-shadow over panels that have color line
    const menuOpen = this.state.panels?.[0]?.menuOpen;
    const hasColorLine = ["sheets", "sheets meta"];
    const headerHasBoxShadow = hasColorLine.indexOf(menuOpen) === -1;
    // Header is hidden on certain mobile panels, but still rendered so the mobileNavMenu can be opened
    const hideHeader = !this.props.multiPanel && !this.state.headerMode && (!menuOpen || menuOpen === "text toc");
    const header = (
      <Header
        multiPanel={this.props.multiPanel}
        onRefClick={this.handleNavigationClick}
        showSearch={this.showSearch}
        openURL={this.openURL}
        headerMode={this.props.headerMode}
        openTopic={this.openTopic}
        hidden={hideHeader}
        mobileNavMenuOpen={this.state.mobileNavMenuOpen}
        onMobileMenuButtonClick={this.toggleMobileNavMenu}
        hasLanguageToggle={!this.props.multiPanel && Sefaria.interfaceLang !== "hebrew" && this.state.panels?.[0]?.menuOpen === "navigation"}
        toggleLanguage={this.toggleLanguageInFirstPanel}
        firstPanelLanguage={this.state.panels?.[0]?.settings?.language}
        hasBoxShadow={headerHasBoxShadow} />
    );
    var panels = [];
    var allOpenRefs = panelStates.filter( panel => panel.mode == "Text" && !panel.menuOpen)
                                  .map( panel => Sefaria.humanRef(panel.highlightedRefs.length ? panel.highlightedRefs : panel.refs));

    for (var i = 0; i < panelStates.length; i++) {
      var panel                    = this.clonePanel(panelStates[i]);
      if (!("settings" in panel )) { debugger; }
      var offset                         = widths.reduce(function(prev, curr, index, arr) { return index < i ? prev+curr : prev}, 0);
      var width                          = widths[i];
      var style                          = (this.state.layoutOrientation=="ltr")?{width: width + unit, left: offset + unit}:{width: width + unit, right: offset + unit};
      var onSegmentClick                 = this.props.multiPanel ? this.handleSegmentClick.bind(null, i) : null;
      var onCitationClick                = this.handleCitationClick.bind(null, i);
      var openNamedEntityInNewPanel      = this.openNamedEntityInNewPanel.bind(null, i);
      var onCloseConnectionClick         = this.closeConnectionPanel.bind(null,i);
      var onSearchResultClick            = this.props.multiPanel ? this.handleCompareSearchClick.bind(null, i) : this.handleNavigationClick;
      var unsetTextHighlight             = this.unsetTextHighlight.bind(null, i);
      var updateQuery                    = this.updateQuery.bind(null, i);
      var updateSearchTab                = this.updateSearchTab.bind(null, i);
      var updateAvailableFilters         = this.updateAvailableFilters.bind(null, i);
      var updateSearchFilter             = this.updateSearchFilter.bind(null, i);
      var updateSearchOptionField        = this.updateSearchOptionField.bind(null, i);
      var updateSearchOptionSort         = this.updateSearchOptionSort.bind(null, i);
      var updateTopicsTab                = this.updateTopicsTab.bind(null, i);
      var onOpenConnectionsClick         = this.openTextListAt.bind(null, i+1);
      var setTextListHighlight           = this.setTextListHighlight.bind(null, i);
      var setSelectedWords               = this.setSelectedWords.bind(null, i);
      var clearSelectedWords             = this.clearSelectedWords.bind(null, i);
      var clearNamedEntity               = this.clearNamedEntity.bind(null, i);
      var openComparePanel               = this.openComparePanel.bind(null, i);
      var closePanel                     = panel.compare ? this.convertToTextList.bind(null, i) : this.closePanel.bind(null, i);
      var setPanelState                  = this.setPanelState.bind(null, i);
      var setConnectionsFilter           = this.setConnectionsFilter.bind(this, i);
      var setVersionFilter               = this.setVersionFilter.bind(this, i);
      var selectVersion                  = this.selectVersion.bind(null, i);
      var viewExtendedNotes              = this.viewExtendedNotes.bind(this, i);
      var backFromExtendedNotes          = this.backFromExtendedNotes.bind(this, i);

      var ref   = panel.refs && panel.refs.length ? panel.refs[0] : null;
      var oref  = ref ? Sefaria.parseRef(ref) : null;
      var title = oref && oref.indexTitle ? oref.indexTitle : 0;
      // Keys must be constant as text scrolls, but changing as new panels open in new positions
      // Use a combination of the panel number and text title
      var key   = i + title;
      var classes = classNames({readerPanelBox: 1, sidebar: panel.mode == "Connections"});
      panels.push(<div className={classes} style={style} key={key}>
                    <ReaderPanel
                      panelPosition={i}
                      initialState={panel}
                      interfaceLang={this.props.interfaceLang}
                      setCentralState={setPanelState}
                      multiPanel={this.props.multiPanel}
                      onSegmentClick={onSegmentClick}
                      onCitationClick={onCitationClick}
                      openNamedEntityInNewPanel={openNamedEntityInNewPanel}
                      closeConnectionPanel={onCloseConnectionClick}
                      onSearchResultClick={onSearchResultClick}
                      onNavigationClick={this.handleNavigationClick}
                      updateTopicsTab={updateTopicsTab}
                      onOpenConnectionsClick={onOpenConnectionsClick}
                      openComparePanel={openComparePanel}
                      setTextListHighlight={setTextListHighlight}
                      setConnectionsFilter={setConnectionsFilter}
                      setVersionFilter={setVersionFilter}
                      setSelectedWords={setSelectedWords}
                      selectVersion={selectVersion}
                      viewExtendedNotes={viewExtendedNotes}
                      backFromExtendedNotes={backFromExtendedNotes}
                      setDefaultOption={this.setDefaultOption}
                      unsetTextHighlight={unsetTextHighlight}
                      onQueryChange={updateQuery}
                      updateSearchTab={updateSearchTab}
                      updateSearchFilter={updateSearchFilter}
                      updateSearchOptionField={updateSearchOptionField}
                      updateSearchOptionSort={updateSearchOptionSort}
                      registerAvailableFilters={updateAvailableFilters}
                      searchInCollection={this.searchInCollection}
                      setUnreadNotificationsCount={this.setUnreadNotificationsCount}
                      closePanel={closePanel}
                      panelsOpen={panelStates.length}
                      allOpenRefs={allOpenRefs}
                      hasSidebar={this.doesPanelHaveSidebar(i)}
                      masterPanelLanguage={panel.mode === "Connections" ? panelStates[i-1].settings.language : panel.settings.language}
                      layoutWidth={width}
                      analyticsInitialized={this.state.initialAnalyticsTracked}
                      getLicenseMap={this.getLicenseMap}
                      translateISOLanguageCode={this.translateISOLanguageCode}
                      openURL={this.openURL}
                      saveLastPlace={this.saveLastPlace}
                      checkIntentTimer={this.checkIntentTimer}
                      openMobileNavMenu={this.toggleMobileNavMenu}
                      toggleSignUpModal={this.toggleSignUpModal}
                      getHistoryObject={this.getHistoryObject}
                      clearSelectedWords={clearSelectedWords}
                      clearNamedEntity={clearNamedEntity}
                    />
                  </div>);
    }
    var boxClasses = classNames({wrapBoxScroll: wrapBoxScroll});
    var boxWidth = wrapBoxScroll ? this.state.windowWidth + "px" : "100%";
    var boxStyle = {width: boxWidth};
    panels = panels.length ?
              (<div id="panelWrapBox" className={boxClasses} style={boxStyle}>
                {panels}
              </div>) : null;

    var interruptingMessage = Sefaria.interruptingMessage ?
      (<InterruptingMessage
          messageName={Sefaria.interruptingMessage.name}
          messageHTML={Sefaria.interruptingMessage.html}
          style={Sefaria.interruptingMessage.style}
          repetition={Sefaria.interruptingMessage.repetition}
          onClose={this.rerender} />) : null;
    const sefariaModal = (
      <SignUpModal onClose={this.toggleSignUpModal} show={this.state.showSignUpModal} />
    );
    const homepagePreviewControls = this.props.homepagePreview ? 
      <HomepagePreviewControls date={this.props.homepagePreview} /> : null;

    var classDict = {readerApp: 1, multiPanel: this.props.multiPanel, singlePanel: !this.props.multiPanel};
    var interfaceLangClass = `interface-${this.props.interfaceLang}`;
    classDict[interfaceLangClass] = true;
    var classes = classNames(classDict);
    return (
      <div id="readerAppWrap">
        {interruptingMessage}
        <div className={classes} onClick={this.handleInAppLinkClick}>
          {header}
          {panels}
          {sefariaModal}
          {homepagePreviewControls}
          <CookiesNotification />
        </div>
      </div>
    );
  }
}
ReaderApp.propTypes = {
  multiPanel:                  PropTypes.bool,
  headerMode:                  PropTypes.bool,  // is the App serving only as a header on top of another page?
  interfaceLang:               PropTypes.string,
  initialRefs:                 PropTypes.array,
  initialFilter:               PropTypes.array,
  initialMenu:                 PropTypes.string,
  initialCollection:           PropTypes.string,
  initialQuery:                PropTypes.string,
  initialTextSearchFilters:    PropTypes.array,
  initialTextSearchField:      PropTypes.string,
  initialTextSearchSortType:   PropTypes.string,
  initialSheetSearchFilters:   PropTypes.array,
  initialSheetSearchField:     PropTypes.string,
  initialSheetSearchSortType:  PropTypes.string,
  initialTopic:                PropTypes.string,
  initialProfile:              PropTypes.object,
  initialNavigationCategories: PropTypes.array,
  initialSettings:             PropTypes.object,
  initialPanels:               PropTypes.array,
  initialDefaultVersions:      PropTypes.object,
  initialPath:                 PropTypes.string,
  initialPanelCap:             PropTypes.number
};
ReaderApp.defaultProps = {
  multiPanel:                  true,
  headerMode:                  false,  // is the App serving only as a header on top of another page?
  interfaceLang:               "english",
  initialRefs:                 [],
  initialFilter:               null,
  initialMenu:                 null,
  initialCollection:           null,
  initialQuery:                null,
  initialTopic:                null,
  initialProfile:              null,
  initialNavigationCategories: [],
  initialPanels:               [],
  initialDefaultVersions:      {},
  initialPanelCap:             2,
  initialPath:                 "/"
};

const sefariaSetup = Sefaria.setup;
const { unpackDataFromProps, loadServerData } = Sefaria;
export {
  ReaderApp,
  Footer,
  sefariaSetup,
  unpackDataFromProps,
  loadServerData,
  EditCollectionPage,
  RemoteLearningPage,
  SheetsLandingPage,
  PBSC2020LandingPage,
  RambanLandingPage
};<|MERGE_RESOLUTION|>--- conflicted
+++ resolved
@@ -31,7 +31,6 @@
     super(props);
     // TODO clean up generation of initial panels objects.
     // Currently these get generated in reader/views.py then regenerated again in ReaderApp.
-<<<<<<< HEAD
     this.MIN_PANEL_WIDTH       = 360.0;
     let panels                 = [];
 
@@ -43,137 +42,6 @@
         searchQuery:             props.initialQuery,
         searchTab:               props.initialSearchTab,
         topicsTab:               props.initialTopicsTab,
-=======
-    this.MIN_PANEL_WIDTH = 360.0;
-    var panels               = [];
-    var header               = {};
-    var defaultVersions      = Sefaria.util.clone(props.initialDefaultVersions) || {};
-    var defaultPanelSettings = this.getDefaultPanelSettings();
-
-    if (!props.multiPanel && !props.headerMode) {
-      if (props.initialPanels && props.initialPanels.length > 0 && props.initialPanels[0].menuOpen == "book toc") {
-        panels[0] = {
-            settings: Sefaria.util.clone(defaultPanelSettings),
-            menuOpen: "book toc",
-            //mode: "Text",
-            bookRef:  props.initialPanels[0].bookRef
-        };
-      } else if (props.initialPanels && props.initialPanels.length > 0 && props.initialPanels[0].menuOpen === "extended notes"){
-         panels[0] = {
-            settings:      Sefaria.util.clone(defaultPanelSettings),
-            menuOpen:      "extended notes",
-            currVersions:  props.initialPanels[0].currVersions,
-            bookRef:       props.initialPanels[0].bookRef
-        };
-      } else if (props.initialPath.search(/\/sheets\/\d+/g) !== -1) {
-        var mode = props.initialFilter ? "SheetAndConnections" : "Sheet";
-        var initialPanel = props.initialPanels && props.initialPanels.length ? props.initialPanels[0] : {};
-
-        panels[0] = {
-          highlightedNode: initialPanel.highlightedNode,
-          sheetID: initialPanel.sheetID,
-          refs: props.initialRefs,
-          mode: mode,
-          filter: props.initialFilter,
-          versionFilter: props.initialVersionFilter,
-          menuOpen: props.initialMenu,
-          connectionsMode: initialPanel.connectionsMode || "Resources",
-          currVersions: initialPanel.currVersions || {en:null, he:null},
-          searchQuery: props.initialQuery,
-          searchTab: props.initialSearchTab || "text",
-          topicsTab: props.initialTopicsTab || "sources",
-          textSearchState: new SearchState({
-            type: 'text',
-            appliedFilters: props.initialTextSearchFilters,
-            field: props.initialTextSearchField,
-            appliedFilterAggTypes: props.initialTextSearchFilterAggTypes,
-            sortType: props.initialTextSearchSortType,
-          }),
-          sheetSearchState: new SearchState({
-            type: 'sheet',
-            appliedFilters: props.initialSheetSearchFilters,
-            appliedFilterAggTypes: props.initialSheetSearchFilterAggTypes,
-            sortType: props.initialSheetSearchSortType,
-          }),
-          navigationCategories: props.initialNavigationCategories,
-          navigationTopicCategory: props.initialNavigationTopicCategory,
-          navigationTopic: props.initialTopic,
-          navigationTopicTitle: props.initialNavigationTopicTitle,
-          topicTitle: props.initialTopicTitle,
-          profile: props.initialProfile,
-          profileTab: props.initialProfileTab,
-          collectionName: props.initialCollectionName,
-          collectionSlug: props.initialCollectionSlug,
-          collectionTag: props.initialCollectionTag,
-          settings: Sefaria.util.clone(defaultPanelSettings)
-        };
-        if (!initialPanel.hasOwnProperty("settings")) {
-          if (panels[0].currVersions.he && panels[0].currVersions.en) { panels[0].settings.language = "bilingual"; }
-          else if (panels[0].currVersions.he)                         { panels[0].settings.language = "hebrew"; }
-          else if (panels[0].currVersions.en)                         { panels[0].settings.language = "english"; }
-        }
-        if (mode === "SheetAndConnections") {
-          panels[0].highlightedRefs = props.initialRefs;
-        }
-      }
-      else {
-        var mode = props.initialFilter ? "TextAndConnections" : "Text";
-        var initialPanel = props.initialPanels && props.initialPanels.length ? props.initialPanels[0] : {};
-        panels[0] = {
-          refs: props.initialRefs,
-          mode: mode,
-          filter: props.initialFilter,
-          versionFilter: props.initialVersionFilter,
-          menuOpen: props.initialMenu,
-          connectionsMode: initialPanel.connectionsMode || "Resources",
-          currVersions: initialPanel.currVersions || {en:null, he:null},
-          searchQuery: props.initialQuery,
-          searchTab: props.initialSearchTab || "text",
-          topicsTab: props.initialTopicsTab || "sources",
-          textSearchState: new SearchState({
-            type: 'text',
-            appliedFilters: props.initialTextSearchFilters,
-            field: props.initialTextSearchField,
-            appliedFilterAggTypes: props.initialTextSearchFilterAggTypes,
-            sortType: props.initialTextSearchSortType,
-          }),
-          sheetSearchState: new SearchState({
-            type: 'sheet',
-            appliedFilters: props.initialSheetSearchFilters,
-            appliedFilterAggTypes: props.initialSheetSearchFilterAggTypes,
-            sortType: props.initialSheetSearchSortType,
-          }),
-          navigationCategories: props.initialNavigationCategories,
-          navigationTopicCategory: props.initialNavigationTopicCategory,
-          navigationTopic: props.initialTopic,
-          navigationTopicTitle: props.initialNavigationTopicTitle,
-          topicTitle: props.initialTopicTitle,
-          profile: props.initialProfile,
-          profileTab: props.initialProfileTab,
-          collectionName: props.initialCollectionName,
-          collectionSlug: props.initialCollectionSlug,
-          collectionTag: props.initialCollectionTag,
-          settings: Sefaria.util.clone(defaultPanelSettings)
-        };
-        if (!initialPanel.hasOwnProperty("settings")) {
-          if (panels[0].currVersions.he && panels[0].currVersions.en) { panels[0].settings.language = "bilingual"; }
-          else if (panels[0].currVersions.he)                         { panels[0].settings.language = "hebrew"; }
-          else if (panels[0].currVersions.en)                         { panels[0].settings.language = "english"; }
-        }
-        if (mode === "TextAndConnections") {
-          panels[0].highlightedRefs = props.initialRefs;
-        }
-      }
-    } else {
-      var headerState = {
-        mode: "Header",
-        refs: props.initialRefs,
-        bookRef: props.initialBookRef,
-        menuOpen: props.initialMenu,
-        searchQuery: props.initialQuery,
-        searchTab: props.initialSearchTab || "text",
-        topicsTab: props.initialTopicsTab || "sources",
->>>>>>> e9773ab2
         textSearchState: new SearchState({
           type: 'text',
           appliedFilters:        props.initialTextSearchFilters,
@@ -253,7 +121,7 @@
       menuOpen:                state.menuOpen                || null, // "navigation", "text toc", "display", "search", "sheets", "home", "book toc"
       navigationCategories:    state.navigationCategories    || [],
       navigationTopicCategory: state.navigationTopicCategory || "",
-      sheet:                   state.sheet                   || null,
+      sheetID:                 state.sheetID                 || null,
       sheetNodes:              state.sheetNodes              || null,
       nodeRef:                 state.nodeRef                 || null,
       navigationTopic:         state.navigationTopic         || null,
@@ -889,67 +757,6 @@
     if (timer) { clearTimeout(timer); }
     return window.setTimeout(cb, intentDelay);
   }
-<<<<<<< HEAD
-=======
-  makePanelState(state) {
-    // Return a full representation of a single panel's state, given a partial representation in `state`
-    var panel = {
-      mode:                    state.mode,                   // "Text", "TextAndConnections", "Connections", "Sheet", "SheetAndConnection"
-      refs:                    state.refs                    || [], // array of ref strings
-      filter:                  state.filter                  || [],
-      versionFilter:           state.versionFilter           || [],
-      connectionsMode:         state.connectionsMode         || "Resources",
-      currVersions:            state.currVersions            || {en:null,he:null},
-      highlightedRefs:         state.highlightedRefs         || [],
-      highlightedNode:         state.highlightedNode         || null,
-      currentlyVisibleRef:     state.refs && state.refs.length ? state.refs[0] : null,
-      recentFilters:           state.recentFilters           || state.filter || [],
-      recentVersionFilters:    state.recentVersionFilters    || state.versionFilter || [],
-      menuOpen:                state.menuOpen                || null, // "navigation", "text toc", "display", "search", "sheets", "home", "book toc"
-      navigationCategories:    state.navigationCategories    || [],
-      navigationTopicCategory: state.navigationTopicCategory || "",
-      showMoreTexts:           state.showMoreTexts           || Sefaria.toc.length < 9,
-      showMoreTopics:          state.showMoreTopics          || false,
-      sheetID:                 state.sheetID                 || null,
-      sheetNodes:              state.sheetNodes              || null,
-      nodeRef:                 state.nodeRef                 || null,
-      navigationTopic:         state.navigationTopic         || null,
-      navigationTopicTitle:    state.navigationTopicTitle    || null,
-      topicTitle:              state.topicTitle              || null,
-      collectionName:          state.collectionName          || null,
-      collectionSlug:          state.collectionSlug          || null,
-      collectionTag:           state.collectionTag           || null,
-      searchQuery:             state.searchQuery             || null,
-      searchTab:               state.searchTab               || 'text',
-      topicsTab:               state.topicsTab               || 'sources',
-      textSearchState:         state.textSearchState         || new SearchState({ type: 'text' }),
-      sheetSearchState:        state.sheetSearchState        || new SearchState({ type: 'sheet' }),
-      compare:                 state.compare                 || false,
-      openSidebarAsConnect:    state.openSidebarAsConnect    || false,
-      bookRef:                 state.bookRef                 || null,
-      settings:                state.settings ? Sefaria.util.clone(state.settings) : Sefaria.util.clone(this.getDefaultPanelSettings()),
-      displaySettingsOpen:     false,
-      tagSort:                 state.tagSort                 || "count",
-      mySheetSort:             state.mySheetSort             || "date",
-      initialAnalyticsTracked: state.initialAnalyticsTracked || false,
-      selectedWords:           state.selectedWords           || "",
-      selectedNamedEntity:     state.selectedNamedEntity     || null,
-      selectedNamedEntityText: state.selectedNamedEntityText || null,
-      textHighlights:          state.textHighlights          || null,
-      profile:                 state.profile                 || null,
-      profileTab:              state.profileTab              || "sheets",
-    };
-    // if version is not set for the language you're in, see if you can retrieve it from cache
-    if (this.state && panel.refs.length && ((panel.settings.language === "hebrew" && !panel.currVersions.he) || (panel.settings.language !== "hebrew" && !panel.currVersions.en ))) {
-      var oRef = Sefaria.ref(panel.refs[0]);
-      if (oRef) {
-        const lang = panel.settings.language == "hebrew"?"he":"en";
-        panel.currVersions[lang] = this.getCachedVersion(oRef.indexTitle, lang);
-      }
-    }
-    return panel;
-  }
->>>>>>> e9773ab2
   setScrollPositionInHistory(e) {
     const $scrollContainer = $(e.target);
     this.scrollPositionTimer = this.checkIntentTimer(this.scrollPositionTimer, () => {
@@ -1159,14 +966,10 @@
     } else if (path.match(/^\/sheets\/\d+/)) {
       this.openPanel("Sheet " + path.slice(8));
 
-<<<<<<< HEAD
     } else if (path == "/topics") {
       this.showTopics();
 
-    } else if (path.match(/\/topics\/[^\/]+/)) {
-=======
     } else if (path.match(/^\/topics\/[^\/]+/)) {
->>>>>>> e9773ab2
       this.openTopic(path.slice(8));
 
     } else if (path.match(/^\/profile\/.+/)) {
