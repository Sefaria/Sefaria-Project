import React from 'react';
import classNames from 'classnames';
import extend from 'extend';
import PropTypes from 'prop-types';
import Sefaria from './sefaria/sefaria';
import { Header } from './Header';
import ReaderPanel from './ReaderPanel';
import $ from './sefaria/sefariaJquery';
import EditCollectionPage from './EditCollectionPage';
import Footer from './Footer';
import SearchState from './sefaria/searchState';
import {ReaderPanelContext, AdContext, StrapiDataProvider, ExampleComponent, StrapiDataContext} from './context';
import {
  ContestLandingPage,
<<<<<<< HEAD
  RemoteLearningPage,
=======
  SheetsLandingPage,
>>>>>>> 1f7b8e94
  PBSC2020LandingPage,
  PBSC2021LandingPage,
  PoweredByPage,
  RambanLandingPage,
  EducatorsPage,
  DonatePage,
  WordByWordPage,
  JobsPage,
  TeamMembersPage,
  ProductsPage
} from './StaticPages';
import UpdatesPanel from './UpdatesPanel';
import {
  SignUpModal,
  InterruptingMessage,
  Banner,
  CookiesNotification,
  CommunityPagePreviewControls
} from './Misc';
import { Promotions } from './Promotions';
import Component from 'react-class';
import  { io }  from 'socket.io-client';
import { SignUpModalKind } from './sefaria/signupModalContent';
import {shouldUseEditor} from './sefaria/sheetsUtils';

class ReaderApp extends Component {
  constructor(props) {
    super(props);
    // TODO clean up generation of initial panels objects.
    // Currently these get generated in reader/views.py then regenerated again in ReaderApp.
    this.MIN_PANEL_WIDTH       = 360.0;
    let panels                 = [];
    const searchType = SearchState.moduleToSearchType(Sefaria.activeModule);
    if (props.initialMenu) {
      // If a menu is specified in `initialMenu`, make a panel for it
      panels[0] = {
        mode:                    "Menu",
        menuOpen:                props.initialMenu,
        searchQuery:             props.initialQuery,
        topicSort:               props.initialTopicSort,
        searchState: new SearchState({
          type:                  searchType,
          appliedFilters:        props.initialSearchFilters,
          field:                 props.initialSearchField,
          appliedFilterAggTypes: props.initialSearchFilterAggTypes,
          sortType:              props.initialSearchSortType,
        }),
        sheetsWithRef:           props.sheetsWithRef,
        navigationCategories:    props.initialNavigationCategories,
        navigationTopicCategory: props.initialNavigationTopicCategory,
        navigationTopic:         props.initialTopic,
        navigationTopicTitle:    props.initialNavigationTopicTitle,
        navigationTopicLetter:   props.initialNavigationTopicLetter,
        topicTitle:              props.initialTopicTitle,
        topicTestVersion:        props.topicTestVersion,
        profile:                 props.initialProfile,
        collectionName:          props.initialCollectionName,
        collectionSlug:          props.initialCollectionSlug,
        collectionTag:           props.initialCollectionTag,
        translationsSlug:        props.initialTranslationsSlug,
      };
    }

    const defaultPanelSettings = this.getDefaultPanelSettings();

    const initialPanels = props.initialPanels || [];
    panels = panels.concat(initialPanels.map(this.clonePanel));

    panels = panels.map(panel => {
      if (!panel.hasOwnProperty("settings") && !!panel.currVersions) {
        // If a panel doesn't have its own settings, but it does have a text version set
        // make sure the settings show the language of the version set.
        if (panel.currVersions.he && panel.currVersions.en) { panel.settings = {language: "bilingual"}; }
        else if (panel.currVersions.he)                     { panel.settings = {language: "hebrew"}; }
        else if (panel.currVersions.en)                     { panel.settings = {language: "english"}; }
      }
      panel.settings = extend(Sefaria.util.clone(defaultPanelSettings), (panel.settings || {}));

      if (panel.mode.endsWith("AndConnections")) {
        panel.highlightedRefs = panel.refs;
      }
      if (panel.menuOpen === "book toc") { // TODO figure out how to delete this
        panel.tab = props.initialTab // why is book toc initial menu false?
      }
      return panel;
    }).map(panel => this.makePanelState(panel));

    const defaultVersions   = Sefaria.util.clone(props.initialDefaultVersions) || {};
    const layoutOrientation = (props.interfaceLang == "hebrew") ? "rtl" : "ltr";

    this.state = {
      panels: panels,
      headerMode: props.headerMode,
      defaultVersions: defaultVersions,
      defaultPanelSettings: Sefaria.util.clone(defaultPanelSettings),
      layoutOrientation: layoutOrientation,
      path: props.initialPath,
      panelCap: props.initialPanelCap,
      initialAnalyticsTracked: false,
      showSignUpModal: false,
      translationLanguagePreference: props.translationLanguagePreference,
      editorSaveState: 'saved',
    };
  }
  setEditorSaveState = (nextState) => {
    this.setState({ editorSaveState: nextState });
    };
  makePanelState(state) {
    // Return a full representation of a single panel's state, given a partial representation in `state`
    var panel = {
      mode:                    state.mode,                   // "Text", "TextAndConnections", "Connections", "Sheet", "Menu"
      refs:                    state.refs                    || [], // array of ref strings
      filter:                  state.filter                  || [],
      versionFilter:           state.versionFilter           || [],
      connectionsMode:         state.connectionsMode         || "Resources",
      connectionsCategory:     state.connectionsCategory     || null,
      currVersions:            state.currVersions            || {en:null,he:null},
      highlightedRefs:         state.highlightedRefs         || [],
      highlightedNode:         state.highlightedNode         || null,
      scrollToHighlighted:     state.scrollToHighlighted     || false,
      currentlyVisibleRef:     state.refs && state.refs.length ? state.refs[0] : null,
      recentFilters:           state.recentFilters           || state.filter || [],
      recentVersionFilters:    state.recentVersionFilters    || state.versionFilter || [],
      menuOpen:                state.menuOpen                || null, // "navigation", "display", "search", "sheets", "community", "book toc"
      navigationCategories:    state.navigationCategories    || [],
      navigationTopicCategory: state.navigationTopicCategory || "",
      sheetID:                 state.sheetID                 || null,
      sheetsWithRef:           state.sheetsWithRef           || null,
      nodeRef:                 state.nodeRef                 || null,
      navigationTopic:         state.navigationTopic         || null,
      navigationTopicTitle:    state.navigationTopicTitle    || null,
      navigationTopicLetter:   state.navigationTopicLetter   || null,
      topicTitle:              state.topicTitle              || null,
      collectionName:          state.collectionName          || null,
      collectionSlug:          state.collectionSlug          || null,
      collectionTag:           state.collectionTag           || null,
      translationsSlug:        state.translationsSlug        || null,
      searchQuery:             state.searchQuery             || null,
      showHighlight:           state.showHighlight           || null,
      searchState:             state.searchState             || new SearchState({ type: SearchState.moduleToSearchType(Sefaria.activeModule)}),
      compare:                 state.compare                 || false,
      openSidebarAsConnect:    state.openSidebarAsConnect    || false,
      bookRef:                 state.bookRef                 || null,
      settings:                state.settings ? Sefaria.util.clone(state.settings) : Sefaria.util.clone(this.getDefaultPanelSettings()),
      displaySettingsOpen:     false,
      initialAnalyticsTracked: state.initialAnalyticsTracked || false,
      selectedWords:           state.selectedWords           || "",
      sidebarSearchQuery:      state.sidebarSearchQuery      || null,
      selectedNamedEntity:     state.selectedNamedEntity     || null,
      selectedNamedEntityText: state.selectedNamedEntityText || null,
      textHighlights:          state.textHighlights          || null,
      profile:                 state.profile                 || null,
      tab:                     state.tab                     || null,
      topicSort:               state.topicSort               || null,
      webPagesFilter:          state.webPagesFilter          || null,
      sideScrollPosition:      state.sideScrollPosition      || null,
      topicTestVersion:        state.topicTestVersion        || null,
      filterRef:               state.filterRef               || null,
    };
    // if version is not set for the language you're in, see if you can retrieve it from cache
    if (this.state && panel.refs.length && ((panel.settings.language === "hebrew" && !panel.currVersions.he) || (panel.settings.language !== "hebrew" && !panel.currVersions.en ))) {
      const oRef = Sefaria.ref(panel.refs[0]);
      if (oRef) {
        const lang = panel.settings.language === "hebrew"?"he":"en";
        panel.currVersions[lang] = this.getCachedVersion(oRef.indexTitle, lang);
      }
    }
    return panel;
  }
  componentDidMount() {
    this.updateHistoryState(true); // make sure initial page state is in history, (passing true to replace)
    window.addEventListener("popstate", this.handlePopState);
    window.addEventListener("resize", this.setPanelCap);
    window.addEventListener("beforeprint", this.handlePrint);
    document.addEventListener('copy', this.handleCopyEvent);
    this.setPanelCap();
    if (this.props.headerMode) {
      // Handle in app links on static pages outside of react container
      $("a").not($(ReactDOM.findDOMNode(this)).find("a"))
        .on("click", this.handleInAppLinkClick);
    }
    //Add a default handler on all (link) clicks that is set to fire first
    // and check if we need to just ignore other handlers because someone is doing ctrl+click or something.
    // (because its set to capture, or the event going down the dom stage, and the listener is the document element- it should fire before other handlers. Specifically
    // handleInAppLinkClick that disables modifier keys such as cmd, alt, shift)
    document.addEventListener('click', this.handleInAppClickWithModifiers, {capture: true});
    // Save all initial panels to recently viewed
    this.state.panels.map(this.saveLastPlace);
    if (Sefaria._uid) {
      // A logged in user is automatically a returning visitor
      Sefaria.markUserAsReturningVisitor();
    } else if (Sefaria.isNewVisitor()) {
      // Initialize entries for first-time visitors to determine if they are new or returning presently or in the future
      Sefaria.markUserAsNewVisitor();
    }

    if (sessionStorage.getItem("sa.reader_app_mounted") === null) {
      sessionStorage.setItem("sa.reader_app_mounted", "true");
      sa_event("reader_app_mounted");
      if (Sefaria._debug) console.log("sa: reader app has loaded!");
    }
    if (localStorage.getItem("sa.intersection_observer_api_checked") === null) {
      if (!('IntersectionObserver' in window)) {
        sa_event("intersection_observer_not_supported");
      }
      localStorage.setItem("sa.intersection_observer_api_checked", "true");
    }
  }
  componentWillUnmount() {
    window.removeEventListener("popstate", this.handlePopState);
    window.removeEventListener("resize", this.setPanelCap);
    window.removeEventListener("beforeprint", this.handlePrint);
    document.removeEventListener('copy', this.handleCopyEvent);
  }
  componentDidUpdate(prevProps, prevState) {
    $(".content").off("scroll.scrollPosition").on("scroll.scrollPosition", this.setScrollPositionInHistory); // when .content may have rerendered

    if (this.justPopped) {
      //console.log("Skipping history update - just popped")
      this.justPopped = false;
      return;
    }

    // Set initial page view (deferred from analytics.js instanciation)
    if (!this.state.initialAnalyticsTracked) { this.trackPageview(); }
    // If a new panel has been added, and the panels extend beyond the viewable area, check horizontal scroll
    if (this.state.panels.length > this.state.panelCap && this.state.panels.length > prevState.panels.length) {
      const elem = document.getElementById("panelWrapBox");
      const viewExtent = (this.state.layoutOrientation === "ltr")                      // How far (px) current view extends into viewable area
          ? elem.scrollLeft + this.state.windowWidth
          : elem.scrollWidth - elem.scrollLeft;
      const lastCompletelyVisible = Math.floor(viewExtent / this.MIN_PANEL_WIDTH);    // # of last visible panel - base 1
      const leftover = viewExtent % this.MIN_PANEL_WIDTH;                             // Leftover viewable pixels after last fully visible panel

      let newPanelPosition;                                                         // # of newly inserted panel - base 1
      for (let i = 0; i < this.state.panels.length; i++) {
        if (!prevState.panels[i] || this.state.panels[i] != prevState.panels[i]) {
          newPanelPosition = i+1;
          break;
        }
      }
      if(newPanelPosition > lastCompletelyVisible) {
        let scrollBy = 0;      // Pixels to scroll by
        let panelOffset = 0;   // Account for partial panel scroll
        if (leftover > 0) {    // If a panel is half scrolled, bring it fully into view
          scrollBy += this.MIN_PANEL_WIDTH - leftover;
          panelOffset += 1;
        }
        scrollBy += (newPanelPosition - lastCompletelyVisible - panelOffset) * this.MIN_PANEL_WIDTH;
        elem.scrollLeft = (this.state.layoutOrientation === "ltr")
            ? elem.scrollLeft + scrollBy
            : elem.scrollLeft - scrollBy;
      }
    }

    this.setContainerMode();
    this.updateHistoryState(this.replaceHistory);
  }


  handlePopState(event) {
    const state = event.state;
    // console.log("Pop - " + window.location.pathname);
    // console.log(event.state);
    if (state) {
      this.justPopped = true;

      // history does not preserve custom objects
      if (state.panels) {
        for (let p of state.panels) {
          p.searchState = p.searchState && new SearchState(p.searchState);
        }
      } else {
        state.panels = [];
      }

      // need to clone state and panels; if we don't clone them, when we run setState, it will make it so that
      // this.state.panels refers to the same object as history.state.panels, which cause back button bugs
      const newState = {...state};
      newState.panels = newState.panels.map(panel => this.clonePanel(panel));

      this.setState(newState, () => {
        if (newState.scrollPosition) {
          $(".content").scrollTop(event.state.scrollPosition)
            .trigger("scroll");
        }
      });

      this.setContainerMode();
    }
  }
  trackPageview() {
      var panels = this.state.panels;
      var textPanels = panels.filter(panel => (panel.refs.length || panel.bookRef) && panel.mode !== "Connections");
      var connectionPanels = panels.filter(panel => panel.mode == "Connections");

      // Set Page Type
      // Todo: More specificity for sheets - browsing, reading, writing
      const pageType = !panels.length ? "Static" : (panels[0].menuOpen || panels[0].mode);
      Sefaria.track.setPageType(pageType);

      // Number of panels as e.g. "2" meaning 2 text panels or "3.2" meaning 3 text panels and 2 connection panels
      if (connectionPanels.length == 0) {
        Sefaria.track.setNumberOfPanels(textPanels.length.toString());
      } else {
        Sefaria.track.setNumberOfPanels(`${textPanels.length}.${connectionPanels.length}`);
      }

      // refs - per text panel
      var refs =  textPanels.map(panel => (panel.refs.length) ? panel.refs.slice(-1)[0] : panel.bookRef);
      Sefaria.track.setRef(refs.join(" | "));

      // Book name (Index record primary name) - per text panel
      var bookNames = refs.map(ref => Sefaria.parseRef(ref).index).filter(b => !!b);
      Sefaria.track.setBookName(bookNames.join(" | "));

      // Indexes - per text panel
      var indexes = bookNames.map(b => Sefaria.index(b)).filter(i => !!i);

      // categories - per text panel
      var primaryCats = indexes.map(i => (i.dependence === "Commentary")? i.categories[0] + " Commentary": i.categories[0]);
      Sefaria.track.setPrimaryCategory(primaryCats.join(" | "));

      var secondaryCats = indexes.map(i => {
          var cats = i.categories.filter(cat=> cat != "Commentary").slice(1);
          return (cats.length >= 1) ? cats[0] : ""
      });
      Sefaria.track.setSecondaryCategory(secondaryCats.join(" | "));

      // panel content languages - per text panel
      var contentLanguages = textPanels.map(panel => panel.settings.language);
      Sefaria.track.setContentLanguage(contentLanguages.join(" | "));

      // Set Versions - per text panel
      var versionTitles = textPanels.map(p => p.currVersions.en ? `${p.currVersions.en.versionTitle}(en)`: (p.currVersions.he ? `${p.currVersions.he.versionTitle}(he)` : 'default version'));
      Sefaria.track.setVersionTitle(versionTitles.join(" | "));

      // Set Sidebar usages
      // todo: handle toolbar selections
      var sidebars = connectionPanels.map(panel => panel.filter.length ? panel.filter.join("+") : "all");
      Sefaria.track.setSidebars(sidebars.join(" | "));

      // After setting the dimensions, post the hit
      var url = window.location.pathname + window.location.search;
      // Sefaria.track.pageview(url);

      if (!this.state.initialAnalyticsTracked) {
        this.setState({initialAnalyticsTracked: true});
      }
  }
  shouldHistoryUpdate() {
    // Compare the current state to the state last pushed to history,
    // Return true if the change warrants pushing to history.
    if (!history.state
        || (!history.state.panels && !!this.state.panels)
        || (history.state.panels && (history.state.panels.length !== this.state.panels.length))
      ) {
      // If there's no history or the number or basic state of panels has changed
      return true;
    }

    const prevPanels = history.state.panels || [];
    const nextPanels = this.state.panels || [];

    for (let i = 0; i < prevPanels.length; i++) {
      // Cycle through each panel, compare previous state to next state, looking for differences
      const prev  = prevPanels[i];
      const next  = nextPanels[i];
      if (!prev || !next) { return true; }
      // history does not preserve custom objects
      const prevSearchState = new SearchState(prev.searchState);
      const nextSearchState = new SearchState(next.searchState);

      if ((prev.mode !== next.mode) ||
          (prev.menuOpen !== next.menuOpen) ||
          (prev.menuOpen === "book toc" && prev.bookRef !== next.bookRef) ||
          (next.mode === "Text" && prev.refs.slice(-1)[0] !== next.refs.slice(-1)[0]) ||
          (next.mode === "Text" && !prev.highlightedRefs.compare(next.highlightedRefs)) ||
          (next.mode === "TextAndConnections" && prev.highlightedRefs.slice(-1)[0] !== next.highlightedRefs.slice(-1)[0]) ||
          ((next.mode === "Connections" || next.mode === "TextAndConnections") && prev.filter && !prev.filter.compare(next.filter)) ||
          (["Translation Open", "Version Open"].includes(next.mode) && prev.versionFilter && !prev.versionFilter(next.versionFilter)) ||
          (next.mode === "Connections" && !prev.refs.compare(next.refs)) ||
          (next.currentlyVisibleRef !== prev.currentlyVisibleRef) ||
          (next.connectionsMode !== prev.connectionsMode) ||
          (!Sefaria.areBothVersionsEqual(prev.currVersions, next.currVersions)) ||
          (prev.searchQuery != next.searchQuery) ||
          (prev.tab !== next.tab) ||
          (prev.topicSort !== next.topicSort) ||
          (prev.collectionName !== next.collectionName) ||
          (prev.collectionTag !== next.collectionTag) ||
          (!prevSearchState.isEqual({ other: nextSearchState, fields: ["appliedFilters", "field", "sortType"]})) ||
          (prev.settings.language != next.settings.language) ||
          (prev.navigationTopicCategory !== next.navigationTopicCategory) ||
          (prev.highlightedNode !== next.highlightedNode) || // necessary for Sheets because the Resources Panel was removed. `currentlyVisibleRef` gets set on Resources Panel
          (prev.settings.aliyotTorah != next.settings.aliyotTorah) ||
           prev.navigationTopic != next.navigationTopic) {
        return true;
      } else if (prev.navigationCategories !== next.navigationCategories) {
        // Handle array comparison, !== could mean one is null or both are arrays
        if (!prev.navigationCategories || !next.navigationCategories) {
          return true; // They are not equal and one is null
        } else if (!prev.navigationCategories.compare(next.navigationCategories)) {
          return true; // both are set, compare arrays
        }
      }
    }
    return false;
  }
  clonePanel(panel, prepareForSerialization) {
    return Sefaria.util.clone(panel, prepareForSerialization);
  }
  makeHistoryState() {
    // Returns an object with state, title and url params for the current state
    var histories = [];
    const states = this.state.panels.map(panel => this.clonePanel(panel, true));
    var siteName = Sefaria._siteSettings["SITE_NAME"]["en"]; // e.g. "Sefaria"
    const shortLang = Sefaria._getShortInterfaceLang();

    // List of modes that the ConnectionsPanel may have which can be represented in a URL.
    const sidebarModes = new Set(["Sheets", "Notes", "Translations", "Translation Open", 'Version Open',
      "About", "AboutSheet", "Navigation", "WebPages", "extended notes", "Topics", "Torah Readings", "manuscripts", "Lexicon", "SidebarSearch", "Guide"]);
    const addTab = (url) => {
      if (state.tab && state.menuOpen !== "search") {
        return  url + `&tab=${state.tab}`
      } else {
        return url;
      }
    }
    for (var i = 0; i < states.length; i++) {
      // Walk through each panel, create a history object as though for this panel alone
      if (!states[i]) { debugger; }
      var state = states[i];
      var hist  = {url: ""};

      if (state.menuOpen) {
        hist.menuPage = true;
        switch (state.menuOpen) {
          case "navigation":
            var cats   = state.navigationCategories ? state.navigationCategories.join("/") : "";
            hist.title = cats ? state.navigationCategories.map(Sefaria._).join(", ") + " | " + Sefaria._(siteName) : Sefaria._("Sefaria: a Living Library of Jewish Texts Online");
            hist.url   = "texts" + (cats ? "/" + cats : "");
            hist.mode  = "navigation";
            break;
          case "sheetsWithRef":
            hist.title = Sefaria._("Sheets with ") + state.sheetsWithRef[shortLang] + Sefaria._(" on Sefaria");
            const encodedSheetsWithRef = state.sheetsWithRef.en ? encodeURIComponent(state.sheetsWithRef.en) : "";
            hist.url   = "sheets/sheets-with-ref" + (state.sheetsWithRef.en ? (`/${encodedSheetsWithRef}` +
                          state.searchState.makeURL({ prefix: 's', isStart: false })) : "");
            hist.mode = "sheetsWithRef";
            break;
          case "book toc":
            var bookTitle = state.bookRef;
            hist.title = Sefaria._(bookTitle) + " | " + Sefaria._(siteName);
            hist.url = bookTitle.replace(/ /g, "_");
            hist.mode = "book toc";
            break;
          case "extended notes":
            var bookTitle = state.mode==="Connections" ?Sefaria.parseRef(state.currentlyVisibleRef).index : state.bookRef;
            hist.currVersions = state.currVersions;
            hist.url = `${bookTitle}&notes${i>1 ? i : ''}=1`.replace(/ /g, "_");
            hist.mode = "extended notes";
            break;
          case "search":
            const query = state.searchQuery ? encodeURIComponent(state.searchQuery) : "";
            hist.title = state.searchQuery ? state.searchQuery.stripHtml() + " | " : "";
            hist.title += Sefaria._(siteName + " Search");
            const prefix = state.searchState.type === 'text' ? 't' : 's';
            hist.url   = "search" + (state.searchQuery ? (`&q=${query}&tab=${state.searchState.type}` +
              state.searchState.makeURL({ prefix: prefix, isStart: false })) : "");
            hist.mode  = "search";
            break;
          case "topics":
            if (state.navigationTopic) {
              hist.url = state.topicTestVersion ? `topics/${state.topicTestVersion}/${state.navigationTopic}` : `topics/${state.navigationTopic}`;
              hist.url = hist.url + (state.topicSort ? `&sort=${state.topicSort}` : '');
              hist.title = `${state.topicTitle[shortLang]} | ${ Sefaria._("Texts & Source Sheets from Torah, Talmud and Sefaria's library of Jewish sources.")}`;
              hist.mode  = "topic";
            } else if (state.navigationTopicCategory) {
              hist.title = state.navigationTopicTitle[shortLang] + " | " + Sefaria._("Texts & Source Sheets from Torah, Talmud and Sefaria's library of Jewish sources.");
              hist.url   =  "topics/category/" + state.navigationTopicCategory;
              hist.mode  = "topicCat";
            } else {
              hist.url   = "topics";
              hist.title = Sefaria._("Topics | " + siteName);
              hist.mode  = "topics";
            }
            break;
          case "allTopics":
              hist.url   = "topics/all/" + state.navigationTopicLetter;
              hist.title = Sefaria._("Explore Jewish Texts by Topic") + " - " + state.navigationTopicLetter + " | " + Sefaria._(siteName);
              hist.mode  = "topics";
            break;
          case "community":
            hist.title = Sefaria._("From the Community: Today on Sefaria");
            hist.url   = "community";
            hist.mode  = "community";
            break;
          case "profile":
            hist.title = `${state.profile.full_name} ${Sefaria._("on Sefaria")}`;
            hist.url   = `sheets/profile/${state.profile.slug}`;
            hist.mode = "profile";
            break;
          case "notifications":
            hist.title = Sefaria._(siteName + " Notifications");
            hist.url   = "notifications";
            hist.mode  = "notifications";
            break;
          case "collection":
            hist.url   = "collections/" + state.collectionSlug;
            if (states[i].collectionTag) {
              hist.url += "&tag=" + state.collectionTag.replace("#","%23");
            }
            hist.title = (state.collectionName ? state.collectionName + " | " : "") + Sefaria._(siteName + " Collections");
            hist.mode  = "collection";
            break;
          case "collectionsPublic":
            hist.title = Sefaria._("Collections") + " | " + Sefaria._(siteName);
            hist.url = "collections";
            hist.mode = "collcetionsPublic";
            break;
          case "translationsPage":
            hist.url   = "translations/" + state.translationsSlug;
            hist.title = Sefaria.getHebrewTitle(state.translationsSlug);
            hist.mode  = "translations";
            break;
          case "calendars":
            hist.title = Sefaria._("Learning Schedules") + " | " + Sefaria._(siteName);
            hist.url = "calendars";
            hist.mode = "calendars";
            break;
          case "sheets":
            hist.url = "sheets";
            hist.mode = "sheets";
            hist.title = Sefaria._("Sheets on Sefaria");
            break;
          case "updates":
            hist.title = Sefaria._("New Additions to the " + siteName + " Library");
            hist.url = "updates";
            hist.mode = "updates";
            break;
          case "modtools":
            hist.title = Sefaria._("Moderator Tools");
            hist.url = "modtools";
            hist.mode = "modtools";
            break;
          case "user_stats":
            hist.title = Sefaria._("Torah Tracker");
            hist.url = "torahtracker";
            hist.mode = "user_stats";
            break;
          case "texts-saved":
            hist.title = Sefaria._("My Saved Content");
            hist.url = "texts/saved";
            hist.mode = "textsSaved";
            break;
          case "sheets-saved":
            hist.title = Sefaria._("My Saved Content");
            hist.url = "sheets/saved";
            hist.mode = "sheetsSaved";
            break;
          case "texts-history":
            hist.title = Sefaria._("My Reading History");
            hist.url = "texts/history";
            hist.mode = "textsHistory";
            break;
          case "sheets-history":
            hist.title = Sefaria._("My Reading History");
            hist.url = "sheets/history";
            hist.mode = "sheetsHistory";
            break;
          case "notes":
            hist.title = Sefaria._("My Notes");
            hist.url = "texts/notes";
            hist.mode = "notes";
            break;
        }
        hist.url = addTab(hist.url)
      } else if (state.mode === "Text") {
        var highlighted = state.highlightedRefs.length ? Sefaria.normRefList(state.highlightedRefs) : null;

        if (highlighted &&
            (Sefaria.refContains(highlighted, state.currentlyVisibleRef)
             || Sefaria.refContains(state.currentlyVisibleRef, highlighted))) {
          var htitle = highlighted;
        } else {
          var htitle = state.currentlyVisibleRef;
        }
        hist.title        = Sefaria._r(htitle);
        hist.url          = Sefaria.normRef(htitle);
        hist.currVersions = state.currVersions;
        hist.mode         = "Text";
        if(Sefaria.titleIsTorah(htitle)){
          hist.aliyot = (state.settings.aliyotTorah == "aliyotOff") ? 0 : 1;
        }

      } else if (state.mode === "Connections") {
        var ref       = Sefaria.normRefList(state.refs);
        if (!!state.filterRef) {
          hist.filterRef = state.filterRef;
        }
        if(state.connectionsMode === "WebPagesList") {
          hist.sources = "WebPage:" + state.webPagesFilter;
        } else {
           var filter    = state.filter.length ? state.filter :
                          (sidebarModes.has(state.connectionsMode) ? [state.connectionsMode] : ["all"]);
        filter = state.connectionsMode === "ConnectionsList" ? filter.map(x => x + " ConnectionsList") : filter ; // "Reflect ConnectionsList
        hist.sources  = filter.join("+");
        }
        if (["Translation Open", "Version Open"].includes(state.connectionsMode) && state.versionFilter.length) {
          hist.versionFilter = state.versionFilter[0];
        }
        if (state.connectionsMode ==="SidebarSearch") {
            state.refs = states[i-1].refs
            if (state.sidebarSearchQuery) {
              hist.sidebarSearchQuery = state.sidebarSearchQuery
            }
        }
        if (state.connectionsMode === "Lexicon") {
          if (state.selectedWords.length) { hist.selectedWords = state.selectedWords; }
          if (state.selectedNamedEntity) { hist.selectedNamedEntity = state.selectedNamedEntity; }
          if (state.selectedNamedEntityText) { hist.selectedNamedEntityText = state.selectedNamedEntityText; }
        }
        hist.title    = Sefaria._r(ref)  + Sefaria._(" with ") + Sefaria._(hist.sources === "all" ? "Connections" : hist.sources);
        hist.url      = Sefaria.normRef(ref); // + "?with=" + sources;
        hist.mode     = "Connections";

      } else if (state.mode === "TextAndConnections") {
        var highlighted = state.highlightedRefs.length ? Sefaria.normRefList(state.highlightedRefs) : null;
        var filter    = state.filter.length ? state.filter :
                          (sidebarModes.has(state.connectionsMode) ? [state.connectionsMode] : ["all"]);
        hist.sources  = filter.join("+");
        if (highlighted &&
            (Sefaria.refContains(highlighted, state.currentlyVisibleRef)
             || Sefaria.refContains(state.currentlyVisibleRef, highlighted))) {
          var htitle = highlighted;
        } else {
          var htitle = state.currentlyVisibleRef;
        }
        if (["Translation Open", "Version Open"].includes(state.connectionsMode) && state.versionFilter.length) {
          hist.versionFilter = state.versionFilter[0];
        }
        hist.title    = Sefaria._r(htitle)  + Sefaria._(" with ") + Sefaria._(hist.sources === "all" ? "Connections" : hist.sources);
        hist.url      = Sefaria.normRef(htitle); // + "?with=" + sources;
        hist.currVersions = state.currVersions;
        hist.mode     = "TextAndConnections";
        if(Sefaria.titleIsTorah(htitle)){
          hist.aliyot = (state.settings.aliyotTorah == "aliyotOff") ? 0 : 1;
        }

      } else if (state.mode === "Sheet") {
        const sheet = Sefaria.sheets.loadSheetByID(state.sheetID);
        hist.title = sheet ? sheet.title.stripHtml() : "";
        const sheetURLSlug = state.highlightedNode ? state.sheetID + "." + state.highlightedNode : state.sheetID;
        const filter    = state.filter.length ? state.filter :
                          (sidebarModes.has(state.connectionsMode) ? [state.connectionsMode] : ["all"]);
        hist.sources  = filter.join("+");
        hist.url = i == 0 ? "sheets/" + sheetURLSlug : "sheet&s=" + sheetURLSlug;
        hist.mode     = "Sheet";
      }

      if (!state.settings) { debugger; }
      if (!hist.menuPage) {
        hist.lang = state.settings.language ? state.settings.language.substring(0,2) : "bi";
      }
      histories.push(hist);
    }

    if (!histories.length) {
      // If there were no panels, we're in headerMode over a static page
      histories[0] = {
        title: document.title,
        url: window.location.pathname.slice(1),
        mode: "Header",
      };
      if (window.location.search != ""){
        // Replace initial ? of query string with & which logic below expects
        histories[0].url += "&" + window.location.search.slice(1);
      }
    }

    // Now merge all history objects into one
    var title =  histories.length ? histories[0].title : "Sefaria";

    var url   = "/" + (histories.length ? histories[0].url : "");
    url += Sefaria.util.getUrlVersionsParams(histories[0].currVersions, 0);
    if (histories[0].mode === "TextAndConnections") {
        url += "&with=" + histories[0].sources;
    }
    if(histories[0].lang) {
        url += "&lang=" + histories[0].lang;
    }
    if("aliyot" in histories[0]) {
        url += "&aliyot=" + histories[0].aliyot;
    }
    hist = {state: {panels: states}, url: url, title: title, mode: histories[0].mode};
    let isMobileConnectionsOpen = histories[0].mode === "TextAndConnections";
    for (var i = 1; i < histories.length || (isMobileConnectionsOpen && i===1); i++) {
      let isMultiPanelConnectionsOpen = ((histories[i-1].mode === "Text" && histories[i].mode === "Connections") ||
        (histories[i-1].mode === "Sheet" && histories[i].mode === "Connections"));
      if (isMultiPanelConnectionsOpen || isMobileConnectionsOpen) {
        if (i == 1) {
          var sheetAndCommentary = histories[i-1].mode === "Sheet" ? true : false;
          var connectionsHistory = (isMultiPanelConnectionsOpen) ? histories[1] : histories[0];
          // short form for two panels text+commentary - e.g., /Genesis.1?with=Rashi
          hist.url  = sheetAndCommentary ? "/" + histories[0].url : "/" + connectionsHistory.url; // Rewrite the URL
          hist.url += Sefaria.util.getUrlVersionsParams(histories[0].currVersions, 0);
          if(histories[0].lang) {
            hist.url += "&lang=" + histories[0].lang;
          }
          if("aliyot" in histories[0]) {
              url += "&aliyot=" + histories[0].aliyot;
          }
          if(connectionsHistory.versionFilter) {
            hist.url += "&vside=" + Sefaria.util.encodeVtitle(connectionsHistory.versionFilter);
          }
          if (connectionsHistory.selectedWords) {
            hist.url += "&lookup=" + encodeURIComponent(connectionsHistory.selectedWords);
          }
          if (connectionsHistory.selectedNamedEntity) {
            hist.url += "&namedEntity=" + connectionsHistory.selectedNamedEntity;
          }
          if (connectionsHistory.sidebarSearchQuery) {
            hist.url += "&sbsq=" + connectionsHistory.sidebarSearchQuery;
          }
          if (connectionsHistory.selectedNamedEntityText) {
            hist.url += "&namedEntityText=" + encodeURIComponent(connectionsHistory.selectedNamedEntityText);
          }
          hist.url += "&with=" + connectionsHistory.sources;

          hist.title = sheetAndCommentary ? histories[0].title : connectionsHistory.title;
        } else {
          var replacer = "&p" + i + "=";
          hist.url    = hist.url.replace(RegExp(replacer + ".*"), "");
          hist.url   += replacer + histories[i].url;
          hist.url += Sefaria.util.getUrlVersionsParams(histories[i-1].currVersions, i);
          if(histories[i-1].lang) {
            hist.url += "&lang" + (i) + "=" + histories[i-1].lang;
          }
          if("aliyot" in histories[i-1]) {
            hist.url += "&aliyot" + (i) + "=" + histories[i-1].aliyot;
          }
          if(histories[i].versionFilter) {
            hist.url += "&vside" + (i) + "=" + Sefaria.util.encodeVtitle(histories[i].versionFilter);
          }
          if (histories[i].selectedWords) {
            hist.url += `&lookup${i}=${encodeURIComponent(histories[i].selectedWords)}`;
          }
          if (histories[i].sidebarSearchQuery) {
            hist.url += `&sbsq{i}=${histories[i].sidebarSearchQuery}`;
          }
          if (histories[i].selectedNamedEntity) {
            hist.url += `&namedEntity${i}=${histories[i].selectedNamedEntity}`;
          }
          if (histories[i].selectedNamedEntityText) {
            hist.url += `&namedEntityText${i}=${encodeURIComponent(histories[i].selectedNamedEntityText)}`;
          }
          hist.url   += "&w" + i + "=" + histories[i].sources; //.replace("with=", "with" + i + "=").replace("?", "&");
          hist.title += Sefaria._(" & ") + histories[i].title; // TODO this doesn't trim title properly
        }
      } else {
        var next    = "&p=" + histories[i].url;
        next        = next.replace("?", "&").replace(/=/g, (i+1) + "=");
        hist.url   += next;
        hist.url += Sefaria.util.getUrlVersionsParams(histories[i].currVersions, i+1);
        hist.title += Sefaria._(" & ") + histories[i].title;
      }
      if (!isMobileConnectionsOpen) {
        if (histories[i].lang) {
          hist.url += "&lang" + (i + 1) + "=" + histories[i].lang;
        }
        if ("aliyot" in histories[i]) {
          hist.url += "&aliyot" + (i + 1) + "=" + histories[i].aliyot;
        }
      }
    }
    // Replace question marks that can be included in titles
    // (not using encodeURIComponent for this can run twice and encode the % of the first running)
    hist.url = hist.url.replace(/\?/g, '%3F')
    // Replace the first only & with a ?
    hist.url = hist.url.replace(/&/, "?");

    return hist;
  }
  
  modifyURLbasedOnModule(hist) {
    if (Sefaria.activeModule === "sheets" && (!hist.url.startsWith("/sheets"))) {
      // For modularization QA, we want to make sure /sheets is at the beginning of URL if and only if we are in the sheets module.
      return "/sheets" + hist.url;
    }
    else if (Sefaria.activeModule !== "sheets" && hist.url.startsWith("/sheets")) {
      // If we are not in the sheets module, remove /sheets from the beginning of the URL
      return hist.url.replace(/^\/sheets/, "");
    }
    return hist.url;
  }
  
  updateHistoryState(replace) {
    if (!this.shouldHistoryUpdate()) {
      return;
    }
    let currentUrl = (window.location.pathname + window.location.search);
    let hist       = this.makeHistoryState();
    if(window.location.hash.length){
      currentUrl += window.location.hash;
      hist.url += window.location.hash;
    }
    
    hist.url = this.modifyURLbasedOnModule(hist);  // relevant for modularization QA

    if (replace) {
      history.replaceState(hist.state, hist.title, hist.url);
      // console.log("Replace History - " + hist.url + " | " + currentUrl);
      if (currentUrl !== hist.url) { this.checkScrollIntentAndTrack(); }
      //console.log(hist);
    } else {
      if (currentUrl === hist.url) { return; } // Never push history with the same URL
      history.pushState(hist.state, hist.title, hist.url);
      // console.log("Push History - " + hist.url);
      this.trackPageview();
    }

    $("title").html(hist.title);
    this.replaceHistory = false;

    this.setPaddingForScrollbar() // Called here to save duplicate calls to shouldHistoryUpdate
  }
  _refState() {
    // Return a single flat list of all the refs across all panels
    return [].concat(...this.state.panels.map(p => p.refs || []))
  }
  // These two methods to check scroll intent have similar implementations on the panel level.  Refactor?
  // Dec 2018 - somewhat refactored
  checkScrollIntentAndTrack() {
    // Record current state of panel refs, and check if it has changed after some delay.  If it remains the same, track analytics.
    const initialRefs = this._refState();
    this.scrollIntentTimer = this.checkIntentTimer(this.scrollIntentTimer, () => {
      if (initialRefs.compare(this._refState())) {
        this.trackPageview();
      }
      this.scrollIntentTimer = null;
    });
  }
  checkPanelScrollIntentAndSaveRecent(state, n) {
    // Record current state of panel refs, and check if it has changed after some delay.  If it remains the same, track analytics.
    this.panelScrollIntentTimer = this.panelScrollIntentTimer || [];
    this.panelScrollIntentTimer[n] = this.checkIntentTimer(this.panelScrollIntentTimer[n], () => {
      if (!this.didPanelRefChange(state, this.state.panels[n])) {
        //const ref  = (state.highlightedRefs && state.highlightedRefs.length) ? Sefaria.normRef(state.highlightedRefs) : (state.currentlyVisibleRef || state.refs.slice(-1)[0]);  // Will currentlyVisibleRef ever not be available?
        //console.log("Firing last viewed " + ref + " in panel " + n);
        this.saveLastPlace(this.state.panels[n], n);
      }
      this.panelScrollIntentTimer[n] = null;
    });
  }
  checkIntentTimer(timer, cb, intentDelay) {
    intentDelay = intentDelay || 3000;  // Number of milliseconds to demonstrate intent
    if (timer) { clearTimeout(timer); }
    return window.setTimeout(cb, intentDelay);
  }
  setScrollPositionInHistory(e) {
    const $scrollContainer = $(e.target);
    this.scrollPositionTimer = this.checkIntentTimer(this.scrollPositionTimer, () => {
      const scrollTop = $scrollContainer.scrollTop();
      const state = history.state;
      if (scrollTop === state.scrollPosition) { return; }
      state.scrollPosition = scrollTop;
      history.replaceState(state, window.location.href);
    }, 300);
  }
  getDefaultPanelSettings() {
    if (this.state && this.state.defaultPanelSettings) {
      return this.state.defaultPanelSettings;
    } else if (this.props.initialSettings) {
      return this.props.initialSettings;
    } else {
      return {
        language:          "bilingual",
        layoutDefault:     "segmented",
        layoutTalmud:      "continuous",
        layoutTanakh:      "segmented",
        aliyotTorah:       "aliyotOff",
        vowels:            "all",
        punctuationTalmud: "punctuationOn",
        biLayout:          "stacked",
        color:             "light",
        fontSize:          62.5
      };
    }
  }
  setContainerMode() {
    // Applies CSS classes to the React container and body so that the App can function as a
    // header only on top of a static page.
    if (this.props.headerMode) {
      if (this.state.panels && this.state.panels.length) {
        $("#s2").removeClass("headerOnly");
        $("body").css({overflow: "hidden"})
          .addClass("inApp")
          .removeClass("hasBannerMessage");
      } else {
        $("#s2").addClass("headerOnly");
        $("body").css({overflow: "auto"})
          .removeClass("inApp");
      }
    }
  }
  setPanelCap() {
    // In multi panel mode, set the maximum number of visible panels depending on the window width.
    this.setWindowWidth();
    var panelCap = Math.floor($(window).outerWidth() / this.MIN_PANEL_WIDTH);
    this.setState({panelCap: panelCap});
  }
  setWindowWidth() {
    // console.log("Setting window width: " + $(window).outerWidth());
    this.setState({windowWidth: $(window).outerWidth()});
  }
  setPaddingForScrollbar() {
    // Scrollbars take up spacing, causing the centering of panels to be slightly off
    // compared to the header. This functions sets appropriate padding to compensate.
    var width = Sefaria.util.getScrollbarWidth();
    // These are the divs that actually scroll
    var $container = $(ReactDOM.findDOMNode(this)).find(".textColumn, .sheetsInPanel");
    if (this.state.panels.length > 1) {
      $container.css({paddingRight: "", paddingLeft: ""});
    } else {
      $container.css({paddingRight: 0, paddingLeft: width});
    }
  }

toggleSignUpModal(modalContentKind = SignUpModalKind.Default) {
  if (this.state.showSignUpModal) {
    this.setState({ showSignUpModal: false });
  } else {
    this.setState({
      showSignUpModal: true,
      modalContentKind: modalContentKind,
    });
  }
}

  handleNavigationClick(ref, currVersions, options) {
    this.openPanel(ref, currVersions, options);
  }
  handleSegmentClick(n, ref) {
    // Handle a click on a text segment `ref` in from panel in position `n`
    // Update or add panel after this one to be a TextList
    const refs = typeof ref == "string" ? [ref] : ref;
    this.setTextListHighlight(n, refs);
    if (this.currentlyConnecting()) { return }
    this.openTextListAt(n+1, refs);
    if ($(".readerPanel")[n+1] && window.getSelection().isCollapsed && window.getSelection().anchorNode.nodeType !== 3) {
      //Focus on the first focusable element of the newly loaded panel if text not selected and not actively typing
      // in editor. Exists for a11y
      var curPanel = $(".readerPanel")[n+1];
      $(curPanel).find(':focusable').first().focus();
    }
  }
  closeConnectionPanel(n) {
    if (this.state.panels.length > n+1  && this.state.panels[n+1].mode === "Connections") {
      this.closePanel(n+1);
    }
  }
  closeNamedEntityInConnectionPanel(n) {
    if (this.state.panels.length > n+1  && this.state.panels[n+1].selectedNamedEntity) {
      this.setPanelState(n+1, {connectionsMode: "Resources"});
      this.clearNamedEntity(n+1);
    }
  }
  handleCitationClick(n, citationRef, textRef, replace, currVersions) {
    // Handle clicking on the citation `citationRef` which was found inside of `textRef` in panel `n`.
    // If `replace`, replace a following panel with this citation, otherwise open a new panel after.
    if (this.state.panels.length > n+1  &&
      (replace || this.state.panels[n+1].mode === "Connections")) {
      this.closePanel(n+1);
    }
    if (textRef) {
      this.setTextListHighlight(n, textRef);
    }
    this.openPanelAt(n, citationRef, currVersions, {scrollToHighlighted: !!replace}, false);
  }
  openNamedEntityInNewPanel(n, textRef, namedEntityState) {
    //this.setTextListHighlight(n, [textRef]);
    this.openTextListAt(n+1, [textRef], namedEntityState);
  }
  clearSelectedWords(n) {
    this.setPanelState(n, {selectedWords: ""});
  }
  clearNamedEntity(n) {
    this.setPanelState(n, {selectedNamedEntity: null, selectedNamedEntityText: null});
  }
  setSidebarSearchQuery(n, query) {
    this.setPanelState(n, {sidebarSearchQuery: query});
  }
  handleCompareSearchClick(n, ref, currVersions, options) {
    // Handle clicking a search result in a compare panel, so that clicks don't clobber open panels
    this.replacePanel(n, ref, currVersions, options);
  }
  handleSidebarSearchClick(n, ref, currVersions, options) {
    const refs = typeof ref == "string" ? [ref] : ref;
    const new_opts = {
                      scrollToHighlighted: true,
                      refs: refs,
                      highlightedRefs: refs,
                      showHighlight: true,
                      currentlyVisibleRef: refs,
                    }
    this.replacePanel(n-1, ref, currVersions, new_opts, false);
}
  getHTMLLinkParentOfEventTarget(event){
    //get the lowest level parent element of an event target that is an HTML link tag. Or Null.
    return this.getEventTargetByCondition(event, element => element.nodeName === "A");
  }
  getEventTargetByCondition(event, condition, eventTarget=null) {
    /**
     * Searches the parents of an event target for an element to meets a certain condition
     * `condition` is a function of form condition(element) => bool.
     * If `eventTarget` is passed, it will be used as the starting point of the search instead of `event.target`
     * Returns the first element in parent hierarchy where `condition` returns true
     * If no element returns true, returns null.
     */
    let parent = eventTarget || event.target;
    const outmost = event.currentTarget;
    while (parent) {
      if(condition(parent)){
        return parent
      }
      else if (parent.parentNode === outmost) {
        return null;
      }
      parent = parent.parentNode;
    }
  }
  alertUnsavedChangesConfirmed() {
    // If the user has unsaved changes, we want to prevent the default action of the click
    // and show a confirmation dialog instead.
    const ok = window.confirm(
        "You have unsaved changes that may be lost. Continue?"
    );
    if (!ok) {
        return false;
    }
    return true;
  }
  handleInAppClickWithModifiers(e){
    //Make sure to respect ctrl/cmd etc modifier keys when a click on a link happens
    const linkTarget = this.getHTMLLinkParentOfEventTarget(e);
    if (linkTarget) { // We want the absolute target of the event to be a link tag, not the "currentTarget".
      // Dont trigger if user is attempting to open a link with a modifier key (new tab, new window)
      if (e.metaKey || e.shiftKey || e.ctrlKey || e.altKey) { //the ctrl/cmd, shift and alt/options keys in Windows and MacOS
        // in this case we want to stop other handlers from running and just go to target href
        e.stopImmediatePropagation();
        return;
      }
    }
  }
  handleAppClick(event) {
    if (linkTarget) {
      this.handleInAppLinkClick(event);
    }
    if (this.eventIsAnalyticsEvent(event)) {
      this.handleAnalyticsEvent(event);
    }
  }
  handleInAppLinkClick(e) {
    //Allow global navigation handling in app via link elements
    // If a default has been prevented, assume a custom handler is already in place
    if (e.isDefaultPrevented()) {
      return;
    }
    // Don't trigger from v1 Sheet Builder which has conflicting CSS
    if (typeof sjs !== "undefined") {
      return;
    }
    // https://github.com/STRML/react-router-component/blob/master/lib/CaptureClicks.js
    // Get the <a> element.
    const linkTarget = this.getHTMLLinkParentOfEventTarget(e);
    // Ignore clicks from non-a elements.
    if (!linkTarget) {
      return;
    }
    // Ignore the click if the element has a target.
    if (linkTarget.target && linkTarget.target !== '_self') {
      return;
    }
    const href = linkTarget.getAttribute('href');
    if (!href) {
      return;
    }
    //on mobile just replace panel w/ any link
    if (!this.props.multiPanel) {
      const handled = this.openURL(href, true);
      if (handled) {
        e.preventDefault();
      }
      return
    }
    //All links within sheet content should open in a new panel
    const isSheet = !!(linkTarget.closest(".sheetItem"))
    const replacePanel = !(isSheet)
    const isTranslationsPage = !!(linkTarget.closest(".translationsPage"));
    const handled = this.openURL(href,replacePanel, isTranslationsPage);
    if (handled) {
      e.preventDefault();
    }
  }
  openURL(href, replace=true, overrideContentLang=false) {
    if (this.shouldAlertBeforeCloseEditor()) {
      if (!this.alertUnsavedChangesConfirmed()) {
        return true;
      }
    }
    // Attempts to open `href` in app, return true if successful.
    href = href.startsWith("/") ? "https://www.sefaria.org" + href : href;
    let url;
    try {
      url = new URL(href);
    } catch {
      return false;
    }
    // Open non-Sefaria urls in new tab/window
    // TODO generalize to any domain of current deploy.
    if (url.hostname.indexOf("www.sefaria.org") === -1) {
      window.open(url, '_blank')
      return true;
    }
    const path = decodeURI(url.pathname);
    const params = url.searchParams;
    if(overrideContentLang && params.get('lang')) {
      let lang = params.get("lang")
      lang = lang === "bi" ? "bilingual" : lang === "en" ? "english" : "hebrew";
      this.setDefaultOption("language", lang)
    }
    const openPanel = replace ? this.openPanel : this.openPanelAtEnd;
    if (path === "/") {
      this.showLibrary();

    } else if (path === "/texts") {
      this.showLibrary();

    } else if (path === "/texts/history") {
      this.showHistory();

    } else if (path === "/sheets/history") {
      this.showSheetsHistory();

    } else if (path === "/texts/saved") {
      this.showSaved();

    } else if (path === "/sheets/saved") {
      this.showSheetsSaved();

    } else if (path === "/texts/notes") {
      this.showNotes();
    }
    else if (path.match(/\/texts\/.+/)) {
      this.showLibrary(path.slice(7).split("/"));

    } else if (path === "/sheets/collections") {
      this.showCollections();

    } else if (path === "/community") {
      this.showCommunity();

    } else if (path === "/my/profile") {
      this.openProfile(Sefaria.slug, params.get("tab"));

    } else if (path === "/notifications") {
      this.showNotifications();

    } else if (path === "/calendars") {
      this.showCalendars();

    } else if (path === "/torahtracker") {
      this.showUserStats();

    } else if (path.match(/^\/sheets\/\d+/)) {
      openPanel("Sheet " + path.slice(8));

    } else if (path === "/topics" || path === "/sheets/topics") {
      this.showTopics();

    } else if (path.match(/^\/(sheets\/)?topics\/category\/[^\/]/)) {
      this.openTopicCategory(path.replace(/^\/(sheets\/)?topics\/category\//, ''));
      
    } else if (path.match(/^\/(sheets\/)?topics\/all\/[^\/]/)) {
      this.openAllTopics(path.replace(/^\/(sheets\/)?topics\/all\//, ''));
      
    } else if (path.match(/^\/(sheets\/)?topics\/[^\/]+/)) {
      this.openTopic(path.replace(/^\/(sheets\/)?topics\//, ''), params.get("tab"));
      
    } else if (path.match(/^\/sheets\/profile\/.+/)) {
      this.openProfile(path.replace("/sheets/profile/", ""), params.get("tab"));

    } else if (path.match(/^\/sheets\/collections\/.+/) && !path.endsWith("/settings") && !path.endsWith("/new")) {
      this.openCollection(path.slice(20), params.get("tag"));

    } else if (path.match(/^\/translations\/.+/)) {
      let slug = path.slice(14);
      this.openTranslationsPage(slug);
    } else if (Sefaria.isRef(path.slice(1).replace(/%3F/g, '?'))) {
      const ref = path.slice(1).replace(/%3F/g, '?');
      const currVersions = {
        en: Sefaria.util.getObjectFromUrlParam(params.get("ven")),
        he: Sefaria.util.getObjectFromUrlParam(params.get("vhe"))
      };
      const options = {showHighlight: ref.indexOf("-") !== -1};   // showHighlight when ref is ranged
      openPanel(Sefaria.humanRef(ref), currVersions, options);
    } else {
      return false
    }
    return true;
  }
  unsetTextHighlight(n) {
    this.setPanelState(n, { textHighlights: null });
  }
  _getSearchState(state) {
    return !!state && state['searchState'];
  }
  updateQuery(n, query) {
    const state = this.state.panels[n];
    const updates = {
      searchQuery: query,
      searchState: state.searchState.update({ filtersValid: false }),
    };
    this.setPanelState(n, updates);
  }
  updateSearchState(n, searchState) {
    this.setPanelState(n,{searchState: searchState});
  }
  updateAvailableFilters(n, availableFilters, filterRegistry, orphanFilters, aggregationsToUpdate) {
    const state = this.state.panels[n];
    const searchState = this._getSearchState(state);
    this.setPanelState(n, {
      searchState: !!searchState ?
        searchState.update({
          type: searchState.type,
          availableFilters,
          filterRegistry,
          orphanFilters,
          filtersValid: true,
          aggregationsToUpdate,
        }) : new SearchState({
        type: SearchState.moduleToSearchType(Sefaria.activeModule),
        availableFilters,
        filterRegistry,
        orphanFilters,
        filtersValid: true,
      })
    });
  }
  resetSearchFilters(n) {
    const state = this.state.panels[n];
    const searchState = this._getSearchState(state);
    searchState.availableFilters.forEach(filterNode => {
      if (!filterNode.isUnselected()) {
        filterNode.setUnselected(true);
      }
    })
    this.setPanelState(n, {
      searchState: searchState.update({appliedFilters: [], appliedFilterAggTypes: [], filterRegistry: {},
                                            filtersValid: false}),
    });
  }
  updateSearchFilter(n, searchState, filterNode) {
    if (filterNode.isUnselected()) {
      filterNode.setSelected(true);
    } else {
      filterNode.setUnselected(true);
    }
    const update = Sefaria.search.getAppliedSearchFilters(searchState.availableFilters);
    this.setPanelState(n, {
      searchState: searchState.update(update)
    });
  }
  updateSearchOptionField(n, field) {
    const state = this.state.panels[n];
    const searchState = this._getSearchState(state);
    this.setPanelState(n, {
      searchState: searchState.update({ field, filtersValid: false })
    });
  }
  updateSearchOptionSort(n, sortType) {
    const state = this.state.panels[n];
    const searchState = this._getSearchState(state);
    this.setPanelState(n, {
      searchState: searchState.update({ sortType })
    });
  }
  setPanelState(n, state, replaceHistory) {
    this.replaceHistory  = Boolean(replaceHistory);
    //console.log(`setPanel State ${n}, replace: ` + this.replaceHistory);
    //console.log(state)
    // When the driving panel changes language, carry that to the dependent panel
    // However, when carrying a language change to the Tools Panel, do not carry over an incorrect version
    if (!this.state.panels[n]) { debugger; }
    // state is not always a full panel state. make sure it has necessary fields needed to run saveLastPlace()
    state = {
      ...this.state.panels[n],
      ...state,
    };
    if (this.didPanelRefChange(this.state.panels[n], state)) {
      this.checkPanelScrollIntentAndSaveRecent(state, n);
    }
    this.state.panels[n] = extend(this.state.panels[n], state);
    let new_state = {panels: this.state.panels};
    if(this.didDefaultPanelSettingsChange(state)){
      new_state["defaultPanelSettings"] = Sefaria.util.clone(state.settings);
    }
    this.setState(new_state);
  }
  didDefaultPanelSettingsChange(state){
    if ("settings" in state){
      let defaultSettings = this.getDefaultPanelSettings();
      let defaultKeys = Object.keys(defaultSettings);
      for (let i of defaultKeys) {
        //console.log(i); // logs 3, 5, 7
        if (state.settings[i] != defaultSettings[i]){
          return true;
        }

      }
    } else {
      return false;
    }
  }
  didPanelRefChange(prevPanel, nextPanel) {
    // Returns true if nextPanel represents a change in current ref (including version change) from prevPanel.
    if (!prevPanel && !!nextPanel) { return true; }
    if (!!prevPanel && !nextPanel) { return true; }
    if (!prevPanel && !nextPanel) { return false; }
    if (prevPanel.mode === 'Connections' && nextPanel.mode === 'Text') { return false; }  // special case. when opening new panel from commentary, ref is already logged in history
    if (prevPanel.mode === 'Text' && nextPanel.mode === 'Sheet') { return true; }
    if (prevPanel.mode === 'Sheet' && nextPanel.mode === 'Text') { return true; }
    if (nextPanel.mode === 'Text') {
      if (nextPanel.menu || nextPanel.mode == "Connections" ||
          !nextPanel.refs || nextPanel.refs.length == 0 ||
          !prevPanel.refs || prevPanel.refs.length == 0 ) { return false; }
      if (nextPanel.refs.compare(prevPanel.refs)) {
        if (!Sefaria.areBothVersionsEqual(nextPanel.currVersions, prevPanel.currVersions)) { return true; }
        //console.log('didPanelRefChange?', nextPanel.highlightedRefs, prevPanel.highlightedRefs);
        return !((nextPanel.highlightedRefs || []).compare(prevPanel.highlightedRefs || []));
      } else {
        return true;
      }
    } else if (nextPanel.mode === 'Sheet') {
      if (prevPanel.sheetID !== nextPanel.sheetID) { return true; }
      return prevPanel.highlightedNode !== nextPanel.highlightedNode
    } else {
      return true;
    }
  }
  _getPanelLangOnVersionChange(panel, versionLanguage, isConnectionsPanel) {
    let panelLang;
    if (panel.settings.language === 'bilingual' ||
        (!!panel.currVersions["he"] && !!panel.currVersions["en"]) ||
        (versionLanguage === "he" && panel.settings.language === 'english') ||
        (versionLanguage === "en" && panel.settings.language === 'hebrew')) {
      // if lang of version isn't visible, display it
      panelLang = "bilingual";
    } else if (versionLanguage === "he") {
      panelLang = "hebrew";
    } else {
      panelLang = "english";
    }
    if (isConnectionsPanel) {
      panelLang = panelLang !== "bilingual" ? panelLang : (versionLanguage === "he" ? "hebrew" : "english");
    }
    return panelLang;
  }
  _getDependentPanel(n) {
    /**
     * Given panel `n`, return dependent panel, if it exists. A dependent panel is the master panel if panel
     * `n` is a connections panel and vice versa if panel `n` is a master panel.
     * Returns null if no dependent panel exists
     **/
    let dependentPanel = null;
    let isDependentPanelConnections = false;
    if ((this.state.panels.length > n+1) && this.state.panels[n+1].mode === "Connections") {
      dependentPanel = this.state.panels[n+1];
      isDependentPanelConnections = true;
    } else if (n-1 >= 0 && this.state.panels[n].mode === "Connections") {
      dependentPanel = this.state.panels[n-1];
    }
    return { dependentPanel, isDependentPanelConnections };
  }
  selectVersion(n, versionTitle, versionLanguage, languageFamilyName) {
    // Set the version for panel `n`.
    const panel = this.state.panels[n];
    const oRef = Sefaria.ref(panel.refs[0]);
    if (versionTitle && versionLanguage) {
      panel.currVersions[versionLanguage] = {versionTitle, languageFamilyName};
      this.setCachedVersion(oRef.indexTitle, versionLanguage, versionTitle, languageFamilyName);
      Sefaria.track.event("Reader", "Choose Version", `${oRef.indexTitle} / ${versionTitle} / ${versionLanguage}`)
    } else {
      panel.currVersions[versionLanguage] = null;
      Sefaria.track.event("Reader", "Choose Version", `${oRef.indexTitle} / default version / ${panel.settings.language}`)
    }
    panel.settings.language = this._getPanelLangOnVersionChange(panel, versionLanguage, panel.mode === "Connections");
    const { dependentPanel, isDependentPanelConnections } = this._getDependentPanel(n);

    // make sure object reference changes for setState()
    panel.currVersions = {...panel.currVersions};
    if (this.props.multiPanel) { //there is no dependentPanel in mobile
      dependentPanel.currVersions = {...panel.currVersions};

      dependentPanel.settings.language = this._getPanelLangOnVersionChange(dependentPanel, versionLanguage, isDependentPanelConnections);
    }
    this.setState({panels: this.state.panels});
  }
  navigatePanel(n, ref, currVersions={en: null, he: null}) {
    // Sets the ref on panel `n` and cascades to any attached panels (Text + Connections)
    const panel = this.state.panels[n];
    // next few lines adapted from ReaderPanel.showBaseText()
    let refs, currentlyVisibleRef, highlightedRefs;
    if (ref.constructor === Array) {
      // When called with an array, set highlight for the whole spanning range
      refs = ref;
      currentlyVisibleRef = Sefaria.humanRef(ref);
      let splitArray = refs.map(ref => Sefaria.splitRangingRef(ref));
      highlightedRefs = [].concat.apply([], splitArray);
    } else {
      refs = [ref];
      currentlyVisibleRef = ref;
      highlightedRefs = (panel.mode === "TextAndConnections") ? [ref] : [];
    }
    let updatePanelObj = {refs, currentlyVisibleRef, highlightedRefs};
    const { dependentPanel } = this._getDependentPanel(n);
    if (dependentPanel) {
      Object.assign(dependentPanel, updatePanelObj);
    }
    Object.assign(panel, updatePanelObj);
    this.setState({panels: this.state.panels});
  }
  viewExtendedNotes(n, method, title, versionLanguage, versionTitle, languageFamilyName) {
    const panel = this.state.panels[n];
    panel.bookRef = title;
    panel.currVersions = {'en': null, 'he': null}; // ensure only 1 version is set
    panel.currVersions[versionLanguage] = {versionTitle, languageFamilyName};
    if (method === "toc") {
      panel.menuOpen = "extended notes";
    }
    else if (method === "Connections") {
      panel.connectionsMode = "extended notes";
    }
   this.setState({panels: this.state.panels});
  }
  backFromExtendedNotes(n, bookRef, currVersions){
    const panel = this.state.panels[n];
    panel.menuOpen = "book toc";
    panel.bookRef = bookRef;
    panel.currVersions = currVersions;
   this.setState({panels: this.state.panels});
  }
  // this.state.defaultVersion is a depth 2 dictionary - keyed: bookname, language
  getCachedVersion(indexTitle, language) {
    if ((!indexTitle) || (!(this.state.defaultVersions[indexTitle]))) { return null; }
    return (language) ? (this.state.defaultVersions[indexTitle][language] || null) : this.state.defaultVersions[indexTitle];
  }
  setCachedVersion(indexTitle, language, versionTitle, languageFamilyName) {
    this.state.defaultVersions[indexTitle] = this.state.defaultVersions[indexTitle] || {};
    this.state.defaultVersions[indexTitle][language] = {versionTitle, languageFamilyName};  // Does this need a setState?  I think not.
  }
  setDefaultOption(option, value) {
    if (value !== this.state.defaultPanelSettings[option]) {
      this.state.defaultPanelSettings[option] = value;
      this.setState(this.state);
    }
  }
  openPanel(ref, currVersions, options) {
    // Opens a text panel, replacing all panels currently open.
    // options can contain {
    //  'textHighlights': array of strings to highlight in focused segment. used when clicking on search query result
    // }
    this.state.panels = []; // temporarily clear panels directly in state, set properly with setState in openPanelAt
    this.openPanelAt(0, ref, currVersions, options);
  }
  openPanelAt(n, ref, currVersions, options, replace, convertCommentaryRefToBaseRef=true,
              replaceHistory=false, saveLastPlace=true, forceOpenCommentaryPanel=false) {
    /* Open a new panel or replace existing panel. If book level, Open book toc
    * @param {int} n: Open new panel after `n` with the new ref
    * @param {string} ref: ref to use for new panel.  `ref` can refer to book, actual ref, or sheet.
    * @param {Object} currVersions: Object with properties `en` and `he`
    * @param {Object} options: options to use for new panel
    * @param {bool} replace: whether to replace existing panel at `n`, otherwise insert new panel at `n`
    * @param {bool} convertCommentaryRefToBaseRef: if true and ref is commentary ref (Rashi on Genesis 3:3:1), open Genesis 3:3 with Rashi's comments in the sidebar
    * @param {bool} replaceHistory: can be true when openPanelAt is called from showBaseText in cases of ref normalizing in TextRange when we want to replace history with normalized ref
    * @param {bool} saveLastPlace: whether to save user history.
    * @param {bool} forceOpenCommentaryPanel: If true, the commentary side panel will open regardless of the ref's depth.
    *                                       If false, side panel will only open if ref is depth 3 or greater; see `Sefaria.isCommentaryRefWithBaseText()`
    */
    this.replaceHistory = Boolean(replaceHistory);
    const parsedRef = Sefaria.parseRef(ref);
    const index = Sefaria.index(ref); // Do we have to worry about normalization, as in Header.subimtSearch()?
    let panel, connectionPanel;
    if (index) {
      panel = this.makePanelState({"menuOpen": "book toc", "bookRef": index.title});
    } else if (parsedRef.book === "Sheet") {
      const [sheetID, sheetNode] = parsedRef.sections;
      panel = this.makePanelState({
        mode: 'Sheet',
        sheetID: parseInt(sheetID),
        highlightedNode: parseInt(sheetNode),
        refs: null,
        ...options
      });
    } else {  // Text
      let filter = [];
      let filterRef;
      if (convertCommentaryRefToBaseRef && Sefaria.isCommentaryRefWithBaseText(ref, forceOpenCommentaryPanel)) {
        // getBaseRefAndFilter breaks up the ref "Rashi on Genesis 1:1:4" into filter "Rashi" and ref "Genesis 1:1",
        // so `filterRef` is needed to store the entire "Rashi on Genesis 1:1:4"
        filterRef = Sefaria.humanRef(ref);
        ({ref, filter} = Sefaria.getBaseRefAndFilter(ref));
      }
      let refs, currentlyVisibleRef, highlightedRefs;
      if (Array.isArray(ref)) {
        // When called with an array, set highlight for the whole spanning range of the array
        refs = ref;
        currentlyVisibleRef = Sefaria.normRef(ref);
        const splitArray = refs.map(ref => Sefaria.splitRangingRef(ref));
        highlightedRefs = [].concat.apply([], splitArray);
      } else {
        refs = [ref];
        currentlyVisibleRef = ref;
        highlightedRefs = [];
      }
      let panelProps = {
        refs,
        currVersions,
        highlightedRefs,
        filter,
        filterRef,
        recentFilters: filter,
        currentlyVisibleRef, mode: "Text",
        ...options
      };
      if (filter.length > 0) {  // there will be a filter such as ["Rashi"] if convertCommentaryRefToBaseRef is true
        [panel, connectionPanel] = this.makePanelWithConnectionsState(panelProps);
      }
      else {
        panel = this.makePanelState(panelProps);
      }
      panel.currentlyVisibleRef = Sefaria.humanRef(panelProps.currentlyVisibleRef);
    }

    const newPanels = this.state.panels.slice();
    newPanels.splice(replace ? n : n+1, replace ? 1 : 0, panel);
    if (connectionPanel) {
      newPanels.push(connectionPanel);
    }
    this.setState({panels: newPanels});
    if (saveLastPlace) {
        this.saveLastPlace(panel, n + 1, !!connectionPanel);
    }
  }
  makePanelWithConnectionsState(panelProps) {
    // in the case of multipanel, create two panels based on panelProps
    let connectionPanel;  // in mobile, connectionPanel will remain undefined
    if (this.props.multiPanel) {
        const connectionPanelProps = {...panelProps, mode: "Connections", connectionsMode: "TextList", connectionsCategory: "Commentary"};
        connectionPanel = this.makePanelState(connectionPanelProps);
    } else {
        panelProps = {...panelProps, mode: "TextAndConnections", connectionsMode: "TextList", connectionsCategory: "Commentary", highlightedRefs: panelProps.refs};
    }
    const panel = this.makePanelState(panelProps);
    panel.showHighlight = true;
    return [panel, connectionPanel];
  }

  openPanelAtEnd(ref, currVersions) {
    this.openPanelAt(this.state.panels.length+1, ref, currVersions);
  }
  replacePanel(n, ref, currVersions, options, convertCommentaryRefToBaseRef=true) {
    // Opens a text in in place of the panel currently open at `n`.
    this.openPanelAt(n, ref, currVersions, options, true, convertCommentaryRefToBaseRef);
  }
  openComparePanel(n, connectAfter) {
    const comparePanel = this.makePanelState({
      menuOpen: "navigation",
      compare: true,
      openSidebarAsConnect: typeof connectAfter !== "undefined" ? connectAfter : false,
    });
    Sefaria.track.event("Reader", "Other Text Click");
    this.state.panels[n] = comparePanel;
    this.setState({panels: this.state.panels});
  }
  openTextListAt(n, refs, textListState) {
    // Open a connections panel at position `n` for `refs`
    // Replace panel there if already a connections panel, otherwise splice new panel into position `n`
    // `refs` is an array of ref strings
    // `textListState` is an object of initial state to pass to the new panel. if `undefined`, no-op
    const newPanels = this.state.panels.slice();
    let panel = newPanels[n] || {};
    const parentPanel = (n >= 1 && newPanels[n-1].mode === 'Text' || n >= 1 && newPanels[n-1].mode === 'Sheet') ? newPanels[n-1] : null;

    if (panel.mode !== "Connections") {
      // No connections panel is open yet, splice in a new one
      this.saveLastPlace(parentPanel, n, true);
      newPanels.splice(n, 0, {});
      panel = newPanels[n];
      panel.filter = [];
      panel.versionFilter = [];
    }
    panel.refs              = refs;
    panel.menuOpen          = null;
    panel.mode              = panel.mode || "Connections";
    panel.settings          = panel.settings ? panel.settings : Sefaria.util.clone(this.getDefaultPanelSettings());
    panel.settings.language = panel.settings.language === "hebrew" ? "hebrew" : "english"; // Don't let connections panels be bilingual
    if(parentPanel) {
      panel.filter = parentPanel.filter;
      panel.versionFilter = parentPanel.versionFilter;
      panel.connectionsMode   = parentPanel.openSidebarAsConnect ? "Add Connection" : panel.connectionsMode;
      panel.recentFilters = parentPanel.recentFilters;
      panel.recentVersionFilters = parentPanel.recentVersionFilters;
      panel.currVersions = parentPanel.currVersions;
    }
    if (textListState) {
      panel = {...panel, ...textListState};
    }
    newPanels[n] = this.makePanelState(panel);
    this.setState({panels: newPanels});
  }
  setTextListHighlight(n, refs) {
    // Set the textListHighlight for panel `n` to `refs`
    refs = typeof refs === "string" ? [refs] : refs;
    this.state.panels[n].highlightedRefs = refs;
    this.setState({panels: this.state.panels});
    // If a connections panel is opened after n, update its refs as well.
    const next = this.state.panels[n+1];
    if (next && next.mode === "Connections" && !next.menuOpen) {
      this.openTextListAt(n+1, refs);
    }
  }
  setDivineNameReplacement(mode) {
    this.setState({divineNameReplacement: mode})
  }
  setConnectionsFilter(n, filter, updateRecent) {
    // Set the filter for connections panel at `n`, carry data onto the panel's basetext as well.
    const connectionsPanel = this.state.panels[n];
    const basePanel        = this.state.panels[n-1];
    if (filter) {
      if (updateRecent) {
        if (Sefaria.util.inArray(filter, connectionsPanel.recentFilters) !== -1) {
          connectionsPanel.recentFilters.toggle(filter);
        }
        connectionsPanel.recentFilters = [filter].concat(connectionsPanel.recentFilters);
      }
      connectionsPanel.filter = [filter];
      const filterAndSuffix = filter.split("|");
      connectionsPanel.connectionsMode = filterAndSuffix.length === 2 && filterAndSuffix[1] === "Essay" ? "EssayList" : "TextList";
    } else {
      connectionsPanel.filter = [];
      connectionsPanel.connectionsMode = "ConnectionsList";
    }
    if (basePanel) {
      basePanel.filter        = connectionsPanel.filter;
      basePanel.recentFilters = connectionsPanel.recentFilters;
    }
    this.setState({panels: this.state.panels});
  }
  setSideScrollPosition(n, pos) {
    const connectionsPanel = this.state.panels[n];
    connectionsPanel.sideScrollPosition = pos;
    this.setState({panels: this.state.panels});
  }
  setVersionFilter(n, filter, prevConnectionsMode) {
    const connectionsPanel = this.state.panels[n];
    const basePanel        = this.state.panels[n-1];
    if (filter) {
      if (prevConnectionsMode !== 'About' && Sefaria.util.inArray(filter, connectionsPanel.recentVersionFilters) === -1) {
        connectionsPanel.recentVersionFilters = [filter].concat(connectionsPanel.recentVersionFilters);
      }
      connectionsPanel.versionFilter = [filter];
      connectionsPanel.connectionsMode = (prevConnectionsMode === 'About') ? 'Version Open' : "Translation Open";
    } else {
      connectionsPanel.versionFilter = [];
      connectionsPanel.connectionsMode = "Translations";
    }
    if (basePanel) {
      basePanel.versionFilter        = connectionsPanel.versionFilter;
      basePanel.recentVersionFilters = connectionsPanel.recentVersionFilters;
    }
    this.setState({panels: this.state.panels});
  }
  setSelectedWords(n, words){
    //console.log(this.state.panels[n].refs);
    const next = this.state.panels[n+1];
    if (next && !next.menuOpen) {
      this.state.panels[n+1].selectedWords = words;
      this.setState({panels: this.state.panels});
    }
  }
  setUnreadNotificationsCount(n) {
    Sefaria.notificationCount = n;
    this.forceUpdate();
  }

  shouldAlertBeforeCloseEditor() {
    const sheetId = this.state.panels[0]?.sheetID;
    return !!(sheetId &&
        this.state.panels[0].mode === "Sheet" &&
        this.state.editorSaveState && this.state.editorSaveState !== "saved")
        && shouldUseEditor(sheetId);

  }
  closePanel(n) {
    // currently we assume that the editor is always the first panel,
    // TODO: enforce this assumption
    if (n===0 && this.shouldAlertBeforeCloseEditor()) {
      if (!this.alertUnsavedChangesConfirmed()) {
        return false;
      }
    }
    // Removes the panel in position `n`, as well as connections panel in position `n+1` if it exists.
    if (this.state.panels.length === 1 && n === 0) {
      this.state.panels = [];
    } else {
      // If this is a Connection panel, we need to unset the filter in the base panel
      if (n > 0 && this.state.panels[n] && this.state.panels[n].mode === "Connections"){
        const parent = this.state.panels[n-1];
        parent.filter = [];
        parent.highlightedRefs = [];
      }
      this.state.panels.splice(n, 1);
      if (this.state.panels[n] && (this.state.panels[n].mode === "Connections" || this.state.panels[n].compare)) {
        // Close connections panel or compare panel when text panel is closed
        if (this.state.panels.length === 1) {
          this.state.panels = [];
        } else {
          this.state.panels.splice(n, 1);
        }
      }
    }
    const state = {panels: this.state.panels};
    if (state.panels.length === 0) {
      this.showLibrary();
    } else {
      this.setState(state);
    }
  }
  convertToTextList(n) {
    console.log("convert")
    var base = this.state.panels[n-1];
    this.closePanel(n);
    if (base.mode == "Sheet") {
      const sheet = Sefaria.sheets.loadSheetByID(base.sheetID);
      if (!sheet) { return; }
      for(var i in sheet.sources){
        if (sheet.sources[i].node == base.highlightedNode) {
          this.openTextListAt(n, [sheet.sources[i].ref]);
        }
      }
    }
    else {
      this.openTextListAt(n, base.highlightedRefs);
    }
  }
  showLibrary(categories) {
    let state = {menuOpen: "navigation", navigationCategories: categories, "mode": "Menu"};
    state = this.makePanelState(state);
    if (!Sefaria._siteSettings.TORAH_SPECIFIC) {
      state.settings.language = "english";
    }
    this.setSinglePanelState(state);
  }
  showSearch(searchQuery) {
    const hasSearchState = !!this.state.panels && this.state.panels.length && !!this.state.panels[0].searchState;
    const searchState =  hasSearchState  ? this.state.panels[0].searchState.update({ filtersValid: false })
        : new SearchState({ type: SearchState.moduleToSearchType(Sefaria.activeModule)});
    this.setSinglePanelState({mode: "Menu", menuOpen: "search", searchQuery, searchState });
  }
  searchInCollection(searchQuery, collection) {
    const appliedFilters = [collection];
    const appliedFilterAggTypes = ['collections'];
    const searchState = new SearchState({ type: 'sheet',  appliedFilters, appliedFilterAggTypes});
    this.setSinglePanelState({mode: "Menu", menuOpen: "search", searchQuery, searchState });
  }
  showCommunity() {
    this.setSinglePanelState({menuOpen: "community"});
  }
  showSaved() {
    this.setSinglePanelState({menuOpen: "texts-saved"});
  }
  showSheetsSaved() {
    this.setSinglePanelState({menuOpen: "sheets-saved"});
  }
  showNotes() {
    this.setSinglePanelState({menuOpen: "notes"});
  }
  showHistory() {
    this.setSinglePanelState({menuOpen: "texts-history"});
  }
  showSheetsHistory() {
    this.setSinglePanelState({menuOpen: "sheets-history"});
  }
  showTopics() {
    this.setSinglePanelState({menuOpen: "topics", navigationTopicCategory: null, navigationTopic: null});
  }
  showNotifications() {
    this.setSinglePanelState({menuOpen: "notifications"});
  }
  showCalendars() {
    this.setSinglePanelState({menuOpen: "calendars"});
  }
  showUserStats() {
    this.setSinglePanelState({menuOpen: "user_stats"});
  }
  showCollections() {
    this.setSinglePanelState({menuOpen: "collectionsPublic"});
  }
  setSinglePanelState(state) {
    // Sets state to be a single panel with properties of `state`
    state = this.makePanelState(state);
    this.setState({panels: [state], headerMode: false});
  }
  openTopic(slug) {
    Sefaria.getTopic(slug).then(topic => {
      this.setSinglePanelState({ menuOpen: "topics", navigationTopic: slug, topicTitle: topic.primaryTitle, topicTestVersion: this.props.topicTestVersion});
    });
  }
  openTopicCategory(slug) {
    this.setSinglePanelState({
      menuOpen: "topics",
      navigationTopicCategory: slug,
      navigationTopicTitle: Sefaria.topicTocCategoryTitle(slug),
      navigationTopic: null,
    });
  }
  openAllTopics(letter) {
    this.setSinglePanelState({menuOpen: "allTopics", navigationTopicLetter: letter});
  }
  openProfile(slug, tab) {
    tab = tab || "sheets";
    Sefaria.profileAPI(slug).then(profile => {
      this.setSinglePanelState({ menuOpen: "profile", profile, tab: tab});
    });
  }
  openCollection(slug, tag) {
    this.setSinglePanelState({menuOpen: "collection",  collectionSlug: slug, collectionTag: tag});
  }
  openTranslationsPage(slug) {
    this.setSinglePanelState({menuOpen: "translationsPage", translationsSlug: slug})
  }
  toggleMobileNavMenu() {
    this.setState({mobileNavMenuOpen: !this.state.mobileNavMenuOpen});
  }
  toggleLanguageInFirstPanel() {
    if (this.state.panels[0].settings.language === "hebrew") {
      this.state.panels[0].settings.language = "english";
    } else {
      this.state.panels[0].settings.language = "hebrew";
    }
    this.setState({panels: this.state.panels});
  }
  getHistoryObject(panel, hasSidebar) {
    // get rave to send to /api/profile/user_history
    let ref, sheet_owner, sheet_title;
    if (panel.mode === 'Sheet') {
      const sheet = Sefaria.sheets.loadSheetByID(panel.sheetID);
      if (!sheet) { return null; }
      ref = `Sheet ${sheet.id}${panel.highlightedNode ? `:${panel.highlightedNode}`: ''}`;
      sheet_owner = sheet.ownerName;
      sheet_title = sheet.title;
    } else {
      ref = (hasSidebar && panel.highlightedRefs && panel.highlightedRefs.length) ? Sefaria.normRef(panel.highlightedRefs) : (panel.currentlyVisibleRef || panel.refs.slice(-1)[0]);  // Will currentlyVisibleRef ever not be available?
    }
    const currVersions = panel.currVersions;
    const parsedRef = Sefaria.parseRef(ref);
    if (!ref) { debugger; }
    return {
      ref,
      versions: currVersions,
      book: parsedRef.book,
      language: panel.settings.language,
      sheet_owner,
      sheet_title,
    };
  }
  setTranslationLanguagePreference(lang) {
    let suggested = true;
    if (lang === null) {
      suggested = false;
      $.removeCookie("translation_language_preference", {path: "/"});
      $.removeCookie("translation_language_preference_suggested", {path: "/"});
    } else {
      $.cookie("translation_language_preference", lang, {path: "/"});
      $.cookie("translation_language_preference_suggested", JSON.stringify(1), {path: "/"});
    }
    Sefaria.track.event("Reader", "Set Translation Language Preference", lang);
    Sefaria.editProfileAPI({settings: {translation_language_preference: lang, translation_language_preference_suggested: suggested}});
    this.setState({translationLanguagePreference: lang});
  }
  doesPanelHaveSidebar(n) {
    return this.state.panels.length > n+1 && this.state.panels[n+1].mode == "Connections";
  }
  saveLastPlace(panel, n, openingSidebar) {
    //openingSidebar is true when you call `saveLastPlace` at the time you're opening the sidebar. In this case, `doesPanelHaveSidebar` will be false
    const hasSidebar = this.doesPanelHaveSidebar(n) || openingSidebar;
    // if panel is sheet, panel.refs isn't set
    if ((panel.mode !== 'Sheet' && !panel.refs.length ) || panel.mode === 'Connections') { return; }
    Sefaria.saveUserHistory(this.getHistoryObject(panel, hasSidebar));
  }
  currentlyConnecting() {
    // returns true if there is currently an "Add Connections" Panel open
    for (var i = 0; i < this.state.panels.length; i++) {
      //console.log(this.state.panels[i].connectionsMode)
      if (this.state.panels[i].connectionsMode === "Add Connection") {
        return true;
      }
    }
    return false;
  }
  getDisplayString(mode) {
    const learningStatus = ["book toc", "Text", "TextAndConnections"];
    const topicStatus = ["topicCat", "topic"]
    if(mode.includes("sheet")) {
      return "learning the Sheet"
    } else if (topicStatus.includes(mode)) {
      return "viewing the topic"
    }
    else if(learningStatus.includes(mode)) {
      return "learning";
    } else {
      return "currently viewing"
    }
  }
  generateCurrentlyReading() {
    const currentHistoryState = this.makeHistoryState();
    const inBeitMidrash = ["navigation", "book toc", "topics", "topic", "topicCat", "Text", "TextAndConnections", "Sheet"];
    currentHistoryState.title = currentHistoryState.title.match(/[^|]*/)[0];
    if (inBeitMidrash.includes(currentHistoryState.mode)) {
      return {title: currentHistoryState.title, url: currentHistoryState.url, mode: currentHistoryState.mode, display: this.getDisplayString(currentHistoryState.mode)};
    } else {
      return null;
    }

  }

  handlePrint(e) {
      gtag("event", "print");
  }

  handleGACopyEvents(e, selectedEls, textOnly) {
      const activePanelIndex = e.target.closest('.readerPanel').id.split("-")[1]
      const activePanel = this.state.panels[activePanelIndex]


      const book = activePanel['currentlyVisibleRef'] ? Sefaria.parseRef(activePanel['currentlyVisibleRef'])["book"] : null
      const category = book && Sefaria.index(book) ? Sefaria.index(book)["primary_category"] : null

      let params = {
        "length": textOnly.length,
        "panelType": activePanel["menuOpen"] || activePanel["mode"],
        "book": book,
        "category": category,
      }

      gtag("event", "copy_text", params);

      // check if selection is spanning or bilingual
      if (book) {
        const selectedEnEls = selectedEls.querySelectorAll('.en')
        const selectedHeEls = selectedEls.querySelectorAll('.he')
        if ((selectedEnEls.length > 0) && (selectedHeEls.length > 0)) {
          gtag("event", "bilingual_copy_text", params);
        }
        if ((selectedEnEls.length > 1) || (selectedHeEls.length > 1)) {
          gtag("event", "spanning_copy_text", params);
        }
      }
  }


  handleCopyEvent(e) {
    // Custom processing of Copy/Paste
    const tagsToIgnore = ["INPUT", "TEXTAREA"];
    if (tagsToIgnore.includes(e.srcElement.tagName)) {
      // If the selection is from an input or textarea tag, don't do anything special
      return
    }
    const selection = document.getSelection()
    const closestReaderPanel = this.state.panels.length > 0 && e.target.closest('.readerPanel') || null
    let textOnly = selection.toString();
    let html = textOnly;
    let selectedEls;

    if (selection.rangeCount) {
      const container = document.createElement("div");
      for (let i = 0, len = selection.rangeCount; i < len; ++i) {
        container.appendChild(selection.getRangeAt(i).cloneContents());
      }


      // Set content direction & add line breaks for each contentSpan
      let contentSpans = container.querySelectorAll(".contentSpan");
      if (closestReaderPanel && !closestReaderPanel.classList.contains('continuous')) {
        contentSpans.forEach(el => {
            el.outerHTML = `<div dir="${Sefaria.hebrew.isHebrew(el.innerText) ? 'rtl' : 'ltr'}">${el.innerHTML}</div>`;
        })
      }

      if (closestReaderPanel && closestReaderPanel.classList.contains('hebrew')) {
        container.setAttribute('dir', 'rtl');
      }

      // Collapse all nodes with poetry classes. This is needed for specifically pasting into Google Docs in Chrome to work.
      const poetryElsToCollapse = container.querySelectorAll('.poetry');
      poetryElsToCollapse.forEach(poetryEl => {
        poetryEl.outerHTML = poetryEl.innerHTML;
      });

      // Remove extra breaks for continuous mode
      if (closestReaderPanel && closestReaderPanel.classList.contains('continuous')) {
        let elsToRemove = container.querySelectorAll("br");
        elsToRemove.forEach(el => el.remove())

        // each of these are divs which by default creates line breaks for various html/txt renderers on paste. We want to collapse them.
        const classesToCollapse = ["segment", "rangeSpan", "segmentText", "contentSpan"];
        classesToCollapse.map(cls => {
          let elsToCollapse = container.getElementsByClassName(cls);
          while(elsToCollapse.length > 0){
            elsToCollapse[0].outerHTML = elsToCollapse[0].innerHTML;
          }
        });
      }

      // These interfere with the copying and pasting of text and users do not want them there. This code removes them.
      const classesToRemove = ["segmentNumber", "linkCount", "clearFix", "footnote-marker"];
      classesToRemove.map(cls => {
        let elsToRemove = container.getElementsByClassName(cls);
        while(elsToRemove.length > 0){
          elsToRemove[0].parentNode.removeChild(elsToRemove[0]);
        }
      });

      // Remove hidden footnotes
      let hiddenFootnotes = container.querySelectorAll(".footnote:not([style*='display: inline'])");
      for(let footnote of hiddenFootnotes){
        footnote.parentNode.removeChild(footnote);
      }

      // Add footnote marker and appropriate space for open footnotes
      let footnotes = container.querySelectorAll(".footnote");
      footnotes.forEach(el => el.prepend(" *"))

      // Links to Strip
      const linksToStrip = "a.namedEntityLink, a.refLink";
      let elsToStrip = container.querySelectorAll(linksToStrip);
      elsToStrip.forEach(el => el.outerHTML = el.innerText);


      // Collapse all spans that are not rangeSpan. This is also needed for specifically pasting into Google Docs in Chrome to work.
      let SourceTextSpans = container.querySelectorAll('span:not(.rangeSpan)');
      SourceTextSpans.forEach(el => el.outerHTML = el.innerText);

      html = container.outerHTML;
      textOnly = Sefaria.util.htmlToText(html);
      selectedEls = container;
    }


    // ga tracking
    if (closestReaderPanel) {
      this.handleGACopyEvents(e, selectedEls, textOnly)
    }

    const clipdata = e.clipboardData || window.clipboardData;
    clipdata.setData('text/plain', textOnly);
    clipdata.setData('text/html', html);
    e.preventDefault();
  }
  rerender() {
    this.forceUpdate();
    this.setContainerMode();
  }

  getUserContext() {
    const returnNullIfEmpty = (value) => {
      if(Array.isArray(value)) {
        if(value.length === 0) {
          return null;
        } else {
          return value;
        }
      }

    }
    const refs = this.state.panels.map(panel => panel.currentlyVisibleRef || panel.bookRef || returnNullIfEmpty(panel.navigationCategories) || panel.navigationTopic).flat();
    const books = refs.map(ref => Sefaria.parseRef(ref).book);
    const triggers = refs.map(ref => Sefaria.refCategories(ref))
          .concat(books)
          .concat(refs)
          .flat()
          .filter(ref => !!ref);
    const deDupedTriggers = [...new Set(triggers.map(JSON.stringify))].map(JSON.parse).map(x => x.toLowerCase());
    const context = {
      isDebug: this.props._debug,
      isLoggedIn: Sefaria._uid,
      interfaceLang: Sefaria.interfaceLang,
      dt: Sefaria.util.epoch_time(new Date())*1000,
      keywordTargets: refs ? deDupedTriggers : []
    };
    return context
  }


  render() {
    var panelStates = this.state.panels;
    var evenWidth;
    var widths;
    var unit;
    var wrapBoxScroll = false;

    if (panelStates.length <= this.state.panelCap || !this.state.panelCap) {
      evenWidth = (100.0 / panelStates.length);
      unit = "%";
    } else {
      evenWidth = this.MIN_PANEL_WIDTH;
      unit = "px";
      wrapBoxScroll = true;
    }

    if (panelStates.length === 2 &&
        (panelStates[0].mode === "Text" || panelStates[0].mode === "Sheet") &&
        (panelStates[1].mode === "Connections" || panelStates[1].menuOpen === "search" || panelStates[1].compare)) {
      widths = [68.0, 32.0];
      unit = "%";
    } else if (panelStates.length === 3 &&
        (panelStates[0].mode === "Text" || panelStates[0].mode === "Sheet") &&
        panelStates[1].mode === "Connections" &&
        (panelStates[2].mode === "Text" || panelStates[2].mode === "Sheet")) {
      widths = [37.0, 26.0, 37.0];
      unit = "%";
    } else if (panelStates.length === 3 &&
        (panelStates[0].mode === "Text"|| panelStates[0].mode === "Sheet") &&
        (panelStates[1].mode === "Text"|| panelStates[1].mode === "Sheet") &&
        panelStates[2].mode === "Connections") {
      widths = [37.0, 37.0, 26.0];
      unit = "%";
    } else {
      widths = panelStates.map( panel => evenWidth );
    }

    // Header should not show box-shadow over panels that have color line
    const menuOpen = this.state.panels?.[0]?.menuOpen;
    const hasColorLine = [null, "book toc", "sheets", "sheets meta"];
    const headerHasBoxShadow = hasColorLine.indexOf(menuOpen) === -1 || !this.props.multiPanel || this.state.panels?.[0]?.mode === "Sheet";
    // Header is hidden on certain mobile panels, but still rendered so the mobileNavMenu can be opened
    const hideHeader = !this.props.multiPanel && !this.state.headerMode && !menuOpen;
    const header = (
      <Header
        multiPanel={this.props.multiPanel}
        onRefClick={this.handleNavigationClick}
        showSearch={this.showSearch}
        openURL={this.openURL}
        headerMode={this.props.headerMode}
        openTopic={this.openTopic}
        hidden={hideHeader}
        mobileNavMenuOpen={this.state.mobileNavMenuOpen}
        onMobileMenuButtonClick={this.toggleMobileNavMenu}
        hasLanguageToggle={!this.props.multiPanel && Sefaria.interfaceLang !== "hebrew" && this.state.panels?.[0]?.menuOpen === "navigation"}
        toggleLanguage={this.toggleLanguageInFirstPanel}
        firstPanelLanguage={this.state.panels?.[0]?.settings?.language}
        hasBoxShadow={headerHasBoxShadow}
        translationLanguagePreference={this.state.translationLanguagePreference}
        setTranslationLanguagePreference={this.setTranslationLanguagePreference} 
        module={Sefaria.activeModule}/>
    );

    var panels = [];
    var allOpenRefs = panelStates.filter( panel => panel.mode == "Text" && !panel.menuOpen)
                                  .map( panel => Sefaria.humanRef(panel.highlightedRefs.length ? panel.highlightedRefs : panel.refs));

    for (var i = 0; i < panelStates.length; i++) {
      const panel                        = this.clonePanel(panelStates[i]);
      if (!("settings" in panel )) { debugger; }
      var offset                         = widths.reduce(function(prev, curr, index, arr) { return index < i ? prev+curr : prev}, 0);
      var width                          = widths[i];
      var style                          = (this.state.layoutOrientation=="ltr")?{width: width + unit, left: offset + unit}:{width: width + unit, right: offset + unit};
      var onSegmentClick                 = this.props.multiPanel ? this.handleSegmentClick.bind(null, i) : null;
      var onCitationClick                = this.handleCitationClick.bind(null, i);
      var openNamedEntityInNewPanel      = this.openNamedEntityInNewPanel.bind(null, i);
      var onCloseConnectionClick         = this.closeConnectionPanel.bind(null,i);
      var closeNamedEntityInConnectionPanel = this.closeNamedEntityInConnectionPanel.bind(null,i);
      var onSearchResultClick            = i > 0 ? this.handleCompareSearchClick.bind(null, i) : this.handleNavigationClick;
      var onSidebarSearchClick           = this.handleSidebarSearchClick.bind(null, i);
      var unsetTextHighlight             = this.unsetTextHighlight.bind(null, i);
      var updateQuery                    = this.updateQuery.bind(null, i);
      var updateAvailableFilters         = this.updateAvailableFilters.bind(null, i);
      const updateSearchState            = this.updateSearchState.bind(null, i);
      var updateSearchFilter             = this.updateSearchFilter.bind(null, i);
      const resetSearchFilters           = this.resetSearchFilters.bind(null, i);
      var updateSearchOptionField        = this.updateSearchOptionField.bind(null, i);
      var updateSearchOptionSort         = this.updateSearchOptionSort.bind(null, i);
      var openConnectionsPanel           = this.openTextListAt.bind(null, i+1);
      var setTextListHighlight           = this.setTextListHighlight.bind(null, i);
      var setSelectedWords               = this.setSelectedWords.bind(null, i);
      var clearSelectedWords             = this.clearSelectedWords.bind(null, i);
      var clearNamedEntity               = this.clearNamedEntity.bind(null, i);
      var setSidebarSearchQuery          = this.setSidebarSearchQuery.bind(null, i);
      var openComparePanel               = this.openComparePanel.bind(null, i);
      var closePanel                     = panel.compare ? this.convertToTextList.bind(null, i) : this.closePanel.bind(null, i);
      var setPanelState                  = this.setPanelState.bind(null, i);
      var setConnectionsFilter           = this.setConnectionsFilter.bind(this, i);
      var setSideScrollPosition          = this.setSideScrollPosition.bind(this, i);
      var setVersionFilter               = this.setVersionFilter.bind(this, i);
      var selectVersion                  = this.selectVersion.bind(null, i);
      var viewExtendedNotes              = this.viewExtendedNotes.bind(this, i);
      var backFromExtendedNotes          = this.backFromExtendedNotes.bind(this, i);
      var navigatePanel                  = this.navigatePanel.bind(null, i)

      var ref   = panel.refs && panel.refs.length ? panel.refs[0] : null;
      var oref  = ref ? Sefaria.parseRef(ref) : null;
      var title = oref && oref.indexTitle ? oref.indexTitle : 0;
      // Keys must be constant as text scrolls, but changing as new panels open in new positions
      // Use a combination of the panel number and text title
      var key   = i + title;
      var classes = classNames({readerPanelBox: 1, sidebar: panel.mode == "Connections"});
      panels.push(<div className={classes} style={style} key={key}>
                    <ReaderPanel
                      openPanelAt={this.openPanelAt}
                      updateSearchState={updateSearchState}
                      resetSearchFilters={resetSearchFilters}
                      panelPosition={i}
                      initialState={panel}
                      interfaceLang={this.props.interfaceLang}
                      setCentralState={setPanelState}
                      multiPanel={this.props.multiPanel}
                      onSegmentClick={onSegmentClick}
                      onCitationClick={onCitationClick}
                      openNamedEntityInNewPanel={openNamedEntityInNewPanel}
                      closeConnectionPanel={onCloseConnectionClick}
                      closeNamedEntityInConnectionPanel={closeNamedEntityInConnectionPanel}
                      onSearchResultClick={onSearchResultClick}
                      onSidebarSearchClick={onSidebarSearchClick}
                      onNavigationClick={this.handleNavigationClick}
                      openConnectionsPanel={openConnectionsPanel}
                      openComparePanel={openComparePanel}
                      setTextListHighlight={setTextListHighlight}
                      setConnectionsFilter={setConnectionsFilter}
                      setSideScrollPosition={setSideScrollPosition}
                      setVersionFilter={setVersionFilter}
                      setSelectedWords={setSelectedWords}
                      selectVersion={selectVersion}
                      viewExtendedNotes={viewExtendedNotes}
                      backFromExtendedNotes={backFromExtendedNotes}
                      setDefaultOption={this.setDefaultOption}
                      unsetTextHighlight={unsetTextHighlight}
                      onQueryChange={updateQuery}
                      updateSearchFilter={updateSearchFilter}
                      updateSearchOptionField={updateSearchOptionField}
                      updateSearchOptionSort={updateSearchOptionSort}
                      registerAvailableFilters={updateAvailableFilters}
                      searchInCollection={this.searchInCollection}
                      setUnreadNotificationsCount={this.setUnreadNotificationsCount}
                      closePanel={closePanel}
                      panelsOpen={panelStates.length}
                      allOpenRefs={allOpenRefs}
                      hasSidebar={this.doesPanelHaveSidebar(i)}
                      masterPanelLayout={panel.mode === "Connections" ? panelStates[i-1].settings.biLayout : ""}
                      masterPanelLanguage={panel.mode === "Connections" ? panelStates[i-1].settings.language : panel.settings.language}
                      masterPanelMode={panel.mode === "Connections" ? panelStates[i-1].mode : null}
                      layoutWidth={width}
                      analyticsInitialized={this.state.initialAnalyticsTracked}
                      saveLastPlace={this.saveLastPlace}
                      checkIntentTimer={this.checkIntentTimer}
                      openMobileNavMenu={this.toggleMobileNavMenu}
                      toggleSignUpModal={this.toggleSignUpModal}
                      getHistoryObject={this.getHistoryObject}
                      clearSelectedWords={clearSelectedWords}
                      clearNamedEntity={clearNamedEntity}
                      setSidebarSearchQuery={setSidebarSearchQuery}
                      translationLanguagePreference={this.state.translationLanguagePreference}
                      setTranslationLanguagePreference={this.setTranslationLanguagePreference}
                      navigatePanel={navigatePanel}
                      divineNameReplacement={this.state.divineNameReplacement}
                      setDivineNameReplacement={this.setDivineNameReplacement}
                      topicTestVersion={this.props.topicTestVersion}
                      openTopic={this.openTopic}
                      editorSaveState={this.state.editorSaveState}
                      setEditorSaveState={this.setEditorSaveState}
                    />
                  </div>);
    }
    var boxClasses = classNames({wrapBoxScroll: wrapBoxScroll});
    var boxWidth = wrapBoxScroll ? this.state.windowWidth + "px" : "100%";
    var boxStyle = this.state.beitMidrashStatus ? {width: `calc(${boxWidth} - 330px)`} : {width: boxWidth};
    panels = panels.length ?
              (<div id="panelWrapBox" className={boxClasses} style={boxStyle}>
                {panels}
                 </div>) : null;

    const signUpModal = (
      <SignUpModal
        onClose={this.toggleSignUpModal}
        show={this.state.showSignUpModal}
        modalContentKind={this.state.modalContentKind}
      />
    );

    const communityPagePreviewControls = this.props.communityPreview ?
      <CommunityPagePreviewControls date={this.props.communityPreview} /> : null;


    var classDict = {readerApp: 1, multiPanel: this.props.multiPanel, singlePanel: !this.props.multiPanel};
    var interfaceLangClass = `interface-${this.props.interfaceLang}`;
    classDict[interfaceLangClass] = true;
    var classes = classNames(classDict);

    return (
      // The Strapi context is put at the highest level of scope so any component or children within ReaderApp can use the static content received
      // InterruptingMessage modals and Banners will always render if available but stay hidden initially
      <StrapiDataProvider>
        <AdContext.Provider value={this.getUserContext()}>
          <div id="readerAppWrap">
            <a href="#main" className="skip-link">{Sefaria._("Skip to main content")}</a>
            <InterruptingMessage />
            <Banner onClose={this.setContainerMode} />
            <div className={classes} onClick={this.handleInAppLinkClick}>
              {header}
              <main id="main" role="main">
                {panels}
              </main>
              {signUpModal}
              {communityPagePreviewControls}
              <CookiesNotification />
            </div>
          </div>
        </AdContext.Provider>
      </StrapiDataProvider>
    );
  }
}
ReaderApp.propTypes = {
  multiPanel:                  PropTypes.bool,
  headerMode:                  PropTypes.bool,  // is the App serving only as a header on top of another page?
  interfaceLang:               PropTypes.string,
  initialRefs:                 PropTypes.array,
  initialFilter:               PropTypes.array,
  initialMenu:                 PropTypes.string,
  initialCollection:           PropTypes.string,
  initialQuery:                PropTypes.string,
  initialSearchFilters:        PropTypes.array,
  initialSearchField:          PropTypes.string,
  initialSearchSortType:       PropTypes.string,
  initialSearchFilterAggTypes: PropTypes.array,
  initialTopic:                PropTypes.string,
  initialProfile:              PropTypes.object,
  initialNavigationCategories: PropTypes.array,
  initialSettings:             PropTypes.object,
  initialPanels:               PropTypes.array,
  initialDefaultVersions:      PropTypes.object,
  initialPath:                 PropTypes.string,
  initialPanelCap:             PropTypes.number,
  topicTestVersion:            PropTypes.string,
  sheetsWithRef:               PropTypes.object //properties 'he' and 'en' for english and hebrew spelling of ref
};
ReaderApp.defaultProps = {
  multiPanel:                  true,
  headerMode:                  false,  // is the App serving only as a header on top of another page?
  interfaceLang:               "english",
  initialRefs:                 [],
  initialFilter:               null,
  initialMenu:                 null,
  initialCollection:           null,
  initialQuery:                null,
  initialTopic:                null,
  initialProfile:              null,
  initialNavigationCategories: [],
  initialPanels:               [],
  initialDefaultVersions:      {},
  initialPanelCap:             2,
  initialPath:                 "/",
  topicTestVersion:          null
};

const sefariaSetup = Sefaria.setup;
const { unpackDataFromProps, loadServerData } = Sefaria;
export {
  ReaderApp,
  Footer,
  sefariaSetup,
  unpackDataFromProps,
  loadServerData,
  EditCollectionPage,
<<<<<<< HEAD
  RemoteLearningPage,
=======
  SheetsLandingPage,
>>>>>>> 1f7b8e94
  ContestLandingPage,
  PBSC2020LandingPage,
  PBSC2021LandingPage,
  PoweredByPage,
  RambanLandingPage,
  EducatorsPage,
  DonatePage,
  WordByWordPage,
  JobsPage,
  TeamMembersPage,
  ProductsPage,
  UpdatesPanel
};<|MERGE_RESOLUTION|>--- conflicted
+++ resolved
@@ -12,11 +12,7 @@
 import {ReaderPanelContext, AdContext, StrapiDataProvider, ExampleComponent, StrapiDataContext} from './context';
 import {
   ContestLandingPage,
-<<<<<<< HEAD
-  RemoteLearningPage,
-=======
   SheetsLandingPage,
->>>>>>> 1f7b8e94
   PBSC2020LandingPage,
   PBSC2021LandingPage,
   PoweredByPage,
@@ -2401,11 +2397,7 @@
   unpackDataFromProps,
   loadServerData,
   EditCollectionPage,
-<<<<<<< HEAD
-  RemoteLearningPage,
-=======
   SheetsLandingPage,
->>>>>>> 1f7b8e94
   ContestLandingPage,
   PBSC2020LandingPage,
   PBSC2021LandingPage,
