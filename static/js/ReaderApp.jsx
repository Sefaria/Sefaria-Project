--- conflicted
+++ resolved
@@ -1505,13 +1505,8 @@
     this.setState({panels: [state], headerMode: false});
   }
   openTopic(slug) {
-<<<<<<< HEAD
-    Sefaria.getTopic(slug).then(topic => {
+    Sefaria.getTopic(slug, {annotate_time_period: true}).then(topic => {
       this.setSinglePanelState({ menuOpen: "topics", navigationTopic: slug, topicTitle: topic.primaryTitle });
-=======
-    Sefaria.getTopic(slug, {annotate_time_period: true}).then(topic => {
-      this.setStateInHeaderOrSinglePanel({ menuOpen: "topics", navigationTopic: slug, topicTitle: topic.primaryTitle });
->>>>>>> 3035c47f
     });
   }
   openAllTopics(letter) {
