--- conflicted
+++ resolved
@@ -1199,9 +1199,6 @@
       })
     });
   }
-<<<<<<< HEAD
-  updateSearchFilter(n, searchState, filterNode) {
-=======
   resetSearchFilters(n, type) {
     // reset both availableFilters and appliedFilters
     const state = this.state.panels[n];
@@ -1217,9 +1214,7 @@
                                             filtersValid: false}),
     });
   }
-  updateSearchFilter(n, type, searchState, filterNode) {
-    const searchStateName = this._getSearchStateName(type);
->>>>>>> 2e8cbf95
+  updateSearchFilter(n, searchState, filterNode) {
     if (filterNode.isUnselected()) {
       filterNode.setSelected(true);
     } else {
