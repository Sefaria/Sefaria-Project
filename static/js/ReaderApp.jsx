--- conflicted
+++ resolved
@@ -1117,11 +1117,7 @@
 
     } else if (path === "/texts/notes") {
       this.showNotes();
-<<<<<<< HEAD
-    }  
-=======
-    }
->>>>>>> 1cb303d0
+    }
     else if (path.match(/\/texts\/.+/)) {
       this.showLibrary(path.slice(7).split("/"));
 
