--- conflicted
+++ resolved
@@ -457,17 +457,10 @@
             hist.mode  = "navigation";
             break;
           case "sheetsWithRef":
-<<<<<<< HEAD
-            const encodedSheetsWithRef = Sefaria.sheetsWithRef[shortLang] ? encodeURIComponent(Sefaria.sheetsWithRef[shortLang]) : "";
-            hist.title = Sefaria._("Sheets with ") + Sefaria.sheetsWithRef[shortLang] + Sefaria._(" on Sefaria");
-            hist.url   = "sheetsWithRef" + (Sefaria.sheetsWithRef[shortLang] ? (`/${encodedSheetsWithRef}` +
-              state.sheetSearchState.makeURL({ prefix: 's', isStart: false })) : "");
-=======
             hist.title = Sefaria._("Sheets with ") + state.sheetsWithRef[shortLang] + Sefaria._(" on Sefaria");
             const encodedSheetsWithRef = state.sheetsWithRef.en ? encodeURIComponent(state.sheetsWithRef.en) : "";
             hist.url   = "sheets/sheets-with-ref" + (state.sheetsWithRef.en ? (`/${encodedSheetsWithRef}` +
                           state.sheetSearchState.makeURL({ prefix: 's', isStart: false })) : "");
->>>>>>> 974ef6c2
             hist.mode = "sheetsWithRef";
             break;
           case "text toc":
