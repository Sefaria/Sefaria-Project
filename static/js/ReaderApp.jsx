import React from 'react';
import classNames from 'classnames';
import extend from 'extend';
import PropTypes from 'prop-types';
import Sefaria from './sefaria/sefaria';
import Header from './Header';
import ReaderPanel from './ReaderPanel';
import $ from './sefaria/sefariaJquery';
import EditCollectionPage from './EditCollectionPage';
import Footer from './Footer';
import SearchState from './sefaria/searchState';
import {ReaderPanelContext, AdContext, StrapiDataProvider, ExampleComponent, StrapiDataContext} from './context';
import {
  ContestLandingPage,
  RemoteLearningPage,
  PBSC2020LandingPage,
  PBSC2021LandingPage,
  PoweredByPage,
  RambanLandingPage,
  EducatorsPage,
  RabbisPage,
  DonatePage,
  WordByWordPage,
  JobsPage,
  TeamMembersPage,
  ProductsPage
} from './StaticPages';
import UpdatesPanel from './UpdatesPanel';
import {
  SignUpModal,
  InterruptingMessage,
  Banner,
  CookiesNotification,
  CommunityPagePreviewControls
} from './Misc';
import { Promotions } from './Promotions';
import Component from 'react-class';
import  { io }  from 'socket.io-client';
import { SignUpModalKind } from './sefaria/signupModalContent';

class ReaderApp extends Component {
  constructor(props) {
    super(props);
    // TODO clean up generation of initial panels objects.
    // Currently these get generated in reader/views.py then regenerated again in ReaderApp.
    this.MIN_PANEL_WIDTH       = 360.0;
    let panels                 = [];
    const searchType = props.initialSearchType || 'text';  // should really be set by URL such as sheets.sefaria.org or www.sefaria.org
    if (props.initialMenu) {
      // If a menu is specified in `initialMenu`, make a panel for it
      panels[0] = {
        mode:                    "Menu",
        menuOpen:                props.initialMenu,
        searchQuery:             props.initialQuery,
        topicSort:               props.initialTopicSort,
        searchState: new SearchState({
          type:                  searchType,
          appliedFilters:        props.initialSearchFilters,
          field:                 props.initialSearchField,
          appliedFilterAggTypes: props.initialSearchFilterAggTypes,
          sortType:              props.initialSearchSortType,
        }),
        sheetsWithRef:           props.sheetsWithRef,
        navigationCategories:    props.initialNavigationCategories,
        navigationTopicCategory: props.initialNavigationTopicCategory,
        navigationTopic:         props.initialTopic,
        navigationTopicTitle:    props.initialNavigationTopicTitle,
        navigationTopicLetter:   props.initialNavigationTopicLetter,
        topicTitle:              props.initialTopicTitle,
        topicTestVersion:        props.topicTestVersion,
        profile:                 props.initialProfile,
        collectionName:          props.initialCollectionName,
        collectionSlug:          props.initialCollectionSlug,
        collectionTag:           props.initialCollectionTag,
        translationsSlug:        props.initialTranslationsSlug,
      };
    }

    const defaultPanelSettings = this.getDefaultPanelSettings();

    const initialPanels = props.initialPanels || [];
    panels = panels.concat(initialPanels.map(this.clonePanel));

    panels = panels.map(panel => {
      if (!panel.hasOwnProperty("settings") && !!panel.currVersions) {
        // If a panel doesn't have its own settings, but it does have a text version set
        // make sure the settings show the language of the version set.
        if (panel.currVersions.he && panel.currVersions.en) { panel.settings = {language: "bilingual"}; }
        else if (panel.currVersions.he)                     { panel.settings = {language: "hebrew"}; }
        else if (panel.currVersions.en)                     { panel.settings = {language: "english"}; }
      }
      panel.settings = extend(Sefaria.util.clone(defaultPanelSettings), (panel.settings || {}));

      if (panel.mode.endsWith("AndConnections")) {
        panel.highlightedRefs = panel.refs;
      }
      if (panel.menuOpen === "book toc") { // TODO figure out how to delete this
        panel.tab = props.initialTab // why is book toc initial menu false?
      }
      return panel;
    }).map(panel => this.makePanelState(panel));

    const defaultVersions   = Sefaria.util.clone(props.initialDefaultVersions) || {};
    const layoutOrientation = (props.interfaceLang == "hebrew") ? "rtl" : "ltr";

    this.state = {
      panels: panels,
      headerMode: props.headerMode,
      defaultVersions: defaultVersions,
      defaultPanelSettings: Sefaria.util.clone(defaultPanelSettings),
      layoutOrientation: layoutOrientation,
      path: props.initialPath,
      panelCap: props.initialPanelCap,
      initialAnalyticsTracked: false,
      showSignUpModal: false,
      translationLanguagePreference: props.translationLanguagePreference,
    };
  }
  makePanelState(state) {
    // Return a full representation of a single panel's state, given a partial representation in `state`
    var panel = {
      mode:                    state.mode,                   // "Text", "TextAndConnections", "Connections", "Sheet", "Menu"
      refs:                    state.refs                    || [], // array of ref strings
      filter:                  state.filter                  || [],
      versionFilter:           state.versionFilter           || [],
      connectionsMode:         state.connectionsMode         || "Resources",
      connectionsCategory:     state.connectionsCategory     || null,
      currVersions:            state.currVersions            || {en:null,he:null},
      highlightedRefs:         state.highlightedRefs         || [],
      highlightedNode:         state.highlightedNode         || null,
      scrollToHighlighted:     state.scrollToHighlighted     || false,
      currentlyVisibleRef:     state.refs && state.refs.length ? state.refs[0] : null,
      recentFilters:           state.recentFilters           || state.filter || [],
      recentVersionFilters:    state.recentVersionFilters    || state.versionFilter || [],
      menuOpen:                state.menuOpen                || null, // "navigation", "display", "search", "sheets", "community", "book toc"
      navigationCategories:    state.navigationCategories    || [],
      navigationTopicCategory: state.navigationTopicCategory || "",
      sheetID:                 state.sheetID                 || null,
      sheetNodes:              state.sheetNodes              || null,
      sheetsWithRef:           state.sheetsWithRef           || null,
      nodeRef:                 state.nodeRef                 || null,
      navigationTopic:         state.navigationTopic         || null,
      navigationTopicTitle:    state.navigationTopicTitle    || null,
      navigationTopicLetter:   state.navigationTopicLetter   || null,
      topicTitle:              state.topicTitle              || null,
      collectionName:          state.collectionName          || null,
      collectionSlug:          state.collectionSlug          || null,
      collectionTag:           state.collectionTag           || null,
      translationsSlug:        state.translationsSlug        || null,
      searchQuery:             state.searchQuery             || null,
      showHighlight:           state.showHighlight           || null,
      searchState:             state.searchState             || new SearchState({ type: this.props.initialSearchType || 'text' }),
      compare:                 state.compare                 || false,
      openSidebarAsConnect:    state.openSidebarAsConnect    || false,
      bookRef:                 state.bookRef                 || null,
      settings:                state.settings ? Sefaria.util.clone(state.settings) : Sefaria.util.clone(this.getDefaultPanelSettings()),
      displaySettingsOpen:     false,
      initialAnalyticsTracked: state.initialAnalyticsTracked || false,
      selectedWords:           state.selectedWords           || "",
      sidebarSearchQuery:      state.sidebarSearchQuery      || null,
      selectedNamedEntity:     state.selectedNamedEntity     || null,
      selectedNamedEntityText: state.selectedNamedEntityText || null,
      textHighlights:          state.textHighlights          || null,
      profile:                 state.profile                 || null,
      tab:                     state.tab                     || null,
      topicSort:               state.topicSort               || null,
      webPagesFilter:          state.webPagesFilter          || null,
      sideScrollPosition:      state.sideScrollPosition      || null,
      topicTestVersion:        state.topicTestVersion        || null,
      filterRef:               state.filterRef               || null,
    };
    // if version is not set for the language you're in, see if you can retrieve it from cache
    if (this.state && panel.refs.length && ((panel.settings.language === "hebrew" && !panel.currVersions.he) || (panel.settings.language !== "hebrew" && !panel.currVersions.en ))) {
      const oRef = Sefaria.ref(panel.refs[0]);
      if (oRef) {
        const lang = panel.settings.language === "hebrew"?"he":"en";
        panel.currVersions[lang] = this.getCachedVersion(oRef.indexTitle, lang);
      }
    }
    return panel;
  }
  componentDidMount() {
    this.updateHistoryState(true); // make sure initial page state is in history, (passing true to replace)
    window.addEventListener("popstate", this.handlePopState);
    window.addEventListener("resize", this.setPanelCap);
    window.addEventListener("beforeprint", this.handlePrint);
    document.addEventListener('copy', this.handleCopyEvent);
    this.setPanelCap();
    if (this.props.headerMode) {
      // Handle in app links on static pages outside of react container
      $("a").not($(ReactDOM.findDOMNode(this)).find("a"))
        .on("click", this.handleInAppLinkClick);
    }
    //Add a default handler on all (link) clicks that is set to fire first
    // and check if we need to just ignore other handlers because someone is doing ctrl+click or something.
    // (because its set to capture, or the event going down the dom stage, and the listener is the document element- it should fire before other handlers. Specifically
    // handleInAppLinkClick that disables modifier keys such as cmd, alt, shift)
    document.addEventListener('click', this.handleInAppClickWithModifiers, {capture: true});
    // Save all initial panels to recently viewed
    this.state.panels.map(this.saveLastPlace);
    if (Sefaria._uid) {
      // A logged in user is automatically a returning visitor
      Sefaria.markUserAsReturningVisitor();
    } else if (Sefaria.isNewVisitor()) {
      // Initialize entries for first-time visitors to determine if they are new or returning presently or in the future
      Sefaria.markUserAsNewVisitor();
    }
  }
  componentWillUnmount() {
    window.removeEventListener("popstate", this.handlePopState);
    window.removeEventListener("resize", this.setPanelCap);
    window.removeEventListener("beforeprint", this.handlePrint);
    document.removeEventListener('copy', this.handleCopyEvent);
  }
  componentDidUpdate(prevProps, prevState) {
    $(".content").off("scroll.scrollPosition").on("scroll.scrollPosition", this.setScrollPositionInHistory); // when .content may have rerendered

    if (this.justPopped) {
      //console.log("Skipping history update - just popped")
      this.justPopped = false;
      return;
    }

    // Set initial page view (deferred from analytics.js instanciation)
    if (!this.state.initialAnalyticsTracked) { this.trackPageview(); }
    // If a new panel has been added, and the panels extend beyond the viewable area, check horizontal scroll
    if (this.state.panels.length > this.state.panelCap && this.state.panels.length > prevState.panels.length) {
      const elem = document.getElementById("panelWrapBox");
      const viewExtent = (this.state.layoutOrientation === "ltr")                      // How far (px) current view extends into viewable area
          ? elem.scrollLeft + this.state.windowWidth
          : elem.scrollWidth - elem.scrollLeft;
      const lastCompletelyVisible = Math.floor(viewExtent / this.MIN_PANEL_WIDTH);    // # of last visible panel - base 1
      const leftover = viewExtent % this.MIN_PANEL_WIDTH;                             // Leftover viewable pixels after last fully visible panel

      let newPanelPosition;                                                         // # of newly inserted panel - base 1
      for (let i = 0; i < this.state.panels.length; i++) {
        if (!prevState.panels[i] || this.state.panels[i] != prevState.panels[i]) {
          newPanelPosition = i+1;
          break;
        }
      }
      if(newPanelPosition > lastCompletelyVisible) {
        let scrollBy = 0;      // Pixels to scroll by
        let panelOffset = 0;   // Account for partial panel scroll
        if (leftover > 0) {    // If a panel is half scrolled, bring it fully into view
          scrollBy += this.MIN_PANEL_WIDTH - leftover;
          panelOffset += 1;
        }
        scrollBy += (newPanelPosition - lastCompletelyVisible - panelOffset) * this.MIN_PANEL_WIDTH;
        elem.scrollLeft = (this.state.layoutOrientation === "ltr")
            ? elem.scrollLeft + scrollBy
            : elem.scrollLeft - scrollBy;
      }
    }

    this.setContainerMode();
    this.updateHistoryState(this.replaceHistory);
  }


  handlePopState(event) {
    const state = event.state;
    // console.log("Pop - " + window.location.pathname);
    // console.log(event.state);
    if (state) {
      this.justPopped = true;

      // history does not preserve custom objects
      if (state.panels) {
        for (let p of state.panels) {
          p.searchState = p.searchState && new SearchState(p.searchState);
        }
      } else {
        state.panels = [];
      }

      // need to clone state and panels; if we don't clone them, when we run setState, it will make it so that
      // this.state.panels refers to the same object as history.state.panels, which cause back button bugs
      const newState = {...state};
      newState.panels = newState.panels.map(panel => this.clonePanel(panel));

      this.setState(newState, () => {
        if (newState.scrollPosition) {
          $(".content").scrollTop(event.state.scrollPosition)
            .trigger("scroll");
        }
      });

      this.setContainerMode();
    }
  }
  trackPageview() {
      var panels = this.state.panels;
      var textPanels = panels.filter(panel => (panel.refs.length || panel.bookRef) && panel.mode !== "Connections");
      var connectionPanels = panels.filter(panel => panel.mode == "Connections");

      // Set Page Type
      // Todo: More specificity for sheets - browsing, reading, writing
      const pageType = !panels.length ? "Static" : (panels[0].menuOpen || panels[0].mode);
      Sefaria.track.setPageType(pageType);

      // Number of panels as e.g. "2" meaning 2 text panels or "3.2" meaning 3 text panels and 2 connection panels
      if (connectionPanels.length == 0) {
        Sefaria.track.setNumberOfPanels(textPanels.length.toString());
      } else {
        Sefaria.track.setNumberOfPanels(`${textPanels.length}.${connectionPanels.length}`);
      }

      // refs - per text panel
      var refs =  textPanels.map(panel => (panel.refs.length) ? panel.refs.slice(-1)[0] : panel.bookRef);
      Sefaria.track.setRef(refs.join(" | "));

      // Book name (Index record primary name) - per text panel
      var bookNames = refs.map(ref => Sefaria.parseRef(ref).index).filter(b => !!b);
      Sefaria.track.setBookName(bookNames.join(" | "));

      // Indexes - per text panel
      var indexes = bookNames.map(b => Sefaria.index(b)).filter(i => !!i);

      // categories - per text panel
      var primaryCats = indexes.map(i => (i.dependence === "Commentary")? i.categories[0] + " Commentary": i.categories[0]);
      Sefaria.track.setPrimaryCategory(primaryCats.join(" | "));

      var secondaryCats = indexes.map(i => {
          var cats = i.categories.filter(cat=> cat != "Commentary").slice(1);
          return (cats.length >= 1) ? cats[0] : ""
      });
      Sefaria.track.setSecondaryCategory(secondaryCats.join(" | "));

      // panel content languages - per text panel
      var contentLanguages = textPanels.map(panel => panel.settings.language);
      Sefaria.track.setContentLanguage(contentLanguages.join(" | "));

      // Set Versions - per text panel
      var versionTitles = textPanels.map(p => p.currVersions.en ? `${p.currVersions.en.versionTitle}(en)`: (p.currVersions.he ? `${p.currVersions.he.versionTitle}(he)` : 'default version'));
      Sefaria.track.setVersionTitle(versionTitles.join(" | "));

      // Set Sidebar usages
      // todo: handle toolbar selections
      var sidebars = connectionPanels.map(panel => panel.filter.length ? panel.filter.join("+") : "all");
      Sefaria.track.setSidebars(sidebars.join(" | "));

      // After setting the dimensions, post the hit
      var url = window.location.pathname + window.location.search;
      // Sefaria.track.pageview(url);

      if (!this.state.initialAnalyticsTracked) {
        this.setState({initialAnalyticsTracked: true});
      }
  }
  shouldHistoryUpdate() {
    // Compare the current state to the state last pushed to history,
    // Return true if the change warrants pushing to history.
    if (!history.state
        || (!history.state.panels && !!this.state.panels)
        || (history.state.panels && (history.state.panels.length !== this.state.panels.length))
      ) {
      // If there's no history or the number or basic state of panels has changed
      return true;
    }

    const prevPanels = history.state.panels || [];
    const nextPanels = this.state.panels || [];

    for (let i = 0; i < prevPanels.length; i++) {
      // Cycle through each panel, compare previous state to next state, looking for differences
      const prev  = prevPanels[i];
      const next  = nextPanels[i];
      if (!prev || !next) { return true; }
      // history does not preserve custom objects
      const prevSearchState = new SearchState(prev.searchState);
      const nextSearchState = new SearchState(next.searchState);

      if ((prev.mode !== next.mode) ||
          (prev.menuOpen !== next.menuOpen) ||
          (prev.menuOpen === "book toc" && prev.bookRef !== next.bookRef) ||
          (next.mode === "Text" && prev.refs.slice(-1)[0] !== next.refs.slice(-1)[0]) ||
          (next.mode === "Text" && !prev.highlightedRefs.compare(next.highlightedRefs)) ||
          (next.mode === "TextAndConnections" && prev.highlightedRefs.slice(-1)[0] !== next.highlightedRefs.slice(-1)[0]) ||
          ((next.mode === "Connections" || next.mode === "TextAndConnections") && prev.filter && !prev.filter.compare(next.filter)) ||
          (["Translation Open", "Version Open"].includes(next.mode) && prev.versionFilter && !prev.versionFilter(next.versionFilter)) ||
          (next.mode === "Connections" && !prev.refs.compare(next.refs)) ||
          (next.currentlyVisibleRef !== prev.currentlyVisibleRef) ||
          (next.connectionsMode !== prev.connectionsMode) ||
          (!Sefaria.areBothVersionsEqual(prev.currVersions, next.currVersions)) ||
          (prev.searchQuery != next.searchQuery) ||
          (prev.tab !== next.tab) ||
          (prev.topicSort !== next.topicSort) ||
          (prev.collectionName !== next.collectionName) ||
          (prev.collectionTag !== next.collectionTag) ||
          (!prevSearchState.isEqual({ other: nextSearchState, fields: ["appliedFilters", "field", "sortType"]})) ||
          (prev.settings.language != next.settings.language) ||
          (prev.navigationTopicCategory !== next.navigationTopicCategory) ||
          (prev.highlightedNode !== next.highlightedNode) || // necessary for Sheets because the Resources Panel was removed. `currentlyVisibleRef` gets set on Resources Panel
          (prev.settings.aliyotTorah != next.settings.aliyotTorah) ||
           prev.navigationTopic != next.navigationTopic) {
        return true;
      } else if (prev.navigationCategories !== next.navigationCategories) {
        // Handle array comparison, !== could mean one is null or both are arrays
        if (!prev.navigationCategories || !next.navigationCategories) {
          return true; // They are not equal and one is null
        } else if (!prev.navigationCategories.compare(next.navigationCategories)) {
          return true; // both are set, compare arrays
        }
      }
    }
    return false;
  }
  clonePanel(panel, prepareForSerialization) {
    return Sefaria.util.clone(panel, prepareForSerialization);
  }
  makeHistoryState() {
    // Returns an object with state, title and url params for the current state
    var histories = [];
    const states = this.state.panels.map(panel => this.clonePanel(panel, true));
    var siteName = Sefaria._siteSettings["SITE_NAME"]["en"]; // e.g. "Sefaria"
    const shortLang = Sefaria.interfaceLang === 'hebrew' ? 'he' : 'en';

    // List of modes that the ConnectionsPanel may have which can be represented in a URL.
    const sidebarModes = new Set(["Sheets", "Notes", "Translations", "Translation Open", 'Version Open',
      "About", "AboutSheet", "Navigation", "WebPages", "extended notes", "Topics", "Torah Readings", "manuscripts", "Lexicon", "SidebarSearch", "Guide"]);
    const addTab = (url) => {
      if (state.tab && state.menuOpen !== "search") {
        return  url + `&tab=${state.tab}`
      } else {
        return url;
      }
    }
    for (var i = 0; i < states.length; i++) {
      // Walk through each panel, create a history object as though for this panel alone
      if (!states[i]) { debugger; }
      var state = states[i];
      var hist  = {url: ""};

      if (state.menuOpen) {
        hist.menuPage = true;
        switch (state.menuOpen) {
          case "navigation":
            var cats   = state.navigationCategories ? state.navigationCategories.join("/") : "";
            hist.title = cats ? state.navigationCategories.map(Sefaria._).join(", ") + " | " + Sefaria._(siteName) : Sefaria._("Sefaria: a Living Library of Jewish Texts Online");
            hist.url   = "texts" + (cats ? "/" + cats : "");
            hist.mode  = "navigation";
            break;
          case "sheetsWithRef":
            hist.title = Sefaria._("Sheets with ") + state.sheetsWithRef[shortLang] + Sefaria._(" on Sefaria");
            const encodedSheetsWithRef = state.sheetsWithRef.en ? encodeURIComponent(state.sheetsWithRef.en) : "";
            hist.url   = "sheets/sheets-with-ref" + (state.sheetsWithRef.en ? (`/${encodedSheetsWithRef}` +
                          state.searchState.makeURL({ prefix: 's', isStart: false })) : "");
            hist.mode = "sheetsWithRef";
            break;
          case "book toc":
            var bookTitle = state.bookRef;
            hist.title = Sefaria._(bookTitle) + " | " + Sefaria._(siteName);
            hist.url = bookTitle.replace(/ /g, "_");
            hist.mode = "book toc";
            break;
          case "extended notes":
            var bookTitle = state.mode==="Connections" ?Sefaria.parseRef(state.currentlyVisibleRef).index : state.bookRef;
            hist.currVersions = state.currVersions;
            hist.url = `${bookTitle}&notes${i>1 ? i : ''}=1`.replace(/ /g, "_");
            hist.mode = "extended notes";
            break;
          case "search":
            const query = state.searchQuery ? encodeURIComponent(state.searchQuery) : "";
            hist.title = state.searchQuery ? state.searchQuery.stripHtml() + " | " : "";
            hist.title += Sefaria._(siteName + " Search");
            const prefix = state.searchState.type === 'text' ? 't' : 's';
            hist.url   = "search" + (state.searchQuery ? (`&q=${query}&tab=${state.searchState.type}` +
              state.searchState.makeURL({ prefix: prefix, isStart: false })) : "");
            hist.mode  = "search";
            break;
          case "topics":
            if (state.navigationTopic) {
              hist.url = state.topicTestVersion ? `topics/${state.topicTestVersion}/${state.navigationTopic}` : `topics/${state.navigationTopic}`;
              hist.url = hist.url + (state.topicSort ? `&sort=${state.topicSort}` : '');
              hist.title = `${state.topicTitle[shortLang]} | ${ Sefaria._("Texts & Source Sheets from Torah, Talmud and Sefaria's library of Jewish sources.")}`;
              hist.mode  = "topic";
            } else if (state.navigationTopicCategory) {
              hist.title = state.navigationTopicTitle[shortLang] + " | " + Sefaria._("Texts & Source Sheets from Torah, Talmud and Sefaria's library of Jewish sources.");
              hist.url   =  "topics/category/" + state.navigationTopicCategory;
              hist.mode  = "topicCat";
            } else {
              hist.url   = "topics";
              hist.title = Sefaria._("Topics | " + siteName);
              hist.mode  = "topics";
            }
            break;
          case "allTopics":
              hist.url   = "topics/all/" + state.navigationTopicLetter;
              hist.title = Sefaria._("Explore Jewish Texts by Topic") + " - " + state.navigationTopicLetter + " | " + Sefaria._(siteName);
              hist.mode  = "topics";
            break;
          case "community":
            hist.title = Sefaria._("From the Community: Today on Sefaria");
            hist.url   = "community";
            hist.mode  = "community";
            break;
          case "profile":
            hist.title = `${state.profile.full_name} ${Sefaria._("on Sefaria")}`;
            hist.url   = `profile/${state.profile.slug}`;
            hist.mode = "profile";
            break;
          case "notifications":
            hist.title = Sefaria._(siteName + " Notifications");
            hist.url   = "notifications";
            hist.mode  = "notifications";
            break;
          case "collection":
            hist.url   = "collections/" + state.collectionSlug;
            if (states[i].collectionTag) {
              hist.url += "&tag=" + state.collectionTag.replace("#","%23");
            }
            hist.title = (state.collectionName ? state.collectionName + " | " : "") + Sefaria._(siteName + " Collections");
            hist.mode  = "collection";
            break;
          case "collectionsPublic":
            hist.title = Sefaria._("Collections") + " | " + Sefaria._(siteName);
            hist.url = "collections";
            hist.mode = "collcetionsPublic";
            break;
          case "translationsPage":
            hist.url   = "translations/" + state.translationsSlug;
            hist.title = Sefaria.getHebrewTitle(state.translationsSlug);
            hist.mode  = "translations";
            break;
          case "calendars":
            hist.title = Sefaria._("Learning Schedules") + " | " + Sefaria._(siteName);
            hist.url = "calendars";
            hist.mode = "calendars";
            break;
          case "sheets":
            hist.url = "sheets";
            hist.mode = "sheets";
            hist.title = Sefaria._("Sheets on Sefaria");
            break;
          case "updates":
            hist.title = Sefaria._("New Additions to the " + siteName + " Library");
            hist.url = "updates";
            hist.mode = "updates";
            break;
          case "modtools":
            hist.title = Sefaria._("Moderator Tools");
            hist.url = "modtools";
            hist.mode = "modtools";
            break;
          case "user_stats":
            hist.title = Sefaria._("Torah Tracker");
            hist.url = "torahtracker";
            hist.mode = "user_stats";
            break;
          case "saved":
            hist.title = Sefaria._("My Saved Content");
            hist.url = "texts/saved";
            hist.mode = "saved";
            break;
          case "history":
            hist.title = Sefaria._("My Reading History");
            hist.url = "texts/history";
            hist.mode = "history";
            break;
          case "notes":
            hist.title = Sefaria._("My Notes");
            hist.url = "texts/notes";
            hist.mode = "notes";
            break;
        }
        hist.url = addTab(hist.url)
      } else if (state.mode === "Text") {
        var highlighted = state.highlightedRefs.length ? Sefaria.normRefList(state.highlightedRefs) : null;

        if (highlighted &&
            (Sefaria.refContains(highlighted, state.currentlyVisibleRef)
             || Sefaria.refContains(state.currentlyVisibleRef, highlighted))) {
          var htitle = highlighted;
        } else {
          var htitle = state.currentlyVisibleRef;
        }
        hist.title        = Sefaria._r(htitle);
        hist.url          = Sefaria.normRef(htitle);
        hist.currVersions = state.currVersions;
        hist.mode         = "Text";
        if(Sefaria.titleIsTorah(htitle)){
          hist.aliyot = (state.settings.aliyotTorah == "aliyotOff") ? 0 : 1;
        }

      } else if (state.mode === "Connections") {
        var ref       = Sefaria.normRefList(state.refs);
        if (!!state.filterRef) {
          hist.filterRef = state.filterRef;
        }
        if(state.connectionsMode === "WebPagesList") {
          hist.sources = "WebPage:" + state.webPagesFilter;
        } else {
           var filter    = state.filter.length ? state.filter :
                          (sidebarModes.has(state.connectionsMode) ? [state.connectionsMode] : ["all"]);
        filter = state.connectionsMode === "ConnectionsList" ? filter.map(x => x + " ConnectionsList") : filter ; // "Reflect ConnectionsList
        hist.sources  = filter.join("+");
        }
        if (["Translation Open", "Version Open"].includes(state.connectionsMode) && state.versionFilter.length) {
          hist.versionFilter = state.versionFilter[0];
        }
        if (state.connectionsMode ==="SidebarSearch") {
            state.refs = states[i-1].refs
            if (state.sidebarSearchQuery) {
              hist.sidebarSearchQuery = state.sidebarSearchQuery
            }
        }
        if (state.connectionsMode === "Lexicon") {
          if (state.selectedWords.length) { hist.selectedWords = state.selectedWords; }
          if (state.selectedNamedEntity) { hist.selectedNamedEntity = state.selectedNamedEntity; }
          if (state.selectedNamedEntityText) { hist.selectedNamedEntityText = state.selectedNamedEntityText; }
        }
        hist.title    = Sefaria._r(ref)  + Sefaria._(" with ") + Sefaria._(hist.sources === "all" ? "Connections" : hist.sources);
        hist.url      = Sefaria.normRef(ref); // + "?with=" + sources;
        hist.mode     = "Connections";

      } else if (state.mode === "TextAndConnections") {
        var highlighted = state.highlightedRefs.length ? Sefaria.normRefList(state.highlightedRefs) : null;
        var filter    = state.filter.length ? state.filter :
                          (sidebarModes.has(state.connectionsMode) ? [state.connectionsMode] : ["all"]);
        hist.sources  = filter.join("+");
        if (highlighted &&
            (Sefaria.refContains(highlighted, state.currentlyVisibleRef)
             || Sefaria.refContains(state.currentlyVisibleRef, highlighted))) {
          var htitle = highlighted;
        } else {
          var htitle = state.currentlyVisibleRef;
        }
        if (["Translation Open", "Version Open"].includes(state.connectionsMode) && state.versionFilter.length) {
          hist.versionFilter = state.versionFilter[0];
        }
        hist.title    = Sefaria._r(htitle)  + Sefaria._(" with ") + Sefaria._(hist.sources === "all" ? "Connections" : hist.sources);
        hist.url      = Sefaria.normRef(htitle); // + "?with=" + sources;
        hist.currVersions = state.currVersions;
        hist.mode     = "TextAndConnections";
        if(Sefaria.titleIsTorah(htitle)){
          hist.aliyot = (state.settings.aliyotTorah == "aliyotOff") ? 0 : 1;
        }

      } else if (state.mode === "Sheet") {
        const sheet = Sefaria.sheets.loadSheetByID(state.sheetID);
        hist.title = sheet ? sheet.title.stripHtml() : "";
        const sheetURLSlug = state.highlightedNode ? state.sheetID + "." + state.highlightedNode : state.sheetID;
        const filter    = state.filter.length ? state.filter :
                          (sidebarModes.has(state.connectionsMode) ? [state.connectionsMode] : ["all"]);
        hist.sources  = filter.join("+");
        hist.url = i == 0 ? "sheets/" + sheetURLSlug : "sheet&s=" + sheetURLSlug;
<<<<<<< HEAD
        hist.mode     = "Sheet"

=======
        hist.mode     = "Sheet";
>>>>>>> 13625a81
      }

      if (!state.settings) { debugger; }
      if (!hist.menuPage) {
        hist.lang = state.settings.language ? state.settings.language.substring(0,2) : "bi";
      }
      histories.push(hist);
    }

    if (!histories.length) {
      // If there were no panels, we're in headerMode over a static page
      histories[0] = {
        title: document.title,
        url: window.location.pathname.slice(1),
        mode: "Header",
      };
      if (window.location.search != ""){
        // Replace initial ? of query string with & which logic below expects
        histories[0].url += "&" + window.location.search.slice(1);
      }
    }

    // Now merge all history objects into one
    var title =  histories.length ? histories[0].title : "Sefaria";

    var url   = "/" + (histories.length ? histories[0].url : "");
    url += Sefaria.util.getUrlVersionsParams(histories[0].currVersions, 0);
    if (histories[0].mode === "TextAndConnections") {
        url += "&with=" + histories[0].sources;
    }
    if(histories[0].lang) {
        url += "&lang=" + histories[0].lang;
    }
    if("aliyot" in histories[0]) {
        url += "&aliyot=" + histories[0].aliyot;
    }
    hist = {state: {panels: states}, url: url, title: title, mode: histories[0].mode};
    let isMobileConnectionsOpen = histories[0].mode === "TextAndConnections";
    for (var i = 1; i < histories.length || (isMobileConnectionsOpen && i===1); i++) {
      let isMultiPanelConnectionsOpen = ((histories[i-1].mode === "Text" && histories[i].mode === "Connections") ||
        (histories[i-1].mode === "Sheet" && histories[i].mode === "Connections"));
      if (isMultiPanelConnectionsOpen || isMobileConnectionsOpen) {
        if (i == 1) {
          var sheetAndCommentary = histories[i-1].mode === "Sheet" ? true : false;
          var connectionsHistory = (isMultiPanelConnectionsOpen) ? histories[1] : histories[0];
          // short form for two panels text+commentary - e.g., /Genesis.1?with=Rashi
          hist.url  = sheetAndCommentary ? "/" + histories[0].url : "/" + connectionsHistory.url; // Rewrite the URL
          hist.url += Sefaria.util.getUrlVersionsParams(histories[0].currVersions, 0);
          if(histories[0].lang) {
            hist.url += "&lang=" + histories[0].lang;
          }
          if("aliyot" in histories[0]) {
              url += "&aliyot=" + histories[0].aliyot;
          }
          if(connectionsHistory.versionFilter) {
            hist.url += "&vside=" + Sefaria.util.encodeVtitle(connectionsHistory.versionFilter);
          }
          if (connectionsHistory.selectedWords) {
            hist.url += "&lookup=" + encodeURIComponent(connectionsHistory.selectedWords);
          }
          if (connectionsHistory.selectedNamedEntity) {
            hist.url += "&namedEntity=" + connectionsHistory.selectedNamedEntity;
          }
          if (connectionsHistory.sidebarSearchQuery) {
            hist.url += "&sbsq=" + connectionsHistory.sidebarSearchQuery;
          }
          if (connectionsHistory.selectedNamedEntityText) {
            hist.url += "&namedEntityText=" + encodeURIComponent(connectionsHistory.selectedNamedEntityText);
          }
          hist.url += "&with=" + connectionsHistory.sources;

          hist.title = sheetAndCommentary ? histories[0].title : connectionsHistory.title;
        } else {
          var replacer = "&p" + i + "=";
          hist.url    = hist.url.replace(RegExp(replacer + ".*"), "");
          hist.url   += replacer + histories[i].url;
          hist.url += Sefaria.util.getUrlVersionsParams(histories[i-1].currVersions, i);
          if(histories[i-1].lang) {
            hist.url += "&lang" + (i) + "=" + histories[i-1].lang;
          }
          if("aliyot" in histories[i-1]) {
            hist.url += "&aliyot" + (i) + "=" + histories[i-1].aliyot;
          }
          if(histories[i].versionFilter) {
            hist.url += "&vside" + (i) + "=" + Sefaria.util.encodeVtitle(histories[i].versionFilter);
          }
          if (histories[i].selectedWords) {
            hist.url += `&lookup${i}=${encodeURIComponent(histories[i].selectedWords)}`;
          }
          if (histories[i].sidebarSearchQuery) {
            hist.url += `&sbsq{i}=${histories[i].sidebarSearchQuery}`;
          }
          if (histories[i].selectedNamedEntity) {
            hist.url += `&namedEntity${i}=${histories[i].selectedNamedEntity}`;
          }
          if (histories[i].selectedNamedEntityText) {
            hist.url += `&namedEntityText${i}=${encodeURIComponent(histories[i].selectedNamedEntityText)}`;
          }
          hist.url   += "&w" + i + "=" + histories[i].sources; //.replace("with=", "with" + i + "=").replace("?", "&");
          hist.title += Sefaria._(" & ") + histories[i].title; // TODO this doesn't trim title properly
        }
      } else {
        var next    = "&p=" + histories[i].url;
        next        = next.replace("?", "&").replace(/=/g, (i+1) + "=");
        hist.url   += next;
        hist.url += Sefaria.util.getUrlVersionsParams(histories[i].currVersions, i+1);
        hist.title += Sefaria._(" & ") + histories[i].title;
      }
      if (!isMobileConnectionsOpen) {
        if (histories[i].lang) {
          hist.url += "&lang" + (i + 1) + "=" + histories[i].lang;
        }
        if ("aliyot" in histories[i]) {
          hist.url += "&aliyot" + (i + 1) + "=" + histories[i].aliyot;
        }
      }
    }
    // Replace the first only & with a ?
    hist.url = hist.url.replace(/&/, "?");

    return hist;
  }
  updateHistoryState(replace) {
    if (!this.shouldHistoryUpdate()) {
      return;
    }
    let currentUrl = (window.location.pathname + window.location.search);
    let hist       = this.makeHistoryState();
    if(window.location.hash.length){
      currentUrl += window.location.hash;
      hist.url += window.location.hash;
    }

    if (replace) {
      history.replaceState(hist.state, hist.title, hist.url);
      // console.log("Replace History - " + hist.url + " | " + currentUrl);
      if (currentUrl !== hist.url) { this.checkScrollIntentAndTrack(); }
      //console.log(hist);
    } else {
      if (currentUrl === hist.url) { return; } // Never push history with the same URL
      history.pushState(hist.state, hist.title, hist.url);
      // console.log("Push History - " + hist.url);
      this.trackPageview();
    }

    $("title").html(hist.title);
    this.replaceHistory = false;

    this.setPaddingForScrollbar() // Called here to save duplicate calls to shouldHistoryUpdate
  }
  _refState() {
    // Return a single flat list of all the refs across all panels
    return [].concat(...this.state.panels.map(p => p.refs || []))
  }
  // These two methods to check scroll intent have similar implementations on the panel level.  Refactor?
  // Dec 2018 - somewhat refactored
  checkScrollIntentAndTrack() {
    // Record current state of panel refs, and check if it has changed after some delay.  If it remains the same, track analytics.
    const initialRefs = this._refState();
    this.scrollIntentTimer = this.checkIntentTimer(this.scrollIntentTimer, () => {
      if (initialRefs.compare(this._refState())) {
        console.log("TRACK PAGE VIEW");
        this.trackPageview();
      }
      this.scrollIntentTimer = null;
    });
  }
  checkPanelScrollIntentAndSaveRecent(state, n) {
    // Record current state of panel refs, and check if it has changed after some delay.  If it remains the same, track analytics.
    this.panelScrollIntentTimer = this.panelScrollIntentTimer || [];
    this.panelScrollIntentTimer[n] = this.checkIntentTimer(this.panelScrollIntentTimer[n], () => {
      if (!this.didPanelRefChange(state, this.state.panels[n])) {
        //const ref  = (state.highlightedRefs && state.highlightedRefs.length) ? Sefaria.normRef(state.highlightedRefs) : (state.currentlyVisibleRef || state.refs.slice(-1)[0]);  // Will currentlyVisibleRef ever not be available?
        //console.log("Firing last viewed " + ref + " in panel " + n);
        this.saveLastPlace(this.state.panels[n], n);
      }
      this.panelScrollIntentTimer[n] = null;
    });
  }
  checkIntentTimer(timer, cb, intentDelay) {
    intentDelay = intentDelay || 3000;  // Number of milliseconds to demonstrate intent
    if (timer) { clearTimeout(timer); }
    return window.setTimeout(cb, intentDelay);
  }
  setScrollPositionInHistory(e) {
    const $scrollContainer = $(e.target);
    this.scrollPositionTimer = this.checkIntentTimer(this.scrollPositionTimer, () => {
      const scrollTop = $scrollContainer.scrollTop();
      const state = history.state;
      if (scrollTop === state.scrollPosition) { return; }
      state.scrollPosition = scrollTop;
      history.replaceState(state, window.location.href);
    }, 300);
  }
  getDefaultPanelSettings() {
    if (this.state && this.state.defaultPanelSettings) {
      return this.state.defaultPanelSettings;
    } else if (this.props.initialSettings) {
      return this.props.initialSettings;
    } else {
      return {
        language:          "bilingual",
        layoutDefault:     "segmented",
        layoutTalmud:      "continuous",
        layoutTanakh:      "segmented",
        aliyotTorah:       "aliyotOff",
        vowels:            "all",
        punctuationTalmud: "punctuationOn",
        biLayout:          "stacked",
        color:             "light",
        fontSize:          62.5
      };
    }
  }
  setContainerMode() {
    // Applies CSS classes to the React container and body so that the App can function as a
    // header only on top of a static page.
    if (this.props.headerMode) {
      if (this.state.panels && this.state.panels.length) {
        $("#s2").removeClass("headerOnly");
        $("body").css({overflow: "hidden"})
          .addClass("inApp")
          .removeClass("hasBannerMessage");
      } else {
        $("#s2").addClass("headerOnly");
        $("body").css({overflow: "auto"})
          .removeClass("inApp");
      }
    }
  }
  setPanelCap() {
    // In multi panel mode, set the maximum number of visible panels depending on the window width.
    this.setWindowWidth();
    var panelCap = Math.floor($(window).outerWidth() / this.MIN_PANEL_WIDTH);
    this.setState({panelCap: panelCap});
  }
  setWindowWidth() {
    // console.log("Setting window width: " + $(window).outerWidth());
    this.setState({windowWidth: $(window).outerWidth()});
  }
  setPaddingForScrollbar() {
    // Scrollbars take up spacing, causing the centering of panels to be slightly off
    // compared to the header. This functions sets appropriate padding to compensate.
    var width = Sefaria.util.getScrollbarWidth();
    // These are the divs that actually scroll
    var $container = $(ReactDOM.findDOMNode(this)).find(".textColumn, .sheetsInPanel");
    if (this.state.panels.length > 1) {
      $container.css({paddingRight: "", paddingLeft: ""});
    } else {
      $container.css({paddingRight: 0, paddingLeft: width});
    }
  }

toggleSignUpModal(modalContentKind = SignUpModalKind.Default) {
  if (this.state.showSignUpModal) {
    this.setState({ showSignUpModal: false });
  } else {
    this.setState({
      showSignUpModal: true,
      modalContentKind: modalContentKind,
    });
  }
}

  handleNavigationClick(ref, currVersions, options) {
    this.openPanel(ref, currVersions, options);
  }
  handleSegmentClick(n, ref) {
    // Handle a click on a text segment `ref` in from panel in position `n`
    // Update or add panel after this one to be a TextList
    const refs = typeof ref == "string" ? [ref] : ref;
    this.setTextListHighlight(n, refs);
    if (this.currentlyConnecting()) { return }
    this.openTextListAt(n+1, refs);
    if ($(".readerPanel")[n+1] && window.getSelection().isCollapsed && window.getSelection().anchorNode.nodeType !== 3) {
      //Focus on the first focusable element of the newly loaded panel if text not selected and not actively typing
      // in editor. Exists for a11y
      var curPanel = $(".readerPanel")[n+1];
      $(curPanel).find(':focusable').first().focus();
    }
  }
  closeConnectionPanel(n) {
    if (this.state.panels.length > n+1  && this.state.panels[n+1].mode === "Connections") {
      this.closePanel(n+1);
    }
  }
  closeNamedEntityInConnectionPanel(n) {
    if (this.state.panels.length > n+1  && this.state.panels[n+1].selectedNamedEntity) {
      this.setPanelState(n+1, {connectionsMode: "Resources"});
      this.clearNamedEntity(n+1);
    }
  }
  handleCitationClick(n, citationRef, textRef, replace, currVersions) {
    // Handle clicking on the citation `citationRef` which was found inside of `textRef` in panel `n`.
    // If `replace`, replace a following panel with this citation, otherwise open a new panel after.
    if (this.state.panels.length > n+1  &&
      (replace || this.state.panels[n+1].mode === "Connections")) {
      this.closePanel(n+1);
    }
    if (textRef) {
      this.setTextListHighlight(n, textRef);
    }
    this.openPanelAt(n, citationRef, currVersions, {scrollToHighlighted: !!replace}, false);
  }
  openNamedEntityInNewPanel(n, textRef, namedEntityState) {
    //this.setTextListHighlight(n, [textRef]);
    this.openTextListAt(n+1, [textRef], null, namedEntityState);
  }
  clearSelectedWords(n) {
    this.setPanelState(n, {selectedWords: ""});
  }
  clearNamedEntity(n) {
    this.setPanelState(n, {selectedNamedEntity: null, selectedNamedEntityText: null});
  }
  setSidebarSearchQuery(n, query) {
    this.setPanelState(n, {sidebarSearchQuery: query});
  }
  handleCompareSearchClick(n, ref, currVersions, options) {
    // Handle clicking a search result in a compare panel, so that clicks don't clobber open panels
    this.replacePanel(n, ref, currVersions, options);
  }
  handleSidebarSearchClick(n, ref, currVersions, options) {
    const refs = typeof ref == "string" ? [ref] : ref;
    const new_opts = {
                      scrollToHighlighted: true,
                      refs: refs,
                      highlightedRefs: refs,
                      showHighlight: true,
                      currentlyVisibleRef: refs,
                    }
    this.replacePanel(n-1, ref, currVersions, new_opts, false);
}
  getHTMLLinkParentOfEventTarget(event){
    //get the lowest level parent element of an event target that is an HTML link tag. Or Null.
    return this.getEventTargetByCondition(event, element => element.nodeName === "A");
  }
  getEventTargetByCondition(event, condition, eventTarget=null) {
    /**
     * Searches the parents of an event target for an element to meets a certain condition
     * `condition` is a function of form condition(element) => bool.
     * If `eventTarget` is passed, it will be used as the starting point of the search instead of `event.target`
     * Returns the first element in parent hierarchy where `condition` returns true
     * If no element returns true, returns null.
     */
    let parent = eventTarget || event.target;
    const outmost = event.currentTarget;
    while (parent) {
      if(condition(parent)){
        return parent
      }
      else if (parent.parentNode === outmost) {
        return null;
      }
      parent = parent.parentNode;
    }
  }
  handleInAppClickWithModifiers(e){
    //Make sure to respect ctrl/cmd etc modifier keys when a click on a link happens
    const linkTarget = this.getHTMLLinkParentOfEventTarget(e);
    if (linkTarget) { // We want the absolute target of the event to be a link tag, not the "currentTarget".
      // Dont trigger if user is attempting to open a link with a modifier key (new tab, new window)
      if (e.metaKey || e.shiftKey || e.ctrlKey || e.altKey) { //the ctrl/cmd, shift and alt/options keys in Windows and MacOS
        // in this case we want to stop other handlers from running and just go to target href
        e.stopImmediatePropagation();
        return;
      }
    }
  }
  handleAppClick(event) {
    if (linkTarget) {
      this.handleInAppLinkClick(event);
    }
    if (this.eventIsAnalyticsEvent(event)) {
      this.handleAnalyticsEvent(event);
    }
  }
  handleInAppLinkClick(e) {
    //Allow global navigation handling in app via link elements
    // If a default has been prevented, assume a custom handler is already in place
    if (e.isDefaultPrevented()) {
      return;
    }
    // Don't trigger from v1 Sheet Builder which has conflicting CSS
    if (typeof sjs !== "undefined") {
      return;
    }
    // https://github.com/STRML/react-router-component/blob/master/lib/CaptureClicks.js
    // Get the <a> element.
    const linkTarget = this.getHTMLLinkParentOfEventTarget(e);
    // Ignore clicks from non-a elements.
    if (!linkTarget) {
      return;
    }
    // Ignore the click if the element has a target.
    if (linkTarget.target && linkTarget.target !== '_self') {
      return;
    }
    const href = linkTarget.getAttribute('href');
    if (!href) {
      return;
    }
    //on mobile just replace panel w/ any link
    if (!this.props.multiPanel) {
      const handled = this.openURL(href, true);
      if (handled) {
        e.preventDefault();
      }
      return
    }
    //All links within sheet content should open in a new panel
    const isSheet = !!(linkTarget.closest(".sheetItem"))
    const replacePanel = !(isSheet)
    const isTranslationsPage = !!(linkTarget.closest(".translationsPage"));
    const handled = this.openURL(href,replacePanel, isTranslationsPage);
    if (handled) {
      e.preventDefault();
    }
  }
  openURL(href, replace=true, overrideContentLang=false) {
    // Attempts to open `href` in app, return true if successful.
    href = href.startsWith("/") ? "https://www.sefaria.org" + href : href;
    let url;
    try {
      url = new URL(href);
    } catch {
      return false;
    }
    // Open non-Sefaria urls in new tab/window
    // TODO generalize to any domain of current deploy.
    if (url.hostname.indexOf("www.sefaria.org") === -1) {
      window.open(url, '_blank')
      return true;
    }
    const path = decodeURI(url.pathname);
    const params = url.searchParams;
    if(overrideContentLang && params.get('lang')) {
      let lang = params.get("lang")
      lang = lang === "bi" ? "bilingual" : lang === "en" ? "english" : "hebrew";
      this.setDefaultOption("language", lang)
    }
    const openPanel = replace ? this.openPanel : this.openPanelAtEnd;
    if (path === "/") {
      this.showLibrary();

    } else if (path === "/texts") {
      this.showLibrary();

    } else if (path === "/texts/history") {
      this.showHistory();

    } else if (path === "/texts/saved") {
      this.showSaved();

    } else if (path === "/texts/notes") {
      this.showNotes();

    } else if (path.match(/\/texts\/.+/)) {
      this.showLibrary(path.slice(7).split("/"));

    } else if (path === "/collections") {
      this.showCollections();

    } else if (path === "/community") {
      this.showCommunity();

    } else if (path === "/my/profile") {
      this.openProfile(Sefaria.slug, params.get("tab"));

    } else if (path === "/notifications") {
      this.showNotifications();

    } else if (path === "/calendars") {
      this.showCalendars();

    } else if (path === "/torahtracker") {
      this.showUserStats();

    } else if (path.match(/^\/sheets\/\d+/)) {
      openPanel("Sheet " + path.slice(8));

    } else if (path === "/topics") {
      this.showTopics();

    } else if (path.match(/^\/topics\/category\/[^\/]/)) {
      this.openTopicCategory(path.slice(17));

    } else if (path.match(/^\/topics\/all\/[^\/]/)) {
      this.openAllTopics(path.slice(12));

    } else if (path.match(/^\/topics\/[^\/]+/)) {
      this.openTopic(path.slice(8), params.get("tab"));

    } else if (path.match(/^\/profile\/.+/)) {
      this.openProfile(path.slice(9), params.get("tab"));

    } else if (path.match(/^\/collections\/.+/) && !path.endsWith("/settings") && !path.endsWith("/new")) {
      this.openCollection(path.slice(13), params.get("tag"));

    } else if (path.match(/^\/translations\/.+/)) {
      let slug = path.slice(14);
      this.openTranslationsPage(slug);
    } else if (Sefaria.isRef(path.slice(1))) {
      const currVersions = {
        en: Sefaria.util.getObjectFromUrlParam(params.get("ven")),
        he: Sefaria.util.getObjectFromUrlParam(params.get("vhe"))
      };
      const options = {showHighlight: path.slice(1).indexOf("-") !== -1};   // showHighlight when ref is ranged
      openPanel(Sefaria.humanRef(path.slice(1)), currVersions, options);
    } else {
      return false
    }
    return true;
  }
  unsetTextHighlight(n) {
    this.setPanelState(n, { textHighlights: null });
  }
  _getSearchState(state) {
    return !!state && state['searchState'];
  }
  updateQuery(n, query) {
    const state = this.state.panels[n];
    const updates = {
      searchQuery: query,
      searchState: state.searchState.update({ filtersValid: false }),
    };
    this.setPanelState(n, updates);
  }
  updateSearchState(n, searchState) {
    this.setPanelState(n,{searchState: searchState});
  }
  updateAvailableFilters(n, availableFilters, filterRegistry, orphanFilters, aggregationsToUpdate) {
    const state = this.state.panels[n];
    const searchState = this._getSearchState(state);
    this.setPanelState(n, {
      searchState: !!searchState ?
        searchState.update({
          type: searchState.type,
          availableFilters,
          filterRegistry,
          orphanFilters,
          filtersValid: true,
          aggregationsToUpdate,
        }) : new SearchState({
        type: this.props.initialSearchType || 'text',
        availableFilters,
        filterRegistry,
        orphanFilters,
        filtersValid: true,
      })
    });
  }
  resetSearchFilters(n) {
    const state = this.state.panels[n];
    const searchState = this._getSearchState(state);
    searchState.availableFilters.forEach(filterNode => {
      if (!filterNode.isUnselected()) {
        filterNode.setUnselected(true);
      }
    })
    this.setPanelState(n, {
      searchState: searchState.update({appliedFilters: [], appliedFilterAggTypes: [], filterRegistry: {},
                                            filtersValid: false}),
    });
  }
  updateSearchFilter(n, searchState, filterNode) {
    if (filterNode.isUnselected()) {
      filterNode.setSelected(true);
    } else {
      filterNode.setUnselected(true);
    }
    const update = Sefaria.search.getAppliedSearchFilters(searchState.availableFilters);
    this.setPanelState(n, {
      searchState: searchState.update(update)
    });
  }
  updateSearchOptionField(n, field) {
    const state = this.state.panels[n];
    const searchState = this._getSearchState(state);
    this.setPanelState(n, {
      searchState: searchState.update({ field, filtersValid: false })
    });
  }
  updateSearchOptionSort(n, sortType) {
    const state = this.state.panels[n];
    const searchState = this._getSearchState(state);
    this.setPanelState(n, {
      searchState: searchState.update({ sortType })
    });
  }
  setPanelState(n, state, replaceHistory) {
    this.replaceHistory  = Boolean(replaceHistory);
    //console.log(`setPanel State ${n}, replace: ` + this.replaceHistory);
    //console.log(state)
    // When the driving panel changes language, carry that to the dependent panel
    // However, when carrying a language change to the Tools Panel, do not carry over an incorrect version
    if (!this.state.panels[n]) { debugger; }
    let langChange  = state.settings && state.settings.language !== this.state.panels[n].settings.language;
    let next        = this.state.panels[n+1];
    if (langChange && next && next.mode === "Connections" && state.settings.language !== "bilingual") {
        next.settings.language = state.settings.language;
    }
    // state is not always a full panel state. make sure it has necessary fields needed to run saveLastPlace()
    state = {
      ...this.state.panels[n],
      ...state,
    };
    if (state.mode === 'Sheet') {
      state.settings.language = (Sefaria.interfaceLang === 'hebrew') ? 'hebrew' : 'bilingual';
    }
    if (this.didPanelRefChange(this.state.panels[n], state)) {
      this.checkPanelScrollIntentAndSaveRecent(state, n);
    }
    this.state.panels[n] = extend(this.state.panels[n], state);
    let new_state = {panels: this.state.panels};
    if(this.didDefaultPanelSettingsChange(state)){
      new_state["defaultPanelSettings"] = Sefaria.util.clone(state.settings);
    }
    this.setState(new_state);
  }
  didDefaultPanelSettingsChange(state){
    if ("settings" in state){
      let defaultSettings = this.getDefaultPanelSettings();
      let defaultKeys = Object.keys(defaultSettings);
      for (let i of defaultKeys) {
        //console.log(i); // logs 3, 5, 7
        if (state.settings[i] != defaultSettings[i]){
          return true;
        }

      }
    } else {
      return false;
    }
  }
  didPanelRefChange(prevPanel, nextPanel) {
    // Returns true if nextPanel represents a change in current ref (including version change) from prevPanel.
    if (!prevPanel && !!nextPanel) { return true; }
    if (!!prevPanel && !nextPanel) { return true; }
    if (!prevPanel && !nextPanel) { return false; }
    if (prevPanel.mode === 'Connections' && nextPanel.mode === 'Text') { return false; }  // special case. when opening new panel from commentary, ref is already logged in history
    if (prevPanel.mode === 'Text' && nextPanel.mode === 'Sheet') { return true; }
    if (prevPanel.mode === 'Sheet' && nextPanel.mode === 'Text') { return true; }
    if (nextPanel.mode === 'Text') {
      if (nextPanel.menu || nextPanel.mode == "Connections" ||
          !nextPanel.refs || nextPanel.refs.length == 0 ||
          !prevPanel.refs || prevPanel.refs.length == 0 ) { return false; }
      if (nextPanel.refs.compare(prevPanel.refs)) {
        if (!Sefaria.areBothVersionsEqual(nextPanel.currVersions, prevPanel.currVersions)) { return true; }
        //console.log('didPanelRefChange?', nextPanel.highlightedRefs, prevPanel.highlightedRefs);
        return !((nextPanel.highlightedRefs || []).compare(prevPanel.highlightedRefs || []));
      } else {
        return true;
      }
    } else if (nextPanel.mode === 'Sheet') {
      if (prevPanel.sheetID !== nextPanel.sheetID) { return true; }
      return prevPanel.highlightedNode !== nextPanel.highlightedNode
    } else {
      return true;
    }
  }
  _getPanelLangOnVersionChange(panel, versionLanguage, isConnectionsPanel) {
    let panelLang;
    if (panel.settings.language === 'bilingual' ||
        (!!panel.currVersions["he"] && !!panel.currVersions["en"]) ||
        (versionLanguage === "he" && panel.settings.language === 'english') ||
        (versionLanguage === "en" && panel.settings.language === 'hebrew')) {
      // if lang of version isn't visible, display it
      panelLang = "bilingual";
    } else if (versionLanguage === "he") {
      panelLang = "hebrew";
    } else {
      panelLang = "english";
    }
    if (isConnectionsPanel) {
      panelLang = panelLang !== "bilingual" ? panelLang : (versionLanguage === "he" ? "hebrew" : "english");
    }
    return panelLang;
  }
  _getDependentPanel(n) {
    /**
     * Given panel `n`, return dependent panel, if it exists. A dependent panel is the master panel if panel
     * `n` is a connections panel and vice versa if panel `n` is a master panel.
     * Returns null if no dependent panel exists
     **/
    let dependentPanel = null;
    let isDependentPanelConnections = false;
    if ((this.state.panels.length > n+1) && this.state.panels[n+1].mode === "Connections") {
      dependentPanel = this.state.panels[n+1];
      isDependentPanelConnections = true;
    } else if (n-1 >= 0 && this.state.panels[n].mode === "Connections") {
      dependentPanel = this.state.panels[n-1];
    }
    return { dependentPanel, isDependentPanelConnections };
  }
  selectVersion(n, versionTitle, versionLanguage, languageFamilyName) {
    // Set the version for panel `n`.
    const panel = this.state.panels[n];
    const oRef = Sefaria.ref(panel.refs[0]);
    if (versionTitle && versionLanguage) {
      panel.currVersions[versionLanguage] = {versionTitle, languageFamilyName};
      this.setCachedVersion(oRef.indexTitle, versionLanguage, versionTitle, languageFamilyName);
      Sefaria.track.event("Reader", "Choose Version", `${oRef.indexTitle} / ${versionTitle} / ${versionLanguage}`)
    } else {
      panel.currVersions[versionLanguage] = null;
      Sefaria.track.event("Reader", "Choose Version", `${oRef.indexTitle} / default version / ${panel.settings.language}`)
    }
    panel.settings.language = this._getPanelLangOnVersionChange(panel, versionLanguage, panel.mode === "Connections");
    const { dependentPanel, isDependentPanelConnections } = this._getDependentPanel(n);

    // make sure object reference changes for setState()
    panel.currVersions = {...panel.currVersions};
    if (this.props.multiPanel) { //there is no dependentPanel in mobile
      dependentPanel.currVersions = {...panel.currVersions};

      dependentPanel.settings.language = this._getPanelLangOnVersionChange(dependentPanel, versionLanguage, isDependentPanelConnections);
    }
    this.setState({panels: this.state.panels});
  }
  navigatePanel(n, ref, currVersions={en: null, he: null}) {
    // Sets the ref on panel `n` and cascades to any attached panels (Text + Connections)
    const panel = this.state.panels[n];
    // next few lines adapted from ReaderPanel.showBaseText()
    let refs, currentlyVisibleRef, highlightedRefs;
    if (ref.constructor === Array) {
      // When called with an array, set highlight for the whole spanning range
      refs = ref;
      currentlyVisibleRef = Sefaria.humanRef(ref);
      let splitArray = refs.map(ref => Sefaria.splitRangingRef(ref));
      highlightedRefs = [].concat.apply([], splitArray);
    } else {
      refs = [ref];
      currentlyVisibleRef = ref;
      highlightedRefs = (panel.mode === "TextAndConnections") ? [ref] : [];
    }
    let updatePanelObj = {refs, currentlyVisibleRef, highlightedRefs};
    const { dependentPanel } = this._getDependentPanel(n);
    if (dependentPanel) {
      Object.assign(dependentPanel, updatePanelObj);
    }
    Object.assign(panel, updatePanelObj);
    this.setState({panels: this.state.panels});
  }
  viewExtendedNotes(n, method, title, versionLanguage, versionTitle, languageFamilyName) {
    const panel = this.state.panels[n];
    panel.bookRef = title;
    panel.currVersions = {'en': null, 'he': null}; // ensure only 1 version is set
    panel.currVersions[versionLanguage] = {versionTitle, languageFamilyName};
    if (method === "toc") {
      panel.menuOpen = "extended notes";
    }
    else if (method === "Connections") {
      panel.connectionsMode = "extended notes";
    }
   this.setState({panels: this.state.panels});
  }
  backFromExtendedNotes(n, bookRef, currVersions){
    const panel = this.state.panels[n];
    panel.menuOpen = "book toc";
    panel.bookRef = bookRef;
    panel.currVersions = currVersions;
   this.setState({panels: this.state.panels});
  }
  // this.state.defaultVersion is a depth 2 dictionary - keyed: bookname, language
  getCachedVersion(indexTitle, language) {
    if ((!indexTitle) || (!(this.state.defaultVersions[indexTitle]))) { return null; }
    return (language) ? (this.state.defaultVersions[indexTitle][language] || null) : this.state.defaultVersions[indexTitle];
  }
  setCachedVersion(indexTitle, language, versionTitle, languageFamilyName) {
    this.state.defaultVersions[indexTitle] = this.state.defaultVersions[indexTitle] || {};
    this.state.defaultVersions[indexTitle][language] = {versionTitle, languageFamilyName};  // Does this need a setState?  I think not.
  }
  setDefaultOption(option, value) {
    if (value !== this.state.defaultPanelSettings[option]) {
      this.state.defaultPanelSettings[option] = value;
      this.setState(this.state);
    }
  }
  openPanel(ref, currVersions, options) {
    // Opens a text panel, replacing all panels currently open.
    // options can contain {
    //  'textHighlights': array of strings to highlight in focused segment. used when clicking on search query result
    // }
    this.state.panels = []; // temporarily clear panels directly in state, set properly with setState in openPanelAt
    this.openPanelAt(0, ref, currVersions, options);
  }
  openPanelAt(n, ref, currVersions, options, replace, convertCommentaryRefToBaseRef=true,
              replaceHistory=false, saveLastPlace=true, forceOpenCommentaryPanel=false) {
    /* Open a new panel or replace existing panel. If book level, Open book toc
    * @param {int} n: Open new panel after `n` with the new ref
    * @param {string} ref: ref to use for new panel.  `ref` can refer to book, actual ref, or sheet.
    * @param {Object} currVersions: Object with properties `en` and `he`
    * @param {Object} options: options to use for new panel
    * @param {bool} replace: whether to replace existing panel at `n`, otherwise insert new panel at `n`
    * @param {bool} convertCommentaryRefToBaseRef: if true and ref is commentary ref (Rashi on Genesis 3:3:1), open Genesis 3:3 with Rashi's comments in the sidebar
    * @param {bool} replaceHistory: can be true when openPanelAt is called from showBaseText in cases of ref normalizing in TextRange when we want to replace history with normalized ref
    * @param {bool} saveLastPlace: whether to save user history.
    * @param {bool} forceOpenCommentaryPanel: If true, the commentary side panel will open regardless of the ref's depth.
    *                                       If false, side panel will only open if ref is depth 3 or greater; see `Sefaria.isCommentaryRefWithBaseText()`
    */
    this.replaceHistory = Boolean(replaceHistory);
    const parsedRef = Sefaria.parseRef(ref);
    const index = Sefaria.index(ref); // Do we have to worry about normalization, as in Header.subimtSearch()?
    let panel, connectionPanel;
    if (index) {
      panel = this.makePanelState({"menuOpen": "book toc", "bookRef": index.title});
    } else if (parsedRef.book === "Sheet") {
      const [sheetID, sheetNode] = parsedRef.sections;
      panel = this.makePanelState({
        mode: 'Sheet',
        sheetID: parseInt(sheetID),
        highlightedNode: parseInt(sheetNode),
        refs: null,
        ...options
      });
    } else {  // Text
      let filter = [];
      let filterRef;
      if (convertCommentaryRefToBaseRef && Sefaria.isCommentaryRefWithBaseText(ref, forceOpenCommentaryPanel)) {
        // getBaseRefAndFilter breaks up the ref "Rashi on Genesis 1:1:4" into filter "Rashi" and ref "Genesis 1:1",
        // so `filterRef` is needed to store the entire "Rashi on Genesis 1:1:4"
        filterRef = Sefaria.humanRef(ref);
        ({ref, filter} = Sefaria.getBaseRefAndFilter(ref));
      }
      let refs, currentlyVisibleRef, highlightedRefs;
      if (Array.isArray(ref)) {
        // When called with an array, set highlight for the whole spanning range of the array
        refs = ref;
        currentlyVisibleRef = Sefaria.normRef(ref);
        const splitArray = refs.map(ref => Sefaria.splitRangingRef(ref));
        highlightedRefs = [].concat.apply([], splitArray);
      } else {
        refs = [ref];
        currentlyVisibleRef = ref;
        highlightedRefs = [];
      }
      let panelProps = {
        refs,
        currVersions,
        highlightedRefs,
        filter,
        filterRef,
        recentFilters: filter,
        currentlyVisibleRef, mode: "Text",
        ...options
      };
      if (filter.length > 0) {  // there will be a filter such as ["Rashi"] if convertCommentaryRefToBaseRef is true
        [panel, connectionPanel] = this.makePanelWithConnectionsState(panelProps);
      }
      else {
        panel = this.makePanelState(panelProps);
      }
      panel.currentlyVisibleRef = Sefaria.humanRef(panelProps.currentlyVisibleRef);
    }

    const newPanels = this.state.panels.slice();
    newPanels.splice(replace ? n : n+1, replace ? 1 : 0, panel);
    if (connectionPanel) {
      newPanels.push(connectionPanel);
    }
    this.setState({panels: newPanels});
    if (saveLastPlace) {
        this.saveLastPlace(panel, n + 1, !!connectionPanel);
    }
  }
  makePanelWithConnectionsState(panelProps) {
    // in the case of multipanel, create two panels based on panelProps
    let connectionPanel;  // in mobile, connectionPanel will remain undefined
    if (this.props.multiPanel) {
        const connectionPanelProps = {...panelProps, mode: "Connections", connectionsMode: "TextList", connectionsCategory: "Commentary"};
        connectionPanel = this.makePanelState(connectionPanelProps);
    } else {
        panelProps = {...panelProps, mode: "TextAndConnections", connectionsMode: "TextList", connectionsCategory: "Commentary", highlightedRefs: panelProps.refs};
    }
    const panel = this.makePanelState(panelProps);
    panel.showHighlight = true;
    return [panel, connectionPanel];
  }

  openPanelAtEnd(ref, currVersions) {
    this.openPanelAt(this.state.panels.length+1, ref, currVersions);
  }
  replacePanel(n, ref, currVersions, options, convertCommentaryRefToBaseRef=true) {
    // Opens a text in in place of the panel currently open at `n`.
    this.openPanelAt(n, ref, currVersions, options, true, convertCommentaryRefToBaseRef);
  }
  openComparePanel(n, connectAfter) {
    const comparePanel = this.makePanelState({
      menuOpen: "navigation",
      compare: true,
      openSidebarAsConnect: typeof connectAfter !== "undefined" ? connectAfter : false,
    });
    Sefaria.track.event("Reader", "Other Text Click");
    this.state.panels[n] = comparePanel;
    this.setState({panels: this.state.panels});
  }
  openTextListAt(n, refs, sheetNodes, textListState) {
    // Open a connections panel at position `n` for `refs`
    // Replace panel there if already a connections panel, otherwise splice new panel into position `n`
    // `refs` is an array of ref strings
    // `textListState` is an object of initial state to pass to the new panel. if `undefined`, no-op
    const newPanels = this.state.panels.slice();
    let panel = newPanels[n] || {};
    const parentPanel = (n >= 1 && newPanels[n-1].mode === 'Text' || n >= 1 && newPanels[n-1].mode === 'Sheet') ? newPanels[n-1] : null;

    if (panel.mode !== "Connections") {
      // No connections panel is open yet, splice in a new one
      this.saveLastPlace(parentPanel, n, true);
      newPanels.splice(n, 0, {});
      panel = newPanels[n];
      panel.filter = [];
      panel.versionFilter = [];
    }
    panel.refs              = refs;
    panel.sheetNodes        = sheetNodes ? sheetNodes.split(".")[1] : null;
    panel.nodeRef           = sheetNodes;
    panel.menuOpen          = null;
    panel.mode              = panel.mode || "Connections";
    panel.settings          = panel.settings ? panel.settings : Sefaria.util.clone(this.getDefaultPanelSettings());
    panel.settings.language = panel.settings.language === "hebrew" ? "hebrew" : "english"; // Don't let connections panels be bilingual
    if(parentPanel) {
      panel.filter = parentPanel.filter;
      panel.versionFilter = parentPanel.versionFilter;
      panel.connectionsMode   = parentPanel.openSidebarAsConnect ? "Add Connection" : panel.connectionsMode;
      panel.recentFilters = parentPanel.recentFilters;
      panel.recentVersionFilters = parentPanel.recentVersionFilters;
      panel.currVersions = parentPanel.currVersions;
    }
    if (textListState) {
      panel = {...panel, ...textListState};
    }
    newPanels[n] = this.makePanelState(panel);
    this.setState({panels: newPanels});
  }
  setTextListHighlight(n, refs) {
    // Set the textListHighlight for panel `n` to `refs`
    refs = typeof refs === "string" ? [refs] : refs;
    this.state.panels[n].highlightedRefs = refs;
    this.setState({panels: this.state.panels});
    // If a connections panel is opened after n, update its refs as well.
    const next = this.state.panels[n+1];
    if (next && next.mode === "Connections" && !next.menuOpen) {
      this.openTextListAt(n+1, refs);
    }
  }
  setDivineNameReplacement(mode) {
    this.setState({divineNameReplacement: mode})
  }
  setConnectionsFilter(n, filter, updateRecent) {
    // Set the filter for connections panel at `n`, carry data onto the panel's basetext as well.
    const connectionsPanel = this.state.panels[n];
    const basePanel        = this.state.panels[n-1];
    if (filter) {
      if (updateRecent) {
        if (Sefaria.util.inArray(filter, connectionsPanel.recentFilters) !== -1) {
          connectionsPanel.recentFilters.toggle(filter);
        }
        connectionsPanel.recentFilters = [filter].concat(connectionsPanel.recentFilters);
      }
      connectionsPanel.filter = [filter];
      const filterAndSuffix = filter.split("|");
      connectionsPanel.connectionsMode = filterAndSuffix.length === 2 && filterAndSuffix[1] === "Essay" ? "EssayList" : "TextList";
    } else {
      connectionsPanel.filter = [];
      connectionsPanel.connectionsMode = "ConnectionsList";
    }
    if (basePanel) {
      basePanel.filter        = connectionsPanel.filter;
      basePanel.recentFilters = connectionsPanel.recentFilters;
    }
    this.setState({panels: this.state.panels});
  }
  setSideScrollPosition(n, pos) {
    const connectionsPanel = this.state.panels[n];
    connectionsPanel.sideScrollPosition = pos;
    this.setState({panels: this.state.panels});
  }
  setVersionFilter(n, filter, prevConnectionsMode) {
    const connectionsPanel = this.state.panels[n];
    const basePanel        = this.state.panels[n-1];
    if (filter) {
      if (prevConnectionsMode !== 'About' && Sefaria.util.inArray(filter, connectionsPanel.recentVersionFilters) === -1) {
        connectionsPanel.recentVersionFilters = [filter].concat(connectionsPanel.recentVersionFilters);
      }
      connectionsPanel.versionFilter = [filter];
      connectionsPanel.connectionsMode = (prevConnectionsMode === 'About') ? 'Version Open' : "Translation Open";
    } else {
      connectionsPanel.versionFilter = [];
      connectionsPanel.connectionsMode = "Translations";
    }
    if (basePanel) {
      basePanel.versionFilter        = connectionsPanel.versionFilter;
      basePanel.recentVersionFilters = connectionsPanel.recentVersionFilters;
    }
    this.setState({panels: this.state.panels});
  }
  setSelectedWords(n, words){
    //console.log(this.state.panels[n].refs);
    const next = this.state.panels[n+1];
    if (next && !next.menuOpen) {
      this.state.panels[n+1].selectedWords = words;
      this.setState({panels: this.state.panels});
    }
  }
  setUnreadNotificationsCount(n) {
    Sefaria.notificationCount = n;
    this.forceUpdate();
  }
  closePanel(n) {
    // Removes the panel in position `n`, as well as connections panel in position `n+1` if it exists.
    if (this.state.panels.length === 1 && n === 0) {
      this.state.panels = [];
    } else {
      // If this is a Connection panel, we need to unset the filter in the base panel
      if (n > 0 && this.state.panels[n] && this.state.panels[n].mode === "Connections"){
        const parent = this.state.panels[n-1];
        parent.filter = [];
        parent.highlightedRefs = [];
        parent.refs = parent.refs.map(ref => Sefaria.ref(ref).sectionRef);
        parent.currentlyVisibleRef = parent.currentlyVisibleRef ? Sefaria.ref(parent.currentlyVisibleRef).sectionRef : null;
      }
      this.state.panels.splice(n, 1);
      if (this.state.panels[n] && (this.state.panels[n].mode === "Connections" || this.state.panels[n].compare)) {
        // Close connections panel or compare panel when text panel is closed
        if (this.state.panels.length === 1) {
          this.state.panels = [];
        } else {
          this.state.panels.splice(n, 1);
        }
      }
    }
    const state = {panels: this.state.panels};
    if (state.panels.length === 0) {
      this.showLibrary();
    } else {
      this.setState(state);
    }
  }
  convertToTextList(n) {
    console.log("convert")
    var base = this.state.panels[n-1];
    this.closePanel(n);
    if (base.mode == "Sheet") {
      const sheet = Sefaria.sheets.loadSheetByID(base.sheetID);
      if (!sheet) { return; }
      for(var i in sheet.sources){
        if (sheet.sources[i].node == base.highlightedNode) {
          this.openTextListAt(n, [sheet.sources[i].ref]);
        }
      }
    }
    else {
      this.openTextListAt(n, base.highlightedRefs);
    }
  }
  showLibrary(categories) {
    let state = {menuOpen: "navigation", navigationCategories: categories, "mode": "Menu"};
    state = this.makePanelState(state);
    if (!Sefaria._siteSettings.TORAH_SPECIFIC) {
      state.settings.language = "english";
    }
    this.setSinglePanelState(state);
  }
  showSearch(searchQuery) {
    const hasSearchState = !!this.state.panels && this.state.panels.length && !!this.state.panels[0].searchState;
    const searchState =  hasSearchState  ? this.state.panels[0].searchState.update({ filtersValid: false })
        : new SearchState({ type: this.props.initialSearchType || 'text'});
    this.setSinglePanelState({mode: "Menu", menuOpen: "search", searchQuery, searchState });
  }
  searchInCollection(searchQuery, collection) {
    const appliedFilters = [collection];
    const appliedFilterAggTypes = ['collections'];
    const searchState = new SearchState({ type: 'sheet',  appliedFilters, appliedFilterAggTypes});
    this.setSinglePanelState({mode: "Menu", menuOpen: "search", searchQuery, searchState });
  }
  showCommunity() {
    this.setSinglePanelState({menuOpen: "community"});
  }
  showSaved() {
    this.setSinglePanelState({menuOpen: "saved"});
  }
  showNotes() {
    this.setSinglePanelState({menuOpen: "notes"});
  }
  showHistory() {
    this.setSinglePanelState({menuOpen: "history"});
  }
  showTopics() {
    this.setSinglePanelState({menuOpen: "topics", navigationTopicCategory: null, navigationTopic: null});
  }
  showNotifications() {
    this.setSinglePanelState({menuOpen: "notifications"});
  }
  showCalendars() {
    this.setSinglePanelState({menuOpen: "calendars"});
  }
  showUserStats() {
    this.setSinglePanelState({menuOpen: "user_stats"});
  }
  showCollections() {
    this.setSinglePanelState({menuOpen: "collectionsPublic"});
  }
  setSinglePanelState(state) {
    // Sets state to be a single panel with properties of `state`
    state = this.makePanelState(state);
    this.setState({panels: [state], headerMode: false});
  }
  openTopic(slug) {
    Sefaria.getTopic(slug).then(topic => {
      this.setSinglePanelState({ menuOpen: "topics", navigationTopic: slug, topicTitle: topic.primaryTitle, topicTestVersion: this.props.topicTestVersion});
    });
  }
  openTopicCategory(slug) {
    this.setSinglePanelState({
      menuOpen: "topics",
      navigationTopicCategory: slug,
      navigationTopicTitle: Sefaria.topicTocCategoryTitle(slug),
      navigationTopic: null,
    });
  }
  openAllTopics(letter) {
    this.setSinglePanelState({menuOpen: "allTopics", navigationTopicLetter: letter});
  }
  openProfile(slug, tab) {
    tab = tab || "sheets";
    Sefaria.profileAPI(slug).then(profile => {
      this.setSinglePanelState({ menuOpen: "profile", profile, tab: tab});
    });
  }
  openCollection(slug, tag) {
    this.setSinglePanelState({menuOpen: "collection",  collectionSlug: slug, collectionTag: tag});
  }
  openTranslationsPage(slug) {
    this.setSinglePanelState({menuOpen: "translationsPage", translationsSlug: slug})
  }
  toggleMobileNavMenu() {
    this.setState({mobileNavMenuOpen: !this.state.mobileNavMenuOpen});
  }
  toggleLanguageInFirstPanel() {
    if (this.state.panels[0].settings.language === "hebrew") {
      this.state.panels[0].settings.language = "english";
    } else {
      this.state.panels[0].settings.language = "hebrew";
    }
    this.setState({panels: this.state.panels});
  }
  getHistoryObject(panel, hasSidebar) {
    // get rave to send to /api/profile/user_history
    let ref, sheet_owner, sheet_title;
    if (panel.mode === 'Sheet') {
      const sheet = Sefaria.sheets.loadSheetByID(panel.sheetID);
      if (!sheet) { return null; }
      ref = `Sheet ${sheet.id}${panel.highlightedNode ? `:${panel.highlightedNode}`: ''}`;
      sheet_owner = sheet.ownerName;
      sheet_title = sheet.title;
    } else {
      ref = (hasSidebar && panel.highlightedRefs && panel.highlightedRefs.length) ? Sefaria.normRef(panel.highlightedRefs) : (panel.currentlyVisibleRef || panel.refs.slice(-1)[0]);  // Will currentlyVisibleRef ever not be available?
    }
    const currVersions = panel.currVersions;
    const parsedRef = Sefaria.parseRef(ref);
    if (!ref) { debugger; }
    return {
      ref,
      versions: currVersions,
      book: parsedRef.book,
      language: panel.settings.language,
      sheet_owner,
      sheet_title,
    };
  }
  setTranslationLanguagePreference(lang) {
    let suggested = true;
    if (lang === null) {
      suggested = false;
      $.removeCookie("translation_language_preference", {path: "/"});
      $.removeCookie("translation_language_preference_suggested", {path: "/"});
    } else {
      $.cookie("translation_language_preference", lang, {path: "/"});
      $.cookie("translation_language_preference_suggested", JSON.stringify(1), {path: "/"});
    }
    Sefaria.track.event("Reader", "Set Translation Language Preference", lang);
    Sefaria.editProfileAPI({settings: {translation_language_preference: lang, translation_language_preference_suggested: suggested}});
    this.setState({translationLanguagePreference: lang});
  }
  doesPanelHaveSidebar(n) {
    return this.state.panels.length > n+1 && this.state.panels[n+1].mode == "Connections";
  }
  saveLastPlace(panel, n, openingSidebar) {
    //openingSidebar is true when you call `saveLastPlace` at the time you're opening the sidebar. In this case, `doesPanelHaveSidebar` will be false
    const hasSidebar = this.doesPanelHaveSidebar(n) || openingSidebar;
    // if panel is sheet, panel.refs isn't set
    if ((panel.mode !== 'Sheet' && !panel.refs.length ) || panel.mode === 'Connections') { return; }
    Sefaria.saveUserHistory(this.getHistoryObject(panel, hasSidebar));
  }
  currentlyConnecting() {
    // returns true if there is currently an "Add Connections" Panel open
    for (var i = 0; i < this.state.panels.length; i++) {
      //console.log(this.state.panels[i].connectionsMode)
      if (this.state.panels[i].connectionsMode === "Add Connection") {
        return true;
      }
    }
    return false;
  }
  getDisplayString(mode) {
<<<<<<< HEAD
    const learningStatus = ["text toc", "book toc", "sheet meta",  "Text", "TextAndConnections"];
=======
    const learningStatus = ["book toc", "Text", "TextAndConnections"];
>>>>>>> 13625a81
    const topicStatus = ["topicCat", "topic"]
    if(mode.includes("sheet")) {
      return "learning the Sheet"
    } else if (topicStatus.includes(mode)) {
      return "viewing the topic"
    }
    else if(learningStatus.includes(mode)) {
      return "learning";
    } else {
      return "currently viewing"
    }
  }
  generateCurrentlyReading() {
    const currentHistoryState = this.makeHistoryState();
<<<<<<< HEAD
    const inBeitMidrash = ["navigation", "text toc", "book toc", "sheet meta", "topics", "topic", "topicCat", "Text", "TextAndConnections", "Sheet"];
=======
    const inBeitMidrash = ["navigation", "book toc", "topics", "topic", "topicCat", "Text", "TextAndConnections", "Sheet"];
>>>>>>> 13625a81
    currentHistoryState.title = currentHistoryState.title.match(/[^|]*/)[0];
    if (inBeitMidrash.includes(currentHistoryState.mode)) {
      return {title: currentHistoryState.title, url: currentHistoryState.url, mode: currentHistoryState.mode, display: this.getDisplayString(currentHistoryState.mode)};
    } else {
      return null;
    }

  }

  handlePrint(e) {
      gtag("event", "print");
  }

  handleGACopyEvents(e, selectedEls, textOnly) {
      const activePanelIndex = e.target.closest('.readerPanel').id.split("-")[1]
      const activePanel = this.state.panels[activePanelIndex]


      const book = activePanel['currentlyVisibleRef'] ? Sefaria.parseRef(activePanel['currentlyVisibleRef'])["book"] : null
      const category = book && Sefaria.index(book) ? Sefaria.index(book)["primary_category"] : null

      let params = {
        "length": textOnly.length,
        "panelType": activePanel["menuOpen"] || activePanel["mode"],
        "book": book,
        "category": category,
      }

      gtag("event", "copy_text", params);

      // check if selection is spanning or bilingual
      if (book) {
        const selectedEnEls = selectedEls.querySelectorAll('.en')
        const selectedHeEls = selectedEls.querySelectorAll('.he')
        if ((selectedEnEls.length > 0) && (selectedHeEls.length > 0)) {
          gtag("event", "bilingual_copy_text", params);
        }
        if ((selectedEnEls.length > 1) || (selectedHeEls.length > 1)) {
          gtag("event", "spanning_copy_text", params);
        }
      }
  }


  handleCopyEvent(e) {
    // Custom processing of Copy/Paste
    const tagsToIgnore = ["INPUT", "TEXTAREA"];
    if (tagsToIgnore.includes(e.srcElement.tagName)) {
      // If the selection is from an input or textarea tag, don't do anything special
      return
    }
    const selection = document.getSelection()
    const closestReaderPanel = this.state.panels.length > 0 && e.target.closest('.readerPanel') || null
    let textOnly = selection.toString();
    let html = textOnly;
    let selectedEls;

    if (selection.rangeCount) {
      const container = document.createElement("div");
      for (let i = 0, len = selection.rangeCount; i < len; ++i) {
        container.appendChild(selection.getRangeAt(i).cloneContents());
      }


      // Set content direction & add line breaks for each contentSpan
      let contentSpans = container.querySelectorAll(".contentSpan");
      if (closestReaderPanel && !closestReaderPanel.classList.contains('continuous')) {
        contentSpans.forEach(el => {
            el.outerHTML = `<div dir="${Sefaria.hebrew.isHebrew(el.innerText) ? 'rtl' : 'ltr'}">${el.innerHTML}</div>`;
        })
      }

      if (closestReaderPanel && closestReaderPanel.classList.contains('hebrew')) {
        container.setAttribute('dir', 'rtl');
      }

      // Collapse all nodes with poetry classes. This is needed for specifically pasting into Google Docs in Chrome to work.
      const poetryElsToCollapse = container.querySelectorAll('.poetry');
      poetryElsToCollapse.forEach(poetryEl => {
        poetryEl.outerHTML = poetryEl.innerHTML;
      });

      // Remove extra breaks for continuous mode
      if (closestReaderPanel && closestReaderPanel.classList.contains('continuous')) {
        let elsToRemove = container.querySelectorAll("br");
        elsToRemove.forEach(el => el.remove())

        // each of these are divs which by default creates line breaks for various html/txt renderers on paste. We want to collapse them.
        const classesToCollapse = ["segment", "rangeSpan", "segmentText", "contentSpan"];
        classesToCollapse.map(cls => {
          let elsToCollapse = container.getElementsByClassName(cls);
          while(elsToCollapse.length > 0){
            elsToCollapse[0].outerHTML = elsToCollapse[0].innerHTML;
          }
        });
      }

      // These interfere with the copying and pasting of text and users do not want them there. This code removes them.
      const classesToRemove = ["segmentNumber", "linkCount", "clearFix", "footnote-marker"];
      classesToRemove.map(cls => {
        let elsToRemove = container.getElementsByClassName(cls);
        while(elsToRemove.length > 0){
          elsToRemove[0].parentNode.removeChild(elsToRemove[0]);
        }
      });

      // Remove hidden footnotes
      let hiddenFootnotes = container.querySelectorAll(".footnote:not([style*='display: inline'])");
      for(let footnote of hiddenFootnotes){
        footnote.parentNode.removeChild(footnote);
      }

      // Add footnote marker and appropriate space for open footnotes
      let footnotes = container.querySelectorAll(".footnote");
      footnotes.forEach(el => el.prepend(" *"))

      // Links to Strip
      const linksToStrip = "a.namedEntityLink, a.refLink";
      let elsToStrip = container.querySelectorAll(linksToStrip);
      elsToStrip.forEach(el => el.outerHTML = el.innerText);


      // Collapse all spans that are not rangeSpan. This is also needed for specifically pasting into Google Docs in Chrome to work.
      let SourceTextSpans = container.querySelectorAll('span:not(.rangeSpan)');
      SourceTextSpans.forEach(el => el.outerHTML = el.innerText);

      html = container.outerHTML;
      textOnly = Sefaria.util.htmlToText(html);
      selectedEls = container;
    }


    // ga tracking
    if (closestReaderPanel) {
      this.handleGACopyEvents(e, selectedEls, textOnly)
    }

    const clipdata = e.clipboardData || window.clipboardData;
    clipdata.setData('text/plain', textOnly);
    clipdata.setData('text/html', html);
    e.preventDefault();
  }
  rerender() {
    this.forceUpdate();
    this.setContainerMode();
  }

  getUserContext() {
    const returnNullIfEmpty = (value) => {
      if(Array.isArray(value)) {
        if(value.length === 0) {
          return null;
        } else {
          return value;
        }
      }

    }
    const refs = this.state.panels.map(panel => panel.currentlyVisibleRef || panel.bookRef || returnNullIfEmpty(panel.navigationCategories) || panel.navigationTopic).flat();
    const books = refs.map(ref => Sefaria.parseRef(ref).book);
    const triggers = refs.map(ref => Sefaria.refCategories(ref))
          .concat(books)
          .concat(refs)
          .flat()
          .filter(ref => !!ref);
    const deDupedTriggers = [...new Set(triggers.map(JSON.stringify))].map(JSON.parse).map(x => x.toLowerCase());
    const context = {
      isDebug: this.props._debug,
      isLoggedIn: Sefaria._uid,
      interfaceLang: Sefaria.interfaceLang,
      dt: Sefaria.util.epoch_time(new Date())*1000,
      keywordTargets: refs ? deDupedTriggers : []
    };
    return context
  }


  render() {
    var panelStates = this.state.panels;
    var evenWidth;
    var widths;
    var unit;
    var wrapBoxScroll = false;

    if (panelStates.length <= this.state.panelCap || !this.state.panelCap) {
      evenWidth = (100.0 / panelStates.length);
      unit = "%";
    } else {
      evenWidth = this.MIN_PANEL_WIDTH;
      unit = "px";
      wrapBoxScroll = true;
    }

    if (panelStates.length === 2 &&
        (panelStates[0].mode === "Text" || panelStates[0].mode === "Sheet") &&
        (panelStates[1].mode === "Connections" || panelStates[1].menuOpen === "search" || panelStates[1].compare)) {
      widths = [68.0, 32.0];
      unit = "%";
    } else if (panelStates.length === 3 &&
        (panelStates[0].mode === "Text" || panelStates[0].mode === "Sheet") &&
        panelStates[1].mode === "Connections" &&
        (panelStates[2].mode === "Text" || panelStates[2].mode === "Sheet")) {
      widths = [37.0, 26.0, 37.0];
      unit = "%";
    } else if (panelStates.length === 3 &&
        (panelStates[0].mode === "Text"|| panelStates[0].mode === "Sheet") &&
        (panelStates[1].mode === "Text"|| panelStates[1].mode === "Sheet") &&
        panelStates[2].mode === "Connections") {
      widths = [37.0, 37.0, 26.0];
      unit = "%";
    } else {
      widths = panelStates.map( panel => evenWidth );
    }

    // Header should not show box-shadow over panels that have color line
    const menuOpen = this.state.panels?.[0]?.menuOpen;
    const hasColorLine = [null, "book toc", "sheets", "sheets meta"];
    const headerHasBoxShadow = hasColorLine.indexOf(menuOpen) === -1 || !this.props.multiPanel || this.state.panels?.[0]?.mode === "Sheet";
    // Header is hidden on certain mobile panels, but still rendered so the mobileNavMenu can be opened
    const hideHeader = !this.props.multiPanel && !this.state.headerMode && !menuOpen;
    const header = (
      <Header
        multiPanel={this.props.multiPanel}
        onRefClick={this.handleNavigationClick}
        showSearch={this.showSearch}
        openURL={this.openURL}
        headerMode={this.props.headerMode}
        openTopic={this.openTopic}
        hidden={hideHeader}
        mobileNavMenuOpen={this.state.mobileNavMenuOpen}
        onMobileMenuButtonClick={this.toggleMobileNavMenu}
        hasLanguageToggle={!this.props.multiPanel && Sefaria.interfaceLang !== "hebrew" && this.state.panels?.[0]?.menuOpen === "navigation"}
        toggleLanguage={this.toggleLanguageInFirstPanel}
        firstPanelLanguage={this.state.panels?.[0]?.settings?.language}
        hasBoxShadow={headerHasBoxShadow}
        translationLanguagePreference={this.state.translationLanguagePreference}
        setTranslationLanguagePreference={this.setTranslationLanguagePreference} />
    );

    var panels = [];
    var allOpenRefs = panelStates.filter( panel => panel.mode == "Text" && !panel.menuOpen)
                                  .map( panel => Sefaria.humanRef(panel.highlightedRefs.length ? panel.highlightedRefs : panel.refs));

    for (var i = 0; i < panelStates.length; i++) {
      const panel                        = this.clonePanel(panelStates[i]);
      if (!("settings" in panel )) { debugger; }
      var offset                         = widths.reduce(function(prev, curr, index, arr) { return index < i ? prev+curr : prev}, 0);
      var width                          = widths[i];
      var style                          = (this.state.layoutOrientation=="ltr")?{width: width + unit, left: offset + unit}:{width: width + unit, right: offset + unit};
      var onSegmentClick                 = this.props.multiPanel ? this.handleSegmentClick.bind(null, i) : null;
      var onCitationClick                = this.handleCitationClick.bind(null, i);
      var openNamedEntityInNewPanel      = this.openNamedEntityInNewPanel.bind(null, i);
      var onCloseConnectionClick         = this.closeConnectionPanel.bind(null,i);
      var closeNamedEntityInConnectionPanel = this.closeNamedEntityInConnectionPanel.bind(null,i);
      var onSearchResultClick            = i > 0 ? this.handleCompareSearchClick.bind(null, i) : this.handleNavigationClick;
      var onSidebarSearchClick           = this.handleSidebarSearchClick.bind(null, i);
      var unsetTextHighlight             = this.unsetTextHighlight.bind(null, i);
      var updateQuery                    = this.updateQuery.bind(null, i);
      var updateAvailableFilters         = this.updateAvailableFilters.bind(null, i);
      const updateSearchState            = this.updateSearchState.bind(null, i);
      var updateSearchFilter             = this.updateSearchFilter.bind(null, i);
      const resetSearchFilters           = this.resetSearchFilters.bind(null, i);
      var updateSearchOptionField        = this.updateSearchOptionField.bind(null, i);
      var updateSearchOptionSort         = this.updateSearchOptionSort.bind(null, i);
      var openConnectionsPanel           = this.openTextListAt.bind(null, i+1);
      var setTextListHighlight           = this.setTextListHighlight.bind(null, i);
      var setSelectedWords               = this.setSelectedWords.bind(null, i);
      var clearSelectedWords             = this.clearSelectedWords.bind(null, i);
      var clearNamedEntity               = this.clearNamedEntity.bind(null, i);
      var setSidebarSearchQuery          = this.setSidebarSearchQuery.bind(null, i);
      var openComparePanel               = this.openComparePanel.bind(null, i);
      var closePanel                     = panel.compare ? this.convertToTextList.bind(null, i) : this.closePanel.bind(null, i);
      var setPanelState                  = this.setPanelState.bind(null, i);
      var setConnectionsFilter           = this.setConnectionsFilter.bind(this, i);
      var setSideScrollPosition          = this.setSideScrollPosition.bind(this, i);
      var setVersionFilter               = this.setVersionFilter.bind(this, i);
      var selectVersion                  = this.selectVersion.bind(null, i);
      var viewExtendedNotes              = this.viewExtendedNotes.bind(this, i);
      var backFromExtendedNotes          = this.backFromExtendedNotes.bind(this, i);
      var navigatePanel                  = this.navigatePanel.bind(null, i)

      var ref   = panel.refs && panel.refs.length ? panel.refs[0] : null;
      var oref  = ref ? Sefaria.parseRef(ref) : null;
      var title = oref && oref.indexTitle ? oref.indexTitle : 0;
      // Keys must be constant as text scrolls, but changing as new panels open in new positions
      // Use a combination of the panel number and text title
      var key   = i + title;
      var classes = classNames({readerPanelBox: 1, sidebar: panel.mode == "Connections"});
      panels.push(<div className={classes} style={style} key={key}>
                    <ReaderPanel
                      openPanelAt={this.openPanelAt}
                      updateSearchState={updateSearchState}
                      resetSearchFilters={resetSearchFilters}
                      panelPosition={i}
                      initialState={panel}
                      interfaceLang={this.props.interfaceLang}
                      setCentralState={setPanelState}
                      multiPanel={this.props.multiPanel}
                      onSegmentClick={onSegmentClick}
                      onCitationClick={onCitationClick}
                      openNamedEntityInNewPanel={openNamedEntityInNewPanel}
                      closeConnectionPanel={onCloseConnectionClick}
                      closeNamedEntityInConnectionPanel={closeNamedEntityInConnectionPanel}
                      onSearchResultClick={onSearchResultClick}
                      onSidebarSearchClick={onSidebarSearchClick}
                      onNavigationClick={this.handleNavigationClick}
                      openConnectionsPanel={openConnectionsPanel}
                      openComparePanel={openComparePanel}
                      setTextListHighlight={setTextListHighlight}
                      setConnectionsFilter={setConnectionsFilter}
                      setSideScrollPosition={setSideScrollPosition}
                      setVersionFilter={setVersionFilter}
                      setSelectedWords={setSelectedWords}
                      selectVersion={selectVersion}
                      viewExtendedNotes={viewExtendedNotes}
                      backFromExtendedNotes={backFromExtendedNotes}
                      setDefaultOption={this.setDefaultOption}
                      unsetTextHighlight={unsetTextHighlight}
                      onQueryChange={updateQuery}
                      updateSearchFilter={updateSearchFilter}
                      updateSearchOptionField={updateSearchOptionField}
                      updateSearchOptionSort={updateSearchOptionSort}
                      registerAvailableFilters={updateAvailableFilters}
                      searchInCollection={this.searchInCollection}
                      setUnreadNotificationsCount={this.setUnreadNotificationsCount}
                      closePanel={closePanel}
                      panelsOpen={panelStates.length}
                      allOpenRefs={allOpenRefs}
                      hasSidebar={this.doesPanelHaveSidebar(i)}
                      masterPanelLanguage={panel.mode === "Connections" ? panelStates[i-1].settings.language : panel.settings.language}
                      masterPanelMode={panel.mode === "Connections" ? panelStates[i-1].mode : null}
                      layoutWidth={width}
                      analyticsInitialized={this.state.initialAnalyticsTracked}
                      saveLastPlace={this.saveLastPlace}
                      checkIntentTimer={this.checkIntentTimer}
                      openMobileNavMenu={this.toggleMobileNavMenu}
                      toggleSignUpModal={this.toggleSignUpModal}
                      getHistoryObject={this.getHistoryObject}
                      clearSelectedWords={clearSelectedWords}
                      clearNamedEntity={clearNamedEntity}
                      setSidebarSearchQuery={setSidebarSearchQuery}
                      translationLanguagePreference={this.state.translationLanguagePreference}
                      setTranslationLanguagePreference={this.setTranslationLanguagePreference}
                      navigatePanel={navigatePanel}
                      divineNameReplacement={this.state.divineNameReplacement}
                      setDivineNameReplacement={this.setDivineNameReplacement}
                      topicTestVersion={this.props.topicTestVersion}
                    />
                  </div>);
    }
    var boxClasses = classNames({wrapBoxScroll: wrapBoxScroll});
    var boxWidth = wrapBoxScroll ? this.state.windowWidth + "px" : "100%";
    var boxStyle = this.state.beitMidrashStatus ? {width: `calc(${boxWidth} - 330px)`} : {width: boxWidth};
    panels = panels.length ?
              (<div id="panelWrapBox" className={boxClasses} style={boxStyle}>
                {panels}
                 </div>) : null;

    const signUpModal = (
      <SignUpModal
        onClose={this.toggleSignUpModal}
        show={this.state.showSignUpModal}
        modalContentKind={this.state.modalContentKind}
      />
    );

    const communityPagePreviewControls = this.props.communityPreview ?
      <CommunityPagePreviewControls date={this.props.communityPreview} /> : null;


    var classDict = {readerApp: 1, multiPanel: this.props.multiPanel, singlePanel: !this.props.multiPanel};
    var interfaceLangClass = `interface-${this.props.interfaceLang}`;
    classDict[interfaceLangClass] = true;
    var classes = classNames(classDict);

    return (
      // The Strapi context is put at the highest level of scope so any component or children within ReaderApp can use the static content received
      // InterruptingMessage modals and Banners will always render if available but stay hidden initially
      <StrapiDataProvider>
        <AdContext.Provider value={this.getUserContext()}>
          <div id="readerAppWrap">
            <InterruptingMessage />
            <Banner onClose={this.setContainerMode} />
            <div className={classes} onClick={this.handleInAppLinkClick}>
              {header}
              {panels}
              {signUpModal}
              {communityPagePreviewControls}
              <CookiesNotification />
            </div>
          </div>
        </AdContext.Provider>
      </StrapiDataProvider>
    );
  }
}
ReaderApp.propTypes = {
  multiPanel:                  PropTypes.bool,
  headerMode:                  PropTypes.bool,  // is the App serving only as a header on top of another page?
  interfaceLang:               PropTypes.string,
  initialRefs:                 PropTypes.array,
  initialFilter:               PropTypes.array,
  initialMenu:                 PropTypes.string,
  initialCollection:           PropTypes.string,
  initialQuery:                PropTypes.string,
  initialSearchType:           PropTypes.string,
  initialSearchFilters:        PropTypes.array,
  initialSearchField:          PropTypes.string,
  initialSearchSortType:       PropTypes.string,
  initialSearchFilterAggTypes: PropTypes.array,
  initialTopic:                PropTypes.string,
  initialProfile:              PropTypes.object,
  initialNavigationCategories: PropTypes.array,
  initialSettings:             PropTypes.object,
  initialPanels:               PropTypes.array,
  initialDefaultVersions:      PropTypes.object,
  initialPath:                 PropTypes.string,
  initialPanelCap:             PropTypes.number,
  topicTestVersion:            PropTypes.string,
  sheetsWithRef:               PropTypes.object //properties 'he' and 'en' for english and hebrew spelling of ref
};
ReaderApp.defaultProps = {
  multiPanel:                  true,
  headerMode:                  false,  // is the App serving only as a header on top of another page?
  interfaceLang:               "english",
  initialRefs:                 [],
  initialFilter:               null,
  initialMenu:                 null,
  initialCollection:           null,
  initialQuery:                null,
  initialTopic:                null,
  initialProfile:              null,
  initialNavigationCategories: [],
  initialPanels:               [],
  initialDefaultVersions:      {},
  initialPanelCap:             2,
  initialPath:                 "/",
  topicTestVersion:          null
};

const sefariaSetup = Sefaria.setup;
const { unpackDataFromProps, loadServerData } = Sefaria;
export {
  ReaderApp,
  Footer,
  sefariaSetup,
  unpackDataFromProps,
  loadServerData,
  EditCollectionPage,
  RemoteLearningPage,
  ContestLandingPage,
  PBSC2020LandingPage,
  PBSC2021LandingPage,
  PoweredByPage,
  RambanLandingPage,
  EducatorsPage,
  RabbisPage,
  DonatePage,
  WordByWordPage,
  JobsPage,
  TeamMembersPage,
  ProductsPage,
  UpdatesPanel
};<|MERGE_RESOLUTION|>--- conflicted
+++ resolved
@@ -645,12 +645,7 @@
                           (sidebarModes.has(state.connectionsMode) ? [state.connectionsMode] : ["all"]);
         hist.sources  = filter.join("+");
         hist.url = i == 0 ? "sheets/" + sheetURLSlug : "sheet&s=" + sheetURLSlug;
-<<<<<<< HEAD
-        hist.mode     = "Sheet"
-
-=======
         hist.mode     = "Sheet";
->>>>>>> 13625a81
       }
 
       if (!state.settings) { debugger; }
@@ -1855,11 +1850,7 @@
     return false;
   }
   getDisplayString(mode) {
-<<<<<<< HEAD
-    const learningStatus = ["text toc", "book toc", "sheet meta",  "Text", "TextAndConnections"];
-=======
     const learningStatus = ["book toc", "Text", "TextAndConnections"];
->>>>>>> 13625a81
     const topicStatus = ["topicCat", "topic"]
     if(mode.includes("sheet")) {
       return "learning the Sheet"
@@ -1874,11 +1865,7 @@
   }
   generateCurrentlyReading() {
     const currentHistoryState = this.makeHistoryState();
-<<<<<<< HEAD
-    const inBeitMidrash = ["navigation", "text toc", "book toc", "sheet meta", "topics", "topic", "topicCat", "Text", "TextAndConnections", "Sheet"];
-=======
     const inBeitMidrash = ["navigation", "book toc", "topics", "topic", "topicCat", "Text", "TextAndConnections", "Sheet"];
->>>>>>> 13625a81
     currentHistoryState.title = currentHistoryState.title.match(/[^|]*/)[0];
     if (inBeitMidrash.includes(currentHistoryState.mode)) {
       return {title: currentHistoryState.title, url: currentHistoryState.url, mode: currentHistoryState.mode, display: this.getDisplayString(currentHistoryState.mode)};
