--- conflicted
+++ resolved
@@ -645,23 +645,7 @@
                           (sidebarModes.has(state.connectionsMode) ? [state.connectionsMode] : ["all"]);
         hist.sources  = filter.join("+");
         hist.url = i == 0 ? "sheets/" + sheetURLSlug : "sheet&s=" + sheetURLSlug;
-        hist.mode     = "Sheet"
-
-<<<<<<< HEAD
-=======
-      } else if (state.mode === "SheetAndConnections") {
-        const filter    = state.filter.length ? state.filter :
-                          (sidebarModes.has(state.connectionsMode) ? [state.connectionsMode] : ["all"]);
-        hist.sources  = filter.join("+");
-        if (["Translation Open", "Version Open"].includes(state.connectionsMode) && state.versionFilter.length) {
-          hist.versionFilter = state.versionFilter[0];
-        }
-        const sheet = Sefaria.sheets.loadSheetByID(state.sheetID);
-        const title = sheet ? sheet.title.stripHtml() : "";
-        hist.title  = title + Sefaria._(" with ") + Sefaria._(hist.sources === "all" ? "Connections" : hist.sources);
-        hist.url    = i == 0 ? "sheets/" + state.sheetID : "sheet&s=" + state.sheetID + "?with=" + Sefaria._(hist.sources === "all" ? "Connections" : hist.sources);
-        hist.mode   = "SheetAndConnections";
->>>>>>> 3bc9650b
+        hist.mode     = "Sheet";
       }
 
       if (!state.settings) { debugger; }
@@ -1866,11 +1850,7 @@
     return false;
   }
   getDisplayString(mode) {
-<<<<<<< HEAD
-    const learningStatus = ["text toc", "book toc", "sheet meta",  "Text", "TextAndConnections"];
-=======
-    const learningStatus = ["book toc", "Text", "TextAndConnections", "SheetAndConnections"];
->>>>>>> 3bc9650b
+    const learningStatus = ["book toc", "Text", "TextAndConnections"];
     const topicStatus = ["topicCat", "topic"]
     if(mode.includes("sheet")) {
       return "learning the Sheet"
@@ -1885,11 +1865,7 @@
   }
   generateCurrentlyReading() {
     const currentHistoryState = this.makeHistoryState();
-<<<<<<< HEAD
-    const inBeitMidrash = ["navigation", "text toc", "book toc", "sheet meta", "topics", "topic", "topicCat", "Text", "TextAndConnections", "Sheet"];
-=======
-    const inBeitMidrash = ["navigation", "book toc", "topics", "topic", "topicCat", "Text", "TextAndConnections", "Sheet", "SheetAndConnections"];
->>>>>>> 3bc9650b
+    const inBeitMidrash = ["navigation", "book toc", "topics", "topic", "topicCat", "Text", "TextAndConnections", "Sheet"];
     currentHistoryState.title = currentHistoryState.title.match(/[^|]*/)[0];
     if (inBeitMidrash.includes(currentHistoryState.mode)) {
       return {title: currentHistoryState.title, url: currentHistoryState.url, mode: currentHistoryState.mode, display: this.getDisplayString(currentHistoryState.mode)};
