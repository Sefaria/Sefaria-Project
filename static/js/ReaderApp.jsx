import React from 'react';
import classNames from 'classnames';
import extend from 'extend';
import PropTypes from 'prop-types';
import Sefaria from './sefaria/sefaria';
import Header from './Header';
import ReaderPanel from './ReaderPanel';
import $ from './sefaria/sefariaJquery';
import EditCollectionPage from './EditCollectionPage';
import Footer from './Footer';
import SearchState from './sefaria/searchState';
import {ContentLanguageContext} from './context';
import {
  ContestLandingPage,
  RemoteLearningPage,
  SheetsLandingPage,
  PBSC2020LandingPage,
  RambanLandingPage
} from './StaticPages';
import {
  SignUpModal,
  InterruptingMessage,
  CookiesNotification,
  CommunityPagePreviewControls,
} from './Misc';
import Component from 'react-class';


class ReaderApp extends Component {
  constructor(props) {
    super(props);
    // TODO clean up generation of initial panels objects.
    // Currently these get generated in reader/views.py then regenerated again in ReaderApp.
    this.MIN_PANEL_WIDTH       = 360.0;
    let panels                 = [];

    if (props.initialMenu) {
      // If a menu is specified in `initialMenu`, make a panel for it
      panels[0] = {
        mode:                    "Menu",
        menuOpen:                props.initialMenu,
        searchQuery:             props.initialQuery,
        searchTab:               props.initialSearchTab,
        topicsTab:               props.initialTopicsTab,
        textSearchState: new SearchState({
          type: 'text',
          appliedFilters:        props.initialTextSearchFilters,
          field:                 props.initialTextSearchField,
          appliedFilterAggTypes: props.initialTextSearchFilterAggTypes,
          sortType:              props.initialTextSearchSortType,
        }),
        sheetSearchState: new SearchState({
          type: 'sheet',
          appliedFilters:        props.initialSheetSearchFilters,
          appliedFilterAggTypes: props.initialSheetSearchFilterAggTypes,
          sortType:              props.initialSheetSearchSortType,
        }),
        navigationCategories:    props.initialNavigationCategories,
        navigationTopicCategory: props.initialNavigationTopicCategory,
        navigationTopic:         props.initialTopic,
        navigationTopicTitle:    props.initialNavigationTopicTitle,
        navigationTopicLetter:   props.initialNavigationTopicLetter,
        topicTitle:              props.initialTopicTitle,
        profile:                 props.initialProfile,
        profileTab:              props.initialProfileTab,
        collectionName:          props.initialCollectionName,
        collectionSlug:          props.initialCollectionSlug,
        collectionTag:           props.initialCollectionTag,
      };
    }

    const defaultPanelSettings = this.getDefaultPanelSettings();

    const initialPanels = props.initialPanels || [];
    panels = panels.concat(initialPanels.map(this.clonePanel));

    panels = panels.map(panel => {
      if (!panel.hasOwnProperty("settings") && !!panel.currVersions) {
        // If a panel doesn't have its own settings, but it does have a text version set
        // make sure the settings show the language of the version set.
        if (panel.currVersions.he && panel.currVersions.en) { panel.settings = {language: "bilingual"}; }
        else if (panel.currVersions.he)                     { panel.settings = {language: "hebrew"}; }
        else if (panel.currVersions.en)                     { panel.settings = {language: "english"}; }
      }
      panel.settings = extend(Sefaria.util.clone(defaultPanelSettings), (panel.settings || {}));

      if (panel.mode.endsWith("AndConnections")) {
        panel.highlightedRefs = panel.refs;
      }
<<<<<<< HEAD
      return panel;
=======
      return panel;  
>>>>>>> 38a9a0d6
    }).map(panel => this.makePanelState(panel));

    const defaultVersions   = Sefaria.util.clone(props.initialDefaultVersions) || {};
    const layoutOrientation = (props.interfaceLang == "hebrew") ? "rtl" : "ltr";

    this.state = {
      panels: panels,
      headerMode: props.headerMode,
      defaultVersions: defaultVersions,
      defaultPanelSettings: Sefaria.util.clone(defaultPanelSettings),
      layoutOrientation: layoutOrientation,
      path: props.initialPath,
      panelCap: props.initialPanelCap,
      initialAnalyticsTracked: false,
      showSignUpModal: false,
    };
  }
  makePanelState(state) {
    // Return a full representation of a single panel's state, given a partial representation in `state`
    var panel = {
      mode:                    state.mode,                   // "Text", "TextAndConnections", "Connections", "Sheet", "SheetAndConnection", "Menu"
      refs:                    state.refs                    || [], // array of ref strings
      filter:                  state.filter                  || [],
      versionFilter:           state.versionFilter           || [],
      connectionsMode:         state.connectionsMode         || "Resources",
      currVersions:            state.currVersions            || {en:null,he:null},
      highlightedRefs:         state.highlightedRefs         || [],
      highlightedNode:         state.highlightedNode         || null,
      scrollToHighlighted:     state.scrollToHighlighted     || false,
      currentlyVisibleRef:     state.refs && state.refs.length ? state.refs[0] : null,
      recentFilters:           state.recentFilters           || state.filter || [],
      recentVersionFilters:    state.recentVersionFilters    || state.versionFilter || [],
      menuOpen:                state.menuOpen                || null, // "navigation", "text toc", "display", "search", "sheets", "community", "book toc"
      navigationCategories:    state.navigationCategories    || [],
      navigationTopicCategory: state.navigationTopicCategory || "",
      sheetID:                 state.sheetID                 || null,
      sheetNodes:              state.sheetNodes              || null,
      nodeRef:                 state.nodeRef                 || null,
      navigationTopic:         state.navigationTopic         || null,
      navigationTopicTitle:    state.navigationTopicTitle    || null,
      navigationTopicLetter:   state.navigationTopicLetter   || null,
      topicTitle:              state.topicTitle              || null,
      collectionName:          state.collectionName          || null,
      collectionSlug:          state.collectionSlug          || null,
      collectionTag:           state.collectionTag           || null,
      searchQuery:             state.searchQuery             || null,
      searchTab:               state.searchTab               || 'text',
      topicsTab:               state.topicsTab               || 'sources',
      textSearchState:         state.textSearchState         || new SearchState({ type: 'text' }),
      sheetSearchState:        state.sheetSearchState        || new SearchState({ type: 'sheet' }),
      compare:                 state.compare                 || false,
      openSidebarAsConnect:    state.openSidebarAsConnect    || false,
      bookRef:                 state.bookRef                 || null,
      settings:                state.settings ? Sefaria.util.clone(state.settings) : Sefaria.util.clone(this.getDefaultPanelSettings()),
      displaySettingsOpen:     false,
      initialAnalyticsTracked: state.initialAnalyticsTracked || false,
      selectedWords:           state.selectedWords           || "",
      selectedNamedEntity:     state.selectedNamedEntity     || null,
      selectedNamedEntityText: state.selectedNamedEntityText || null,
      textHighlights:          state.textHighlights          || null,
      profile:                 state.profile                 || null,
      profileTab:              state.profileTab              || "sheets",
    };
    // if version is not set for the language you're in, see if you can retrieve it from cache
    if (this.state && panel.refs.length && ((panel.settings.language === "hebrew" && !panel.currVersions.he) || (panel.settings.language !== "hebrew" && !panel.currVersions.en ))) {
      var oRef = Sefaria.ref(panel.refs[0]);
      if (oRef) {
        const lang = panel.settings.language == "hebrew"?"he":"en";
        panel.currVersions[lang] = this.getCachedVersion(oRef.indexTitle, lang);
      }
    }
    return panel;
  }
  componentDidMount() {
    this.updateHistoryState(true); // make sure initial page state is in history, (passing true to replace)
    window.addEventListener("popstate", this.handlePopState);
    window.addEventListener("resize", this.setPanelCap);
    document.addEventListener('copy', this.handleCopyEvent);
    this.setPanelCap();
    if (this.props.headerMode) {
      // Handle in app links on static pages outside of react container
      $("a").not($(ReactDOM.findDOMNode(this)).find("a"))
        .on("click", this.handleInAppLinkClick);
    }
    // Save all initial panels to recently viewed
    this.state.panels.map(this.saveLastPlace);
  }
  componentWillUnmount() {
    window.removeEventListener("popstate", this.handlePopState);
    window.removeEventListener("resize", this.setPanelCap);
  }
  componentDidUpdate(prevProps, prevState) {
    $(".content").off("scroll.scrollPosition").on("scroll.scrollPosition", this.setScrollPositionInHistory); // when .content may have rerendered
    
    if (this.justPopped) {
      //console.log("Skipping history update - just popped")
      this.justPopped = false;
      return;
    }

    // Set initial page view (deferred from analytics.js instanciation)
    if (!this.state.initialAnalyticsTracked) { this.trackPageview(); }
    // If a new panel has been added, and the panels extend beyond the viewable area, check horizontal scroll
    if (this.state.panels.length > this.state.panelCap && this.state.panels.length > prevState.panels.length) {
      var elem = document.getElementById("panelWrapBox");
      var viewExtent = (this.state.layoutOrientation == "ltr")                      // How far (px) current view extends into viewable area
          ? elem.scrollLeft + this.state.windowWidth
          : elem.scrollWidth - elem.scrollLeft;
      var lastCompletelyVisible = Math.floor(viewExtent / this.MIN_PANEL_WIDTH);    // # of last visible panel - base 1
      var leftover = viewExtent % this.MIN_PANEL_WIDTH;                             // Leftover viewable pixels after last fully visible panel

      var newPanelPosition;                                                         // # of newly inserted panel - base 1
      for (var i = 0; i < this.state.panels.length; i++) {
        if (!prevState.panels[i] || this.state.panels[i] != prevState.panels[i]) {
          newPanelPosition = i+1;
          break;
        }
      }
      if(newPanelPosition > lastCompletelyVisible) {
        var scrollBy = 0;      // Pixels to scroll by
        var panelOffset = 0;   // Account for partial panel scroll
        if (leftover > 0) {    // If a panel is half scrolled, bring it fully into view
          scrollBy += this.MIN_PANEL_WIDTH - leftover;
          panelOffset += 1;
        }
        scrollBy += (newPanelPosition - lastCompletelyVisible - panelOffset) * this.MIN_PANEL_WIDTH;
        elem.scrollLeft = (this.state.layoutOrientation == "ltr")
            ? elem.scrollLeft + scrollBy
            : elem.scrollLeft - scrollBy;
      }
    }

    this.setContainerMode();
    this.updateHistoryState(this.replaceHistory);
  }
  handlePopState(event) {
    var state = event.state;
    // console.log("Pop - " + window.location.pathname);
    // console.log(event.state);
    if (state) {
      this.justPopped = true;
<<<<<<< HEAD

=======
      
>>>>>>> 38a9a0d6
      // history does not preserve custom objects
      if (state.panels) {
        for (let p of state.panels) {
          p.textSearchState = p.textSearchState && new SearchState(p.textSearchState);
          p.sheetSearchState = p.sheetSearchState && new SearchState(p.sheetSearchState);
        }
      } else {
        state.panels = [];
      }
      this.setState(state, () => {
        if (state.scrollPosition) {
          $(".content").scrollTop(event.state.scrollPosition)
            .trigger("scroll");
        }
      });

      this.setContainerMode();
    }
  }
  trackPageview() {
      var panels = this.state.panels;
      var textPanels = panels.filter(panel => (panel.refs.length || panel.bookRef) && panel.mode !== "Connections");
      var connectionPanels = panels.filter(panel => panel.mode == "Connections");

      // Set Page Type
      // Todo: More specificity for sheets - browsing, reading, writing
      const pageType = !panels.length ? "Static" : (panels[0].menuOpen || panels[0].mode);
      Sefaria.track.setPageType(pageType);

      // Number of panels as e.g. "2" meaning 2 text panels or "3.2" meaning 3 text panels and 2 connection panels
      if (connectionPanels.length == 0) {
        Sefaria.track.setNumberOfPanels(textPanels.length.toString());
      } else {
        Sefaria.track.setNumberOfPanels(`${textPanels.length}.${connectionPanels.length}`);
      }

      // refs - per text panel
      var refs =  textPanels.map(panel => (panel.refs.length) ? panel.refs.slice(-1)[0] : panel.bookRef);
      Sefaria.track.setRef(refs.join(" | "));

      // Book name (Index record primary name) - per text panel
      var bookNames = refs.map(ref => Sefaria.parseRef(ref).index).filter(b => !!b);
      Sefaria.track.setBookName(bookNames.join(" | "));

      // Indexes - per text panel
      var indexes = bookNames.map(b => Sefaria.index(b)).filter(i => !!i);

      // categories - per text panel
      var primaryCats = indexes.map(i => (i.dependence === "Commentary")? i.categories[0] + " Commentary": i.categories[0]);
      Sefaria.track.setPrimaryCategory(primaryCats.join(" | "));

      var secondaryCats = indexes.map(i => {
          var cats = i.categories.filter(cat=> cat != "Commentary").slice(1);
          return (cats.length >= 1) ? cats[0] : ""
      });
      Sefaria.track.setSecondaryCategory(secondaryCats.join(" | "));

      // panel content languages - per text panel
      var contentLanguages = textPanels.map(panel => panel.settings.language);
      Sefaria.track.setContentLanguage(contentLanguages.join(" | "));

      // Set Versions - per text panel
      var versionTitles = textPanels.map(p => p.currVersions.en ? `${p.currVersions.en}(en)`: (p.currVersions.he ? `${p.currVersions.he}(he)` : 'default version'));
      Sefaria.track.setVersionTitle(versionTitles.join(" | "));

      // Set Sidebar usages
      // todo: handle toolbar selections
      var sidebars = connectionPanels.map(panel => panel.filter.length ? panel.filter.join("+") : "all");
      Sefaria.track.setSidebars(sidebars.join(" | "));

      // After setting the dimensions, post the hit
      var url = window.location.pathname + window.location.search;
      Sefaria.track.pageview(url);

      if (!this.state.initialAnalyticsTracked) {
        this.setState({initialAnalyticsTracked: true});
      }
  }
  shouldHistoryUpdate() {
    // Compare the current state to the state last pushed to history,
    // Return true if the change warrants pushing to history.
    if (!history.state
        || (!history.state.panels && !!this.state.panels)
        || (history.state.panels && (history.state.panels.length !== this.state.panels.length))
      ) {
      // If there's no history or the number or basic state of panels has changed
      return true;
    }

    const prevPanels = history.state.panels || [];
    const nextPanels = this.state.panels || [];

    for (let i = 0; i < prevPanels.length; i++) {
      // Cycle through each panel, compare previous state to next state, looking for differences
      const prev  = prevPanels[i];
      const next  = nextPanels[i];
      if (!prev || !next) { return true; }
      // history does not preserve custom objects
      const prevTextSearchState = new SearchState(prev.textSearchState);
      const prevSheetSearchState = new SearchState(prev.sheetSearchState);
      const nextTextSearchState = new SearchState(next.textSearchState);
      const nextSheetSearchState = new SearchState(next.sheetSearchState);

      if ((prev.mode !== next.mode) ||
          (prev.menuOpen !== next.menuOpen) ||
          (prev.menuOpen === "book toc" && prev.bookRef !== next.bookRef) ||
          (next.mode === "Text" && prev.refs.slice(-1)[0] !== next.refs.slice(-1)[0]) ||
          (next.mode === "Text" && !prev.highlightedRefs.compare(next.highlightedRefs)) ||
          (next.mode === "TextAndConnections" && prev.highlightedRefs.slice(-1)[0] !== next.highlightedRefs.slice(-1)[0]) ||
          ((next.mode === "Connections" || next.mode === "TextAndConnections") && prev.filter && !prev.filter.compare(next.filter)) ||
          (next.mode === "Translation Open" && prev.versionFilter && !prev.versionFilter(next.versionFilter)) ||
          (next.mode === "Connections" && !prev.refs.compare(next.refs)) ||
          (next.currentlyVisibleRef === prev.currentlyVisibleRef) ||
          (next.connectionsMode !== prev.connectionsMode) ||
          (prev.currVersions.en !== next.currVersions.en) ||
          (prev.currVersions.he !== next.currVersions.he) ||
          (prev.searchQuery != next.searchQuery) ||
          (prev.searchTab != next.searchTab) ||
          (prev.topicsTab != next.topicsTab) ||
          (prev.profileTab !== next.profileTab) ||
          (prev.collectionName !== next.collectionName) ||
          (prev.collectionTag !== next.collectionTag) ||
          (!prevTextSearchState.isEqual({ other: nextTextSearchState, fields: ["appliedFilters", "field", "sortType"]})) ||
          (!prevSheetSearchState.isEqual({ other: nextSheetSearchState, fields: ["appliedFilters", "field", "sortType"]})) ||
          (prev.settings.language != next.settings.language) ||
          (prev.settings.aliyotTorah != next.settings.aliyotTorah))
      {
         return true;

      } else if (prev.navigationCategories !== next.navigationCategories) {
        // Handle array comparison, !== could mean one is null or both are arrays
        if (!prev.navigationCategories || !next.navigationCategories) {
          return true; // They are not equal and one is null
        } else if (!prev.navigationCategories.compare(next.navigationCategories)) {
          return true; // both are set, compare arrays
        }

      } else if (prev.navigationTopicCategory !== next.navigationTopicCategory) {
        // Handle array comparison, !== could mean one is null or both are arrays
        if (!prev.navigationTopicCategory || !next.navigationTopicCategory) {
          return true; // They are not equal and one is null
        } else if (!prev.navigationTopicCategory.compare(next.navigationTopicCategory)) {
          return true; // both are set, compare arrays
        }
      }
    }
    return false;
  }
  clonePanel(panel, trimFilters) {
    return Sefaria.util.clone(panel, trimFilters);
  }
  _getUrlVersionsParams(currVersions, i) {
    if (currVersions) {
      return Object.keys(currVersions)
              .filter(vlang=>!!currVersions[vlang])
              .map(vlang=>`&v${vlang}${i > 1 ? i : ""}=${Sefaria.util.encodeVtitle(currVersions[vlang])}`)
              .join("");
    } else {
      return "";
    }
  }
  makeHistoryState() {
    // Returns an object with state, title and url params for the current state
    var histories = [];
    var states = this.state.panels;
    var siteName = Sefaria._siteSettings["SITE_NAME"]["en"]; // e.g. "Sefaria"
    const shortLang = Sefaria.interfaceLang == 'hebrew' ? 'he' : 'en';

    // List of modes that the ConnectionsPanel may have which can be represented in a URL. 
    const sidebarModes = new Set(["Sheets", "Notes", "Translations", "Translation Open",
      "About", "WebPages", "extended notes", "Topics", "Torah Readings", "manuscripts"]);

    for (var i = 0; i < states.length; i++) {
      // Walk through each panel, create a history object as though for this panel alone
      states[i] = this.clonePanel(states[i], true);
      if (!states[i]) { debugger; }
      var state = states[i];
      var hist  = {url: ""};

      if (state.menuOpen) {
        hist.menuPage = true;
        switch (state.menuOpen) {
          case "navigation":
            var cats   = state.navigationCategories ? state.navigationCategories.join("/") : "";
            hist.title = cats ? state.navigationCategories.map(Sefaria._).join(", ") + " | " + Sefaria._(siteName) : Sefaria._("The " + siteName + " Library");
            hist.url   = "texts" + (cats ? "/" + cats : "");
            hist.mode  = "navigation";
            break;
          case "text toc":
            var ref    = state.refs.slice(-1)[0];
            var bookTitle  = ref ? Sefaria.parseRef(ref).index : "404";
            hist.title = Sefaria._(bookTitle) + " | " + Sefaria._(siteName);
            hist.url   = bookTitle.replace(/ /g, "_");
            hist.mode  = "text toc";
            break;
          case "book toc":
            var bookTitle = state.bookRef;
            hist.title = Sefaria._(bookTitle) + " | " + Sefaria._(siteName);
            hist.url = bookTitle.replace(/ /g, "_");
            hist.mode = "book toc";
            break;
          case "sheet meta":
            const sheet = Sefaria.sheets.loadSheetByID(state.sheetID);
            const sheetTitle = sheet? sheet.title.stripHtml() : "";
            hist.title = Sefaria._(siteName + " Source Sheets")+": " + sheetTitle;
            hist.url = i == 0 ? "sheets/"+ state.sheetID : "sheet&s="+ state.sheetID;
            hist.mode = "sheet meta";
            break;
          case "extended notes":
            var bookTitle = state.mode==="Connections" ?Sefaria.parseRef(state.currentlyVisibleRef).index : state.bookRef;
            hist.currVersions = state.currVersions;
            hist.url = `${bookTitle}&notes${i>1 ? i : ''}=1`.replace(/ /g, "_");
            hist.mode = "extended notes";
            break;
          case "search":
            const query = state.searchQuery ? encodeURIComponent(state.searchQuery) : "";
            hist.title = state.searchQuery ? state.searchQuery + " | " : "";
            hist.title += Sefaria._(siteName + " Search");
            hist.url   = "search" + (state.searchQuery ? (`&q=${query}&tab=${state.searchTab}` +
              state.textSearchState.makeURL({ prefix: 't', isStart: false }) +
              state.sheetSearchState.makeURL({ prefix: 's', isStart: false })) : "");
            hist.mode  = "search";
            break;
          case "topics":
            if (state.navigationTopic) {
              hist.url = `topics/${state.navigationTopic}?tab=${state.topicsTab}`;
              hist.title = `${state.topicTitle[shortLang]} | ${ Sefaria._("Texts & Source Sheets from Torah, Talmud and Sefaria's library of Jewish sources.")}`;
              hist.mode  = "topic";
            } else if (state.navigationTopicCategory) {
              var topic  = state.navigationTopicCategory;
              hist.title = state.navigationTopicTitle[shortLang] + " | " + Sefaria._(siteName);
              hist.url   =  "topics/category/" + topic;
            } else {
              hist.url   = "topics";
              hist.title = Sefaria._("Topics | " + siteName);
              hist.mode  = "topics";
            }
            break;
          case "allTopics":
              hist.url   = "topics/all/" + state.navigationTopicLetter;
              hist.title = Sefaria._("All Topics") + " - " + state.navigationTopicLetter + " | " + Sefaria._(siteName);
              hist.mode  = "topics";
            break;
          case "community":
            hist.title = Sefaria._("Community") + " | " + Sefaria._(siteName); // TODO
            hist.url   = "community";
            hist.mode  = "community";
            break;
          case "profile":
            hist.title = `${state.profile.full_name} ${Sefaria._("on Sefaria")}`;
            hist.url   = `profile/${state.profile.slug}?tab=${state.profileTab}`;
            hist.mode = "profile";
            break;
          case "notifications":
            hist.title = Sefaria._("Notifications") + " | " + Sefaria._(siteName);
            hist.url   = "notifications";
            hist.mode  = "notifications";
            break;
          case "collection":
            hist.url   = "collections/" + state.collectionSlug;
            if (states[i].collectionTag) {
              hist.url  += "?tag=" + state.collectionTag.replace("#","%23");
            }
            hist.title = (state.collectionName ? state.collectionName + " | " : "") + Sefaria._(siteName + " Collections");
            hist.mode  = "collection";
            break;          
          case "collectionsPublic":
            hist.title =  + "Collections" + " | " + Sefaria._(siteName);
            hist.url = "collections";
            hist.mode = "collcetionsPublic";
            break;
          case "calendars":
            hist.title = Sefaria._("Study Schedules") + " | " + Sefaria._(siteName);
            hist.url = "calendars";
            hist.mode = "calendars";
            break;
          case "updates":
            hist.title = Sefaria._("New Additions to the " + siteName + " Library");
            hist.url = "updates";
            hist.mode = "updates";
            break;
          case "modtools":
            hist.title = Sefaria._("Moderator Tools");
            hist.url = "modtools";
            hist.mode = "modtools";
            break;
          case "story_editor":
            hist.title = Sefaria._("Story Editor");
            hist.url = "story_editor";
            hist.mode = "story_editor";
            break;
          case "user_stats":
            hist.title = Sefaria._("Torah Tracker");
            hist.url = "torahtracker";
            hist.mode = "user_stats";
            break;
          case "saved":
            hist.title = Sefaria._("My Saved Content");
            hist.url = "texts/saved";
            hist.mode = "saved";
            break;
          case "history":
            hist.title = Sefaria._("My Reading History");
            hist.url = "texts/history";
            hist.mode = "history";
            break;
        }

      } else if (state.mode === "Text") {
        var highlighted = state.highlightedRefs.length ? Sefaria.normRefList(state.highlightedRefs) : null;

        if (highlighted &&
            (Sefaria.refContains(highlighted, state.currentlyVisibleRef)
             || Sefaria.refContains(state.currentlyVisibleRef, highlighted))) {
          var htitle = highlighted;
        } else {
          var htitle = state.currentlyVisibleRef;
        }
        hist.title        = Sefaria._r(htitle);
        hist.url          = Sefaria.normRef(htitle);
        hist.currVersions = state.currVersions;
        hist.mode         = "Text";
        if(Sefaria.titleIsTorah(htitle)){
          hist.aliyot = (state.settings.aliyotTorah == "aliyotOff") ? 0 : 1;
        }

      } else if (state.mode === "Connections") {
        var ref       = Sefaria.normRefList(state.refs);
        var filter    = state.filter.length ? state.filter :
                          (sidebarModes.has(state.connectionsMode) ? [state.connectionsMode] : ["all"]);
        hist.sources  = filter.join("+");
        if (state.connectionsMode === "Translation Open" && state.versionFilter.length) {
          hist.versionFilter = state.versionFilter[0];
        }
        hist.title    = Sefaria._r(ref)  + Sefaria._(" with ") + Sefaria._(hist.sources === "all" ? "Connections" : hist.sources);
        hist.url      = Sefaria.normRef(ref); // + "?with=" + sources;
        hist.mode     = "Connections";

      } else if (state.mode === "TextAndConnections") {
        var ref       = Sefaria.normRefList(state.highlightedRefs);
        var filter    = state.filter.length ? state.filter :
                          (sidebarModes.has(state.connectionsMode) ? [state.connectionsMode] : ["all"]);
        hist.sources  = filter.join("+");
        if (state.connectionsMode === "Translation Open" && state.versionFilter.length) {
          hist.versionFilter = state.versionFilter[0];
        }
        hist.title    = Sefaria._r(ref)  + Sefaria._(" with ") + Sefaria._(hist.sources === "all" ? "Connections" : hist.sources);
        hist.url      = Sefaria.normRef(ref); // + "?with=" + sources;
        hist.currVersions = state.currVersions;
        hist.mode     = "TextAndConnections";
        if(Sefaria.titleIsTorah(ref)){
          hist.aliyot = (state.settings.aliyotTorah == "aliyotOff") ? 0 : 1;
        }

      } else if (state.mode === "Sheet") {
        const sheet = Sefaria.sheets.loadSheetByID(state.sheetID);
        hist.title = sheet ? sheet.title.stripHtml() : "";
        const sheetURLSlug = state.highlightedNode ? state.sheetID + "." + state.highlightedNode : state.sheetID;
        const filter    = state.filter.length ? state.filter :
                          (sidebarModes.has(state.connectionsMode) ? [state.connectionsMode] : ["all"]);
        hist.sources  = filter.join("+");
        hist.url = i == 0 ? "sheets/" + sheetURLSlug : "sheet&s=" + sheetURLSlug;
        hist.mode     = "Sheet"

      } else if (state.mode === "SheetAndConnections") {
        const filter    = state.filter.length ? state.filter :
                          (sidebarModes.has(state.connectionsMode) ? [state.connectionsMode] : ["all"]);
        hist.sources  = filter.join("+");
        if (state.connectionsMode === "Translation Open" && state.versionFilter.length) {
          hist.versionFilter = state.versionFilter[0];
        }
        const sheet = Sefaria.sheets.loadSheetByID(state.sheetID);
        const title = sheet ? sheet.title.stripHtml() : "";
        hist.title  = title + Sefaria._(" with ") + Sefaria._(hist.sources === "all" ? "Connections" : hist.sources);
        hist.url    = i == 0 ? "sheets/" + state.sheetID : "sheet&s=" + state.sheetID + "?with=" + Sefaria._(hist.sources === "all" ? "Connections" : hist.sources);
        hist.mode   = "SheetAndConnections";
      }

      if (!state.settings) { debugger; }
      if (!hist.menuPage) {
        hist.lang = state.settings.language ? state.settings.language.substring(0,2) : "bi";
      }
      histories.push(hist);
    }

    if (!histories.length) {
      // If there were no panels, we're in headerMode over a static page
      histories[0] = {
        title: document.title,
        url: window.location.pathname.slice(1),
        mode: "Header",
      };
      if (window.location.search != ""){
        // Replace initial ? of query string with & which logic below expects
        histories[0].url += "&" + window.location.search.slice(1);
      }
    }

    // Now merge all history objects into one
    var title =  histories.length ? histories[0].title : "Sefaria";

    var url   = "/" + (histories.length ? histories[0].url : "");
    url += this._getUrlVersionsParams(histories[0].currVersions, 0);
    if (histories[0].mode === "TextAndConnections" || histories[0].mode === "SheetAndConnections") {
        url += "&with=" + histories[0].sources;
    }
    if(histories[0].lang) {
        url += "&lang=" + histories[0].lang;
    }
    if("aliyot" in histories[0]) {
        url += "&aliyot=" + histories[0].aliyot;
    }
    hist = {state: {panels: states}, url: url, title: title};
    for (var i = 1; i < histories.length; i++) {
      if ((histories[i-1].mode === "Text" && histories[i].mode === "Connections") ||
        (histories[i-1].mode === "Sheet" && histories[i].mode === "Connections")) {
        if (i == 1) {
          var sheetAndCommentary = histories[i-1].mode === "Sheet" ? true : false;
          // short form for two panels text+commentary - e.g., /Genesis.1?with=Rashi
          hist.url  = sheetAndCommentary ? "/" + histories[0].url : "/" + histories[1].url; // Rewrite the URL
          hist.url += this._getUrlVersionsParams(histories[0].currVersions, 0);
          if(histories[0].lang) {
            hist.url += "&lang=" + histories[0].lang;
          }
          if("aliyot" in histories[0]) {
              url += "&aliyot=" + histories[0].aliyot;
          }
          if(histories[1].versionFilter) {
            hist.url += "&vside=" + Sefaria.util.encodeVtitle(histories[1].versionFilter);
          }
          hist.url += "&with=" + histories[1].sources;

          hist.title = sheetAndCommentary ? histories[0].title : histories[1].title;
        } else {
          var replacer = "&p" + i + "=";
          hist.url    = hist.url.replace(RegExp(replacer + ".*"), "");
          hist.url   += replacer + histories[i].url;
          hist.url += this._getUrlVersionsParams(histories[i-1].currVersions, i);
          if(histories[i-1].lang) {
            hist.url += "&lang" + (i) + "=" + histories[i-1].lang;
          }
          if("aliyot" in histories[i-1]) {
            hist.url += "&aliyot" + (i) + "=" + histories[i-1].aliyot;
          }
          if(histories[i].versionFilter) {
            hist.url += "&vside" + (i) + "=" + Sefaria.util.encodeVtitle(histories[i].versionFilter);
          }
          hist.url   += "&w" + i + "=" + histories[i].sources; //.replace("with=", "with" + i + "=").replace("?", "&");
          hist.title += Sefaria._(" & ") + histories[i].title; // TODO this doesn't trim title properly
        }
      } else {
        var next    = "&p=" + histories[i].url;
        next        = next.replace("?", "&").replace(/=/g, (i+1) + "=");
        hist.url   += next;
        hist.url += this._getUrlVersionsParams(histories[i].currVersions, i+1);
        hist.title += Sefaria._(" & ") + histories[i].title;
      }
      if(histories[i].lang) {
        hist.url += "&lang" + (i+1) + "=" + histories[i].lang;
      }
      if("aliyot" in histories[i]) {
            hist.url += "&aliyot" + (i+1) + "=" + histories[i].aliyot;
      }
    }
    // Replace the first only & with a ?
    hist.url = hist.url.replace(/&/, "?");

    return hist;
  }
  updateHistoryState(replace) {
    if (!this.shouldHistoryUpdate()) {
      return;
    }
    let currentUrl = (window.location.pathname + window.location.search);
    let hist       = this.makeHistoryState();
    if(window.location.hash.length){
      currentUrl += window.location.hash;
      hist.url += window.location.hash;
    }
    
    if (replace) {
      history.replaceState(hist.state, hist.title, hist.url);
      // console.log("Replace History - " + hist.url);
      if (currentUrl != hist.url) { this.checkScrollIntentAndTrack(); }
      //console.log(hist);
    } else {
      if (currentUrl == hist.url) { return; } // Never push history with the same URL
      history.pushState(hist.state, hist.title, hist.url);
      // console.log("Push History - " + hist.url);
      this.trackPageview();
    }

    $("title").html(hist.title);
    this.replaceHistory = false;

    this.setPaddingForScrollbar() // Called here to save duplicate calls to shouldHistoryUpdate
  }
  _refState() {
    // Return a single flat list of all the refs across all panels
    return [].concat(...this.state.panels.map(p => p.refs || []))
  }
  // These two methods to check scroll intent have similar implementations on the panel level.  Refactor?
  // Dec 2018 - somewhat refactored
  checkScrollIntentAndTrack() {
    // Record current state of panel refs, and check if it has changed after some delay.  If it remains the same, track analytics.
    const initialRefs = this._refState();
    this.scrollIntentTimer = this.checkIntentTimer(this.scrollIntentTimer, () => {
      if (initialRefs.compare(this._refState())) {
        console.log("TRACK PAGE VIEW");
        this.trackPageview();
      }
      this.scrollIntentTimer = null;
    });
  }
  checkPanelScrollIntentAndSaveRecent(state, n) {
    // Record current state of panel refs, and check if it has changed after some delay.  If it remains the same, track analytics.
    this.panelScrollIntentTimer = this.panelScrollIntentTimer || [];
    this.panelScrollIntentTimer[n] = this.checkIntentTimer(this.panelScrollIntentTimer[n], () => {
      if (!this.didPanelRefChange(state, this.state.panels[n])) {
        //const ref  = (state.highlightedRefs && state.highlightedRefs.length) ? Sefaria.normRef(state.highlightedRefs) : (state.currentlyVisibleRef || state.refs.slice(-1)[0]);  // Will currentlyVisibleRef ever not be available?
        //console.log("Firing last viewed " + ref + " in panel " + n);
        this.saveLastPlace(this.state.panels[n], n);
      }
      this.panelScrollIntentTimer[n] = null;
    });
  }
  checkIntentTimer(timer, cb, intentDelay) {
    intentDelay = intentDelay || 3000;  // Number of milliseconds to demonstrate intent
    if (timer) { clearTimeout(timer); }
    return window.setTimeout(cb, intentDelay);
  }
  setScrollPositionInHistory(e) {
    const $scrollContainer = $(e.target);
    this.scrollPositionTimer = this.checkIntentTimer(this.scrollPositionTimer, () => {
      const scrollTop = $scrollContainer.scrollTop();
      const state = history.state;
      if (scrollTop == state.scrollPosition) { return; }
      state.scrollPosition = scrollTop;
      history.replaceState(state, window.location.href);      
    }, 300);
  }
  getDefaultPanelSettings() {
    if (this.state && this.state.defaultPanelSettings) {
      return this.state.defaultPanelSettings;
    } else if (this.props.initialSettings) {
      return this.props.initialSettings;
    } else {
      return {
        language:      "bilingual",
        layoutDefault: "segmented",
        layoutTalmud:  "continuous",
        layoutTanakh:  "segmented",
        aliyotTorah:   "aliyotOff",
        vowels:        "all",
        biLayout:      "stacked",
        color:         "light",
        fontSize:      62.5
      };
    }
  }
  setContainerMode() {
    // Applies CSS classes to the React container and body so that the App can function as a header only on top of a static page.
    if (this.props.headerMode) {
      if (this.state.panels && this.state.panels.length) {
        $("#s2").removeClass("headerOnly");
        $("body").css({overflow: "hidden"})
                  .removeClass("hasBannerMessage");
        if (!this.props.multiPanel) {
          // Hacky, needed because rendered html of Header doesn't differentiate multiPanel
          $(".readerApp").removeClass("multiPanel").addClass("singlePanel");
        }
      } else {
        $("#s2").addClass("headerOnly");
        $("body").css({overflow: "auto"});
      }
    }
  }
  setPanelCap() {
    // In multi panel mode, set the maximum number of visible panels depending on the window width.
    this.setWindowWidth();
    var panelCap = Math.floor($(window).outerWidth() / this.MIN_PANEL_WIDTH);
    this.setState({panelCap: panelCap});
  }
  setWindowWidth() {
    // console.log("Setting window width: " + $(window).outerWidth());
    this.setState({windowWidth: $(window).outerWidth()});
  }
  setPaddingForScrollbar() {
    // Scrollbars take up spacing, causing the centering of panels to be slightly off
    // compared to the header. This functions sets appropriate padding to compensate.
    var width = Sefaria.util.getScrollbarWidth();
    // These are the divs that actually scroll
    var $container = $(ReactDOM.findDOMNode(this)).find(".content, .textColumn");
    if (this.state.panels.length > 1) {
      $container.css({paddingRight: "", paddingLeft: ""});
    } else {
        $container.css({paddingRight: 0, paddingLeft: width});
    }
  }
  toggleSignUpModal() {
    this.setState({ showSignUpModal: !this.state.showSignUpModal });
  }
  handleNavigationClick(ref, currVersions, options) {
    this.openPanel(ref, currVersions, options);
  }
  handleSegmentClick(n, ref, sheetNode) {
    // Handle a click on a text segment `ref` in from panel in position `n`
    // Update or add panel after this one to be a TextList
    var refs = typeof ref == "string" ? [ref] : ref;

    if (sheetNode) {
      this.setSheetHighlight(n, sheetNode);
    }
    else {
      this.setTextListHighlight(n, refs);
    }

    var nodeRef = sheetNode ? this.state.panels[n].sheetID + "." + sheetNode : null;

    if (this.currentlyConnecting()) { return }

    this.openTextListAt(n+1, refs, nodeRef);
    if ($(".readerPanel")[n+1] && window.getSelection().isCollapsed) { //Focus on the first focusable element of the newly loaded panel if text not selected. Mostly for a11y
      var curPanel = $(".readerPanel")[n+1];
      $(curPanel).find(':focusable').first().focus();
    }
  }
  closeConnectionPanel(n) {
    if (this.state.panels.length > n+1  && this.state.panels[n+1].mode === "Connections") {
      this.closePanel(n+1);
    }
  }
  handleCitationClick(n, citationRef, textRef, replace) {
    // Handle clicking on the citation `citationRef` which was found inside of `textRef` in panel `n`.
    // If `replace`, replace a following panel with this citation, otherwise open a new panel after.
    if (this.state.panels.length > n+1  &&
      (replace || this.state.panels[n+1].mode === "Connections")) {
      this.closePanel(n+1);
    }
    if (textRef) {
      this.setTextListHighlight(n, textRef);
    }
    this.openPanelAt(n, citationRef, null, {scrollToHighlighted: !!replace});
  }
  openNamedEntityInNewPanel(n, textRef, namedEntityState) {
    //this.setTextListHighlight(n, [textRef]);
    this.openTextListAt(n+1, [textRef], null, namedEntityState);
  }
  clearSelectedWords(n) {
    this.setPanelState(n, {selectedWords: ""});
  }
  clearNamedEntity(n) {
    this.setPanelState(n, {selectedNamedEntity: null, selectedNamedEntityText: null});
  }
  handleCompareSearchClick(n, ref, currVersions, options) {
    // Handle clicking a search result in a compare panel, so that clicks don't clobber open panels
    this.replacePanel(n, ref, currVersions, options);
  }
  handleInAppLinkClick(e) {
    // If a default has been prevented, assume a custom handler is already in place
    if (e.isDefaultPrevented()) {
      return;
    }
    // Don't trigger from v1 Sheet Builder which has conflicting CSS
    if (typeof sjs !== "undefined") {
      return;
    }
    // https://github.com/STRML/react-router-component/blob/master/lib/CaptureClicks.js
    // Get the <a> element.
    var el = e.target;
    while (el && el.nodeName !== 'A') {
      el = el.parentNode;
    }
    // Ignore clicks from non-a elements.
    if (!el) {
      return;
    }
    // Ignore the click if the element has a target.
    if (el.target && el.target !== '_self') {
      return;
    }
    const href = el.getAttribute('href');
    if (!href) {
      return;
    }

    const handled = this.openURL(href);
    if (handled) {
      e.preventDefault();
    }
  }
  openURL(href) {
    // Attempts to open `href` in app, return true if successful.
    href = href.startsWith("/") ? "https://www.sefaria.org" + href : href;
    let url;
    try {
      url = new URL(href);
    } catch {
      return false;
    }
    // Allow absolute URLs pointing to Sefaria. TODO generalize to any domain of current deploy.
    if (url.hostname.indexOf("sefaria.org") === -1) {
      return false;
    }
    const path = url.pathname;
    const params = url.searchParams;

<<<<<<< HEAD
    } else if (path == "/") {
      this.showLibrary();

    } else if (path == "/texts") {
      this.showLibrary();

    } else if (path == "/texts/history") {
      this.showHistory();

    } else if (path == "/texts/saved") {
      this.showSaved();

    } else if (path.match(/\/texts\/.+/)) {
      console.log("openURL showlibrary")
=======
    if (path === "/") {
      this.showLibrary();

    } else if (path === "/texts") {
      this.showLibrary();

    } else if (path === "/texts/history") {
      this.showHistory();

    } else if (path === "/texts/saved") {
      this.showSaved();

    } else if (path.match(/^\/texts\/.+/)) {
>>>>>>> 38a9a0d6
      this.showLibrary(path.slice(7).split("/"));

    } else if (path === "/collections") {
      this.showCollections();

<<<<<<< HEAD
    } else if (path == "/community") {
      this.showCommunity();

    } else if (path == "/my/profile") {
      this.openProfile(Sefaria.slug);

    } else if (path == "/notifications") {
      this.showNotifications();

    } else if (path == "/calendars") {
      this.showCalendars();

    } else if (path == "/torahtracker") {
=======
    } else if (path === "/community") {
      this.showCommunity();

    } else if (path === "/my/profile") {
      this.openProfile(Sefaria.slug);

    } else if (path === "/notifications") {
      this.showNotifications();

    } else if (path === "/calendars") {
      this.showCalendars();

    } else if (path === "/torahtracker") {
>>>>>>> 38a9a0d6
      this.showUserStats();

    } else if (path.match(/^\/sheets\/\d+/)) {
      this.openPanel("Sheet " + path.slice(8));

<<<<<<< HEAD
    } else if (path == "/topics") {
=======
    } else if (path === "/topics") {
>>>>>>> 38a9a0d6
      this.showTopics();

    } else if (path.match(/^\/topics\/all\/[^\/]/)) {
      this.openAllTopics(path.slice(12));

    } else if (path.match(/^\/topics\/[^\/]+/)) {
      this.openTopic(path.slice(8));

    } else if (path.match(/^\/profile\/.+/)) {
      this.openProfile(path.slice(9), params.get("tab"));

    } else if (path.match(/^\/collections\/.+/) && !path.endsWith("/settings") && !path.endsWith("/new")) {
      this.openCollection(path.slice(13));

    } else if (Sefaria.isRef(path.slice(1))) {
      const currVersions = {en: params.get("ven"), he: params.get("vhe")};
      this.openPanel(Sefaria.humanRef(path.slice(1)), currVersions);

    } else {
      return false
    }
    return true;
  }
  unsetTextHighlight(n) {
    this.setPanelState(n, { textHighlights: null });
  }
<<<<<<< HEAD
  _getSearchStateName(type) {
    return `${type}SearchState`;
  }
  _getSearchState(state, type) {
=======
  _getSearchStateName(type) { 
    return `${type}SearchState`; 
  }
  _getSearchState(state, type) { 
>>>>>>> 38a9a0d6
    return !!state && state[this._getSearchStateName(type)];
  }
  updateQuery(n, query) {
    const state = this.state.panels[n];
    const updates = {
      searchQuery: query,
      textSearchState: state.textSearchState.update({ filtersValid: false }),
      sheetSearchState: state.sheetSearchState.update({ filtersValid: false }),
    };
    this.setPanelState(n, updates);
  }
  updateSearchTab(n, searchTab) {
    this.setPanelState(n, { searchTab });
  }
  updateAvailableFilters(n, type, availableFilters, filterRegistry, orphanFilters, aggregationsToUpdate) {
    const state = this.state.panels[n];
    const searchState = this._getSearchState(state, type);
    const searchStateName = this._getSearchStateName(type);
    this.setPanelState(n, {
      [searchStateName]: !!searchState ?
        searchState.update({
          availableFilters,
          filterRegistry,
          orphanFilters,
          filtersValid: true,
          aggregationsToUpdate,
        }) : new SearchState({
        type,
        availableFilters,
        filterRegistry,
        orphanFilters,
        filtersValid: true,
      })
    });
  }
  updateSearchFilter(n, type, filterNode) {
    const state = this.state.panels[n];
    const searchState = this._getSearchState(state, type);
    const searchStateName = this._getSearchStateName(type);
    if (filterNode.isUnselected()) {
      filterNode.setSelected(true);
    } else {
      filterNode.setUnselected(true);
    }
    const update = Sefaria.search.getAppliedSearchFilters(searchState.availableFilters)
    update["lastAppliedAggType"] = filterNode.aggType;
    this.setPanelState(n, {
      [searchStateName]: searchState.update(update)
    });
  }
  updateSearchOptionField(n, type, field) {
    const state = this.state.panels[n];
    const searchState = this._getSearchState(state, type);
    const searchStateName = this._getSearchStateName(type);
    this.setPanelState(n, {
      [searchStateName]: searchState.update({ field, filtersValid: false })
    });
  }
  updateSearchOptionSort(n, type, sortType) {
    const state = this.state.panels[n];
    const searchState = this._getSearchState(state, type);
    const searchStateName = this._getSearchStateName(type);
    this.setPanelState(n, {
      [searchStateName]: searchState.update({ sortType })
    });
  }
  updateTopicsTab(n, topicsTab) {
    this.setPanelState(n, { topicsTab });
  }
  setPanelState(n, state, replaceHistory) {
    this.replaceHistory  = Boolean(replaceHistory);
    //console.log(`setPanel State ${n}, replace: ` + this.replaceHistory);
    //console.log(state)
    // When the driving panel changes language, carry that to the dependent panel
    // However, when carrying a language change to the Tools Panel, do not carry over an incorrect version
    if (!this.state.panels[n]) { debugger; }
    let langChange  = state.settings && state.settings.language !== this.state.panels[n].settings.language;
    let next        = this.state.panels[n+1];
    if (langChange && next && next.mode === "Connections" && state.settings.language !== "bilingual") {
        next.settings.language = state.settings.language;
    }
    // state is not always a full panel state. make sure it has necessary fields needed to run saveLastPlace()
    state = {
      ...this.state.panels[n],
      ...state,
    };
    if (this.didPanelRefChange(this.state.panels[n], state)) {
      this.checkPanelScrollIntentAndSaveRecent(state, n);
    }
    this.state.panels[n] = extend(this.state.panels[n], state);
    let new_state = {panels: this.state.panels};
    if(this.didDefaultPanelSettingsChange(state)){
      new_state["defaultPanelSettings"] = Sefaria.util.clone(state.settings);
    }
    this.setState(new_state);
  }
  didDefaultPanelSettingsChange(state){
    if ("settings" in state){
      let defaultSettings = this.getDefaultPanelSettings();
      let defaultKeys = Object.keys(defaultSettings);
      for (let i of defaultKeys) {
        //console.log(i); // logs 3, 5, 7
        if (state.settings[i] != defaultSettings[i]){
          return true;
        }

      }
    } else {
      return false;
    }
  }
  didPanelRefChange(prevPanel, nextPanel) {
    // Returns true if nextPanel represents a change in current ref (including version change) from prevPanel.
    if (!prevPanel && !!nextPanel) { return true; }
    if (!!prevPanel && !nextPanel) { return true; }
    if (!prevPanel && !nextPanel) { return false; }
    if (prevPanel.mode === 'Connections' && nextPanel.mode === 'Text') { return false; }  // special case. when opening new panel from commentary, ref is already logged in history
    if (prevPanel.mode === 'Text' && nextPanel.mode === 'Sheet') { return true; }
    if (prevPanel.mode === 'Sheet' && nextPanel.mode === 'Text') { return true; }
    if (nextPanel.mode === 'Text') {
      if (nextPanel.menu || nextPanel.mode == "Connections" ||
          !nextPanel.refs || nextPanel.refs.length == 0 ||
          !prevPanel.refs || prevPanel.refs.length == 0 ) { return false; }
      if (nextPanel.refs.compare(prevPanel.refs)) {
        if (nextPanel.currVersions.en !== prevPanel.currVersions.en) { return true; }
        if (nextPanel.currVersions.he !== prevPanel.currVersions.he) { return true; }
        //console.log('didPanelRefChange?', nextPanel.highlightedRefs, prevPanel.highlightedRefs);
        return !((nextPanel.highlightedRefs || []).compare(prevPanel.highlightedRefs || []));
      } else {
        return true;
      }
    } else if (nextPanel.mode === 'Sheet') {
      if (prevPanel.sheetID !== nextPanel.sheetID) { return true; }
      return prevPanel.highlightedNode !== nextPanel.highlightedNode
    } else {
      return true;
    }
  }
  getLicenseMap() {
    const licenseMap = {
      "Public Domain": "https://en.wikipedia.org/wiki/Public_domain",
      "CC0": "https://creativecommons.org/publicdomain/zero/1.0/",
      "CC-BY": "https://creativecommons.org/licenses/by/3.0/",
      "CC-BY-SA": "https://creativecommons.org/licenses/by-sa/3.0/",
      "CC-BY-NC": "https://creativecommons.org/licenses/by-nc/4.0/"
    }
    return licenseMap;
  }
  selectVersion(n, versionName, versionLanguage) {
    // Set the version for panel `n`.
    var panel = this.state.panels[n];
    var oRef = Sefaria.ref(panel.refs[0]);
    let panelLang;
    if (versionName && versionLanguage) {
      panel.currVersions[versionLanguage] = versionName;
      if ((versionLanguage === "he" && !!panel.currVersions["en"]) ||
          (versionLanguage === "en" && !!panel.currVersions["he"])) { // if both versionLanguages are set, try to show them both
        panelLang = "bilingual";
      } else if (versionLanguage === "he") {
        panelLang = "hebrew";
      } else {
        panelLang = "english";
      }

      this.setCachedVersion(oRef.indexTitle, versionLanguage, versionName);
      Sefaria.track.event("Reader", "Choose Version", `${oRef.indexTitle} / ${versionName} / ${versionLanguage}`)
    } else {
      panel.currVersions[versionLanguage] = null;
      Sefaria.track.event("Reader", "Choose Version", `${oRef.indexTitle} / default version / ${panel.settings.language}`)
    }
    if((this.state.panels.length > n+1) && this.state.panels[n+1].mode == "Connections"){
      var connectionsPanel =  this.state.panels[n+1];
      connectionsPanel.currVersions = panel.currVersions;
      if (panelLang) {
        panel.settings.language = panelLang;
        connectionsPanel.settings.language = panelLang !== "bilingual" ? panelLang : (versionLanguage === "he" ? "hebrew" : "english");
      }
    } else if (n-1 >= 0 && this.state.panels[n].mode === "Connections") {
      const masterPanel = this.state.panels[n-1];
      masterPanel.currVersions = panel.currVersions;
      if (panelLang) {
        panel.settings.language = panelLang !== "bilingual" ? panelLang : (versionLanguage === "he" ? "hebrew" : "english");
        masterPanel.settings.language = panelLang;
      }
    }
    this.setState({panels: this.state.panels});
  }
  viewExtendedNotes(n, method, title, versionLanguage, versionName) {
    var panel = this.state.panels[n];
    panel.bookRef = title;
    panel.currVersions = {'en': null, 'he': null}; // ensure only 1 version is set
    panel.currVersions[versionLanguage] = versionName;
    if (method === "toc") {
      panel.menuOpen = "extended notes";
    }
    else if (method === "Connections") {
      panel.connectionsMode = "extended notes";
    }
    this.setState({panels: this.state.panels});
  }
  backFromExtendedNotes(n, bookRef, currVersions){
    var panel = this.state.panels[n];
    panel.menuOpen = panel.currentlyVisibleRef ? "text toc" : "book toc";
    panel.bookRef = bookRef;
    panel.currVersions = currVersions;
    this.setState({panels: this.state.panels});
  }
  // this.state.defaultVersion is a depth 2 dictionary - keyed: bookname, language
  getCachedVersion(indexTitle, language) {
    if ((!indexTitle) || (!(this.state.defaultVersions[indexTitle]))) { return null; }
    return (language) ? (this.state.defaultVersions[indexTitle][language] || null) : this.state.defaultVersions[indexTitle];
  }
  setCachedVersion(indexTitle, language, versionTitle) {
    this.state.defaultVersions[indexTitle] = this.state.defaultVersions[indexTitle] || {};
    this.state.defaultVersions[indexTitle][language] = versionTitle;  // Does this need a setState?  I think not.
  }
  setDefaultOption(option, value) {
    if (value !== this.state.defaultPanelSettings[option]) {
      this.state.defaultPanelSettings[option] = value;
      this.setState(this.state);
    }
  }
  openPanel(ref, currVersions, options) {
    // Opens a text panel, replacing all panels currently open.
    // options can contain {
    //  'textHighlights': array of strings to highlight in focused segment. used when clicking on search query result
    // }
    this.state.panels = []; // temporarily clear panels directly in state, set properly with setState in openPanelAt
    this.openPanelAt(0, ref, currVersions, options);
  }
  openPanelAt(n, ref, currVersions, options, replace) {
    // Open a new panel after `n` with the new ref
    // If `replace`, replace existing panel at `n`, otherwise insert new panel at `n`
    // If book level, Open book toc
    const parsedRef = Sefaria.parseRef(ref);
    var index = Sefaria.index(ref); // Do we have to worry about normalization, as in Header.subimtSearch()?
    var panel;
    if (index) {
      panel = this.makePanelState({"menuOpen": "book toc", "bookRef": index.title});
    } else if (parsedRef.book === "Sheet") {
      const [sheetID, sheetNode] = parsedRef.sections;
      panel = this.makePanelState({
        mode: 'Sheet',
        sheetID: parseInt(sheetID),
        highlightedNode: parseInt(sheetNode),
        refs: null,
        ...options
      });
    } else {  // Text
      if (ref.constructor === Array) {
        // When called with an array, set highlight for the whole spanning range of the array
        var refs = ref;
        var currentlyVisibleRef = Sefaria.normRef(ref);
        var splitArray = refs.map(ref => Sefaria.splitRangingRef(ref));
        var highlightedRefs = [].concat.apply([], splitArray);
      } else {
        var refs = [ref];
        var currentlyVisibleRef = ref;
        var highlightedRefs = [];
      }
      //console.log("Higlighted refs:", highlightedRefs)
      panel = this.makePanelState({
        refs,
        currVersions,
        highlightedRefs,
        currentlyVisibleRef, mode: "Text",
        ...options
      });
    }

    var newPanels = this.state.panels.slice();
    newPanels.splice(replace ? n : n+1, replace ? 1 : 0, panel);
    this.setState({panels: newPanels});
    this.saveLastPlace(panel, n+1);
  }
  openPanelAtEnd(ref, currVersions) {
    this.openPanelAt(this.state.panels.length+1, ref, currVersions);
  }
  replacePanel(n, ref, currVersions, options) {
    // Opens a text in in place of the panel currently open at `n`.
    this.openPanelAt(n, ref, currVersions, options, true);
  }
  openComparePanel(n, connectAfter) {
    var comparePanel = this.makePanelState({
      menuOpen: "navigation",
      compare: true,
      openSidebarAsConnect: typeof connectAfter !== "undefined" ? connectAfter : false,
    });
    Sefaria.track.event("Reader", "Other Text Click");
    this.state.panels[n] = comparePanel;
    this.setState({panels: this.state.panels});
  }
  openTextListAt(n, refs, sheetNodes, textListState) {
    // Open a connections panel at position `n` for `refs`
    // Replace panel there if already a connections panel, otherwise splice new panel into position `n`
    // `refs` is an array of ref strings
    // `textListState` is an object of initial state to pass to the new panel. if `undefined`, no-op
    var newPanels = this.state.panels.slice();
    var panel = newPanels[n] || {};
    var parentPanel = (n >= 1 && newPanels[n-1].mode == 'Text' || n >= 1 && newPanels[n-1].mode == 'Sheet') ? newPanels[n-1] : null;

    if (panel.mode !== "Connections") {
      // No connections panel is open yet, splice in a new one
      this.saveLastPlace(parentPanel, n, true);
      newPanels.splice(n, 0, {});
      panel = newPanels[n];
      panel.filter = [];
      panel.versionFilter = [];
    }
    panel.refs              = refs;
    panel.sheetNodes        = sheetNodes ? sheetNodes.split(".")[1] : null;
    panel.nodeRef           = sheetNodes;
    panel.menuOpen          = null;
    panel.mode              = panel.mode || "Connections";
    panel.settings          = panel.settings ? panel.settings : Sefaria.util.clone(this.getDefaultPanelSettings());
    panel.settings.language = panel.settings.language == "hebrew" ? "hebrew" : "english"; // Don't let connections panels be bilingual
    if(parentPanel) {
      panel.filter = parentPanel.filter;
      panel.versionFilter = parentPanel.versionFilter;
      panel.connectionsMode   = parentPanel.openSidebarAsConnect ? "Add Connection" : panel.connectionsMode;
      panel.recentFilters = parentPanel.recentFilters;
      panel.recentVersionFilters = parentPanel.recentVersionFilters;
      panel.currVersions = parentPanel.currVersions;
    }
    if (textListState) {
      panel = {...panel, ...textListState};
    }
    newPanels[n] = this.makePanelState(panel);
    this.setState({panels: newPanels});
  }
  setTextListHighlight(n, refs) {
    // Set the textListHighlight for panel `n` to `refs`
    refs = typeof refs === "string" ? [refs] : refs;
    this.state.panels[n].highlightedRefs = refs;
    this.setState({panels: this.state.panels});
    // If a connections panel is opened after n, update its refs as well.
    var next = this.state.panels[n+1];
    if (next && next.mode === "Connections" && !next.menuOpen) {
      this.openTextListAt(n+1, refs);
    }
  }
  setSheetHighlight(n, node) {
    // Set the sheetListHighlight for panel `n` to `node`
    node = typeof node === "string" ? [node] : node;
    this.state.panels[n].highlightedNode = node;
    this.state.panels[n].scrollToHighlighted = false;
    this.setState({panels: this.state.panels});
    }
  setConnectionsFilter(n, filter, updateRecent) {
    // Set the filter for connections panel at `n`, carry data onto the panel's basetext as well.
    var connectionsPanel = this.state.panels[n];
    var basePanel        = this.state.panels[n-1];
    if (filter) {
      if (updateRecent) {
        if (Sefaria.util.inArray(filter, connectionsPanel.recentFilters) !== -1) {
          connectionsPanel.recentFilters.toggle(filter);
        }
        connectionsPanel.recentFilters = [filter].concat(connectionsPanel.recentFilters);
      }
      connectionsPanel.filter = [filter];
      connectionsPanel.connectionsMode = "TextList";
    } else {
      connectionsPanel.filter = [];
      connectionsPanel.connectionsMode = "ConnectionsList";
    }
    if (basePanel) {
      basePanel.filter        = connectionsPanel.filter;
      basePanel.recentFilters = connectionsPanel.recentFilters;
    }
    this.setState({panels: this.state.panels});
  }
  setVersionFilter(n, filter) {
    var connectionsPanel = this.state.panels[n];
    var basePanel        = this.state.panels[n-1];
    if (filter) {
      if (Sefaria.util.inArray(filter, connectionsPanel.recentVersionFilters) === -1) {
        connectionsPanel.recentVersionFilters = [filter].concat(connectionsPanel.recentVersionFilters);
      }
      connectionsPanel.versionFilter = [filter];
      connectionsPanel.connectionsMode = "Translation Open";
    } else {
      connectionsPanel.versionFilter = [];
      connectionsPanel.connectionsMode = "Translations";
    }
    if (basePanel) {
      basePanel.versionFilter        = connectionsPanel.versionFilter;
      basePanel.recentVersionFilters = connectionsPanel.recentVersionFilters;
    }
    this.setState({panels: this.state.panels});
  }
  setSelectedWords(n, words){
    //console.log(this.state.panels[n].refs);
    var next = this.state.panels[n+1];
    if (next && !next.menuOpen) {
      this.state.panels[n+1].selectedWords = words;
      this.setState({panels: this.state.panels});
    }
  }
  setUnreadNotificationsCount(n) {
    Sefaria.notificationCount = n;
    this.forceUpdate();
  }
  closePanel(n) {
    // Removes the panel in position `n`, as well as connections panel in position `n+1` if it exists.
    if (this.state.panels.length == 1 && n == 0) {
      this.state.panels = [];
    } else {
      // If this is a Connection panel, we need to unset the filter in the base panel
      if (n > 0 && this.state.panels[n] && this.state.panels[n].mode === "Connections"){
        const parent = this.state.panels[n-1];
        parent.filter = [];
        parent.highlightedRefs = [];
        parent.refs = parent.refs.map(ref => Sefaria.ref(ref).sectionRef);
        parent.currentlyVisibleRef = parent.currentlyVisibleRef ? Sefaria.ref(parent.currentlyVisibleRef).sectionRef : null;
      }
      this.state.panels.splice(n, 1);
      if (this.state.panels[n] && (this.state.panels[n].mode === "Connections" || this.state.panels[n].compare)) {
        // Close connections panel or compare panel when text panel is closed
        if (this.state.panels.length == 1) {
          this.state.panels = [];
        } else {
          this.state.panels.splice(n, 1);
        }
      }
    }
    var state = {panels: this.state.panels};
    if (state.panels.length == 0) {
      this.showLibrary();
    } else {
      this.setState(state);
    }
  }
  convertToTextList(n) {
    var base = this.state.panels[n-1];
    this.closePanel(n);
    if (base.mode == "Sheet") {
      const sheet = Sefaria.sheets.loadSheetByID(base.sheetID);
      if (!sheet) { return; }
      for(var i in sheet.sources){
        if (sheet.sources[i].node == base.highlightedNode) {
          this.openTextListAt(n, [sheet.sources[i].ref]);
        }
      }
    }
    else {
      this.openTextListAt(n, base.highlightedRefs);
    }
  }
  showLibrary(categories) {
    let state = {menuOpen: "navigation", navigationCategories: categories, "mode": "Menu"};
    state = this.makePanelState(state);
    if (!Sefaria._siteSettings.TORAH_SPECIFIC) {
      this.state.panels[0].settings.language = "english";
    }
    this.setSinglePanelState(state);
  }
  showSearch(searchQuery) {
    let panel;
    const textSearchState =  (!!this.state.panels && this.state.panels.length && !!this.state.panels[0].textSearchState)  ? this.state.panels[0].textSearchState.update({ filtersValid: false })  : new SearchState({ type: 'text' });
    const sheetSearchState = (!!this.state.panels && this.state.panels.length && !!this.state.panels[0].searchStateSheet) ? this.state.panels[0].searchStateSheet.update({ filtersValid: false }) : new SearchState({ type: 'sheet' });

    const searchTab = !!this.state.panels && this.state.panels.length ? this.state.panels[0].searchTab : "text";
    this.setSinglePanelState({mode: "Menu", menuOpen: "search", searchQuery, searchTab, textSearchState, sheetSearchState });
  }
  searchInCollection(searchQuery, collection) {
    let panel;
    const textSearchState =  new SearchState({ type: 'text' });
    const sheetSearchState = new SearchState({ type: 'sheet',  appliedFilters: [collection], appliedFilterAggTypes: ['collections']});

    this.setSinglePanelState({mode: "Menu", menuOpen: "search", "searchTab": "sheet", searchQuery, textSearchState, sheetSearchState });
  }
  showCommunity() {
    this.setSinglePanelState({menuOpen: "community"});
<<<<<<< HEAD
  }
=======
  }  
>>>>>>> 38a9a0d6
  showSaved() {
    this.setSinglePanelState({menuOpen: "saved"});
  }
  showHistory() {
    this.setSinglePanelState({menuOpen: "history"});
  }
  showTopics() {
    this.setSinglePanelState({menuOpen: "topics", navigationTopicCategory: null, navigationTopic: null});
  }
  showNotifications() {
    this.setSinglePanelState({menuOpen: "notifications"});
  }
  showCalendars() {
    this.setSinglePanelState({menuOpen: "calendars"});
  }
  showUserStats() {
    this.setSinglePanelState({menuOpen: "user_stats"});
  }
  showCollections() {
    this.setSinglePanelState({menuOpen: "collectionsPublic"});
  }
  setSinglePanelState(state) {
    // Sets state to be a single panel with properties of `state`
    state = this.makePanelState(state);
    this.setState({panels: [state], headerMode: false});
  }
  openTopic(slug) {
    Sefaria.getTopic(slug).then(topic => {
      this.setSinglePanelState({ menuOpen: "topics", navigationTopic: slug, topicTitle: topic.primaryTitle });
    });
  }
  openAllTopics(letter) {
    this.setSinglePanelState({menuOpen: "allTopics", navigationTopicLetter: letter});
  }
<<<<<<< HEAD
  openProfile(slug) {
    Sefaria.profileAPI(slug).then(profile => {
      this.setSinglePanelState({ menuOpen: "profile", profile, profileTab: "sheets" });
=======
  openProfile(slug, tab) {
    tab = tab || "sheets";
    Sefaria.profileAPI(slug).then(profile => {
      this.setSinglePanelState({ menuOpen: "profile", profile, profileTab: tab});
>>>>>>> 38a9a0d6
    });
  }
  openCollection(slug) {
    this.setSinglePanelState({menuOpen: "collection",  collectionSlug: slug});
  }
  toggleMobileNavMenu() {
    this.setState({mobileNavMenuOpen: !this.state.mobileNavMenuOpen});
  }
  toggleLanguageInFirstPanel() {
    if (this.state.panels[0].settings.language === "hebrew") {
      this.state.panels[0].settings.language = "english";
    } else {
      this.state.panels[0].settings.language = "hebrew";
    }
    this.setState({panels: this.state.panels});
  }
  getHistoryObject(panel, hasSidebar) {
    // get rave to send to /api/profile/user_history
    let ref, sheet_owner, sheet_title;
    if (panel.mode === 'Sheet' || panel.mode === "SheetAndConnections") {
      const sheet = Sefaria.sheets.loadSheetByID(panel.sheetID);
      if (!sheet) { return null; }
      ref = `Sheet ${sheet.id}${panel.highlightedNode ? `:${panel.highlightedNode}`: ''}`;
      sheet_owner = sheet.ownerName;
      sheet_title = sheet.title;
    } else {
      ref = (hasSidebar && panel.highlightedRefs && panel.highlightedRefs.length) ? Sefaria.normRef(panel.highlightedRefs) : (panel.currentlyVisibleRef || panel.refs.slice(-1)[0]);  // Will currentlyVisibleRef ever not be available?
    }
    const parsedRef = Sefaria.parseRef(ref);
    if (!ref) { debugger; }
    return {
      ref,
      versions: panel.currVersions,
      book: parsedRef.book,
      language: panel.settings.language,
      sheet_owner,
      sheet_title,
    };
  }
  doesPanelHaveSidebar(n) {
    return this.state.panels.length > n+1 && this.state.panels[n+1].mode == "Connections";
  }
  saveLastPlace(panel, n, openingSidebar) {
    //openingSidebar is true when you call `saveLastPlace` at the time you're opening the sidebar. In this case, `doesPanelHaveSidebar` will be false
    const hasSidebar = this.doesPanelHaveSidebar(n) || openingSidebar;
    // if panel is sheet, panel.refs isn't set
    if ((panel.mode !== 'Sheet' && !panel.refs.length ) || panel.mode === 'Connections') { return; }
    Sefaria.saveUserHistory(this.getHistoryObject(panel, hasSidebar));
  }
  currentlyConnecting() {
    // returns true if there is currently an "Add Connections" Panel open
    for (var i = 0; i < this.state.panels.length; i++) {
      //console.log(this.state.panels[i].connectionsMode)
      if (this.state.panels[i].connectionsMode === "Add Connection") {
        return true;
      }
    }
    return false;
  }
  handleCopyEvent(e) {
    // Custom processing of Copy/Paste
    // - Ensure we don't copy hidden English or Hebrew text
    // - Remove elements like link dots
    // - Strip links inline in the text
    const selection = document.getSelection()
    const textOnly = selection.toString();
    let html = textOnly;

    if (selection.rangeCount) {
      const container = document.createElement("div");
      for (let i = 0, len = selection.rangeCount; i < len; ++i) {
        container.appendChild(selection.getRangeAt(i).cloneContents());
      }

      // Elements to Remove
      const classesToRemove = ["segmentNumber", "linkCount", "clearFix"];
      classesToRemove.map(cls => {
        let elsToRemove = container.getElementsByClassName(cls);
        while(elsToRemove.length > 0){
          elsToRemove[0].parentNode.removeChild(elsToRemove[0]);
        }
      });

      // Links to Strip
      const linksToStrip = ".segment a.namedEntityLink, .segment a.refLink";
      let elsToStrip = container.querySelectorAll(linksToStrip);
      elsToStrip.forEach(el => el.outerHTML = el.innerText);


      // Remove invisible languages based on the class of the readerPanel you're
      // copying from. 
      const selectionAncestor = selection.getRangeAt(0).commonAncestorContainer;
      if (selectionAncestor.nodeType == 1) {

        const curReaderPanel = selectionAncestor.closest('.readerPanel');

        if (curReaderPanel && curReaderPanel.classList.contains('hebrew')) {
          let elsToRemove = container.getElementsByClassName('en')
          while(elsToRemove.length > 0){
            elsToRemove[0].parentNode.removeChild(elsToRemove[0]);
          }
        }

        else if (curReaderPanel && curReaderPanel.classList.contains('english')) {
          let elsToRemove = container.getElementsByClassName('he')
          while(elsToRemove.length > 0){
            elsToRemove[0].parentNode.removeChild(elsToRemove[0]);
          }
        }
      }

      html = container.innerHTML;
    }

    const clipdata = e.clipboardData || window.clipboardData;
    clipdata.setData('text/plain', textOnly);
    clipdata.setData('text/html', html);
    e.preventDefault();
  }
  rerender() {
    this.forceUpdate();
    this.setContainerMode();
  }
  render() {
    var panelStates = this.state.panels;

    var evenWidth;
    var widths;
    var unit;
    var wrapBoxScroll = false;

    if (panelStates.length <= this.state.panelCap || !this.state.panelCap) {
      evenWidth = (100.0 / panelStates.length);
      unit = "%";
    } else {
      evenWidth = this.MIN_PANEL_WIDTH;
      unit = "px";
      wrapBoxScroll = true;
    }

    if (panelStates.length == 2 &&
        (panelStates[0].mode == "Text" || panelStates[0].mode == "Sheet") &&
        (panelStates[1].mode == "Connections" || panelStates[1].menuOpen === "search" || panelStates[1].compare)) {
      widths = [68.0, 32.0];
      unit = "%";
    } else if (panelStates.length == 3 &&
        (panelStates[0].mode == "Text" || panelStates[0].mode == "Sheet") &&
        panelStates[1].mode == "Connections" &&
        (panelStates[2].mode == "Text" || panelStates[2].mode == "Sheet")) {
      widths = [37.0, 26.0, 37.0];
      unit = "%";
    } else if (panelStates.length == 3 &&
        (panelStates[0].mode == "Text"|| panelStates[0].mode == "Sheet") &&
        (panelStates[1].mode == "Text"|| panelStates[1].mode == "Sheet") &&
        panelStates[2].mode == "Connections") {
      widths = [37.0, 37.0, 26.0];
      unit = "%";
    } else {
      widths = panelStates.map( panel => evenWidth );
    }
    // Header should not show box-shadow over panels that have color line
    const menuOpen = this.state.panels?.[0]?.menuOpen;
    const hasColorLine = [null, "book toc", "sheets", "sheets meta"];
    const headerHasBoxShadow = hasColorLine.indexOf(menuOpen) === -1 || !this.props.multiPanel;
    // Header is hidden on certain mobile panels, but still rendered so the mobileNavMenu can be opened
    const hideHeader = !this.props.multiPanel && !this.state.headerMode && (!menuOpen || menuOpen === "text toc");
    const header = (
      <Header
        multiPanel={this.props.multiPanel}
        onRefClick={this.handleNavigationClick}
        showSearch={this.showSearch}
        openURL={this.openURL}
        headerMode={this.props.headerMode}
        openTopic={this.openTopic}
        hidden={hideHeader}
        mobileNavMenuOpen={this.state.mobileNavMenuOpen}
        onMobileMenuButtonClick={this.toggleMobileNavMenu}
        hasLanguageToggle={!this.props.multiPanel && Sefaria.interfaceLang !== "hebrew" && this.state.panels?.[0]?.menuOpen === "navigation"}
        toggleLanguage={this.toggleLanguageInFirstPanel}
        firstPanelLanguage={this.state.panels?.[0]?.settings?.language}
        hasBoxShadow={headerHasBoxShadow} />
    );

    var panels = [];
    var allOpenRefs = panelStates.filter( panel => panel.mode == "Text" && !panel.menuOpen)
                                  .map( panel => Sefaria.humanRef(panel.highlightedRefs.length ? panel.highlightedRefs : panel.refs));

    for (var i = 0; i < panelStates.length; i++) {
      var panel                    = this.clonePanel(panelStates[i]);
      if (!("settings" in panel )) { debugger; }
      var offset                         = widths.reduce(function(prev, curr, index, arr) { return index < i ? prev+curr : prev}, 0);
      var width                          = widths[i];
      var style                          = (this.state.layoutOrientation=="ltr")?{width: width + unit, left: offset + unit}:{width: width + unit, right: offset + unit};
      var onSegmentClick                 = this.props.multiPanel ? this.handleSegmentClick.bind(null, i) : null;
      var onCitationClick                = this.handleCitationClick.bind(null, i);
      var openNamedEntityInNewPanel      = this.openNamedEntityInNewPanel.bind(null, i);
      var onCloseConnectionClick         = this.closeConnectionPanel.bind(null,i);
      var onSearchResultClick            = i > 0 ? this.handleCompareSearchClick.bind(null, i) : this.handleNavigationClick;
      var unsetTextHighlight             = this.unsetTextHighlight.bind(null, i);
      var updateQuery                    = this.updateQuery.bind(null, i);
      var updateSearchTab                = this.updateSearchTab.bind(null, i);
      var updateAvailableFilters         = this.updateAvailableFilters.bind(null, i);
      var updateSearchFilter             = this.updateSearchFilter.bind(null, i);
      var updateSearchOptionField        = this.updateSearchOptionField.bind(null, i);
      var updateSearchOptionSort         = this.updateSearchOptionSort.bind(null, i);
      var updateTopicsTab                = this.updateTopicsTab.bind(null, i);
      var onOpenConnectionsClick         = this.openTextListAt.bind(null, i+1);
      var setTextListHighlight           = this.setTextListHighlight.bind(null, i);
      var setSelectedWords               = this.setSelectedWords.bind(null, i);
      var clearSelectedWords             = this.clearSelectedWords.bind(null, i);
      var clearNamedEntity               = this.clearNamedEntity.bind(null, i);
      var openComparePanel               = this.openComparePanel.bind(null, i);
      var closePanel                     = panel.compare ? this.convertToTextList.bind(null, i) : this.closePanel.bind(null, i);
      var setPanelState                  = this.setPanelState.bind(null, i);
      var setConnectionsFilter           = this.setConnectionsFilter.bind(this, i);
      var setVersionFilter               = this.setVersionFilter.bind(this, i);
      var selectVersion                  = this.selectVersion.bind(null, i);
      var viewExtendedNotes              = this.viewExtendedNotes.bind(this, i);
      var backFromExtendedNotes          = this.backFromExtendedNotes.bind(this, i);

      var ref   = panel.refs && panel.refs.length ? panel.refs[0] : null;
      var oref  = ref ? Sefaria.parseRef(ref) : null;
      var title = oref && oref.indexTitle ? oref.indexTitle : 0;
      // Keys must be constant as text scrolls, but changing as new panels open in new positions
      // Use a combination of the panel number and text title
      var key   = i + title;
      var classes = classNames({readerPanelBox: 1, sidebar: panel.mode == "Connections"});
      panels.push(<div className={classes} style={style} key={key}>
                    <ReaderPanel
                      panelPosition={i}
                      initialState={panel}
                      interfaceLang={this.props.interfaceLang}
                      setCentralState={setPanelState}
                      multiPanel={this.props.multiPanel}
                      onSegmentClick={onSegmentClick}
                      onCitationClick={onCitationClick}
                      openNamedEntityInNewPanel={openNamedEntityInNewPanel}
                      closeConnectionPanel={onCloseConnectionClick}
                      onSearchResultClick={onSearchResultClick}
                      onNavigationClick={this.handleNavigationClick}
                      updateTopicsTab={updateTopicsTab}
                      onOpenConnectionsClick={onOpenConnectionsClick}
                      openComparePanel={openComparePanel}
                      setTextListHighlight={setTextListHighlight}
                      setConnectionsFilter={setConnectionsFilter}
                      setVersionFilter={setVersionFilter}
                      setSelectedWords={setSelectedWords}
                      selectVersion={selectVersion}
                      viewExtendedNotes={viewExtendedNotes}
                      backFromExtendedNotes={backFromExtendedNotes}
                      setDefaultOption={this.setDefaultOption}
                      unsetTextHighlight={unsetTextHighlight}
                      onQueryChange={updateQuery}
                      updateSearchTab={updateSearchTab}
                      updateSearchFilter={updateSearchFilter}
                      updateSearchOptionField={updateSearchOptionField}
                      updateSearchOptionSort={updateSearchOptionSort}
                      registerAvailableFilters={updateAvailableFilters}
                      searchInCollection={this.searchInCollection}
                      setUnreadNotificationsCount={this.setUnreadNotificationsCount}
                      closePanel={closePanel}
                      panelsOpen={panelStates.length}
                      allOpenRefs={allOpenRefs}
                      hasSidebar={this.doesPanelHaveSidebar(i)}
                      masterPanelLanguage={panel.mode === "Connections" ? panelStates[i-1].settings.language : panel.settings.language}
                      layoutWidth={width}
                      analyticsInitialized={this.state.initialAnalyticsTracked}
                      getLicenseMap={this.getLicenseMap}
                      openURL={this.openURL}
                      saveLastPlace={this.saveLastPlace}
                      checkIntentTimer={this.checkIntentTimer}
                      openMobileNavMenu={this.toggleMobileNavMenu}
                      toggleSignUpModal={this.toggleSignUpModal}
                      getHistoryObject={this.getHistoryObject}
                      clearSelectedWords={clearSelectedWords}
                      clearNamedEntity={clearNamedEntity}
                    />
                  </div>);
    }
    var boxClasses = classNames({wrapBoxScroll: wrapBoxScroll});
    var boxWidth = wrapBoxScroll ? this.state.windowWidth + "px" : "100%";
    var boxStyle = {width: boxWidth};
    panels = panels.length ?
              (<div id="panelWrapBox" className={boxClasses} style={boxStyle}>
                {panels}
              </div>) : null;

    var interruptingMessage = Sefaria.interruptingMessage ?
      (<InterruptingMessage
          messageName={Sefaria.interruptingMessage.name}
          messageHTML={Sefaria.interruptingMessage.html}
          style={Sefaria.interruptingMessage.style}
          repetition={Sefaria.interruptingMessage.repetition}
          onClose={this.rerender} />) : null;
    const sefariaModal = (
      <SignUpModal onClose={this.toggleSignUpModal} show={this.state.showSignUpModal} />
    );
<<<<<<< HEAD
    const communityPagePreviewControls = this.props.communityPreview ?
=======
    const communityPagePreviewControls = this.props.communityPreview ? 
>>>>>>> 38a9a0d6
      <CommunityPagePreviewControls date={this.props.communityPreview} /> : null;

    var classDict = {readerApp: 1, multiPanel: this.props.multiPanel, singlePanel: !this.props.multiPanel};
    var interfaceLangClass = `interface-${this.props.interfaceLang}`;
    classDict[interfaceLangClass] = true;
    var classes = classNames(classDict);
    return (
      <div id="readerAppWrap">
        {interruptingMessage}
        <div className={classes} onClick={this.handleInAppLinkClick}>
          {header}
          {panels}
          {sefariaModal}
          {communityPagePreviewControls}
          <CookiesNotification />
        </div>
      </div>
    );
  }
}
ReaderApp.propTypes = {
  multiPanel:                  PropTypes.bool,
  headerMode:                  PropTypes.bool,  // is the App serving only as a header on top of another page?
  interfaceLang:               PropTypes.string,
  initialRefs:                 PropTypes.array,
  initialFilter:               PropTypes.array,
  initialMenu:                 PropTypes.string,
  initialCollection:           PropTypes.string,
  initialQuery:                PropTypes.string,
  initialTextSearchFilters:    PropTypes.array,
  initialTextSearchField:      PropTypes.string,
  initialTextSearchSortType:   PropTypes.string,
  initialSheetSearchFilters:   PropTypes.array,
  initialSheetSearchField:     PropTypes.string,
  initialSheetSearchSortType:  PropTypes.string,
  initialTopic:                PropTypes.string,
  initialProfile:              PropTypes.object,
  initialNavigationCategories: PropTypes.array,
  initialSettings:             PropTypes.object,
  initialPanels:               PropTypes.array,
  initialDefaultVersions:      PropTypes.object,
  initialPath:                 PropTypes.string,
  initialPanelCap:             PropTypes.number
};
ReaderApp.defaultProps = {
  multiPanel:                  true,
  headerMode:                  false,  // is the App serving only as a header on top of another page?
  interfaceLang:               "english",
  initialRefs:                 [],
  initialFilter:               null,
  initialMenu:                 null,
  initialCollection:           null,
  initialQuery:                null,
  initialTopic:                null,
  initialProfile:              null,
  initialNavigationCategories: [],
  initialPanels:               [],
  initialDefaultVersions:      {},
  initialPanelCap:             2,
  initialPath:                 "/"
};

const sefariaSetup = Sefaria.setup;
const { unpackDataFromProps, loadServerData } = Sefaria;
export {
  ReaderApp,
  Footer,
  sefariaSetup,
  unpackDataFromProps,
  loadServerData,
  EditCollectionPage,
  RemoteLearningPage,
  SheetsLandingPage,
  PBSC2020LandingPage,
  RambanLandingPage
};<|MERGE_RESOLUTION|>--- conflicted
+++ resolved
@@ -87,11 +87,7 @@
       if (panel.mode.endsWith("AndConnections")) {
         panel.highlightedRefs = panel.refs;
       }
-<<<<<<< HEAD
       return panel;
-=======
-      return panel;  
->>>>>>> 38a9a0d6
     }).map(panel => this.makePanelState(panel));
 
     const defaultVersions   = Sefaria.util.clone(props.initialDefaultVersions) || {};
@@ -233,11 +229,7 @@
     // console.log(event.state);
     if (state) {
       this.justPopped = true;
-<<<<<<< HEAD
-
-=======
-      
->>>>>>> 38a9a0d6
+
       // history does not preserve custom objects
       if (state.panels) {
         for (let p of state.panels) {
@@ -492,7 +484,7 @@
             hist.mode = "profile";
             break;
           case "notifications":
-            hist.title = Sefaria._("Notifications") + " | " + Sefaria._(siteName);
+            hist.title = Sefaria._(siteName + " Notifications");
             hist.url   = "notifications";
             hist.mode  = "notifications";
             break;
@@ -945,22 +937,6 @@
     const path = url.pathname;
     const params = url.searchParams;
 
-<<<<<<< HEAD
-    } else if (path == "/") {
-      this.showLibrary();
-
-    } else if (path == "/texts") {
-      this.showLibrary();
-
-    } else if (path == "/texts/history") {
-      this.showHistory();
-
-    } else if (path == "/texts/saved") {
-      this.showSaved();
-
-    } else if (path.match(/\/texts\/.+/)) {
-      console.log("openURL showlibrary")
-=======
     if (path === "/") {
       this.showLibrary();
 
@@ -974,27 +950,11 @@
       this.showSaved();
 
     } else if (path.match(/^\/texts\/.+/)) {
->>>>>>> 38a9a0d6
       this.showLibrary(path.slice(7).split("/"));
 
     } else if (path === "/collections") {
       this.showCollections();
 
-<<<<<<< HEAD
-    } else if (path == "/community") {
-      this.showCommunity();
-
-    } else if (path == "/my/profile") {
-      this.openProfile(Sefaria.slug);
-
-    } else if (path == "/notifications") {
-      this.showNotifications();
-
-    } else if (path == "/calendars") {
-      this.showCalendars();
-
-    } else if (path == "/torahtracker") {
-=======
     } else if (path === "/community") {
       this.showCommunity();
 
@@ -1008,17 +968,12 @@
       this.showCalendars();
 
     } else if (path === "/torahtracker") {
->>>>>>> 38a9a0d6
       this.showUserStats();
 
     } else if (path.match(/^\/sheets\/\d+/)) {
       this.openPanel("Sheet " + path.slice(8));
 
-<<<<<<< HEAD
-    } else if (path == "/topics") {
-=======
     } else if (path === "/topics") {
->>>>>>> 38a9a0d6
       this.showTopics();
 
     } else if (path.match(/^\/topics\/all\/[^\/]/)) {
@@ -1045,17 +1000,10 @@
   unsetTextHighlight(n) {
     this.setPanelState(n, { textHighlights: null });
   }
-<<<<<<< HEAD
   _getSearchStateName(type) {
     return `${type}SearchState`;
   }
   _getSearchState(state, type) {
-=======
-  _getSearchStateName(type) { 
-    return `${type}SearchState`; 
-  }
-  _getSearchState(state, type) { 
->>>>>>> 38a9a0d6
     return !!state && state[this._getSearchStateName(type)];
   }
   updateQuery(n, query) {
@@ -1529,11 +1477,7 @@
   }
   showCommunity() {
     this.setSinglePanelState({menuOpen: "community"});
-<<<<<<< HEAD
-  }
-=======
-  }  
->>>>>>> 38a9a0d6
+  }
   showSaved() {
     this.setSinglePanelState({menuOpen: "saved"});
   }
@@ -1568,16 +1512,10 @@
   openAllTopics(letter) {
     this.setSinglePanelState({menuOpen: "allTopics", navigationTopicLetter: letter});
   }
-<<<<<<< HEAD
-  openProfile(slug) {
-    Sefaria.profileAPI(slug).then(profile => {
-      this.setSinglePanelState({ menuOpen: "profile", profile, profileTab: "sheets" });
-=======
   openProfile(slug, tab) {
     tab = tab || "sheets";
     Sefaria.profileAPI(slug).then(profile => {
       this.setSinglePanelState({ menuOpen: "profile", profile, profileTab: tab});
->>>>>>> 38a9a0d6
     });
   }
   openCollection(slug) {
@@ -1875,11 +1813,7 @@
     const sefariaModal = (
       <SignUpModal onClose={this.toggleSignUpModal} show={this.state.showSignUpModal} />
     );
-<<<<<<< HEAD
     const communityPagePreviewControls = this.props.communityPreview ?
-=======
-    const communityPagePreviewControls = this.props.communityPreview ? 
->>>>>>> 38a9a0d6
       <CommunityPagePreviewControls date={this.props.communityPreview} /> : null;
 
     var classDict = {readerApp: 1, multiPanel: this.props.multiPanel, singlePanel: !this.props.multiPanel};
