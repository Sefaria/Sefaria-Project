import React from 'react';
import classNames from 'classnames';
import extend from 'extend';
import PropTypes from 'prop-types';
import Sefaria from './sefaria/sefaria';
import Header from './Header';
import ReaderPanel from './ReaderPanel';
import $ from './sefaria/sefariaJquery';
import EditCollectionPage from './EditCollectionPage';
import Footer from './Footer';
import SearchState from './sefaria/searchState';
import {ContentLanguageContext, AdContext, StrapiDataProvider, ExampleComponent, StrapiDataContext} from './context';
import {
  ContestLandingPage,
  RemoteLearningPage,
  SheetsLandingPage,
  PBSC2020LandingPage,
  PBSC2021LandingPage,
  PoweredByPage,
  RambanLandingPage,
  EducatorsPage,
  RabbisPage,
  DonatePage,
  WordByWordPage
} from './StaticPages';
import {
  SignUpModal,
  InterruptingMessage,
  Banner,
  CookiesNotification,
  CommunityPagePreviewControls
} from './Misc';
import { Promotions } from './Promotions';
import Component from 'react-class';
<<<<<<< HEAD
// import BeitMidrash, {BeitMidrashClosed} from './BeitMidrash';
=======
>>>>>>> 17695264
import  { io }  from 'socket.io-client';
import { SignUpModalKind } from './sefaria/signupModalContent';

class ReaderApp extends Component {
  constructor(props) {
    super(props);
    // TODO clean up generation of initial panels objects.
    // Currently these get generated in reader/views.py then regenerated again in ReaderApp.
    this.MIN_PANEL_WIDTH       = 360.0;
    let panels                 = [];

    if (props.initialMenu) {
      // If a menu is specified in `initialMenu`, make a panel for it
      panels[0] = {
        mode:                    "Menu",
        menuOpen:                props.initialMenu,
        searchQuery:             props.initialQuery,
        searchTab:               props.initialSearchTab,
        tab:                     props.initialTab,
        textSearchState: new SearchState({
          type: 'text',
          appliedFilters:        props.initialTextSearchFilters,
          field:                 props.initialTextSearchField,
          appliedFilterAggTypes: props.initialTextSearchFilterAggTypes,
          sortType:              props.initialTextSearchSortType,
        }),
        sheetSearchState: new SearchState({
          type: 'sheet',
          appliedFilters:        props.initialSheetSearchFilters,
          appliedFilterAggTypes: props.initialSheetSearchFilterAggTypes,
          sortType:              props.initialSheetSearchSortType,
        }),
        navigationCategories:    props.initialNavigationCategories,
        navigationTopicCategory: props.initialNavigationTopicCategory,
        navigationTopic:         props.initialTopic,
        navigationTopicTitle:    props.initialNavigationTopicTitle,
        navigationTopicLetter:   props.initialNavigationTopicLetter,
        topicTitle:              props.initialTopicTitle,
        topicTestVersion:        props.topicTestVersion,
        profile:                 props.initialProfile,
        collectionName:          props.initialCollectionName,
        collectionSlug:          props.initialCollectionSlug,
        collectionTag:           props.initialCollectionTag,
        translationsSlug:        props.initialTranslationsSlug,
      };
    }

    const defaultPanelSettings = this.getDefaultPanelSettings();

    const initialPanels = props.initialPanels || [];
    panels = panels.concat(initialPanels.map(this.clonePanel));

    panels = panels.map(panel => {
      if (!panel.hasOwnProperty("settings") && !!panel.currVersions) {
        // If a panel doesn't have its own settings, but it does have a text version set
        // make sure the settings show the language of the version set.
        if (panel.currVersions.he && panel.currVersions.en) { panel.settings = {language: "bilingual"}; }
        else if (panel.currVersions.he)                     { panel.settings = {language: "hebrew"}; }
        else if (panel.currVersions.en)                     { panel.settings = {language: "english"}; }
      }
      panel.settings = extend(Sefaria.util.clone(defaultPanelSettings), (panel.settings || {}));

      if (panel.mode.endsWith("AndConnections")) {
        panel.highlightedRefs = panel.refs;
      }
      if (panel.menuOpen === "book toc") { // TODO figure out how to delete this
        panel.tab = props.initialTab // why is book toc initial menu false?
      }
      return panel;
    }).map(panel => this.makePanelState(panel));

    const defaultVersions   = Sefaria.util.clone(props.initialDefaultVersions) || {};
    const layoutOrientation = (props.interfaceLang == "hebrew") ? "rtl" : "ltr";

    this.state = {
      panels: panels,
      headerMode: props.headerMode,
      defaultVersions: defaultVersions,
      defaultPanelSettings: Sefaria.util.clone(defaultPanelSettings),
      layoutOrientation: layoutOrientation,
      path: props.initialPath,
      panelCap: props.initialPanelCap,
      initialAnalyticsTracked: false,
      showSignUpModal: false,
      translationLanguagePreference: props.translationLanguagePreference,
    };
  }
  makePanelState(state) {
    // Return a full representation of a single panel's state, given a partial representation in `state`
    var panel = {
      mode:                    state.mode,                   // "Text", "TextAndConnections", "Connections", "Sheet", "SheetAndConnection", "Menu"
      refs:                    state.refs                    || [], // array of ref strings
      filter:                  state.filter                  || [],
      versionFilter:           state.versionFilter           || [],
      connectionsMode:         state.connectionsMode         || "Resources",
      connectionsCategory:     state.connectionsCategory     || null,
      currVersions:            state.currVersions            || {en:null,he:null},
      highlightedRefs:         state.highlightedRefs         || [],
      highlightedNode:         state.highlightedNode         || null,
      scrollToHighlighted:     state.scrollToHighlighted     || false,
      currentlyVisibleRef:     state.refs && state.refs.length ? state.refs[0] : null,
      recentFilters:           state.recentFilters           || state.filter || [],
      recentVersionFilters:    state.recentVersionFilters    || state.versionFilter || [],
      menuOpen:                state.menuOpen                || null, // "navigation", "text toc", "display", "search", "sheets", "community", "book toc"
      navigationCategories:    state.navigationCategories    || [],
      navigationTopicCategory: state.navigationTopicCategory || "",
      sheetID:                 state.sheetID                 || null,
      sheetNodes:              state.sheetNodes              || null,
      nodeRef:                 state.nodeRef                 || null,
      navigationTopic:         state.navigationTopic         || null,
      navigationTopicTitle:    state.navigationTopicTitle    || null,
      navigationTopicLetter:   state.navigationTopicLetter   || null,
      topicTitle:              state.topicTitle              || null,
      collectionName:          state.collectionName          || null,
      collectionSlug:          state.collectionSlug          || null,
      collectionTag:           state.collectionTag           || null,
      translationsSlug:        state.translationsSlug        || null,
      searchQuery:             state.searchQuery             || null,
      searchTab:               state.searchTab               || 'text',
      showHighlight:           state.showHighlight           || null,
      textSearchState:         state.textSearchState         || new SearchState({ type: 'text' }),
      sheetSearchState:        state.sheetSearchState        || new SearchState({ type: 'sheet' }),
      compare:                 state.compare                 || false,
      openSidebarAsConnect:    state.openSidebarAsConnect    || false,
      bookRef:                 state.bookRef                 || null,
      settings:                state.settings ? Sefaria.util.clone(state.settings) : Sefaria.util.clone(this.getDefaultPanelSettings()),
      displaySettingsOpen:     false,
      initialAnalyticsTracked: state.initialAnalyticsTracked || false,
      selectedWords:           state.selectedWords           || "",
      sidebarSearchQuery:      state.sidebarSearchQuery      || null,
      selectedNamedEntity:     state.selectedNamedEntity     || null,
      selectedNamedEntityText: state.selectedNamedEntityText || null,
      textHighlights:          state.textHighlights          || null,
      profile:                 state.profile                 || null,
      tab:                     state.tab                     || null,
      webPagesFilter:          state.webPagesFilter          || null,
      sideScrollPosition:      state.sideScrollPosition      || null,
      topicTestVersion:        state.topicTestVersion        || null
    };
    // if version is not set for the language you're in, see if you can retrieve it from cache
    if (this.state && panel.refs.length && ((panel.settings.language === "hebrew" && !panel.currVersions.he) || (panel.settings.language !== "hebrew" && !panel.currVersions.en ))) {
      const oRef = Sefaria.ref(panel.refs[0]);
      if (oRef) {
        const lang = panel.settings.language === "hebrew"?"he":"en";
        panel.currVersions[lang] = this.getCachedVersion(oRef.indexTitle, lang);
      }
    }
    return panel;
  }
  componentDidMount() {
    this.updateHistoryState(true); // make sure initial page state is in history, (passing true to replace)
    window.addEventListener("popstate", this.handlePopState);
    window.addEventListener("resize", this.setPanelCap);
    window.addEventListener("beforeprint", this.handlePrint);
    document.addEventListener('copy', this.handleCopyEvent);
    this.setPanelCap();
    if (this.props.headerMode) {
      // Handle in app links on static pages outside of react container
      $("a").not($(ReactDOM.findDOMNode(this)).find("a"))
        .on("click", this.handleInAppLinkClick);
    }
    //Add a default handler on all (link) clicks that is set to fire first
    // and check if we need to just ignore other handlers because someone is doing ctrl+click or something.
    // (because its set to capture, or the event going down the dom stage, and the listener is the document element- it should fire before other handlers. Specifically
    // handleInAppLinkClick that disables modifier keys such as cmd, alt, shift)
    document.addEventListener('click', this.handleInAppClickWithModifiers, {capture: true});
    // Save all initial panels to recently viewed
    this.state.panels.map(this.saveLastPlace);
    // Initialize entries for first-time visitors to determine if they are new or returning presently or in the future
    if (!("isNewVisitor" in sessionStorage) && !("isReturningVisitor" in localStorage)) {
      sessionStorage.setItem("isNewVisitor", "true");
      // Setting this at this time will make the current new visitor a returning one once their session is cleared
      localStorage.setItem("isReturningVisitor", "true"); 
    } else if (Sefaria._uid) {
      // A logged in user is automatically a returning visitor
      sessionStorage.setItem("isNewVisitor", "false");
      localStorage.setItem("isReturningVisitor", "true");
    }
  }
  componentWillUnmount() {
    window.removeEventListener("popstate", this.handlePopState);
    window.removeEventListener("resize", this.setPanelCap);
    window.removeEventListener("beforeprint", this.handlePrint);
    document.removeEventListener('copy', this.handleCopyEvent);
  }
  componentDidUpdate(prevProps, prevState) {
    $(".content").off("scroll.scrollPosition").on("scroll.scrollPosition", this.setScrollPositionInHistory); // when .content may have rerendered

    if (this.justPopped) {
      //console.log("Skipping history update - just popped")
      this.justPopped = false;
      return;
    }

    // Set initial page view (deferred from analytics.js instanciation)
    if (!this.state.initialAnalyticsTracked) { this.trackPageview(); }
    // If a new panel has been added, and the panels extend beyond the viewable area, check horizontal scroll
    if (this.state.panels.length > this.state.panelCap && this.state.panels.length > prevState.panels.length) {
      const elem = document.getElementById("panelWrapBox");
      const viewExtent = (this.state.layoutOrientation === "ltr")                      // How far (px) current view extends into viewable area
          ? elem.scrollLeft + this.state.windowWidth
          : elem.scrollWidth - elem.scrollLeft;
      const lastCompletelyVisible = Math.floor(viewExtent / this.MIN_PANEL_WIDTH);    // # of last visible panel - base 1
      const leftover = viewExtent % this.MIN_PANEL_WIDTH;                             // Leftover viewable pixels after last fully visible panel

      let newPanelPosition;                                                         // # of newly inserted panel - base 1
      for (let i = 0; i < this.state.panels.length; i++) {
        if (!prevState.panels[i] || this.state.panels[i] != prevState.panels[i]) {
          newPanelPosition = i+1;
          break;
        }
      }
      if(newPanelPosition > lastCompletelyVisible) {
        let scrollBy = 0;      // Pixels to scroll by
        let panelOffset = 0;   // Account for partial panel scroll
        if (leftover > 0) {    // If a panel is half scrolled, bring it fully into view
          scrollBy += this.MIN_PANEL_WIDTH - leftover;
          panelOffset += 1;
        }
        scrollBy += (newPanelPosition - lastCompletelyVisible - panelOffset) * this.MIN_PANEL_WIDTH;
        elem.scrollLeft = (this.state.layoutOrientation === "ltr")
            ? elem.scrollLeft + scrollBy
            : elem.scrollLeft - scrollBy;
      }
    }

    this.setContainerMode();
    this.updateHistoryState(this.replaceHistory);
  }


  handlePopState(event) {
    const state = event.state;
    // console.log("Pop - " + window.location.pathname);
    // console.log(event.state);
    if (state) {
      this.justPopped = true;

      // history does not preserve custom objects
      if (state.panels) {
        for (let p of state.panels) {
          p.textSearchState = p.textSearchState && new SearchState(p.textSearchState);
          p.sheetSearchState = p.sheetSearchState && new SearchState(p.sheetSearchState);
        }
      } else {
        state.panels = [];
      }
      this.setState(state, () => {
        if (state.scrollPosition) {
          $(".content").scrollTop(event.state.scrollPosition)
            .trigger("scroll");
        }
      });

      this.setContainerMode();
    }
  }
  trackPageview() {
      var panels = this.state.panels;
      var textPanels = panels.filter(panel => (panel.refs.length || panel.bookRef) && panel.mode !== "Connections");
      var connectionPanels = panels.filter(panel => panel.mode == "Connections");

      // Set Page Type
      // Todo: More specificity for sheets - browsing, reading, writing
      const pageType = !panels.length ? "Static" : (panels[0].menuOpen || panels[0].mode);
      Sefaria.track.setPageType(pageType);

      // Number of panels as e.g. "2" meaning 2 text panels or "3.2" meaning 3 text panels and 2 connection panels
      if (connectionPanels.length == 0) {
        Sefaria.track.setNumberOfPanels(textPanels.length.toString());
      } else {
        Sefaria.track.setNumberOfPanels(`${textPanels.length}.${connectionPanels.length}`);
      }

      // refs - per text panel
      var refs =  textPanels.map(panel => (panel.refs.length) ? panel.refs.slice(-1)[0] : panel.bookRef);
      Sefaria.track.setRef(refs.join(" | "));

      // Book name (Index record primary name) - per text panel
      var bookNames = refs.map(ref => Sefaria.parseRef(ref).index).filter(b => !!b);
      Sefaria.track.setBookName(bookNames.join(" | "));

      // Indexes - per text panel
      var indexes = bookNames.map(b => Sefaria.index(b)).filter(i => !!i);

      // categories - per text panel
      var primaryCats = indexes.map(i => (i.dependence === "Commentary")? i.categories[0] + " Commentary": i.categories[0]);
      Sefaria.track.setPrimaryCategory(primaryCats.join(" | "));

      var secondaryCats = indexes.map(i => {
          var cats = i.categories.filter(cat=> cat != "Commentary").slice(1);
          return (cats.length >= 1) ? cats[0] : ""
      });
      Sefaria.track.setSecondaryCategory(secondaryCats.join(" | "));

      // panel content languages - per text panel
      var contentLanguages = textPanels.map(panel => panel.settings.language);
      Sefaria.track.setContentLanguage(contentLanguages.join(" | "));

      // Set Versions - per text panel
      var versionTitles = textPanels.map(p => p.currVersions.en ? `${p.currVersions.en}(en)`: (p.currVersions.he ? `${p.currVersions.he}(he)` : 'default version'));
      Sefaria.track.setVersionTitle(versionTitles.join(" | "));

      // Set Sidebar usages
      // todo: handle toolbar selections
      var sidebars = connectionPanels.map(panel => panel.filter.length ? panel.filter.join("+") : "all");
      Sefaria.track.setSidebars(sidebars.join(" | "));

      // After setting the dimensions, post the hit
      var url = window.location.pathname + window.location.search;
      Sefaria.track.pageview(url);

      if (!this.state.initialAnalyticsTracked) {
        this.setState({initialAnalyticsTracked: true});
      }
  }
  shouldHistoryUpdate() {
    // Compare the current state to the state last pushed to history,
    // Return true if the change warrants pushing to history.
    if (!history.state
        || (!history.state.panels && !!this.state.panels)
        || (history.state.panels && (history.state.panels.length !== this.state.panels.length))
      ) {
      // If there's no history or the number or basic state of panels has changed
      return true;
    }

    const prevPanels = history.state.panels || [];
    const nextPanels = this.state.panels || [];

    for (let i = 0; i < prevPanels.length; i++) {
      // Cycle through each panel, compare previous state to next state, looking for differences
      const prev  = prevPanels[i];
      const next  = nextPanels[i];
      if (!prev || !next) { return true; }
      // history does not preserve custom objects
      const prevTextSearchState = new SearchState(prev.textSearchState);
      const prevSheetSearchState = new SearchState(prev.sheetSearchState);
      const nextTextSearchState = new SearchState(next.textSearchState);
      const nextSheetSearchState = new SearchState(next.sheetSearchState);

      if ((prev.mode !== next.mode) ||
          (prev.menuOpen !== next.menuOpen) ||
          (prev.menuOpen === "book toc" && prev.bookRef !== next.bookRef) ||
          (next.mode === "Text" && prev.refs.slice(-1)[0] !== next.refs.slice(-1)[0]) ||
          (next.mode === "Text" && !prev.highlightedRefs.compare(next.highlightedRefs)) ||
          (next.mode === "TextAndConnections" && prev.highlightedRefs.slice(-1)[0] !== next.highlightedRefs.slice(-1)[0]) ||
          ((next.mode === "Connections" || next.mode === "TextAndConnections") && prev.filter && !prev.filter.compare(next.filter)) ||
          (next.mode === "Translation Open" && prev.versionFilter && !prev.versionFilter(next.versionFilter)) ||
          (next.mode === "Connections" && !prev.refs.compare(next.refs)) ||
          (next.currentlyVisibleRef !== prev.currentlyVisibleRef) ||
          (next.connectionsMode !== prev.connectionsMode) ||
          (prev.currVersions.en !== next.currVersions.en) ||
          (prev.currVersions.he !== next.currVersions.he) ||
          (prev.searchQuery != next.searchQuery) ||
          (prev.searchTab != next.searchTab) ||
          (prev.tab !== next.tab) ||
          (prev.collectionName !== next.collectionName) ||
          (prev.collectionTag !== next.collectionTag) ||
          (!prevTextSearchState.isEqual({ other: nextTextSearchState, fields: ["appliedFilters", "field", "sortType"]})) ||
          (!prevSheetSearchState.isEqual({ other: nextSheetSearchState, fields: ["appliedFilters", "field", "sortType"]})) ||
          (prev.settings.language != next.settings.language) ||
          (prev.navigationTopicCategory !== next.navigationTopicCategory) ||
          (prev.settings.aliyotTorah != next.settings.aliyotTorah) ||
           prev.navigationTopic != next.navigationTopic) {
        return true;
      } else if (prev.navigationCategories !== next.navigationCategories) {
        // Handle array comparison, !== could mean one is null or both are arrays
        if (!prev.navigationCategories || !next.navigationCategories) {
          return true; // They are not equal and one is null
        } else if (!prev.navigationCategories.compare(next.navigationCategories)) {
          return true; // both are set, compare arrays
        }
      }
    }
    return false;
  }
  clonePanel(panel, prepareForSerialization) {
    return Sefaria.util.clone(panel, prepareForSerialization);
  }
  makeHistoryState() {
    // Returns an object with state, title and url params for the current state
    var histories = [];
    const states = this.state.panels.map(panel => this.clonePanel(panel, true));
    var siteName = Sefaria._siteSettings["SITE_NAME"]["en"]; // e.g. "Sefaria"
    const shortLang = Sefaria.interfaceLang === 'hebrew' ? 'he' : 'en';

    // List of modes that the ConnectionsPanel may have which can be represented in a URL.
    const sidebarModes = new Set(["Sheets", "Notes", "Translations", "Translation Open",
      "About", "AboutSheet", "Navigation", "WebPages", "extended notes", "Topics", "Torah Readings", "manuscripts", "Lexicon", "SidebarSearch"]);
    const addTab = (url) => {
      if (state.tab && state.menuOpen !== "search") {
        return  url + `&tab=${state.tab}`
      } else {
        return url;
      }
    }
    for (var i = 0; i < states.length; i++) {
      // Walk through each panel, create a history object as though for this panel alone
      if (!states[i]) { debugger; }
      var state = states[i];
      var hist  = {url: ""};

      if (state.menuOpen) {
        hist.menuPage = true;
        switch (state.menuOpen) {
          case "navigation":
            var cats   = state.navigationCategories ? state.navigationCategories.join("/") : "";
            hist.title = cats ? state.navigationCategories.map(Sefaria._).join(", ") + " | " + Sefaria._(siteName) : Sefaria._("Sefaria: a Living Library of Jewish Texts Online");
            hist.url   = "texts" + (cats ? "/" + cats : "");
            hist.mode  = "navigation";
            break;
          case "text toc":
            var ref    = state.refs.slice(-1)[0];
            var bookTitle  = ref ? Sefaria.parseRef(ref).index : "404";
            hist.title = Sefaria._(bookTitle) + " | " + Sefaria._(siteName);
            hist.url   = bookTitle.replace(/ /g, "_");
            hist.mode  = "text toc";
            break;
          case "book toc":
            var bookTitle = state.bookRef;
            hist.title = Sefaria._(bookTitle) + " | " + Sefaria._(siteName);
            hist.url = bookTitle.replace(/ /g, "_");
            hist.mode = "book toc";
            break;
          case "sheet meta":
            const sheet = Sefaria.sheets.loadSheetByID(state.sheetID);
            const sheetTitle = sheet? sheet.title.stripHtml() : "";
            hist.title = Sefaria._(siteName + " Source Sheets")+": " + sheetTitle;
            hist.url = i == 0 ? "sheets/"+ state.sheetID : "sheet&s="+ state.sheetID;
            hist.mode = "sheet meta";
            break;
          case "extended notes":
            var bookTitle = state.mode==="Connections" ?Sefaria.parseRef(state.currentlyVisibleRef).index : state.bookRef;
            hist.currVersions = state.currVersions;
            hist.url = `${bookTitle}&notes${i>1 ? i : ''}=1`.replace(/ /g, "_");
            hist.mode = "extended notes";
            break;
          case "search":
            const query = state.searchQuery ? encodeURIComponent(state.searchQuery) : "";
            hist.title = state.searchQuery ? state.searchQuery + " | " : "";
            hist.title += Sefaria._(siteName + " Search");
            hist.url   = "search" + (state.searchQuery ? (`&q=${query}&tab=${state.searchTab}` +
              state.textSearchState.makeURL({ prefix: 't', isStart: false }) +
              state.sheetSearchState.makeURL({ prefix: 's', isStart: false })) : "");
            hist.mode  = "search";
            break;
          case "topics":
            if (state.navigationTopic) {
              hist.url = state.topicTestVersion ? `topics/${state.topicTestVersion}/${state.navigationTopic}` : `topics/${state.navigationTopic}`;
              hist.title = `${state.topicTitle[shortLang]} | ${ Sefaria._("Texts & Source Sheets from Torah, Talmud and Sefaria's library of Jewish sources.")}`;
              hist.mode  = "topic";
            } else if (state.navigationTopicCategory) {
              hist.title = state.navigationTopicTitle[shortLang] + " | " + Sefaria._("Texts & Source Sheets from Torah, Talmud and Sefaria's library of Jewish sources.");
              hist.url   =  "topics/category/" + state.navigationTopicCategory;
              hist.mode  = "topicCat";
            } else {
              hist.url   = "topics";
              hist.title = Sefaria._("Topics | " + siteName);
              hist.mode  = "topics";
            }
            break;
          case "allTopics":
              hist.url   = "topics/all/" + state.navigationTopicLetter;
              hist.title = Sefaria._("Explore Jewish Texts by Topic") + " - " + state.navigationTopicLetter + " | " + Sefaria._(siteName);
              hist.mode  = "topics";
            break;
          case "community":
            hist.title = Sefaria._("From the Community: Today on Sefaria");
            hist.url   = "community";
            hist.mode  = "community";
            break;
          case "profile":
            hist.title = `${state.profile.full_name} ${Sefaria._("on Sefaria")}`;
            hist.url   = `profile/${state.profile.slug}`;
            hist.mode = "profile";
            break;
          case "notifications":
            hist.title = Sefaria._(siteName + " Notifications");
            hist.url   = "notifications";
            hist.mode  = "notifications";
            break;
          case "collection":
            hist.url   = "collections/" + state.collectionSlug;
            if (states[i].collectionTag) {
              hist.url += "&tag=" + state.collectionTag.replace("#","%23");
            }
            hist.title = (state.collectionName ? state.collectionName + " | " : "") + Sefaria._(siteName + " Collections");
            hist.mode  = "collection";
            break;
          case "collectionsPublic":
            hist.title = Sefaria._("Collections") + " | " + Sefaria._(siteName);
            hist.url = "collections";
            hist.mode = "collcetionsPublic";
            break;
          case "translationsPage":
            hist.url   = "translations/" + state.translationsSlug;
            hist.title = Sefaria.getHebrewTitle(state.translationsSlug);
            hist.mode  = "translations";
            break;
          case "calendars":
            hist.title = Sefaria._("Learning Schedules") + " | " + Sefaria._(siteName);
            hist.url = "calendars";
            hist.mode = "calendars";
            break;
          case "updates":
            hist.title = Sefaria._("New Additions to the " + siteName + " Library");
            hist.url = "updates";
            hist.mode = "updates";
            break;
          case "modtools":
            hist.title = Sefaria._("Moderator Tools");
            hist.url = "modtools";
            hist.mode = "modtools";
            break;
          case "user_stats":
            hist.title = Sefaria._("Torah Tracker");
            hist.url = "torahtracker";
            hist.mode = "user_stats";
            break;
          case "saved":
            hist.title = Sefaria._("My Saved Content");
            hist.url = "texts/saved";
            hist.mode = "saved";
            break;
          case "history":
            hist.title = Sefaria._("My Reading History");
            hist.url = "texts/history";
            hist.mode = "history";
        }
        hist.url = addTab(hist.url)
      } else if (state.mode === "Text") {
        var highlighted = state.highlightedRefs.length ? Sefaria.normRefList(state.highlightedRefs) : null;

        if (highlighted &&
            (Sefaria.refContains(highlighted, state.currentlyVisibleRef)
             || Sefaria.refContains(state.currentlyVisibleRef, highlighted))) {
          var htitle = highlighted;
        } else {
          var htitle = state.currentlyVisibleRef;
        }
        hist.title        = Sefaria._r(htitle);
        hist.url          = Sefaria.normRef(htitle);
        hist.currVersions = state.currVersions;
        hist.mode         = "Text";
        if(Sefaria.titleIsTorah(htitle)){
          hist.aliyot = (state.settings.aliyotTorah == "aliyotOff") ? 0 : 1;
        }

      } else if (state.mode === "Connections") {
        var ref       = Sefaria.normRefList(state.refs);
        if(state.connectionsMode === "WebPagesList") {
          hist.sources = "WebPage:" + state.webPagesFilter;
        } else {
           var filter    = state.filter.length ? state.filter :
                          (sidebarModes.has(state.connectionsMode) ? [state.connectionsMode] : ["all"]);
        filter = state.connectionsMode === "ConnectionsList" ? filter.map(x => x + " ConnectionsList") : filter ; // "Reflect ConnectionsList
        hist.sources  = filter.join("+");
        }
        if (state.connectionsMode === "Translation Open" && state.versionFilter.length) {
          hist.versionFilter = state.versionFilter[0];
        }
        if (state.connectionsMode ==="SidebarSearch") {
            state.refs = states[i-1].refs
            if (state.sidebarSearchQuery) {
              hist.sidebarSearchQuery = state.sidebarSearchQuery
            }
        }
        if (state.connectionsMode === "Lexicon") {
          if (state.selectedWords.length) { hist.selectedWords = state.selectedWords; }
          if (state.selectedNamedEntity) { hist.selectedNamedEntity = state.selectedNamedEntity; }
          if (state.selectedNamedEntityText) { hist.selectedNamedEntityText = state.selectedNamedEntityText; }
        }
        hist.title    = Sefaria._r(ref)  + Sefaria._(" with ") + Sefaria._(hist.sources === "all" ? "Connections" : hist.sources);
        hist.url      = Sefaria.normRef(ref); // + "?with=" + sources;
        hist.mode     = "Connections";

      } else if (state.mode === "TextAndConnections") {
        var highlighted = state.highlightedRefs.length ? Sefaria.normRefList(state.highlightedRefs) : null;
        var filter    = state.filter.length ? state.filter :
                          (sidebarModes.has(state.connectionsMode) ? [state.connectionsMode] : ["all"]);
        hist.sources  = filter.join("+");
        if (highlighted &&
            (Sefaria.refContains(highlighted, state.currentlyVisibleRef)
             || Sefaria.refContains(state.currentlyVisibleRef, highlighted))) {
          var htitle = highlighted;
        } else {
          var htitle = state.currentlyVisibleRef;
        }
        if (state.connectionsMode === "Translation Open" && state.versionFilter.length) {
          hist.versionFilter = state.versionFilter[0];
        }
        hist.title    = Sefaria._r(htitle)  + Sefaria._(" with ") + Sefaria._(hist.sources === "all" ? "Connections" : hist.sources);
        hist.url      = Sefaria.normRef(htitle); // + "?with=" + sources;
        hist.currVersions = state.currVersions;
        hist.mode     = "TextAndConnections";
        if(Sefaria.titleIsTorah(htitle)){
          hist.aliyot = (state.settings.aliyotTorah == "aliyotOff") ? 0 : 1;
        }

      } else if (state.mode === "Sheet") {
        const sheet = Sefaria.sheets.loadSheetByID(state.sheetID);
        hist.title = sheet ? sheet.title.stripHtml() : "";
        const sheetURLSlug = state.highlightedNode ? state.sheetID + "." + state.highlightedNode : state.sheetID;
        const filter    = state.filter.length ? state.filter :
                          (sidebarModes.has(state.connectionsMode) ? [state.connectionsMode] : ["all"]);
        hist.sources  = filter.join("+");
        hist.url = i == 0 ? "sheets/" + sheetURLSlug : "sheet&s=" + sheetURLSlug;
        hist.mode     = "Sheet"

      } else if (state.mode === "SheetAndConnections") {
        const filter    = state.filter.length ? state.filter :
                          (sidebarModes.has(state.connectionsMode) ? [state.connectionsMode] : ["all"]);
        hist.sources  = filter.join("+");
        if (state.connectionsMode === "Translation Open" && state.versionFilter.length) {
          hist.versionFilter = state.versionFilter[0];
        }
        const sheet = Sefaria.sheets.loadSheetByID(state.sheetID);
        const title = sheet ? sheet.title.stripHtml() : "";
        hist.title  = title + Sefaria._(" with ") + Sefaria._(hist.sources === "all" ? "Connections" : hist.sources);
        hist.url    = i == 0 ? "sheets/" + state.sheetID : "sheet&s=" + state.sheetID + "?with=" + Sefaria._(hist.sources === "all" ? "Connections" : hist.sources);
        hist.mode   = "SheetAndConnections";
      }

      if (!state.settings) { debugger; }
      if (!hist.menuPage) {
        hist.lang = state.settings.language ? state.settings.language.substring(0,2) : "bi";
      }
      histories.push(hist);
    }

    if (!histories.length) {
      // If there were no panels, we're in headerMode over a static page
      histories[0] = {
        title: document.title,
        url: window.location.pathname.slice(1),
        mode: "Header",
      };
      if (window.location.search != ""){
        // Replace initial ? of query string with & which logic below expects
        histories[0].url += "&" + window.location.search.slice(1);
      }
    }

    // Now merge all history objects into one
    var title =  histories.length ? histories[0].title : "Sefaria";

    var url   = "/" + (histories.length ? histories[0].url : "");
    url += Sefaria.util.getUrlVersionsParams(histories[0].currVersions, 0);
    if (histories[0].mode === "TextAndConnections" || histories[0].mode === "SheetAndConnections") {
        url += "&with=" + histories[0].sources;
    }
    if(histories[0].lang) {
        url += "&lang=" + histories[0].lang;
    }
    if("aliyot" in histories[0]) {
        url += "&aliyot=" + histories[0].aliyot;
    }
    hist = {state: {panels: states}, url: url, title: title, mode: histories[0].mode};
    let isMobileConnectionsOpen = histories[0].mode === "TextAndConnections" || histories[0].mode === "SheetAndConnections";
    for (var i = 1; i < histories.length || (isMobileConnectionsOpen && i===1); i++) {
      let isMultiPanelConnectionsOpen = ((histories[i-1].mode === "Text" && histories[i].mode === "Connections") ||
        (histories[i-1].mode === "Sheet" && histories[i].mode === "Connections"));
      if (isMultiPanelConnectionsOpen || isMobileConnectionsOpen) {
        if (i == 1) {
          var sheetAndCommentary = histories[i-1].mode === "Sheet" ? true : false;
          var connectionsHistory = (isMultiPanelConnectionsOpen) ? histories[1] : histories[0];
          // short form for two panels text+commentary - e.g., /Genesis.1?with=Rashi
          hist.url  = sheetAndCommentary ? "/" + histories[0].url : "/" + connectionsHistory.url; // Rewrite the URL
          hist.url += Sefaria.util.getUrlVersionsParams(histories[0].currVersions, 0);
          if(histories[0].lang) {
            hist.url += "&lang=" + histories[0].lang;
          }
          if("aliyot" in histories[0]) {
              url += "&aliyot=" + histories[0].aliyot;
          }
          if(connectionsHistory.versionFilter) {
            hist.url += "&vside=" + Sefaria.util.encodeVtitle(connectionsHistory.versionFilter);
          }
          if (connectionsHistory.selectedWords) {
            hist.url += "&lookup=" + encodeURIComponent(connectionsHistory.selectedWords);
          }
          if (connectionsHistory.selectedNamedEntity) {
            hist.url += "&namedEntity=" + connectionsHistory.selectedNamedEntity;
          }
          if (connectionsHistory.sidebarSearchQuery) {
            hist.url += "&sbsq=" + connectionsHistory.sidebarSearchQuery;
          }
          if (connectionsHistory.selectedNamedEntityText) {
            hist.url += "&namedEntityText=" + encodeURIComponent(connectionsHistory.selectedNamedEntityText);
          }
          hist.url += "&with=" + connectionsHistory.sources;

          hist.title = sheetAndCommentary ? histories[0].title : connectionsHistory.title;
        } else {
          var replacer = "&p" + i + "=";
          hist.url    = hist.url.replace(RegExp(replacer + ".*"), "");
          hist.url   += replacer + histories[i].url;
          hist.url += Sefaria.util.getUrlVersionsParams(histories[i-1].currVersions, i);
          if(histories[i-1].lang) {
            hist.url += "&lang" + (i) + "=" + histories[i-1].lang;
          }
          if("aliyot" in histories[i-1]) {
            hist.url += "&aliyot" + (i) + "=" + histories[i-1].aliyot;
          }
          if(histories[i].versionFilter) {
            hist.url += "&vside" + (i) + "=" + Sefaria.util.encodeVtitle(histories[i].versionFilter);
          }
          if (histories[i].selectedWords) {
            hist.url += `&lookup${i}=${encodeURIComponent(histories[i].selectedWords)}`;
          }
          if (histories[i].sidebarSearchQuery) {
            hist.url += `&sbsq{i}=${histories[i].sidebarSearchQuery}`;
          }
          if (histories[i].selectedNamedEntity) {
            hist.url += `&namedEntity${i}=${histories[i].selectedNamedEntity}`;
          }
          if (histories[i].selectedNamedEntityText) {
            hist.url += `&namedEntityText${i}=${encodeURIComponent(histories[i].selectedNamedEntityText)}`;
          }
          hist.url   += "&w" + i + "=" + histories[i].sources; //.replace("with=", "with" + i + "=").replace("?", "&");
          hist.title += Sefaria._(" & ") + histories[i].title; // TODO this doesn't trim title properly
        }
      } else {
        var next    = "&p=" + histories[i].url;
        next        = next.replace("?", "&").replace(/=/g, (i+1) + "=");
        hist.url   += next;
        hist.url += Sefaria.util.getUrlVersionsParams(histories[i].currVersions, i+1);
        hist.title += Sefaria._(" & ") + histories[i].title;
      }
      if (!isMobileConnectionsOpen) {
        if (histories[i].lang) {
          hist.url += "&lang" + (i + 1) + "=" + histories[i].lang;
        }
        if ("aliyot" in histories[i]) {
          hist.url += "&aliyot" + (i + 1) + "=" + histories[i].aliyot;
        }
      }
    }
    // Replace the first only & with a ?
    hist.url = hist.url.replace(/&/, "?");

    return hist;
  }
  updateHistoryState(replace) {
    if (!this.shouldHistoryUpdate()) {
      return;
    }
    let currentUrl = (window.location.pathname + window.location.search);
    let hist       = this.makeHistoryState();
    if(window.location.hash.length){
      currentUrl += window.location.hash;
      hist.url += window.location.hash;
    }

    if (replace) {
      history.replaceState(hist.state, hist.title, hist.url);
      // console.log("Replace History - " + hist.url + " | " + currentUrl);
      if (currentUrl !== hist.url) { this.checkScrollIntentAndTrack(); }
      //console.log(hist);
    } else {
      if (currentUrl === hist.url) { return; } // Never push history with the same URL
      history.pushState(hist.state, hist.title, hist.url);
      // console.log("Push History - " + hist.url);
      this.trackPageview();
    }

    $("title").html(hist.title);
    this.replaceHistory = false;

    this.setPaddingForScrollbar() // Called here to save duplicate calls to shouldHistoryUpdate
  }
  _refState() {
    // Return a single flat list of all the refs across all panels
    return [].concat(...this.state.panels.map(p => p.refs || []))
  }
  // These two methods to check scroll intent have similar implementations on the panel level.  Refactor?
  // Dec 2018 - somewhat refactored
  checkScrollIntentAndTrack() {
    // Record current state of panel refs, and check if it has changed after some delay.  If it remains the same, track analytics.
    const initialRefs = this._refState();
    this.scrollIntentTimer = this.checkIntentTimer(this.scrollIntentTimer, () => {
      if (initialRefs.compare(this._refState())) {
        console.log("TRACK PAGE VIEW");
        this.trackPageview();
      }
      this.scrollIntentTimer = null;
    });
  }
  checkPanelScrollIntentAndSaveRecent(state, n) {
    // Record current state of panel refs, and check if it has changed after some delay.  If it remains the same, track analytics.
    this.panelScrollIntentTimer = this.panelScrollIntentTimer || [];
    this.panelScrollIntentTimer[n] = this.checkIntentTimer(this.panelScrollIntentTimer[n], () => {
      if (!this.didPanelRefChange(state, this.state.panels[n])) {
        //const ref  = (state.highlightedRefs && state.highlightedRefs.length) ? Sefaria.normRef(state.highlightedRefs) : (state.currentlyVisibleRef || state.refs.slice(-1)[0]);  // Will currentlyVisibleRef ever not be available?
        //console.log("Firing last viewed " + ref + " in panel " + n);
        this.saveLastPlace(this.state.panels[n], n);
      }
      this.panelScrollIntentTimer[n] = null;
    });
  }
  checkIntentTimer(timer, cb, intentDelay) {
    intentDelay = intentDelay || 3000;  // Number of milliseconds to demonstrate intent
    if (timer) { clearTimeout(timer); }
    return window.setTimeout(cb, intentDelay);
  }
  setScrollPositionInHistory(e) {
    const $scrollContainer = $(e.target);
    this.scrollPositionTimer = this.checkIntentTimer(this.scrollPositionTimer, () => {
      const scrollTop = $scrollContainer.scrollTop();
      const state = history.state;
      if (scrollTop === state.scrollPosition) { return; }
      state.scrollPosition = scrollTop;
      history.replaceState(state, window.location.href);
    }, 300);
  }
  getDefaultPanelSettings() {
    if (this.state && this.state.defaultPanelSettings) {
      return this.state.defaultPanelSettings;
    } else if (this.props.initialSettings) {
      return this.props.initialSettings;
    } else {
      return {
        language:          "bilingual",
        layoutDefault:     "segmented",
        layoutTalmud:      "continuous",
        layoutTanakh:      "segmented",
        aliyotTorah:       "aliyotOff",
        vowels:            "all",
        punctuationTalmud: "punctuationOn",
        biLayout:          "stacked",
        color:             "light",
        fontSize:          62.5
      };
    }
  }
  setContainerMode() {
    // Applies CSS classes to the React container and body so that the App can function as a
    // header only on top of a static page.
    if (this.props.headerMode) {
      if (this.state.panels && this.state.panels.length) {
        $("#s2").removeClass("headerOnly");
        $("body").css({overflow: "hidden"})
          .addClass("inApp")
          .removeClass("hasBannerMessage");
      } else {
        $("#s2").addClass("headerOnly");
        $("body").css({overflow: "auto"})
          .removeClass("inApp");
      }
    }
  }
  setPanelCap() {
    // In multi panel mode, set the maximum number of visible panels depending on the window width.
    this.setWindowWidth();
    var panelCap = Math.floor($(window).outerWidth() / this.MIN_PANEL_WIDTH);
    this.setState({panelCap: panelCap});
  }
  setWindowWidth() {
    // console.log("Setting window width: " + $(window).outerWidth());
    this.setState({windowWidth: $(window).outerWidth()});
  }
  setPaddingForScrollbar() {
    // Scrollbars take up spacing, causing the centering of panels to be slightly off
    // compared to the header. This functions sets appropriate padding to compensate.
    var width = Sefaria.util.getScrollbarWidth();
    // These are the divs that actually scroll
    var $container = $(ReactDOM.findDOMNode(this)).find(".textColumn, .sheetsInPanel");
    if (this.state.panels.length > 1) {
      $container.css({paddingRight: "", paddingLeft: ""});
    } else {
      $container.css({paddingRight: 0, paddingLeft: width});
    }
  }

toggleSignUpModal(modalContentKind = SignUpModalKind.Default) {
  if (this.state.showSignUpModal) {
    this.setState({ showSignUpModal: false });
  } else {
    this.setState({
      showSignUpModal: true,
      modalContentKind: modalContentKind,
    });
  }
}
  
  handleNavigationClick(ref, currVersions, options) {
    this.openPanel(ref, currVersions, options);
  }
  handleSegmentClick(n, ref, sheetNode) {
    // Handle a click on a text segment `ref` in from panel in position `n`
    // Update or add panel after this one to be a TextList
    const refs = typeof ref == "string" ? [ref] : ref;

    if (sheetNode) {
      this.setSheetHighlight(n, sheetNode);
    }
    else {
      this.setTextListHighlight(n, refs);
    }

    const nodeRef = sheetNode ? this.state.panels[n].sheetID + "." + sheetNode : null;

    if (this.currentlyConnecting()) { return }

    this.openTextListAt(n+1, refs, nodeRef);

    if ($(".readerPanel")[n+1] && window.getSelection().isCollapsed && window.getSelection().anchorNode.nodeType !== 3) {
      //Focus on the first focusable element of the newly loaded panel if text not selected and not actively typing
      // in editor. Exists for a11y
      var curPanel = $(".readerPanel")[n+1];
      $(curPanel).find(':focusable').first().focus();
    }
  }
  closeConnectionPanel(n) {
    if (this.state.panels.length > n+1  && this.state.panels[n+1].mode === "Connections") {
      this.closePanel(n+1);
    }
  }
  closeNamedEntityInConnectionPanel(n) {
    if (this.state.panels.length > n+1  && this.state.panels[n+1].selectedNamedEntity) {
      this.setPanelState(n+1, {connectionsMode: "Resources"});
      this.clearNamedEntity(n+1);
    }
  }
  handleCitationClick(n, citationRef, textRef, replace, currVersions) {
    // Handle clicking on the citation `citationRef` which was found inside of `textRef` in panel `n`.
    // If `replace`, replace a following panel with this citation, otherwise open a new panel after.
    if (this.state.panels.length > n+1  &&
      (replace || this.state.panels[n+1].mode === "Connections")) {
      this.closePanel(n+1);
    }
    if (textRef) {
      this.setTextListHighlight(n, textRef);
    }
    this.openPanelAt(n, citationRef, currVersions, {scrollToHighlighted: !!replace});
  }
  openNamedEntityInNewPanel(n, textRef, namedEntityState) {
    //this.setTextListHighlight(n, [textRef]);
    this.openTextListAt(n+1, [textRef], null, namedEntityState);
  }
  clearSelectedWords(n) {
    this.setPanelState(n, {selectedWords: ""});
  }
  clearNamedEntity(n) {
    this.setPanelState(n, {selectedNamedEntity: null, selectedNamedEntityText: null});
  }
  setSidebarSearchQuery(n, query) {
    this.setPanelState(n, {sidebarSearchQuery: query});
  }
  handleCompareSearchClick(n, ref, currVersions, options) {
    // Handle clicking a search result in a compare panel, so that clicks don't clobber open panels
    this.replacePanel(n, ref, currVersions, options);
  }
  handleSidebarSearchClick(n, ref, currVersions, options) {
    const refs = typeof ref == "string" ? [ref] : ref;
    const new_opts = {
                      scrollToHighlighted: true,
                      refs: refs,
                      highlightedRefs: refs,
                      showHighlight: true,
                      currentlyVisibleRef: refs,
                    }
    this.replacePanel(n-1, ref, currVersions, new_opts);
}
  getHTMLLinkParentOfEventTarget(event){
    //get the lowest level parent element of an event target that is an HTML link tag. Or Null.
    let target = event.target,
    parent = target,
    outmost = event.currentTarget;
    while (parent) {
      if(parent.nodeName === 'A'){
        return parent
      }
      else if (parent.parentNode === outmost) {
        return null;
      }
      parent = parent.parentNode;
    }
  }
  handleInAppClickWithModifiers(e){
    //Make sure to respect ctrl/cmd etc modifier keys when a click on a link happens
    const linkTarget = this.getHTMLLinkParentOfEventTarget(e);
    if (linkTarget) { // We want the absolute target of the event to be a link tag, not the "currentTarget".
      // Dont trigger if user is attempting to open a link with a modifier key (new tab, new window)
      if (e.metaKey || e.shiftKey || e.ctrlKey || e.altKey) { //the ctrl/cmd, shift and alt/options keys in Windows and MacOS
        // in this case we want to stop other handlers from running and just go to target href
        e.stopImmediatePropagation();
        return;
      }
    }
  }
  handleInAppLinkClick(e) {
    //Allow global navigation handling in app via link elements
    // If a default has been prevented, assume a custom handler is already in place
    if (e.isDefaultPrevented()) {
      return;
    }
    // Don't trigger from v1 Sheet Builder which has conflicting CSS
    if (typeof sjs !== "undefined") {
      return;
    }
    // https://github.com/STRML/react-router-component/blob/master/lib/CaptureClicks.js
    // Get the <a> element.
    const linkTarget = this.getHTMLLinkParentOfEventTarget(e);
    // Ignore clicks from non-a elements.
    if (!linkTarget) {
      return;
    }
    // Ignore the click if the element has a target.
    if (linkTarget.target && linkTarget.target !== '_self') {
      return;
    }
    const href = linkTarget.getAttribute('href');
    if (!href) {
      return;
    }
    //on mobile just replace panel w/ any link
    if (!this.props.multiPanel) {
      const handled = this.openURL(href, true);
      if (handled) {
        e.preventDefault();
      }
      return
    }
    //All links within sheet content should open in a new panel
    const isSheet = !!(linkTarget.closest(".sheetItem"))
    const replacePanel = !(isSheet)
    const isTranslationsPage = !!(linkTarget.closest(".translationsPage"));
    const handled = this.openURL(href,replacePanel, isTranslationsPage);
    if (handled) {
      e.preventDefault();
    }
  }
  openURL(href, replace=true, overrideContentLang=false) {
    // Attempts to open `href` in app, return true if successful.
    href = href.startsWith("/") ? "https://www.sefaria.org" + href : href;
    let url;
    try {
      url = new URL(href);
    } catch {
      return false;
    }
    // Open non-Sefaria urls in new tab/window
    // TODO generalize to any domain of current deploy.
    if (url.hostname.indexOf("www.sefaria.org") === -1) {
      window.open(url, '_blank')
      return true;
    }
    const path = decodeURI(url.pathname);
    const params = url.searchParams;
    if(overrideContentLang && params.get('lang')) {
      let lang = params.get("lang")
      lang = lang === "bi" ? "bilingual" : lang === "en" ? "english" : "hebrew";
      this.setDefaultOption("language", lang)
    }
    const openPanel = replace ? this.openPanel : this.openPanelAtEnd;
    if (path === "/") {
      this.showLibrary();

    } else if (path === "/texts") {
      this.showLibrary();

    } else if (path === "/texts/history") {
      this.showHistory();

    } else if (path === "/texts/saved") {
      this.showSaved();

    } else if (path.match(/\/texts\/.+/)) {
      this.showLibrary(path.slice(7).split("/"));

    } else if (path === "/collections") {
      this.showCollections();

    } else if (path === "/community") {
      this.showCommunity();

    } else if (path === "/my/profile") {
      this.openProfile(Sefaria.slug, params.get("tab"));

    } else if (path === "/notifications") {
      this.showNotifications();

    } else if (path === "/calendars") {
      this.showCalendars();

    } else if (path === "/torahtracker") {
      this.showUserStats();

    } else if (path.match(/^\/sheets\/\d+/)) {
      openPanel("Sheet " + path.slice(8));

    } else if (path === "/topics") {
      this.showTopics();

    } else if (path.match(/^\/topics\/category\/[^\/]/)) {
      this.openTopicCategory(path.slice(17));

    } else if (path.match(/^\/topics\/all\/[^\/]/)) {
      this.openAllTopics(path.slice(12));

    } else if (path.match(/^\/topics\/[^\/]+/)) {
      this.openTopic(path.slice(8), params.get("tab"));

    } else if (path.match(/^\/profile\/.+/)) {
      this.openProfile(path.slice(9), params.get("tab"));

    } else if (path.match(/^\/collections\/.+/) && !path.endsWith("/settings") && !path.endsWith("/new")) {
      this.openCollection(path.slice(13), params.get("tag"));

    } else if (path.match(/^\/translations\/.+/)) {
      let slug = path.slice(14);
      this.openTranslationsPage(slug);
    } else if (Sefaria.isRef(path.slice(1))) {
      const currVersions = {en: params.get("ven"), he: params.get("vhe")};
      const options = {showHighlight: path.slice(1).indexOf("-") !== -1};   // showHighlight when ref is ranged
      openPanel(Sefaria.humanRef(path.slice(1)), currVersions, options);
    } else {
      return false
    }
    return true;
  }
  unsetTextHighlight(n) {
    this.setPanelState(n, { textHighlights: null });
  }
  _getSearchStateName(type) {
    return `${type}SearchState`;
  }
  _getSearchState(state, type) {
    return !!state && state[this._getSearchStateName(type)];
  }
  updateQuery(n, query) {
    const state = this.state.panels[n];
    const updates = {
      searchQuery: query,
      textSearchState: state.textSearchState.update({ filtersValid: false }),
      sheetSearchState: state.sheetSearchState.update({ filtersValid: false }),
    };
    this.setPanelState(n, updates);
  }
  updateSearchTab(n, searchTab) {
    this.setPanelState(n, { searchTab });
  }
  updateAvailableFilters(n, type, availableFilters, filterRegistry, orphanFilters, aggregationsToUpdate) {
    const state = this.state.panels[n];
    const searchState = this._getSearchState(state, type);
    const searchStateName = this._getSearchStateName(type);
    this.setPanelState(n, {
      [searchStateName]: !!searchState ?
        searchState.update({
          availableFilters,
          filterRegistry,
          orphanFilters,
          filtersValid: true,
          aggregationsToUpdate,
        }) : new SearchState({
        type,
        availableFilters,
        filterRegistry,
        orphanFilters,
        filtersValid: true,
      })
    });
  }
  updateSearchFilter(n, type, searchState, filterNode) {
    const searchStateName = this._getSearchStateName(type);
    if (filterNode.isUnselected()) {
      filterNode.setSelected(true);
    } else {
      filterNode.setUnselected(true);
    }
    const update = Sefaria.search.getAppliedSearchFilters(searchState.availableFilters)
    this.setPanelState(n, {
      [searchStateName]: searchState.update(update)
    });
  }
  updateSearchOptionField(n, type, field) {
    const state = this.state.panels[n];
    const searchState = this._getSearchState(state, type);
    const searchStateName = this._getSearchStateName(type);
    this.setPanelState(n, {
      [searchStateName]: searchState.update({ field, filtersValid: false })
    });
  }
  updateSearchOptionSort(n, type, sortType) {
    const state = this.state.panels[n];
    const searchState = this._getSearchState(state, type);
    const searchStateName = this._getSearchStateName(type);
    this.setPanelState(n, {
      [searchStateName]: searchState.update({ sortType })
    });
  }
  setPanelState(n, state, replaceHistory) {
    this.replaceHistory  = Boolean(replaceHistory);
    //console.log(`setPanel State ${n}, replace: ` + this.replaceHistory);
    //console.log(state)
    // When the driving panel changes language, carry that to the dependent panel
    // However, when carrying a language change to the Tools Panel, do not carry over an incorrect version
    if (!this.state.panels[n]) { debugger; }
    let langChange  = state.settings && state.settings.language !== this.state.panels[n].settings.language;
    let next        = this.state.panels[n+1];
    if (langChange && next && next.mode === "Connections" && state.settings.language !== "bilingual") {
        next.settings.language = state.settings.language;
    }
    // state is not always a full panel state. make sure it has necessary fields needed to run saveLastPlace()
    state = {
      ...this.state.panels[n],
      ...state,
    };
    if (this.didPanelRefChange(this.state.panels[n], state)) {
      this.checkPanelScrollIntentAndSaveRecent(state, n);
    }
    this.state.panels[n] = extend(this.state.panels[n], state);
    let new_state = {panels: this.state.panels};
    if(this.didDefaultPanelSettingsChange(state)){
      new_state["defaultPanelSettings"] = Sefaria.util.clone(state.settings);
    }
    this.setState(new_state);
  }
  didDefaultPanelSettingsChange(state){
    if ("settings" in state){
      let defaultSettings = this.getDefaultPanelSettings();
      let defaultKeys = Object.keys(defaultSettings);
      for (let i of defaultKeys) {
        //console.log(i); // logs 3, 5, 7
        if (state.settings[i] != defaultSettings[i]){
          return true;
        }

      }
    } else {
      return false;
    }
  }
  didPanelRefChange(prevPanel, nextPanel) {
    // Returns true if nextPanel represents a change in current ref (including version change) from prevPanel.
    if (!prevPanel && !!nextPanel) { return true; }
    if (!!prevPanel && !nextPanel) { return true; }
    if (!prevPanel && !nextPanel) { return false; }
    if (prevPanel.mode === 'Connections' && nextPanel.mode === 'Text') { return false; }  // special case. when opening new panel from commentary, ref is already logged in history
    if (prevPanel.mode === 'Text' && nextPanel.mode === 'Sheet') { return true; }
    if (prevPanel.mode === 'Sheet' && nextPanel.mode === 'Text') { return true; }
    if (nextPanel.mode === 'Text') {
      if (nextPanel.menu || nextPanel.mode == "Connections" ||
          !nextPanel.refs || nextPanel.refs.length == 0 ||
          !prevPanel.refs || prevPanel.refs.length == 0 ) { return false; }
      if (nextPanel.refs.compare(prevPanel.refs)) {
        if (nextPanel.currVersions.en !== prevPanel.currVersions.en) { return true; }
        if (nextPanel.currVersions.he !== prevPanel.currVersions.he) { return true; }
        //console.log('didPanelRefChange?', nextPanel.highlightedRefs, prevPanel.highlightedRefs);
        return !((nextPanel.highlightedRefs || []).compare(prevPanel.highlightedRefs || []));
      } else {
        return true;
      }
    } else if (nextPanel.mode === 'Sheet') {
      if (prevPanel.sheetID !== nextPanel.sheetID) { return true; }
      return prevPanel.highlightedNode !== nextPanel.highlightedNode
    } else {
      return true;
    }
  }
  _getPanelLangOnVersionChange(panel, versionLanguage, isConnectionsPanel) {
    let panelLang;
    if (panel.settings.language === 'bilingual' ||
        (!!panel.currVersions["he"] && !!panel.currVersions["en"]) ||
        (versionLanguage === "he" && panel.settings.language === 'english') ||
        (versionLanguage === "en" && panel.settings.language === 'hebrew')) {
      // if lang of version isn't visible, display it
      panelLang = "bilingual";
    } else if (versionLanguage === "he") {
      panelLang = "hebrew";
    } else {
      panelLang = "english";
    }
    if (isConnectionsPanel) {
      panelLang = panelLang !== "bilingual" ? panelLang : (versionLanguage === "he" ? "hebrew" : "english");
    }
    return panelLang;
  }
  _getDependentPanel(n) {
    /**
     * Given panel `n`, return dependent panel, if it exists. A dependent panel is the master panel if panel
     * `n` is a connections panel and vice versa if panel `n` is a master panel.
     * Returns null if no dependent panel exists
     **/
    let dependentPanel = null;
    let isDependentPanelConnections = false;
    if ((this.state.panels.length > n+1) && this.state.panels[n+1].mode === "Connections") {
      dependentPanel = this.state.panels[n+1];
      isDependentPanelConnections = true;
    } else if (n-1 >= 0 && this.state.panels[n].mode === "Connections") {
      dependentPanel = this.state.panels[n-1];
    }
    return { dependentPanel, isDependentPanelConnections };
  }
  selectVersion(n, versionName, versionLanguage) {
    // Set the version for panel `n`.
    const panel = this.state.panels[n];
    const oRef = Sefaria.ref(panel.refs[0]);
    if (versionName && versionLanguage) {
      panel.currVersions[versionLanguage] = versionName;
      this.setCachedVersion(oRef.indexTitle, versionLanguage, versionName);
      Sefaria.track.event("Reader", "Choose Version", `${oRef.indexTitle} / ${versionName} / ${versionLanguage}`)
    } else {
      panel.currVersions[versionLanguage] = null;
      Sefaria.track.event("Reader", "Choose Version", `${oRef.indexTitle} / default version / ${panel.settings.language}`)
    }
    panel.settings.language = this._getPanelLangOnVersionChange(panel, versionLanguage, panel.mode === "Connections");
    const { dependentPanel, isDependentPanelConnections } = this._getDependentPanel(n);

    // make sure object reference changes for setState()
    dependentPanel.currVersions = {...panel.currVersions};
    panel.currVersions = {...panel.currVersions};

    dependentPanel.settings.language = this._getPanelLangOnVersionChange(dependentPanel, versionLanguage, isDependentPanelConnections);
    this.setState({panels: this.state.panels});
  }
  navigatePanel(n, ref, currVersions={en: null, he: null}) {
    // Sets the ref on panel `n` and cascades to any attached panels (Text + Connections)
    const panel = this.state.panels[n];
    // next few lines adapted from ReaderPanel.showBaseText()
    let refs, currentlyVisibleRef, highlightedRefs;
    if (ref.constructor === Array) {
      // When called with an array, set highlight for the whole spanning range
      refs = ref;
      currentlyVisibleRef = Sefaria.humanRef(ref);
      let splitArray = refs.map(ref => Sefaria.splitRangingRef(ref));
      highlightedRefs = [].concat.apply([], splitArray);
    } else {
      refs = [ref];
      currentlyVisibleRef = ref;
      highlightedRefs = (panel.mode === "TextAndConnections") ? [ref] : [];
    }
    let updatePanelObj = {refs: refs, currentlyVisibleRef: currentlyVisibleRef, highlightedRefs: highlightedRefs}
    const { dependentPanel } = this._getDependentPanel(n);
    Object.assign(dependentPanel, {refs, currentlyVisibleRef, highlightedRefs});
    Object.assign(panel, updatePanelObj);
    this.setState({panels: this.state.panels});
  }
  viewExtendedNotes(n, method, title, versionLanguage, versionName) {
    const panel = this.state.panels[n];
    panel.bookRef = title;
    panel.currVersions = {'en': null, 'he': null}; // ensure only 1 version is set
    panel.currVersions[versionLanguage] = versionName;
    if (method === "toc") {
      panel.menuOpen = "extended notes";
    }
    else if (method === "Connections") {
      panel.connectionsMode = "extended notes";
    }
    this.setState({panels: this.state.panels});
  }
  backFromExtendedNotes(n, bookRef, currVersions){
    const panel = this.state.panels[n];
    panel.menuOpen = panel.currentlyVisibleRef ? "text toc" : "book toc";
    panel.bookRef = bookRef;
    panel.currVersions = currVersions;
    this.setState({panels: this.state.panels});
  }
  // this.state.defaultVersion is a depth 2 dictionary - keyed: bookname, language
  getCachedVersion(indexTitle, language) {
    if ((!indexTitle) || (!(this.state.defaultVersions[indexTitle]))) { return null; }
    return (language) ? (this.state.defaultVersions[indexTitle][language] || null) : this.state.defaultVersions[indexTitle];
  }
  setCachedVersion(indexTitle, language, versionTitle) {
    this.state.defaultVersions[indexTitle] = this.state.defaultVersions[indexTitle] || {};
    this.state.defaultVersions[indexTitle][language] = versionTitle;  // Does this need a setState?  I think not.
  }
  setDefaultOption(option, value) {
    if (value !== this.state.defaultPanelSettings[option]) {
      this.state.defaultPanelSettings[option] = value;
      this.setState(this.state);
    }
  }
  openPanel(ref, currVersions, options) {
    // Opens a text panel, replacing all panels currently open.
    // options can contain {
    //  'textHighlights': array of strings to highlight in focused segment. used when clicking on search query result
    // }
    this.state.panels = []; // temporarily clear panels directly in state, set properly with setState in openPanelAt
    this.openPanelAt(0, ref, currVersions, options);
  }
  openPanelAt(n, ref, currVersions, options, replace) {
    // Open a new panel after `n` with the new ref
    // If `replace`, replace existing panel at `n`, otherwise insert new panel at `n`
    // If book level, Open book toc
    const parsedRef = Sefaria.parseRef(ref);
    const index = Sefaria.index(ref); // Do we have to worry about normalization, as in Header.subimtSearch()?
    let panel;
    if (index) {
      panel = this.makePanelState({"menuOpen": "book toc", "bookRef": index.title});
    } else if (parsedRef.book === "Sheet") {
      const [sheetID, sheetNode] = parsedRef.sections;
      panel = this.makePanelState({
        mode: 'Sheet',
        sheetID: parseInt(sheetID),
        highlightedNode: parseInt(sheetNode),
        refs: null,
        ...options
      });
    } else {  // Text
      let refs, currentlyVisibleRef, highlightedRefs;
      if (ref.constructor === Array) {
        // When called with an array, set highlight for the whole spanning range of the array
        refs = ref;
        currentlyVisibleRef = Sefaria.normRef(ref);
        const splitArray = refs.map(ref => Sefaria.splitRangingRef(ref));
        highlightedRefs = [].concat.apply([], splitArray);
      } else {
        refs = [ref];
        currentlyVisibleRef = ref;
        highlightedRefs = [];
      }
      //console.log("Higlighted refs:", highlightedRefs)
      panel = this.makePanelState({
        refs,
        currVersions,
        highlightedRefs,
        currentlyVisibleRef, mode: "Text",
        ...options
      });
    }

    const newPanels = this.state.panels.slice();
    newPanels.splice(replace ? n : n+1, replace ? 1 : 0, panel);
    this.setState({panels: newPanels});
    this.saveLastPlace(panel, n+1);
  }
  openPanelAtEnd(ref, currVersions) {
    this.openPanelAt(this.state.panels.length+1, ref, currVersions);
  }
  replacePanel(n, ref, currVersions, options) {
    // Opens a text in in place of the panel currently open at `n`.
    this.openPanelAt(n, ref, currVersions, options, true);
  }
  openComparePanel(n, connectAfter) {
    const comparePanel = this.makePanelState({
      menuOpen: "navigation",
      compare: true,
      openSidebarAsConnect: typeof connectAfter !== "undefined" ? connectAfter : false,
    });
    Sefaria.track.event("Reader", "Other Text Click");
    this.state.panels[n] = comparePanel;
    this.setState({panels: this.state.panels});
  }
  openTextListAt(n, refs, sheetNodes, textListState) {
    // Open a connections panel at position `n` for `refs`
    // Replace panel there if already a connections panel, otherwise splice new panel into position `n`
    // `refs` is an array of ref strings
    // `textListState` is an object of initial state to pass to the new panel. if `undefined`, no-op
    const newPanels = this.state.panels.slice();
    let panel = newPanels[n] || {};
    const parentPanel = (n >= 1 && newPanels[n-1].mode === 'Text' || n >= 1 && newPanels[n-1].mode === 'Sheet') ? newPanels[n-1] : null;

    if (panel.mode !== "Connections") {
      // No connections panel is open yet, splice in a new one
      this.saveLastPlace(parentPanel, n, true);
      newPanels.splice(n, 0, {});
      panel = newPanels[n];
      panel.filter = [];
      panel.versionFilter = [];
    }
    panel.refs              = refs;
    panel.sheetNodes        = sheetNodes ? sheetNodes.split(".")[1] : null;
    panel.nodeRef           = sheetNodes;
    panel.menuOpen          = null;
    panel.mode              = panel.mode || "Connections";
    panel.settings          = panel.settings ? panel.settings : Sefaria.util.clone(this.getDefaultPanelSettings());
    panel.settings.language = panel.settings.language === "hebrew" ? "hebrew" : "english"; // Don't let connections panels be bilingual
    if(parentPanel) {
      panel.filter = parentPanel.filter;
      panel.versionFilter = parentPanel.versionFilter;
      panel.connectionsMode   = parentPanel.openSidebarAsConnect ? "Add Connection" : panel.connectionsMode;
      panel.recentFilters = parentPanel.recentFilters;
      panel.recentVersionFilters = parentPanel.recentVersionFilters;
      panel.currVersions = parentPanel.currVersions;
    }
    if (textListState) {
      panel = {...panel, ...textListState};
    }
    newPanels[n] = this.makePanelState(panel);
    this.setState({panels: newPanels});
  }
  setTextListHighlight(n, refs) {
    // Set the textListHighlight for panel `n` to `refs`
    refs = typeof refs === "string" ? [refs] : refs;
    this.state.panels[n].highlightedRefs = refs;
    this.setState({panels: this.state.panels});
    // If a connections panel is opened after n, update its refs as well.
    const next = this.state.panels[n+1];
    if (next && next.mode === "Connections" && !next.menuOpen) {
      this.openTextListAt(n+1, refs);
    }
  }
  setSheetHighlight(n, node) {
    // Set the sheetListHighlight for panel `n` to `node`
    node = typeof node === "string" ? [node] : node;
    this.state.panels[n].highlightedNode = node;
    this.state.panels[n].scrollToHighlighted = false;
    this.setState({panels: this.state.panels});
    }
  setDivineNameReplacement(mode) {
    this.setState({divineNameReplacement: mode})
  }
  setConnectionsFilter(n, filter, updateRecent) {
    // Set the filter for connections panel at `n`, carry data onto the panel's basetext as well.
    const connectionsPanel = this.state.panels[n];
    const basePanel        = this.state.panels[n-1];
    if (filter) {
      if (updateRecent) {
        if (Sefaria.util.inArray(filter, connectionsPanel.recentFilters) !== -1) {
          connectionsPanel.recentFilters.toggle(filter);
        }
        connectionsPanel.recentFilters = [filter].concat(connectionsPanel.recentFilters);
      }
      connectionsPanel.filter = [filter];
      const filterAndSuffix = filter.split("|");
      connectionsPanel.connectionsMode = filterAndSuffix.length === 2 && filterAndSuffix[1] === "Essay" ? "EssayList" : "TextList";
    } else {
      connectionsPanel.filter = [];
      connectionsPanel.connectionsMode = "ConnectionsList";
    }
    if (basePanel) {
      basePanel.filter        = connectionsPanel.filter;
      basePanel.recentFilters = connectionsPanel.recentFilters;
    }
    this.setState({panels: this.state.panels});
  }
  setSideScrollPosition(n, pos) {
    const connectionsPanel = this.state.panels[n];
    connectionsPanel.sideScrollPosition = pos;
    this.setState({panels: this.state.panels});
  }
  setVersionFilter(n, filter) {
    const connectionsPanel = this.state.panels[n];
    const basePanel        = this.state.panels[n-1];
    if (filter) {
      if (Sefaria.util.inArray(filter, connectionsPanel.recentVersionFilters) === -1) {
        connectionsPanel.recentVersionFilters = [filter].concat(connectionsPanel.recentVersionFilters);
      }
      connectionsPanel.versionFilter = [filter];
      connectionsPanel.connectionsMode = "Translation Open";
    } else {
      connectionsPanel.versionFilter = [];
      connectionsPanel.connectionsMode = "Translations";
    }
    if (basePanel) {
      basePanel.versionFilter        = connectionsPanel.versionFilter;
      basePanel.recentVersionFilters = connectionsPanel.recentVersionFilters;
    }
    this.setState({panels: this.state.panels});
  }
  setSelectedWords(n, words){
    //console.log(this.state.panels[n].refs);
    const next = this.state.panels[n+1];
    if (next && !next.menuOpen) {
      this.state.panels[n+1].selectedWords = words;
      this.setState({panels: this.state.panels});
    }
  }
  setUnreadNotificationsCount(n) {
    Sefaria.notificationCount = n;
    this.forceUpdate();
  }
  closePanel(n) {
    // Removes the panel in position `n`, as well as connections panel in position `n+1` if it exists.
    if (this.state.panels.length === 1 && n === 0) {
      this.state.panels = [];
    } else {
      // If this is a Connection panel, we need to unset the filter in the base panel
      if (n > 0 && this.state.panels[n] && this.state.panels[n].mode === "Connections"){
        const parent = this.state.panels[n-1];
        parent.filter = [];
        parent.highlightedRefs = [];
        parent.refs = parent.refs.map(ref => Sefaria.ref(ref).sectionRef);
        parent.currentlyVisibleRef = parent.currentlyVisibleRef ? Sefaria.ref(parent.currentlyVisibleRef).sectionRef : null;
      }
      this.state.panels.splice(n, 1);
      if (this.state.panels[n] && (this.state.panels[n].mode === "Connections" || this.state.panels[n].compare)) {
        // Close connections panel or compare panel when text panel is closed
        if (this.state.panels.length === 1) {
          this.state.panels = [];
        } else {
          this.state.panels.splice(n, 1);
        }
      }
    }
    const state = {panels: this.state.panels};
    if (state.panels.length === 0) {
      this.showLibrary();
    } else {
      this.setState(state);
    }
  }
  convertToTextList(n) {
    console.log("convert")
    var base = this.state.panels[n-1];
    this.closePanel(n);
    if (base.mode == "Sheet") {
      const sheet = Sefaria.sheets.loadSheetByID(base.sheetID);
      if (!sheet) { return; }
      for(var i in sheet.sources){
        if (sheet.sources[i].node == base.highlightedNode) {
          this.openTextListAt(n, [sheet.sources[i].ref]);
        }
      }
    }
    else {
      this.openTextListAt(n, base.highlightedRefs);
    }
  }
  showLibrary(categories) {
    let state = {menuOpen: "navigation", navigationCategories: categories, "mode": "Menu"};
    state = this.makePanelState(state);
    if (!Sefaria._siteSettings.TORAH_SPECIFIC) {
      state.settings.language = "english";
    }
    this.setSinglePanelState(state);
  }
  showSearch(searchQuery) {
    let panel;
    const textSearchState =  (!!this.state.panels && this.state.panels.length && !!this.state.panels[0].textSearchState)  ? this.state.panels[0].textSearchState.update({ filtersValid: false })  : new SearchState({ type: 'text' });
    const sheetSearchState = (!!this.state.panels && this.state.panels.length && !!this.state.panels[0].sheetSearchState) ? this.state.panels[0].sheetSearchState.update({ filtersValid: false }) : new SearchState({ type: 'sheet' });

    const searchTab = !!this.state.panels && this.state.panels.length ? this.state.panels[0].searchTab : "text";
    this.setSinglePanelState({mode: "Menu", menuOpen: "search", searchQuery, searchTab, textSearchState, sheetSearchState });
  }
  searchInCollection(searchQuery, collection) {
    let panel;
    const textSearchState =  new SearchState({ type: 'text' });
    const sheetSearchState = new SearchState({ type: 'sheet',  appliedFilters: [collection], appliedFilterAggTypes: ['collections']});

    this.setSinglePanelState({mode: "Menu", menuOpen: "search", "searchTab": "sheet", searchQuery, textSearchState, sheetSearchState });
  }
  showCommunity() {
    this.setSinglePanelState({menuOpen: "community"});
  }
  showSaved() {
    this.setSinglePanelState({menuOpen: "saved"});
  }
  showHistory() {
    this.setSinglePanelState({menuOpen: "history"});
  }
  showTopics() {
    this.setSinglePanelState({menuOpen: "topics", navigationTopicCategory: null, navigationTopic: null});
  }
  showNotifications() {
    this.setSinglePanelState({menuOpen: "notifications"});
  }
  showCalendars() {
    this.setSinglePanelState({menuOpen: "calendars"});
  }
  showUserStats() {
    this.setSinglePanelState({menuOpen: "user_stats"});
  }
  showCollections() {
    this.setSinglePanelState({menuOpen: "collectionsPublic"});
  }
  setSinglePanelState(state) {
    // Sets state to be a single panel with properties of `state`
    state = this.makePanelState(state);
    this.setState({panels: [state], headerMode: false});
  }
  openTopic(slug) {
    Sefaria.getTopic(slug).then(topic => {
      this.setSinglePanelState({ menuOpen: "topics", navigationTopic: slug, topicTitle: topic.primaryTitle, topicTestVersion: this.props.topicTestVersion});
    });
  }
  openTopicCategory(slug) {
    this.setSinglePanelState({
      menuOpen: "topics",
      navigationTopicCategory: slug,
      navigationTopicTitle: Sefaria.topicTocCategoryTitle(slug),
      navigationTopic: null,
    });
  }
  openAllTopics(letter) {
    this.setSinglePanelState({menuOpen: "allTopics", navigationTopicLetter: letter});
  }
  openProfile(slug, tab) {
    tab = tab || "sheets";
    Sefaria.profileAPI(slug).then(profile => {
      this.setSinglePanelState({ menuOpen: "profile", profile, tab: tab});
    });
  }
  openCollection(slug, tag) {
    this.setSinglePanelState({menuOpen: "collection",  collectionSlug: slug, collectionTag: tag});
  }
  openTranslationsPage(slug) {
    this.setSinglePanelState({menuOpen: "translationsPage", translationsSlug: slug})
  }
  toggleMobileNavMenu() {
    this.setState({mobileNavMenuOpen: !this.state.mobileNavMenuOpen});
  }
  toggleLanguageInFirstPanel() {
    if (this.state.panels[0].settings.language === "hebrew") {
      this.state.panels[0].settings.language = "english";
    } else {
      this.state.panels[0].settings.language = "hebrew";
    }
    this.setState({panels: this.state.panels});
  }
  getHistoryObject(panel, hasSidebar) {
    // get rave to send to /api/profile/user_history
    let ref, sheet_owner, sheet_title;
    if (panel.mode === 'Sheet' || panel.mode === "SheetAndConnections") {
      const sheet = Sefaria.sheets.loadSheetByID(panel.sheetID);
      if (!sheet) { return null; }
      ref = `Sheet ${sheet.id}${panel.highlightedNode ? `:${panel.highlightedNode}`: ''}`;
      sheet_owner = sheet.ownerName;
      sheet_title = sheet.title;
    } else {
      ref = (hasSidebar && panel.highlightedRefs && panel.highlightedRefs.length) ? Sefaria.normRef(panel.highlightedRefs) : (panel.currentlyVisibleRef || panel.refs.slice(-1)[0]);  // Will currentlyVisibleRef ever not be available?
    }
    // strip APIResult fields from currVersions
    const currVersions = Sefaria.util.getCurrVersionsWithoutAPIResultFields(panel.currVersions);
    const parsedRef = Sefaria.parseRef(ref);
    if (!ref) { debugger; }
    return {
      ref,
      versions: currVersions,
      book: parsedRef.book,
      language: panel.settings.language,
      sheet_owner,
      sheet_title,
    };
  }
  setTranslationLanguagePreference(lang) {
    let suggested = true;
    if (lang === null) {
      suggested = false;
      $.removeCookie("translation_language_preference", {path: "/"});
      $.removeCookie("translation_language_preference_suggested", {path: "/"});
    } else {
      $.cookie("translation_language_preference", lang, {path: "/"});
      $.cookie("translation_language_preference_suggested", JSON.stringify(1), {path: "/"});
    }
    Sefaria.track.event("Reader", "Set Translation Language Preference", lang);
    Sefaria.editProfileAPI({settings: {translation_language_preference: lang, translation_language_preference_suggested: suggested}});
    this.setState({translationLanguagePreference: lang});
  }
  doesPanelHaveSidebar(n) {
    return this.state.panels.length > n+1 && this.state.panels[n+1].mode == "Connections";
  }
  saveLastPlace(panel, n, openingSidebar) {
    //openingSidebar is true when you call `saveLastPlace` at the time you're opening the sidebar. In this case, `doesPanelHaveSidebar` will be false
    const hasSidebar = this.doesPanelHaveSidebar(n) || openingSidebar;
    // if panel is sheet, panel.refs isn't set
    if ((panel.mode !== 'Sheet' && !panel.refs.length ) || panel.mode === 'Connections') { return; }
    Sefaria.saveUserHistory(this.getHistoryObject(panel, hasSidebar));
  }
  currentlyConnecting() {
    // returns true if there is currently an "Add Connections" Panel open
    for (var i = 0; i < this.state.panels.length; i++) {
      //console.log(this.state.panels[i].connectionsMode)
      if (this.state.panels[i].connectionsMode === "Add Connection") {
        return true;
      }
    }
    return false;
  }
  getDisplayString(mode) {
    const learningStatus = ["text toc", "book toc", "sheet meta",  "Text", "TextAndConnections", "SheetAndConnections"];
    const topicStatus = ["topicCat", "topic"]
    if(mode.includes("sheet")) {
      return "learning the Sheet"
    } else if (topicStatus.includes(mode)) {
      return "viewing the topic"
    }
    else if(learningStatus.includes(mode)) {
      return "learning";
    } else {
      return "currently viewing"
    }
  }
  generateCurrentlyReading() {
    const currentHistoryState = this.makeHistoryState();
    const inBeitMidrash = ["navigation", "text toc", "book toc", "sheet meta", "topics", "topic", "topicCat", "Text", "TextAndConnections", "Sheet", "SheetAndConnections"];
    currentHistoryState.title = currentHistoryState.title.match(/[^|]*/)[0];
    if (inBeitMidrash.includes(currentHistoryState.mode)) {
      return {title: currentHistoryState.title, url: currentHistoryState.url, mode: currentHistoryState.mode, display: this.getDisplayString(currentHistoryState.mode)};
    } else {
      return null;
    }

  }

  handlePrint(e) {
      gtag("event", "print");
  }

  handleGACopyEvents(e, selectedEls, textOnly) {
      const activePanelIndex = e.target.closest('.readerPanel').id.split("-")[1]
      const activePanel = this.state.panels[activePanelIndex]


      const book = activePanel['currentlyVisibleRef'] ? Sefaria.parseRef(activePanel['currentlyVisibleRef'])["book"] : null
      const category = book && Sefaria.index(book) ? Sefaria.index(book)["primary_category"] : null

      let params = {
        "length": textOnly.length,
        "panelType": activePanel["menuOpen"] || activePanel["mode"],
        "book": book,
        "category": category,
      }

      gtag("event", "copy_text", params);

      // check if selection is spanning or bilingual
      if (book) {
        const selectedEnEls = selectedEls.querySelectorAll('.en')
        const selectedHeEls = selectedEls.querySelectorAll('.he')
        if ((selectedEnEls.length > 0) && (selectedHeEls.length > 0)) {
          gtag("event", "bilingual_copy_text", params);
        }
        if ((selectedEnEls.length > 1) || (selectedHeEls.length > 1)) {
          gtag("event", "spanning_copy_text", params);
        }
      }
  }


  handleCopyEvent(e) {
    // Custom processing of Copy/Paste
    const tagsToIgnore = ["INPUT", "TEXTAREA"];
    if (tagsToIgnore.includes(e.srcElement.tagName)) {
      // If the selection is from an input or textarea tag, don't do anything special
      return
    }
    const selection = document.getSelection()
    const closestReaderPanel = this.state.panels.length > 0 && e.target.closest('.readerPanel') || null
    let textOnly = selection.toString();
    let html = textOnly;
    let selectedEls;

    if (selection.rangeCount) {
      const container = document.createElement("div");
      for (let i = 0, len = selection.rangeCount; i < len; ++i) {
        container.appendChild(selection.getRangeAt(i).cloneContents());
      }


      // Set content direction & add line breaks for each contentSpan
      let contentSpans = container.querySelectorAll(".contentSpan");
      if (closestReaderPanel && !closestReaderPanel.classList.contains('continuous')) {
        contentSpans.forEach(el => {
            el.outerHTML = `<div dir="${Sefaria.hebrew.isHebrew(el.innerText) ? 'rtl' : 'ltr'}">${el.innerHTML}</div>`;
        })
      }

      if (closestReaderPanel && closestReaderPanel.classList.contains('hebrew')) {
        container.setAttribute('dir', 'rtl');
      }

      // Collapse all nodes with poetry classes. This is needed for specifically pasting into Google Docs in Chrome to work.
      const poetryElsToCollapse = container.querySelectorAll('.poetry');
      poetryElsToCollapse.forEach(poetryEl => {
        poetryEl.outerHTML = poetryEl.innerHTML;
      });

      // Remove extra breaks for continuous mode
      if (closestReaderPanel && closestReaderPanel.classList.contains('continuous')) {
        let elsToRemove = container.querySelectorAll("br");
        elsToRemove.forEach(el => el.remove())

        // each of these are divs which by default creates line breaks for various html/txt renderers on paste. We want to collapse them.
        const classesToCollapse = ["segment", "rangeSpan", "segmentText", "contentSpan"];
        classesToCollapse.map(cls => {
          let elsToCollapse = container.getElementsByClassName(cls);
          while(elsToCollapse.length > 0){
            elsToCollapse[0].outerHTML = elsToCollapse[0].innerHTML;
          }
        });
      }

      // These interfere with the copying and pasting of text and users do not want them there. This code removes them.
      const classesToRemove = ["segmentNumber", "linkCount", "clearFix", "footnote-marker"];
      classesToRemove.map(cls => {
        let elsToRemove = container.getElementsByClassName(cls);
        while(elsToRemove.length > 0){
          elsToRemove[0].parentNode.removeChild(elsToRemove[0]);
        }
      });

      // Remove hidden footnotes
      let hiddenFootnotes = container.querySelectorAll(".footnote:not([style*='display: inline'])");
      for(let footnote of hiddenFootnotes){
        footnote.parentNode.removeChild(footnote);
      }

      // Add footnote marker and appropriate space for open footnotes
      let footnotes = container.querySelectorAll(".footnote");
      footnotes.forEach(el => el.prepend(" *"))

      // Links to Strip
      const linksToStrip = "a.namedEntityLink, a.refLink";
      let elsToStrip = container.querySelectorAll(linksToStrip);
      elsToStrip.forEach(el => el.outerHTML = el.innerText);

      html = container.outerHTML;
      textOnly = Sefaria.util.htmlToText(html);
      selectedEls = container;
    }


    // ga tracking
    if (closestReaderPanel) {
      this.handleGACopyEvents(e, selectedEls, textOnly)
    }

    const clipdata = e.clipboardData || window.clipboardData;
    clipdata.setData('text/plain', textOnly);
    clipdata.setData('text/html', html);
    e.preventDefault();
  }
  rerender() {
    this.forceUpdate();
    this.setContainerMode();
  }

  getUserContext() {
    const returnNullIfEmpty = (value) => {
      if(Array.isArray(value)) {
        if(value.length === 0) {
          return null;
        } else {
          return value;
        }
      }

    }
    const refs = this.state.panels.map(panel => panel.currentlyVisibleRef || panel.bookRef || returnNullIfEmpty(panel.navigationCategories) || panel.navigationTopic).flat();
    const books = refs.map(ref => Sefaria.parseRef(ref).book);
    const triggers = refs.map(ref => Sefaria.refCategories(ref))
          .concat(books)
          .concat(refs)
          .flat()
          .filter(ref => !!ref);
    const deDupedTriggers = [...new Set(triggers.map(JSON.stringify))].map(JSON.parse).map(x => x.toLowerCase());
    // How do I get the user type?
    const context = {
      isDebug: this.props._debug,
      isLoggedIn: Sefaria._uid,
      interfaceLang: Sefaria.interfaceLang,
      dt: Sefaria.util.epoch_time(new Date())*1000,
      keywordTargets: refs ? deDupedTriggers : []
    };
    return context
  }


  render() {
    var panelStates = this.state.panels;
    var evenWidth;
    var widths;
    var unit;
    var wrapBoxScroll = false;

    if (panelStates.length <= this.state.panelCap || !this.state.panelCap) {
      evenWidth = (100.0 / panelStates.length);
      unit = "%";
    } else {
      evenWidth = this.MIN_PANEL_WIDTH;
      unit = "px";
      wrapBoxScroll = true;
    }

    if (panelStates.length === 2 &&
        (panelStates[0].mode === "Text" || panelStates[0].mode === "Sheet") &&
        (panelStates[1].mode === "Connections" || panelStates[1].menuOpen === "search" || panelStates[1].compare)) {
      widths = [68.0, 32.0];
      unit = "%";
    } else if (panelStates.length === 3 &&
        (panelStates[0].mode === "Text" || panelStates[0].mode === "Sheet") &&
        panelStates[1].mode === "Connections" &&
        (panelStates[2].mode === "Text" || panelStates[2].mode === "Sheet")) {
      widths = [37.0, 26.0, 37.0];
      unit = "%";
    } else if (panelStates.length === 3 &&
        (panelStates[0].mode === "Text"|| panelStates[0].mode === "Sheet") &&
        (panelStates[1].mode === "Text"|| panelStates[1].mode === "Sheet") &&
        panelStates[2].mode === "Connections") {
      widths = [37.0, 37.0, 26.0];
      unit = "%";
    } else {
      widths = panelStates.map( panel => evenWidth );
    }

    // Header should not show box-shadow over panels that have color line
    const menuOpen = this.state.panels?.[0]?.menuOpen;
    const hasColorLine = [null, "book toc", "sheets", "sheets meta"];
    const headerHasBoxShadow = hasColorLine.indexOf(menuOpen) === -1 || !this.props.multiPanel;
    // Header is hidden on certain mobile panels, but still rendered so the mobileNavMenu can be opened
    const hideHeader = !this.props.multiPanel && !this.state.headerMode && (!menuOpen || menuOpen === "text toc");
    const header = (
      <Header
        multiPanel={this.props.multiPanel}
        onRefClick={this.handleNavigationClick}
        showSearch={this.showSearch}
        openURL={this.openURL}
        headerMode={this.props.headerMode}
        openTopic={this.openTopic}
        hidden={hideHeader}
        mobileNavMenuOpen={this.state.mobileNavMenuOpen}
        onMobileMenuButtonClick={this.toggleMobileNavMenu}
        hasLanguageToggle={!this.props.multiPanel && Sefaria.interfaceLang !== "hebrew" && this.state.panels?.[0]?.menuOpen === "navigation"}
        toggleLanguage={this.toggleLanguageInFirstPanel}
        firstPanelLanguage={this.state.panels?.[0]?.settings?.language}
        hasBoxShadow={headerHasBoxShadow}
        translationLanguagePreference={this.state.translationLanguagePreference}
        setTranslationLanguagePreference={this.setTranslationLanguagePreference} />
    );

    var panels = [];
    var allOpenRefs = panelStates.filter( panel => panel.mode == "Text" && !panel.menuOpen)
                                  .map( panel => Sefaria.humanRef(panel.highlightedRefs.length ? panel.highlightedRefs : panel.refs));

    for (var i = 0; i < panelStates.length; i++) {
      const panel                        = this.clonePanel(panelStates[i]);
      if (!("settings" in panel )) { debugger; }
      var offset                         = widths.reduce(function(prev, curr, index, arr) { return index < i ? prev+curr : prev}, 0);
      var width                          = widths[i];
      var style                          = (this.state.layoutOrientation=="ltr")?{width: width + unit, left: offset + unit}:{width: width + unit, right: offset + unit};
      var onSegmentClick                 = this.props.multiPanel ? this.handleSegmentClick.bind(null, i) : null;
      var onCitationClick                = this.handleCitationClick.bind(null, i);
      var openNamedEntityInNewPanel      = this.openNamedEntityInNewPanel.bind(null, i);
      var onCloseConnectionClick         = this.closeConnectionPanel.bind(null,i);
      var closeNamedEntityInConnectionPanel = this.closeNamedEntityInConnectionPanel.bind(null,i);
      var onSearchResultClick            = i > 0 ? this.handleCompareSearchClick.bind(null, i) : this.handleNavigationClick;
      var onSidebarSearchClick           = this.handleSidebarSearchClick.bind(null, i);
      var unsetTextHighlight             = this.unsetTextHighlight.bind(null, i);
      var updateQuery                    = this.updateQuery.bind(null, i);
      var updateSearchTab                = this.updateSearchTab.bind(null, i);
      var updateAvailableFilters         = this.updateAvailableFilters.bind(null, i);
      var updateSearchFilter             = this.updateSearchFilter.bind(null, i);
      var updateSearchOptionField        = this.updateSearchOptionField.bind(null, i);
      var updateSearchOptionSort         = this.updateSearchOptionSort.bind(null, i);
      var onOpenConnectionsClick         = this.openTextListAt.bind(null, i+1);
      var setTextListHighlight           = this.setTextListHighlight.bind(null, i);
      var setSelectedWords               = this.setSelectedWords.bind(null, i);
      var clearSelectedWords             = this.clearSelectedWords.bind(null, i);
      var clearNamedEntity               = this.clearNamedEntity.bind(null, i);
      var setSidebarSearchQuery          = this.setSidebarSearchQuery.bind(null, i);
      var openComparePanel               = this.openComparePanel.bind(null, i);
      var closePanel                     = panel.compare ? this.convertToTextList.bind(null, i) : this.closePanel.bind(null, i);
      var setPanelState                  = this.setPanelState.bind(null, i);
      var setConnectionsFilter           = this.setConnectionsFilter.bind(this, i);
      var setSideScrollPosition          = this.setSideScrollPosition.bind(this, i);
      var setVersionFilter               = this.setVersionFilter.bind(this, i);
      var selectVersion                  = this.selectVersion.bind(null, i);
      var viewExtendedNotes              = this.viewExtendedNotes.bind(this, i);
      var backFromExtendedNotes          = this.backFromExtendedNotes.bind(this, i);
      var navigatePanel                  = this.navigatePanel.bind(null, i)

      var ref   = panel.refs && panel.refs.length ? panel.refs[0] : null;
      var oref  = ref ? Sefaria.parseRef(ref) : null;
      var title = oref && oref.indexTitle ? oref.indexTitle : 0;
      // Keys must be constant as text scrolls, but changing as new panels open in new positions
      // Use a combination of the panel number and text title
      var key   = i + title;
      var classes = classNames({readerPanelBox: 1, sidebar: panel.mode == "Connections"});
      panels.push(<div className={classes} style={style} key={key}>
                    <ReaderPanel
                      panelPosition={i}
                      initialState={panel}
                      interfaceLang={this.props.interfaceLang}
                      setCentralState={setPanelState}
                      multiPanel={this.props.multiPanel}
                      onSegmentClick={onSegmentClick}
                      onCitationClick={onCitationClick}
                      openNamedEntityInNewPanel={openNamedEntityInNewPanel}
                      closeConnectionPanel={onCloseConnectionClick}
                      closeNamedEntityInConnectionPanel={closeNamedEntityInConnectionPanel}
                      onSearchResultClick={onSearchResultClick}
                      onSidebarSearchClick={onSidebarSearchClick}
                      onNavigationClick={this.handleNavigationClick}
                      onOpenConnectionsClick={onOpenConnectionsClick}
                      openComparePanel={openComparePanel}
                      setTextListHighlight={setTextListHighlight}
                      setConnectionsFilter={setConnectionsFilter}
                      setSideScrollPosition={setSideScrollPosition}
                      setVersionFilter={setVersionFilter}
                      setSelectedWords={setSelectedWords}
                      selectVersion={selectVersion}
                      viewExtendedNotes={viewExtendedNotes}
                      backFromExtendedNotes={backFromExtendedNotes}
                      setDefaultOption={this.setDefaultOption}
                      unsetTextHighlight={unsetTextHighlight}
                      onQueryChange={updateQuery}
                      updateSearchTab={updateSearchTab}
                      updateSearchFilter={updateSearchFilter}
                      updateSearchOptionField={updateSearchOptionField}
                      updateSearchOptionSort={updateSearchOptionSort}
                      registerAvailableFilters={updateAvailableFilters}
                      searchInCollection={this.searchInCollection}
                      setUnreadNotificationsCount={this.setUnreadNotificationsCount}
                      closePanel={closePanel}
                      panelsOpen={panelStates.length}
                      allOpenRefs={allOpenRefs}
                      hasSidebar={this.doesPanelHaveSidebar(i)}
                      masterPanelLanguage={panel.mode === "Connections" ? panelStates[i-1].settings.language : panel.settings.language}
                      masterPanelMode={panel.mode === "Connections" ? panelStates[i-1].mode : null}
                      masterPanelSheetId={panel.mode === "Connections" ? panelStates[i-1].sheetID : null}
                      layoutWidth={width}
                      analyticsInitialized={this.state.initialAnalyticsTracked}
                      saveLastPlace={this.saveLastPlace}
                      checkIntentTimer={this.checkIntentTimer}
                      openMobileNavMenu={this.toggleMobileNavMenu}
                      toggleSignUpModal={this.toggleSignUpModal}
                      getHistoryObject={this.getHistoryObject}
                      clearSelectedWords={clearSelectedWords}
                      clearNamedEntity={clearNamedEntity}
                      setSidebarSearchQuery={setSidebarSearchQuery}
                      translationLanguagePreference={this.state.translationLanguagePreference}
                      setTranslationLanguagePreference={this.setTranslationLanguagePreference}
                      navigatePanel={navigatePanel}
                      divineNameReplacement={this.state.divineNameReplacement}
                      setDivineNameReplacement={this.setDivineNameReplacement}
                      topicTestVersion={this.props.topicTestVersion}
                    />
                  </div>);
    }
    var boxClasses = classNames({wrapBoxScroll: wrapBoxScroll});
    var boxWidth = wrapBoxScroll ? this.state.windowWidth + "px" : "100%";
    var boxStyle = this.state.beitMidrashStatus ? {width: `calc(${boxWidth} - 330px)`} : {width: boxWidth};
    panels = panels.length ?
              (<div id="panelWrapBox" className={boxClasses} style={boxStyle}>
                {panels}
                 </div>) : null;

    // var interruptingMessage = Sefaria.interruptingMessage ?
    //   (<InterruptingMessage
    //       messageName={Sefaria.interruptingMessage.name}
    //       messageHTML={Sefaria.interruptingMessage.html}
    //       style={Sefaria.interruptingMessage.style}
    //       repetition={Sefaria.interruptingMessage.repetition}
    //       onClose={this.rerender} />) : <Promotions rerender={this.rerender} adType="banner"/>;
    const sefariaModal = (
      <SignUpModal
        onClose={this.toggleSignUpModal}
        show={this.state.showSignUpModal}
        modalContentKind={this.state.modalContentKind}
      />
    );

    const communityPagePreviewControls = this.props.communityPreview ?
      <CommunityPagePreviewControls date={this.props.communityPreview} /> : null;


    var classDict = {readerApp: 1, multiPanel: this.props.multiPanel, singlePanel: !this.props.multiPanel};
    var interfaceLangClass = `interface-${this.props.interfaceLang}`;
    classDict[interfaceLangClass] = true;
    var classes = classNames(classDict);

//    const strapi = useContext(StrapiDataContext);
//    const { interruptingMessageModal } = useContext(StrapiDataContext);

    return (
<<<<<<< HEAD
      <StrapiDataProvider>
        <AdContext.Provider value={this.getUserContext()}>
          <div id="readerAppWrap">
            <InterruptingMessage />
            {/* <Banner onClose={this.setContainerMode} /> */}
            <Banner />
            <div className={classes} onClick={this.handleInAppLinkClick}>
              {header}
              {panels}
              {sefariaModal}
              {communityPagePreviewControls}
              {beitMidrashPanel}
              <CookiesNotification />
              {/* <ExampleComponent /> */}
            </div>
          </div>
        </AdContext.Provider>
      </StrapiDataProvider>
=======
      <AdContext.Provider value={this.getUserContext()}>
      <div id="readerAppWrap">
        {interruptingMessage}
        <div className={classes} onClick={this.handleInAppLinkClick}>
          {header}
          {panels}
          {sefariaModal}
          {communityPagePreviewControls}
          <CookiesNotification />
        </div>
      </div>
      </AdContext.Provider>
>>>>>>> 17695264
    );
  }
}
ReaderApp.propTypes = {
  multiPanel:                  PropTypes.bool,
  headerMode:                  PropTypes.bool,  // is the App serving only as a header on top of another page?
  interfaceLang:               PropTypes.string,
  initialRefs:                 PropTypes.array,
  initialFilter:               PropTypes.array,
  initialMenu:                 PropTypes.string,
  initialCollection:           PropTypes.string,
  initialQuery:                PropTypes.string,
  initialTextSearchFilters:    PropTypes.array,
  initialTextSearchField:      PropTypes.string,
  initialTextSearchSortType:   PropTypes.string,
  initialSheetSearchFilters:   PropTypes.array,
  initialSheetSearchField:     PropTypes.string,
  initialSheetSearchSortType:  PropTypes.string,
  initialTopic:                PropTypes.string,
  initialProfile:              PropTypes.object,
  initialNavigationCategories: PropTypes.array,
  initialSettings:             PropTypes.object,
  initialPanels:               PropTypes.array,
  initialDefaultVersions:      PropTypes.object,
  initialPath:                 PropTypes.string,
  initialPanelCap:             PropTypes.number,
  topicTestVersion:          PropTypes.string,
};
ReaderApp.defaultProps = {
  multiPanel:                  true,
  headerMode:                  false,  // is the App serving only as a header on top of another page?
  interfaceLang:               "english",
  initialRefs:                 [],
  initialFilter:               null,
  initialMenu:                 null,
  initialCollection:           null,
  initialQuery:                null,
  initialTopic:                null,
  initialProfile:              null,
  initialNavigationCategories: [],
  initialPanels:               [],
  initialDefaultVersions:      {},
  initialPanelCap:             2,
  initialPath:                 "/",
  topicTestVersion:          null
};

const sefariaSetup = Sefaria.setup;
const { unpackDataFromProps, loadServerData } = Sefaria;
export {
  ReaderApp,
  Footer,
  sefariaSetup,
  unpackDataFromProps,
  loadServerData,
  EditCollectionPage,
  RemoteLearningPage,
  SheetsLandingPage,
  ContestLandingPage,
  PBSC2020LandingPage,
  PBSC2021LandingPage,
  PoweredByPage,
  RambanLandingPage,
  EducatorsPage,
  RabbisPage,
  DonatePage,
  WordByWordPage
};<|MERGE_RESOLUTION|>--- conflicted
+++ resolved
@@ -32,10 +32,6 @@
 } from './Misc';
 import { Promotions } from './Promotions';
 import Component from 'react-class';
-<<<<<<< HEAD
-// import BeitMidrash, {BeitMidrashClosed} from './BeitMidrash';
-=======
->>>>>>> 17695264
 import  { io }  from 'socket.io-client';
 import { SignUpModalKind } from './sefaria/signupModalContent';
 
@@ -2195,7 +2191,6 @@
 //    const { interruptingMessageModal } = useContext(StrapiDataContext);
 
     return (
-<<<<<<< HEAD
       <StrapiDataProvider>
         <AdContext.Provider value={this.getUserContext()}>
           <div id="readerAppWrap">
@@ -2214,20 +2209,6 @@
           </div>
         </AdContext.Provider>
       </StrapiDataProvider>
-=======
-      <AdContext.Provider value={this.getUserContext()}>
-      <div id="readerAppWrap">
-        {interruptingMessage}
-        <div className={classes} onClick={this.handleInAppLinkClick}>
-          {header}
-          {panels}
-          {sefariaModal}
-          {communityPagePreviewControls}
-          <CookiesNotification />
-        </div>
-      </div>
-      </AdContext.Provider>
->>>>>>> 17695264
     );
   }
 }
