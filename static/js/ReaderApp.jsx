--- conflicted
+++ resolved
@@ -114,7 +114,8 @@
       connectionsMode:         state.connectionsMode         || "Resources",
       currVersions:            state.currVersions            || {en:null,he:null},
       highlightedRefs:         state.highlightedRefs         || [],
-      highlightedNodes:        state.highlightedNodes        || null,
+      highlightedNode:         state.highlightedNode         || null,
+      scrollToHighlighted:     state.scrollToHighlighted     || false,
       currentlyVisibleRef:     state.refs && state.refs.length ? state.refs[0] : null,
       recentFilters:           state.recentFilters           || state.filter || [],
       recentVersionFilters:    state.recentVersionFilters    || state.versionFilter || [],
@@ -758,68 +759,6 @@
     if (timer) { clearTimeout(timer); }
     return window.setTimeout(cb, intentDelay);
   }
-<<<<<<< HEAD
-=======
-  makePanelState(state) {
-    // Return a full representation of a single panel's state, given a partial representation in `state`
-    var panel = {
-      mode:                    state.mode,                   // "Text", "TextAndConnections", "Connections", "Sheet", "SheetAndConnection"
-      refs:                    state.refs                    || [], // array of ref strings
-      filter:                  state.filter                  || [],
-      versionFilter:           state.versionFilter           || [],
-      connectionsMode:         state.connectionsMode         || "Resources",
-      currVersions:            state.currVersions            || {en:null,he:null},
-      highlightedRefs:         state.highlightedRefs         || [],
-      highlightedNode:         state.highlightedNode         || null,
-      scrollToHighlighted:     state.scrollToHighlighted     || false,
-      currentlyVisibleRef:     state.refs && state.refs.length ? state.refs[0] : null,
-      recentFilters:           state.recentFilters           || state.filter || [],
-      recentVersionFilters:    state.recentVersionFilters    || state.versionFilter || [],
-      menuOpen:                state.menuOpen                || null, // "navigation", "text toc", "display", "search", "sheets", "home", "book toc"
-      navigationCategories:    state.navigationCategories    || [],
-      navigationTopicCategory: state.navigationTopicCategory || "",
-      showMoreTexts:           state.showMoreTexts           || Sefaria.toc.length < 9,
-      showMoreTopics:          state.showMoreTopics          || false,
-      sheetID:                 state.sheetID                 || null,
-      sheetNodes:              state.sheetNodes              || null,
-      nodeRef:                 state.nodeRef                 || null,
-      navigationTopic:         state.navigationTopic         || null,
-      navigationTopicTitle:    state.navigationTopicTitle    || null,
-      topicTitle:              state.topicTitle              || null,
-      collectionName:          state.collectionName          || null,
-      collectionSlug:          state.collectionSlug          || null,
-      collectionTag:           state.collectionTag           || null,
-      searchQuery:             state.searchQuery             || null,
-      searchTab:               state.searchTab               || 'text',
-      topicsTab:               state.topicsTab               || 'sources',
-      textSearchState:         state.textSearchState         || new SearchState({ type: 'text' }),
-      sheetSearchState:        state.sheetSearchState        || new SearchState({ type: 'sheet' }),
-      compare:                 state.compare                 || false,
-      openSidebarAsConnect:    state.openSidebarAsConnect    || false,
-      bookRef:                 state.bookRef                 || null,
-      settings:                state.settings ? Sefaria.util.clone(state.settings) : Sefaria.util.clone(this.getDefaultPanelSettings()),
-      displaySettingsOpen:     false,
-      tagSort:                 state.tagSort                 || "count",
-      mySheetSort:             state.mySheetSort             || "date",
-      initialAnalyticsTracked: state.initialAnalyticsTracked || false,
-      selectedWords:           state.selectedWords           || "",
-      selectedNamedEntity:     state.selectedNamedEntity     || null,
-      selectedNamedEntityText: state.selectedNamedEntityText || null,
-      textHighlights:          state.textHighlights          || null,
-      profile:                 state.profile                 || null,
-      profileTab:              state.profileTab              || "sheets",
-    };
-    // if version is not set for the language you're in, see if you can retrieve it from cache
-    if (this.state && panel.refs.length && ((panel.settings.language === "hebrew" && !panel.currVersions.he) || (panel.settings.language !== "hebrew" && !panel.currVersions.en ))) {
-      var oRef = Sefaria.ref(panel.refs[0]);
-      if (oRef) {
-        const lang = panel.settings.language == "hebrew"?"he":"en";
-        panel.currVersions[lang] = this.getCachedVersion(oRef.indexTitle, lang);
-      }
-    }
-    return panel;
-  }
->>>>>>> b0b4d594
   setScrollPositionInHistory(e) {
     const $scrollContainer = $(e.target);
     this.scrollPositionTimer = this.checkIntentTimer(this.scrollPositionTimer, () => {
