import React from 'react';
import classNames from 'classnames';
import extend from 'extend';
import PropTypes from 'prop-types';
import Sefaria from './sefaria/sefaria';
import Header from './Header';
import ReaderPanel from './ReaderPanel';
import $ from './sefaria/sefariaJquery';
import EditCollectionPage from './EditCollectionPage';
import Footer from './Footer';
import SearchState from './sefaria/searchState';
import {ContentLanguageContext} from './context';
import {
  ContestLandingPage,
  RemoteLearningPage,
  SheetsLandingPage,
  PBSC2020LandingPage,
  RambanLandingPage,
  EducatorsPage
} from './StaticPages';
import {
  SignUpModal,
  InterruptingMessage,
  CookiesNotification,
  CommunityPagePreviewControls,
} from './Misc';
import Component from 'react-class';


class ReaderApp extends Component {
  constructor(props) {
    super(props);
    // TODO clean up generation of initial panels objects.
    // Currently these get generated in reader/views.py then regenerated again in ReaderApp.
    this.MIN_PANEL_WIDTH       = 360.0;
    let panels                 = [];

    if (props.initialMenu) {
      // If a menu is specified in `initialMenu`, make a panel for it
      panels[0] = {
        mode:                    "Menu",
        menuOpen:                props.initialMenu,
        searchQuery:             props.initialQuery,
        searchTab:               props.initialSearchTab,
        topicsTab:               props.initialTopicsTab,
        textSearchState: new SearchState({
          type: 'text',
          appliedFilters:        props.initialTextSearchFilters,
          field:                 props.initialTextSearchField,
          appliedFilterAggTypes: props.initialTextSearchFilterAggTypes,
          sortType:              props.initialTextSearchSortType,
        }),
        sheetSearchState: new SearchState({
          type: 'sheet',
          appliedFilters:        props.initialSheetSearchFilters,
          appliedFilterAggTypes: props.initialSheetSearchFilterAggTypes,
          sortType:              props.initialSheetSearchSortType,
        }),
        navigationCategories:    props.initialNavigationCategories,
        navigationTopicCategory: props.initialNavigationTopicCategory,
        navigationTopic:         props.initialTopic,
        navigationTopicTitle:    props.initialNavigationTopicTitle,
        navigationTopicLetter:   props.initialNavigationTopicLetter,
        topicTitle:              props.initialTopicTitle,
        profile:                 props.initialProfile,
        profileTab:              props.initialProfileTab,
        collectionName:          props.initialCollectionName,
        collectionSlug:          props.initialCollectionSlug,
        collectionTag:           props.initialCollectionTag,
      };
    }

    const defaultPanelSettings = this.getDefaultPanelSettings();

    const initialPanels = props.initialPanels || [];
    panels = panels.concat(initialPanels.map(this.clonePanel));

    panels = panels.map(panel => {
      if (!panel.hasOwnProperty("settings") && !!panel.currVersions) {
        // If a panel doesn't have its own settings, but it does have a text version set
        // make sure the settings show the language of the version set.
        if (panel.currVersions.he && panel.currVersions.en) { panel.settings = {language: "bilingual"}; }
        else if (panel.currVersions.he)                     { panel.settings = {language: "hebrew"}; }
        else if (panel.currVersions.en)                     { panel.settings = {language: "english"}; }
      }
      panel.settings = extend(Sefaria.util.clone(defaultPanelSettings), (panel.settings || {}));

      if (panel.mode.endsWith("AndConnections")) {
        panel.highlightedRefs = panel.refs;
      }
      return panel;
    }).map(panel => this.makePanelState(panel));

    const defaultVersions   = Sefaria.util.clone(props.initialDefaultVersions) || {};
    const layoutOrientation = (props.interfaceLang == "hebrew") ? "rtl" : "ltr";

    this.state = {
      panels: panels,
      headerMode: props.headerMode,
      defaultVersions: defaultVersions,
      defaultPanelSettings: Sefaria.util.clone(defaultPanelSettings),
      layoutOrientation: layoutOrientation,
      path: props.initialPath,
      panelCap: props.initialPanelCap,
      initialAnalyticsTracked: false,
      showSignUpModal: false,
    };
  }
  makePanelState(state) {
    // Return a full representation of a single panel's state, given a partial representation in `state`
    var panel = {
      mode:                    state.mode,                   // "Text", "TextAndConnections", "Connections", "Sheet", "SheetAndConnection", "Menu"
      refs:                    state.refs                    || [], // array of ref strings
      filter:                  state.filter                  || [],
      versionFilter:           state.versionFilter           || [],
      connectionsMode:         state.connectionsMode         || "Resources",
      currVersions:            state.currVersions            || {en:null,he:null},
      highlightedRefs:         state.highlightedRefs         || [],
      highlightedNode:         state.highlightedNode         || null,
      scrollToHighlighted:     state.scrollToHighlighted     || false,
      currentlyVisibleRef:     state.refs && state.refs.length ? state.refs[0] : null,
      recentFilters:           state.recentFilters           || state.filter || [],
      recentVersionFilters:    state.recentVersionFilters    || state.versionFilter || [],
      menuOpen:                state.menuOpen                || null, // "navigation", "text toc", "display", "search", "sheets", "community", "book toc"
      navigationCategories:    state.navigationCategories    || [],
      navigationTopicCategory: state.navigationTopicCategory || "",
      sheetID:                 state.sheetID                 || null,
      sheetNodes:              state.sheetNodes              || null,
      nodeRef:                 state.nodeRef                 || null,
      navigationTopic:         state.navigationTopic         || null,
      navigationTopicTitle:    state.navigationTopicTitle    || null,
      navigationTopicLetter:   state.navigationTopicLetter   || null,
      topicTitle:              state.topicTitle              || null,
      collectionName:          state.collectionName          || null,
      collectionSlug:          state.collectionSlug          || null,
      collectionTag:           state.collectionTag           || null,
      searchQuery:             state.searchQuery             || null,
      searchTab:               state.searchTab               || 'text',
      topicsTab:               state.topicsTab               || 'sources',
      textSearchState:         state.textSearchState         || new SearchState({ type: 'text' }),
      sheetSearchState:        state.sheetSearchState        || new SearchState({ type: 'sheet' }),
      compare:                 state.compare                 || false,
      openSidebarAsConnect:    state.openSidebarAsConnect    || false,
      bookRef:                 state.bookRef                 || null,
      settings:                state.settings ? Sefaria.util.clone(state.settings) : Sefaria.util.clone(this.getDefaultPanelSettings()),
      displaySettingsOpen:     false,
      initialAnalyticsTracked: state.initialAnalyticsTracked || false,
      selectedWords:           state.selectedWords           || "",
      selectedNamedEntity:     state.selectedNamedEntity     || null,
      selectedNamedEntityText: state.selectedNamedEntityText || null,
      textHighlights:          state.textHighlights          || null,
      profile:                 state.profile                 || null,
      profileTab:              state.profileTab              || "sheets",
    };
    // if version is not set for the language you're in, see if you can retrieve it from cache
    if (this.state && panel.refs.length && ((panel.settings.language === "hebrew" && !panel.currVersions.he) || (panel.settings.language !== "hebrew" && !panel.currVersions.en ))) {
      var oRef = Sefaria.ref(panel.refs[0]);
      if (oRef) {
        const lang = panel.settings.language == "hebrew"?"he":"en";
        panel.currVersions[lang] = this.getCachedVersion(oRef.indexTitle, lang);
      }
    }
    return panel;
  }
  componentDidMount() {
    this.updateHistoryState(true); // make sure initial page state is in history, (passing true to replace)
    window.addEventListener("popstate", this.handlePopState);
    window.addEventListener("resize", this.setPanelCap);
    document.addEventListener('copy', this.handleCopyEvent);
    this.setPanelCap();
    if (this.props.headerMode) {
      // Handle in app links on static pages outside of react container
      $("a").not($(ReactDOM.findDOMNode(this)).find("a"))
        .on("click", this.handleInAppLinkClick);
    }
    // Save all initial panels to recently viewed
    this.state.panels.map(this.saveLastPlace);
  }
  componentWillUnmount() {
    window.removeEventListener("popstate", this.handlePopState);
    window.removeEventListener("resize", this.setPanelCap);
  }
  componentDidUpdate(prevProps, prevState) {
    $(".content").off("scroll.scrollPosition").on("scroll.scrollPosition", this.setScrollPositionInHistory); // when .content may have rerendered
    
    if (this.justPopped) {
      //console.log("Skipping history update - just popped")
      this.justPopped = false;
      return;
    }

    // Set initial page view (deferred from analytics.js instanciation)
    if (!this.state.initialAnalyticsTracked) { this.trackPageview(); }
    // If a new panel has been added, and the panels extend beyond the viewable area, check horizontal scroll
    if (this.state.panels.length > this.state.panelCap && this.state.panels.length > prevState.panels.length) {
      var elem = document.getElementById("panelWrapBox");
      var viewExtent = (this.state.layoutOrientation == "ltr")                      // How far (px) current view extends into viewable area
          ? elem.scrollLeft + this.state.windowWidth
          : elem.scrollWidth - elem.scrollLeft;
      var lastCompletelyVisible = Math.floor(viewExtent / this.MIN_PANEL_WIDTH);    // # of last visible panel - base 1
      var leftover = viewExtent % this.MIN_PANEL_WIDTH;                             // Leftover viewable pixels after last fully visible panel

      var newPanelPosition;                                                         // # of newly inserted panel - base 1
      for (var i = 0; i < this.state.panels.length; i++) {
        if (!prevState.panels[i] || this.state.panels[i] != prevState.panels[i]) {
          newPanelPosition = i+1;
          break;
        }
      }
      if(newPanelPosition > lastCompletelyVisible) {
        var scrollBy = 0;      // Pixels to scroll by
        var panelOffset = 0;   // Account for partial panel scroll
        if (leftover > 0) {    // If a panel is half scrolled, bring it fully into view
          scrollBy += this.MIN_PANEL_WIDTH - leftover;
          panelOffset += 1;
        }
        scrollBy += (newPanelPosition - lastCompletelyVisible - panelOffset) * this.MIN_PANEL_WIDTH;
        elem.scrollLeft = (this.state.layoutOrientation == "ltr")
            ? elem.scrollLeft + scrollBy
            : elem.scrollLeft - scrollBy;
      }
    }

    this.setContainerMode();
    this.updateHistoryState(this.replaceHistory);
  }
  handlePopState(event) {
    var state = event.state;
    // console.log("Pop - " + window.location.pathname);
    // console.log(event.state);
    if (state) {
      this.justPopped = true;

      // history does not preserve custom objects
      if (state.panels) {
        for (let p of state.panels) {
          p.textSearchState = p.textSearchState && new SearchState(p.textSearchState);
          p.sheetSearchState = p.sheetSearchState && new SearchState(p.sheetSearchState);
        }
      } else {
        state.panels = [];
      }
      this.setState(state, () => {
        if (state.scrollPosition) {
          $(".content").scrollTop(event.state.scrollPosition)
            .trigger("scroll");
        }
      });

      this.setContainerMode();
    }
  }
  trackPageview() {
      var panels = this.state.panels;
      var textPanels = panels.filter(panel => (panel.refs.length || panel.bookRef) && panel.mode !== "Connections");
      var connectionPanels = panels.filter(panel => panel.mode == "Connections");

      // Set Page Type
      // Todo: More specificity for sheets - browsing, reading, writing
      const pageType = !panels.length ? "Static" : (panels[0].menuOpen || panels[0].mode);
      Sefaria.track.setPageType(pageType);

      // Number of panels as e.g. "2" meaning 2 text panels or "3.2" meaning 3 text panels and 2 connection panels
      if (connectionPanels.length == 0) {
        Sefaria.track.setNumberOfPanels(textPanels.length.toString());
      } else {
        Sefaria.track.setNumberOfPanels(`${textPanels.length}.${connectionPanels.length}`);
      }

      // refs - per text panel
      var refs =  textPanels.map(panel => (panel.refs.length) ? panel.refs.slice(-1)[0] : panel.bookRef);
      Sefaria.track.setRef(refs.join(" | "));

      // Book name (Index record primary name) - per text panel
      var bookNames = refs.map(ref => Sefaria.parseRef(ref).index).filter(b => !!b);
      Sefaria.track.setBookName(bookNames.join(" | "));

      // Indexes - per text panel
      var indexes = bookNames.map(b => Sefaria.index(b)).filter(i => !!i);

      // categories - per text panel
      var primaryCats = indexes.map(i => (i.dependence === "Commentary")? i.categories[0] + " Commentary": i.categories[0]);
      Sefaria.track.setPrimaryCategory(primaryCats.join(" | "));

      var secondaryCats = indexes.map(i => {
          var cats = i.categories.filter(cat=> cat != "Commentary").slice(1);
          return (cats.length >= 1) ? cats[0] : ""
      });
      Sefaria.track.setSecondaryCategory(secondaryCats.join(" | "));

      // panel content languages - per text panel
      var contentLanguages = textPanels.map(panel => panel.settings.language);
      Sefaria.track.setContentLanguage(contentLanguages.join(" | "));

      // Set Versions - per text panel
      var versionTitles = textPanels.map(p => p.currVersions.en ? `${p.currVersions.en}(en)`: (p.currVersions.he ? `${p.currVersions.he}(he)` : 'default version'));
      Sefaria.track.setVersionTitle(versionTitles.join(" | "));

      // Set Sidebar usages
      // todo: handle toolbar selections
      var sidebars = connectionPanels.map(panel => panel.filter.length ? panel.filter.join("+") : "all");
      Sefaria.track.setSidebars(sidebars.join(" | "));

      // After setting the dimensions, post the hit
      var url = window.location.pathname + window.location.search;
      Sefaria.track.pageview(url);

      if (!this.state.initialAnalyticsTracked) {
        this.setState({initialAnalyticsTracked: true});
      }
  }
  shouldHistoryUpdate() {
    // Compare the current state to the state last pushed to history,
    // Return true if the change warrants pushing to history.
    if (!history.state
        || (!history.state.panels && !!this.state.panels)
        || (history.state.panels && (history.state.panels.length !== this.state.panels.length))
      ) {
      // If there's no history or the number or basic state of panels has changed
      return true;
    }

    const prevPanels = history.state.panels || [];
    const nextPanels = this.state.panels || [];

    for (let i = 0; i < prevPanels.length; i++) {
      // Cycle through each panel, compare previous state to next state, looking for differences
      const prev  = prevPanels[i];
      const next  = nextPanels[i];
      if (!prev || !next) { return true; }
      // history does not preserve custom objects
      const prevTextSearchState = new SearchState(prev.textSearchState);
      const prevSheetSearchState = new SearchState(prev.sheetSearchState);
      const nextTextSearchState = new SearchState(next.textSearchState);
      const nextSheetSearchState = new SearchState(next.sheetSearchState);

      if ((prev.mode !== next.mode) ||
          (prev.menuOpen !== next.menuOpen) ||
          (prev.menuOpen === "book toc" && prev.bookRef !== next.bookRef) ||
          (next.mode === "Text" && prev.refs.slice(-1)[0] !== next.refs.slice(-1)[0]) ||
          (next.mode === "Text" && !prev.highlightedRefs.compare(next.highlightedRefs)) ||
          (next.mode === "TextAndConnections" && prev.highlightedRefs.slice(-1)[0] !== next.highlightedRefs.slice(-1)[0]) ||
          ((next.mode === "Connections" || next.mode === "TextAndConnections") && prev.filter && !prev.filter.compare(next.filter)) ||
          (next.mode === "Translation Open" && prev.versionFilter && !prev.versionFilter(next.versionFilter)) ||
          (next.mode === "Connections" && !prev.refs.compare(next.refs)) ||
          (next.currentlyVisibleRef === prev.currentlyVisibleRef) ||
          (next.connectionsMode !== prev.connectionsMode) ||
          (prev.currVersions.en !== next.currVersions.en) ||
          (prev.currVersions.he !== next.currVersions.he) ||
          (prev.searchQuery != next.searchQuery) ||
          (prev.searchTab != next.searchTab) ||
          (prev.topicsTab != next.topicsTab) ||
          (prev.profileTab !== next.profileTab) ||
          (prev.collectionName !== next.collectionName) ||
          (prev.collectionTag !== next.collectionTag) ||
          (!prevTextSearchState.isEqual({ other: nextTextSearchState, fields: ["appliedFilters", "field", "sortType"]})) ||
          (!prevSheetSearchState.isEqual({ other: nextSheetSearchState, fields: ["appliedFilters", "field", "sortType"]})) ||
          (prev.settings.language != next.settings.language) ||
          (prev.settings.aliyotTorah != next.settings.aliyotTorah))
      {
         return true;

      } else if (prev.navigationCategories !== next.navigationCategories) {
        // Handle array comparison, !== could mean one is null or both are arrays
        if (!prev.navigationCategories || !next.navigationCategories) {
          return true; // They are not equal and one is null
        } else if (!prev.navigationCategories.compare(next.navigationCategories)) {
          return true; // both are set, compare arrays
        }

      } else if (prev.navigationTopicCategory !== next.navigationTopicCategory) {
        // Handle array comparison, !== could mean one is null or both are arrays
        if (!prev.navigationTopicCategory || !next.navigationTopicCategory) {
          return true; // They are not equal and one is null
        } else if (!prev.navigationTopicCategory.compare(next.navigationTopicCategory)) {
          return true; // both are set, compare arrays
        }
      }
    }
    return false;
  }
  clonePanel(panel, trimFilters) {
    return Sefaria.util.clone(panel, trimFilters);
  }
  _getUrlVersionsParams(currVersions, i) {
    if (currVersions) {
      return Object.keys(currVersions)
              .filter(vlang=>!!currVersions[vlang])
              .map(vlang=>`&v${vlang}${i > 1 ? i : ""}=${Sefaria.util.encodeVtitle(currVersions[vlang])}`)
              .join("");
    } else {
      return "";
    }
  }
  makeHistoryState() {
    // Returns an object with state, title and url params for the current state
    var histories = [];
    var states = this.state.panels;
    var siteName = Sefaria._siteSettings["SITE_NAME"]["en"]; // e.g. "Sefaria"
    const shortLang = Sefaria.interfaceLang == 'hebrew' ? 'he' : 'en';

    // List of modes that the ConnectionsPanel may have which can be represented in a URL. 
    const sidebarModes = new Set(["Sheets", "Notes", "Translations", "Translation Open",
      "About", "WebPages", "extended notes", "Topics", "Torah Readings", "manuscripts"]);

    for (var i = 0; i < states.length; i++) {
      // Walk through each panel, create a history object as though for this panel alone
      states[i] = this.clonePanel(states[i], true);
      if (!states[i]) { debugger; }
      var state = states[i];
      var hist  = {url: ""};

      if (state.menuOpen) {
        hist.menuPage = true;
        switch (state.menuOpen) {
          case "navigation":
            var cats   = state.navigationCategories ? state.navigationCategories.join("/") : "";
            hist.title = cats ? state.navigationCategories.map(Sefaria._).join(", ") + " | " + Sefaria._(siteName) : Sefaria._("The " + siteName + " Library");
            hist.url   = "texts" + (cats ? "/" + cats : "");
            hist.mode  = "navigation";
            break;
          case "text toc":
            var ref    = state.refs.slice(-1)[0];
            var bookTitle  = ref ? Sefaria.parseRef(ref).index : "404";
            hist.title = Sefaria._(bookTitle) + " | " + Sefaria._(siteName);
            hist.url   = bookTitle.replace(/ /g, "_");
            hist.mode  = "text toc";
            break;
          case "book toc":
            var bookTitle = state.bookRef;
            hist.title = Sefaria._(bookTitle) + " | " + Sefaria._(siteName);
            hist.url = bookTitle.replace(/ /g, "_");
            hist.mode = "book toc";
            break;
          case "sheet meta":
            const sheet = Sefaria.sheets.loadSheetByID(state.sheetID);
            const sheetTitle = sheet? sheet.title.stripHtml() : "";
            hist.title = Sefaria._(siteName + " Source Sheets")+": " + sheetTitle;
            hist.url = i == 0 ? "sheets/"+ state.sheetID : "sheet&s="+ state.sheetID;
            hist.mode = "sheet meta";
            break;
          case "extended notes":
            var bookTitle = state.mode==="Connections" ?Sefaria.parseRef(state.currentlyVisibleRef).index : state.bookRef;
            hist.currVersions = state.currVersions;
            hist.url = `${bookTitle}&notes${i>1 ? i : ''}=1`.replace(/ /g, "_");
            hist.mode = "extended notes";
            break;
          case "search":
            const query = state.searchQuery ? encodeURIComponent(state.searchQuery) : "";
            hist.title = state.searchQuery ? state.searchQuery + " | " : "";
            hist.title += Sefaria._(siteName + " Search");
            hist.url   = "search" + (state.searchQuery ? (`&q=${query}&tab=${state.searchTab}` +
              state.textSearchState.makeURL({ prefix: 't', isStart: false }) +
              state.sheetSearchState.makeURL({ prefix: 's', isStart: false })) : "");
            hist.mode  = "search";
            break;
          case "topics":
            if (state.navigationTopic) {
              hist.url = `topics/${state.navigationTopic}?tab=${state.topicsTab}`;
              hist.title = `${state.topicTitle[shortLang]} | ${ Sefaria._("Texts & Source Sheets from Torah, Talmud and Sefaria's library of Jewish sources.")}`;
              hist.mode  = "topic";
            } else if (state.navigationTopicCategory) {
              var topic  = state.navigationTopicCategory;
              hist.title = state.navigationTopicTitle[shortLang] + " | " + Sefaria._(siteName);
              hist.url   =  "topics/category/" + topic;
            } else {
              hist.url   = "topics";
              hist.title = Sefaria._("Topics | " + siteName);
              hist.mode  = "topics";
            }
            break;
          case "allTopics":
              hist.url   = "topics/all/" + state.navigationTopicLetter;
              hist.title = Sefaria._("All Topics") + " - " + state.navigationTopicLetter + " | " + Sefaria._(siteName);
              hist.mode  = "topics";
            break;
          case "community":
            hist.title = Sefaria._("Community") + " | " + Sefaria._(siteName); // TODO
            hist.url   = "community";
            hist.mode  = "community";
            break;
          case "profile":
            hist.title = `${state.profile.full_name} ${Sefaria._("on Sefaria")}`;
            hist.url   = `profile/${state.profile.slug}?tab=${state.profileTab}`;
            hist.mode = "profile";
            break;
          case "notifications":
            hist.title = Sefaria._(siteName + " Notifications");
            hist.url   = "notifications";
            hist.mode  = "notifications";
            break;
          case "collection":
            hist.url   = "collections/" + state.collectionSlug;
            if (states[i].collectionTag) {
              hist.url  += "?tag=" + state.collectionTag.replace("#","%23");
            }
            hist.title = (state.collectionName ? state.collectionName + " | " : "") + Sefaria._(siteName + " Collections");
            hist.mode  = "collection";
            break;          
          case "collectionsPublic":
            hist.title = Sefaria._("Collections") + " | " + Sefaria._(siteName);
            hist.url = "collections";
            hist.mode = "collcetionsPublic";
            break;
          case "calendars":
            hist.title = Sefaria._("Learning Schedules") + " | " + Sefaria._(siteName);
            hist.url = "calendars";
            hist.mode = "calendars";
            break;
          case "updates":
            hist.title = Sefaria._("New Additions to the " + siteName + " Library");
            hist.url = "updates";
            hist.mode = "updates";
            break;
          case "modtools":
            hist.title = Sefaria._("Moderator Tools");
            hist.url = "modtools";
            hist.mode = "modtools";
            break;
          case "story_editor":
            hist.title = Sefaria._("Story Editor");
            hist.url = "story_editor";
            hist.mode = "story_editor";
            break;
          case "user_stats":
            hist.title = Sefaria._("Torah Tracker");
            hist.url = "torahtracker";
            hist.mode = "user_stats";
            break;
          case "saved":
            hist.title = Sefaria._("My Saved Content");
            hist.url = "texts/saved";
            hist.mode = "saved";
            break;
          case "history":
            hist.title = Sefaria._("My Reading History");
            hist.url = "texts/history";
            hist.mode = "history";
            break;
        }

      } else if (state.mode === "Text") {
        var highlighted = state.highlightedRefs.length ? Sefaria.normRefList(state.highlightedRefs) : null;

        if (highlighted &&
            (Sefaria.refContains(highlighted, state.currentlyVisibleRef)
             || Sefaria.refContains(state.currentlyVisibleRef, highlighted))) {
          var htitle = highlighted;
        } else {
          var htitle = state.currentlyVisibleRef;
        }
        hist.title        = Sefaria._r(htitle);
        hist.url          = Sefaria.normRef(htitle);
        hist.currVersions = state.currVersions;
        hist.mode         = "Text";
        if(Sefaria.titleIsTorah(htitle)){
          hist.aliyot = (state.settings.aliyotTorah == "aliyotOff") ? 0 : 1;
        }

      } else if (state.mode === "Connections") {
        var ref       = Sefaria.normRefList(state.refs);
        var filter    = state.filter.length ? state.filter :
                          (sidebarModes.has(state.connectionsMode) ? [state.connectionsMode] : ["all"]);
        hist.sources  = filter.join("+");
        if (state.connectionsMode === "Translation Open" && state.versionFilter.length) {
          hist.versionFilter = state.versionFilter[0];
        }
        hist.title    = Sefaria._r(ref)  + Sefaria._(" with ") + Sefaria._(hist.sources === "all" ? "Connections" : hist.sources);
        hist.url      = Sefaria.normRef(ref); // + "?with=" + sources;
        hist.mode     = "Connections";

      } else if (state.mode === "TextAndConnections") {
        var ref       = Sefaria.normRefList(state.highlightedRefs);
        var filter    = state.filter.length ? state.filter :
                          (sidebarModes.has(state.connectionsMode) ? [state.connectionsMode] : ["all"]);
        hist.sources  = filter.join("+");
        if (state.connectionsMode === "Translation Open" && state.versionFilter.length) {
          hist.versionFilter = state.versionFilter[0];
        }
        hist.title    = Sefaria._r(ref)  + Sefaria._(" with ") + Sefaria._(hist.sources === "all" ? "Connections" : hist.sources);
        hist.url      = Sefaria.normRef(ref); // + "?with=" + sources;
        hist.currVersions = state.currVersions;
        hist.mode     = "TextAndConnections";
        if(Sefaria.titleIsTorah(ref)){
          hist.aliyot = (state.settings.aliyotTorah == "aliyotOff") ? 0 : 1;
        }

      } else if (state.mode === "Sheet") {
        const sheet = Sefaria.sheets.loadSheetByID(state.sheetID);
        hist.title = sheet ? sheet.title.stripHtml() : "";
        const sheetURLSlug = state.highlightedNode ? state.sheetID + "." + state.highlightedNode : state.sheetID;
        const filter    = state.filter.length ? state.filter :
                          (sidebarModes.has(state.connectionsMode) ? [state.connectionsMode] : ["all"]);
        hist.sources  = filter.join("+");
        hist.url = i == 0 ? "sheets/" + sheetURLSlug : "sheet&s=" + sheetURLSlug;
        hist.mode     = "Sheet"

      } else if (state.mode === "SheetAndConnections") {
        const filter    = state.filter.length ? state.filter :
                          (sidebarModes.has(state.connectionsMode) ? [state.connectionsMode] : ["all"]);
        hist.sources  = filter.join("+");
        if (state.connectionsMode === "Translation Open" && state.versionFilter.length) {
          hist.versionFilter = state.versionFilter[0];
        }
        const sheet = Sefaria.sheets.loadSheetByID(state.sheetID);
        const title = sheet ? sheet.title.stripHtml() : "";
        hist.title  = title + Sefaria._(" with ") + Sefaria._(hist.sources === "all" ? "Connections" : hist.sources);
        hist.url    = i == 0 ? "sheets/" + state.sheetID : "sheet&s=" + state.sheetID + "?with=" + Sefaria._(hist.sources === "all" ? "Connections" : hist.sources);
        hist.mode   = "SheetAndConnections";
      }

      if (!state.settings) { debugger; }
      if (!hist.menuPage) {
        hist.lang = state.settings.language ? state.settings.language.substring(0,2) : "bi";
      }
      histories.push(hist);
    }

    if (!histories.length) {
      // If there were no panels, we're in headerMode over a static page
      histories[0] = {
        title: document.title,
        url: window.location.pathname.slice(1),
        mode: "Header",
      };
      if (window.location.search != ""){
        // Replace initial ? of query string with & which logic below expects
        histories[0].url += "&" + window.location.search.slice(1);
      }
    }

    // Now merge all history objects into one
    var title =  histories.length ? histories[0].title : "Sefaria";

    var url   = "/" + (histories.length ? histories[0].url : "");
    url += this._getUrlVersionsParams(histories[0].currVersions, 0);
    if (histories[0].mode === "TextAndConnections" || histories[0].mode === "SheetAndConnections") {
        url += "&with=" + histories[0].sources;
    }
    if(histories[0].lang) {
        url += "&lang=" + histories[0].lang;
    }
    if("aliyot" in histories[0]) {
        url += "&aliyot=" + histories[0].aliyot;
    }
    hist = {state: {panels: states}, url: url, title: title};
    for (var i = 1; i < histories.length; i++) {
      if ((histories[i-1].mode === "Text" && histories[i].mode === "Connections") ||
        (histories[i-1].mode === "Sheet" && histories[i].mode === "Connections")) {
        if (i == 1) {
          var sheetAndCommentary = histories[i-1].mode === "Sheet" ? true : false;
          // short form for two panels text+commentary - e.g., /Genesis.1?with=Rashi
          hist.url  = sheetAndCommentary ? "/" + histories[0].url : "/" + histories[1].url; // Rewrite the URL
          hist.url += this._getUrlVersionsParams(histories[0].currVersions, 0);
          if(histories[0].lang) {
            hist.url += "&lang=" + histories[0].lang;
          }
          if("aliyot" in histories[0]) {
              url += "&aliyot=" + histories[0].aliyot;
          }
          if(histories[1].versionFilter) {
            hist.url += "&vside=" + Sefaria.util.encodeVtitle(histories[1].versionFilter);
          }
          hist.url += "&with=" + histories[1].sources;

          hist.title = sheetAndCommentary ? histories[0].title : histories[1].title;
        } else {
          var replacer = "&p" + i + "=";
          hist.url    = hist.url.replace(RegExp(replacer + ".*"), "");
          hist.url   += replacer + histories[i].url;
          hist.url += this._getUrlVersionsParams(histories[i-1].currVersions, i);
          if(histories[i-1].lang) {
            hist.url += "&lang" + (i) + "=" + histories[i-1].lang;
          }
          if("aliyot" in histories[i-1]) {
            hist.url += "&aliyot" + (i) + "=" + histories[i-1].aliyot;
          }
          if(histories[i].versionFilter) {
            hist.url += "&vside" + (i) + "=" + Sefaria.util.encodeVtitle(histories[i].versionFilter);
          }
          hist.url   += "&w" + i + "=" + histories[i].sources; //.replace("with=", "with" + i + "=").replace("?", "&");
          hist.title += Sefaria._(" & ") + histories[i].title; // TODO this doesn't trim title properly
        }
      } else {
        var next    = "&p=" + histories[i].url;
        next        = next.replace("?", "&").replace(/=/g, (i+1) + "=");
        hist.url   += next;
        hist.url += this._getUrlVersionsParams(histories[i].currVersions, i+1);
        hist.title += Sefaria._(" & ") + histories[i].title;
      }
      if(histories[i].lang) {
        hist.url += "&lang" + (i+1) + "=" + histories[i].lang;
      }
      if("aliyot" in histories[i]) {
            hist.url += "&aliyot" + (i+1) + "=" + histories[i].aliyot;
      }
    }
    // Replace the first only & with a ?
    hist.url = hist.url.replace(/&/, "?");

    return hist;
  }
  updateHistoryState(replace) {
    if (!this.shouldHistoryUpdate()) {
      return;
    }
    let currentUrl = (window.location.pathname + window.location.search);
    let hist       = this.makeHistoryState();
    if(window.location.hash.length){
      currentUrl += window.location.hash;
      hist.url += window.location.hash;
    }
    
    if (replace) {
      history.replaceState(hist.state, hist.title, hist.url);
      // console.log("Replace History - " + hist.url);
      if (currentUrl != hist.url) { this.checkScrollIntentAndTrack(); }
      //console.log(hist);
    } else {
      if (currentUrl == hist.url) { return; } // Never push history with the same URL
      history.pushState(hist.state, hist.title, hist.url);
      // console.log("Push History - " + hist.url);
      this.trackPageview();
    }

    $("title").html(hist.title);
    this.replaceHistory = false;

    this.setPaddingForScrollbar() // Called here to save duplicate calls to shouldHistoryUpdate
  }
  _refState() {
    // Return a single flat list of all the refs across all panels
    return [].concat(...this.state.panels.map(p => p.refs || []))
  }
  // These two methods to check scroll intent have similar implementations on the panel level.  Refactor?
  // Dec 2018 - somewhat refactored
  checkScrollIntentAndTrack() {
    // Record current state of panel refs, and check if it has changed after some delay.  If it remains the same, track analytics.
    const initialRefs = this._refState();
    this.scrollIntentTimer = this.checkIntentTimer(this.scrollIntentTimer, () => {
      if (initialRefs.compare(this._refState())) {
        console.log("TRACK PAGE VIEW");
        this.trackPageview();
      }
      this.scrollIntentTimer = null;
    });
  }
  checkPanelScrollIntentAndSaveRecent(state, n) {
    // Record current state of panel refs, and check if it has changed after some delay.  If it remains the same, track analytics.
    this.panelScrollIntentTimer = this.panelScrollIntentTimer || [];
    this.panelScrollIntentTimer[n] = this.checkIntentTimer(this.panelScrollIntentTimer[n], () => {
      if (!this.didPanelRefChange(state, this.state.panels[n])) {
        //const ref  = (state.highlightedRefs && state.highlightedRefs.length) ? Sefaria.normRef(state.highlightedRefs) : (state.currentlyVisibleRef || state.refs.slice(-1)[0]);  // Will currentlyVisibleRef ever not be available?
        //console.log("Firing last viewed " + ref + " in panel " + n);
        this.saveLastPlace(this.state.panels[n], n);
      }
      this.panelScrollIntentTimer[n] = null;
    });
  }
  checkIntentTimer(timer, cb, intentDelay) {
    intentDelay = intentDelay || 3000;  // Number of milliseconds to demonstrate intent
    if (timer) { clearTimeout(timer); }
    return window.setTimeout(cb, intentDelay);
  }
  setScrollPositionInHistory(e) {
    const $scrollContainer = $(e.target);
    this.scrollPositionTimer = this.checkIntentTimer(this.scrollPositionTimer, () => {
      const scrollTop = $scrollContainer.scrollTop();
      const state = history.state;
      if (scrollTop == state.scrollPosition) { return; }
      state.scrollPosition = scrollTop;
      history.replaceState(state, window.location.href);      
    }, 300);
  }
  getDefaultPanelSettings() {
    if (this.state && this.state.defaultPanelSettings) {
      return this.state.defaultPanelSettings;
    } else if (this.props.initialSettings) {
      return this.props.initialSettings;
    } else {
      return {
        language:      "bilingual",
        layoutDefault: "segmented",
        layoutTalmud:  "continuous",
        layoutTanakh:  "segmented",
        aliyotTorah:   "aliyotOff",
        vowels:        "all",
        biLayout:      "stacked",
        color:         "light",
        fontSize:      62.5
      };
    }
  }
  setContainerMode() {
    // Applies CSS classes to the React container and body so that the App can function as a header only on top of a static page.
    if (this.props.headerMode) {
      if (this.state.panels && this.state.panels.length) {
        $("#s2").removeClass("headerOnly");
        $("body").css({overflow: "hidden"})
                  .removeClass("hasBannerMessage");
        if (!this.props.multiPanel) {
          // Hacky, needed because rendered html of Header doesn't differentiate multiPanel
          $(".readerApp").removeClass("multiPanel").addClass("singlePanel");
        }
      } else {
        $("#s2").addClass("headerOnly");
        $("body").css({overflow: "auto"});
      }
    }
  }
  setPanelCap() {
    // In multi panel mode, set the maximum number of visible panels depending on the window width.
    this.setWindowWidth();
    var panelCap = Math.floor($(window).outerWidth() / this.MIN_PANEL_WIDTH);
    this.setState({panelCap: panelCap});
  }
  setWindowWidth() {
    // console.log("Setting window width: " + $(window).outerWidth());
    this.setState({windowWidth: $(window).outerWidth()});
  }
  setPaddingForScrollbar() {
    // Scrollbars take up spacing, causing the centering of panels to be slightly off
    // compared to the header. This functions sets appropriate padding to compensate.
    var width = Sefaria.util.getScrollbarWidth();
    // These are the divs that actually scroll
    var $container = $(ReactDOM.findDOMNode(this)).find(".textColumn, .sheetsInPanel");
    if (this.state.panels.length > 1) {
      $container.css({paddingRight: "", paddingLeft: ""});
    } else {
      $container.css({paddingRight: 0, paddingLeft: width});
    }
  }
  toggleSignUpModal() {
    this.setState({ showSignUpModal: !this.state.showSignUpModal });
  }
  handleNavigationClick(ref, currVersions, options) {
    this.openPanel(ref, currVersions, options);
  }
  handleSegmentClick(n, ref, sheetNode) {
    // Handle a click on a text segment `ref` in from panel in position `n`
    // Update or add panel after this one to be a TextList
    var refs = typeof ref == "string" ? [ref] : ref;

    if (sheetNode) {
      this.setSheetHighlight(n, sheetNode);
    }
    else {
      this.setTextListHighlight(n, refs);
    }

    var nodeRef = sheetNode ? this.state.panels[n].sheetID + "." + sheetNode : null;

    if (this.currentlyConnecting()) { return }

    this.openTextListAt(n+1, refs, nodeRef);
    if ($(".readerPanel")[n+1] && window.getSelection().isCollapsed) { //Focus on the first focusable element of the newly loaded panel if text not selected. Mostly for a11y
      var curPanel = $(".readerPanel")[n+1];
      $(curPanel).find(':focusable').first().focus();
    }
  }
  closeConnectionPanel(n) {
    if (this.state.panels.length > n+1  && this.state.panels[n+1].mode === "Connections") {
      this.closePanel(n+1);
    }
  }
  handleCitationClick(n, citationRef, textRef, replace) {
    // Handle clicking on the citation `citationRef` which was found inside of `textRef` in panel `n`.
    // If `replace`, replace a following panel with this citation, otherwise open a new panel after.
    if (this.state.panels.length > n+1  &&
      (replace || this.state.panels[n+1].mode === "Connections")) {
      this.closePanel(n+1);
    }
    if (textRef) {
      this.setTextListHighlight(n, textRef);
    }
    this.openPanelAt(n, citationRef, null, {scrollToHighlighted: !!replace});
  }
  openNamedEntityInNewPanel(n, textRef, namedEntityState) {
    //this.setTextListHighlight(n, [textRef]);
    this.openTextListAt(n+1, [textRef], null, namedEntityState);
  }
  clearSelectedWords(n) {
    this.setPanelState(n, {selectedWords: ""});
  }
  clearNamedEntity(n) {
    this.setPanelState(n, {selectedNamedEntity: null, selectedNamedEntityText: null});
  }
  handleCompareSearchClick(n, ref, currVersions, options) {
    // Handle clicking a search result in a compare panel, so that clicks don't clobber open panels
    this.replacePanel(n, ref, currVersions, options);
  }
  handleInAppLinkClick(e) {
    // If a default has been prevented, assume a custom handler is already in place
    if (e.isDefaultPrevented()) {
      return;
    }
    // Don't trigger from v1 Sheet Builder which has conflicting CSS
    if (typeof sjs !== "undefined") {
      return;
    }
    // https://github.com/STRML/react-router-component/blob/master/lib/CaptureClicks.js
    // Get the <a> element.
    var el = e.target;
    while (el && el.nodeName !== 'A') {
      el = el.parentNode;
    }
    // Ignore clicks from non-a elements.
    if (!el) {
      return;
    }
    // Ignore the click if the element has a target.
    if (el.target && el.target !== '_self') {
      return;
    }
    const href = el.getAttribute('href');
    if (!href) {
      return;
    }

    const handled = this.openURL(href);
    if (handled) {
      e.preventDefault();
    }
  }
  openURL(href) {
    // Attempts to open `href` in app, return true if successful.
    href = href.startsWith("/") ? "https://www.sefaria.org" + href : href;
    let url;
    try {
      url = new URL(href);
    } catch {
      return false;
    }
    // Allow absolute URLs pointing to Sefaria. TODO generalize to any domain of current deploy.
    if (url.hostname.indexOf("sefaria.org") === -1) {
      return false;
    }
    const path = url.pathname;
    const params = url.searchParams;

    if (path === "/") {
      this.showLibrary();

    } else if (path === "/texts") {
      this.showLibrary();

    } else if (path === "/texts/history") {
      this.showHistory();

    } else if (path === "/texts/saved") {
      this.showSaved();

<<<<<<< HEAD
    } else if (path.match(/^\/texts\/.+/)) {
      this.showLibrary(path.slice(7).split("/"));
=======
    } else if (path.match(/\/texts\/.+/)) {
      this.showLibrary(path.slice(7).split("/").map(decodeURI));
>>>>>>> bb7843b2

    } else if (path === "/collections") {
      this.showCollections();

    } else if (path === "/community") {
      this.showCommunity();

    } else if (path === "/my/profile") {
      this.openProfile(Sefaria.slug);

    } else if (path === "/notifications") {
      this.showNotifications();

    } else if (path === "/calendars") {
      this.showCalendars();

    } else if (path === "/torahtracker") {
      this.showUserStats();

    } else if (path.match(/^\/sheets\/\d+/)) {
      this.openPanel("Sheet " + path.slice(8));

    } else if (path === "/topics") {
      this.showTopics();

    } else if (path.match(/^\/topics\/all\/[^\/]/)) {
      this.openAllTopics(path.slice(12));

    } else if (path.match(/^\/topics\/[^\/]+/)) {
      this.openTopic(path.slice(8));

    } else if (path.match(/^\/profile\/.+/)) {
      this.openProfile(path.slice(9), params.get("tab"));

    } else if (path.match(/^\/collections\/.+/) && !path.endsWith("/settings") && !path.endsWith("/new")) {
      this.openCollection(path.slice(13));

    } else if (Sefaria.isRef(path.slice(1))) {
      const currVersions = {en: params.get("ven"), he: params.get("vhe")};
      this.openPanel(Sefaria.humanRef(path.slice(1)), currVersions);

    } else {
      return false
    }
    return true;
  }
  unsetTextHighlight(n) {
    this.setPanelState(n, { textHighlights: null });
  }
  _getSearchStateName(type) {
    return `${type}SearchState`;
  }
  _getSearchState(state, type) {
    return !!state && state[this._getSearchStateName(type)];
  }
  updateQuery(n, query) {
    const state = this.state.panels[n];
    const updates = {
      searchQuery: query,
      textSearchState: state.textSearchState.update({ filtersValid: false }),
      sheetSearchState: state.sheetSearchState.update({ filtersValid: false }),
    };
    this.setPanelState(n, updates);
  }
  updateSearchTab(n, searchTab) {
    this.setPanelState(n, { searchTab });
  }
  updateAvailableFilters(n, type, availableFilters, filterRegistry, orphanFilters, aggregationsToUpdate) {
    const state = this.state.panels[n];
    const searchState = this._getSearchState(state, type);
    const searchStateName = this._getSearchStateName(type);
    this.setPanelState(n, {
      [searchStateName]: !!searchState ?
        searchState.update({
          availableFilters,
          filterRegistry,
          orphanFilters,
          filtersValid: true,
          aggregationsToUpdate,
        }) : new SearchState({
        type,
        availableFilters,
        filterRegistry,
        orphanFilters,
        filtersValid: true,
      })
    });
  }
  updateSearchFilter(n, type, filterNode) {
    const state = this.state.panels[n];
    const searchState = this._getSearchState(state, type);
    const searchStateName = this._getSearchStateName(type);
    if (filterNode.isUnselected()) {
      filterNode.setSelected(true);
    } else {
      filterNode.setUnselected(true);
    }
    const update = Sefaria.search.getAppliedSearchFilters(searchState.availableFilters)
    this.setPanelState(n, {
      [searchStateName]: searchState.update(update)
    });
  }
  updateSearchOptionField(n, type, field) {
    const state = this.state.panels[n];
    const searchState = this._getSearchState(state, type);
    const searchStateName = this._getSearchStateName(type);
    this.setPanelState(n, {
      [searchStateName]: searchState.update({ field, filtersValid: false })
    });
  }
  updateSearchOptionSort(n, type, sortType) {
    const state = this.state.panels[n];
    const searchState = this._getSearchState(state, type);
    const searchStateName = this._getSearchStateName(type);
    this.setPanelState(n, {
      [searchStateName]: searchState.update({ sortType })
    });
  }
  updateTopicsTab(n, topicsTab) {
    this.setPanelState(n, { topicsTab });
  }
  setPanelState(n, state, replaceHistory) {
    this.replaceHistory  = Boolean(replaceHistory);
    //console.log(`setPanel State ${n}, replace: ` + this.replaceHistory);
    //console.log(state)
    // When the driving panel changes language, carry that to the dependent panel
    // However, when carrying a language change to the Tools Panel, do not carry over an incorrect version
    if (!this.state.panels[n]) { debugger; }
    let langChange  = state.settings && state.settings.language !== this.state.panels[n].settings.language;
    let next        = this.state.panels[n+1];
    if (langChange && next && next.mode === "Connections" && state.settings.language !== "bilingual") {
        next.settings.language = state.settings.language;
    }
    // state is not always a full panel state. make sure it has necessary fields needed to run saveLastPlace()
    state = {
      ...this.state.panels[n],
      ...state,
    };
    if (this.didPanelRefChange(this.state.panels[n], state)) {
      this.checkPanelScrollIntentAndSaveRecent(state, n);
    }
    this.state.panels[n] = extend(this.state.panels[n], state);
    let new_state = {panels: this.state.panels};
    if(this.didDefaultPanelSettingsChange(state)){
      new_state["defaultPanelSettings"] = Sefaria.util.clone(state.settings);
    }
    this.setState(new_state);
  }
  didDefaultPanelSettingsChange(state){
    if ("settings" in state){
      let defaultSettings = this.getDefaultPanelSettings();
      let defaultKeys = Object.keys(defaultSettings);
      for (let i of defaultKeys) {
        //console.log(i); // logs 3, 5, 7
        if (state.settings[i] != defaultSettings[i]){
          return true;
        }

      }
    } else {
      return false;
    }
  }
  didPanelRefChange(prevPanel, nextPanel) {
    // Returns true if nextPanel represents a change in current ref (including version change) from prevPanel.
    if (!prevPanel && !!nextPanel) { return true; }
    if (!!prevPanel && !nextPanel) { return true; }
    if (!prevPanel && !nextPanel) { return false; }
    if (prevPanel.mode === 'Connections' && nextPanel.mode === 'Text') { return false; }  // special case. when opening new panel from commentary, ref is already logged in history
    if (prevPanel.mode === 'Text' && nextPanel.mode === 'Sheet') { return true; }
    if (prevPanel.mode === 'Sheet' && nextPanel.mode === 'Text') { return true; }
    if (nextPanel.mode === 'Text') {
      if (nextPanel.menu || nextPanel.mode == "Connections" ||
          !nextPanel.refs || nextPanel.refs.length == 0 ||
          !prevPanel.refs || prevPanel.refs.length == 0 ) { return false; }
      if (nextPanel.refs.compare(prevPanel.refs)) {
        if (nextPanel.currVersions.en !== prevPanel.currVersions.en) { return true; }
        if (nextPanel.currVersions.he !== prevPanel.currVersions.he) { return true; }
        //console.log('didPanelRefChange?', nextPanel.highlightedRefs, prevPanel.highlightedRefs);
        return !((nextPanel.highlightedRefs || []).compare(prevPanel.highlightedRefs || []));
      } else {
        return true;
      }
    } else if (nextPanel.mode === 'Sheet') {
      if (prevPanel.sheetID !== nextPanel.sheetID) { return true; }
      return prevPanel.highlightedNode !== nextPanel.highlightedNode
    } else {
      return true;
    }
  }
  selectVersion(n, versionName, versionLanguage) {
    // Set the version for panel `n`.
    var panel = this.state.panels[n];
    var oRef = Sefaria.ref(panel.refs[0]);
    let panelLang;
    if (versionName && versionLanguage) {
      panel.currVersions[versionLanguage] = versionName;
      if ((versionLanguage === "he" && !!panel.currVersions["en"]) ||
          (versionLanguage === "en" && !!panel.currVersions["he"])) { // if both versionLanguages are set, try to show them both
        panelLang = "bilingual";
      } else if (versionLanguage === "he") {
        panelLang = "hebrew";
      } else {
        panelLang = "english";
      }

      this.setCachedVersion(oRef.indexTitle, versionLanguage, versionName);
      Sefaria.track.event("Reader", "Choose Version", `${oRef.indexTitle} / ${versionName} / ${versionLanguage}`)
    } else {
      panel.currVersions[versionLanguage] = null;
      Sefaria.track.event("Reader", "Choose Version", `${oRef.indexTitle} / default version / ${panel.settings.language}`)
    }
    if((this.state.panels.length > n+1) && this.state.panels[n+1].mode == "Connections"){
      var connectionsPanel =  this.state.panels[n+1];
      connectionsPanel.currVersions = panel.currVersions;
      if (panelLang) {
        panel.settings.language = panelLang;
        connectionsPanel.settings.language = panelLang !== "bilingual" ? panelLang : (versionLanguage === "he" ? "hebrew" : "english");
      }
    } else if (n-1 >= 0 && this.state.panels[n].mode === "Connections") {
      const masterPanel = this.state.panels[n-1];
      masterPanel.currVersions = panel.currVersions;
      if (panelLang) {
        panel.settings.language = panelLang !== "bilingual" ? panelLang : (versionLanguage === "he" ? "hebrew" : "english");
        masterPanel.settings.language = panelLang;
      }
    }
    this.setState({panels: this.state.panels});
  }
  viewExtendedNotes(n, method, title, versionLanguage, versionName) {
    var panel = this.state.panels[n];
    panel.bookRef = title;
    panel.currVersions = {'en': null, 'he': null}; // ensure only 1 version is set
    panel.currVersions[versionLanguage] = versionName;
    if (method === "toc") {
      panel.menuOpen = "extended notes";
    }
    else if (method === "Connections") {
      panel.connectionsMode = "extended notes";
    }
    this.setState({panels: this.state.panels});
  }
  backFromExtendedNotes(n, bookRef, currVersions){
    var panel = this.state.panels[n];
    panel.menuOpen = panel.currentlyVisibleRef ? "text toc" : "book toc";
    panel.bookRef = bookRef;
    panel.currVersions = currVersions;
    this.setState({panels: this.state.panels});
  }
  // this.state.defaultVersion is a depth 2 dictionary - keyed: bookname, language
  getCachedVersion(indexTitle, language) {
    if ((!indexTitle) || (!(this.state.defaultVersions[indexTitle]))) { return null; }
    return (language) ? (this.state.defaultVersions[indexTitle][language] || null) : this.state.defaultVersions[indexTitle];
  }
  setCachedVersion(indexTitle, language, versionTitle) {
    this.state.defaultVersions[indexTitle] = this.state.defaultVersions[indexTitle] || {};
    this.state.defaultVersions[indexTitle][language] = versionTitle;  // Does this need a setState?  I think not.
  }
  setDefaultOption(option, value) {
    if (value !== this.state.defaultPanelSettings[option]) {
      this.state.defaultPanelSettings[option] = value;
      this.setState(this.state);
    }
  }
  openPanel(ref, currVersions, options) {
    // Opens a text panel, replacing all panels currently open.
    // options can contain {
    //  'textHighlights': array of strings to highlight in focused segment. used when clicking on search query result
    // }
    this.state.panels = []; // temporarily clear panels directly in state, set properly with setState in openPanelAt
    this.openPanelAt(0, ref, currVersions, options);
  }
  openPanelAt(n, ref, currVersions, options, replace) {
    // Open a new panel after `n` with the new ref
    // If `replace`, replace existing panel at `n`, otherwise insert new panel at `n`
    // If book level, Open book toc
    const parsedRef = Sefaria.parseRef(ref);
    var index = Sefaria.index(ref); // Do we have to worry about normalization, as in Header.subimtSearch()?
    var panel;
    if (index) {
      panel = this.makePanelState({"menuOpen": "book toc", "bookRef": index.title});
    } else if (parsedRef.book === "Sheet") {
      const [sheetID, sheetNode] = parsedRef.sections;
      panel = this.makePanelState({
        mode: 'Sheet',
        sheetID: parseInt(sheetID),
        highlightedNode: parseInt(sheetNode),
        refs: null,
        ...options
      });
    } else {  // Text
      if (ref.constructor === Array) {
        // When called with an array, set highlight for the whole spanning range of the array
        var refs = ref;
        var currentlyVisibleRef = Sefaria.normRef(ref);
        var splitArray = refs.map(ref => Sefaria.splitRangingRef(ref));
        var highlightedRefs = [].concat.apply([], splitArray);
      } else {
        var refs = [ref];
        var currentlyVisibleRef = ref;
        var highlightedRefs = [];
      }
      //console.log("Higlighted refs:", highlightedRefs)
      panel = this.makePanelState({
        refs,
        currVersions,
        highlightedRefs,
        currentlyVisibleRef, mode: "Text",
        ...options
      });
    }

    var newPanels = this.state.panels.slice();
    newPanels.splice(replace ? n : n+1, replace ? 1 : 0, panel);
    this.setState({panels: newPanels});
    this.saveLastPlace(panel, n+1);
  }
  openPanelAtEnd(ref, currVersions) {
    this.openPanelAt(this.state.panels.length+1, ref, currVersions);
  }
  replacePanel(n, ref, currVersions, options) {
    // Opens a text in in place of the panel currently open at `n`.
    this.openPanelAt(n, ref, currVersions, options, true);
  }
  openComparePanel(n, connectAfter) {
    var comparePanel = this.makePanelState({
      menuOpen: "navigation",
      compare: true,
      openSidebarAsConnect: typeof connectAfter !== "undefined" ? connectAfter : false,
    });
    Sefaria.track.event("Reader", "Other Text Click");
    this.state.panels[n] = comparePanel;
    this.setState({panels: this.state.panels});
  }
  openTextListAt(n, refs, sheetNodes, textListState) {
    // Open a connections panel at position `n` for `refs`
    // Replace panel there if already a connections panel, otherwise splice new panel into position `n`
    // `refs` is an array of ref strings
    // `textListState` is an object of initial state to pass to the new panel. if `undefined`, no-op
    var newPanels = this.state.panels.slice();
    var panel = newPanels[n] || {};
    var parentPanel = (n >= 1 && newPanels[n-1].mode == 'Text' || n >= 1 && newPanels[n-1].mode == 'Sheet') ? newPanels[n-1] : null;

    if (panel.mode !== "Connections") {
      // No connections panel is open yet, splice in a new one
      this.saveLastPlace(parentPanel, n, true);
      newPanels.splice(n, 0, {});
      panel = newPanels[n];
      panel.filter = [];
      panel.versionFilter = [];
    }
    panel.refs              = refs;
    panel.sheetNodes        = sheetNodes ? sheetNodes.split(".")[1] : null;
    panel.nodeRef           = sheetNodes;
    panel.menuOpen          = null;
    panel.mode              = panel.mode || "Connections";
    panel.settings          = panel.settings ? panel.settings : Sefaria.util.clone(this.getDefaultPanelSettings());
    panel.settings.language = panel.settings.language == "hebrew" ? "hebrew" : "english"; // Don't let connections panels be bilingual
    if(parentPanel) {
      panel.filter = parentPanel.filter;
      panel.versionFilter = parentPanel.versionFilter;
      panel.connectionsMode   = parentPanel.openSidebarAsConnect ? "Add Connection" : panel.connectionsMode;
      panel.recentFilters = parentPanel.recentFilters;
      panel.recentVersionFilters = parentPanel.recentVersionFilters;
      panel.currVersions = parentPanel.currVersions;
    }
    if (textListState) {
      panel = {...panel, ...textListState};
    }
    newPanels[n] = this.makePanelState(panel);
    this.setState({panels: newPanels});
  }
  setTextListHighlight(n, refs) {
    // Set the textListHighlight for panel `n` to `refs`
    refs = typeof refs === "string" ? [refs] : refs;
    this.state.panels[n].highlightedRefs = refs;
    this.setState({panels: this.state.panels});
    // If a connections panel is opened after n, update its refs as well.
    var next = this.state.panels[n+1];
    if (next && next.mode === "Connections" && !next.menuOpen) {
      this.openTextListAt(n+1, refs);
    }
  }
  setSheetHighlight(n, node) {
    // Set the sheetListHighlight for panel `n` to `node`
    node = typeof node === "string" ? [node] : node;
    this.state.panels[n].highlightedNode = node;
    this.state.panels[n].scrollToHighlighted = false;
    this.setState({panels: this.state.panels});
    }
  setConnectionsFilter(n, filter, updateRecent) {
    // Set the filter for connections panel at `n`, carry data onto the panel's basetext as well.
    var connectionsPanel = this.state.panels[n];
    var basePanel        = this.state.panels[n-1];
    if (filter) {
      if (updateRecent) {
        if (Sefaria.util.inArray(filter, connectionsPanel.recentFilters) !== -1) {
          connectionsPanel.recentFilters.toggle(filter);
        }
        connectionsPanel.recentFilters = [filter].concat(connectionsPanel.recentFilters);
      }
      connectionsPanel.filter = [filter];
      connectionsPanel.connectionsMode = "TextList";
    } else {
      connectionsPanel.filter = [];
      connectionsPanel.connectionsMode = "ConnectionsList";
    }
    if (basePanel) {
      basePanel.filter        = connectionsPanel.filter;
      basePanel.recentFilters = connectionsPanel.recentFilters;
    }
    this.setState({panels: this.state.panels});
  }
  setVersionFilter(n, filter) {
    var connectionsPanel = this.state.panels[n];
    var basePanel        = this.state.panels[n-1];
    if (filter) {
      if (Sefaria.util.inArray(filter, connectionsPanel.recentVersionFilters) === -1) {
        connectionsPanel.recentVersionFilters = [filter].concat(connectionsPanel.recentVersionFilters);
      }
      connectionsPanel.versionFilter = [filter];
      connectionsPanel.connectionsMode = "Translation Open";
    } else {
      connectionsPanel.versionFilter = [];
      connectionsPanel.connectionsMode = "Translations";
    }
    if (basePanel) {
      basePanel.versionFilter        = connectionsPanel.versionFilter;
      basePanel.recentVersionFilters = connectionsPanel.recentVersionFilters;
    }
    this.setState({panels: this.state.panels});
  }
  setSelectedWords(n, words){
    //console.log(this.state.panels[n].refs);
    var next = this.state.panels[n+1];
    if (next && !next.menuOpen) {
      this.state.panels[n+1].selectedWords = words;
      this.setState({panels: this.state.panels});
    }
  }
  setUnreadNotificationsCount(n) {
    Sefaria.notificationCount = n;
    this.forceUpdate();
  }
  closePanel(n) {
    // Removes the panel in position `n`, as well as connections panel in position `n+1` if it exists.
    if (this.state.panels.length == 1 && n == 0) {
      this.state.panels = [];
    } else {
      // If this is a Connection panel, we need to unset the filter in the base panel
      if (n > 0 && this.state.panels[n] && this.state.panels[n].mode === "Connections"){
        const parent = this.state.panels[n-1];
        parent.filter = [];
        parent.highlightedRefs = [];
        parent.refs = parent.refs.map(ref => Sefaria.ref(ref).sectionRef);
        parent.currentlyVisibleRef = parent.currentlyVisibleRef ? Sefaria.ref(parent.currentlyVisibleRef).sectionRef : null;
      }
      this.state.panels.splice(n, 1);
      if (this.state.panels[n] && (this.state.panels[n].mode === "Connections" || this.state.panels[n].compare)) {
        // Close connections panel or compare panel when text panel is closed
        if (this.state.panels.length == 1) {
          this.state.panels = [];
        } else {
          this.state.panels.splice(n, 1);
        }
      }
    }
    var state = {panels: this.state.panels};
    if (state.panels.length == 0) {
      this.showLibrary();
    } else {
      this.setState(state);
    }
  }
  convertToTextList(n) {
    var base = this.state.panels[n-1];
    this.closePanel(n);
    if (base.mode == "Sheet") {
      const sheet = Sefaria.sheets.loadSheetByID(base.sheetID);
      if (!sheet) { return; }
      for(var i in sheet.sources){
        if (sheet.sources[i].node == base.highlightedNode) {
          this.openTextListAt(n, [sheet.sources[i].ref]);
        }
      }
    }
    else {
      this.openTextListAt(n, base.highlightedRefs);
    }
  }
  showLibrary(categories) {
    let state = {menuOpen: "navigation", navigationCategories: categories, "mode": "Menu"};
    state = this.makePanelState(state);
    if (!Sefaria._siteSettings.TORAH_SPECIFIC) {
      this.state.panels[0].settings.language = "english";
    }
    this.setSinglePanelState(state);
  }
  showSearch(searchQuery) {
    let panel;
    const textSearchState =  (!!this.state.panels && this.state.panels.length && !!this.state.panels[0].textSearchState)  ? this.state.panels[0].textSearchState.update({ filtersValid: false })  : new SearchState({ type: 'text' });
    const sheetSearchState = (!!this.state.panels && this.state.panels.length && !!this.state.panels[0].searchStateSheet) ? this.state.panels[0].searchStateSheet.update({ filtersValid: false }) : new SearchState({ type: 'sheet' });

    const searchTab = !!this.state.panels && this.state.panels.length ? this.state.panels[0].searchTab : "text";
    this.setSinglePanelState({mode: "Menu", menuOpen: "search", searchQuery, searchTab, textSearchState, sheetSearchState });
  }
  searchInCollection(searchQuery, collection) {
    let panel;
    const textSearchState =  new SearchState({ type: 'text' });
    const sheetSearchState = new SearchState({ type: 'sheet',  appliedFilters: [collection], appliedFilterAggTypes: ['collections']});

    this.setSinglePanelState({mode: "Menu", menuOpen: "search", "searchTab": "sheet", searchQuery, textSearchState, sheetSearchState });
  }
  showCommunity() {
    this.setSinglePanelState({menuOpen: "community"});
  }
  showSaved() {
    this.setSinglePanelState({menuOpen: "saved"});
  }
  showHistory() {
    this.setSinglePanelState({menuOpen: "history"});
  }
  showTopics() {
    this.setSinglePanelState({menuOpen: "topics", navigationTopicCategory: null, navigationTopic: null});
  }
  showNotifications() {
    this.setSinglePanelState({menuOpen: "notifications"});
  }
  showCalendars() {
    this.setSinglePanelState({menuOpen: "calendars"});
  }
  showUserStats() {
    this.setSinglePanelState({menuOpen: "user_stats"});
  }
  showCollections() {
    this.setSinglePanelState({menuOpen: "collectionsPublic"});
  }
  setSinglePanelState(state) {
    // Sets state to be a single panel with properties of `state`
    state = this.makePanelState(state);
    this.setState({panels: [state], headerMode: false});
  }
  openTopic(slug) {
    Sefaria.getTopic(slug, {annotate_time_period: true}).then(topic => {
      this.setSinglePanelState({ menuOpen: "topics", navigationTopic: slug, topicTitle: topic.primaryTitle });
    });
  }
  openAllTopics(letter) {
    this.setSinglePanelState({menuOpen: "allTopics", navigationTopicLetter: letter});
  }
  openProfile(slug, tab) {
    tab = tab || "sheets";
    Sefaria.profileAPI(slug).then(profile => {
      this.setSinglePanelState({ menuOpen: "profile", profile, profileTab: tab});
    });
  }
  openCollection(slug) {
    this.setSinglePanelState({menuOpen: "collection",  collectionSlug: slug});
  }
  toggleMobileNavMenu() {
    this.setState({mobileNavMenuOpen: !this.state.mobileNavMenuOpen});
  }
  toggleLanguageInFirstPanel() {
    if (this.state.panels[0].settings.language === "hebrew") {
      this.state.panels[0].settings.language = "english";
    } else {
      this.state.panels[0].settings.language = "hebrew";
    }
    this.setState({panels: this.state.panels});
  }
  getHistoryObject(panel, hasSidebar) {
    // get rave to send to /api/profile/user_history
    let ref, sheet_owner, sheet_title;
    if (panel.mode === 'Sheet' || panel.mode === "SheetAndConnections") {
      const sheet = Sefaria.sheets.loadSheetByID(panel.sheetID);
      if (!sheet) { return null; }
      ref = `Sheet ${sheet.id}${panel.highlightedNode ? `:${panel.highlightedNode}`: ''}`;
      sheet_owner = sheet.ownerName;
      sheet_title = sheet.title;
    } else {
      ref = (hasSidebar && panel.highlightedRefs && panel.highlightedRefs.length) ? Sefaria.normRef(panel.highlightedRefs) : (panel.currentlyVisibleRef || panel.refs.slice(-1)[0]);  // Will currentlyVisibleRef ever not be available?
    }
    const parsedRef = Sefaria.parseRef(ref);
    if (!ref) { debugger; }
    return {
      ref,
      versions: panel.currVersions,
      book: parsedRef.book,
      language: panel.settings.language,
      sheet_owner,
      sheet_title,
    };
  }
  doesPanelHaveSidebar(n) {
    return this.state.panels.length > n+1 && this.state.panels[n+1].mode == "Connections";
  }
  saveLastPlace(panel, n, openingSidebar) {
    //openingSidebar is true when you call `saveLastPlace` at the time you're opening the sidebar. In this case, `doesPanelHaveSidebar` will be false
    const hasSidebar = this.doesPanelHaveSidebar(n) || openingSidebar;
    // if panel is sheet, panel.refs isn't set
    if ((panel.mode !== 'Sheet' && !panel.refs.length ) || panel.mode === 'Connections') { return; }
    Sefaria.saveUserHistory(this.getHistoryObject(panel, hasSidebar));
  }
  currentlyConnecting() {
    // returns true if there is currently an "Add Connections" Panel open
    for (var i = 0; i < this.state.panels.length; i++) {
      //console.log(this.state.panels[i].connectionsMode)
      if (this.state.panels[i].connectionsMode === "Add Connection") {
        return true;
      }
    }
    return false;
  }
  handleCopyEvent(e) {
    // Custom processing of Copy/Paste
    // - Ensure we don't copy hidden English or Hebrew text
    // - Remove elements like link dots
    // - Strip links inline in the text
    const selection = document.getSelection()
    const textOnly = selection.toString();
    let html = textOnly;

    if (selection.rangeCount) {
      const container = document.createElement("div");
      for (let i = 0, len = selection.rangeCount; i < len; ++i) {
        container.appendChild(selection.getRangeAt(i).cloneContents());
      }

      // Elements to Remove
      const classesToRemove = ["segmentNumber", "linkCount", "clearFix"];
      classesToRemove.map(cls => {
        let elsToRemove = container.getElementsByClassName(cls);
        while(elsToRemove.length > 0){
          elsToRemove[0].parentNode.removeChild(elsToRemove[0]);
        }
      });

      // Links to Strip
      const linksToStrip = ".segment a.namedEntityLink, .segment a.refLink";
      let elsToStrip = container.querySelectorAll(linksToStrip);
      elsToStrip.forEach(el => el.outerHTML = el.innerText);


      // Remove invisible languages based on the class of the readerPanel you're
      // copying from. 
      const selectionAncestor = selection.getRangeAt(0).commonAncestorContainer;
      if (selectionAncestor.nodeType == 1) {

        const curReaderPanel = selectionAncestor.closest('.readerPanel');

        if (curReaderPanel && curReaderPanel.classList.contains('hebrew')) {
          let elsToRemove = container.getElementsByClassName('en')
          while(elsToRemove.length > 0){
            elsToRemove[0].parentNode.removeChild(elsToRemove[0]);
          }
        }

        else if (curReaderPanel && curReaderPanel.classList.contains('english')) {
          let elsToRemove = container.getElementsByClassName('he')
          while(elsToRemove.length > 0){
            elsToRemove[0].parentNode.removeChild(elsToRemove[0]);
          }
        }
      }

      html = container.innerHTML;
    }

    const clipdata = e.clipboardData || window.clipboardData;
    clipdata.setData('text/plain', textOnly);
    clipdata.setData('text/html', html);
    e.preventDefault();
  }
  rerender() {
    this.forceUpdate();
    this.setContainerMode();
  }
  render() {
    var panelStates = this.state.panels;

    var evenWidth;
    var widths;
    var unit;
    var wrapBoxScroll = false;

    if (panelStates.length <= this.state.panelCap || !this.state.panelCap) {
      evenWidth = (100.0 / panelStates.length);
      unit = "%";
    } else {
      evenWidth = this.MIN_PANEL_WIDTH;
      unit = "px";
      wrapBoxScroll = true;
    }

    if (panelStates.length == 2 &&
        (panelStates[0].mode == "Text" || panelStates[0].mode == "Sheet") &&
        (panelStates[1].mode == "Connections" || panelStates[1].menuOpen === "search" || panelStates[1].compare)) {
      widths = [68.0, 32.0];
      unit = "%";
    } else if (panelStates.length == 3 &&
        (panelStates[0].mode == "Text" || panelStates[0].mode == "Sheet") &&
        panelStates[1].mode == "Connections" &&
        (panelStates[2].mode == "Text" || panelStates[2].mode == "Sheet")) {
      widths = [37.0, 26.0, 37.0];
      unit = "%";
    } else if (panelStates.length == 3 &&
        (panelStates[0].mode == "Text"|| panelStates[0].mode == "Sheet") &&
        (panelStates[1].mode == "Text"|| panelStates[1].mode == "Sheet") &&
        panelStates[2].mode == "Connections") {
      widths = [37.0, 37.0, 26.0];
      unit = "%";
    } else {
      widths = panelStates.map( panel => evenWidth );
    }
    // Header should not show box-shadow over panels that have color line
    const menuOpen = this.state.panels?.[0]?.menuOpen;
    const hasColorLine = [null, "book toc", "sheets", "sheets meta"];
    const headerHasBoxShadow = hasColorLine.indexOf(menuOpen) === -1 || !this.props.multiPanel;
    // Header is hidden on certain mobile panels, but still rendered so the mobileNavMenu can be opened
    const hideHeader = !this.props.multiPanel && !this.state.headerMode && (!menuOpen || menuOpen === "text toc");
    const header = (
      <Header
        multiPanel={this.props.multiPanel}
        onRefClick={this.handleNavigationClick}
        showSearch={this.showSearch}
        openURL={this.openURL}
        headerMode={this.props.headerMode}
        openTopic={this.openTopic}
        hidden={hideHeader}
        mobileNavMenuOpen={this.state.mobileNavMenuOpen}
        onMobileMenuButtonClick={this.toggleMobileNavMenu}
        hasLanguageToggle={!this.props.multiPanel && Sefaria.interfaceLang !== "hebrew" && this.state.panels?.[0]?.menuOpen === "navigation"}
        toggleLanguage={this.toggleLanguageInFirstPanel}
        firstPanelLanguage={this.state.panels?.[0]?.settings?.language}
        hasBoxShadow={headerHasBoxShadow} />
    );

    var panels = [];
    var allOpenRefs = panelStates.filter( panel => panel.mode == "Text" && !panel.menuOpen)
                                  .map( panel => Sefaria.humanRef(panel.highlightedRefs.length ? panel.highlightedRefs : panel.refs));

    for (var i = 0; i < panelStates.length; i++) {
      var panel                    = this.clonePanel(panelStates[i]);
      if (!("settings" in panel )) { debugger; }
      var offset                         = widths.reduce(function(prev, curr, index, arr) { return index < i ? prev+curr : prev}, 0);
      var width                          = widths[i];
      var style                          = (this.state.layoutOrientation=="ltr")?{width: width + unit, left: offset + unit}:{width: width + unit, right: offset + unit};
      var onSegmentClick                 = this.props.multiPanel ? this.handleSegmentClick.bind(null, i) : null;
      var onCitationClick                = this.handleCitationClick.bind(null, i);
      var openNamedEntityInNewPanel      = this.openNamedEntityInNewPanel.bind(null, i);
      var onCloseConnectionClick         = this.closeConnectionPanel.bind(null,i);
      var onSearchResultClick            = i > 0 ? this.handleCompareSearchClick.bind(null, i) : this.handleNavigationClick;
      var unsetTextHighlight             = this.unsetTextHighlight.bind(null, i);
      var updateQuery                    = this.updateQuery.bind(null, i);
      var updateSearchTab                = this.updateSearchTab.bind(null, i);
      var updateAvailableFilters         = this.updateAvailableFilters.bind(null, i);
      var updateSearchFilter             = this.updateSearchFilter.bind(null, i);
      var updateSearchOptionField        = this.updateSearchOptionField.bind(null, i);
      var updateSearchOptionSort         = this.updateSearchOptionSort.bind(null, i);
      var updateTopicsTab                = this.updateTopicsTab.bind(null, i);
      var onOpenConnectionsClick         = this.openTextListAt.bind(null, i+1);
      var setTextListHighlight           = this.setTextListHighlight.bind(null, i);
      var setSelectedWords               = this.setSelectedWords.bind(null, i);
      var clearSelectedWords             = this.clearSelectedWords.bind(null, i);
      var clearNamedEntity               = this.clearNamedEntity.bind(null, i);
      var openComparePanel               = this.openComparePanel.bind(null, i);
      var closePanel                     = panel.compare ? this.convertToTextList.bind(null, i) : this.closePanel.bind(null, i);
      var setPanelState                  = this.setPanelState.bind(null, i);
      var setConnectionsFilter           = this.setConnectionsFilter.bind(this, i);
      var setVersionFilter               = this.setVersionFilter.bind(this, i);
      var selectVersion                  = this.selectVersion.bind(null, i);
      var viewExtendedNotes              = this.viewExtendedNotes.bind(this, i);
      var backFromExtendedNotes          = this.backFromExtendedNotes.bind(this, i);

      var ref   = panel.refs && panel.refs.length ? panel.refs[0] : null;
      var oref  = ref ? Sefaria.parseRef(ref) : null;
      var title = oref && oref.indexTitle ? oref.indexTitle : 0;
      // Keys must be constant as text scrolls, but changing as new panels open in new positions
      // Use a combination of the panel number and text title
      var key   = i + title;
      var classes = classNames({readerPanelBox: 1, sidebar: panel.mode == "Connections"});
      panels.push(<div className={classes} style={style} key={key}>
                    <ReaderPanel
                      panelPosition={i}
                      initialState={panel}
                      interfaceLang={this.props.interfaceLang}
                      setCentralState={setPanelState}
                      multiPanel={this.props.multiPanel}
                      onSegmentClick={onSegmentClick}
                      onCitationClick={onCitationClick}
                      openNamedEntityInNewPanel={openNamedEntityInNewPanel}
                      closeConnectionPanel={onCloseConnectionClick}
                      onSearchResultClick={onSearchResultClick}
                      onNavigationClick={this.handleNavigationClick}
                      updateTopicsTab={updateTopicsTab}
                      onOpenConnectionsClick={onOpenConnectionsClick}
                      openComparePanel={openComparePanel}
                      setTextListHighlight={setTextListHighlight}
                      setConnectionsFilter={setConnectionsFilter}
                      setVersionFilter={setVersionFilter}
                      setSelectedWords={setSelectedWords}
                      selectVersion={selectVersion}
                      viewExtendedNotes={viewExtendedNotes}
                      backFromExtendedNotes={backFromExtendedNotes}
                      setDefaultOption={this.setDefaultOption}
                      unsetTextHighlight={unsetTextHighlight}
                      onQueryChange={updateQuery}
                      updateSearchTab={updateSearchTab}
                      updateSearchFilter={updateSearchFilter}
                      updateSearchOptionField={updateSearchOptionField}
                      updateSearchOptionSort={updateSearchOptionSort}
                      registerAvailableFilters={updateAvailableFilters}
                      searchInCollection={this.searchInCollection}
                      setUnreadNotificationsCount={this.setUnreadNotificationsCount}
                      closePanel={closePanel}
                      panelsOpen={panelStates.length}
                      allOpenRefs={allOpenRefs}
                      hasSidebar={this.doesPanelHaveSidebar(i)}
                      masterPanelLanguage={panel.mode === "Connections" ? panelStates[i-1].settings.language : panel.settings.language}
                      layoutWidth={width}
                      analyticsInitialized={this.state.initialAnalyticsTracked}
                      openURL={this.openURL}
                      saveLastPlace={this.saveLastPlace}
                      checkIntentTimer={this.checkIntentTimer}
                      openMobileNavMenu={this.toggleMobileNavMenu}
                      toggleSignUpModal={this.toggleSignUpModal}
                      getHistoryObject={this.getHistoryObject}
                      clearSelectedWords={clearSelectedWords}
                      clearNamedEntity={clearNamedEntity}
                    />
                  </div>);
    }
    var boxClasses = classNames({wrapBoxScroll: wrapBoxScroll});
    var boxWidth = wrapBoxScroll ? this.state.windowWidth + "px" : "100%";
    var boxStyle = {width: boxWidth};
    panels = panels.length ?
              (<div id="panelWrapBox" className={boxClasses} style={boxStyle}>
                {panels}
              </div>) : null;

    var interruptingMessage = Sefaria.interruptingMessage ?
      (<InterruptingMessage
          messageName={Sefaria.interruptingMessage.name}
          messageHTML={Sefaria.interruptingMessage.html}
          style={Sefaria.interruptingMessage.style}
          repetition={Sefaria.interruptingMessage.repetition}
          onClose={this.rerender} />) : null;
    const sefariaModal = (
      <SignUpModal onClose={this.toggleSignUpModal} show={this.state.showSignUpModal} />
    );
    const communityPagePreviewControls = this.props.communityPreview ?
      <CommunityPagePreviewControls date={this.props.communityPreview} /> : null;

    var classDict = {readerApp: 1, multiPanel: this.props.multiPanel, singlePanel: !this.props.multiPanel};
    var interfaceLangClass = `interface-${this.props.interfaceLang}`;
    classDict[interfaceLangClass] = true;
    var classes = classNames(classDict);
    return (
      <div id="readerAppWrap">
        {interruptingMessage}
        <div className={classes} onClick={this.handleInAppLinkClick}>
          {header}
          {panels}
          {sefariaModal}
          {communityPagePreviewControls}
          <CookiesNotification />
        </div>
      </div>
    );
  }
}
ReaderApp.propTypes = {
  multiPanel:                  PropTypes.bool,
  headerMode:                  PropTypes.bool,  // is the App serving only as a header on top of another page?
  interfaceLang:               PropTypes.string,
  initialRefs:                 PropTypes.array,
  initialFilter:               PropTypes.array,
  initialMenu:                 PropTypes.string,
  initialCollection:           PropTypes.string,
  initialQuery:                PropTypes.string,
  initialTextSearchFilters:    PropTypes.array,
  initialTextSearchField:      PropTypes.string,
  initialTextSearchSortType:   PropTypes.string,
  initialSheetSearchFilters:   PropTypes.array,
  initialSheetSearchField:     PropTypes.string,
  initialSheetSearchSortType:  PropTypes.string,
  initialTopic:                PropTypes.string,
  initialProfile:              PropTypes.object,
  initialNavigationCategories: PropTypes.array,
  initialSettings:             PropTypes.object,
  initialPanels:               PropTypes.array,
  initialDefaultVersions:      PropTypes.object,
  initialPath:                 PropTypes.string,
  initialPanelCap:             PropTypes.number
};
ReaderApp.defaultProps = {
  multiPanel:                  true,
  headerMode:                  false,  // is the App serving only as a header on top of another page?
  interfaceLang:               "english",
  initialRefs:                 [],
  initialFilter:               null,
  initialMenu:                 null,
  initialCollection:           null,
  initialQuery:                null,
  initialTopic:                null,
  initialProfile:              null,
  initialNavigationCategories: [],
  initialPanels:               [],
  initialDefaultVersions:      {},
  initialPanelCap:             2,
  initialPath:                 "/"
};

const sefariaSetup = Sefaria.setup;
const { unpackDataFromProps, loadServerData } = Sefaria;
export {
  ReaderApp,
  Footer,
  sefariaSetup,
  unpackDataFromProps,
  loadServerData,
  EditCollectionPage,
  RemoteLearningPage,
  SheetsLandingPage,
  ContestLandingPage,
  PBSC2020LandingPage,
  RambanLandingPage,
  EducatorsPage
};<|MERGE_RESOLUTION|>--- conflicted
+++ resolved
@@ -950,13 +950,8 @@
     } else if (path === "/texts/saved") {
       this.showSaved();
 
-<<<<<<< HEAD
-    } else if (path.match(/^\/texts\/.+/)) {
-      this.showLibrary(path.slice(7).split("/"));
-=======
     } else if (path.match(/\/texts\/.+/)) {
       this.showLibrary(path.slice(7).split("/").map(decodeURI));
->>>>>>> bb7843b2
 
     } else if (path === "/collections") {
       this.showCollections();
