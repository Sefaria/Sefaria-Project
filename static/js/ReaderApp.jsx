import React from 'react';
import classNames from 'classnames';
import extend from 'extend';
import PropTypes from 'prop-types';
import Sefaria from './sefaria/sefaria';
import Header from './Header';
import ReaderPanel from './ReaderPanel';
import $ from './sefaria/sefariaJquery';
import EditCollectionPage from './EditCollectionPage';
import Footer from './Footer';
import SearchState from './sefaria/searchState';
import {ContentLanguageContext} from './context';
import {
  ContestLandingPage,
  RemoteLearningPage,
  SheetsLandingPage,
  PBSC2020LandingPage,
  RambanLandingPage,
  EducatorsPage
} from './StaticPages';
import {
  SignUpModal,
  InterruptingMessage,
  CookiesNotification,
  CommunityPagePreviewControls,
} from './Misc';
import Component from 'react-class';


class ReaderApp extends Component {
  constructor(props) {
    super(props);
    // TODO clean up generation of initial panels objects.
    // Currently these get generated in reader/views.py then regenerated again in ReaderApp.
    this.MIN_PANEL_WIDTH       = 360.0;
    let panels                 = [];

    if (props.initialMenu) {
      // If a menu is specified in `initialMenu`, make a panel for it
      panels[0] = {
        mode:                    "Menu",
        menuOpen:                props.initialMenu,
        searchQuery:             props.initialQuery,
        searchTab:               props.initialSearchTab,
        topicsTab:               props.initialTopicsTab,
        textSearchState: new SearchState({
          type: 'text',
          appliedFilters:        props.initialTextSearchFilters,
          field:                 props.initialTextSearchField,
          appliedFilterAggTypes: props.initialTextSearchFilterAggTypes,
          sortType:              props.initialTextSearchSortType,
        }),
        sheetSearchState: new SearchState({
          type: 'sheet',
          appliedFilters:        props.initialSheetSearchFilters,
          appliedFilterAggTypes: props.initialSheetSearchFilterAggTypes,
          sortType:              props.initialSheetSearchSortType,
        }),
        navigationCategories:    props.initialNavigationCategories,
        navigationTopicCategory: props.initialNavigationTopicCategory,
        navigationTopic:         props.initialTopic,
        navigationTopicTitle:    props.initialNavigationTopicTitle,
        navigationTopicLetter:   props.initialNavigationTopicLetter,
        topicTitle:              props.initialTopicTitle,
        profile:                 props.initialProfile,
        profileTab:              props.initialProfileTab,
        collectionName:          props.initialCollectionName,
        collectionSlug:          props.initialCollectionSlug,
        collectionTag:           props.initialCollectionTag,
      };
    }

    const defaultPanelSettings = this.getDefaultPanelSettings();

    const initialPanels = props.initialPanels || [];
    panels = panels.concat(initialPanels.map(this.clonePanel));

    panels = panels.map(panel => {
      if (!panel.hasOwnProperty("settings") && !!panel.currVersions) {
        // If a panel doesn't have its own settings, but it does have a text version set
        // make sure the settings show the language of the version set.
        if (panel.currVersions.he && panel.currVersions.en) { panel.settings = {language: "bilingual"}; }
        else if (panel.currVersions.he)                     { panel.settings = {language: "hebrew"}; }
        else if (panel.currVersions.en)                     { panel.settings = {language: "english"}; }
      }
      panel.settings = extend(Sefaria.util.clone(defaultPanelSettings), (panel.settings || {}));

      if (panel.mode.endsWith("AndConnections")) {
        panel.highlightedRefs = panel.refs;
      }
      return panel;
    }).map(panel => this.makePanelState(panel));

    const defaultVersions   = Sefaria.util.clone(props.initialDefaultVersions) || {};
    const layoutOrientation = (props.interfaceLang == "hebrew") ? "rtl" : "ltr";

    this.state = {
      panels: panels,
      headerMode: props.headerMode,
      defaultVersions: defaultVersions,
      defaultPanelSettings: Sefaria.util.clone(defaultPanelSettings),
      layoutOrientation: layoutOrientation,
      path: props.initialPath,
      panelCap: props.initialPanelCap,
      initialAnalyticsTracked: false,
      showSignUpModal: false,
    };
  }
  makePanelState(state) {
    // Return a full representation of a single panel's state, given a partial representation in `state`
    var panel = {
      mode:                    state.mode,                   // "Text", "TextAndConnections", "Connections", "Sheet", "SheetAndConnection", "Menu"
      refs:                    state.refs                    || [], // array of ref strings
      filter:                  state.filter                  || [],
      versionFilter:           state.versionFilter           || [],
      connectionsMode:         state.connectionsMode         || "Resources",
      currVersions:            state.currVersions            || {en:null,he:null},
      highlightedRefs:         state.highlightedRefs         || [],
      highlightedNode:         state.highlightedNode         || null,
      scrollToHighlighted:     state.scrollToHighlighted     || false,
      currentlyVisibleRef:     state.refs && state.refs.length ? state.refs[0] : null,
      recentFilters:           state.recentFilters           || state.filter || [],
      recentVersionFilters:    state.recentVersionFilters    || state.versionFilter || [],
      menuOpen:                state.menuOpen                || null, // "navigation", "text toc", "display", "search", "sheets", "community", "book toc"
      navigationCategories:    state.navigationCategories    || [],
      navigationTopicCategory: state.navigationTopicCategory || "",
      sheetID:                 state.sheetID                 || null,
      sheetNodes:              state.sheetNodes              || null,
      nodeRef:                 state.nodeRef                 || null,
      navigationTopic:         state.navigationTopic         || null,
      navigationTopicTitle:    state.navigationTopicTitle    || null,
      navigationTopicLetter:   state.navigationTopicLetter   || null,
      topicTitle:              state.topicTitle              || null,
      collectionName:          state.collectionName          || null,
      collectionSlug:          state.collectionSlug          || null,
      collectionTag:           state.collectionTag           || null,
      searchQuery:             state.searchQuery             || null,
      searchTab:               state.searchTab               || 'text',
      topicsTab:               state.topicsTab               || 'sources',
      textSearchState:         state.textSearchState         || new SearchState({ type: 'text' }),
      sheetSearchState:        state.sheetSearchState        || new SearchState({ type: 'sheet' }),
      compare:                 state.compare                 || false,
      openSidebarAsConnect:    state.openSidebarAsConnect    || false,
      bookRef:                 state.bookRef                 || null,
      settings:                state.settings ? Sefaria.util.clone(state.settings) : Sefaria.util.clone(this.getDefaultPanelSettings()),
      displaySettingsOpen:     false,
      initialAnalyticsTracked: state.initialAnalyticsTracked || false,
      selectedWords:           state.selectedWords           || "",
      selectedNamedEntity:     state.selectedNamedEntity     || null,
      selectedNamedEntityText: state.selectedNamedEntityText || null,
      textHighlights:          state.textHighlights          || null,
      profile:                 state.profile                 || null,
      profileTab:              state.profileTab              || "sheets",
    };
    // if version is not set for the language you're in, see if you can retrieve it from cache
    if (this.state && panel.refs.length && ((panel.settings.language === "hebrew" && !panel.currVersions.he) || (panel.settings.language !== "hebrew" && !panel.currVersions.en ))) {
      var oRef = Sefaria.ref(panel.refs[0]);
      if (oRef) {
        const lang = panel.settings.language == "hebrew"?"he":"en";
        panel.currVersions[lang] = this.getCachedVersion(oRef.indexTitle, lang);
      }
    }
    return panel;
  }
  componentDidMount() {
    this.updateHistoryState(true); // make sure initial page state is in history, (passing true to replace)
    window.addEventListener("popstate", this.handlePopState);
    window.addEventListener("resize", this.setPanelCap);
    document.addEventListener('copy', this.handleCopyEvent);
    this.setPanelCap();
    if (this.props.headerMode) {
      // Handle in app links on static pages outside of react container
      $("a").not($(ReactDOM.findDOMNode(this)).find("a"))
        .on("click", this.handleInAppLinkClick);
    }
    // Save all initial panels to recently viewed
    this.state.panels.map(this.saveLastPlace);
  }
  componentWillUnmount() {
    window.removeEventListener("popstate", this.handlePopState);
    window.removeEventListener("resize", this.setPanelCap);
  }
  componentDidUpdate(prevProps, prevState) {
    $(".content").off("scroll.scrollPosition").on("scroll.scrollPosition", this.setScrollPositionInHistory); // when .content may have rerendered
    
    if (this.justPopped) {
      //console.log("Skipping history update - just popped")
      this.justPopped = false;
      return;
    }

    // Set initial page view (deferred from analytics.js instanciation)
    if (!this.state.initialAnalyticsTracked) { this.trackPageview(); }
    // If a new panel has been added, and the panels extend beyond the viewable area, check horizontal scroll
    if (this.state.panels.length > this.state.panelCap && this.state.panels.length > prevState.panels.length) {
      var elem = document.getElementById("panelWrapBox");
      var viewExtent = (this.state.layoutOrientation == "ltr")                      // How far (px) current view extends into viewable area
          ? elem.scrollLeft + this.state.windowWidth
          : elem.scrollWidth - elem.scrollLeft;
      var lastCompletelyVisible = Math.floor(viewExtent / this.MIN_PANEL_WIDTH);    // # of last visible panel - base 1
      var leftover = viewExtent % this.MIN_PANEL_WIDTH;                             // Leftover viewable pixels after last fully visible panel

      var newPanelPosition;                                                         // # of newly inserted panel - base 1
      for (var i = 0; i < this.state.panels.length; i++) {
        if (!prevState.panels[i] || this.state.panels[i] != prevState.panels[i]) {
          newPanelPosition = i+1;
          break;
        }
      }
      if(newPanelPosition > lastCompletelyVisible) {
        var scrollBy = 0;      // Pixels to scroll by
        var panelOffset = 0;   // Account for partial panel scroll
        if (leftover > 0) {    // If a panel is half scrolled, bring it fully into view
          scrollBy += this.MIN_PANEL_WIDTH - leftover;
          panelOffset += 1;
        }
        scrollBy += (newPanelPosition - lastCompletelyVisible - panelOffset) * this.MIN_PANEL_WIDTH;
        elem.scrollLeft = (this.state.layoutOrientation == "ltr")
            ? elem.scrollLeft + scrollBy
            : elem.scrollLeft - scrollBy;
      }
    }

    this.setContainerMode();
    this.updateHistoryState(this.replaceHistory);
  }
  handlePopState(event) {
    var state = event.state;
    // console.log("Pop - " + window.location.pathname);
    // console.log(event.state);
    if (state) {
      this.justPopped = true;

      // history does not preserve custom objects
      if (state.panels) {
        for (let p of state.panels) {
          p.textSearchState = p.textSearchState && new SearchState(p.textSearchState);
          p.sheetSearchState = p.sheetSearchState && new SearchState(p.sheetSearchState);
        }
      } else {
        state.panels = [];
      }
      this.setState(state, () => {
        if (state.scrollPosition) {
          $(".content").scrollTop(event.state.scrollPosition)
            .trigger("scroll");
        }
      });

      this.setContainerMode();
    }
  }
  trackPageview() {
      var panels = this.state.panels;
      var textPanels = panels.filter(panel => (panel.refs.length || panel.bookRef) && panel.mode !== "Connections");
      var connectionPanels = panels.filter(panel => panel.mode == "Connections");

      // Set Page Type
      // Todo: More specificity for sheets - browsing, reading, writing
      const pageType = !panels.length ? "Static" : (panels[0].menuOpen || panels[0].mode);
      Sefaria.track.setPageType(pageType);

      // Number of panels as e.g. "2" meaning 2 text panels or "3.2" meaning 3 text panels and 2 connection panels
      if (connectionPanels.length == 0) {
        Sefaria.track.setNumberOfPanels(textPanels.length.toString());
      } else {
        Sefaria.track.setNumberOfPanels(`${textPanels.length}.${connectionPanels.length}`);
      }

      // refs - per text panel
      var refs =  textPanels.map(panel => (panel.refs.length) ? panel.refs.slice(-1)[0] : panel.bookRef);
      Sefaria.track.setRef(refs.join(" | "));

      // Book name (Index record primary name) - per text panel
      var bookNames = refs.map(ref => Sefaria.parseRef(ref).index).filter(b => !!b);
      Sefaria.track.setBookName(bookNames.join(" | "));

      // Indexes - per text panel
      var indexes = bookNames.map(b => Sefaria.index(b)).filter(i => !!i);

      // categories - per text panel
      var primaryCats = indexes.map(i => (i.dependence === "Commentary")? i.categories[0] + " Commentary": i.categories[0]);
      Sefaria.track.setPrimaryCategory(primaryCats.join(" | "));

      var secondaryCats = indexes.map(i => {
          var cats = i.categories.filter(cat=> cat != "Commentary").slice(1);
          return (cats.length >= 1) ? cats[0] : ""
      });
      Sefaria.track.setSecondaryCategory(secondaryCats.join(" | "));

      // panel content languages - per text panel
      var contentLanguages = textPanels.map(panel => panel.settings.language);
      Sefaria.track.setContentLanguage(contentLanguages.join(" | "));

      // Set Versions - per text panel
      var versionTitles = textPanels.map(p => p.currVersions.en ? `${p.currVersions.en}(en)`: (p.currVersions.he ? `${p.currVersions.he}(he)` : 'default version'));
      Sefaria.track.setVersionTitle(versionTitles.join(" | "));

      // Set Sidebar usages
      // todo: handle toolbar selections
      var sidebars = connectionPanels.map(panel => panel.filter.length ? panel.filter.join("+") : "all");
      Sefaria.track.setSidebars(sidebars.join(" | "));

      // After setting the dimensions, post the hit
      var url = window.location.pathname + window.location.search;
      Sefaria.track.pageview(url);

      if (!this.state.initialAnalyticsTracked) {
        this.setState({initialAnalyticsTracked: true});
      }
  }
  shouldHistoryUpdate() {
    // Compare the current state to the state last pushed to history,
    // Return true if the change warrants pushing to history.
    if (!history.state
        || (!history.state.panels && !!this.state.panels)
        || (history.state.panels && (history.state.panels.length !== this.state.panels.length))
      ) {
      // If there's no history or the number or basic state of panels has changed
      return true;
    }

    const prevPanels = history.state.panels || [];
    const nextPanels = this.state.panels || [];

    for (let i = 0; i < prevPanels.length; i++) {
      // Cycle through each panel, compare previous state to next state, looking for differences
      const prev  = prevPanels[i];
      const next  = nextPanels[i];
      if (!prev || !next) { return true; }
      // history does not preserve custom objects
      const prevTextSearchState = new SearchState(prev.textSearchState);
      const prevSheetSearchState = new SearchState(prev.sheetSearchState);
      const nextTextSearchState = new SearchState(next.textSearchState);
      const nextSheetSearchState = new SearchState(next.sheetSearchState);

      if ((prev.mode !== next.mode) ||
          (prev.menuOpen !== next.menuOpen) ||
          (prev.menuOpen === "book toc" && prev.bookRef !== next.bookRef) ||
          (next.mode === "Text" && prev.refs.slice(-1)[0] !== next.refs.slice(-1)[0]) ||
          (next.mode === "Text" && !prev.highlightedRefs.compare(next.highlightedRefs)) ||
          (next.mode === "TextAndConnections" && prev.highlightedRefs.slice(-1)[0] !== next.highlightedRefs.slice(-1)[0]) ||
          ((next.mode === "Connections" || next.mode === "TextAndConnections") && prev.filter && !prev.filter.compare(next.filter)) ||
          (next.mode === "Translation Open" && prev.versionFilter && !prev.versionFilter(next.versionFilter)) ||
          (next.mode === "Connections" && !prev.refs.compare(next.refs)) ||
          (next.currentlyVisibleRef === prev.currentlyVisibleRef) ||
          (next.connectionsMode !== prev.connectionsMode) ||
          (prev.currVersions.en !== next.currVersions.en) ||
          (prev.currVersions.he !== next.currVersions.he) ||
          (prev.searchQuery != next.searchQuery) ||
          (prev.searchTab != next.searchTab) ||
          (prev.topicsTab != next.topicsTab) ||
          (prev.profileTab !== next.profileTab) ||
          (prev.collectionName !== next.collectionName) ||
          (prev.collectionTag !== next.collectionTag) ||
          (!prevTextSearchState.isEqual({ other: nextTextSearchState, fields: ["appliedFilters", "field", "sortType"]})) ||
          (!prevSheetSearchState.isEqual({ other: nextSheetSearchState, fields: ["appliedFilters", "field", "sortType"]})) ||
          (prev.settings.language != next.settings.language) ||
          (prev.settings.aliyotTorah != next.settings.aliyotTorah))
      {
         return true;

      } else if (prev.navigationCategories !== next.navigationCategories) {
        // Handle array comparison, !== could mean one is null or both are arrays
        if (!prev.navigationCategories || !next.navigationCategories) {
          return true; // They are not equal and one is null
        } else if (!prev.navigationCategories.compare(next.navigationCategories)) {
          return true; // both are set, compare arrays
        }

      } else if (prev.navigationTopicCategory !== next.navigationTopicCategory) {
        // Handle array comparison, !== could mean one is null or both are arrays
        if (!prev.navigationTopicCategory || !next.navigationTopicCategory) {
          return true; // They are not equal and one is null
        } else if (!prev.navigationTopicCategory.compare(next.navigationTopicCategory)) {
          return true; // both are set, compare arrays
        }
      }
    }
    return false;
  }
  clonePanel(panel, trimFilters) {
    return Sefaria.util.clone(panel, trimFilters);
  }
  _getUrlVersionsParams(currVersions, i) {
    if (currVersions) {
      return Object.keys(currVersions)
              .filter(vlang=>!!currVersions[vlang])
              .map(vlang=>`&v${vlang}${i > 1 ? i : ""}=${Sefaria.util.encodeVtitle(currVersions[vlang])}`)
              .join("");
    } else {
      return "";
    }
  }
  makeHistoryState() {
    // Returns an object with state, title and url params for the current state
    var histories = [];
    var states = this.state.panels;
    var siteName = Sefaria._siteSettings["SITE_NAME"]["en"]; // e.g. "Sefaria"
    const shortLang = Sefaria.interfaceLang == 'hebrew' ? 'he' : 'en';

    // List of modes that the ConnectionsPanel may have which can be represented in a URL. 
    const sidebarModes = new Set(["Sheets", "Notes", "Translations", "Translation Open",
      "About", "WebPages", "extended notes", "Topics", "Torah Readings", "manuscripts"]);

    for (var i = 0; i < states.length; i++) {
      // Walk through each panel, create a history object as though for this panel alone
      states[i] = this.clonePanel(states[i], true);
      if (!states[i]) { debugger; }
      var state = states[i];
      var hist  = {url: ""};

      if (state.menuOpen) {
        hist.menuPage = true;
        switch (state.menuOpen) {
          case "navigation":
            var cats   = state.navigationCategories ? state.navigationCategories.join("/") : "";
            hist.title = cats ? state.navigationCategories.map(Sefaria._).join(", ") + " | " + Sefaria._(siteName) : Sefaria._("The " + siteName + " Library");
            hist.url   = "texts" + (cats ? "/" + cats : "");
            hist.mode  = "navigation";
            break;
          case "text toc":
            var ref    = state.refs.slice(-1)[0];
            var bookTitle  = ref ? Sefaria.parseRef(ref).index : "404";
            hist.title = Sefaria._(bookTitle) + " | " + Sefaria._(siteName);
            hist.url   = bookTitle.replace(/ /g, "_");
            hist.mode  = "text toc";
            break;
          case "book toc":
            var bookTitle = state.bookRef;
            hist.title = Sefaria._(bookTitle) + " | " + Sefaria._(siteName);
            hist.url = bookTitle.replace(/ /g, "_");
            hist.mode = "book toc";
            break;
          case "sheet meta":
            const sheet = Sefaria.sheets.loadSheetByID(state.sheetID);
            const sheetTitle = sheet? sheet.title.stripHtml() : "";
            hist.title = Sefaria._(siteName + " Source Sheets")+": " + sheetTitle;
            hist.url = i == 0 ? "sheets/"+ state.sheetID : "sheet&s="+ state.sheetID;
            hist.mode = "sheet meta";
            break;
          case "extended notes":
            var bookTitle = state.mode==="Connections" ?Sefaria.parseRef(state.currentlyVisibleRef).index : state.bookRef;
            hist.currVersions = state.currVersions;
            hist.url = `${bookTitle}&notes${i>1 ? i : ''}=1`.replace(/ /g, "_");
            hist.mode = "extended notes";
            break;
          case "search":
            const query = state.searchQuery ? encodeURIComponent(state.searchQuery) : "";
            hist.title = state.searchQuery ? state.searchQuery + " | " : "";
            hist.title += Sefaria._(siteName + " Search");
            hist.url   = "search" + (state.searchQuery ? (`&q=${query}&tab=${state.searchTab}` +
              state.textSearchState.makeURL({ prefix: 't', isStart: false }) +
              state.sheetSearchState.makeURL({ prefix: 's', isStart: false })) : "");
            hist.mode  = "search";
            break;
          case "topics":
            if (state.navigationTopic) {
              hist.url = `topics/${state.navigationTopic}?tab=${state.topicsTab}`;
              hist.title = `${state.topicTitle[shortLang]} | ${ Sefaria._("Texts & Source Sheets from Torah, Talmud and Sefaria's library of Jewish sources.")}`;
              hist.mode  = "topic";
            } else if (state.navigationTopicCategory) {
              var topic  = state.navigationTopicCategory;
              hist.title = state.navigationTopicTitle[shortLang] + " | " + Sefaria._(siteName);
              hist.url   =  "topics/category/" + topic;
            } else {
              hist.url   = "topics";
              hist.title = Sefaria._("Topics | " + siteName);
              hist.mode  = "topics";
            }
            break;
          case "allTopics":
              hist.url   = "topics/all/" + state.navigationTopicLetter;
              hist.title = Sefaria._("All Topics") + " - " + state.navigationTopicLetter + " | " + Sefaria._(siteName);
              hist.mode  = "topics";
            break;
          case "community":
            hist.title = Sefaria._("Community") + " | " + Sefaria._(siteName); // TODO
            hist.url   = "community";
            hist.mode  = "community";
            break;
          case "profile":
            hist.title = `${state.profile.full_name} ${Sefaria._("on Sefaria")}`;
            hist.url   = `profile/${state.profile.slug}?tab=${state.profileTab}`;
            hist.mode = "profile";
            break;
          case "notifications":
            hist.title = Sefaria._(siteName + " Notifications");
            hist.url   = "notifications";
            hist.mode  = "notifications";
            break;
          case "collection":
            hist.url   = "collections/" + state.collectionSlug;
            if (states[i].collectionTag) {
              hist.url  += "?tag=" + state.collectionTag.replace("#","%23");
            }
            hist.title = (state.collectionName ? state.collectionName + " | " : "") + Sefaria._(siteName + " Collections");
            hist.mode  = "collection";
            break;          
          case "collectionsPublic":
            hist.title = Sefaria._("Collections") + " | " + Sefaria._(siteName);
            hist.url = "collections";
            hist.mode = "collcetionsPublic";
            break;
          case "calendars":
            hist.title = Sefaria._("Learning Schedules") + " | " + Sefaria._(siteName);
            hist.url = "calendars";
            hist.mode = "calendars";
            break;
          case "updates":
            hist.title = Sefaria._("New Additions to the " + siteName + " Library");
            hist.url = "updates";
            hist.mode = "updates";
            break;
          case "modtools":
            hist.title = Sefaria._("Moderator Tools");
            hist.url = "modtools";
            hist.mode = "modtools";
            break;
          case "story_editor":
            hist.title = Sefaria._("Story Editor");
            hist.url = "story_editor";
            hist.mode = "story_editor";
            break;
          case "user_stats":
            hist.title = Sefaria._("Torah Tracker");
            hist.url = "torahtracker";
            hist.mode = "user_stats";
            break;
          case "saved":
            hist.title = Sefaria._("My Saved Content");
            hist.url = "texts/saved";
            hist.mode = "saved";
            break;
          case "history":
            hist.title = Sefaria._("My Reading History");
            hist.url = "texts/history";
            hist.mode = "history";
            break;
        }

      } else if (state.mode === "Text") {
        var highlighted = state.highlightedRefs.length ? Sefaria.normRefList(state.highlightedRefs) : null;

        if (highlighted &&
            (Sefaria.refContains(highlighted, state.currentlyVisibleRef)
             || Sefaria.refContains(state.currentlyVisibleRef, highlighted))) {
          var htitle = highlighted;
        } else {
          var htitle = state.currentlyVisibleRef;
        }
        hist.title        = Sefaria._r(htitle);
        hist.url          = Sefaria.normRef(htitle);
        hist.currVersions = state.currVersions;
        hist.mode         = "Text";
        if(Sefaria.titleIsTorah(htitle)){
          hist.aliyot = (state.settings.aliyotTorah == "aliyotOff") ? 0 : 1;
        }

      } else if (state.mode === "Connections") {
        var ref       = Sefaria.normRefList(state.refs);
        var filter    = state.filter.length ? state.filter :
                          (sidebarModes.has(state.connectionsMode) ? [state.connectionsMode] : ["all"]);
        hist.sources  = filter.join("+");
        if (state.connectionsMode === "Translation Open" && state.versionFilter.length) {
          hist.versionFilter = state.versionFilter[0];
        }
        hist.title    = Sefaria._r(ref)  + Sefaria._(" with ") + Sefaria._(hist.sources === "all" ? "Connections" : hist.sources);
        hist.url      = Sefaria.normRef(ref); // + "?with=" + sources;
        hist.mode     = "Connections";

      } else if (state.mode === "TextAndConnections") {
        var ref       = Sefaria.normRefList(state.highlightedRefs);
        var filter    = state.filter.length ? state.filter :
                          (sidebarModes.has(state.connectionsMode) ? [state.connectionsMode] : ["all"]);
        hist.sources  = filter.join("+");
        if (state.connectionsMode === "Translation Open" && state.versionFilter.length) {
          hist.versionFilter = state.versionFilter[0];
        }
        hist.title    = Sefaria._r(ref)  + Sefaria._(" with ") + Sefaria._(hist.sources === "all" ? "Connections" : hist.sources);
        hist.url      = Sefaria.normRef(ref); // + "?with=" + sources;
        hist.currVersions = state.currVersions;
        hist.mode     = "TextAndConnections";
        if(Sefaria.titleIsTorah(ref)){
          hist.aliyot = (state.settings.aliyotTorah == "aliyotOff") ? 0 : 1;
        }

      } else if (state.mode === "Sheet") {
        const sheet = Sefaria.sheets.loadSheetByID(state.sheetID);
        hist.title = sheet ? sheet.title.stripHtml() : "";
        const sheetURLSlug = state.highlightedNode ? state.sheetID + "." + state.highlightedNode : state.sheetID;
        const filter    = state.filter.length ? state.filter :
                          (sidebarModes.has(state.connectionsMode) ? [state.connectionsMode] : ["all"]);
        hist.sources  = filter.join("+");
        hist.url = i == 0 ? "sheets/" + sheetURLSlug : "sheet&s=" + sheetURLSlug;
        hist.mode     = "Sheet"

      } else if (state.mode === "SheetAndConnections") {
        const filter    = state.filter.length ? state.filter :
                          (sidebarModes.has(state.connectionsMode) ? [state.connectionsMode] : ["all"]);
        hist.sources  = filter.join("+");
        if (state.connectionsMode === "Translation Open" && state.versionFilter.length) {
          hist.versionFilter = state.versionFilter[0];
        }
        const sheet = Sefaria.sheets.loadSheetByID(state.sheetID);
        const title = sheet ? sheet.title.stripHtml() : "";
        hist.title  = title + Sefaria._(" with ") + Sefaria._(hist.sources === "all" ? "Connections" : hist.sources);
        hist.url    = i == 0 ? "sheets/" + state.sheetID : "sheet&s=" + state.sheetID + "?with=" + Sefaria._(hist.sources === "all" ? "Connections" : hist.sources);
        hist.mode   = "SheetAndConnections";
      }

      if (!state.settings) { debugger; }
      if (!hist.menuPage) {
        hist.lang = state.settings.language ? state.settings.language.substring(0,2) : "bi";
      }
      histories.push(hist);
    }

    if (!histories.length) {
      // If there were no panels, we're in headerMode over a static page
      histories[0] = {
        title: document.title,
        url: window.location.pathname.slice(1),
        mode: "Header",
      };
      if (window.location.search != ""){
        // Replace initial ? of query string with & which logic below expects
        histories[0].url += "&" + window.location.search.slice(1);
      }
    }

    // Now merge all history objects into one
    var title =  histories.length ? histories[0].title : "Sefaria";

    var url   = "/" + (histories.length ? histories[0].url : "");
    url += this._getUrlVersionsParams(histories[0].currVersions, 0);
    if (histories[0].mode === "TextAndConnections" || histories[0].mode === "SheetAndConnections") {
        url += "&with=" + histories[0].sources;
    }
    if(histories[0].lang) {
        url += "&lang=" + histories[0].lang;
    }
    if("aliyot" in histories[0]) {
        url += "&aliyot=" + histories[0].aliyot;
    }
    hist = {state: {panels: states}, url: url, title: title};
    for (var i = 1; i < histories.length; i++) {
      if ((histories[i-1].mode === "Text" && histories[i].mode === "Connections") ||
        (histories[i-1].mode === "Sheet" && histories[i].mode === "Connections")) {
        if (i == 1) {
          var sheetAndCommentary = histories[i-1].mode === "Sheet" ? true : false;
          // short form for two panels text+commentary - e.g., /Genesis.1?with=Rashi
          hist.url  = sheetAndCommentary ? "/" + histories[0].url : "/" + histories[1].url; // Rewrite the URL
          hist.url += this._getUrlVersionsParams(histories[0].currVersions, 0);
          if(histories[0].lang) {
            hist.url += "&lang=" + histories[0].lang;
          }
          if("aliyot" in histories[0]) {
              url += "&aliyot=" + histories[0].aliyot;
          }
          if(histories[1].versionFilter) {
            hist.url += "&vside=" + Sefaria.util.encodeVtitle(histories[1].versionFilter);
          }
          hist.url += "&with=" + histories[1].sources;

          hist.title = sheetAndCommentary ? histories[0].title : histories[1].title;
        } else {
          var replacer = "&p" + i + "=";
          hist.url    = hist.url.replace(RegExp(replacer + ".*"), "");
          hist.url   += replacer + histories[i].url;
          hist.url += this._getUrlVersionsParams(histories[i-1].currVersions, i);
          if(histories[i-1].lang) {
            hist.url += "&lang" + (i) + "=" + histories[i-1].lang;
          }
          if("aliyot" in histories[i-1]) {
            hist.url += "&aliyot" + (i) + "=" + histories[i-1].aliyot;
          }
          if(histories[i].versionFilter) {
            hist.url += "&vside" + (i) + "=" + Sefaria.util.encodeVtitle(histories[i].versionFilter);
          }
          hist.url   += "&w" + i + "=" + histories[i].sources; //.replace("with=", "with" + i + "=").replace("?", "&");
          hist.title += Sefaria._(" & ") + histories[i].title; // TODO this doesn't trim title properly
        }
      } else {
        var next    = "&p=" + histories[i].url;
        next        = next.replace("?", "&").replace(/=/g, (i+1) + "=");
        hist.url   += next;
        hist.url += this._getUrlVersionsParams(histories[i].currVersions, i+1);
        hist.title += Sefaria._(" & ") + histories[i].title;
      }
      if(histories[i].lang) {
        hist.url += "&lang" + (i+1) + "=" + histories[i].lang;
      }
      if("aliyot" in histories[i]) {
            hist.url += "&aliyot" + (i+1) + "=" + histories[i].aliyot;
      }
    }
    // Replace the first only & with a ?
    hist.url = hist.url.replace(/&/, "?");

    return hist;
  }
  updateHistoryState(replace) {
    if (!this.shouldHistoryUpdate()) {
      return;
    }
    let currentUrl = (window.location.pathname + window.location.search);
    let hist       = this.makeHistoryState();
    if(window.location.hash.length){
      currentUrl += window.location.hash;
      hist.url += window.location.hash;
    }
    
    if (replace) {
      history.replaceState(hist.state, hist.title, hist.url);
      // console.log("Replace History - " + hist.url);
      if (currentUrl != hist.url) { this.checkScrollIntentAndTrack(); }
      //console.log(hist);
    } else {
      if (currentUrl == hist.url) { return; } // Never push history with the same URL
      history.pushState(hist.state, hist.title, hist.url);
      // console.log("Push History - " + hist.url);
      this.trackPageview();
    }

    $("title").html(hist.title);
    this.replaceHistory = false;

    this.setPaddingForScrollbar() // Called here to save duplicate calls to shouldHistoryUpdate
  }
  _refState() {
    // Return a single flat list of all the refs across all panels
    return [].concat(...this.state.panels.map(p => p.refs || []))
  }
  // These two methods to check scroll intent have similar implementations on the panel level.  Refactor?
  // Dec 2018 - somewhat refactored
  checkScrollIntentAndTrack() {
    // Record current state of panel refs, and check if it has changed after some delay.  If it remains the same, track analytics.
    const initialRefs = this._refState();
    this.scrollIntentTimer = this.checkIntentTimer(this.scrollIntentTimer, () => {
      if (initialRefs.compare(this._refState())) {
        console.log("TRACK PAGE VIEW");
        this.trackPageview();
      }
      this.scrollIntentTimer = null;
    });
  }
  checkPanelScrollIntentAndSaveRecent(state, n) {
    // Record current state of panel refs, and check if it has changed after some delay.  If it remains the same, track analytics.
    this.panelScrollIntentTimer = this.panelScrollIntentTimer || [];
    this.panelScrollIntentTimer[n] = this.checkIntentTimer(this.panelScrollIntentTimer[n], () => {
      if (!this.didPanelRefChange(state, this.state.panels[n])) {
        //const ref  = (state.highlightedRefs && state.highlightedRefs.length) ? Sefaria.normRef(state.highlightedRefs) : (state.currentlyVisibleRef || state.refs.slice(-1)[0]);  // Will currentlyVisibleRef ever not be available?
        //console.log("Firing last viewed " + ref + " in panel " + n);
        this.saveLastPlace(this.state.panels[n], n);
      }
      this.panelScrollIntentTimer[n] = null;
    });
  }
  checkIntentTimer(timer, cb, intentDelay) {
    intentDelay = intentDelay || 3000;  // Number of milliseconds to demonstrate intent
    if (timer) { clearTimeout(timer); }
    return window.setTimeout(cb, intentDelay);
  }
  setScrollPositionInHistory(e) {
    const $scrollContainer = $(e.target);
    this.scrollPositionTimer = this.checkIntentTimer(this.scrollPositionTimer, () => {
      const scrollTop = $scrollContainer.scrollTop();
      const state = history.state;
      if (scrollTop == state.scrollPosition) { return; }
      state.scrollPosition = scrollTop;
      history.replaceState(state, window.location.href);      
    }, 300);
  }
  getDefaultPanelSettings() {
    if (this.state && this.state.defaultPanelSettings) {
      return this.state.defaultPanelSettings;
    } else if (this.props.initialSettings) {
      return this.props.initialSettings;
    } else {
      return {
        language:      "bilingual",
        layoutDefault: "segmented",
        layoutTalmud:  "continuous",
        layoutTanakh:  "segmented",
        aliyotTorah:   "aliyotOff",
        vowels:        "all",
        biLayout:      "stacked",
        color:         "light",
        fontSize:      62.5
      };
    }
  }
  setContainerMode() {
    // Applies CSS classes to the React container and body so that the App can function as a header only on top of a static page.
    if (this.props.headerMode) {
      if (this.state.panels && this.state.panels.length) {
        $("#s2").removeClass("headerOnly");
        $("body").css({overflow: "hidden"})
                  .removeClass("hasBannerMessage");
        if (!this.props.multiPanel) {
          // Hacky, needed because rendered html of Header doesn't differentiate multiPanel
          $(".readerApp").removeClass("multiPanel").addClass("singlePanel");
        }
      } else {
        $("#s2").addClass("headerOnly");
        $("body").css({overflow: "auto"});
      }
    }
  }
  setPanelCap() {
    // In multi panel mode, set the maximum number of visible panels depending on the window width.
    this.setWindowWidth();
    var panelCap = Math.floor($(window).outerWidth() / this.MIN_PANEL_WIDTH);
    this.setState({panelCap: panelCap});
  }
  setWindowWidth() {
    // console.log("Setting window width: " + $(window).outerWidth());
    this.setState({windowWidth: $(window).outerWidth()});
  }
  setPaddingForScrollbar() {
    // Scrollbars take up spacing, causing the centering of panels to be slightly off
    // compared to the header. This functions sets appropriate padding to compensate.
    var width = Sefaria.util.getScrollbarWidth();
    // These are the divs that actually scroll
    var $container = $(ReactDOM.findDOMNode(this)).find(".textColumn, .sheetsInPanel");
    if (this.state.panels.length > 1) {
      $container.css({paddingRight: "", paddingLeft: ""});
    } else {
      $container.css({paddingRight: 0, paddingLeft: width});
    }
  }
  toggleSignUpModal() {
    this.setState({ showSignUpModal: !this.state.showSignUpModal });
  }
  handleNavigationClick(ref, currVersions, options) {
    this.openPanel(ref, currVersions, options);
  }
  handleSegmentClick(n, ref, sheetNode) {
    // Handle a click on a text segment `ref` in from panel in position `n`
    // Update or add panel after this one to be a TextList
    var refs = typeof ref == "string" ? [ref] : ref;

    if (sheetNode) {
      this.setSheetHighlight(n, sheetNode);
    }
    else {
      this.setTextListHighlight(n, refs);
    }

    var nodeRef = sheetNode ? this.state.panels[n].sheetID + "." + sheetNode : null;

    if (this.currentlyConnecting()) { return }

    this.openTextListAt(n+1, refs, nodeRef);
    if ($(".readerPanel")[n+1] && window.getSelection().isCollapsed) { //Focus on the first focusable element of the newly loaded panel if text not selected. Mostly for a11y
      var curPanel = $(".readerPanel")[n+1];
      $(curPanel).find(':focusable').first().focus();
    }
  }
  closeConnectionPanel(n) {
    if (this.state.panels.length > n+1  && this.state.panels[n+1].mode === "Connections") {
      this.closePanel(n+1);
    }
  }
  handleCitationClick(n, citationRef, textRef, replace) {
    // Handle clicking on the citation `citationRef` which was found inside of `textRef` in panel `n`.
    // If `replace`, replace a following panel with this citation, otherwise open a new panel after.
    if (this.state.panels.length > n+1  &&
      (replace || this.state.panels[n+1].mode === "Connections")) {
      this.closePanel(n+1);
    }
    if (textRef) {
      this.setTextListHighlight(n, textRef);
    }
    this.openPanelAt(n, citationRef, null, {scrollToHighlighted: !!replace});
  }
  openNamedEntityInNewPanel(n, textRef, namedEntityState) {
    //this.setTextListHighlight(n, [textRef]);
    this.openTextListAt(n+1, [textRef], null, namedEntityState);
  }
  clearSelectedWords(n) {
    this.setPanelState(n, {selectedWords: ""});
  }
  clearNamedEntity(n) {
    this.setPanelState(n, {selectedNamedEntity: null, selectedNamedEntityText: null});
  }
  handleCompareSearchClick(n, ref, currVersions, options) {
    // Handle clicking a search result in a compare panel, so that clicks don't clobber open panels
    this.replacePanel(n, ref, currVersions, options);
  }
  handleInAppLinkClick(e) {
    // If a default has been prevented, assume a custom handler is already in place
    if (e.isDefaultPrevented()) {
      return;
    }
    // Don't trigger from v1 Sheet Builder which has conflicting CSS
    if (typeof sjs !== "undefined") {
      return;
    }
    // https://github.com/STRML/react-router-component/blob/master/lib/CaptureClicks.js
    // Get the <a> element.
    var el = e.target;
    while (el && el.nodeName !== 'A') {
      el = el.parentNode;
    }
    // Ignore clicks from non-a elements.
    if (!el) {
      return;
    }
    // Ignore the click if the element has a target.
    if (el.target && el.target !== '_self') {
      return;
    }
    const href = el.getAttribute('href');
    if (!href) {
      return;
    }

    const handled = this.openURL(href);
    if (handled) {
      e.preventDefault();
    }
  }
  openURL(href) {
    // Attempts to open `href` in app, return true if successful.
    href = href.startsWith("/") ? "https://www.sefaria.org" + href : href;
    let url;
    try {
      url = new URL(href);
    } catch {
      return false;
    }
    // Allow absolute URLs pointing to Sefaria. TODO generalize to any domain of current deploy.
    if (url.hostname.indexOf("sefaria.org") === -1) {
      return false;
    }
    const path = url.pathname;
    const params = url.searchParams;

    if (path === "/") {
      this.showLibrary();

<<<<<<< HEAD
    } else if (path === "/texts") {
      this.showLibrary();

    } else if (path === "/texts/history") {
      this.showHistory();

    } else if (path === "/texts/saved") {
      this.showSaved();

    } else if (path.match(/^\/texts\/.+/)) {
      this.showLibrary(path.slice(7).split("/"));
=======
    } else if (path.match(/\/texts\/.+/)) {
      this.showLibrary(path.slice(7).split("/").map(decodeURI));
>>>>>>> 7d46f8ea

    } else if (path === "/collections") {
      this.showCollections();

    } else if (path === "/community") {
      this.showCommunity();

    } else if (path === "/my/profile") {
      this.openProfile(Sefaria.slug);

    } else if (path === "/notifications") {
      this.showNotifications();

    } else if (path === "/calendars") {
      this.showCalendars();

    } else if (path === "/torahtracker") {
      this.showUserStats();

    } else if (path.match(/^\/sheets\/\d+/)) {
      this.openPanel("Sheet " + path.slice(8));

    } else if (path === "/topics") {
      this.showTopics();

    } else if (path.match(/^\/topics\/all\/[^\/]/)) {
      this.openAllTopics(path.slice(12));

    } else if (path.match(/^\/topics\/[^\/]+/)) {
      this.openTopic(path.slice(8));

    } else if (path.match(/^\/profile\/.+/)) {
      this.openProfile(path.slice(9), params.get("tab"));

    } else if (path.match(/^\/collections\/.+/) && !path.endsWith("/settings") && !path.endsWith("/new")) {
      this.openCollection(path.slice(13));

    } else if (Sefaria.isRef(path.slice(1))) {
      const currVersions = {en: params.get("ven"), he: params.get("vhe")};
      this.openPanel(Sefaria.humanRef(path.slice(1)), currVersions);

    } else {
      return false
    }
    return true;
  }
  unsetTextHighlight(n) {
    this.setPanelState(n, { textHighlights: null });
  }
  _getSearchStateName(type) {
    return `${type}SearchState`;
  }
  _getSearchState(state, type) {
    return !!state && state[this._getSearchStateName(type)];
  }
  updateQuery(n, query) {
    const state = this.state.panels[n];
    const updates = {
      searchQuery: query,
      textSearchState: state.textSearchState.update({ filtersValid: false }),
      sheetSearchState: state.sheetSearchState.update({ filtersValid: false }),
    };
    this.setPanelState(n, updates);
  }
  updateSearchTab(n, searchTab) {
    this.setPanelState(n, { searchTab });
  }
  updateAvailableFilters(n, type, availableFilters, filterRegistry, orphanFilters, aggregationsToUpdate) {
    const state = this.state.panels[n];
    const searchState = this._getSearchState(state, type);
    const searchStateName = this._getSearchStateName(type);
    this.setPanelState(n, {
      [searchStateName]: !!searchState ?
        searchState.update({
          availableFilters,
          filterRegistry,
          orphanFilters,
          filtersValid: true,
          aggregationsToUpdate,
        }) : new SearchState({
        type,
        availableFilters,
        filterRegistry,
        orphanFilters,
        filtersValid: true,
      })
    });
  }
  updateSearchFilter(n, type, filterNode) {
    const state = this.state.panels[n];
    const searchState = this._getSearchState(state, type);
    const searchStateName = this._getSearchStateName(type);
    if (filterNode.isUnselected()) {
      filterNode.setSelected(true);
    } else {
      filterNode.setUnselected(true);
    }
    const update = Sefaria.search.getAppliedSearchFilters(searchState.availableFilters)
    this.setPanelState(n, {
      [searchStateName]: searchState.update(update)
    });
  }
  updateSearchOptionField(n, type, field) {
    const state = this.state.panels[n];
    const searchState = this._getSearchState(state, type);
    const searchStateName = this._getSearchStateName(type);
    this.setPanelState(n, {
      [searchStateName]: searchState.update({ field, filtersValid: false })
    });
  }
  updateSearchOptionSort(n, type, sortType) {
    const state = this.state.panels[n];
    const searchState = this._getSearchState(state, type);
    const searchStateName = this._getSearchStateName(type);
    this.setPanelState(n, {
      [searchStateName]: searchState.update({ sortType })
    });
  }
  updateTopicsTab(n, topicsTab) {
    this.setPanelState(n, { topicsTab });
  }
  setPanelState(n, state, replaceHistory) {
    this.replaceHistory  = Boolean(replaceHistory);
    //console.log(`setPanel State ${n}, replace: ` + this.replaceHistory);
    //console.log(state)
    // When the driving panel changes language, carry that to the dependent panel
    // However, when carrying a language change to the Tools Panel, do not carry over an incorrect version
    if (!this.state.panels[n]) { debugger; }
    let langChange  = state.settings && state.settings.language !== this.state.panels[n].settings.language;
    let next        = this.state.panels[n+1];
    if (langChange && next && next.mode === "Connections" && state.settings.language !== "bilingual") {
        next.settings.language = state.settings.language;
    }
    // state is not always a full panel state. make sure it has necessary fields needed to run saveLastPlace()
    state = {
      ...this.state.panels[n],
      ...state,
    };
    if (this.didPanelRefChange(this.state.panels[n], state)) {
      this.checkPanelScrollIntentAndSaveRecent(state, n);
    }
    this.state.panels[n] = extend(this.state.panels[n], state);
    let new_state = {panels: this.state.panels};
    if(this.didDefaultPanelSettingsChange(state)){
      new_state["defaultPanelSettings"] = Sefaria.util.clone(state.settings);
    }
    this.setState(new_state);
  }
  didDefaultPanelSettingsChange(state){
    if ("settings" in state){
      let defaultSettings = this.getDefaultPanelSettings();
      let defaultKeys = Object.keys(defaultSettings);
      for (let i of defaultKeys) {
        //console.log(i); // logs 3, 5, 7
        if (state.settings[i] != defaultSettings[i]){
          return true;
        }

      }
    } else {
      return false;
    }
  }
  didPanelRefChange(prevPanel, nextPanel) {
    // Returns true if nextPanel represents a change in current ref (including version change) from prevPanel.
    if (!prevPanel && !!nextPanel) { return true; }
    if (!!prevPanel && !nextPanel) { return true; }
    if (!prevPanel && !nextPanel) { return false; }
    if (prevPanel.mode === 'Connections' && nextPanel.mode === 'Text') { return false; }  // special case. when opening new panel from commentary, ref is already logged in history
    if (prevPanel.mode === 'Text' && nextPanel.mode === 'Sheet') { return true; }
    if (prevPanel.mode === 'Sheet' && nextPanel.mode === 'Text') { return true; }
    if (nextPanel.mode === 'Text') {
      if (nextPanel.menu || nextPanel.mode == "Connections" ||
          !nextPanel.refs || nextPanel.refs.length == 0 ||
          !prevPanel.refs || prevPanel.refs.length == 0 ) { return false; }
      if (nextPanel.refs.compare(prevPanel.refs)) {
        if (nextPanel.currVersions.en !== prevPanel.currVersions.en) { return true; }
        if (nextPanel.currVersions.he !== prevPanel.currVersions.he) { return true; }
        //console.log('didPanelRefChange?', nextPanel.highlightedRefs, prevPanel.highlightedRefs);
        return !((nextPanel.highlightedRefs || []).compare(prevPanel.highlightedRefs || []));
      } else {
        return true;
      }
    } else if (nextPanel.mode === 'Sheet') {
      if (prevPanel.sheetID !== nextPanel.sheetID) { return true; }
      return prevPanel.highlightedNode !== nextPanel.highlightedNode
    } else {
      return true;
    }
  }
  selectVersion(n, versionName, versionLanguage) {
    // Set the version for panel `n`.
    var panel = this.state.panels[n];
    var oRef = Sefaria.ref(panel.refs[0]);
    let panelLang;
    if (versionName && versionLanguage) {
      panel.currVersions[versionLanguage] = versionName;
      if ((versionLanguage === "he" && !!panel.currVersions["en"]) ||
          (versionLanguage === "en" && !!panel.currVersions["he"])) { // if both versionLanguages are set, try to show them both
        panelLang = "bilingual";
      } else if (versionLanguage === "he") {
        panelLang = "hebrew";
      } else {
        panelLang = "english";
      }

      this.setCachedVersion(oRef.indexTitle, versionLanguage, versionName);
      Sefaria.track.event("Reader", "Choose Version", `${oRef.indexTitle} / ${versionName} / ${versionLanguage}`)
    } else {
      panel.currVersions[versionLanguage] = null;
      Sefaria.track.event("Reader", "Choose Version", `${oRef.indexTitle} / default version / ${panel.settings.language}`)
    }
    if((this.state.panels.length > n+1) && this.state.panels[n+1].mode == "Connections"){
      var connectionsPanel =  this.state.panels[n+1];
      connectionsPanel.currVersions = panel.currVersions;
      if (panelLang) {
        panel.settings.language = panelLang;
        connectionsPanel.settings.language = panelLang !== "bilingual" ? panelLang : (versionLanguage === "he" ? "hebrew" : "english");
      }
    } else if (n-1 >= 0 && this.state.panels[n].mode === "Connections") {
      const masterPanel = this.state.panels[n-1];
      masterPanel.currVersions = panel.currVersions;
      if (panelLang) {
        panel.settings.language = panelLang !== "bilingual" ? panelLang : (versionLanguage === "he" ? "hebrew" : "english");
        masterPanel.settings.language = panelLang;
      }
    }
    this.setState({panels: this.state.panels});
  }
  viewExtendedNotes(n, method, title, versionLanguage, versionName) {
    var panel = this.state.panels[n];
    panel.bookRef = title;
    panel.currVersions = {'en': null, 'he': null}; // ensure only 1 version is set
    panel.currVersions[versionLanguage] = versionName;
    if (method === "toc") {
      panel.menuOpen = "extended notes";
    }
    else if (method === "Connections") {
      panel.connectionsMode = "extended notes";
    }
    this.setState({panels: this.state.panels});
  }
  backFromExtendedNotes(n, bookRef, currVersions){
    var panel = this.state.panels[n];
    panel.menuOpen = panel.currentlyVisibleRef ? "text toc" : "book toc";
    panel.bookRef = bookRef;
    panel.currVersions = currVersions;
    this.setState({panels: this.state.panels});
  }
  // this.state.defaultVersion is a depth 2 dictionary - keyed: bookname, language
  getCachedVersion(indexTitle, language) {
    if ((!indexTitle) || (!(this.state.defaultVersions[indexTitle]))) { return null; }
    return (language) ? (this.state.defaultVersions[indexTitle][language] || null) : this.state.defaultVersions[indexTitle];
  }
  setCachedVersion(indexTitle, language, versionTitle) {
    this.state.defaultVersions[indexTitle] = this.state.defaultVersions[indexTitle] || {};
    this.state.defaultVersions[indexTitle][language] = versionTitle;  // Does this need a setState?  I think not.
  }
  setDefaultOption(option, value) {
    if (value !== this.state.defaultPanelSettings[option]) {
      this.state.defaultPanelSettings[option] = value;
      this.setState(this.state);
    }
  }
  openPanel(ref, currVersions, options) {
    // Opens a text panel, replacing all panels currently open.
    // options can contain {
    //  'textHighlights': array of strings to highlight in focused segment. used when clicking on search query result
    // }
    this.state.panels = []; // temporarily clear panels directly in state, set properly with setState in openPanelAt
    this.openPanelAt(0, ref, currVersions, options);
  }
  openPanelAt(n, ref, currVersions, options, replace) {
    // Open a new panel after `n` with the new ref
    // If `replace`, replace existing panel at `n`, otherwise insert new panel at `n`
    // If book level, Open book toc
    const parsedRef = Sefaria.parseRef(ref);
    var index = Sefaria.index(ref); // Do we have to worry about normalization, as in Header.subimtSearch()?
    var panel;
    if (index) {
      panel = this.makePanelState({"menuOpen": "book toc", "bookRef": index.title});
    } else if (parsedRef.book === "Sheet") {
      const [sheetID, sheetNode] = parsedRef.sections;
      panel = this.makePanelState({
        mode: 'Sheet',
        sheetID: parseInt(sheetID),
        highlightedNode: parseInt(sheetNode),
        refs: null,
        ...options
      });
    } else {  // Text
      if (ref.constructor === Array) {
        // When called with an array, set highlight for the whole spanning range of the array
        var refs = ref;
        var currentlyVisibleRef = Sefaria.normRef(ref);
        var splitArray = refs.map(ref => Sefaria.splitRangingRef(ref));
        var highlightedRefs = [].concat.apply([], splitArray);
      } else {
        var refs = [ref];
        var currentlyVisibleRef = ref;
        var highlightedRefs = [];
      }
      //console.log("Higlighted refs:", highlightedRefs)
      panel = this.makePanelState({
        refs,
        currVersions,
        highlightedRefs,
        currentlyVisibleRef, mode: "Text",
        ...options
      });
    }

    var newPanels = this.state.panels.slice();
    newPanels.splice(replace ? n : n+1, replace ? 1 : 0, panel);
    this.setState({panels: newPanels});
    this.saveLastPlace(panel, n+1);
  }
  openPanelAtEnd(ref, currVersions) {
    this.openPanelAt(this.state.panels.length+1, ref, currVersions);
  }
  replacePanel(n, ref, currVersions, options) {
    // Opens a text in in place of the panel currently open at `n`.
    this.openPanelAt(n, ref, currVersions, options, true);
  }
  openComparePanel(n, connectAfter) {
    var comparePanel = this.makePanelState({
      menuOpen: "navigation",
      compare: true,
      openSidebarAsConnect: typeof connectAfter !== "undefined" ? connectAfter : false,
    });
    Sefaria.track.event("Reader", "Other Text Click");
    this.state.panels[n] = comparePanel;
    this.setState({panels: this.state.panels});
  }
  openTextListAt(n, refs, sheetNodes, textListState) {
    // Open a connections panel at position `n` for `refs`
    // Replace panel there if already a connections panel, otherwise splice new panel into position `n`
    // `refs` is an array of ref strings
    // `textListState` is an object of initial state to pass to the new panel. if `undefined`, no-op
    var newPanels = this.state.panels.slice();
    var panel = newPanels[n] || {};
    var parentPanel = (n >= 1 && newPanels[n-1].mode == 'Text' || n >= 1 && newPanels[n-1].mode == 'Sheet') ? newPanels[n-1] : null;

    if (panel.mode !== "Connections") {
      // No connections panel is open yet, splice in a new one
      this.saveLastPlace(parentPanel, n, true);
      newPanels.splice(n, 0, {});
      panel = newPanels[n];
      panel.filter = [];
      panel.versionFilter = [];
    }
    panel.refs              = refs;
    panel.sheetNodes        = sheetNodes ? sheetNodes.split(".")[1] : null;
    panel.nodeRef           = sheetNodes;
    panel.menuOpen          = null;
    panel.mode              = panel.mode || "Connections";
    panel.settings          = panel.settings ? panel.settings : Sefaria.util.clone(this.getDefaultPanelSettings());
    panel.settings.language = panel.settings.language == "hebrew" ? "hebrew" : "english"; // Don't let connections panels be bilingual
    if(parentPanel) {
      panel.filter = parentPanel.filter;
      panel.versionFilter = parentPanel.versionFilter;
      panel.connectionsMode   = parentPanel.openSidebarAsConnect ? "Add Connection" : panel.connectionsMode;
      panel.recentFilters = parentPanel.recentFilters;
      panel.recentVersionFilters = parentPanel.recentVersionFilters;
      panel.currVersions = parentPanel.currVersions;
    }
    if (textListState) {
      panel = {...panel, ...textListState};
    }
    newPanels[n] = this.makePanelState(panel);
    this.setState({panels: newPanels});
  }
  setTextListHighlight(n, refs) {
    // Set the textListHighlight for panel `n` to `refs`
    refs = typeof refs === "string" ? [refs] : refs;
    this.state.panels[n].highlightedRefs = refs;
    this.setState({panels: this.state.panels});
    // If a connections panel is opened after n, update its refs as well.
    var next = this.state.panels[n+1];
    if (next && next.mode === "Connections" && !next.menuOpen) {
      this.openTextListAt(n+1, refs);
    }
  }
  setSheetHighlight(n, node) {
    // Set the sheetListHighlight for panel `n` to `node`
    node = typeof node === "string" ? [node] : node;
    this.state.panels[n].highlightedNode = node;
    this.state.panels[n].scrollToHighlighted = false;
    this.setState({panels: this.state.panels});
    }
  setConnectionsFilter(n, filter, updateRecent) {
    // Set the filter for connections panel at `n`, carry data onto the panel's basetext as well.
    var connectionsPanel = this.state.panels[n];
    var basePanel        = this.state.panels[n-1];
    if (filter) {
      if (updateRecent) {
        if (Sefaria.util.inArray(filter, connectionsPanel.recentFilters) !== -1) {
          connectionsPanel.recentFilters.toggle(filter);
        }
        connectionsPanel.recentFilters = [filter].concat(connectionsPanel.recentFilters);
      }
      connectionsPanel.filter = [filter];
      connectionsPanel.connectionsMode = "TextList";
    } else {
      connectionsPanel.filter = [];
      connectionsPanel.connectionsMode = "ConnectionsList";
    }
    if (basePanel) {
      basePanel.filter        = connectionsPanel.filter;
      basePanel.recentFilters = connectionsPanel.recentFilters;
    }
    this.setState({panels: this.state.panels});
  }
  setVersionFilter(n, filter) {
    var connectionsPanel = this.state.panels[n];
    var basePanel        = this.state.panels[n-1];
    if (filter) {
      if (Sefaria.util.inArray(filter, connectionsPanel.recentVersionFilters) === -1) {
        connectionsPanel.recentVersionFilters = [filter].concat(connectionsPanel.recentVersionFilters);
      }
      connectionsPanel.versionFilter = [filter];
      connectionsPanel.connectionsMode = "Translation Open";
    } else {
      connectionsPanel.versionFilter = [];
      connectionsPanel.connectionsMode = "Translations";
    }
    if (basePanel) {
      basePanel.versionFilter        = connectionsPanel.versionFilter;
      basePanel.recentVersionFilters = connectionsPanel.recentVersionFilters;
    }
    this.setState({panels: this.state.panels});
  }
  setSelectedWords(n, words){
    //console.log(this.state.panels[n].refs);
    var next = this.state.panels[n+1];
    if (next && !next.menuOpen) {
      this.state.panels[n+1].selectedWords = words;
      this.setState({panels: this.state.panels});
    }
  }
  setUnreadNotificationsCount(n) {
    Sefaria.notificationCount = n;
    this.forceUpdate();
  }
  closePanel(n) {
    // Removes the panel in position `n`, as well as connections panel in position `n+1` if it exists.
    if (this.state.panels.length == 1 && n == 0) {
      this.state.panels = [];
    } else {
      // If this is a Connection panel, we need to unset the filter in the base panel
      if (n > 0 && this.state.panels[n] && this.state.panels[n].mode === "Connections"){
        const parent = this.state.panels[n-1];
        parent.filter = [];
        parent.highlightedRefs = [];
        parent.refs = parent.refs.map(ref => Sefaria.ref(ref).sectionRef);
        parent.currentlyVisibleRef = parent.currentlyVisibleRef ? Sefaria.ref(parent.currentlyVisibleRef).sectionRef : null;
      }
      this.state.panels.splice(n, 1);
      if (this.state.panels[n] && (this.state.panels[n].mode === "Connections" || this.state.panels[n].compare)) {
        // Close connections panel or compare panel when text panel is closed
        if (this.state.panels.length == 1) {
          this.state.panels = [];
        } else {
          this.state.panels.splice(n, 1);
        }
      }
    }
    var state = {panels: this.state.panels};
    if (state.panels.length == 0) {
      this.showLibrary();
    } else {
      this.setState(state);
    }
  }
  convertToTextList(n) {
    var base = this.state.panels[n-1];
    this.closePanel(n);
    if (base.mode == "Sheet") {
      const sheet = Sefaria.sheets.loadSheetByID(base.sheetID);
      if (!sheet) { return; }
      for(var i in sheet.sources){
        if (sheet.sources[i].node == base.highlightedNode) {
          this.openTextListAt(n, [sheet.sources[i].ref]);
        }
      }
    }
    else {
      this.openTextListAt(n, base.highlightedRefs);
    }
  }
  showLibrary(categories) {
    let state = {menuOpen: "navigation", navigationCategories: categories, "mode": "Menu"};
    state = this.makePanelState(state);
    if (!Sefaria._siteSettings.TORAH_SPECIFIC) {
      this.state.panels[0].settings.language = "english";
    }
    this.setSinglePanelState(state);
  }
  showSearch(searchQuery) {
    let panel;
    const textSearchState =  (!!this.state.panels && this.state.panels.length && !!this.state.panels[0].textSearchState)  ? this.state.panels[0].textSearchState.update({ filtersValid: false })  : new SearchState({ type: 'text' });
    const sheetSearchState = (!!this.state.panels && this.state.panels.length && !!this.state.panels[0].searchStateSheet) ? this.state.panels[0].searchStateSheet.update({ filtersValid: false }) : new SearchState({ type: 'sheet' });

    const searchTab = !!this.state.panels && this.state.panels.length ? this.state.panels[0].searchTab : "text";
    this.setSinglePanelState({mode: "Menu", menuOpen: "search", searchQuery, searchTab, textSearchState, sheetSearchState });
  }
  searchInCollection(searchQuery, collection) {
    let panel;
    const textSearchState =  new SearchState({ type: 'text' });
    const sheetSearchState = new SearchState({ type: 'sheet',  appliedFilters: [collection], appliedFilterAggTypes: ['collections']});

    this.setSinglePanelState({mode: "Menu", menuOpen: "search", "searchTab": "sheet", searchQuery, textSearchState, sheetSearchState });
  }
  showCommunity() {
    this.setSinglePanelState({menuOpen: "community"});
  }
  showSaved() {
    this.setSinglePanelState({menuOpen: "saved"});
  }
  showHistory() {
    this.setSinglePanelState({menuOpen: "history"});
  }
  showTopics() {
    this.setSinglePanelState({menuOpen: "topics", navigationTopicCategory: null, navigationTopic: null});
  }
  showNotifications() {
    this.setSinglePanelState({menuOpen: "notifications"});
  }
  showCalendars() {
    this.setSinglePanelState({menuOpen: "calendars"});
  }
  showUserStats() {
    this.setSinglePanelState({menuOpen: "user_stats"});
  }
  showCollections() {
    this.setSinglePanelState({menuOpen: "collectionsPublic"});
  }
  setSinglePanelState(state) {
    // Sets state to be a single panel with properties of `state`
    state = this.makePanelState(state);
    this.setState({panels: [state], headerMode: false});
  }
  openTopic(slug) {
    Sefaria.getTopic(slug, {annotate_time_period: true}).then(topic => {
      this.setSinglePanelState({ menuOpen: "topics", navigationTopic: slug, topicTitle: topic.primaryTitle });
    });
  }
  openAllTopics(letter) {
    this.setSinglePanelState({menuOpen: "allTopics", navigationTopicLetter: letter});
  }
  openProfile(slug, tab) {
    tab = tab || "sheets";
    Sefaria.profileAPI(slug).then(profile => {
      this.setSinglePanelState({ menuOpen: "profile", profile, profileTab: tab});
    });
  }
  openCollection(slug) {
    this.setSinglePanelState({menuOpen: "collection",  collectionSlug: slug});
  }
  toggleMobileNavMenu() {
    this.setState({mobileNavMenuOpen: !this.state.mobileNavMenuOpen});
  }
  toggleLanguageInFirstPanel() {
    if (this.state.panels[0].settings.language === "hebrew") {
      this.state.panels[0].settings.language = "english";
    } else {
      this.state.panels[0].settings.language = "hebrew";
    }
    this.setState({panels: this.state.panels});
  }
  getHistoryObject(panel, hasSidebar) {
    // get rave to send to /api/profile/user_history
    let ref, sheet_owner, sheet_title;
    if (panel.mode === 'Sheet' || panel.mode === "SheetAndConnections") {
      const sheet = Sefaria.sheets.loadSheetByID(panel.sheetID);
      if (!sheet) { return null; }
      ref = `Sheet ${sheet.id}${panel.highlightedNode ? `:${panel.highlightedNode}`: ''}`;
      sheet_owner = sheet.ownerName;
      sheet_title = sheet.title;
    } else {
      ref = (hasSidebar && panel.highlightedRefs && panel.highlightedRefs.length) ? Sefaria.normRef(panel.highlightedRefs) : (panel.currentlyVisibleRef || panel.refs.slice(-1)[0]);  // Will currentlyVisibleRef ever not be available?
    }
    const parsedRef = Sefaria.parseRef(ref);
    if (!ref) { debugger; }
    return {
      ref,
      versions: panel.currVersions,
      book: parsedRef.book,
      language: panel.settings.language,
      sheet_owner,
      sheet_title,
    };
  }
  doesPanelHaveSidebar(n) {
    return this.state.panels.length > n+1 && this.state.panels[n+1].mode == "Connections";
  }
  saveLastPlace(panel, n, openingSidebar) {
    //openingSidebar is true when you call `saveLastPlace` at the time you're opening the sidebar. In this case, `doesPanelHaveSidebar` will be false
    const hasSidebar = this.doesPanelHaveSidebar(n) || openingSidebar;
    // if panel is sheet, panel.refs isn't set
    if ((panel.mode !== 'Sheet' && !panel.refs.length ) || panel.mode === 'Connections') { return; }
    Sefaria.saveUserHistory(this.getHistoryObject(panel, hasSidebar));
  }
  currentlyConnecting() {
    // returns true if there is currently an "Add Connections" Panel open
    for (var i = 0; i < this.state.panels.length; i++) {
      //console.log(this.state.panels[i].connectionsMode)
      if (this.state.panels[i].connectionsMode === "Add Connection") {
        return true;
      }
    }
    return false;
  }
  handleCopyEvent(e) {
    // Custom processing of Copy/Paste
    // - Ensure we don't copy hidden English or Hebrew text
    // - Remove elements like link dots
    // - Strip links inline in the text
    const selection = document.getSelection()
    const textOnly = selection.toString();
    let html = textOnly;

    if (selection.rangeCount) {
      const container = document.createElement("div");
      for (let i = 0, len = selection.rangeCount; i < len; ++i) {
        container.appendChild(selection.getRangeAt(i).cloneContents());
      }

      // Elements to Remove
      const classesToRemove = ["segmentNumber", "linkCount", "clearFix"];
      classesToRemove.map(cls => {
        let elsToRemove = container.getElementsByClassName(cls);
        while(elsToRemove.length > 0){
          elsToRemove[0].parentNode.removeChild(elsToRemove[0]);
        }
      });

      // Links to Strip
      const linksToStrip = ".segment a.namedEntityLink, .segment a.refLink";
      let elsToStrip = container.querySelectorAll(linksToStrip);
      elsToStrip.forEach(el => el.outerHTML = el.innerText);


      // Remove invisible languages based on the class of the readerPanel you're
      // copying from. 
      const selectionAncestor = selection.getRangeAt(0).commonAncestorContainer;
      if (selectionAncestor.nodeType == 1) {

        const curReaderPanel = selectionAncestor.closest('.readerPanel');

        if (curReaderPanel && curReaderPanel.classList.contains('hebrew')) {
          let elsToRemove = container.getElementsByClassName('en')
          while(elsToRemove.length > 0){
            elsToRemove[0].parentNode.removeChild(elsToRemove[0]);
          }
        }

        else if (curReaderPanel && curReaderPanel.classList.contains('english')) {
          let elsToRemove = container.getElementsByClassName('he')
          while(elsToRemove.length > 0){
            elsToRemove[0].parentNode.removeChild(elsToRemove[0]);
          }
        }
      }

      html = container.innerHTML;
    }

    const clipdata = e.clipboardData || window.clipboardData;
    clipdata.setData('text/plain', textOnly);
    clipdata.setData('text/html', html);
    e.preventDefault();
  }
  rerender() {
    this.forceUpdate();
    this.setContainerMode();
  }
  render() {
    var panelStates = this.state.panels;

    var evenWidth;
    var widths;
    var unit;
    var wrapBoxScroll = false;

    if (panelStates.length <= this.state.panelCap || !this.state.panelCap) {
      evenWidth = (100.0 / panelStates.length);
      unit = "%";
    } else {
      evenWidth = this.MIN_PANEL_WIDTH;
      unit = "px";
      wrapBoxScroll = true;
    }

    if (panelStates.length == 2 &&
        (panelStates[0].mode == "Text" || panelStates[0].mode == "Sheet") &&
        (panelStates[1].mode == "Connections" || panelStates[1].menuOpen === "search" || panelStates[1].compare)) {
      widths = [68.0, 32.0];
      unit = "%";
    } else if (panelStates.length == 3 &&
        (panelStates[0].mode == "Text" || panelStates[0].mode == "Sheet") &&
        panelStates[1].mode == "Connections" &&
        (panelStates[2].mode == "Text" || panelStates[2].mode == "Sheet")) {
      widths = [37.0, 26.0, 37.0];
      unit = "%";
    } else if (panelStates.length == 3 &&
        (panelStates[0].mode == "Text"|| panelStates[0].mode == "Sheet") &&
        (panelStates[1].mode == "Text"|| panelStates[1].mode == "Sheet") &&
        panelStates[2].mode == "Connections") {
      widths = [37.0, 37.0, 26.0];
      unit = "%";
    } else {
      widths = panelStates.map( panel => evenWidth );
    }
    // Header should not show box-shadow over panels that have color line
    const menuOpen = this.state.panels?.[0]?.menuOpen;
    const hasColorLine = [null, "book toc", "sheets", "sheets meta"];
    const headerHasBoxShadow = hasColorLine.indexOf(menuOpen) === -1 || !this.props.multiPanel;
    // Header is hidden on certain mobile panels, but still rendered so the mobileNavMenu can be opened
    const hideHeader = !this.props.multiPanel && !this.state.headerMode && (!menuOpen || menuOpen === "text toc");
    const header = (
      <Header
        multiPanel={this.props.multiPanel}
        onRefClick={this.handleNavigationClick}
        showSearch={this.showSearch}
        openURL={this.openURL}
        headerMode={this.props.headerMode}
        openTopic={this.openTopic}
        hidden={hideHeader}
        mobileNavMenuOpen={this.state.mobileNavMenuOpen}
        onMobileMenuButtonClick={this.toggleMobileNavMenu}
        hasLanguageToggle={!this.props.multiPanel && Sefaria.interfaceLang !== "hebrew" && this.state.panels?.[0]?.menuOpen === "navigation"}
        toggleLanguage={this.toggleLanguageInFirstPanel}
        firstPanelLanguage={this.state.panels?.[0]?.settings?.language}
        hasBoxShadow={headerHasBoxShadow} />
    );

    var panels = [];
    var allOpenRefs = panelStates.filter( panel => panel.mode == "Text" && !panel.menuOpen)
                                  .map( panel => Sefaria.humanRef(panel.highlightedRefs.length ? panel.highlightedRefs : panel.refs));

    for (var i = 0; i < panelStates.length; i++) {
      var panel                    = this.clonePanel(panelStates[i]);
      if (!("settings" in panel )) { debugger; }
      var offset                         = widths.reduce(function(prev, curr, index, arr) { return index < i ? prev+curr : prev}, 0);
      var width                          = widths[i];
      var style                          = (this.state.layoutOrientation=="ltr")?{width: width + unit, left: offset + unit}:{width: width + unit, right: offset + unit};
      var onSegmentClick                 = this.props.multiPanel ? this.handleSegmentClick.bind(null, i) : null;
      var onCitationClick                = this.handleCitationClick.bind(null, i);
      var openNamedEntityInNewPanel      = this.openNamedEntityInNewPanel.bind(null, i);
      var onCloseConnectionClick         = this.closeConnectionPanel.bind(null,i);
      var onSearchResultClick            = i > 0 ? this.handleCompareSearchClick.bind(null, i) : this.handleNavigationClick;
      var unsetTextHighlight             = this.unsetTextHighlight.bind(null, i);
      var updateQuery                    = this.updateQuery.bind(null, i);
      var updateSearchTab                = this.updateSearchTab.bind(null, i);
      var updateAvailableFilters         = this.updateAvailableFilters.bind(null, i);
      var updateSearchFilter             = this.updateSearchFilter.bind(null, i);
      var updateSearchOptionField        = this.updateSearchOptionField.bind(null, i);
      var updateSearchOptionSort         = this.updateSearchOptionSort.bind(null, i);
      var updateTopicsTab                = this.updateTopicsTab.bind(null, i);
      var onOpenConnectionsClick         = this.openTextListAt.bind(null, i+1);
      var setTextListHighlight           = this.setTextListHighlight.bind(null, i);
      var setSelectedWords               = this.setSelectedWords.bind(null, i);
      var clearSelectedWords             = this.clearSelectedWords.bind(null, i);
      var clearNamedEntity               = this.clearNamedEntity.bind(null, i);
      var openComparePanel               = this.openComparePanel.bind(null, i);
      var closePanel                     = panel.compare ? this.convertToTextList.bind(null, i) : this.closePanel.bind(null, i);
      var setPanelState                  = this.setPanelState.bind(null, i);
      var setConnectionsFilter           = this.setConnectionsFilter.bind(this, i);
      var setVersionFilter               = this.setVersionFilter.bind(this, i);
      var selectVersion                  = this.selectVersion.bind(null, i);
      var viewExtendedNotes              = this.viewExtendedNotes.bind(this, i);
      var backFromExtendedNotes          = this.backFromExtendedNotes.bind(this, i);

      var ref   = panel.refs && panel.refs.length ? panel.refs[0] : null;
      var oref  = ref ? Sefaria.parseRef(ref) : null;
      var title = oref && oref.indexTitle ? oref.indexTitle : 0;
      // Keys must be constant as text scrolls, but changing as new panels open in new positions
      // Use a combination of the panel number and text title
      var key   = i + title;
      var classes = classNames({readerPanelBox: 1, sidebar: panel.mode == "Connections"});
      panels.push(<div className={classes} style={style} key={key}>
                    <ReaderPanel
                      panelPosition={i}
                      initialState={panel}
                      interfaceLang={this.props.interfaceLang}
                      setCentralState={setPanelState}
                      multiPanel={this.props.multiPanel}
                      onSegmentClick={onSegmentClick}
                      onCitationClick={onCitationClick}
                      openNamedEntityInNewPanel={openNamedEntityInNewPanel}
                      closeConnectionPanel={onCloseConnectionClick}
                      onSearchResultClick={onSearchResultClick}
                      onNavigationClick={this.handleNavigationClick}
                      updateTopicsTab={updateTopicsTab}
                      onOpenConnectionsClick={onOpenConnectionsClick}
                      openComparePanel={openComparePanel}
                      setTextListHighlight={setTextListHighlight}
                      setConnectionsFilter={setConnectionsFilter}
                      setVersionFilter={setVersionFilter}
                      setSelectedWords={setSelectedWords}
                      selectVersion={selectVersion}
                      viewExtendedNotes={viewExtendedNotes}
                      backFromExtendedNotes={backFromExtendedNotes}
                      setDefaultOption={this.setDefaultOption}
                      unsetTextHighlight={unsetTextHighlight}
                      onQueryChange={updateQuery}
                      updateSearchTab={updateSearchTab}
                      updateSearchFilter={updateSearchFilter}
                      updateSearchOptionField={updateSearchOptionField}
                      updateSearchOptionSort={updateSearchOptionSort}
                      registerAvailableFilters={updateAvailableFilters}
                      searchInCollection={this.searchInCollection}
                      setUnreadNotificationsCount={this.setUnreadNotificationsCount}
                      closePanel={closePanel}
                      panelsOpen={panelStates.length}
                      allOpenRefs={allOpenRefs}
                      hasSidebar={this.doesPanelHaveSidebar(i)}
                      masterPanelLanguage={panel.mode === "Connections" ? panelStates[i-1].settings.language : panel.settings.language}
                      layoutWidth={width}
                      analyticsInitialized={this.state.initialAnalyticsTracked}
                      openURL={this.openURL}
                      saveLastPlace={this.saveLastPlace}
                      checkIntentTimer={this.checkIntentTimer}
                      openMobileNavMenu={this.toggleMobileNavMenu}
                      toggleSignUpModal={this.toggleSignUpModal}
                      getHistoryObject={this.getHistoryObject}
                      clearSelectedWords={clearSelectedWords}
                      clearNamedEntity={clearNamedEntity}
                    />
                  </div>);
    }
    var boxClasses = classNames({wrapBoxScroll: wrapBoxScroll});
    var boxWidth = wrapBoxScroll ? this.state.windowWidth + "px" : "100%";
    var boxStyle = {width: boxWidth};
    panels = panels.length ?
              (<div id="panelWrapBox" className={boxClasses} style={boxStyle}>
                {panels}
              </div>) : null;

    var interruptingMessage = Sefaria.interruptingMessage ?
      (<InterruptingMessage
          messageName={Sefaria.interruptingMessage.name}
          messageHTML={Sefaria.interruptingMessage.html}
          style={Sefaria.interruptingMessage.style}
          repetition={Sefaria.interruptingMessage.repetition}
          onClose={this.rerender} />) : null;
    const sefariaModal = (
      <SignUpModal onClose={this.toggleSignUpModal} show={this.state.showSignUpModal} />
    );
    const communityPagePreviewControls = this.props.communityPreview ?
      <CommunityPagePreviewControls date={this.props.communityPreview} /> : null;

    var classDict = {readerApp: 1, multiPanel: this.props.multiPanel, singlePanel: !this.props.multiPanel};
    var interfaceLangClass = `interface-${this.props.interfaceLang}`;
    classDict[interfaceLangClass] = true;
    var classes = classNames(classDict);
    return (
      <div id="readerAppWrap">
        {interruptingMessage}
        <div className={classes} onClick={this.handleInAppLinkClick}>
          {header}
          {panels}
          {sefariaModal}
          {communityPagePreviewControls}
          <CookiesNotification />
        </div>
      </div>
    );
  }
}
ReaderApp.propTypes = {
  multiPanel:                  PropTypes.bool,
  headerMode:                  PropTypes.bool,  // is the App serving only as a header on top of another page?
  interfaceLang:               PropTypes.string,
  initialRefs:                 PropTypes.array,
  initialFilter:               PropTypes.array,
  initialMenu:                 PropTypes.string,
  initialCollection:           PropTypes.string,
  initialQuery:                PropTypes.string,
  initialTextSearchFilters:    PropTypes.array,
  initialTextSearchField:      PropTypes.string,
  initialTextSearchSortType:   PropTypes.string,
  initialSheetSearchFilters:   PropTypes.array,
  initialSheetSearchField:     PropTypes.string,
  initialSheetSearchSortType:  PropTypes.string,
  initialTopic:                PropTypes.string,
  initialProfile:              PropTypes.object,
  initialNavigationCategories: PropTypes.array,
  initialSettings:             PropTypes.object,
  initialPanels:               PropTypes.array,
  initialDefaultVersions:      PropTypes.object,
  initialPath:                 PropTypes.string,
  initialPanelCap:             PropTypes.number
};
ReaderApp.defaultProps = {
  multiPanel:                  true,
  headerMode:                  false,  // is the App serving only as a header on top of another page?
  interfaceLang:               "english",
  initialRefs:                 [],
  initialFilter:               null,
  initialMenu:                 null,
  initialCollection:           null,
  initialQuery:                null,
  initialTopic:                null,
  initialProfile:              null,
  initialNavigationCategories: [],
  initialPanels:               [],
  initialDefaultVersions:      {},
  initialPanelCap:             2,
  initialPath:                 "/"
};

const sefariaSetup = Sefaria.setup;
const { unpackDataFromProps, loadServerData } = Sefaria;
export {
  ReaderApp,
  Footer,
  sefariaSetup,
  unpackDataFromProps,
  loadServerData,
  EditCollectionPage,
  RemoteLearningPage,
  SheetsLandingPage,
  ContestLandingPage,
  PBSC2020LandingPage,
  RambanLandingPage,
  EducatorsPage
};<|MERGE_RESOLUTION|>--- conflicted
+++ resolved
@@ -941,7 +941,6 @@
     if (path === "/") {
       this.showLibrary();
 
-<<<<<<< HEAD
     } else if (path === "/texts") {
       this.showLibrary();
 
@@ -951,12 +950,8 @@
     } else if (path === "/texts/saved") {
       this.showSaved();
 
-    } else if (path.match(/^\/texts\/.+/)) {
-      this.showLibrary(path.slice(7).split("/"));
-=======
     } else if (path.match(/\/texts\/.+/)) {
       this.showLibrary(path.slice(7).split("/").map(decodeURI));
->>>>>>> 7d46f8ea
 
     } else if (path === "/collections") {
       this.showCollections();
