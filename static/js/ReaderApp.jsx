--- conflicted
+++ resolved
@@ -22,11 +22,8 @@
   RabbisPage,
   DonatePage,
   WordByWordPage,
-<<<<<<< HEAD
-  JobsPage
-=======
-  TeamMembersPage
->>>>>>> 59b964e3
+  JobsPage,
+  TeamMembersPage,
 } from './StaticPages';
 import {
   SignUpModal,
@@ -2272,9 +2269,6 @@
   RabbisPage,
   DonatePage,
   WordByWordPage,
-<<<<<<< HEAD
-  JobsPage
-=======
-  TeamMembersPage
->>>>>>> 59b964e3
+  JobsPage,
+  TeamMembersPage,
 };