import React from 'react';
import classNames from 'classnames';
import extend from 'extend';
import PropTypes from 'prop-types';
import Sefaria from './sefaria/sefaria';
import { Header } from './Header';
import ReaderPanel from './ReaderPanel';
import $ from './sefaria/sefariaJquery';
import EditCollectionPage from './EditCollectionPage';
import Footer from './Footer';
import SearchState from './sefaria/searchState';
import {ReaderPanelContext, AdContext, StrapiDataProvider, ExampleComponent, StrapiDataContext} from './context';
import {
  ContestLandingPage,
  PBSC2020LandingPage,
  PBSC2021LandingPage,
  PoweredByPage,
  RambanLandingPage,
  EducatorsPage,
  DonatePage,
  WordByWordPage,
  JobsPage,
  TeamMembersPage,
  ProductsPage
} from './StaticPages';
import UpdatesPanel from './UpdatesPanel';
import {
  SignUpModal,
  InterruptingMessage,
  Banner,
  CookiesNotification,
  CommunityPagePreviewControls
} from './Misc';
import { Promotions } from './Promotions';
import Component from 'react-class';
import  { io }  from 'socket.io-client';
import { SignUpModalKind } from './sefaria/signupModalContent';
import {shouldUseEditor} from './sefaria/sheetsUtils';
import { BannerImpressionProbe } from './BannerImpressionProbe';

class ReaderApp extends Component {
  constructor(props) {
    super(props);
    // TODO clean up generation of initial panels objects.
    // Currently these get generated in reader/views.py then regenerated again in ReaderApp.
    this.MIN_PANEL_WIDTH       = 360.0;
    let panels                 = [];
    const searchType = SearchState.moduleToSearchType(Sefaria.activeModule);
    if (props.initialMenu) {
      // If a menu is specified in `initialMenu`, make a panel for it
      panels[0] = {
        mode:                    "Menu",
        menuOpen:                props.initialMenu,
        searchQuery:             props.initialQuery,
        topicSort:               props.initialTopicSort,
        searchState: new SearchState({
          type:                  searchType,
          appliedFilters:        props.initialSearchFilters,
          field:                 props.initialSearchField,
          appliedFilterAggTypes: props.initialSearchFilterAggTypes,
          sortType:              props.initialSearchSortType,
        }),
        sheetsWithRef:           props.sheetsWithRef,
        navigationCategories:    props.initialNavigationCategories,
        navigationTopicCategory: props.initialNavigationTopicCategory,
        navigationTopic:         props.initialTopic,
        navigationTopicTitle:    props.initialNavigationTopicTitle,
        navigationTopicLetter:   props.initialNavigationTopicLetter,
        topicTitle:              props.initialTopicTitle,
        topicTestVersion:        props.topicTestVersion,
        profile:                 props.initialProfile,
        collectionName:          props.initialCollectionName,
        collectionSlug:          props.initialCollectionSlug,
        collectionTag:           props.initialCollectionTag,
        translationsSlug:        props.initialTranslationsSlug,
        collectionData:          props.initialCollectionData,
      };
    }

    const defaultPanelSettings = this.getDefaultPanelSettings();

    const initialPanels = props.initialPanels || [];
    panels = panels.concat(initialPanels.map(this.clonePanel));

    panels = panels.map(panel => {
      if (!panel.hasOwnProperty("settings") && !!panel.currVersions) {
        // If a panel doesn't have its own settings, but it does have a text version set
        // make sure the settings show the language of the version set.
        if (panel.currVersions.he && panel.currVersions.en) { panel.settings = {language: "bilingual"}; }
        else if (panel.currVersions.he)                     { panel.settings = {language: "hebrew"}; }
        else if (panel.currVersions.en)                     { panel.settings = {language: "english"}; }
      }
      panel.settings = extend(Sefaria.util.clone(defaultPanelSettings), (panel.settings || {}));

      if (panel.mode.endsWith("AndConnections")) {
        panel.highlightedRefs = panel.refs;
      }
      if (panel.menuOpen === "book toc") { // TODO figure out how to delete this
        panel.tab = props.initialTab // why is book toc initial menu false?
      }
      return panel;
    }).map(panel => this.makePanelState(panel));

    const defaultVersions   = Sefaria.util.clone(props.initialDefaultVersions) || {};
    const layoutOrientation = (props.interfaceLang == "hebrew") ? "rtl" : "ltr";

    this.state = {
      panels: panels,
      headerMode: props.headerMode,
      defaultVersions: defaultVersions,
      defaultPanelSettings: Sefaria.util.clone(defaultPanelSettings),
      layoutOrientation: layoutOrientation,
      path: props.initialPath,
      panelCap: props.initialPanelCap,
      initialAnalyticsTracked: false,
      showSignUpModal: false,
      translationLanguagePreference: props.translationLanguagePreference,
      editorSaveState: 'saved',
    };
  }
  setEditorSaveState = (nextState) => {
    this.setState({ editorSaveState: nextState });
    };
  makePanelState(state) {
    // Return a full representation of a single panel's state, given a partial representation in `state`
    var panel = {
      mode:                    state.mode,                   // "Text", "TextAndConnections", "Connections", "Sheet", "Menu"
      refs:                    state.refs                    || [], // array of ref strings
      filter:                  state.filter                  || [],
      versionFilter:           state.versionFilter           || [],
      connectionsMode:         state.connectionsMode         || "Resources",
      connectionsCategory:     state.connectionsCategory     || null,
      currVersions:            state.currVersions            || {en:null,he:null},
      highlightedRefs:         state.highlightedRefs         || [],
      highlightedNode:         state.highlightedNode         || null,
      scrollToHighlighted:     state.scrollToHighlighted     || false,
      currentlyVisibleRef:     state.refs && state.refs.length ? state.refs[0] : null,
      recentFilters:           state.recentFilters           || state.filter || [],
      recentVersionFilters:    state.recentVersionFilters    || state.versionFilter || [],
      menuOpen:                state.menuOpen                || null, // "navigation", "display", "search", "sheets", "community", "book toc"
      navigationCategories:    state.navigationCategories    || [],
      navigationTopicCategory: state.navigationTopicCategory || "",
      sheetID:                 state.sheetID                 || null,
      sheetsWithRef:           state.sheetsWithRef           || null,
      nodeRef:                 state.nodeRef                 || null,
      navigationTopic:         state.navigationTopic         || null,
      navigationTopicTitle:    state.navigationTopicTitle    || null,
      navigationTopicLetter:   state.navigationTopicLetter   || null,
      topicTitle:              state.topicTitle              || null,
      collectionName:          state.collectionName          || null,
      collectionSlug:          state.collectionSlug          || null,
      collectionTag:           state.collectionTag           || null,
      translationsSlug:        state.translationsSlug        || null,
      collectionData:          state.collectionData          || null,
      searchQuery:             state.searchQuery             || null,
      showHighlight:           state.showHighlight           || null,
      searchState:             state.searchState             || new SearchState({ type: SearchState.moduleToSearchType(Sefaria.activeModule)}),
      compare:                 state.compare                 || false,
      openSidebarAsConnect:    state.openSidebarAsConnect    || false,
      bookRef:                 state.bookRef                 || null,
      settings:                state.settings ? Sefaria.util.clone(state.settings) : Sefaria.util.clone(this.getDefaultPanelSettings()),
      displaySettingsOpen:     false,
      initialAnalyticsTracked: state.initialAnalyticsTracked || false,
      selectedWords:           state.selectedWords           || "",
      sidebarSearchQuery:      state.sidebarSearchQuery      || null,
      selectedNamedEntity:     state.selectedNamedEntity     || null,
      selectedNamedEntityText: state.selectedNamedEntityText || null,
      textHighlights:          state.textHighlights          || null,
      profile:                 state.profile                 || null,
      tab:                     state.tab                     || null,
      topicSort:               state.topicSort               || null,
      webPagesFilter:          state.webPagesFilter          || null,
      sideScrollPosition:      state.sideScrollPosition      || null,
      topicTestVersion:        state.topicTestVersion        || null,
      filterRef:               state.filterRef               || null,
    };
    // if version is not set for the language you're in, see if you can retrieve it from cache
    if (this.state && panel.refs.length && ((panel.settings.language === "hebrew" && !panel.currVersions.he) || (panel.settings.language !== "hebrew" && !panel.currVersions.en ))) {
      const oRef = Sefaria.ref(panel.refs[0]);
      if (oRef) {
        const lang = panel.settings.language === "hebrew"?"he":"en";
        panel.currVersions[lang] = this.getCachedVersion(oRef.indexTitle, lang);
      }
    }
    return panel;
  }
  componentDidMount() {
    this.updateHistoryState(true); // make sure initial page state is in history, (passing true to replace)
    window.addEventListener("popstate", this.handlePopState);
    window.addEventListener("resize", this.setPanelCap);
    window.addEventListener("beforeprint", this.handlePrint);
    document.addEventListener('copy', this.handleCopyEvent);
    this.setPanelCap();
    if (this.props.headerMode) {
      // Handle in app links on static pages outside of react container
      $("a").not($(ReactDOM.findDOMNode(this)).find("a"))
        .on("click", this.handleInAppLinkClick);
    }
    //Add a default handler on all (link) clicks that is set to fire first
    // and check if we need to just ignore other handlers because someone is doing ctrl+click or something.
    // (because its set to capture, or the event going down the dom stage, and the listener is the document element- it should fire before other handlers. Specifically
    // handleInAppLinkClick that disables modifier keys such as cmd, alt, shift)
    document.addEventListener('click', this.handleInAppClickWithModifiers, {capture: true});
    
    // Handle right-clicks on links with data-target-module to ensure correct domain
    document.addEventListener('contextmenu', this.handleModuleLinkRightClick);
    // Save all initial panels to recently viewed
    this.state.panels.map(this.saveLastPlace);
    if (Sefaria._uid) {
      // A logged in user is automatically a returning visitor
      Sefaria.markUserAsReturningVisitor();
    } else if (Sefaria.isNewVisitor()) {
      // Initialize entries for first-time visitors to determine if they are new or returning presently or in the future
      Sefaria.markUserAsNewVisitor();
    }

    if (sessionStorage.getItem("sa.reader_app_mounted") === null) {
      sessionStorage.setItem("sa.reader_app_mounted", "true");
      sa_event("reader_app_mounted");
      gtag("event", "reader_app_mounted");
      if (Sefaria._debug) console.log("sa: reader app has loaded!");
    }
    if (localStorage.getItem("sa.intersection_observer_api_checked") === null) {
      if (!('IntersectionObserver' in window)) {
        sa_event("intersection_observer_not_supported");
        gtag("event", "intersection_observer_not_supported");
      }
      localStorage.setItem("sa.intersection_observer_api_checked", "true");
    }
  }
  componentWillUnmount() {
    window.removeEventListener("popstate", this.handlePopState);
    window.removeEventListener("resize", this.setPanelCap);
    window.removeEventListener("beforeprint", this.handlePrint);
    document.removeEventListener('copy', this.handleCopyEvent);
    document.removeEventListener('contextmenu', this.handleModuleLinkRightClick);
  }
  componentDidUpdate(prevProps, prevState) {
    $(".content").off("scroll.scrollPosition").on("scroll.scrollPosition", this.setScrollPositionInHistory); // when .content may have rerendered

    if (this.justPopped) {
      //console.log("Skipping history update - just popped")
      this.justPopped = false;
      return;
    }

    // Set initial page view (deferred from analytics.js instanciation)
    if (!this.state.initialAnalyticsTracked) { this.trackPageview(); }
    // If a new panel has been added, and the panels extend beyond the viewable area, check horizontal scroll
    if (this.state.panels.length > this.state.panelCap && this.state.panels.length > prevState.panels.length) {
      const elem = document.getElementById("panelWrapBox");
      const viewExtent = (this.state.layoutOrientation === "ltr")                      // How far (px) current view extends into viewable area
          ? elem.scrollLeft + this.state.windowWidth
          : elem.scrollWidth - elem.scrollLeft;
      const lastCompletelyVisible = Math.floor(viewExtent / this.MIN_PANEL_WIDTH);    // # of last visible panel - base 1
      const leftover = viewExtent % this.MIN_PANEL_WIDTH;                             // Leftover viewable pixels after last fully visible panel

      let newPanelPosition;                                                         // # of newly inserted panel - base 1
      for (let i = 0; i < this.state.panels.length; i++) {
        if (!prevState.panels[i] || this.state.panels[i] != prevState.panels[i]) {
          newPanelPosition = i+1;
          break;
        }
      }
      if(newPanelPosition > lastCompletelyVisible) {
        let scrollBy = 0;      // Pixels to scroll by
        let panelOffset = 0;   // Account for partial panel scroll
        if (leftover > 0) {    // If a panel is half scrolled, bring it fully into view
          scrollBy += this.MIN_PANEL_WIDTH - leftover;
          panelOffset += 1;
        }
        scrollBy += (newPanelPosition - lastCompletelyVisible - panelOffset) * this.MIN_PANEL_WIDTH;
        elem.scrollLeft = (this.state.layoutOrientation === "ltr")
            ? elem.scrollLeft + scrollBy
            : elem.scrollLeft - scrollBy;
      }
    }

    this.setContainerMode();
    this.updateHistoryState(this.replaceHistory);
  }


  handlePopState(event) {
    const state = event.state;
    // console.log("Pop - " + window.location.pathname);
    // console.log(event.state);
    if (state) {
      this.justPopped = true;

      // history does not preserve custom objects
      if (state.panels) {
        for (let p of state.panels) {
          p.searchState = p.searchState && new SearchState(p.searchState);
        }
      } else {
        state.panels = [];
      }

      // need to clone state and panels; if we don't clone them, when we run setState, it will make it so that
      // this.state.panels refers to the same object as history.state.panels, which cause back button bugs
      const newState = {...state};
      newState.panels = newState.panels.map(panel => this.clonePanel(panel));

      this.setState(newState, () => {
        if (newState.scrollPosition) {
          $(".content").scrollTop(event.state.scrollPosition)
            .trigger("scroll");
        }
      });

      this.setContainerMode();
    }
  }
  trackPageview() {
      var panels = this.state.panels;
      var textPanels = panels.filter(panel => (panel.refs.length || panel.bookRef) && panel.mode !== "Connections");
      var connectionPanels = panels.filter(panel => panel.mode == "Connections");

      // Set Page Type
      // Todo: More specificity for sheets - browsing, reading, writing
      const pageType = !panels.length ? "Static" : (panels[0].menuOpen || panels[0].mode);
      Sefaria.track.setPageType(pageType);

      // Number of panels as e.g. "2" meaning 2 text panels or "3.2" meaning 3 text panels and 2 connection panels
      if (connectionPanels.length == 0) {
        Sefaria.track.setNumberOfPanels(textPanels.length.toString());
      } else {
        Sefaria.track.setNumberOfPanels(`${textPanels.length}.${connectionPanels.length}`);
      }

      // refs - per text panel
      var refs =  textPanels.map(panel => (panel.refs.length) ? panel.refs.slice(-1)[0] : panel.bookRef);
      Sefaria.track.setRef(refs.join(" | "));

      // Book name (Index record primary name) - per text panel
      var bookNames = refs.map(ref => Sefaria.parseRef(ref).index).filter(b => !!b);
      Sefaria.track.setBookName(bookNames.join(" | "));

      // Indexes - per text panel
      var indexes = bookNames.map(b => Sefaria.index(b)).filter(i => !!i);

      // categories - per text panel
      var primaryCats = indexes.map(i => (i.dependence === "Commentary")? i.categories[0] + " Commentary": i.categories[0]);
      Sefaria.track.setPrimaryCategory(primaryCats.join(" | "));

      var secondaryCats = indexes.map(i => {
          var cats = i.categories.filter(cat=> cat != "Commentary").slice(1);
          return (cats.length >= 1) ? cats[0] : ""
      });
      Sefaria.track.setSecondaryCategory(secondaryCats.join(" | "));

      // panel content languages - per text panel
      var contentLanguages = textPanels.map(panel => panel.settings.language);
      Sefaria.track.setContentLanguage(contentLanguages.join(" | "));

      // Set Versions - per text panel
      var versionTitles = textPanels.map(p => p.currVersions.en ? `${p.currVersions.en.versionTitle}(en)`: (p.currVersions.he ? `${p.currVersions.he.versionTitle}(he)` : 'default version'));
      Sefaria.track.setVersionTitle(versionTitles.join(" | "));

      // Set Sidebar usages
      // todo: handle toolbar selections
      var sidebars = connectionPanels.map(panel => panel.filter.length ? panel.filter.join("+") : "all");
      Sefaria.track.setSidebars(sidebars.join(" | "));

      // After setting the dimensions, post the hit
      var url = window.location.pathname + window.location.search;
      // Sefaria.track.pageview(url);

      if (!this.state.initialAnalyticsTracked) {
        this.setState({initialAnalyticsTracked: true});
      }
  }
  shouldHistoryUpdate() {
    // Compare the current state to the state last pushed to history,
    // Return true if the change warrants pushing to history.
    if (!history.state
        || (!history.state.panels && !!this.state.panels)
        || (history.state.panels && (history.state.panels.length !== this.state.panels.length))
      ) {
      // If there's no history or the number or basic state of panels has changed
      return true;
    }

    const prevPanels = history.state.panels || [];
    const nextPanels = this.state.panels || [];

    for (let i = 0; i < prevPanels.length; i++) {
      // Cycle through each panel, compare previous state to next state, looking for differences
      const prev  = prevPanels[i];
      const next  = nextPanels[i];
      if (!prev || !next) { return true; }
      // history does not preserve custom objects
      const prevSearchState = new SearchState(prev.searchState);
      const nextSearchState = new SearchState(next.searchState);

      if ((prev.mode !== next.mode) ||
          (prev.menuOpen !== next.menuOpen) ||
          (prev.menuOpen === "book toc" && prev.bookRef !== next.bookRef) ||
          (next.mode === "Text" && prev.refs.slice(-1)[0] !== next.refs.slice(-1)[0]) ||
          (next.mode === "Text" && !prev.highlightedRefs.compare(next.highlightedRefs)) ||
          (next.mode === "TextAndConnections" && prev.highlightedRefs.slice(-1)[0] !== next.highlightedRefs.slice(-1)[0]) ||
          ((next.mode === "Connections" || next.mode === "TextAndConnections") && prev.filter && !prev.filter.compare(next.filter)) ||
          (["Translation Open", "Version Open"].includes(next.mode) && prev.versionFilter && !prev.versionFilter(next.versionFilter)) ||
          (next.mode === "Connections" && !prev.refs.compare(next.refs)) ||
          (next.currentlyVisibleRef !== prev.currentlyVisibleRef) ||
          (next.connectionsMode !== prev.connectionsMode) ||
          (!Sefaria.areBothVersionsEqual(prev.currVersions, next.currVersions)) ||
          (prev.searchQuery != next.searchQuery) ||
          (prev.tab !== next.tab) ||
          (prev.topicSort !== next.topicSort) ||
          (prev.collectionName !== next.collectionName) ||
          (prev.collectionTag !== next.collectionTag) ||
          (!prevSearchState.isEqual({ other: nextSearchState, fields: ["appliedFilters", "field", "sortType"]})) ||
          (prev.settings.language != next.settings.language) ||
          (prev.navigationTopicCategory !== next.navigationTopicCategory) ||
          (prev.highlightedNode !== next.highlightedNode) || // necessary for Sheets because the Resources Panel was removed. `currentlyVisibleRef` gets set on Resources Panel
          (prev.settings.aliyotTorah != next.settings.aliyotTorah) ||
           prev.navigationTopic != next.navigationTopic) {
        return true;
      } else if (prev.navigationCategories !== next.navigationCategories) {
        // Handle array comparison, !== could mean one is null or both are arrays
        if (!prev.navigationCategories || !next.navigationCategories) {
          return true; // They are not equal and one is null
        } else if (!prev.navigationCategories.compare(next.navigationCategories)) {
          return true; // both are set, compare arrays
        }
      }
    }
    return false;
  }
  clonePanel(panel, prepareForSerialization) {
    return Sefaria.util.clone(panel, prepareForSerialization);
  }
  makeHistoryState() {
    // Returns an object with state, title and url params for the current state
    var histories = [];
    const states = this.state.panels.map(panel => this.clonePanel(panel, true));
    var siteName = Sefaria._siteSettings["SITE_NAME"]["en"]; // e.g. "Sefaria"
    const shortLang = Sefaria._getShortInterfaceLang();

    // List of modes that the ConnectionsPanel may have which can be represented in a URL.
    const sidebarModes = new Set(["Sheets", "Notes", "Translations", "Translation Open", 'Version Open',
      "About", "AboutSheet", "Navigation", "WebPages", "extended notes", "Topics", "Torah Readings", "manuscripts", "Lexicon", "SidebarSearch", "Guide"]);
    const addTab = (url) => {
      if (state.tab && state.menuOpen !== "search") {
        return  url + `&tab=${state.tab}`
      } else {
        return url;
      }
    }
    for (var i = 0; i < states.length; i++) {
      // Walk through each panel, create a history object as though for this panel alone
      if (!states[i]) { debugger; }
      var state = states[i];
      var hist  = {url: ""};

      if (state.menuOpen) {
        hist.menuPage = true;
        switch (state.menuOpen) {
          case "navigation":
            var cats   = state.navigationCategories ? state.navigationCategories.join("/") : "";
            hist.title = cats ? state.navigationCategories.map(Sefaria._).join(", ") + " | " + Sefaria._(siteName) : Sefaria._("Sefaria: a Living Library of Jewish Texts Online");
            hist.url   = "texts" + (cats ? "/" + cats : "");
            hist.mode  = "navigation";
            break;
          case "sheetsWithRef":
            hist.title = Sefaria._("Sheets with ") + state.sheetsWithRef[shortLang] + Sefaria._(" on Sefaria");
            const encodedSheetsWithRef = state.sheetsWithRef.en ? encodeURIComponent(state.sheetsWithRef.en) : "";
            hist.url   = "sheets-with-ref" + (state.sheetsWithRef.en ? (`/${encodedSheetsWithRef}` +
                          state.searchState.makeURL({ prefix: 's', isStart: false })) : "");
            hist.mode = "sheetsWithRef";
            break;
          case "book toc":
            var bookTitle = state.bookRef;
            hist.title = Sefaria._(bookTitle) + " | " + Sefaria._(siteName);
            hist.url = bookTitle.replace(/ /g, "_");
            hist.mode = "book toc";
            break;
          case "extended notes":
            var bookTitle = state.mode==="Connections" ?Sefaria.parseRef(state.currentlyVisibleRef).index : state.bookRef;
            hist.currVersions = state.currVersions;
            hist.url = `${bookTitle}&notes${i>1 ? i : ''}=1`.replace(/ /g, "_");
            hist.mode = "extended notes";
            break;
          case "search":
            const query = state.searchQuery ? encodeURIComponent(state.searchQuery) : "";
            hist.title = state.searchQuery ? state.searchQuery.stripHtml() + " | " : "";
            hist.title += Sefaria._(siteName + " Search");
            const prefix = state.searchState.type === 'text' ? 't' : 's';
            hist.url   = "search" + (state.searchQuery ? (`&q=${query}&tab=${state.searchState.type}` +
              state.searchState.makeURL({ prefix: prefix, isStart: false })) : "");
            hist.mode  = "search";
            break;
          case "topics":
            if (state.navigationTopic) {
              hist.url = state.topicTestVersion ? `topics/${state.topicTestVersion}/${state.navigationTopic}` : `topics/${state.navigationTopic}`;
              hist.url = hist.url + (state.topicSort ? `&sort=${state.topicSort}` : '');
              hist.title = `${state.topicTitle[shortLang]} | ${ Sefaria._("Texts & Source Sheets from Torah, Talmud and Sefaria's library of Jewish sources.")}`;
              hist.mode  = "topic";
            } else if (state.navigationTopicCategory) {
              hist.title = state.navigationTopicTitle[shortLang] + " | " + Sefaria._("Texts & Source Sheets from Torah, Talmud and Sefaria's library of Jewish sources.");
              hist.url   =  "topics/category/" + state.navigationTopicCategory;
              hist.mode  = "topicCat";
            } else {
              hist.url   = "topics";
              hist.title = Sefaria._("Topics | " + siteName);
              hist.mode  = "topics";
            }
            break;
          case "allTopics":
              hist.url   = "topics/all/" + state.navigationTopicLetter;
              hist.title = Sefaria._("Explore Jewish Texts by Topic") + " - " + state.navigationTopicLetter + " | " + Sefaria._(siteName);
              hist.mode  = "topics";
            break;
          case "community":
            hist.title = Sefaria._("From the Community: Today on Sefaria");
            hist.url   = "community";
            hist.mode  = "community";
            break;
          case "profile":
            hist.title = `${state.profile.full_name} ${Sefaria._("on Sefaria")}`;
            hist.url   = `profile/${state.profile.slug}`;
            hist.mode = "profile";
            break;
          case "notifications":
            hist.title = Sefaria._(siteName + " Notifications");
            hist.url   = "notifications";
            hist.mode  = "notifications";
            break;
          case "collection":
            hist.url   = "collections/" + state.collectionSlug;
            if (states[i].collectionTag) {
              hist.url += "&tag=" + state.collectionTag.replace("#","%23");
            }
            hist.title = (state.collectionName ? state.collectionName + " | " : "") + Sefaria._(siteName + " Collections");
            hist.mode  = "collection";
            break;
          case "editCollection":
            if (state.collectionData && state.collectionData.slug) {
              hist.url   = "collections/" + state.collectionData.slug + "/settings";
              hist.title = Sefaria._("Edit Collection") + " | " + Sefaria._(siteName + " Collections");
            } else {
              hist.url   = "collections/new";
              hist.title = Sefaria._("Create Collection") + " | " + Sefaria._(siteName + " Collections");
            }
            hist.mode  = "editCollection";
            break;
          case "collectionsPublic":
            hist.title = Sefaria._("Collections") + " | " + Sefaria._(siteName);
            hist.url = "collections";
            hist.mode = "collcetionsPublic";
            break;
          case "translationsPage":
            hist.url   = "translations/" + state.translationsSlug;
            hist.title = Sefaria.getHebrewTitle(state.translationsSlug);
            hist.mode  = "translations";
            break;
          case "calendars":
            hist.title = Sefaria._("Learning Schedules") + " | " + Sefaria._(siteName);
            hist.url = "calendars";
            hist.mode = "calendars";
            break;
          case "sheets":
            hist.url = "";
            hist.mode = "sheets";
            hist.title = Sefaria._("Sheets on Sefaria");
            break;
          case "updates":
            hist.title = Sefaria._("New Additions to the " + siteName + " Library");
            hist.url = "updates";
            hist.mode = "updates";
            break;
          case "modtools":
            hist.title = Sefaria._("Moderator Tools");
            hist.url = "modtools";
            hist.mode = "modtools";
            break;
          case "user_stats":
            hist.title = Sefaria._("Torah Tracker");
            hist.url = "torahtracker";
            hist.mode = "user_stats";
            break;
          case "texts-saved":
            hist.title = Sefaria._("My Saved Content");
            hist.url = "saved";
            hist.mode = "textsSaved";
            break;
          case "sheets-saved":
            hist.title = Sefaria._("My Saved Content");
            hist.url = "saved";
            hist.mode = "sheetsSaved";
            break;
          case "texts-history":
            hist.title = Sefaria._("My Reading History");
            hist.url = "history";
            hist.mode = "textsHistory";
            break;
          case "sheets-history":
            hist.title = Sefaria._("My Reading History");
            hist.url = "history";
            hist.mode = "sheetsHistory";
            break;
          case "notes":
            hist.title = Sefaria._("My Notes");
            hist.url = "texts/notes";
            hist.mode = "notes";
            break;
        }
        hist.url = addTab(hist.url)
      } else if (state.mode === "Text") {
        var highlighted = state.highlightedRefs.length ? Sefaria.normRefList(state.highlightedRefs) : null;

        if (highlighted &&
            (Sefaria.refContains(highlighted, state.currentlyVisibleRef)
             || Sefaria.refContains(state.currentlyVisibleRef, highlighted))) {
          var htitle = highlighted;
        } else {
          var htitle = state.currentlyVisibleRef;
        }
        hist.title        = Sefaria._r(htitle);
        hist.url          = Sefaria.normRef(htitle);
        hist.currVersions = state.currVersions;
        hist.mode         = "Text";
        if(Sefaria.titleIsTorah(htitle)){
          hist.aliyot = (state.settings.aliyotTorah == "aliyotOff") ? 0 : 1;
        }

      } else if (state.mode === "Connections") {
        var ref       = Sefaria.normRefList(state.refs);
        if (!!state.filterRef) {
          hist.filterRef = state.filterRef;
        }
        if(state.connectionsMode === "WebPagesList") {
          hist.sources = "WebPage:" + state.webPagesFilter;
        } else {
           var filter    = state.filter.length ? state.filter :
                          (sidebarModes.has(state.connectionsMode) ? [state.connectionsMode] : ["all"]);
        filter = state.connectionsMode === "ConnectionsList" ? filter.map(x => x + " ConnectionsList") : filter ; // "Reflect ConnectionsList
        hist.sources  = filter.join("+");
        }
        if (["Translation Open", "Version Open"].includes(state.connectionsMode) && state.versionFilter.length) {
          hist.versionFilter = state.versionFilter[0];
        }
        if (state.connectionsMode ==="SidebarSearch") {
            state.refs = states[i-1].refs
            if (state.sidebarSearchQuery) {
              hist.sidebarSearchQuery = state.sidebarSearchQuery
            }
        }
        if (state.connectionsMode === "Lexicon") {
          if (state.selectedWords.length) { hist.selectedWords = state.selectedWords; }
          if (state.selectedNamedEntity) { hist.selectedNamedEntity = state.selectedNamedEntity; }
          if (state.selectedNamedEntityText) { hist.selectedNamedEntityText = state.selectedNamedEntityText; }
        }
        hist.title    = Sefaria._r(ref)  + Sefaria._(" with ") + Sefaria._(hist.sources === "all" ? "Connections" : hist.sources);
        hist.url      = Sefaria.normRef(ref); // + "?with=" + sources;
        hist.mode     = "Connections";

      } else if (state.mode === "TextAndConnections") {
        var highlighted = state.highlightedRefs.length ? Sefaria.normRefList(state.highlightedRefs) : null;
        var filter    = state.filter.length ? state.filter :
                          (sidebarModes.has(state.connectionsMode) ? [state.connectionsMode] : ["all"]);
        hist.sources  = filter.join("+");
        if (highlighted &&
            (Sefaria.refContains(highlighted, state.currentlyVisibleRef)
             || Sefaria.refContains(state.currentlyVisibleRef, highlighted))) {
          var htitle = highlighted;
        } else {
          var htitle = state.currentlyVisibleRef;
        }
        if (["Translation Open", "Version Open"].includes(state.connectionsMode) && state.versionFilter.length) {
          hist.versionFilter = state.versionFilter[0];
        }
        hist.title    = Sefaria._r(htitle)  + Sefaria._(" with ") + Sefaria._(hist.sources === "all" ? "Connections" : hist.sources);
        hist.url      = Sefaria.normRef(htitle); // + "?with=" + sources;
        hist.currVersions = state.currVersions;
        hist.mode     = "TextAndConnections";
        if(Sefaria.titleIsTorah(htitle)){
          hist.aliyot = (state.settings.aliyotTorah == "aliyotOff") ? 0 : 1;
        }

      } else if (state.mode === "Sheet") {
        const sheet = Sefaria.sheets.loadSheetByID(state.sheetID);
        hist.title = sheet ? sheet.title.stripHtml() : "";
        const sheetURLSlug = state.highlightedNode ? state.sheetID + "." + state.highlightedNode : state.sheetID;
        const filter    = state.filter.length ? state.filter :
                          (sidebarModes.has(state.connectionsMode) ? [state.connectionsMode] : ["all"]);
        hist.sources  = filter.join("+");
        hist.url = i == 0 ? "sheets/" + sheetURLSlug : "sheet&s=" + sheetURLSlug;
        hist.mode     = "Sheet";
      }

      if (!state.settings) { debugger; }
      if (!hist.menuPage) {
        hist.lang = state.settings.language ? state.settings.language.substring(0,2) : "bi";
      }
      histories.push(hist);
    }

    if (!histories.length) {
      // If there were no panels, we're in headerMode over a static page
      histories[0] = {
        title: document.title,
        url: window.location.pathname.slice(1),
        mode: "Header",
      };
      if (window.location.search != ""){
        // Replace initial ? of query string with & which logic below expects
        histories[0].url += "&" + window.location.search.slice(1);
      }
    }

    // Now merge all history objects into one
    var title =  histories.length ? histories[0].title : "Sefaria";

    var url   = "/" + (histories.length ? histories[0].url : "");
    url += Sefaria.util.getUrlVersionsParams(histories[0].currVersions, 0);
    if (histories[0].mode === "TextAndConnections") {
        url += "&with=" + histories[0].sources;
    }
    if(histories[0].lang) {
        url += "&lang=" + histories[0].lang;
    }
    if("aliyot" in histories[0]) {
        url += "&aliyot=" + histories[0].aliyot;
    }
    hist = {state: {panels: states}, url: url, title: title, mode: histories[0].mode};
    let isMobileConnectionsOpen = histories[0].mode === "TextAndConnections";
    for (var i = 1; i < histories.length || (isMobileConnectionsOpen && i===1); i++) {
      let isMultiPanelConnectionsOpen = ((histories[i-1].mode === "Text" && histories[i].mode === "Connections") ||
        (histories[i-1].mode === "Sheet" && histories[i].mode === "Connections"));
      if (isMultiPanelConnectionsOpen || isMobileConnectionsOpen) {
        if (i == 1) {
          var sheetAndCommentary = histories[i-1].mode === "Sheet" ? true : false;
          var connectionsHistory = (isMultiPanelConnectionsOpen) ? histories[1] : histories[0];
          // short form for two panels text+commentary - e.g., /Genesis.1?with=Rashi
          hist.url  = sheetAndCommentary ? "/" + histories[0].url : "/" + connectionsHistory.url; // Rewrite the URL
          hist.url += Sefaria.util.getUrlVersionsParams(histories[0].currVersions, 0);
          if(histories[0].lang) {
            hist.url += "&lang=" + histories[0].lang;
          }
          if("aliyot" in histories[0]) {
              url += "&aliyot=" + histories[0].aliyot;
          }
          if(connectionsHistory.versionFilter) {
            hist.url += "&vside=" + Sefaria.util.encodeVtitle(connectionsHistory.versionFilter);
          }
          if (connectionsHistory.selectedWords) {
            hist.url += "&lookup=" + encodeURIComponent(connectionsHistory.selectedWords);
          }
          if (connectionsHistory.selectedNamedEntity) {
            hist.url += "&namedEntity=" + connectionsHistory.selectedNamedEntity;
          }
          if (connectionsHistory.sidebarSearchQuery) {
            hist.url += "&sbsq=" + connectionsHistory.sidebarSearchQuery;
          }
          if (connectionsHistory.selectedNamedEntityText) {
            hist.url += "&namedEntityText=" + encodeURIComponent(connectionsHistory.selectedNamedEntityText);
          }
          hist.url += "&with=" + connectionsHistory.sources;

          hist.title = sheetAndCommentary ? histories[0].title : connectionsHistory.title;
        } else {
          var replacer = "&p" + i + "=";
          hist.url    = hist.url.replace(RegExp(replacer + ".*"), "");
          hist.url   += replacer + histories[i].url;
          hist.url += Sefaria.util.getUrlVersionsParams(histories[i-1].currVersions, i);
          if(histories[i-1].lang) {
            hist.url += "&lang" + (i) + "=" + histories[i-1].lang;
          }
          if("aliyot" in histories[i-1]) {
            hist.url += "&aliyot" + (i) + "=" + histories[i-1].aliyot;
          }
          if(histories[i].versionFilter) {
            hist.url += "&vside" + (i) + "=" + Sefaria.util.encodeVtitle(histories[i].versionFilter);
          }
          if (histories[i].selectedWords) {
            hist.url += `&lookup${i}=${encodeURIComponent(histories[i].selectedWords)}`;
          }
          if (histories[i].sidebarSearchQuery) {
            hist.url += `&sbsq{i}=${histories[i].sidebarSearchQuery}`;
          }
          if (histories[i].selectedNamedEntity) {
            hist.url += `&namedEntity${i}=${histories[i].selectedNamedEntity}`;
          }
          if (histories[i].selectedNamedEntityText) {
            hist.url += `&namedEntityText${i}=${encodeURIComponent(histories[i].selectedNamedEntityText)}`;
          }
          hist.url   += "&w" + i + "=" + histories[i].sources; //.replace("with=", "with" + i + "=").replace("?", "&");
          hist.title += Sefaria._(" & ") + histories[i].title; // TODO this doesn't trim title properly
        }
      } else {
        var next    = "&p=" + histories[i].url;
        next        = next.replace("?", "&").replace(/=/g, (i+1) + "=");
        hist.url   += next;
        hist.url += Sefaria.util.getUrlVersionsParams(histories[i].currVersions, i+1);
        hist.title += Sefaria._(" & ") + histories[i].title;
      }
      if (!isMobileConnectionsOpen) {
        if (histories[i].lang) {
          hist.url += "&lang" + (i + 1) + "=" + histories[i].lang;
        }
        if ("aliyot" in histories[i]) {
          hist.url += "&aliyot" + (i + 1) + "=" + histories[i].aliyot;
        }
      }
    }
    // Replace question marks that can be included in titles
    // (not using encodeURIComponent for this can run twice and encode the % of the first running)
    hist.url = hist.url.replace(/\?/g, '%3F')
    // Replace the first only & with a ?
    hist.url = hist.url.replace(/&/, "?");

    return hist;
  }
  
  updateHistoryState(replace) {
    if (!this.shouldHistoryUpdate()) {
      return;
    }
    let currentUrl = (window.location.pathname + window.location.search);
    let hist       = this.makeHistoryState();
    if(window.location.hash.length){
      currentUrl += window.location.hash;
      hist.url += window.location.hash;
    }
    
    if (replace) {
      history.replaceState(hist.state, hist.title, hist.url);
      // console.log("Replace History - " + hist.url + " | " + currentUrl);
      if (currentUrl !== hist.url) { this.checkScrollIntentAndTrack(); }
      //console.log(hist);
    } else {
      if (currentUrl === hist.url) { return; } // Never push history with the same URL
      history.pushState(hist.state, hist.title, hist.url);
      // console.log("Push History - " + hist.url);
      this.trackPageview();
    }

    $("title").html(hist.title);
    this.replaceHistory = false;

    this.setPaddingForScrollbar() // Called here to save duplicate calls to shouldHistoryUpdate
  }
  _refState() {
    // Return a single flat list of all the refs across all panels
    return [].concat(...this.state.panels.map(p => p.refs || []))
  }
  // These two methods to check scroll intent have similar implementations on the panel level.  Refactor?
  // Dec 2018 - somewhat refactored
  checkScrollIntentAndTrack() {
    // Record current state of panel refs, and check if it has changed after some delay.  If it remains the same, track analytics.
    const initialRefs = this._refState();
    this.scrollIntentTimer = this.checkIntentTimer(this.scrollIntentTimer, () => {
      if (initialRefs.compare(this._refState())) {
        console.log("TRACK PAGE VIEW");
        this.trackPageview();
      }
      this.scrollIntentTimer = null;
    });
  }
  checkPanelScrollIntentAndSaveRecent(state, n) {
    // Record current state of panel refs, and check if it has changed after some delay.  If it remains the same, track analytics.
    this.panelScrollIntentTimer = this.panelScrollIntentTimer || [];
    this.panelScrollIntentTimer[n] = this.checkIntentTimer(this.panelScrollIntentTimer[n], () => {
      if (!this.didPanelRefChange(state, this.state.panels[n])) {
        //const ref  = (state.highlightedRefs && state.highlightedRefs.length) ? Sefaria.normRef(state.highlightedRefs) : (state.currentlyVisibleRef || state.refs.slice(-1)[0]);  // Will currentlyVisibleRef ever not be available?
        //console.log("Firing last viewed " + ref + " in panel " + n);
        this.saveLastPlace(this.state.panels[n], n);
      }
      this.panelScrollIntentTimer[n] = null;
    });
  }
  checkIntentTimer(timer, cb, intentDelay) {
    intentDelay = intentDelay || 3000;  // Number of milliseconds to demonstrate intent
    if (timer) { clearTimeout(timer); }
    return window.setTimeout(cb, intentDelay);
  }
  setScrollPositionInHistory(e) {
    const $scrollContainer = $(e.target);
    this.scrollPositionTimer = this.checkIntentTimer(this.scrollPositionTimer, () => {
      const scrollTop = $scrollContainer.scrollTop();
      const state = history.state;
      if (scrollTop === state.scrollPosition) { return; }
      state.scrollPosition = scrollTop;
      history.replaceState(state, window.location.href);
    }, 300);
  }
  getDefaultPanelSettings() {
    if (this.state && this.state.defaultPanelSettings) {
      return this.state.defaultPanelSettings;
    } else if (this.props.initialSettings) {
      return this.props.initialSettings;
    } else {
      return {
        language:          "bilingual",
        layoutDefault:     "segmented",
        layoutTalmud:      "continuous",
        layoutTanakh:      "segmented",
        aliyotTorah:       "aliyotOff",
        vowels:            "all",
        punctuationTalmud: "punctuationOn",
        biLayout:          "stacked",
        color:             "light",
        fontSize:          62.5
      };
    }
  }
  setContainerMode() {
    // Applies CSS classes to the React container and body so that the App can function as a
    // header only on top of a static page.
    if (this.props.headerMode) {
      if (this.state.panels && this.state.panels.length) {
        $("#s2").removeClass("headerOnly");
        $("body").css({overflow: "hidden"})
          .addClass("inApp")
          .removeClass("hasBannerMessage");
      } else {
        $("#s2").addClass("headerOnly");
        $("body").css({overflow: "auto"})
          .removeClass("inApp");
      }
    }
  }
  setPanelCap() {
    // In multi panel mode, set the maximum number of visible panels depending on the window width.
    this.setWindowWidth();
    var panelCap = Math.floor($(window).outerWidth() / this.MIN_PANEL_WIDTH);
    this.setState({panelCap: panelCap});
  }
  setWindowWidth() {
    // console.log("Setting window width: " + $(window).outerWidth());
    this.setState({windowWidth: $(window).outerWidth()});
  }
  setPaddingForScrollbar() {
    // Scrollbars take up spacing, causing the centering of panels to be slightly off
    // compared to the header. This functions sets appropriate padding to compensate.
    var width = Sefaria.util.getScrollbarWidth();
    // These are the divs that actually scroll
    var $container = $(ReactDOM.findDOMNode(this)).find(".textColumn, .sheetsInPanel");
    if (this.state.panels.length > 1) {
      $container.css({paddingRight: "", paddingLeft: ""});
    } else {
      $container.css({paddingRight: 0, paddingLeft: width});
    }
  }

toggleSignUpModal(modalContentKind = SignUpModalKind.Default) {
  if (this.state.showSignUpModal) {
    this.setState({ showSignUpModal: false });
  } else {
    this.setState({
      showSignUpModal: true,
      modalContentKind: modalContentKind,
    });
  }
}

  handleNavigationClick(ref, currVersions, options) {
    this.openPanel(ref, currVersions, options);
  }
  handleSegmentClick(n, ref) {
    // Handle a click on a text segment `ref` in from panel in position `n`
    // Update or add panel after this one to be a TextList
    const refs = typeof ref == "string" ? [ref] : ref;
    this.setTextListHighlight(n, refs);
    if (this.currentlyConnecting()) { return }
    this.openTextListAt(n+1, refs);
    if ($(".readerPanel")[n+1] && window.getSelection().isCollapsed && window.getSelection().anchorNode.nodeType !== 3) {
      //Focus on the first focusable element of the newly loaded panel if text not selected and not actively typing
      // in editor. Exists for a11y
      var curPanel = $(".readerPanel")[n+1];
      $(curPanel).find(':focusable').first().focus();
    }
  }
  closeConnectionPanel(n) {
    if (this.state.panels.length > n+1  && this.state.panels[n+1].mode === "Connections") {
      this.closePanel(n+1);
    }
  }
  closeNamedEntityInConnectionPanel(n) {
    if (this.state.panels.length > n+1  && this.state.panels[n+1].selectedNamedEntity) {
      this.setPanelState(n+1, {connectionsMode: "Resources"});
      this.clearNamedEntity(n+1);
    }
  }
  handleCitationClick(n, citationRef, textRef, replace, currVersions) {
    // Handle clicking on the citation `citationRef` which was found inside of `textRef` in panel `n`.
    // If `replace`, replace a following panel with this citation, otherwise open a new panel after.
    if (this.state.panels.length > n+1  &&
      (replace || this.state.panels[n+1].mode === "Connections")) {
      this.closePanel(n+1);
    }
    if (textRef) {
      this.setTextListHighlight(n, textRef);
    }
    this.openPanelAt(n, citationRef, currVersions, {scrollToHighlighted: !!replace}, false);
  }
  openNamedEntityInNewPanel(n, textRef, namedEntityState) {
    //this.setTextListHighlight(n, [textRef]);
    this.openTextListAt(n+1, [textRef], namedEntityState);
  }
  clearSelectedWords(n) {
    this.setPanelState(n, {selectedWords: ""});
  }
  clearNamedEntity(n) {
    this.setPanelState(n, {selectedNamedEntity: null, selectedNamedEntityText: null});
  }
  setSidebarSearchQuery(n, query) {
    this.setPanelState(n, {sidebarSearchQuery: query});
  }
  handleCompareSearchClick(n, ref, currVersions, options) {
    // Handle clicking a search result in a compare panel, so that clicks don't clobber open panels
    this.replacePanel(n, ref, currVersions, options);
  }
  handleSidebarSearchClick(n, ref, currVersions, options) {
    const refs = typeof ref == "string" ? [ref] : ref;
    const new_opts = {
                      scrollToHighlighted: true,
                      refs: refs,
                      highlightedRefs: refs,
                      showHighlight: true,
                      currentlyVisibleRef: refs,
                    }
    this.replacePanel(n-1, ref, currVersions, new_opts, false);
}
  getHTMLLinkParentOfEventTarget(event){
    //get the lowest level parent element of an event target that is an HTML link tag. Or Null.
    return this.getEventTargetByCondition(event, element => element.nodeName === "A");
  }
  getEventTargetByCondition(event, condition, eventTarget=null) {
    /**
     * Searches the parents of an event target for an element to meets a certain condition
     * `condition` is a function of form condition(element) => bool.
     * If `eventTarget` is passed, it will be used as the starting point of the search instead of `event.target`
     * Returns the first element in parent hierarchy where `condition` returns true
     * If no element returns true, returns null.
     */
    let parent = eventTarget || event.target;
    const outmost = event.currentTarget;
    while (parent) {
      if(condition(parent)){
        return parent
      }
      else if (parent.parentNode === outmost) {
        return null;
      }
      parent = parent.parentNode;
    }
  }
  alertUnsavedChangesConfirmed() {
    // If the user has unsaved changes, we want to prevent the default action of the click
    // and show a confirmation dialog instead.
    const ok = window.confirm(
        "You have unsaved changes that may be lost. Continue?"
    );
    if (!ok) {
        return false;
    }
    return true;
  }
  handleInAppClickWithModifiers(e){
    //Make sure to respect ctrl/cmd etc modifier keys when a click on a link happens
    const linkTarget = this.getHTMLLinkParentOfEventTarget(e);
    if (linkTarget) { // We want the absolute target of the event to be a link tag, not the "currentTarget".
      // Dont trigger if user is attempting to open a link with a modifier key (new tab, new window)
      if (e.metaKey || e.shiftKey || e.ctrlKey || e.altKey) { //the ctrl/cmd, shift and alt/options keys in Windows and MacOS
        // in this case we want to stop other handlers from running and just go to target href
        e.stopImmediatePropagation();
        return;
      }
    }
  }
  handleAppClick(event) {
    if (linkTarget) {
      this.handleInAppLinkClick(event);
    }
    if (this.eventIsAnalyticsEvent(event)) {
      this.handleAnalyticsEvent(event);
    }
  }
  handleInAppLinkClick(e) {
    //Allow global navigation handling in app via link elements
    // If a default has been prevented, assume a custom handler is already in place
    if (e.isDefaultPrevented()) {
      return;
    }
    // Don't trigger from v1 Sheet Builder which has conflicting CSS
    if (typeof sjs !== "undefined") {
      return;
    }
    // https://github.com/STRML/react-router-component/blob/master/lib/CaptureClicks.js
    // Get the <a> element.
    const linkTarget = this.getHTMLLinkParentOfEventTarget(e);
    // Ignore clicks from non-a elements.
    if (!linkTarget) {
      return;
    }
    // Ignore the click if the element has a target.
    if (linkTarget.target && linkTarget.target !== '_self') {
      return;
    }

    let href = linkTarget.getAttribute('href');
    if (!href) {
      return;
    }
    
<<<<<<< HEAD
    const moduleTarget = linkTarget.getAttribute('data-target-module');  // the module to open the URL in: currently either Sefaria.SHEETS_MODULE or Sefaria.LIBRARY_MODULE or null
=======
    const moduleTarget = linkTarget.getAttribute('data-target-module');  // the module to open the URL in: currently either Sefaria.VOICES_MODULE or Sefaria.LIBRARY_MODULE or null
>>>>>>> 4bb2c7eb

    //on mobile just replace panel w/ any link
    if (!this.props.multiPanel) {
      const handled = this.openURL(href, true, false, moduleTarget);
      if (handled) {
        e.preventDefault();
      }
      return
    }
    //All links within sheet content should open in a new panel
    const isSheet = !!(linkTarget.closest(".sheetItem"));
    const replacePanel = !(isSheet);
    const isTranslationsPage = !!(linkTarget.closest(".translationsPage"));
    const handled = this.openURL(href,replacePanel, isTranslationsPage, moduleTarget);
    if (handled) {
      e.preventDefault();
    }
  }

  handleModuleLinkRightClick(e) {
    /*
    Handle right-clicks on links with data-target-module to ensure correct subdomain.
    Especially for library links when in the sheets module (see Parsha Topic pages)
    */
    const link = e.target.closest('a[data-target-module]');
    if (link) {
      const href = link.getAttribute('href');
      const targetModule = link.getAttribute('data-target-module');
      
      const fullUrl = Sefaria.util.fullURL(href, targetModule);
      link.setAttribute('href', fullUrl);
    }
  }

  openURL(href, replace=true, overrideContentLang=false, moduleTarget=null) {
    if (this.shouldAlertBeforeCloseEditor()) {
      if (!this.alertUnsavedChangesConfirmed()) {
        return true;
      }
    }

    href = Sefaria.util.fullURL(href, moduleTarget);
    
    // Attempts to open `href` in app, return true if successful.
    let url;
    try {
      url = new URL(href);
    } catch {
      return false;
    }
    // Open non-Sefaria urls in new tab/window
    // TODO generalize to any domain of current deploy.
    if (!Sefaria.isSefariaURL(url) || (!!moduleTarget && moduleTarget !== Sefaria.activeModule)) {
      window.open(url, '_blank')
      return true;
    }
    const path = decodeURI(url.pathname);
    const params = url.searchParams;
    if(overrideContentLang && params.get('lang')) {
      let lang = params.get("lang")
      lang = lang === "bi" ? "bilingual" : lang === "en" ? "english" : "hebrew";
      this.setDefaultOption("language", lang)
    }
    const openPanel = replace ? this.openPanel : this.openPanelAtEnd;
    if (path === "/") {
      this.showLibrary();

    } else if (path === "/texts") {
      this.showLibrary();

    } else if (path === "/texts/history") {
      this.showHistory();

    } else if (path === "/history") {
      this.showSheetsHistory();

    } else if (path === "/texts/saved") {
      this.showSaved();

    } else if (path === "/saved") {
      this.showSheetsSaved();

    } else if (path === "/texts/notes") {
      this.showNotes();
    }
    else if (path.match(/\/texts\/.+/)) {
      this.showLibrary(path.replace(/^\/texts\//, '').split("/"));

    } else if (path === "/collections") {
      this.showCollections();

    } else if (path === "/community") {
      this.showCommunity();

    } else if (path === "/my/profile") {
      this.openProfile(Sefaria.slug, params.get("tab"));

    } else if (path === "/notifications") {
      this.showNotifications();

    } else if (path === "/calendars") {
      this.showCalendars();

    } else if (path === "/torahtracker") {
      this.showUserStats();

    } else if (path.match(/^\/sheets\/\d+/)) {
      openPanel("Sheet " + path.replace(/^\/sheets\//, ''));

    } else if (path === "/topics") {
      this.showTopics();

    } else if (path.match(/^\/topics\/category\/[^\/]/)) {
      this.openTopicCategory(path.replace(/^\/topics\/category\//, ''));
      
    } else if (path.match(/^\/topics\/all\/[^\/]/)) {
      this.openAllTopics(path.replace(/^\/topics\/all\//, ''));
      
    } else if (path.match(/^\/topics\/[^\/]+/)) {
      this.openTopic(path.replace(/^\/topics\//, ''), params.get("tab"));
      
    } else if (path.match(/^\/profile\/.+/)) {
      this.openProfile(path.replace(/^\/profile\//, ""), params.get("tab"));

    } else if (path.match(/^\/collections\/.+/) && !path.endsWith("/settings") && !path.endsWith("/new")) {
      this.openCollection(path.replace(/^\/collections\//, ''), params.get("tag"));

    } else if (path.match(/^\/translations\/.+/)) {
      let slug = path.replace(/^\/translations\//, '');
      this.openTranslationsPage(slug);
    } else if (Sefaria.isRef(path.slice(1).replace(/%3F/g, '?'))) {
      const ref = path.slice(1).replace(/%3F/g, '?');
      const currVersions = {
        en: Sefaria.util.getObjectFromUrlParam(params.get("ven")),
        he: Sefaria.util.getObjectFromUrlParam(params.get("vhe"))
      };
      const options = {showHighlight: ref.indexOf("-") !== -1};   // showHighlight when ref is ranged
      openPanel(Sefaria.humanRef(ref), currVersions, options);
    } else {
      return false
    }
    return true;
  }
  unsetTextHighlight(n) {
    this.setPanelState(n, { textHighlights: null });
  }
  _getSearchState(state) {
    return !!state && state['searchState'];
  }
  updateQuery(n, query) {
    const state = this.state.panels[n];
    const updates = {
      searchQuery: query,
      searchState: state.searchState.update({ filtersValid: false }),
    };
    this.setPanelState(n, updates);
  }
  updateSearchState(n, searchState) {
    this.setPanelState(n,{searchState: searchState});
  }
  updateAvailableFilters(n, availableFilters, filterRegistry, orphanFilters, aggregationsToUpdate) {
    const state = this.state.panels[n];
    const searchState = this._getSearchState(state);
    this.setPanelState(n, {
      searchState: !!searchState ?
        searchState.update({
          type: searchState.type,
          availableFilters,
          filterRegistry,
          orphanFilters,
          filtersValid: true,
          aggregationsToUpdate,
        }) : new SearchState({
        type: SearchState.moduleToSearchType(Sefaria.activeModule),
        availableFilters,
        filterRegistry,
        orphanFilters,
        filtersValid: true,
      })
    });
  }
  resetSearchFilters(n) {
    const state = this.state.panels[n];
    const searchState = this._getSearchState(state);
    searchState.availableFilters.forEach(filterNode => {
      if (!filterNode.isUnselected()) {
        filterNode.setUnselected(true);
      }
    })
    this.setPanelState(n, {
      searchState: searchState.update({appliedFilters: [], appliedFilterAggTypes: [], filterRegistry: {},
                                            filtersValid: false}),
    });
  }
  updateSearchFilter(n, searchState, filterNode) {
    if (filterNode.isUnselected()) {
      filterNode.setSelected(true);
    } else {
      filterNode.setUnselected(true);
    }
    const update = Sefaria.search.getAppliedSearchFilters(searchState.availableFilters);
    this.setPanelState(n, {
      searchState: searchState.update(update)
    });
  }
  updateSearchOptionField(n, field) {
    const state = this.state.panels[n];
    const searchState = this._getSearchState(state);
    this.setPanelState(n, {
      searchState: searchState.update({ field, filtersValid: false })
    });
  }
  updateSearchOptionSort(n, sortType) {
    const state = this.state.panels[n];
    const searchState = this._getSearchState(state);
    this.setPanelState(n, {
      searchState: searchState.update({ sortType })
    });
  }
  setPanelState(n, state, replaceHistory) {
    this.replaceHistory  = Boolean(replaceHistory);
    //console.log(`setPanel State ${n}, replace: ` + this.replaceHistory);
    //console.log(state)
    // When the driving panel changes language, carry that to the dependent panel
    // However, when carrying a language change to the Tools Panel, do not carry over an incorrect version
    if (!this.state.panels[n]) { debugger; }
    // state is not always a full panel state. make sure it has necessary fields needed to run saveLastPlace()
    state = {
      ...this.state.panels[n],
      ...state,
    };
    if (this.didPanelRefChange(this.state.panels[n], state)) {
      this.checkPanelScrollIntentAndSaveRecent(state, n);
    }
    this.state.panels[n] = extend(this.state.panels[n], state);
    let new_state = {panels: this.state.panels};
    if(this.didDefaultPanelSettingsChange(state)){
      new_state["defaultPanelSettings"] = Sefaria.util.clone(state.settings);
    }
    this.setState(new_state);
  }
  didDefaultPanelSettingsChange(state){
    if ("settings" in state){
      let defaultSettings = this.getDefaultPanelSettings();
      let defaultKeys = Object.keys(defaultSettings);
      for (let i of defaultKeys) {
        //console.log(i); // logs 3, 5, 7
        if (state.settings[i] != defaultSettings[i]){
          return true;
        }

      }
    } else {
      return false;
    }
  }
  didPanelRefChange(prevPanel, nextPanel) {
    // Returns true if nextPanel represents a change in current ref (including version change) from prevPanel.
    if (!prevPanel && !!nextPanel) { return true; }
    if (!!prevPanel && !nextPanel) { return true; }
    if (!prevPanel && !nextPanel) { return false; }
    if (prevPanel.mode === 'Connections' && nextPanel.mode === 'Text') { return false; }  // special case. when opening new panel from commentary, ref is already logged in history
    if (prevPanel.mode === 'Text' && nextPanel.mode === 'Sheet') { return true; }
    if (prevPanel.mode === 'Sheet' && nextPanel.mode === 'Text') { return true; }
    if (nextPanel.mode === 'Text') {
      if (nextPanel.menu || nextPanel.mode == "Connections" ||
          !nextPanel.refs || nextPanel.refs.length == 0 ||
          !prevPanel.refs || prevPanel.refs.length == 0 ) { return false; }
      if (nextPanel.refs.compare(prevPanel.refs)) {
        if (!Sefaria.areBothVersionsEqual(nextPanel.currVersions, prevPanel.currVersions)) { return true; }
        //console.log('didPanelRefChange?', nextPanel.highlightedRefs, prevPanel.highlightedRefs);
        return !((nextPanel.highlightedRefs || []).compare(prevPanel.highlightedRefs || []));
      } else {
        return true;
      }
    } else if (nextPanel.mode === 'Sheet') {
      if (prevPanel.sheetID !== nextPanel.sheetID) { return true; }
      return prevPanel.highlightedNode !== nextPanel.highlightedNode
    } else {
      return true;
    }
  }
  _getPanelLangOnVersionChange(panel, versionLanguage, isConnectionsPanel) {
    let panelLang;
    if (panel.settings.language === 'bilingual' ||
        (!!panel.currVersions["he"] && !!panel.currVersions["en"]) ||
        (versionLanguage === "he" && panel.settings.language === 'english') ||
        (versionLanguage === "en" && panel.settings.language === 'hebrew')) {
      // if lang of version isn't visible, display it
      panelLang = "bilingual";
    } else if (versionLanguage === "he") {
      panelLang = "hebrew";
    } else {
      panelLang = "english";
    }
    if (isConnectionsPanel) {
      panelLang = panelLang !== "bilingual" ? panelLang : (versionLanguage === "he" ? "hebrew" : "english");
    }
    return panelLang;
  }
  _getDependentPanel(n) {
    /**
     * Given panel `n`, return dependent panel, if it exists. A dependent panel is the master panel if panel
     * `n` is a connections panel and vice versa if panel `n` is a master panel.
     * Returns null if no dependent panel exists
     **/
    let dependentPanel = null;
    let isDependentPanelConnections = false;
    if ((this.state.panels.length > n+1) && this.state.panels[n+1].mode === "Connections") {
      dependentPanel = this.state.panels[n+1];
      isDependentPanelConnections = true;
    } else if (n-1 >= 0 && this.state.panels[n].mode === "Connections") {
      dependentPanel = this.state.panels[n-1];
    }
    return { dependentPanel, isDependentPanelConnections };
  }
  selectVersion(n, versionTitle, versionLanguage, languageFamilyName) {
    // Set the version for panel `n`.
    const panel = this.state.panels[n];
    const oRef = Sefaria.ref(panel.refs[0]);
    if (versionTitle && versionLanguage) {
      panel.currVersions[versionLanguage] = {versionTitle, languageFamilyName};
      this.setCachedVersion(oRef.indexTitle, versionLanguage, versionTitle, languageFamilyName);
      Sefaria.track.event("Reader", "Choose Version", `${oRef.indexTitle} / ${versionTitle} / ${versionLanguage}`)
    } else {
      panel.currVersions[versionLanguage] = null;
      Sefaria.track.event("Reader", "Choose Version", `${oRef.indexTitle} / default version / ${panel.settings.language}`)
    }
    panel.settings.language = this._getPanelLangOnVersionChange(panel, versionLanguage, panel.mode === "Connections");
    const { dependentPanel, isDependentPanelConnections } = this._getDependentPanel(n);

    // make sure object reference changes for setState()
    panel.currVersions = {...panel.currVersions};
    if (this.props.multiPanel) { //there is no dependentPanel in mobile
      dependentPanel.currVersions = {...panel.currVersions};

      dependentPanel.settings.language = this._getPanelLangOnVersionChange(dependentPanel, versionLanguage, isDependentPanelConnections);
    }
    this.setState({panels: this.state.panels});
  }
  navigatePanel(n, ref, currVersions={en: null, he: null}) {
    // Sets the ref on panel `n` and cascades to any attached panels (Text + Connections)
    const panel = this.state.panels[n];
    // next few lines adapted from ReaderPanel.showBaseText()
    let refs, currentlyVisibleRef, highlightedRefs;
    if (ref.constructor === Array) {
      // When called with an array, set highlight for the whole spanning range
      refs = ref;
      currentlyVisibleRef = Sefaria.humanRef(ref);
      let splitArray = refs.map(ref => Sefaria.splitRangingRef(ref));
      highlightedRefs = [].concat.apply([], splitArray);
    } else {
      refs = [ref];
      currentlyVisibleRef = ref;
      highlightedRefs = (panel.mode === "TextAndConnections") ? [ref] : [];
    }
    let updatePanelObj = {refs, currentlyVisibleRef, highlightedRefs};
    const { dependentPanel } = this._getDependentPanel(n);
    if (dependentPanel) {
      Object.assign(dependentPanel, updatePanelObj);
    }
    Object.assign(panel, updatePanelObj);
    this.setState({panels: this.state.panels});
  }
  viewExtendedNotes(n, method, title, versionLanguage, versionTitle, languageFamilyName) {
    const panel = this.state.panels[n];
    panel.bookRef = title;
    panel.currVersions = {'en': null, 'he': null}; // ensure only 1 version is set
    panel.currVersions[versionLanguage] = {versionTitle, languageFamilyName};
    if (method === "toc") {
      panel.menuOpen = "extended notes";
    }
    else if (method === "Connections") {
      panel.connectionsMode = "extended notes";
    }
   this.setState({panels: this.state.panels});
  }
  backFromExtendedNotes(n, bookRef, currVersions){
    const panel = this.state.panels[n];
    panel.menuOpen = "book toc";
    panel.bookRef = bookRef;
    panel.currVersions = currVersions;
   this.setState({panels: this.state.panels});
  }
  // this.state.defaultVersion is a depth 2 dictionary - keyed: bookname, language
  getCachedVersion(indexTitle, language) {
    if ((!indexTitle) || (!(this.state.defaultVersions[indexTitle]))) { return null; }
    return (language) ? (this.state.defaultVersions[indexTitle][language] || null) : this.state.defaultVersions[indexTitle];
  }
  setCachedVersion(indexTitle, language, versionTitle, languageFamilyName) {
    this.state.defaultVersions[indexTitle] = this.state.defaultVersions[indexTitle] || {};
    this.state.defaultVersions[indexTitle][language] = {versionTitle, languageFamilyName};  // Does this need a setState?  I think not.
  }
  setDefaultOption(option, value) {
    if (value !== this.state.defaultPanelSettings[option]) {
      this.state.defaultPanelSettings[option] = value;
      this.setState(this.state);
    }
  }
  openPanel(ref, currVersions, options) {
    // Opens a text panel, replacing all panels currently open.
    // options can contain {
    //  'textHighlights': array of strings to highlight in focused segment. used when clicking on search query result
    // }
    this.state.panels = []; // temporarily clear panels directly in state, set properly with setState in openPanelAt
    this.openPanelAt(0, ref, currVersions, options);
  }
  openPanelAt(n, ref, currVersions, options, replace, convertCommentaryRefToBaseRef=true,
              replaceHistory=false, saveLastPlace=true, forceOpenCommentaryPanel=false) {
    /* Open a new panel or replace existing panel. If book level, Open book toc
    * @param {int} n: Open new panel after `n` with the new ref
    * @param {string} ref: ref to use for new panel.  `ref` can refer to book, actual ref, or sheet.
    * @param {Object} currVersions: Object with properties `en` and `he`
    * @param {Object} options: options to use for new panel
    * @param {bool} replace: whether to replace existing panel at `n`, otherwise insert new panel at `n`
    * @param {bool} convertCommentaryRefToBaseRef: if true and ref is commentary ref (Rashi on Genesis 3:3:1), open Genesis 3:3 with Rashi's comments in the sidebar
    * @param {bool} replaceHistory: can be true when openPanelAt is called from showBaseText in cases of ref normalizing in TextRange when we want to replace history with normalized ref
    * @param {bool} saveLastPlace: whether to save user history.
    * @param {bool} forceOpenCommentaryPanel: If true, the commentary side panel will open regardless of the ref's depth.
    *                                       If false, side panel will only open if ref is depth 3 or greater; see `Sefaria.isCommentaryRefWithBaseText()`
    */
    this.replaceHistory = Boolean(replaceHistory);
    const parsedRef = Sefaria.parseRef(ref);
    const index = Sefaria.index(ref); // Do we have to worry about normalization, as in Header.subimtSearch()?
    let panel, connectionPanel;
    if (index) {
      panel = this.makePanelState({"menuOpen": "book toc", "bookRef": index.title});
    } else if (parsedRef.book === "Sheet") {
      const [sheetID, sheetNode] = parsedRef.sections;
      panel = this.makePanelState({
        mode: 'Sheet',
        sheetID: parseInt(sheetID),
        highlightedNode: parseInt(sheetNode),
        refs: null,
        ...options
      });
    } else {  // Text
      let filter = [];
      let filterRef;
      if (convertCommentaryRefToBaseRef && Sefaria.isCommentaryRefWithBaseText(ref, forceOpenCommentaryPanel)) {
        // getBaseRefAndFilter breaks up the ref "Rashi on Genesis 1:1:4" into filter "Rashi" and ref "Genesis 1:1",
        // so `filterRef` is needed to store the entire "Rashi on Genesis 1:1:4"
        filterRef = Sefaria.humanRef(ref);
        ({ref, filter} = Sefaria.getBaseRefAndFilter(ref));
      }
      let refs, currentlyVisibleRef, highlightedRefs;
      if (Array.isArray(ref)) {
        // When called with an array, set highlight for the whole spanning range of the array
        refs = ref;
        currentlyVisibleRef = Sefaria.normRef(ref);
        const splitArray = refs.map(ref => Sefaria.splitRangingRef(ref));
        highlightedRefs = [].concat.apply([], splitArray);
      } else {
        refs = [ref];
        currentlyVisibleRef = ref;
        highlightedRefs = [];
      }
      let panelProps = {
        refs,
        currVersions,
        highlightedRefs,
        filter,
        filterRef,
        recentFilters: filter,
        currentlyVisibleRef, mode: "Text",
        ...options
      };
      if (filter.length > 0) {  // there will be a filter such as ["Rashi"] if convertCommentaryRefToBaseRef is true
        [panel, connectionPanel] = this.makePanelWithConnectionsState(panelProps);
      }
      else {
        panel = this.makePanelState(panelProps);
      }
      panel.currentlyVisibleRef = Sefaria.humanRef(panelProps.currentlyVisibleRef);
    }

    const newPanels = this.state.panels.slice();
    newPanels.splice(replace ? n : n+1, replace ? 1 : 0, panel);
    if (connectionPanel) {
      newPanels.push(connectionPanel);
    }
    this.setState({panels: newPanels});
    if (saveLastPlace) {
        this.saveLastPlace(panel, n + 1, !!connectionPanel);
    }
  }
  makePanelWithConnectionsState(panelProps) {
    // in the case of multipanel, create two panels based on panelProps
    let connectionPanel;  // in mobile, connectionPanel will remain undefined
    if (this.props.multiPanel) {
        const connectionPanelProps = {...panelProps, mode: "Connections", connectionsMode: "TextList", connectionsCategory: "Commentary"};
        connectionPanel = this.makePanelState(connectionPanelProps);
    } else {
        panelProps = {...panelProps, mode: "TextAndConnections", connectionsMode: "TextList", connectionsCategory: "Commentary", highlightedRefs: panelProps.refs};
    }
    const panel = this.makePanelState(panelProps);
    panel.showHighlight = true;
    return [panel, connectionPanel];
  }

  openPanelAtEnd(ref, currVersions) {
    this.openPanelAt(this.state.panels.length+1, ref, currVersions);
  }
  replacePanel(n, ref, currVersions, options, convertCommentaryRefToBaseRef=true) {
    // Opens a text in in place of the panel currently open at `n`.
    this.openPanelAt(n, ref, currVersions, options, true, convertCommentaryRefToBaseRef);
  }
  openComparePanel(n, connectAfter) {
    const comparePanel = this.makePanelState({
      menuOpen: "navigation",
      compare: true,
      openSidebarAsConnect: typeof connectAfter !== "undefined" ? connectAfter : false,
    });
    Sefaria.track.event("Reader", "Other Text Click");
    this.state.panels[n] = comparePanel;
    this.setState({panels: this.state.panels});
  }
  openTextListAt(n, refs, textListState) {
    // Open a connections panel at position `n` for `refs`
    // Replace panel there if already a connections panel, otherwise splice new panel into position `n`
    // `refs` is an array of ref strings
    // `textListState` is an object of initial state to pass to the new panel. if `undefined`, no-op
    const newPanels = this.state.panels.slice();
    let panel = newPanels[n] || {};
    const parentPanel = (n >= 1 && newPanels[n-1].mode === 'Text' || n >= 1 && newPanels[n-1].mode === 'Sheet') ? newPanels[n-1] : null;

    if (panel.mode !== "Connections") {
      // No connections panel is open yet, splice in a new one
      this.saveLastPlace(parentPanel, n, true);
      newPanels.splice(n, 0, {});
      panel = newPanels[n];
      panel.filter = [];
      panel.versionFilter = [];
    }
    panel.refs              = refs;
    panel.menuOpen          = null;
    panel.mode              = panel.mode || "Connections";
    panel.settings          = panel.settings ? panel.settings : Sefaria.util.clone(this.getDefaultPanelSettings());
    panel.settings.language = panel.settings.language === "hebrew" ? "hebrew" : "english"; // Don't let connections panels be bilingual
    if(parentPanel) {
      panel.filter = parentPanel.filter;
      panel.versionFilter = parentPanel.versionFilter;
      panel.connectionsMode   = parentPanel.openSidebarAsConnect ? "Add Connection" : panel.connectionsMode;
      panel.recentFilters = parentPanel.recentFilters;
      panel.recentVersionFilters = parentPanel.recentVersionFilters;
      panel.currVersions = parentPanel.currVersions;
    }
    if (textListState) {
      panel = {...panel, ...textListState};
    }
    newPanels[n] = this.makePanelState(panel);
    this.setState({panels: newPanels});
  }
  setTextListHighlight(n, refs) {
    // Set the textListHighlight for panel `n` to `refs`
    refs = typeof refs === "string" ? [refs] : refs;
    this.state.panels[n].highlightedRefs = refs;
    this.setState({panels: this.state.panels});
    // If a connections panel is opened after n, update its refs as well.
    const next = this.state.panels[n+1];
    if (next && next.mode === "Connections" && !next.menuOpen) {
      this.openTextListAt(n+1, refs);
    }
  }
  setDivineNameReplacement(mode) {
    this.setState({divineNameReplacement: mode})
  }
  setConnectionsFilter(n, filter, updateRecent) {
    // Set the filter for connections panel at `n`, carry data onto the panel's basetext as well.
    const connectionsPanel = this.state.panels[n];
    const basePanel        = this.state.panels[n-1];
    if (filter) {
      if (updateRecent) {
        if (Sefaria.util.inArray(filter, connectionsPanel.recentFilters) !== -1) {
          connectionsPanel.recentFilters.toggle(filter);
        }
        connectionsPanel.recentFilters = [filter].concat(connectionsPanel.recentFilters);
      }
      connectionsPanel.filter = [filter];
      const filterAndSuffix = filter.split("|");
      connectionsPanel.connectionsMode = filterAndSuffix.length === 2 && filterAndSuffix[1] === "Essay" ? "EssayList" : "TextList";
    } else {
      connectionsPanel.filter = [];
      connectionsPanel.connectionsMode = "ConnectionsList";
    }
    if (basePanel) {
      basePanel.filter        = connectionsPanel.filter;
      basePanel.recentFilters = connectionsPanel.recentFilters;
    }
    this.setState({panels: this.state.panels});
  }
  setSideScrollPosition(n, pos) {
    const connectionsPanel = this.state.panels[n];
    connectionsPanel.sideScrollPosition = pos;
    this.setState({panels: this.state.panels});
  }
  setVersionFilter(n, filter, prevConnectionsMode) {
    const connectionsPanel = this.state.panels[n];
    const basePanel        = this.state.panels[n-1];
    if (filter) {
      if (prevConnectionsMode !== 'About' && Sefaria.util.inArray(filter, connectionsPanel.recentVersionFilters) === -1) {
        connectionsPanel.recentVersionFilters = [filter].concat(connectionsPanel.recentVersionFilters);
      }
      connectionsPanel.versionFilter = [filter];
      connectionsPanel.connectionsMode = (prevConnectionsMode === 'About') ? 'Version Open' : "Translation Open";
    } else {
      connectionsPanel.versionFilter = [];
      connectionsPanel.connectionsMode = "Translations";
    }
    if (basePanel) {
      basePanel.versionFilter        = connectionsPanel.versionFilter;
      basePanel.recentVersionFilters = connectionsPanel.recentVersionFilters;
    }
    this.setState({panels: this.state.panels});
  }
  setSelectedWords(n, words){
    //console.log(this.state.panels[n].refs);
    const next = this.state.panels[n+1];
    if (next && !next.menuOpen) {
      this.state.panels[n+1].selectedWords = words;
      this.setState({panels: this.state.panels});
    }
  }
  setUnreadNotificationsCount(n) {
    Sefaria.notificationCount = n;
    this.forceUpdate();
  }

  shouldAlertBeforeCloseEditor() {
    const sheetId = this.state.panels[0]?.sheetID;
    return !!(sheetId &&
        this.state.panels[0].mode === "Sheet" &&
        this.state.editorSaveState && this.state.editorSaveState !== "saved")
        && shouldUseEditor(sheetId);

  }
  closePanel(n) {
    // currently we assume that the editor is always the first panel,
    // TODO: enforce this assumption
    if (n===0 && this.shouldAlertBeforeCloseEditor()) {
      if (!this.alertUnsavedChangesConfirmed()) {
        return false;
      }
    }
    // Removes the panel in position `n`, as well as connections panel in position `n+1` if it exists.
    if (this.state.panels.length === 1 && n === 0) {
      this.state.panels = [];
    } else {
      // If this is a Connection panel, we need to unset the filter in the base panel
      if (n > 0 && this.state.panels[n] && this.state.panels[n].mode === "Connections"){
        const parent = this.state.panels[n-1];
        parent.filter = [];
        parent.highlightedRefs = [];
      }
      this.state.panels.splice(n, 1);
      if (this.state.panels[n] && (this.state.panels[n].mode === "Connections" || this.state.panels[n].compare)) {
        // Close connections panel or compare panel when text panel is closed
        if (this.state.panels.length === 1) {
          this.state.panels = [];
        } else {
          this.state.panels.splice(n, 1);
        }
      }
    }
    const state = {panels: this.state.panels};
    if (state.panels.length === 0) {
      this.showLibrary();
    } else {
      this.setState(state);
    }
  }
  convertToTextList(n) {
    console.log("convert")
    var base = this.state.panels[n-1];
    this.closePanel(n);
    if (base.mode == "Sheet") {
      const sheet = Sefaria.sheets.loadSheetByID(base.sheetID);
      if (!sheet) { return; }
      for(var i in sheet.sources){
        if (sheet.sources[i].node == base.highlightedNode) {
          this.openTextListAt(n, [sheet.sources[i].ref]);
        }
      }
    }
    else {
      this.openTextListAt(n, base.highlightedRefs);
    }
  }
  showLibrary(categories) {
    let state = {menuOpen: "navigation", navigationCategories: categories, "mode": "Menu"};
    state = this.makePanelState(state);
    if (!Sefaria._siteSettings.TORAH_SPECIFIC) {
      state.settings.language = "english";
    }
    this.setSinglePanelState(state);
  }
  showSearch(searchQuery) {
    const hasSearchState = !!this.state.panels && this.state.panels.length && !!this.state.panels[0].searchState;
    const searchState =  hasSearchState  ? this.state.panels[0].searchState.update({ filtersValid: false })
        : new SearchState({ type: SearchState.moduleToSearchType(Sefaria.activeModule)});
    this.setSinglePanelState({mode: "Menu", menuOpen: "search", searchQuery, searchState });
  }
  searchInCollection(searchQuery, collection) {
    const appliedFilters = [collection];
    const appliedFilterAggTypes = ['collections'];
    const searchState = new SearchState({ type: 'sheet',  appliedFilters, appliedFilterAggTypes});
    this.setSinglePanelState({mode: "Menu", menuOpen: "search", searchQuery, searchState });
  }
  showCommunity() {
    this.setSinglePanelState({menuOpen: "community"});
  }
  showSaved() {
    this.setSinglePanelState({menuOpen: "texts-saved"});
  }
  showSheetsSaved() {
    this.setSinglePanelState({menuOpen: "sheets-saved"});
  }
  showNotes() {
    this.setSinglePanelState({menuOpen: "notes"});
  }
  showHistory() {
    this.setSinglePanelState({menuOpen: "texts-history"});
  }
  showSheetsHistory() {
    this.setSinglePanelState({menuOpen: "sheets-history"});
  }
  showTopics() {
    this.setSinglePanelState({menuOpen: "topics", navigationTopicCategory: null, navigationTopic: null});
  }
  showNotifications() {
    this.setSinglePanelState({menuOpen: "notifications"});
  }
  showCalendars() {
    this.setSinglePanelState({menuOpen: "calendars"});
  }
  showUserStats() {
    this.setSinglePanelState({menuOpen: "user_stats"});
  }
  showCollections() {
    this.setSinglePanelState({menuOpen: "collectionsPublic"});
  }
  setSinglePanelState(state) {
    // Sets state to be a single panel with properties of `state`
    state = this.makePanelState(state);
    this.setState({panels: [state], headerMode: false});
  }
  openTopic(slug) {
    Sefaria.getTopic(slug).then(topic => {
      this.setSinglePanelState({ menuOpen: "topics", navigationTopic: slug, topicTitle: topic.primaryTitle, topicTestVersion: this.props.topicTestVersion});
    });
  }
  openTopicCategory(slug) {
    this.setSinglePanelState({
      menuOpen: "topics",
      navigationTopicCategory: slug,
      navigationTopicTitle: Sefaria.topicTocCategoryTitle(slug),
      navigationTopic: null,
    });
  }
  openAllTopics(letter) {
    this.setSinglePanelState({menuOpen: "allTopics", navigationTopicLetter: letter});
  }
  openProfile(slug, tab) {
    tab = tab || "sheets";
    Sefaria.profileAPI(slug).then(profile => {
      this.setSinglePanelState({ menuOpen: "profile", profile, tab: tab});
    });
  }
  openCollection(slug, tag) {
    this.setSinglePanelState({menuOpen: "collection",  collectionSlug: slug, collectionTag: tag});
  }
  openTranslationsPage(slug) {
    this.setSinglePanelState({menuOpen: "translationsPage", translationsSlug: slug})
  }
  toggleMobileNavMenu() {
    this.setState({mobileNavMenuOpen: !this.state.mobileNavMenuOpen});
  }
  toggleLanguageInFirstPanel() {
    if (this.state.panels[0].settings.language === "hebrew") {
      this.state.panels[0].settings.language = "english";
    } else {
      this.state.panels[0].settings.language = "hebrew";
    }
    this.setState({panels: this.state.panels});
  }
  getHistoryObject(panel, hasSidebar) {
    // get rave to send to /api/profile/user_history
    let ref, sheet_owner, sheet_title;
    if (panel.mode === 'Sheet') {
      const sheet = Sefaria.sheets.loadSheetByID(panel.sheetID);
      if (!sheet) { return null; }
      ref = `Sheet ${sheet.id}${panel.highlightedNode ? `:${panel.highlightedNode}`: ''}`;
      sheet_owner = sheet.ownerName;
      sheet_title = sheet.title;
    } else {
      ref = (hasSidebar && panel.highlightedRefs && panel.highlightedRefs.length) ? Sefaria.normRef(panel.highlightedRefs) : (panel.currentlyVisibleRef || panel.refs.slice(-1)[0]);  // Will currentlyVisibleRef ever not be available?
    }
    const currVersions = panel.currVersions;
    const parsedRef = Sefaria.parseRef(ref);
    if (!ref) { debugger; }
    return {
      ref,
      versions: currVersions,
      book: parsedRef.book,
      language: panel.settings.language,
      sheet_owner,
      sheet_title,
    };
  }
  setTranslationLanguagePreference(lang) {
    let suggested = true;
    if (lang === null) {
      suggested = false;
      $.removeCookie("translation_language_preference", {path: "/"});
      $.removeCookie("translation_language_preference_suggested", {path: "/"});
    } else {
      $.cookie("translation_language_preference", lang, {path: "/"});
      $.cookie("translation_language_preference_suggested", JSON.stringify(1), {path: "/"});
    }
    Sefaria.track.event("Reader", "Set Translation Language Preference", lang);
    Sefaria.editProfileAPI({settings: {translation_language_preference: lang, translation_language_preference_suggested: suggested}});
    this.setState({translationLanguagePreference: lang});
  }
  doesPanelHaveSidebar(n) {
    return this.state.panels.length > n+1 && this.state.panels[n+1].mode == "Connections";
  }
  saveLastPlace(panel, n, openingSidebar) {
    //openingSidebar is true when you call `saveLastPlace` at the time you're opening the sidebar. In this case, `doesPanelHaveSidebar` will be false
    const hasSidebar = this.doesPanelHaveSidebar(n) || openingSidebar;
    // if panel is sheet, panel.refs isn't set
    if ((panel.mode !== 'Sheet' && !panel.refs.length ) || panel.mode === 'Connections') { return; }
    Sefaria.saveUserHistory(this.getHistoryObject(panel, hasSidebar));
  }
  currentlyConnecting() {
    // returns true if there is currently an "Add Connections" Panel open
    for (var i = 0; i < this.state.panels.length; i++) {
      //console.log(this.state.panels[i].connectionsMode)
      if (this.state.panels[i].connectionsMode === "Add Connection") {
        return true;
      }
    }
    return false;
  }
  getDisplayString(mode) {
    const learningStatus = ["book toc", "Text", "TextAndConnections"];
    const topicStatus = ["topicCat", "topic"]
    if(mode.includes("sheet")) {
      return "learning the Sheet"
    } else if (topicStatus.includes(mode)) {
      return "viewing the topic"
    }
    else if(learningStatus.includes(mode)) {
      return "learning";
    } else {
      return "currently viewing"
    }
  }
  generateCurrentlyReading() {
    const currentHistoryState = this.makeHistoryState();
    const inBeitMidrash = ["navigation", "book toc", "topics", "topic", "topicCat", "Text", "TextAndConnections", "Sheet"];
    currentHistoryState.title = currentHistoryState.title.match(/[^|]*/)[0];
    if (inBeitMidrash.includes(currentHistoryState.mode)) {
      return {title: currentHistoryState.title, url: currentHistoryState.url, mode: currentHistoryState.mode, display: this.getDisplayString(currentHistoryState.mode)};
    } else {
      return null;
    }

  }

  handlePrint(e) {
      gtag("event", "print");
  }

  handleGACopyEvents(e, selectedEls, textOnly) {
      const activePanelIndex = e.target.closest('.readerPanel').id.split("-")[1]
      const activePanel = this.state.panels[activePanelIndex]


      const book = activePanel['currentlyVisibleRef'] ? Sefaria.parseRef(activePanel['currentlyVisibleRef'])["book"] : null
      const category = book && Sefaria.index(book) ? Sefaria.index(book)["primary_category"] : null

      let params = {
        "length": textOnly.length,
        "panelType": activePanel["menuOpen"] || activePanel["mode"],
        "book": book,
        "category": category,
      }

      gtag("event", "copy_text", params);

      // check if selection is spanning or bilingual
      if (book) {
        const selectedEnEls = selectedEls.querySelectorAll('.en')
        const selectedHeEls = selectedEls.querySelectorAll('.he')
        if ((selectedEnEls.length > 0) && (selectedHeEls.length > 0)) {
          gtag("event", "bilingual_copy_text", params);
        }
        if ((selectedEnEls.length > 1) || (selectedHeEls.length > 1)) {
          gtag("event", "spanning_copy_text", params);
        }
      }
  }


  handleCopyEvent(e) {
    // Custom processing of Copy/Paste
    const tagsToIgnore = ["INPUT", "TEXTAREA"];
    if (tagsToIgnore.includes(e.srcElement.tagName)) {
      // If the selection is from an input or textarea tag, don't do anything special
      return
    }
    const selection = document.getSelection()
    const closestReaderPanel = this.state.panels.length > 0 && e.target.closest('.readerPanel') || null
    let textOnly = selection.toString();
    let html = textOnly;
    let selectedEls;

    if (selection.rangeCount) {
      const container = document.createElement("div");
      for (let i = 0, len = selection.rangeCount; i < len; ++i) {
        container.appendChild(selection.getRangeAt(i).cloneContents());
      }


      // Set content direction & add line breaks for each contentSpan
      let contentSpans = container.querySelectorAll(".contentSpan");
      if (closestReaderPanel && !closestReaderPanel.classList.contains('continuous')) {
        contentSpans.forEach(el => {
            el.outerHTML = `<div dir="${Sefaria.hebrew.isHebrew(el.innerText) ? 'rtl' : 'ltr'}">${el.innerHTML}</div>`;
        })
      }

      if (closestReaderPanel && closestReaderPanel.classList.contains('hebrew')) {
        container.setAttribute('dir', 'rtl');
      }

      // Collapse all nodes with poetry classes. This is needed for specifically pasting into Google Docs in Chrome to work.
      const poetryElsToCollapse = container.querySelectorAll('.poetry');
      poetryElsToCollapse.forEach(poetryEl => {
        poetryEl.outerHTML = poetryEl.innerHTML;
      });

      // Remove extra breaks for continuous mode
      if (closestReaderPanel && closestReaderPanel.classList.contains('continuous')) {
        let elsToRemove = container.querySelectorAll("br");
        elsToRemove.forEach(el => el.remove())

        // each of these are divs which by default creates line breaks for various html/txt renderers on paste. We want to collapse them.
        const classesToCollapse = ["segment", "rangeSpan", "segmentText", "contentSpan"];
        classesToCollapse.map(cls => {
          let elsToCollapse = container.getElementsByClassName(cls);
          while(elsToCollapse.length > 0){
            elsToCollapse[0].outerHTML = elsToCollapse[0].innerHTML;
          }
        });
      }

      // These interfere with the copying and pasting of text and users do not want them there. This code removes them.
      const classesToRemove = ["segmentNumber", "linkCount", "clearFix", "footnote-marker"];
      classesToRemove.map(cls => {
        let elsToRemove = container.getElementsByClassName(cls);
        while(elsToRemove.length > 0){
          elsToRemove[0].parentNode.removeChild(elsToRemove[0]);
        }
      });

      // Remove hidden footnotes
      let hiddenFootnotes = container.querySelectorAll(".footnote:not([style*='display: inline'])");
      for(let footnote of hiddenFootnotes){
        footnote.parentNode.removeChild(footnote);
      }

      // Add footnote marker and appropriate space for open footnotes
      let footnotes = container.querySelectorAll(".footnote");
      footnotes.forEach(el => el.prepend(" *"))

      // Links to Strip
      const linksToStrip = "a.namedEntityLink, a.refLink";
      let elsToStrip = container.querySelectorAll(linksToStrip);
      elsToStrip.forEach(el => el.outerHTML = el.innerText);


      // Collapse all spans that are not rangeSpan. This is also needed for specifically pasting into Google Docs in Chrome to work.
      let SourceTextSpans = container.querySelectorAll('span:not(.rangeSpan)');
      SourceTextSpans.forEach(el => el.outerHTML = el.innerText);

      html = container.outerHTML;
      textOnly = Sefaria.util.htmlToText(html);
      selectedEls = container;
    }


    // ga tracking
    if (closestReaderPanel) {
      this.handleGACopyEvents(e, selectedEls, textOnly)
    }

    const clipdata = e.clipboardData || window.clipboardData;
    clipdata.setData('text/plain', textOnly);
    clipdata.setData('text/html', html);
    e.preventDefault();
  }
  rerender() {
    this.forceUpdate();
    this.setContainerMode();
  }

  getUserContext() {
    const returnNullIfEmpty = (value) => {
      if(Array.isArray(value)) {
        if(value.length === 0) {
          return null;
        } else {
          return value;
        }
      }

    }
    const refs = this.state.panels.map(panel => panel.currentlyVisibleRef || panel.bookRef || returnNullIfEmpty(panel.navigationCategories) || panel.navigationTopic).flat();
    const books = refs.map(ref => Sefaria.parseRef(ref).book);
    const triggers = refs.map(ref => Sefaria.refCategories(ref))
          .concat(books)
          .concat(refs)
          .flat()
          .filter(ref => !!ref);
    const deDupedTriggers = [...new Set(triggers.map(JSON.stringify))].map(JSON.parse).map(x => x.toLowerCase());
    const context = {
      isDebug: this.props._debug,
      isLoggedIn: Sefaria._uid,
      interfaceLang: Sefaria.interfaceLang,
      dt: Sefaria.util.epoch_time(new Date())*1000,
      keywordTargets: refs ? deDupedTriggers : []
    };
    return context
  }


  render() {
    var panelStates = this.state.panels;
    var evenWidth;
    var widths;
    var unit;
    var wrapBoxScroll = false;

    if (panelStates.length <= this.state.panelCap || !this.state.panelCap) {
      evenWidth = (100.0 / panelStates.length);
      unit = "%";
    } else {
      evenWidth = this.MIN_PANEL_WIDTH;
      unit = "px";
      wrapBoxScroll = true;
    }

    if (panelStates.length === 2 &&
        (panelStates[0].mode === "Text" || panelStates[0].mode === "Sheet") &&
        (panelStates[1].mode === "Connections" || panelStates[1].menuOpen === "search" || panelStates[1].compare)) {
      widths = [68.0, 32.0];
      unit = "%";
    } else if (panelStates.length === 3 &&
        (panelStates[0].mode === "Text" || panelStates[0].mode === "Sheet") &&
        panelStates[1].mode === "Connections" &&
        (panelStates[2].mode === "Text" || panelStates[2].mode === "Sheet")) {
      widths = [37.0, 26.0, 37.0];
      unit = "%";
    } else if (panelStates.length === 3 &&
        (panelStates[0].mode === "Text"|| panelStates[0].mode === "Sheet") &&
        (panelStates[1].mode === "Text"|| panelStates[1].mode === "Sheet") &&
        panelStates[2].mode === "Connections") {
      widths = [37.0, 37.0, 26.0];
      unit = "%";
    } else {
      widths = panelStates.map( panel => evenWidth );
    }

    // Header should not show box-shadow over panels that have color line
    const menuOpen = this.state.panels?.[0]?.menuOpen;
    const hasColorLine = [null, "book toc", "sheets", "sheets meta"];
    const headerHasBoxShadow = hasColorLine.indexOf(menuOpen) === -1 || !this.props.multiPanel || this.state.panels?.[0]?.mode === "Sheet";
    // Header is hidden on certain mobile panels, but still rendered so the mobileNavMenu can be opened
    const hideHeader = !this.props.multiPanel && !this.state.headerMode && !menuOpen;
    const header = (
      <Header
        multiPanel={this.props.multiPanel}
        onRefClick={this.handleNavigationClick}
        showSearch={this.showSearch}
        openURL={this.openURL}
        headerMode={this.props.headerMode}
        openTopic={this.openTopic}
        hidden={hideHeader}
        mobileNavMenuOpen={this.state.mobileNavMenuOpen}
        onMobileMenuButtonClick={this.toggleMobileNavMenu}
        hasLanguageToggle={!this.props.multiPanel && Sefaria.interfaceLang !== "hebrew" && this.state.panels?.[0]?.menuOpen === "navigation"}
        toggleLanguage={this.toggleLanguageInFirstPanel}
        firstPanelLanguage={this.state.panels?.[0]?.settings?.language}
        hasBoxShadow={headerHasBoxShadow}
        translationLanguagePreference={this.state.translationLanguagePreference}
        setTranslationLanguagePreference={this.setTranslationLanguagePreference} 
        module={Sefaria.activeModule}/>
    );

    var panels = [];
    var allOpenRefs = panelStates.filter( panel => panel.mode == "Text" && !panel.menuOpen)
                                  .map( panel => Sefaria.humanRef(panel.highlightedRefs.length ? panel.highlightedRefs : panel.refs));

    for (var i = 0; i < panelStates.length; i++) {
      const panel                        = this.clonePanel(panelStates[i]);
      if (!("settings" in panel )) { debugger; }
      var offset                         = widths.reduce(function(prev, curr, index, arr) { return index < i ? prev+curr : prev}, 0);
      var width                          = widths[i];
      var style                          = (this.state.layoutOrientation=="ltr")?{width: width + unit, left: offset + unit}:{width: width + unit, right: offset + unit};
      var onSegmentClick                 = this.props.multiPanel ? this.handleSegmentClick.bind(null, i) : null;
      var onCitationClick                = this.handleCitationClick.bind(null, i);
      var openNamedEntityInNewPanel      = this.openNamedEntityInNewPanel.bind(null, i);
      var onCloseConnectionClick         = this.closeConnectionPanel.bind(null,i);
      var closeNamedEntityInConnectionPanel = this.closeNamedEntityInConnectionPanel.bind(null,i);
      var onSearchResultClick            = i > 0 ? this.handleCompareSearchClick.bind(null, i) : this.handleNavigationClick;
      var onSidebarSearchClick           = this.handleSidebarSearchClick.bind(null, i);
      var unsetTextHighlight             = this.unsetTextHighlight.bind(null, i);
      var updateQuery                    = this.updateQuery.bind(null, i);
      var updateAvailableFilters         = this.updateAvailableFilters.bind(null, i);
      const updateSearchState            = this.updateSearchState.bind(null, i);
      var updateSearchFilter             = this.updateSearchFilter.bind(null, i);
      const resetSearchFilters           = this.resetSearchFilters.bind(null, i);
      var updateSearchOptionField        = this.updateSearchOptionField.bind(null, i);
      var updateSearchOptionSort         = this.updateSearchOptionSort.bind(null, i);
      var openConnectionsPanel           = this.openTextListAt.bind(null, i+1);
      var setTextListHighlight           = this.setTextListHighlight.bind(null, i);
      var setSelectedWords               = this.setSelectedWords.bind(null, i);
      var clearSelectedWords             = this.clearSelectedWords.bind(null, i);
      var clearNamedEntity               = this.clearNamedEntity.bind(null, i);
      var setSidebarSearchQuery          = this.setSidebarSearchQuery.bind(null, i);
      var openComparePanel               = this.openComparePanel.bind(null, i);
      var closePanel                     = panel.compare ? this.convertToTextList.bind(null, i) : this.closePanel.bind(null, i);
      var setPanelState                  = this.setPanelState.bind(null, i);
      var setConnectionsFilter           = this.setConnectionsFilter.bind(this, i);
      var setSideScrollPosition          = this.setSideScrollPosition.bind(this, i);
      var setVersionFilter               = this.setVersionFilter.bind(this, i);
      var selectVersion                  = this.selectVersion.bind(null, i);
      var viewExtendedNotes              = this.viewExtendedNotes.bind(this, i);
      var backFromExtendedNotes          = this.backFromExtendedNotes.bind(this, i);
      var navigatePanel                  = this.navigatePanel.bind(null, i)

      var ref   = panel.refs && panel.refs.length ? panel.refs[0] : null;
      var oref  = ref ? Sefaria.parseRef(ref) : null;
      var title = oref && oref.indexTitle ? oref.indexTitle : 0;
      // Keys must be constant as text scrolls, but changing as new panels open in new positions
      // Use a combination of the panel number and text title
      var key   = i + title;
      var classes = classNames({readerPanelBox: 1, sidebar: panel.mode == "Connections"});
      panels.push(<div className={classes} style={style} key={key}>
                    <ReaderPanel
                      openPanelAt={this.openPanelAt}
                      updateSearchState={updateSearchState}
                      resetSearchFilters={resetSearchFilters}
                      panelPosition={i}
                      initialState={panel}
                      interfaceLang={this.props.interfaceLang}
                      setCentralState={setPanelState}
                      multiPanel={this.props.multiPanel}
                      onSegmentClick={onSegmentClick}
                      onCitationClick={onCitationClick}
                      openNamedEntityInNewPanel={openNamedEntityInNewPanel}
                      closeConnectionPanel={onCloseConnectionClick}
                      closeNamedEntityInConnectionPanel={closeNamedEntityInConnectionPanel}
                      onSearchResultClick={onSearchResultClick}
                      onSidebarSearchClick={onSidebarSearchClick}
                      onNavigationClick={this.handleNavigationClick}
                      openConnectionsPanel={openConnectionsPanel}
                      openComparePanel={openComparePanel}
                      setTextListHighlight={setTextListHighlight}
                      setConnectionsFilter={setConnectionsFilter}
                      setSideScrollPosition={setSideScrollPosition}
                      setVersionFilter={setVersionFilter}
                      setSelectedWords={setSelectedWords}
                      selectVersion={selectVersion}
                      viewExtendedNotes={viewExtendedNotes}
                      backFromExtendedNotes={backFromExtendedNotes}
                      setDefaultOption={this.setDefaultOption}
                      unsetTextHighlight={unsetTextHighlight}
                      onQueryChange={updateQuery}
                      updateSearchFilter={updateSearchFilter}
                      updateSearchOptionField={updateSearchOptionField}
                      updateSearchOptionSort={updateSearchOptionSort}
                      registerAvailableFilters={updateAvailableFilters}
                      searchInCollection={this.searchInCollection}
                      setUnreadNotificationsCount={this.setUnreadNotificationsCount}
                      closePanel={closePanel}
                      panelsOpen={panelStates.length}
                      allOpenRefs={allOpenRefs}
                      hasSidebar={this.doesPanelHaveSidebar(i)}
                      masterPanelLayout={panel.mode === "Connections" ? panelStates[i-1].settings.biLayout : ""}
                      masterPanelLanguage={panel.mode === "Connections" ? panelStates[i-1].settings.language : panel.settings.language}
                      masterPanelMode={panel.mode === "Connections" ? panelStates[i-1].mode : null}
                      layoutWidth={width}
                      analyticsInitialized={this.state.initialAnalyticsTracked}
                      saveLastPlace={this.saveLastPlace}
                      checkIntentTimer={this.checkIntentTimer}
                      openMobileNavMenu={this.toggleMobileNavMenu}
                      toggleSignUpModal={this.toggleSignUpModal}
                      getHistoryObject={this.getHistoryObject}
                      clearSelectedWords={clearSelectedWords}
                      clearNamedEntity={clearNamedEntity}
                      setSidebarSearchQuery={setSidebarSearchQuery}
                      translationLanguagePreference={this.state.translationLanguagePreference}
                      setTranslationLanguagePreference={this.setTranslationLanguagePreference}
                      navigatePanel={navigatePanel}
                      divineNameReplacement={this.state.divineNameReplacement}
                      setDivineNameReplacement={this.setDivineNameReplacement}
                      topicTestVersion={this.props.topicTestVersion}
                      openTopic={this.openTopic}
                      editorSaveState={this.state.editorSaveState}
                      setEditorSaveState={this.setEditorSaveState}
                    />
                  </div>);
    }
    var boxClasses = classNames({wrapBoxScroll: wrapBoxScroll});
    var boxWidth = wrapBoxScroll ? this.state.windowWidth + "px" : "100%";
    var boxStyle = this.state.beitMidrashStatus ? {width: `calc(${boxWidth} - 330px)`} : {width: boxWidth};
    panels = panels.length ?
              (<div id="panelWrapBox" className={boxClasses} style={boxStyle}>
                {panels}
                 </div>) : null;

    const signUpModal = (
      <SignUpModal
        onClose={this.toggleSignUpModal}
        show={this.state.showSignUpModal}
        modalContentKind={this.state.modalContentKind}
      />
    );

    const communityPagePreviewControls = this.props.communityPreview ?
      <CommunityPagePreviewControls date={this.props.communityPreview} /> : null;


    var classDict = {readerApp: 1, multiPanel: this.props.multiPanel, singlePanel: !this.props.multiPanel};
    var interfaceLangClass = `interface-${this.props.interfaceLang}`;
    classDict[interfaceLangClass] = true;
    var classes = classNames(classDict);

    return (
      // The Strapi context is put at the highest level of scope so any component or children within ReaderApp can use the static content received
      // InterruptingMessage modals and Banners will always render if available but stay hidden initially
      <StrapiDataProvider>
        <AdContext.Provider value={this.getUserContext()}>
          <div id="readerAppWrap">
            <InterruptingMessage />
            <Banner onClose={this.setContainerMode} />
            <div className={classes} onClick={this.handleInAppLinkClick}>
              {header}
              {panels}
              {signUpModal}
              {communityPagePreviewControls}
              <CookiesNotification />
            </div>
            <BannerImpressionProbe />
          </div>
        </AdContext.Provider>
      </StrapiDataProvider>
    );
  }
}
ReaderApp.propTypes = {
  multiPanel:                  PropTypes.bool,
  headerMode:                  PropTypes.bool,  // is the App serving only as a header on top of another page?
  interfaceLang:               PropTypes.string,
  initialRefs:                 PropTypes.array,
  initialFilter:               PropTypes.array,
  initialMenu:                 PropTypes.string,
  initialCollection:           PropTypes.string,
  initialCollectionData:       PropTypes.object,
  initialQuery:                PropTypes.string,
  initialSearchFilters:        PropTypes.array,
  initialSearchField:          PropTypes.string,
  initialSearchSortType:       PropTypes.string,
  initialSearchFilterAggTypes: PropTypes.array,
  initialTopic:                PropTypes.string,
  initialProfile:              PropTypes.object,
  initialNavigationCategories: PropTypes.array,
  initialSettings:             PropTypes.object,
  initialPanels:               PropTypes.array,
  initialDefaultVersions:      PropTypes.object,
  initialPath:                 PropTypes.string,
  initialPanelCap:             PropTypes.number,
  topicTestVersion:            PropTypes.string,
  sheetsWithRef:               PropTypes.object //properties 'he' and 'en' for english and hebrew spelling of ref
};
ReaderApp.defaultProps = {
  multiPanel:                  true,
  headerMode:                  false,  // is the App serving only as a header on top of another page?
  interfaceLang:               "english",
  initialRefs:                 [],
  initialFilter:               null,
  initialMenu:                 null,
  initialCollection:           null,
  initialQuery:                null,
  initialTopic:                null,
  initialProfile:              null,
  initialNavigationCategories: [],
  initialPanels:               [],
  initialDefaultVersions:      {},
  initialPanelCap:             2,
  initialPath:                 "/",
  topicTestVersion:          null
};

const sefariaSetup = Sefaria.setup;
const { unpackDataFromProps, loadServerData } = Sefaria;
export {
  ReaderApp,
  Footer,
  sefariaSetup,
  unpackDataFromProps,
  loadServerData,
  EditCollectionPage,
  ContestLandingPage,
  PBSC2020LandingPage,
  PBSC2021LandingPage,
  PoweredByPage,
  RambanLandingPage,
  EducatorsPage,
  DonatePage,
  WordByWordPage,
  JobsPage,
  TeamMembersPage,
  ProductsPage,
  UpdatesPanel
};<|MERGE_RESOLUTION|>--- conflicted
+++ resolved
@@ -1107,11 +1107,7 @@
       return;
     }
     
-<<<<<<< HEAD
-    const moduleTarget = linkTarget.getAttribute('data-target-module');  // the module to open the URL in: currently either Sefaria.SHEETS_MODULE or Sefaria.LIBRARY_MODULE or null
-=======
     const moduleTarget = linkTarget.getAttribute('data-target-module');  // the module to open the URL in: currently either Sefaria.VOICES_MODULE or Sefaria.LIBRARY_MODULE or null
->>>>>>> 4bb2c7eb
 
     //on mobile just replace panel w/ any link
     if (!this.props.multiPanel) {
