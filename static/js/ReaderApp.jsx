import React from 'react';
import classNames from 'classnames';
import extend from 'extend';
import PropTypes from 'prop-types';
import Sefaria from './sefaria/sefaria';
import Header from './Header';
import ReaderPanel from './ReaderPanel';
import $ from './sefaria/sefariaJquery';
import EditCollectionPage from './EditCollectionPage';
import Footer from './Footer';
import SearchState from './sefaria/searchState';
import {ContentLanguageContext, AdContext, StrapiDataProvider, ExampleComponent, StrapiDataContext} from './context';
import {
  ContestLandingPage,
  RemoteLearningPage,
  PBSC2020LandingPage,
  PBSC2021LandingPage,
  PoweredByPage,
  RambanLandingPage,
  EducatorsPage,
  RabbisPage,
  DonatePage,
  WordByWordPage,
  JobsPage,
  TeamMembersPage,
} from './StaticPages';
import UpdatesPanel from './UpdatesPanel';
import {
  SignUpModal,
  InterruptingMessage,
  Banner,
  CookiesNotification,
  CommunityPagePreviewControls
} from './Misc';
import { Promotions } from './Promotions';
import Component from 'react-class';
import  { io }  from 'socket.io-client';
import { SignUpModalKind } from './sefaria/signupModalContent';

class ReaderApp extends Component {
  constructor(props) {
    super(props);
    // TODO clean up generation of initial panels objects.
    // Currently these get generated in reader/views.py then regenerated again in ReaderApp.
    this.MIN_PANEL_WIDTH       = 360.0;
    let panels                 = [];

    if (props.initialMenu) {
      // If a menu is specified in `initialMenu`, make a panel for it
      panels[0] = {
        mode:                    "Menu",
        menuOpen:                props.initialMenu,
        searchQuery:             props.initialQuery,
        searchTab:               props.initialSearchTab,
        tab:                     props.initialTab,
        topicSort:               props.initialTopicSort,
        textSearchState: new SearchState({
          type: 'text',
          appliedFilters:        props.initialTextSearchFilters,
          field:                 props.initialTextSearchField,
          appliedFilterAggTypes: props.initialTextSearchFilterAggTypes,
          sortType:              props.initialTextSearchSortType,
        }),
        sheetSearchState: new SearchState({
          type: 'sheet',
          appliedFilters:        props.initialSheetSearchFilters,
          appliedFilterAggTypes: props.initialSheetSearchFilterAggTypes,
          sortType:              props.initialSheetSearchSortType,
        }),
        navigationCategories:    props.initialNavigationCategories,
        navigationTopicCategory: props.initialNavigationTopicCategory,
        navigationTopic:         props.initialTopic,
        navigationTopicTitle:    props.initialNavigationTopicTitle,
        navigationTopicLetter:   props.initialNavigationTopicLetter,
        topicTitle:              props.initialTopicTitle,
        topicTestVersion:        props.topicTestVersion,
        profile:                 props.initialProfile,
        collectionName:          props.initialCollectionName,
        collectionSlug:          props.initialCollectionSlug,
        collectionTag:           props.initialCollectionTag,
        translationsSlug:        props.initialTranslationsSlug,
      };
    }

    const defaultPanelSettings = this.getDefaultPanelSettings();

    const initialPanels = props.initialPanels || [];
    panels = panels.concat(initialPanels.map(this.clonePanel));

    panels = panels.map(panel => {
      if (!panel.hasOwnProperty("settings") && !!panel.currVersions) {
        // If a panel doesn't have its own settings, but it does have a text version set
        // make sure the settings show the language of the version set.
        if (panel.currVersions.he && panel.currVersions.en) { panel.settings = {language: "bilingual"}; }
        else if (panel.currVersions.he)                     { panel.settings = {language: "hebrew"}; }
        else if (panel.currVersions.en)                     { panel.settings = {language: "english"}; }
      }
      panel.settings = extend(Sefaria.util.clone(defaultPanelSettings), (panel.settings || {}));

      if (panel.mode.endsWith("AndConnections")) {
        panel.highlightedRefs = panel.refs;
      }
      if (panel.menuOpen === "book toc") { // TODO figure out how to delete this
        panel.tab = props.initialTab // why is book toc initial menu false?
      }
      return panel;
    }).map(panel => this.makePanelState(panel));

    const defaultVersions   = Sefaria.util.clone(props.initialDefaultVersions) || {};
    const layoutOrientation = (props.interfaceLang == "hebrew") ? "rtl" : "ltr";

    this.state = {
      panels: panels,
      headerMode: props.headerMode,
      defaultVersions: defaultVersions,
      defaultPanelSettings: Sefaria.util.clone(defaultPanelSettings),
      layoutOrientation: layoutOrientation,
      path: props.initialPath,
      panelCap: props.initialPanelCap,
      initialAnalyticsTracked: false,
      showSignUpModal: false,
      translationLanguagePreference: props.translationLanguagePreference,
    };
  }
  makePanelState(state) {
    // Return a full representation of a single panel's state, given a partial representation in `state`
    var panel = {
      mode:                    state.mode,                   // "Text", "TextAndConnections", "Connections", "Sheet", "SheetAndConnection", "Menu"
      refs:                    state.refs                    || [], // array of ref strings
      filter:                  state.filter                  || [],
      versionFilter:           state.versionFilter           || [],
      connectionsMode:         state.connectionsMode         || "Resources",
      connectionsCategory:     state.connectionsCategory     || null,
      currVersions:            state.currVersions            || {en:null,he:null},
      highlightedRefs:         state.highlightedRefs         || [],
      highlightedNode:         state.highlightedNode         || null,
      scrollToHighlighted:     state.scrollToHighlighted     || false,
      currentlyVisibleRef:     state.refs && state.refs.length ? state.refs[0] : null,
      recentFilters:           state.recentFilters           || state.filter || [],
      recentVersionFilters:    state.recentVersionFilters    || state.versionFilter || [],
      menuOpen:                state.menuOpen                || null, // "navigation", "text toc", "display", "search", "sheets", "community", "book toc"
      navigationCategories:    state.navigationCategories    || [],
      navigationTopicCategory: state.navigationTopicCategory || "",
      sheetID:                 state.sheetID                 || null,
      sheetNodes:              state.sheetNodes              || null,
      nodeRef:                 state.nodeRef                 || null,
      navigationTopic:         state.navigationTopic         || null,
      navigationTopicTitle:    state.navigationTopicTitle    || null,
      navigationTopicLetter:   state.navigationTopicLetter   || null,
      topicTitle:              state.topicTitle              || null,
      collectionName:          state.collectionName          || null,
      collectionSlug:          state.collectionSlug          || null,
      collectionTag:           state.collectionTag           || null,
      translationsSlug:        state.translationsSlug        || null,
      searchQuery:             state.searchQuery             || null,
      searchTab:               state.searchTab               || 'text',
      showHighlight:           state.showHighlight           || null,
      textSearchState:         state.textSearchState         || new SearchState({ type: 'text' }),
      sheetSearchState:        state.sheetSearchState        || new SearchState({ type: 'sheet' }),
      compare:                 state.compare                 || false,
      openSidebarAsConnect:    state.openSidebarAsConnect    || false,
      bookRef:                 state.bookRef                 || null,
      settings:                state.settings ? Sefaria.util.clone(state.settings) : Sefaria.util.clone(this.getDefaultPanelSettings()),
      displaySettingsOpen:     false,
      initialAnalyticsTracked: state.initialAnalyticsTracked || false,
      selectedWords:           state.selectedWords           || "",
      sidebarSearchQuery:      state.sidebarSearchQuery      || null,
      selectedNamedEntity:     state.selectedNamedEntity     || null,
      selectedNamedEntityText: state.selectedNamedEntityText || null,
      textHighlights:          state.textHighlights          || null,
      profile:                 state.profile                 || null,
      tab:                     state.tab                     || null,
      topicSort:               state.topicSort               || null,
      webPagesFilter:          state.webPagesFilter          || null,
      sideScrollPosition:      state.sideScrollPosition      || null,
      topicTestVersion:        state.topicTestVersion        || null,
      filterRef:               state.filterRef               || null,
    };
    // if version is not set for the language you're in, see if you can retrieve it from cache
    if (this.state && panel.refs.length && ((panel.settings.language === "hebrew" && !panel.currVersions.he) || (panel.settings.language !== "hebrew" && !panel.currVersions.en ))) {
      const oRef = Sefaria.ref(panel.refs[0]);
      if (oRef) {
        const lang = panel.settings.language === "hebrew"?"he":"en";
        panel.currVersions[lang] = this.getCachedVersion(oRef.indexTitle, lang);
      }
    }
    return panel;
  }
  componentDidMount() {
    this.updateHistoryState(true); // make sure initial page state is in history, (passing true to replace)
    window.addEventListener("popstate", this.handlePopState);
    window.addEventListener("resize", this.setPanelCap);
    window.addEventListener("beforeprint", this.handlePrint);
    document.addEventListener('copy', this.handleCopyEvent);
    this.setPanelCap();
    if (this.props.headerMode) {
      // Handle in app links on static pages outside of react container
      $("a").not($(ReactDOM.findDOMNode(this)).find("a"))
        .on("click", this.handleInAppLinkClick);
    }
    //Add a default handler on all (link) clicks that is set to fire first
    // and check if we need to just ignore other handlers because someone is doing ctrl+click or something.
    // (because its set to capture, or the event going down the dom stage, and the listener is the document element- it should fire before other handlers. Specifically
    // handleInAppLinkClick that disables modifier keys such as cmd, alt, shift)
    document.addEventListener('click', this.handleInAppClickWithModifiers, {capture: true});
    // Save all initial panels to recently viewed
    this.state.panels.map(this.saveLastPlace);
    if (Sefaria._uid) {
      // A logged in user is automatically a returning visitor
      Sefaria.markUserAsReturningVisitor();
    } else if (Sefaria.isNewVisitor()) {
      // Initialize entries for first-time visitors to determine if they are new or returning presently or in the future
      Sefaria.markUserAsNewVisitor();
    }
  }
  componentWillUnmount() {
    window.removeEventListener("popstate", this.handlePopState);
    window.removeEventListener("resize", this.setPanelCap);
    window.removeEventListener("beforeprint", this.handlePrint);
    document.removeEventListener('copy', this.handleCopyEvent);
  }
  componentDidUpdate(prevProps, prevState) {
    $(".content").off("scroll.scrollPosition").on("scroll.scrollPosition", this.setScrollPositionInHistory); // when .content may have rerendered

    if (this.justPopped) {
      //console.log("Skipping history update - just popped")
      this.justPopped = false;
      return;
    }

    // Set initial page view (deferred from analytics.js instanciation)
    if (!this.state.initialAnalyticsTracked) { this.trackPageview(); }
    // If a new panel has been added, and the panels extend beyond the viewable area, check horizontal scroll
    if (this.state.panels.length > this.state.panelCap && this.state.panels.length > prevState.panels.length) {
      const elem = document.getElementById("panelWrapBox");
      const viewExtent = (this.state.layoutOrientation === "ltr")                      // How far (px) current view extends into viewable area
          ? elem.scrollLeft + this.state.windowWidth
          : elem.scrollWidth - elem.scrollLeft;
      const lastCompletelyVisible = Math.floor(viewExtent / this.MIN_PANEL_WIDTH);    // # of last visible panel - base 1
      const leftover = viewExtent % this.MIN_PANEL_WIDTH;                             // Leftover viewable pixels after last fully visible panel

      let newPanelPosition;                                                         // # of newly inserted panel - base 1
      for (let i = 0; i < this.state.panels.length; i++) {
        if (!prevState.panels[i] || this.state.panels[i] != prevState.panels[i]) {
          newPanelPosition = i+1;
          break;
        }
      }
      if(newPanelPosition > lastCompletelyVisible) {
        let scrollBy = 0;      // Pixels to scroll by
        let panelOffset = 0;   // Account for partial panel scroll
        if (leftover > 0) {    // If a panel is half scrolled, bring it fully into view
          scrollBy += this.MIN_PANEL_WIDTH - leftover;
          panelOffset += 1;
        }
        scrollBy += (newPanelPosition - lastCompletelyVisible - panelOffset) * this.MIN_PANEL_WIDTH;
        elem.scrollLeft = (this.state.layoutOrientation === "ltr")
            ? elem.scrollLeft + scrollBy
            : elem.scrollLeft - scrollBy;
      }
    }

    this.setContainerMode();
    this.updateHistoryState(this.replaceHistory);
  }


  handlePopState(event) {
    const state = event.state;
    // console.log("Pop - " + window.location.pathname);
    // console.log(event.state);
    if (state) {
      this.justPopped = true;

      // history does not preserve custom objects
      if (state.panels) {
        for (let p of state.panels) {
          p.textSearchState = p.textSearchState && new SearchState(p.textSearchState);
          p.sheetSearchState = p.sheetSearchState && new SearchState(p.sheetSearchState);
        }
      } else {
        state.panels = [];
      }
      this.setState(state, () => {
        if (state.scrollPosition) {
          $(".content").scrollTop(event.state.scrollPosition)
            .trigger("scroll");
        }
      });

      this.setContainerMode();
    }
  }
  trackPageview() {
      var panels = this.state.panels;
      var textPanels = panels.filter(panel => (panel.refs.length || panel.bookRef) && panel.mode !== "Connections");
      var connectionPanels = panels.filter(panel => panel.mode == "Connections");

      // Set Page Type
      // Todo: More specificity for sheets - browsing, reading, writing
      const pageType = !panels.length ? "Static" : (panels[0].menuOpen || panels[0].mode);
      Sefaria.track.setPageType(pageType);

      // Number of panels as e.g. "2" meaning 2 text panels or "3.2" meaning 3 text panels and 2 connection panels
      if (connectionPanels.length == 0) {
        Sefaria.track.setNumberOfPanels(textPanels.length.toString());
      } else {
        Sefaria.track.setNumberOfPanels(`${textPanels.length}.${connectionPanels.length}`);
      }

      // refs - per text panel
      var refs =  textPanels.map(panel => (panel.refs.length) ? panel.refs.slice(-1)[0] : panel.bookRef);
      Sefaria.track.setRef(refs.join(" | "));

      // Book name (Index record primary name) - per text panel
      var bookNames = refs.map(ref => Sefaria.parseRef(ref).index).filter(b => !!b);
      Sefaria.track.setBookName(bookNames.join(" | "));

      // Indexes - per text panel
      var indexes = bookNames.map(b => Sefaria.index(b)).filter(i => !!i);

      // categories - per text panel
      var primaryCats = indexes.map(i => (i.dependence === "Commentary")? i.categories[0] + " Commentary": i.categories[0]);
      Sefaria.track.setPrimaryCategory(primaryCats.join(" | "));

      var secondaryCats = indexes.map(i => {
          var cats = i.categories.filter(cat=> cat != "Commentary").slice(1);
          return (cats.length >= 1) ? cats[0] : ""
      });
      Sefaria.track.setSecondaryCategory(secondaryCats.join(" | "));

      // panel content languages - per text panel
      var contentLanguages = textPanels.map(panel => panel.settings.language);
      Sefaria.track.setContentLanguage(contentLanguages.join(" | "));

      // Set Versions - per text panel
      var versionTitles = textPanels.map(p => p.currVersions.en ? `${p.currVersions.en}(en)`: (p.currVersions.he ? `${p.currVersions.he}(he)` : 'default version'));
      Sefaria.track.setVersionTitle(versionTitles.join(" | "));

      // Set Sidebar usages
      // todo: handle toolbar selections
      var sidebars = connectionPanels.map(panel => panel.filter.length ? panel.filter.join("+") : "all");
      Sefaria.track.setSidebars(sidebars.join(" | "));

      // After setting the dimensions, post the hit
      var url = window.location.pathname + window.location.search;
      // Sefaria.track.pageview(url);

      if (!this.state.initialAnalyticsTracked) {
        this.setState({initialAnalyticsTracked: true});
      }
  }
  shouldHistoryUpdate() {
    // Compare the current state to the state last pushed to history,
    // Return true if the change warrants pushing to history.
    if (!history.state
        || (!history.state.panels && !!this.state.panels)
        || (history.state.panels && (history.state.panels.length !== this.state.panels.length))
      ) {
      // If there's no history or the number or basic state of panels has changed
      return true;
    }

    const prevPanels = history.state.panels || [];
    const nextPanels = this.state.panels || [];

    for (let i = 0; i < prevPanels.length; i++) {
      // Cycle through each panel, compare previous state to next state, looking for differences
      const prev  = prevPanels[i];
      const next  = nextPanels[i];
      if (!prev || !next) { return true; }
      // history does not preserve custom objects
      const prevTextSearchState = new SearchState(prev.textSearchState);
      const prevSheetSearchState = new SearchState(prev.sheetSearchState);
      const nextTextSearchState = new SearchState(next.textSearchState);
      const nextSheetSearchState = new SearchState(next.sheetSearchState);

      if ((prev.mode !== next.mode) ||
          (prev.menuOpen !== next.menuOpen) ||
          (prev.menuOpen === "book toc" && prev.bookRef !== next.bookRef) ||
          (next.mode === "Text" && prev.refs.slice(-1)[0] !== next.refs.slice(-1)[0]) ||
          (next.mode === "Text" && !prev.highlightedRefs.compare(next.highlightedRefs)) ||
          (next.mode === "TextAndConnections" && prev.highlightedRefs.slice(-1)[0] !== next.highlightedRefs.slice(-1)[0]) ||
          ((next.mode === "Connections" || next.mode === "TextAndConnections") && prev.filter && !prev.filter.compare(next.filter)) ||
          (next.mode === "Translation Open" && prev.versionFilter && !prev.versionFilter(next.versionFilter)) ||
          (next.mode === "Connections" && !prev.refs.compare(next.refs)) ||
          (next.currentlyVisibleRef !== prev.currentlyVisibleRef) ||
          (next.connectionsMode !== prev.connectionsMode) ||
          (prev.currVersions.en !== next.currVersions.en) ||
          (prev.currVersions.he !== next.currVersions.he) ||
          (prev.searchQuery != next.searchQuery) ||
          (prev.searchTab != next.searchTab) ||
          (prev.tab !== next.tab) ||
          (prev.topicSort !== next.topicSort) ||
          (prev.collectionName !== next.collectionName) ||
          (prev.collectionTag !== next.collectionTag) ||
          (!prevTextSearchState.isEqual({ other: nextTextSearchState, fields: ["appliedFilters", "field", "sortType"]})) ||
          (!prevSheetSearchState.isEqual({ other: nextSheetSearchState, fields: ["appliedFilters", "field", "sortType"]})) ||
          (prev.settings.language != next.settings.language) ||
          (prev.navigationTopicCategory !== next.navigationTopicCategory) ||
          (prev.settings.aliyotTorah != next.settings.aliyotTorah) ||
           prev.navigationTopic != next.navigationTopic) {
        return true;
      } else if (prev.navigationCategories !== next.navigationCategories) {
        // Handle array comparison, !== could mean one is null or both are arrays
        if (!prev.navigationCategories || !next.navigationCategories) {
          return true; // They are not equal and one is null
        } else if (!prev.navigationCategories.compare(next.navigationCategories)) {
          return true; // both are set, compare arrays
        }
      }
    }
    return false;
  }
  clonePanel(panel, prepareForSerialization) {
    return Sefaria.util.clone(panel, prepareForSerialization);
  }
  makeHistoryState() {
    // Returns an object with state, title and url params for the current state
    var histories = [];
    const states = this.state.panels.map(panel => this.clonePanel(panel, true));
    var siteName = Sefaria._siteSettings["SITE_NAME"]["en"]; // e.g. "Sefaria"
    const shortLang = Sefaria.interfaceLang === 'hebrew' ? 'he' : 'en';

    // List of modes that the ConnectionsPanel may have which can be represented in a URL.
    const sidebarModes = new Set(["Sheets", "Notes", "Translations", "Translation Open",
      "About", "AboutSheet", "Navigation", "WebPages", "extended notes", "Topics", "Torah Readings", "manuscripts", "Lexicon", "SidebarSearch", "Guide"]);
    const addTab = (url) => {
      if (state.tab && state.menuOpen !== "search") {
        return  url + `&tab=${state.tab}`
      } else {
        return url;
      }
    }
    for (var i = 0; i < states.length; i++) {
      // Walk through each panel, create a history object as though for this panel alone
      if (!states[i]) { debugger; }
      var state = states[i];
      var hist  = {url: ""};

      if (state.menuOpen) {
        hist.menuPage = true;
        switch (state.menuOpen) {
          case "navigation":
            var cats   = state.navigationCategories ? state.navigationCategories.join("/") : "";
            hist.title = cats ? state.navigationCategories.map(Sefaria._).join(", ") + " | " + Sefaria._(siteName) : Sefaria._("Sefaria: a Living Library of Jewish Texts Online");
            hist.url   = "texts" + (cats ? "/" + cats : "");
            hist.mode  = "navigation";
            break;
          case "text toc":
            var ref    = state.refs.slice(-1)[0];
            var bookTitle  = ref ? Sefaria.parseRef(ref).index : "404";
            hist.title = Sefaria._(bookTitle) + " | " + Sefaria._(siteName);
            hist.url   = bookTitle.replace(/ /g, "_");
            hist.mode  = "text toc";
            break;
          case "book toc":
            var bookTitle = state.bookRef;
            hist.title = Sefaria._(bookTitle) + " | " + Sefaria._(siteName);
            hist.url = bookTitle.replace(/ /g, "_");
            hist.mode = "book toc";
            break;
          case "sheet meta":
            const sheet = Sefaria.sheets.loadSheetByID(state.sheetID);
            const sheetTitle = sheet? sheet.title.stripHtml() : "";
            hist.title = Sefaria._(siteName + " Source Sheets")+": " + sheetTitle;
            hist.url = i == 0 ? "sheets/"+ state.sheetID : "sheet&s="+ state.sheetID;
            hist.mode = "sheet meta";
            break;
          case "extended notes":
            var bookTitle = state.mode==="Connections" ?Sefaria.parseRef(state.currentlyVisibleRef).index : state.bookRef;
            hist.currVersions = state.currVersions;
            hist.url = `${bookTitle}&notes${i>1 ? i : ''}=1`.replace(/ /g, "_");
            hist.mode = "extended notes";
            break;
          case "search":
            const query = state.searchQuery ? encodeURIComponent(state.searchQuery) : "";
            hist.title = state.searchQuery ? state.searchQuery.stripHtml() + " | " : "";
            hist.title += Sefaria._(siteName + " Search");
            hist.url   = "search" + (state.searchQuery ? (`&q=${query}&tab=${state.searchTab}` +
              state.textSearchState.makeURL({ prefix: 't', isStart: false }) +
              state.sheetSearchState.makeURL({ prefix: 's', isStart: false })) : "");
            hist.mode  = "search";
            break;
          case "topics":
            if (state.navigationTopic) {
              hist.url = state.topicTestVersion ? `topics/${state.topicTestVersion}/${state.navigationTopic}` : `topics/${state.navigationTopic}`;
              hist.url = hist.url + (state.topicSort ? `&sort=${state.topicSort}` : '');
              hist.title = `${state.topicTitle[shortLang]} | ${ Sefaria._("Texts & Source Sheets from Torah, Talmud and Sefaria's library of Jewish sources.")}`;
              hist.mode  = "topic";
            } else if (state.navigationTopicCategory) {
              hist.title = state.navigationTopicTitle[shortLang] + " | " + Sefaria._("Texts & Source Sheets from Torah, Talmud and Sefaria's library of Jewish sources.");
              hist.url   =  "topics/category/" + state.navigationTopicCategory;
              hist.mode  = "topicCat";
            } else {
              hist.url   = "topics";
              hist.title = Sefaria._("Topics | " + siteName);
              hist.mode  = "topics";
            }
            break;
          case "allTopics":
              hist.url   = "topics/all/" + state.navigationTopicLetter;
              hist.title = Sefaria._("Explore Jewish Texts by Topic") + " - " + state.navigationTopicLetter + " | " + Sefaria._(siteName);
              hist.mode  = "topics";
            break;
          case "community":
            hist.title = Sefaria._("From the Community: Today on Sefaria");
            hist.url   = "community";
            hist.mode  = "community";
            break;
          case "profile":
            hist.title = `${state.profile.full_name} ${Sefaria._("on Sefaria")}`;
            hist.url   = `profile/${state.profile.slug}`;
            hist.mode = "profile";
            break;
          case "notifications":
            hist.title = Sefaria._(siteName + " Notifications");
            hist.url   = "notifications";
            hist.mode  = "notifications";
            break;
          case "collection":
            hist.url   = "collections/" + state.collectionSlug;
            if (states[i].collectionTag) {
              hist.url += "&tag=" + state.collectionTag.replace("#","%23");
            }
            hist.title = (state.collectionName ? state.collectionName + " | " : "") + Sefaria._(siteName + " Collections");
            hist.mode  = "collection";
            break;
          case "collectionsPublic":
            hist.title = Sefaria._("Collections") + " | " + Sefaria._(siteName);
            hist.url = "collections";
            hist.mode = "collcetionsPublic";
            break;
          case "translationsPage":
            hist.url   = "translations/" + state.translationsSlug;
            hist.title = Sefaria.getHebrewTitle(state.translationsSlug);
            hist.mode  = "translations";
            break;
          case "calendars":
            hist.title = Sefaria._("Learning Schedules") + " | " + Sefaria._(siteName);
            hist.url = "calendars";
            hist.mode = "calendars";
            break;
          case "sheets":
            hist.url = "sheets";
            hist.mode = "sheets";
            hist.title = Sefaria._("Sheets on Sefaria");
            break;
          case "updates":
            hist.title = Sefaria._("New Additions to the " + siteName + " Library");
            hist.url = "updates";
            hist.mode = "updates";
            break;
          case "modtools":
            hist.title = Sefaria._("Moderator Tools");
            hist.url = "modtools";
            hist.mode = "modtools";
            break;
          case "user_stats":
            hist.title = Sefaria._("Torah Tracker");
            hist.url = "torahtracker";
            hist.mode = "user_stats";
            break;
          case "saved":
            hist.title = Sefaria._("My Saved Content");
            hist.url = "texts/saved";
            hist.mode = "saved";
            break;
          case "history":
            hist.title = Sefaria._("My Reading History");
            hist.url = "texts/history";
            hist.mode = "history";
        }
        hist.url = addTab(hist.url)
      } else if (state.mode === "Text") {
        var highlighted = state.highlightedRefs.length ? Sefaria.normRefList(state.highlightedRefs) : null;

        if (highlighted &&
            (Sefaria.refContains(highlighted, state.currentlyVisibleRef)
             || Sefaria.refContains(state.currentlyVisibleRef, highlighted))) {
          var htitle = highlighted;
        } else {
          var htitle = state.currentlyVisibleRef;
        }
        hist.title        = Sefaria._r(htitle);
        hist.url          = Sefaria.normRef(htitle);
        hist.currVersions = state.currVersions;
        hist.mode         = "Text";
        if(Sefaria.titleIsTorah(htitle)){
          hist.aliyot = (state.settings.aliyotTorah == "aliyotOff") ? 0 : 1;
        }

      } else if (state.mode === "Connections") {
        var ref       = Sefaria.normRefList(state.refs);
        if (!!state.filterRef) {
          hist.filterRef = state.filterRef;
        }
        if(state.connectionsMode === "WebPagesList") {
          hist.sources = "WebPage:" + state.webPagesFilter;
        } else {
           var filter    = state.filter.length ? state.filter :
                          (sidebarModes.has(state.connectionsMode) ? [state.connectionsMode] : ["all"]);
        filter = state.connectionsMode === "ConnectionsList" ? filter.map(x => x + " ConnectionsList") : filter ; // "Reflect ConnectionsList
        hist.sources  = filter.join("+");
        }
        if (state.connectionsMode === "Translation Open" && state.versionFilter.length) {
          hist.versionFilter = state.versionFilter[0];
        }
        if (state.connectionsMode ==="SidebarSearch") {
            state.refs = states[i-1].refs
            if (state.sidebarSearchQuery) {
              hist.sidebarSearchQuery = state.sidebarSearchQuery
            }
        }
        if (state.connectionsMode === "Lexicon") {
          if (state.selectedWords.length) { hist.selectedWords = state.selectedWords; }
          if (state.selectedNamedEntity) { hist.selectedNamedEntity = state.selectedNamedEntity; }
          if (state.selectedNamedEntityText) { hist.selectedNamedEntityText = state.selectedNamedEntityText; }
        }
        hist.title    = Sefaria._r(ref)  + Sefaria._(" with ") + Sefaria._(hist.sources === "all" ? "Connections" : hist.sources);
        hist.url      = Sefaria.normRef(ref); // + "?with=" + sources;
        hist.mode     = "Connections";

      } else if (state.mode === "TextAndConnections") {
        var highlighted = state.highlightedRefs.length ? Sefaria.normRefList(state.highlightedRefs) : null;
        var filter    = state.filter.length ? state.filter :
                          (sidebarModes.has(state.connectionsMode) ? [state.connectionsMode] : ["all"]);
        hist.sources  = filter.join("+");
        if (highlighted &&
            (Sefaria.refContains(highlighted, state.currentlyVisibleRef)
             || Sefaria.refContains(state.currentlyVisibleRef, highlighted))) {
          var htitle = highlighted;
        } else {
          var htitle = state.currentlyVisibleRef;
        }
        if (state.connectionsMode === "Translation Open" && state.versionFilter.length) {
          hist.versionFilter = state.versionFilter[0];
        }
        hist.title    = Sefaria._r(htitle)  + Sefaria._(" with ") + Sefaria._(hist.sources === "all" ? "Connections" : hist.sources);
        hist.url      = Sefaria.normRef(htitle); // + "?with=" + sources;
        hist.currVersions = state.currVersions;
        hist.mode     = "TextAndConnections";
        if(Sefaria.titleIsTorah(htitle)){
          hist.aliyot = (state.settings.aliyotTorah == "aliyotOff") ? 0 : 1;
        }

      } else if (state.mode === "Sheet") {
        const sheet = Sefaria.sheets.loadSheetByID(state.sheetID);
        hist.title = sheet ? sheet.title.stripHtml() : "";
        const sheetURLSlug = state.highlightedNode ? state.sheetID + "." + state.highlightedNode : state.sheetID;
        const filter    = state.filter.length ? state.filter :
                          (sidebarModes.has(state.connectionsMode) ? [state.connectionsMode] : ["all"]);
        hist.sources  = filter.join("+");
        hist.url = i == 0 ? "sheets/" + sheetURLSlug : "sheet&s=" + sheetURLSlug;
        hist.mode     = "Sheet"

      } else if (state.mode === "SheetAndConnections") {
        const filter    = state.filter.length ? state.filter :
                          (sidebarModes.has(state.connectionsMode) ? [state.connectionsMode] : ["all"]);
        hist.sources  = filter.join("+");
        if (state.connectionsMode === "Translation Open" && state.versionFilter.length) {
          hist.versionFilter = state.versionFilter[0];
        }
        const sheet = Sefaria.sheets.loadSheetByID(state.sheetID);
        const title = sheet ? sheet.title.stripHtml() : "";
        hist.title  = title + Sefaria._(" with ") + Sefaria._(hist.sources === "all" ? "Connections" : hist.sources);
        hist.url    = i == 0 ? "sheets/" + state.sheetID : "sheet&s=" + state.sheetID + "?with=" + Sefaria._(hist.sources === "all" ? "Connections" : hist.sources);
        hist.mode   = "SheetAndConnections";
      }

      if (!state.settings) { debugger; }
      if (!hist.menuPage) {
        hist.lang = state.settings.language ? state.settings.language.substring(0,2) : "bi";
      }
      histories.push(hist);
    }

    if (!histories.length) {
      // If there were no panels, we're in headerMode over a static page
      histories[0] = {
        title: document.title,
        url: window.location.pathname.slice(1),
        mode: "Header",
      };
      if (window.location.search != ""){
        // Replace initial ? of query string with & which logic below expects
        histories[0].url += "&" + window.location.search.slice(1);
      }
    }

    // Now merge all history objects into one
    var title =  histories.length ? histories[0].title : "Sefaria";

    var url   = "/" + (histories.length ? histories[0].url : "");
    url += Sefaria.util.getUrlVersionsParams(histories[0].currVersions, 0);
    if (histories[0].mode === "TextAndConnections" || histories[0].mode === "SheetAndConnections") {
        url += "&with=" + histories[0].sources;
    }
    if(histories[0].lang) {
        url += "&lang=" + histories[0].lang;
    }
    if("aliyot" in histories[0]) {
        url += "&aliyot=" + histories[0].aliyot;
    }
    hist = {state: {panels: states}, url: url, title: title, mode: histories[0].mode};
    let isMobileConnectionsOpen = histories[0].mode === "TextAndConnections" || histories[0].mode === "SheetAndConnections";
    for (var i = 1; i < histories.length || (isMobileConnectionsOpen && i===1); i++) {
      let isMultiPanelConnectionsOpen = ((histories[i-1].mode === "Text" && histories[i].mode === "Connections") ||
        (histories[i-1].mode === "Sheet" && histories[i].mode === "Connections"));
      if (isMultiPanelConnectionsOpen || isMobileConnectionsOpen) {
        if (i == 1) {
          var sheetAndCommentary = histories[i-1].mode === "Sheet" ? true : false;
          var connectionsHistory = (isMultiPanelConnectionsOpen) ? histories[1] : histories[0];
          // short form for two panels text+commentary - e.g., /Genesis.1?with=Rashi
          hist.url  = sheetAndCommentary ? "/" + histories[0].url : "/" + connectionsHistory.url; // Rewrite the URL
          hist.url += Sefaria.util.getUrlVersionsParams(histories[0].currVersions, 0);
          if(histories[0].lang) {
            hist.url += "&lang=" + histories[0].lang;
          }
          if("aliyot" in histories[0]) {
              url += "&aliyot=" + histories[0].aliyot;
          }
          if(connectionsHistory.versionFilter) {
            hist.url += "&vside=" + Sefaria.util.encodeVtitle(connectionsHistory.versionFilter);
          }
          if (connectionsHistory.selectedWords) {
            hist.url += "&lookup=" + encodeURIComponent(connectionsHistory.selectedWords);
          }
          if (connectionsHistory.selectedNamedEntity) {
            hist.url += "&namedEntity=" + connectionsHistory.selectedNamedEntity;
          }
          if (connectionsHistory.sidebarSearchQuery) {
            hist.url += "&sbsq=" + connectionsHistory.sidebarSearchQuery;
          }
          if (connectionsHistory.selectedNamedEntityText) {
            hist.url += "&namedEntityText=" + encodeURIComponent(connectionsHistory.selectedNamedEntityText);
          }
          hist.url += "&with=" + connectionsHistory.sources;

          hist.title = sheetAndCommentary ? histories[0].title : connectionsHistory.title;
        } else {
          var replacer = "&p" + i + "=";
          hist.url    = hist.url.replace(RegExp(replacer + ".*"), "");
          hist.url   += replacer + histories[i].url;
          hist.url += Sefaria.util.getUrlVersionsParams(histories[i-1].currVersions, i);
          if(histories[i-1].lang) {
            hist.url += "&lang" + (i) + "=" + histories[i-1].lang;
          }
          if("aliyot" in histories[i-1]) {
            hist.url += "&aliyot" + (i) + "=" + histories[i-1].aliyot;
          }
          if(histories[i].versionFilter) {
            hist.url += "&vside" + (i) + "=" + Sefaria.util.encodeVtitle(histories[i].versionFilter);
          }
          if (histories[i].selectedWords) {
            hist.url += `&lookup${i}=${encodeURIComponent(histories[i].selectedWords)}`;
          }
          if (histories[i].sidebarSearchQuery) {
            hist.url += `&sbsq{i}=${histories[i].sidebarSearchQuery}`;
          }
          if (histories[i].selectedNamedEntity) {
            hist.url += `&namedEntity${i}=${histories[i].selectedNamedEntity}`;
          }
          if (histories[i].selectedNamedEntityText) {
            hist.url += `&namedEntityText${i}=${encodeURIComponent(histories[i].selectedNamedEntityText)}`;
          }
          hist.url   += "&w" + i + "=" + histories[i].sources; //.replace("with=", "with" + i + "=").replace("?", "&");
          hist.title += Sefaria._(" & ") + histories[i].title; // TODO this doesn't trim title properly
        }
      } else {
        var next    = "&p=" + histories[i].url;
        next        = next.replace("?", "&").replace(/=/g, (i+1) + "=");
        hist.url   += next;
        hist.url += Sefaria.util.getUrlVersionsParams(histories[i].currVersions, i+1);
        hist.title += Sefaria._(" & ") + histories[i].title;
      }
      if (!isMobileConnectionsOpen) {
        if (histories[i].lang) {
          hist.url += "&lang" + (i + 1) + "=" + histories[i].lang;
        }
        if ("aliyot" in histories[i]) {
          hist.url += "&aliyot" + (i + 1) + "=" + histories[i].aliyot;
        }
      }
    }
    // Replace the first only & with a ?
    hist.url = hist.url.replace(/&/, "?");

    return hist;
  }
  updateHistoryState(replace) {
    if (!this.shouldHistoryUpdate()) {
      return;
    }
    let currentUrl = (window.location.pathname + window.location.search);
    let hist       = this.makeHistoryState();
    if(window.location.hash.length){
      currentUrl += window.location.hash;
      hist.url += window.location.hash;
    }

    if (replace) {
      history.replaceState(hist.state, hist.title, hist.url);
      // console.log("Replace History - " + hist.url + " | " + currentUrl);
      if (currentUrl !== hist.url) { this.checkScrollIntentAndTrack(); }
      //console.log(hist);
    } else {
      if (currentUrl === hist.url) { return; } // Never push history with the same URL
      history.pushState(hist.state, hist.title, hist.url);
      // console.log("Push History - " + hist.url);
      this.trackPageview();
    }

    $("title").html(hist.title);
    this.replaceHistory = false;

    this.setPaddingForScrollbar() // Called here to save duplicate calls to shouldHistoryUpdate
  }
  _refState() {
    // Return a single flat list of all the refs across all panels
    return [].concat(...this.state.panels.map(p => p.refs || []))
  }
  // These two methods to check scroll intent have similar implementations on the panel level.  Refactor?
  // Dec 2018 - somewhat refactored
  checkScrollIntentAndTrack() {
    // Record current state of panel refs, and check if it has changed after some delay.  If it remains the same, track analytics.
    const initialRefs = this._refState();
    this.scrollIntentTimer = this.checkIntentTimer(this.scrollIntentTimer, () => {
      if (initialRefs.compare(this._refState())) {
        console.log("TRACK PAGE VIEW");
        this.trackPageview();
      }
      this.scrollIntentTimer = null;
    });
  }
  checkPanelScrollIntentAndSaveRecent(state, n) {
    // Record current state of panel refs, and check if it has changed after some delay.  If it remains the same, track analytics.
    this.panelScrollIntentTimer = this.panelScrollIntentTimer || [];
    this.panelScrollIntentTimer[n] = this.checkIntentTimer(this.panelScrollIntentTimer[n], () => {
      if (!this.didPanelRefChange(state, this.state.panels[n])) {
        //const ref  = (state.highlightedRefs && state.highlightedRefs.length) ? Sefaria.normRef(state.highlightedRefs) : (state.currentlyVisibleRef || state.refs.slice(-1)[0]);  // Will currentlyVisibleRef ever not be available?
        //console.log("Firing last viewed " + ref + " in panel " + n);
        this.saveLastPlace(this.state.panels[n], n);
      }
      this.panelScrollIntentTimer[n] = null;
    });
  }
  checkIntentTimer(timer, cb, intentDelay) {
    intentDelay = intentDelay || 3000;  // Number of milliseconds to demonstrate intent
    if (timer) { clearTimeout(timer); }
    return window.setTimeout(cb, intentDelay);
  }
  setScrollPositionInHistory(e) {
    const $scrollContainer = $(e.target);
    this.scrollPositionTimer = this.checkIntentTimer(this.scrollPositionTimer, () => {
      const scrollTop = $scrollContainer.scrollTop();
      const state = history.state;
      if (scrollTop === state.scrollPosition) { return; }
      state.scrollPosition = scrollTop;
      history.replaceState(state, window.location.href);
    }, 300);
  }
  getDefaultPanelSettings() {
    if (this.state && this.state.defaultPanelSettings) {
      return this.state.defaultPanelSettings;
    } else if (this.props.initialSettings) {
      return this.props.initialSettings;
    } else {
      return {
        language:          "bilingual",
        layoutDefault:     "segmented",
        layoutTalmud:      "continuous",
        layoutTanakh:      "segmented",
        aliyotTorah:       "aliyotOff",
        vowels:            "all",
        punctuationTalmud: "punctuationOn",
        biLayout:          "stacked",
        color:             "light",
        fontSize:          62.5
      };
    }
  }
  setContainerMode() {
    // Applies CSS classes to the React container and body so that the App can function as a
    // header only on top of a static page.
    if (this.props.headerMode) {
      if (this.state.panels && this.state.panels.length) {
        $("#s2").removeClass("headerOnly");
        $("body").css({overflow: "hidden"})
          .addClass("inApp")
          .removeClass("hasBannerMessage");
      } else {
        $("#s2").addClass("headerOnly");
        $("body").css({overflow: "auto"})
          .removeClass("inApp");
      }
    }
  }
  setPanelCap() {
    // In multi panel mode, set the maximum number of visible panels depending on the window width.
    this.setWindowWidth();
    var panelCap = Math.floor($(window).outerWidth() / this.MIN_PANEL_WIDTH);
    this.setState({panelCap: panelCap});
  }
  setWindowWidth() {
    // console.log("Setting window width: " + $(window).outerWidth());
    this.setState({windowWidth: $(window).outerWidth()});
  }
  setPaddingForScrollbar() {
    // Scrollbars take up spacing, causing the centering of panels to be slightly off
    // compared to the header. This functions sets appropriate padding to compensate.
    var width = Sefaria.util.getScrollbarWidth();
    // These are the divs that actually scroll
    var $container = $(ReactDOM.findDOMNode(this)).find(".textColumn, .sheetsInPanel");
    if (this.state.panels.length > 1) {
      $container.css({paddingRight: "", paddingLeft: ""});
    } else {
      $container.css({paddingRight: 0, paddingLeft: width});
    }
  }

toggleSignUpModal(modalContentKind = SignUpModalKind.Default) {
  if (this.state.showSignUpModal) {
    this.setState({ showSignUpModal: false });
  } else {
    this.setState({
      showSignUpModal: true,
      modalContentKind: modalContentKind,
    });
  }
}

  handleNavigationClick(ref, currVersions, options) {
    this.openPanel(ref, currVersions, options);
  }
  handleSegmentClick(n, ref, sheetNode) {
    // Handle a click on a text segment `ref` in from panel in position `n`
    // Update or add panel after this one to be a TextList
    const refs = typeof ref == "string" ? [ref] : ref;

    if (sheetNode) {
      this.setSheetHighlight(n, sheetNode);
    }
    else {
      this.setTextListHighlight(n, refs);
    }

    const nodeRef = sheetNode ? this.state.panels[n].sheetID + "." + sheetNode : null;

    if (this.currentlyConnecting()) { return }

    this.openTextListAt(n+1, refs, nodeRef);

    if ($(".readerPanel")[n+1] && window.getSelection().isCollapsed && window.getSelection().anchorNode.nodeType !== 3) {
      //Focus on the first focusable element of the newly loaded panel if text not selected and not actively typing
      // in editor. Exists for a11y
      var curPanel = $(".readerPanel")[n+1];
      $(curPanel).find(':focusable').first().focus();
    }
  }
  closeConnectionPanel(n) {
    if (this.state.panels.length > n+1  && this.state.panels[n+1].mode === "Connections") {
      this.closePanel(n+1);
    }
  }
  closeNamedEntityInConnectionPanel(n) {
    if (this.state.panels.length > n+1  && this.state.panels[n+1].selectedNamedEntity) {
      this.setPanelState(n+1, {connectionsMode: "Resources"});
      this.clearNamedEntity(n+1);
    }
  }
  handleCitationClick(n, citationRef, textRef, replace, currVersions) {
    // Handle clicking on the citation `citationRef` which was found inside of `textRef` in panel `n`.
    // If `replace`, replace a following panel with this citation, otherwise open a new panel after.
    if (this.state.panels.length > n+1  &&
      (replace || this.state.panels[n+1].mode === "Connections")) {
      this.closePanel(n+1);
    }
    if (textRef) {
      this.setTextListHighlight(n, textRef);
    }
    this.openPanelAt(n, citationRef, currVersions, {scrollToHighlighted: !!replace}, false);
  }
  openNamedEntityInNewPanel(n, textRef, namedEntityState) {
    //this.setTextListHighlight(n, [textRef]);
    this.openTextListAt(n+1, [textRef], null, namedEntityState);
  }
  clearSelectedWords(n) {
    this.setPanelState(n, {selectedWords: ""});
  }
  clearNamedEntity(n) {
    this.setPanelState(n, {selectedNamedEntity: null, selectedNamedEntityText: null});
  }
  setSidebarSearchQuery(n, query) {
    this.setPanelState(n, {sidebarSearchQuery: query});
  }
  handleCompareSearchClick(n, ref, currVersions, options) {
    // Handle clicking a search result in a compare panel, so that clicks don't clobber open panels
    this.replacePanel(n, ref, currVersions, options);
  }
  handleSidebarSearchClick(n, ref, currVersions, options) {
    const refs = typeof ref == "string" ? [ref] : ref;
    const new_opts = {
                      scrollToHighlighted: true,
                      refs: refs,
                      highlightedRefs: refs,
                      showHighlight: true,
                      currentlyVisibleRef: refs,
                    }
    this.replacePanel(n-1, ref, currVersions, new_opts);
}
  getHTMLLinkParentOfEventTarget(event){
    //get the lowest level parent element of an event target that is an HTML link tag. Or Null.
    let target = event.target,
    parent = target,
    outmost = event.currentTarget;
    while (parent) {
      if(parent.nodeName === 'A'){
        return parent
      }
      else if (parent.parentNode === outmost) {
        return null;
      }
      parent = parent.parentNode;
    }
  }
  handleInAppClickWithModifiers(e){
    //Make sure to respect ctrl/cmd etc modifier keys when a click on a link happens
    const linkTarget = this.getHTMLLinkParentOfEventTarget(e);
    if (linkTarget) { // We want the absolute target of the event to be a link tag, not the "currentTarget".
      // Dont trigger if user is attempting to open a link with a modifier key (new tab, new window)
      if (e.metaKey || e.shiftKey || e.ctrlKey || e.altKey) { //the ctrl/cmd, shift and alt/options keys in Windows and MacOS
        // in this case we want to stop other handlers from running and just go to target href
        e.stopImmediatePropagation();
        return;
      }
    }
  }
  handleInAppLinkClick(e) {
    //Allow global navigation handling in app via link elements
    // If a default has been prevented, assume a custom handler is already in place
    if (e.isDefaultPrevented()) {
      return;
    }
    // Don't trigger from v1 Sheet Builder which has conflicting CSS
    if (typeof sjs !== "undefined") {
      return;
    }
    // https://github.com/STRML/react-router-component/blob/master/lib/CaptureClicks.js
    // Get the <a> element.
    const linkTarget = this.getHTMLLinkParentOfEventTarget(e);
    // Ignore clicks from non-a elements.
    if (!linkTarget) {
      return;
    }
    // Ignore the click if the element has a target.
    if (linkTarget.target && linkTarget.target !== '_self') {
      return;
    }
    const href = linkTarget.getAttribute('href');
    if (!href) {
      return;
    }
    //on mobile just replace panel w/ any link
    if (!this.props.multiPanel) {
      const handled = this.openURL(href, true);
      if (handled) {
        e.preventDefault();
      }
      return
    }
    //All links within sheet content should open in a new panel
    const isSheet = !!(linkTarget.closest(".sheetItem"))
    const replacePanel = !(isSheet)
    const isTranslationsPage = !!(linkTarget.closest(".translationsPage"));
    const handled = this.openURL(href,replacePanel, isTranslationsPage);
    if (handled) {
      e.preventDefault();
    }
  }
  openURL(href, replace=true, overrideContentLang=false) {
    // Attempts to open `href` in app, return true if successful.
    href = href.startsWith("/") ? "https://www.sefaria.org" + href : href;
    let url;
    try {
      url = new URL(href);
    } catch {
      return false;
    }
    // Open non-Sefaria urls in new tab/window
    // TODO generalize to any domain of current deploy.
    if (url.hostname.indexOf("www.sefaria.org") === -1) {
      window.open(url, '_blank')
      return true;
    }
    const path = decodeURI(url.pathname);
    const params = url.searchParams;
    if(overrideContentLang && params.get('lang')) {
      let lang = params.get("lang")
      lang = lang === "bi" ? "bilingual" : lang === "en" ? "english" : "hebrew";
      this.setDefaultOption("language", lang)
    }
    const openPanel = replace ? this.openPanel : this.openPanelAtEnd;
    if (path === "/") {
      this.showLibrary();

    } else if (path === "/texts") {
      this.showLibrary();

    } else if (path === "/texts/history") {
      this.showHistory();

    } else if (path === "/texts/saved") {
      this.showSaved();

    } else if (path.match(/\/texts\/.+/)) {
      this.showLibrary(path.slice(7).split("/"));

    } else if (path === "/collections") {
      this.showCollections();

    } else if (path === "/community") {
      this.showCommunity();

    } else if (path === "/my/profile") {
      this.openProfile(Sefaria.slug, params.get("tab"));

    } else if (path === "/notifications") {
      this.showNotifications();

    } else if (path === "/calendars") {
      this.showCalendars();

    } else if (path === "/torahtracker") {
      this.showUserStats();

    } else if (path.match(/^\/sheets\/\d+/)) {
      openPanel("Sheet " + path.slice(8));

    } else if (path === "/topics") {
      this.showTopics();

    } else if (path.match(/^\/topics\/category\/[^\/]/)) {
      this.openTopicCategory(path.slice(17));

    } else if (path.match(/^\/topics\/all\/[^\/]/)) {
      this.openAllTopics(path.slice(12));

    } else if (path.match(/^\/topics\/[^\/]+/)) {
      this.openTopic(path.slice(8), params.get("tab"));

    } else if (path.match(/^\/profile\/.+/)) {
      this.openProfile(path.slice(9), params.get("tab"));

    } else if (path.match(/^\/collections\/.+/) && !path.endsWith("/settings") && !path.endsWith("/new")) {
      this.openCollection(path.slice(13), params.get("tag"));

    } else if (path.match(/^\/translations\/.+/)) {
      let slug = path.slice(14);
      this.openTranslationsPage(slug);
    } else if (Sefaria.isRef(path.slice(1))) {
      const currVersions = {en: params.get("ven"), he: params.get("vhe")};
      const options = {showHighlight: path.slice(1).indexOf("-") !== -1};   // showHighlight when ref is ranged
      openPanel(Sefaria.humanRef(path.slice(1)), currVersions, options);
    } else {
      return false
    }
    return true;
  }
  unsetTextHighlight(n) {
    this.setPanelState(n, { textHighlights: null });
  }
  _getSearchStateName(type) {
    return `${type}SearchState`;
  }
  _getSearchState(state, type) {
    return !!state && state[this._getSearchStateName(type)];
  }
  updateQuery(n, query) {
    const state = this.state.panels[n];
    const updates = {
      searchQuery: query,
      textSearchState: state.textSearchState.update({ filtersValid: false }),
      sheetSearchState: state.sheetSearchState.update({ filtersValid: false }),
    };
    this.setPanelState(n, updates);
  }
  updateSearchTab(n, searchTab) {
    this.setPanelState(n, { searchTab });
  }
  updateAvailableFilters(n, type, availableFilters, filterRegistry, orphanFilters, aggregationsToUpdate) {
    const state = this.state.panels[n];
    const searchState = this._getSearchState(state, type);
    const searchStateName = this._getSearchStateName(type);
    this.setPanelState(n, {
      [searchStateName]: !!searchState ?
        searchState.update({
          availableFilters,
          filterRegistry,
          orphanFilters,
          filtersValid: true,
          aggregationsToUpdate,
        }) : new SearchState({
        type,
        availableFilters,
        filterRegistry,
        orphanFilters,
        filtersValid: true,
      })
    });
  }
  updateSearchFilter(n, type, searchState, filterNode) {
    const searchStateName = this._getSearchStateName(type);
    if (filterNode.isUnselected()) {
      filterNode.setSelected(true);
    } else {
      filterNode.setUnselected(true);
    }
    const update = Sefaria.search.getAppliedSearchFilters(searchState.availableFilters)
    this.setPanelState(n, {
      [searchStateName]: searchState.update(update)
    });
  }
  updateSearchOptionField(n, type, field) {
    const state = this.state.panels[n];
    const searchState = this._getSearchState(state, type);
    const searchStateName = this._getSearchStateName(type);
    this.setPanelState(n, {
      [searchStateName]: searchState.update({ field, filtersValid: false })
    });
  }
  updateSearchOptionSort(n, type, sortType) {
    const state = this.state.panels[n];
    const searchState = this._getSearchState(state, type);
    const searchStateName = this._getSearchStateName(type);
    this.setPanelState(n, {
      [searchStateName]: searchState.update({ sortType })
    });
  }
  setPanelState(n, state, replaceHistory) {
    this.replaceHistory  = Boolean(replaceHistory);
    //console.log(`setPanel State ${n}, replace: ` + this.replaceHistory);
    //console.log(state)
    // When the driving panel changes language, carry that to the dependent panel
    // However, when carrying a language change to the Tools Panel, do not carry over an incorrect version
    if (!this.state.panels[n]) { debugger; }
    let langChange  = state.settings && state.settings.language !== this.state.panels[n].settings.language;
    let next        = this.state.panels[n+1];
    if (langChange && next && next.mode === "Connections" && state.settings.language !== "bilingual") {
        next.settings.language = state.settings.language;
    }
    // state is not always a full panel state. make sure it has necessary fields needed to run saveLastPlace()
    state = {
      ...this.state.panels[n],
      ...state,
    };
    if (this.didPanelRefChange(this.state.panels[n], state)) {
      this.checkPanelScrollIntentAndSaveRecent(state, n);
    }
    this.state.panels[n] = extend(this.state.panels[n], state);
    let new_state = {panels: this.state.panels};
    if(this.didDefaultPanelSettingsChange(state)){
      new_state["defaultPanelSettings"] = Sefaria.util.clone(state.settings);
    }
    this.setState(new_state);
  }
  didDefaultPanelSettingsChange(state){
    if ("settings" in state){
      let defaultSettings = this.getDefaultPanelSettings();
      let defaultKeys = Object.keys(defaultSettings);
      for (let i of defaultKeys) {
        //console.log(i); // logs 3, 5, 7
        if (state.settings[i] != defaultSettings[i]){
          return true;
        }

      }
    } else {
      return false;
    }
  }
  didPanelRefChange(prevPanel, nextPanel) {
    // Returns true if nextPanel represents a change in current ref (including version change) from prevPanel.
    if (!prevPanel && !!nextPanel) { return true; }
    if (!!prevPanel && !nextPanel) { return true; }
    if (!prevPanel && !nextPanel) { return false; }
    if (prevPanel.mode === 'Connections' && nextPanel.mode === 'Text') { return false; }  // special case. when opening new panel from commentary, ref is already logged in history
    if (prevPanel.mode === 'Text' && nextPanel.mode === 'Sheet') { return true; }
    if (prevPanel.mode === 'Sheet' && nextPanel.mode === 'Text') { return true; }
    if (nextPanel.mode === 'Text') {
      if (nextPanel.menu || nextPanel.mode == "Connections" ||
          !nextPanel.refs || nextPanel.refs.length == 0 ||
          !prevPanel.refs || prevPanel.refs.length == 0 ) { return false; }
      if (nextPanel.refs.compare(prevPanel.refs)) {
        if (nextPanel.currVersions.en !== prevPanel.currVersions.en) { return true; }
        if (nextPanel.currVersions.he !== prevPanel.currVersions.he) { return true; }
        //console.log('didPanelRefChange?', nextPanel.highlightedRefs, prevPanel.highlightedRefs);
        return !((nextPanel.highlightedRefs || []).compare(prevPanel.highlightedRefs || []));
      } else {
        return true;
      }
    } else if (nextPanel.mode === 'Sheet') {
      if (prevPanel.sheetID !== nextPanel.sheetID) { return true; }
      return prevPanel.highlightedNode !== nextPanel.highlightedNode
    } else {
      return true;
    }
  }
  _getPanelLangOnVersionChange(panel, versionLanguage, isConnectionsPanel) {
    let panelLang;
    if (panel.settings.language === 'bilingual' ||
        (!!panel.currVersions["he"] && !!panel.currVersions["en"]) ||
        (versionLanguage === "he" && panel.settings.language === 'english') ||
        (versionLanguage === "en" && panel.settings.language === 'hebrew')) {
      // if lang of version isn't visible, display it
      panelLang = "bilingual";
    } else if (versionLanguage === "he") {
      panelLang = "hebrew";
    } else {
      panelLang = "english";
    }
    if (isConnectionsPanel) {
      panelLang = panelLang !== "bilingual" ? panelLang : (versionLanguage === "he" ? "hebrew" : "english");
    }
    return panelLang;
  }
  _getDependentPanel(n) {
    /**
     * Given panel `n`, return dependent panel, if it exists. A dependent panel is the master panel if panel
     * `n` is a connections panel and vice versa if panel `n` is a master panel.
     * Returns null if no dependent panel exists
     **/
    let dependentPanel = null;
    let isDependentPanelConnections = false;
    if ((this.state.panels.length > n+1) && this.state.panels[n+1].mode === "Connections") {
      dependentPanel = this.state.panels[n+1];
      isDependentPanelConnections = true;
    } else if (n-1 >= 0 && this.state.panels[n].mode === "Connections") {
      dependentPanel = this.state.panels[n-1];
    }
    return { dependentPanel, isDependentPanelConnections };
  }
  selectVersion(n, versionName, versionLanguage) {
    // Set the version for panel `n`.
    const panel = this.state.panels[n];
    const oRef = Sefaria.ref(panel.refs[0]);
    if (versionName && versionLanguage) {
      panel.currVersions[versionLanguage] = versionName;
      this.setCachedVersion(oRef.indexTitle, versionLanguage, versionName);
      Sefaria.track.event("Reader", "Choose Version", `${oRef.indexTitle} / ${versionName} / ${versionLanguage}`)
    } else {
      panel.currVersions[versionLanguage] = null;
      Sefaria.track.event("Reader", "Choose Version", `${oRef.indexTitle} / default version / ${panel.settings.language}`)
    }
    panel.settings.language = this._getPanelLangOnVersionChange(panel, versionLanguage, panel.mode === "Connections");
    const { dependentPanel, isDependentPanelConnections } = this._getDependentPanel(n);

    // make sure object reference changes for setState()
    panel.currVersions = {...panel.currVersions};
    if (this.props.multiPanel) { //there is no dependentPanel in mobile
      dependentPanel.currVersions = {...panel.currVersions};

      dependentPanel.settings.language = this._getPanelLangOnVersionChange(dependentPanel, versionLanguage, isDependentPanelConnections);
    }
    this.setState({panels: this.state.panels});
  }
  navigatePanel(n, ref, currVersions={en: null, he: null}) {
    // Sets the ref on panel `n` and cascades to any attached panels (Text + Connections)
    const panel = this.state.panels[n];
    // next few lines adapted from ReaderPanel.showBaseText()
    let refs, currentlyVisibleRef, highlightedRefs;
    if (ref.constructor === Array) {
      // When called with an array, set highlight for the whole spanning range
      refs = ref;
      currentlyVisibleRef = Sefaria.humanRef(ref);
      let splitArray = refs.map(ref => Sefaria.splitRangingRef(ref));
      highlightedRefs = [].concat.apply([], splitArray);
    } else {
      refs = [ref];
      currentlyVisibleRef = ref;
      highlightedRefs = (panel.mode === "TextAndConnections") ? [ref] : [];
    }
    let updatePanelObj = {refs, currentlyVisibleRef, highlightedRefs};
    const { dependentPanel } = this._getDependentPanel(n);
    if (dependentPanel) {
      Object.assign(dependentPanel, updatePanelObj);
    }
    Object.assign(panel, updatePanelObj);
    this.setState({panels: this.state.panels});
  }
  viewExtendedNotes(n, method, title, versionLanguage, versionName) {
    const panel = this.state.panels[n];
    panel.bookRef = title;
    panel.currVersions = {'en': null, 'he': null}; // ensure only 1 version is set
    panel.currVersions[versionLanguage] = versionName;
    if (method === "toc") {
      panel.menuOpen = "extended notes";
    }
    else if (method === "Connections") {
      panel.connectionsMode = "extended notes";
    }
    this.setState({panels: this.state.panels});
  }
  backFromExtendedNotes(n, bookRef, currVersions){
    const panel = this.state.panels[n];
    panel.menuOpen = panel.currentlyVisibleRef ? "text toc" : "book toc";
    panel.bookRef = bookRef;
    panel.currVersions = currVersions;
    this.setState({panels: this.state.panels});
  }
  // this.state.defaultVersion is a depth 2 dictionary - keyed: bookname, language
  getCachedVersion(indexTitle, language) {
    if ((!indexTitle) || (!(this.state.defaultVersions[indexTitle]))) { return null; }
    return (language) ? (this.state.defaultVersions[indexTitle][language] || null) : this.state.defaultVersions[indexTitle];
  }
  setCachedVersion(indexTitle, language, versionTitle) {
    this.state.defaultVersions[indexTitle] = this.state.defaultVersions[indexTitle] || {};
    this.state.defaultVersions[indexTitle][language] = versionTitle;  // Does this need a setState?  I think not.
  }
  setDefaultOption(option, value) {
    if (value !== this.state.defaultPanelSettings[option]) {
      this.state.defaultPanelSettings[option] = value;
      this.setState(this.state);
    }
  }
  openPanel(ref, currVersions, options) {
    // Opens a text panel, replacing all panels currently open.
    // options can contain {
    //  'textHighlights': array of strings to highlight in focused segment. used when clicking on search query result
    // }
    this.state.panels = []; // temporarily clear panels directly in state, set properly with setState in openPanelAt
    this.openPanelAt(0, ref, currVersions, options);
  }
  openPanelAt(n, ref, currVersions, options, replace, convertCommentaryRefToBaseRef=true, replaceHistory=false, saveLastPlace=true) {
    /* Open a new panel or replace existing panel. If book level, Open book toc
    * @param {int} n: Open new panel after `n` with the new ref
    * @param {string} ref: ref to use for new panel.  `ref` can refer to book, actual ref, or sheet.
    * @param {Object} currVersions: Object with properties `en` and `he`
    * @param {Object} options: options to use for new panel
    * @param {bool} replace: whether to replace existing panel at `n`, otherwise insert new panel at `n`
    * @param {bool} convertCommentaryRefToBaseRef: if true and ref is commentary ref (Rashi on Genesis 3:3:1), open Genesis 3:3 with Rashi's comments in the sidebar
    * @param {bool} replaceHistory: can be true when openPanelAt is called from showBaseText in cases of ref normalizing in TextRange when we want to replace history with normalized ref
    * @param {bool} saveLastPlace: whether to save user history.
    */
    this.replaceHistory = Boolean(replaceHistory);
    const parsedRef = Sefaria.parseRef(ref);
    const index = Sefaria.index(ref); // Do we have to worry about normalization, as in Header.subimtSearch()?
    let panel, connectionPanel;
    if (index) {
      panel = this.makePanelState({"menuOpen": "book toc", "bookRef": index.title});
    } else if (parsedRef.book === "Sheet") {
      const [sheetID, sheetNode] = parsedRef.sections;
      panel = this.makePanelState({
        mode: 'Sheet',
        sheetID: parseInt(sheetID),
        highlightedNode: parseInt(sheetNode),
        refs: null,
        ...options
      });
    } else {  // Text
      let filter = [];
      let filterRef;
      if (convertCommentaryRefToBaseRef && Sefaria.isCommentaryRefWithBaseText(ref)) {
        // getBaseRefAndFilter breaks up the ref "Rashi on Genesis 1:1:4" into filter "Rashi" and ref "Genesis 1:1",
        // so `filterRef` is needed to store the entire "Rashi on Genesis 1:1:4"
        filterRef = Sefaria.humanRef(ref);
        ({ref, filter} = Sefaria.getBaseRefAndFilter(ref));
      }
      let refs, currentlyVisibleRef, highlightedRefs;
      if (Array.isArray(ref)) {
        // When called with an array, set highlight for the whole spanning range of the array
        refs = ref;
        currentlyVisibleRef = Sefaria.normRef(ref);
        const splitArray = refs.map(ref => Sefaria.splitRangingRef(ref));
        highlightedRefs = [].concat.apply([], splitArray);
      } else {
        refs = [ref];
        currentlyVisibleRef = ref;
        highlightedRefs = [];
      }
      let panelProps = {
        refs,
        currVersions,
        highlightedRefs,
        filter,
        filterRef,
        recentFilters: filter,
        currentlyVisibleRef, mode: "Text",
        ...options
      };
      if (filter.length > 0) {  // there will be a filter such as ["Rashi"] if convertCommentaryRefToBaseRef is true
        [panel, connectionPanel] = this.makePanelWithConnectionsState(panelProps);
      }
      else {
        panel = this.makePanelState(panelProps);
      }
      panel.currentlyVisibleRef = Sefaria.humanRef(panelProps.currentlyVisibleRef);
    }

    const newPanels = this.state.panels.slice();
    newPanels.splice(replace ? n : n+1, replace ? 1 : 0, panel);
    if (connectionPanel) {
      newPanels.push(connectionPanel);
    }
    this.setState({panels: newPanels});
    if (saveLastPlace) {
      this.saveLastPlace(panel, n + 1, !!connectionPanel);
    }
  }
  makePanelWithConnectionsState(panelProps) {
    // in the case of multipanel, create two panels based on panelProps
    let connectionPanel;  // in mobile, connectionPanel will remain undefined
    if (this.props.multiPanel) {
        const connectionPanelProps = {...panelProps, mode: "Connections", connectionsMode: "TextList", connectionsCategory: "Commentary"};
        connectionPanel = this.makePanelState(connectionPanelProps);
    } else {
        panelProps = {...panelProps, mode: "TextAndConnections", connectionsMode: "TextList", connectionsCategory: "Commentary", highlightedRefs: panelProps.refs};
    }
    const panel = this.makePanelState(panelProps);
    panel.showHighlight = true;
    return [panel, connectionPanel];
  }

  openPanelAtEnd(ref, currVersions) {
    this.openPanelAt(this.state.panels.length+1, ref, currVersions);
  }
  replacePanel(n, ref, currVersions, options) {
    // Opens a text in in place of the panel currently open at `n`.
    this.openPanelAt(n, ref, currVersions, options, true);
  }
  openComparePanel(n, connectAfter) {
    const comparePanel = this.makePanelState({
      menuOpen: "navigation",
      compare: true,
      openSidebarAsConnect: typeof connectAfter !== "undefined" ? connectAfter : false,
    });
    Sefaria.track.event("Reader", "Other Text Click");
    this.state.panels[n] = comparePanel;
    this.setState({panels: this.state.panels});
  }
  openTextListAt(n, refs, sheetNodes, textListState) {
    // Open a connections panel at position `n` for `refs`
    // Replace panel there if already a connections panel, otherwise splice new panel into position `n`
    // `refs` is an array of ref strings
    // `textListState` is an object of initial state to pass to the new panel. if `undefined`, no-op
    const newPanels = this.state.panels.slice();
    let panel = newPanels[n] || {};
    const parentPanel = (n >= 1 && newPanels[n-1].mode === 'Text' || n >= 1 && newPanels[n-1].mode === 'Sheet') ? newPanels[n-1] : null;

    if (panel.mode !== "Connections") {
      // No connections panel is open yet, splice in a new one
      this.saveLastPlace(parentPanel, n, true);
      newPanels.splice(n, 0, {});
      panel = newPanels[n];
      panel.filter = [];
      panel.versionFilter = [];
    }
    panel.refs              = refs;
    panel.sheetNodes        = sheetNodes ? sheetNodes.split(".")[1] : null;
    panel.nodeRef           = sheetNodes;
    panel.menuOpen          = null;
    panel.mode              = panel.mode || "Connections";
    panel.settings          = panel.settings ? panel.settings : Sefaria.util.clone(this.getDefaultPanelSettings());
    panel.settings.language = panel.settings.language === "hebrew" ? "hebrew" : "english"; // Don't let connections panels be bilingual
    if(parentPanel) {
      panel.filter = parentPanel.filter;
      panel.versionFilter = parentPanel.versionFilter;
      panel.connectionsMode   = parentPanel.openSidebarAsConnect ? "Add Connection" : panel.connectionsMode;
      panel.recentFilters = parentPanel.recentFilters;
      panel.recentVersionFilters = parentPanel.recentVersionFilters;
      panel.currVersions = parentPanel.currVersions;
    }
    if (textListState) {
      panel = {...panel, ...textListState};
    }
    newPanels[n] = this.makePanelState(panel);
    this.setState({panels: newPanels});
  }
  setTextListHighlight(n, refs) {
    // Set the textListHighlight for panel `n` to `refs`
    refs = typeof refs === "string" ? [refs] : refs;
    this.state.panels[n].highlightedRefs = refs;
    this.setState({panels: this.state.panels});
    // If a connections panel is opened after n, update its refs as well.
    const next = this.state.panels[n+1];
    if (next && next.mode === "Connections" && !next.menuOpen) {
      this.openTextListAt(n+1, refs);
    }
  }
  setSheetHighlight(n, node) {
    // Set the sheetListHighlight for panel `n` to `node`
    node = typeof node === "string" ? [node] : node;
    this.state.panels[n].highlightedNode = node;
    this.state.panels[n].scrollToHighlighted = false;
    this.setState({panels: this.state.panels});
    }
  setDivineNameReplacement(mode) {
    this.setState({divineNameReplacement: mode})
  }
  setConnectionsFilter(n, filter, updateRecent) {
    // Set the filter for connections panel at `n`, carry data onto the panel's basetext as well.
    const connectionsPanel = this.state.panels[n];
    const basePanel        = this.state.panels[n-1];
    if (filter) {
      if (updateRecent) {
        if (Sefaria.util.inArray(filter, connectionsPanel.recentFilters) !== -1) {
          connectionsPanel.recentFilters.toggle(filter);
        }
        connectionsPanel.recentFilters = [filter].concat(connectionsPanel.recentFilters);
      }
      connectionsPanel.filter = [filter];
      const filterAndSuffix = filter.split("|");
      connectionsPanel.connectionsMode = filterAndSuffix.length === 2 && filterAndSuffix[1] === "Essay" ? "EssayList" : "TextList";
    } else {
      connectionsPanel.filter = [];
      connectionsPanel.connectionsMode = "ConnectionsList";
    }
    if (basePanel) {
      basePanel.filter        = connectionsPanel.filter;
      basePanel.recentFilters = connectionsPanel.recentFilters;
    }
    this.setState({panels: this.state.panels});
  }
  setSideScrollPosition(n, pos) {
    const connectionsPanel = this.state.panels[n];
    connectionsPanel.sideScrollPosition = pos;
    this.setState({panels: this.state.panels});
  }
  setVersionFilter(n, filter) {
    const connectionsPanel = this.state.panels[n];
    const basePanel        = this.state.panels[n-1];
    if (filter) {
      if (Sefaria.util.inArray(filter, connectionsPanel.recentVersionFilters) === -1) {
        connectionsPanel.recentVersionFilters = [filter].concat(connectionsPanel.recentVersionFilters);
      }
      connectionsPanel.versionFilter = [filter];
      connectionsPanel.connectionsMode = "Translation Open";
    } else {
      connectionsPanel.versionFilter = [];
      connectionsPanel.connectionsMode = "Translations";
    }
    if (basePanel) {
      basePanel.versionFilter        = connectionsPanel.versionFilter;
      basePanel.recentVersionFilters = connectionsPanel.recentVersionFilters;
    }
    this.setState({panels: this.state.panels});
  }
  setSelectedWords(n, words){
    //console.log(this.state.panels[n].refs);
    const next = this.state.panels[n+1];
    if (next && !next.menuOpen) {
      this.state.panels[n+1].selectedWords = words;
      this.setState({panels: this.state.panels});
    }
  }
  setUnreadNotificationsCount(n) {
    Sefaria.notificationCount = n;
    this.forceUpdate();
  }
  closePanel(n) {
    // Removes the panel in position `n`, as well as connections panel in position `n+1` if it exists.
    if (this.state.panels.length === 1 && n === 0) {
      this.state.panels = [];
    } else {
      // If this is a Connection panel, we need to unset the filter in the base panel
      if (n > 0 && this.state.panels[n] && this.state.panels[n].mode === "Connections"){
        const parent = this.state.panels[n-1];
        parent.filter = [];
        parent.highlightedRefs = [];
        parent.refs = parent.refs.map(ref => Sefaria.ref(ref).sectionRef);
        parent.currentlyVisibleRef = parent.currentlyVisibleRef ? Sefaria.ref(parent.currentlyVisibleRef).sectionRef : null;
      }
      this.state.panels.splice(n, 1);
      if (this.state.panels[n] && (this.state.panels[n].mode === "Connections" || this.state.panels[n].compare)) {
        // Close connections panel or compare panel when text panel is closed
        if (this.state.panels.length === 1) {
          this.state.panels = [];
        } else {
          this.state.panels.splice(n, 1);
        }
      }
    }
    const state = {panels: this.state.panels};
    if (state.panels.length === 0) {
      this.showLibrary();
    } else {
      this.setState(state);
    }
  }
  convertToTextList(n) {
    console.log("convert")
    var base = this.state.panels[n-1];
    this.closePanel(n);
    if (base.mode == "Sheet") {
      const sheet = Sefaria.sheets.loadSheetByID(base.sheetID);
      if (!sheet) { return; }
      for(var i in sheet.sources){
        if (sheet.sources[i].node == base.highlightedNode) {
          this.openTextListAt(n, [sheet.sources[i].ref]);
        }
      }
    }
    else {
      this.openTextListAt(n, base.highlightedRefs);
    }
  }
  showLibrary(categories) {
    let state = {menuOpen: "navigation", navigationCategories: categories, "mode": "Menu"};
    state = this.makePanelState(state);
    if (!Sefaria._siteSettings.TORAH_SPECIFIC) {
      state.settings.language = "english";
    }
    this.setSinglePanelState(state);
  }
  showSearch(searchQuery) {
    let panel;
    const textSearchState =  (!!this.state.panels && this.state.panels.length && !!this.state.panels[0].textSearchState)  ? this.state.panels[0].textSearchState.update({ filtersValid: false })  : new SearchState({ type: 'text' });
    const sheetSearchState = (!!this.state.panels && this.state.panels.length && !!this.state.panels[0].sheetSearchState) ? this.state.panels[0].sheetSearchState.update({ filtersValid: false }) : new SearchState({ type: 'sheet' });

    const searchTab = !!this.state.panels && this.state.panels.length ? this.state.panels[0].searchTab : "text";
    this.setSinglePanelState({mode: "Menu", menuOpen: "search", searchQuery, searchTab, textSearchState, sheetSearchState });
  }
  searchInCollection(searchQuery, collection) {
    let panel;
    const textSearchState =  new SearchState({ type: 'text' });
    const sheetSearchState = new SearchState({ type: 'sheet',  appliedFilters: [collection], appliedFilterAggTypes: ['collections']});

    this.setSinglePanelState({mode: "Menu", menuOpen: "search", "searchTab": "sheet", searchQuery, textSearchState, sheetSearchState });
  }
  showCommunity() {
    this.setSinglePanelState({menuOpen: "community"});
  }
  showSaved() {
    this.setSinglePanelState({menuOpen: "saved"});
  }
  showHistory() {
    this.setSinglePanelState({menuOpen: "history"});
  }
  showTopics() {
    this.setSinglePanelState({menuOpen: "topics", navigationTopicCategory: null, navigationTopic: null});
  }
  showNotifications() {
    this.setSinglePanelState({menuOpen: "notifications"});
  }
  showCalendars() {
    this.setSinglePanelState({menuOpen: "calendars"});
  }
  showUserStats() {
    this.setSinglePanelState({menuOpen: "user_stats"});
  }
  showCollections() {
    this.setSinglePanelState({menuOpen: "collectionsPublic"});
  }
  setSinglePanelState(state) {
    // Sets state to be a single panel with properties of `state`
    state = this.makePanelState(state);
    this.setState({panels: [state], headerMode: false});
  }
  openTopic(slug) {
    Sefaria.getTopic(slug).then(topic => {
      this.setSinglePanelState({ menuOpen: "topics", navigationTopic: slug, topicTitle: topic.primaryTitle, topicTestVersion: this.props.topicTestVersion});
    });
  }
  openTopicCategory(slug) {
    this.setSinglePanelState({
      menuOpen: "topics",
      navigationTopicCategory: slug,
      navigationTopicTitle: Sefaria.topicTocCategoryTitle(slug),
      navigationTopic: null,
    });
  }
  openAllTopics(letter) {
    this.setSinglePanelState({menuOpen: "allTopics", navigationTopicLetter: letter});
  }
  openProfile(slug, tab) {
    tab = tab || "sheets";
    Sefaria.profileAPI(slug).then(profile => {
      this.setSinglePanelState({ menuOpen: "profile", profile, tab: tab});
    });
  }
  openCollection(slug, tag) {
    this.setSinglePanelState({menuOpen: "collection",  collectionSlug: slug, collectionTag: tag});
  }
  openTranslationsPage(slug) {
    this.setSinglePanelState({menuOpen: "translationsPage", translationsSlug: slug})
  }
  toggleMobileNavMenu() {
    this.setState({mobileNavMenuOpen: !this.state.mobileNavMenuOpen});
  }
  toggleLanguageInFirstPanel() {
    if (this.state.panels[0].settings.language === "hebrew") {
      this.state.panels[0].settings.language = "english";
    } else {
      this.state.panels[0].settings.language = "hebrew";
    }
    this.setState({panels: this.state.panels});
  }
  getHistoryObject(panel, hasSidebar) {
    // get rave to send to /api/profile/user_history
    let ref, sheet_owner, sheet_title;
    if (panel.mode === 'Sheet' || panel.mode === "SheetAndConnections") {
      const sheet = Sefaria.sheets.loadSheetByID(panel.sheetID);
      if (!sheet) { return null; }
      ref = `Sheet ${sheet.id}${panel.highlightedNode ? `:${panel.highlightedNode}`: ''}`;
      sheet_owner = sheet.ownerName;
      sheet_title = sheet.title;
    } else {
      ref = (hasSidebar && panel.highlightedRefs && panel.highlightedRefs.length) ? Sefaria.normRef(panel.highlightedRefs) : (panel.currentlyVisibleRef || panel.refs.slice(-1)[0]);  // Will currentlyVisibleRef ever not be available?
    }
    // strip APIResult fields from currVersions
    const currVersions = Sefaria.util.getCurrVersionsWithoutAPIResultFields(panel.currVersions);
    const parsedRef = Sefaria.parseRef(ref);
    if (!ref) { debugger; }
    return {
      ref,
      versions: currVersions,
      book: parsedRef.book,
      language: panel.settings.language,
      sheet_owner,
      sheet_title,
    };
  }
  setTranslationLanguagePreference(lang) {
    let suggested = true;
    if (lang === null) {
      suggested = false;
      $.removeCookie("translation_language_preference", {path: "/"});
      $.removeCookie("translation_language_preference_suggested", {path: "/"});
    } else {
      $.cookie("translation_language_preference", lang, {path: "/"});
      $.cookie("translation_language_preference_suggested", JSON.stringify(1), {path: "/"});
    }
    Sefaria.track.event("Reader", "Set Translation Language Preference", lang);
    Sefaria.editProfileAPI({settings: {translation_language_preference: lang, translation_language_preference_suggested: suggested}});
    this.setState({translationLanguagePreference: lang});
  }
  doesPanelHaveSidebar(n) {
    return this.state.panels.length > n+1 && this.state.panels[n+1].mode == "Connections";
  }
  saveLastPlace(panel, n, openingSidebar) {
    //openingSidebar is true when you call `saveLastPlace` at the time you're opening the sidebar. In this case, `doesPanelHaveSidebar` will be false
    const hasSidebar = this.doesPanelHaveSidebar(n) || openingSidebar;
    // if panel is sheet, panel.refs isn't set
    if ((panel.mode !== 'Sheet' && !panel.refs.length ) || panel.mode === 'Connections') { return; }
    Sefaria.saveUserHistory(this.getHistoryObject(panel, hasSidebar));
  }
  currentlyConnecting() {
    // returns true if there is currently an "Add Connections" Panel open
    for (var i = 0; i < this.state.panels.length; i++) {
      //console.log(this.state.panels[i].connectionsMode)
      if (this.state.panels[i].connectionsMode === "Add Connection") {
        return true;
      }
    }
    return false;
  }
  getDisplayString(mode) {
    const learningStatus = ["text toc", "book toc", "sheet meta",  "Text", "TextAndConnections", "SheetAndConnections"];
    const topicStatus = ["topicCat", "topic"]
    if(mode.includes("sheet")) {
      return "learning the Sheet"
    } else if (topicStatus.includes(mode)) {
      return "viewing the topic"
    }
    else if(learningStatus.includes(mode)) {
      return "learning";
    } else {
      return "currently viewing"
    }
  }
  generateCurrentlyReading() {
    const currentHistoryState = this.makeHistoryState();
    const inBeitMidrash = ["navigation", "text toc", "book toc", "sheet meta", "topics", "topic", "topicCat", "Text", "TextAndConnections", "Sheet", "SheetAndConnections"];
    currentHistoryState.title = currentHistoryState.title.match(/[^|]*/)[0];
    if (inBeitMidrash.includes(currentHistoryState.mode)) {
      return {title: currentHistoryState.title, url: currentHistoryState.url, mode: currentHistoryState.mode, display: this.getDisplayString(currentHistoryState.mode)};
    } else {
      return null;
    }

  }

  handlePrint(e) {
      gtag("event", "print");
  }

  handleGACopyEvents(e, selectedEls, textOnly) {
      const activePanelIndex = e.target.closest('.readerPanel').id.split("-")[1]
      const activePanel = this.state.panels[activePanelIndex]


      const book = activePanel['currentlyVisibleRef'] ? Sefaria.parseRef(activePanel['currentlyVisibleRef'])["book"] : null
      const category = book && Sefaria.index(book) ? Sefaria.index(book)["primary_category"] : null

      let params = {
        "length": textOnly.length,
        "panelType": activePanel["menuOpen"] || activePanel["mode"],
        "book": book,
        "category": category,
      }

      gtag("event", "copy_text", params);

      // check if selection is spanning or bilingual
      if (book) {
        const selectedEnEls = selectedEls.querySelectorAll('.en')
        const selectedHeEls = selectedEls.querySelectorAll('.he')
        if ((selectedEnEls.length > 0) && (selectedHeEls.length > 0)) {
          gtag("event", "bilingual_copy_text", params);
        }
        if ((selectedEnEls.length > 1) || (selectedHeEls.length > 1)) {
          gtag("event", "spanning_copy_text", params);
        }
      }
  }


  handleCopyEvent(e) {
    // Custom processing of Copy/Paste
    const tagsToIgnore = ["INPUT", "TEXTAREA"];
    if (tagsToIgnore.includes(e.srcElement.tagName)) {
      // If the selection is from an input or textarea tag, don't do anything special
      return
    }
    const selection = document.getSelection()
    const closestReaderPanel = this.state.panels.length > 0 && e.target.closest('.readerPanel') || null
    let textOnly = selection.toString();
    let html = textOnly;
    let selectedEls;

    if (selection.rangeCount) {
      const container = document.createElement("div");
      for (let i = 0, len = selection.rangeCount; i < len; ++i) {
        container.appendChild(selection.getRangeAt(i).cloneContents());
      }


      // Set content direction & add line breaks for each contentSpan
      let contentSpans = container.querySelectorAll(".contentSpan");
      if (closestReaderPanel && !closestReaderPanel.classList.contains('continuous')) {
        contentSpans.forEach(el => {
            el.outerHTML = `<div dir="${Sefaria.hebrew.isHebrew(el.innerText) ? 'rtl' : 'ltr'}">${el.innerHTML}</div>`;
        })
      }

      if (closestReaderPanel && closestReaderPanel.classList.contains('hebrew')) {
        container.setAttribute('dir', 'rtl');
      }

      // Collapse all nodes with poetry classes. This is needed for specifically pasting into Google Docs in Chrome to work.
      const poetryElsToCollapse = container.querySelectorAll('.poetry');
      poetryElsToCollapse.forEach(poetryEl => {
        poetryEl.outerHTML = poetryEl.innerHTML;
      });

      // Remove extra breaks for continuous mode
      if (closestReaderPanel && closestReaderPanel.classList.contains('continuous')) {
        let elsToRemove = container.querySelectorAll("br");
        elsToRemove.forEach(el => el.remove())

        // each of these are divs which by default creates line breaks for various html/txt renderers on paste. We want to collapse them.
        const classesToCollapse = ["segment", "rangeSpan", "segmentText", "contentSpan"];
        classesToCollapse.map(cls => {
          let elsToCollapse = container.getElementsByClassName(cls);
          while(elsToCollapse.length > 0){
            elsToCollapse[0].outerHTML = elsToCollapse[0].innerHTML;
          }
        });
      }

      // These interfere with the copying and pasting of text and users do not want them there. This code removes them.
      const classesToRemove = ["segmentNumber", "linkCount", "clearFix", "footnote-marker"];
      classesToRemove.map(cls => {
        let elsToRemove = container.getElementsByClassName(cls);
        while(elsToRemove.length > 0){
          elsToRemove[0].parentNode.removeChild(elsToRemove[0]);
        }
      });

      // Remove hidden footnotes
      let hiddenFootnotes = container.querySelectorAll(".footnote:not([style*='display: inline'])");
      for(let footnote of hiddenFootnotes){
        footnote.parentNode.removeChild(footnote);
      }

      // Add footnote marker and appropriate space for open footnotes
      let footnotes = container.querySelectorAll(".footnote");
      footnotes.forEach(el => el.prepend(" *"))

      // Links to Strip
      const linksToStrip = "a.namedEntityLink, a.refLink";
      let elsToStrip = container.querySelectorAll(linksToStrip);
      elsToStrip.forEach(el => el.outerHTML = el.innerText);


      // Collapse all spans that are not rangeSpan. This is also needed for specifically pasting into Google Docs in Chrome to work.
      let SourceTextSpans = container.querySelectorAll('span:not(.rangeSpan)');
      SourceTextSpans.forEach(el => el.outerHTML = el.innerText);

      html = container.outerHTML;
      textOnly = Sefaria.util.htmlToText(html);
      selectedEls = container;
    }


    // ga tracking
    if (closestReaderPanel) {
      this.handleGACopyEvents(e, selectedEls, textOnly)
    }

    const clipdata = e.clipboardData || window.clipboardData;
    clipdata.setData('text/plain', textOnly);
    clipdata.setData('text/html', html);
    e.preventDefault();
  }
  rerender() {
    this.forceUpdate();
    this.setContainerMode();
  }

  getUserContext() {
    const returnNullIfEmpty = (value) => {
      if(Array.isArray(value)) {
        if(value.length === 0) {
          return null;
        } else {
          return value;
        }
      }

    }
    const refs = this.state.panels.map(panel => panel.currentlyVisibleRef || panel.bookRef || returnNullIfEmpty(panel.navigationCategories) || panel.navigationTopic).flat();
    const books = refs.map(ref => Sefaria.parseRef(ref).book);
    const triggers = refs.map(ref => Sefaria.refCategories(ref))
          .concat(books)
          .concat(refs)
          .flat()
          .filter(ref => !!ref);
    const deDupedTriggers = [...new Set(triggers.map(JSON.stringify))].map(JSON.parse).map(x => x.toLowerCase());
    const context = {
      isDebug: this.props._debug,
      isLoggedIn: Sefaria._uid,
      interfaceLang: Sefaria.interfaceLang,
      dt: Sefaria.util.epoch_time(new Date())*1000,
      keywordTargets: refs ? deDupedTriggers : []
    };
    return context
  }


  render() {
    var panelStates = this.state.panels;
    var evenWidth;
    var widths;
    var unit;
    var wrapBoxScroll = false;

    if (panelStates.length <= this.state.panelCap || !this.state.panelCap) {
      evenWidth = (100.0 / panelStates.length);
      unit = "%";
    } else {
      evenWidth = this.MIN_PANEL_WIDTH;
      unit = "px";
      wrapBoxScroll = true;
    }

    if (panelStates.length === 2 &&
        (panelStates[0].mode === "Text" || panelStates[0].mode === "Sheet") &&
        (panelStates[1].mode === "Connections" || panelStates[1].menuOpen === "search" || panelStates[1].compare)) {
      widths = [68.0, 32.0];
      unit = "%";
    } else if (panelStates.length === 3 &&
        (panelStates[0].mode === "Text" || panelStates[0].mode === "Sheet") &&
        panelStates[1].mode === "Connections" &&
        (panelStates[2].mode === "Text" || panelStates[2].mode === "Sheet")) {
      widths = [37.0, 26.0, 37.0];
      unit = "%";
    } else if (panelStates.length === 3 &&
        (panelStates[0].mode === "Text"|| panelStates[0].mode === "Sheet") &&
        (panelStates[1].mode === "Text"|| panelStates[1].mode === "Sheet") &&
        panelStates[2].mode === "Connections") {
      widths = [37.0, 37.0, 26.0];
      unit = "%";
    } else {
      widths = panelStates.map( panel => evenWidth );
    }

    // Header should not show box-shadow over panels that have color line
    const menuOpen = this.state.panels?.[0]?.menuOpen;
    const hasColorLine = [null, "book toc", "sheets", "sheets meta"];
    const headerHasBoxShadow = hasColorLine.indexOf(menuOpen) === -1 || !this.props.multiPanel;
    // Header is hidden on certain mobile panels, but still rendered so the mobileNavMenu can be opened
    const hideHeader = !this.props.multiPanel && !this.state.headerMode && (!menuOpen || menuOpen === "text toc");
    const header = (
      <Header
        multiPanel={this.props.multiPanel}
        onRefClick={this.handleNavigationClick}
        showSearch={this.showSearch}
        openURL={this.openURL}
        headerMode={this.props.headerMode}
        openTopic={this.openTopic}
        hidden={hideHeader}
        mobileNavMenuOpen={this.state.mobileNavMenuOpen}
        onMobileMenuButtonClick={this.toggleMobileNavMenu}
        hasLanguageToggle={!this.props.multiPanel && Sefaria.interfaceLang !== "hebrew" && this.state.panels?.[0]?.menuOpen === "navigation"}
        toggleLanguage={this.toggleLanguageInFirstPanel}
        firstPanelLanguage={this.state.panels?.[0]?.settings?.language}
        hasBoxShadow={headerHasBoxShadow}
        translationLanguagePreference={this.state.translationLanguagePreference}
        setTranslationLanguagePreference={this.setTranslationLanguagePreference} />
    );

    var panels = [];
    var allOpenRefs = panelStates.filter( panel => panel.mode == "Text" && !panel.menuOpen)
                                  .map( panel => Sefaria.humanRef(panel.highlightedRefs.length ? panel.highlightedRefs : panel.refs));

    for (var i = 0; i < panelStates.length; i++) {
      const panel                        = this.clonePanel(panelStates[i]);
      if (!("settings" in panel )) { debugger; }
      var offset                         = widths.reduce(function(prev, curr, index, arr) { return index < i ? prev+curr : prev}, 0);
      var width                          = widths[i];
      var style                          = (this.state.layoutOrientation=="ltr")?{width: width + unit, left: offset + unit}:{width: width + unit, right: offset + unit};
      var onSegmentClick                 = this.props.multiPanel ? this.handleSegmentClick.bind(null, i) : null;
      var onCitationClick                = this.handleCitationClick.bind(null, i);
      var openNamedEntityInNewPanel      = this.openNamedEntityInNewPanel.bind(null, i);
      var onCloseConnectionClick         = this.closeConnectionPanel.bind(null,i);
      var closeNamedEntityInConnectionPanel = this.closeNamedEntityInConnectionPanel.bind(null,i);
      var onSearchResultClick            = i > 0 ? this.handleCompareSearchClick.bind(null, i) : this.handleNavigationClick;
      var onSidebarSearchClick           = this.handleSidebarSearchClick.bind(null, i);
      var unsetTextHighlight             = this.unsetTextHighlight.bind(null, i);
      var updateQuery                    = this.updateQuery.bind(null, i);
      var updateSearchTab                = this.updateSearchTab.bind(null, i);
      var updateAvailableFilters         = this.updateAvailableFilters.bind(null, i);
      var updateSearchFilter             = this.updateSearchFilter.bind(null, i);
      var updateSearchOptionField        = this.updateSearchOptionField.bind(null, i);
      var updateSearchOptionSort         = this.updateSearchOptionSort.bind(null, i);
      var openConnectionsPanel           = this.openTextListAt.bind(null, i+1);
      var setTextListHighlight           = this.setTextListHighlight.bind(null, i);
      var setSelectedWords               = this.setSelectedWords.bind(null, i);
      var clearSelectedWords             = this.clearSelectedWords.bind(null, i);
      var clearNamedEntity               = this.clearNamedEntity.bind(null, i);
      var setSidebarSearchQuery          = this.setSidebarSearchQuery.bind(null, i);
      var openComparePanel               = this.openComparePanel.bind(null, i);
      var closePanel                     = panel.compare ? this.convertToTextList.bind(null, i) : this.closePanel.bind(null, i);
      var setPanelState                  = this.setPanelState.bind(null, i);
      var setConnectionsFilter           = this.setConnectionsFilter.bind(this, i);
      var setSideScrollPosition          = this.setSideScrollPosition.bind(this, i);
      var setVersionFilter               = this.setVersionFilter.bind(this, i);
      var selectVersion                  = this.selectVersion.bind(null, i);
      var viewExtendedNotes              = this.viewExtendedNotes.bind(this, i);
      var backFromExtendedNotes          = this.backFromExtendedNotes.bind(this, i);
      var navigatePanel                  = this.navigatePanel.bind(null, i)

      var ref   = panel.refs && panel.refs.length ? panel.refs[0] : null;
      var oref  = ref ? Sefaria.parseRef(ref) : null;
      var title = oref && oref.indexTitle ? oref.indexTitle : 0;
      // Keys must be constant as text scrolls, but changing as new panels open in new positions
      // Use a combination of the panel number and text title
      var key   = i + title;
      var classes = classNames({readerPanelBox: 1, sidebar: panel.mode == "Connections"});
      panels.push(<div className={classes} style={style} key={key}>
                    <ReaderPanel
                      openPanelAt={this.openPanelAt}
                      panelPosition={i}
                      initialState={panel}
                      interfaceLang={this.props.interfaceLang}
                      setCentralState={setPanelState}
                      multiPanel={this.props.multiPanel}
                      onSegmentClick={onSegmentClick}
                      onCitationClick={onCitationClick}
                      openNamedEntityInNewPanel={openNamedEntityInNewPanel}
                      closeConnectionPanel={onCloseConnectionClick}
                      closeNamedEntityInConnectionPanel={closeNamedEntityInConnectionPanel}
                      onSearchResultClick={onSearchResultClick}
                      onSidebarSearchClick={onSidebarSearchClick}
                      onNavigationClick={this.handleNavigationClick}
                      openConnectionsPanel={openConnectionsPanel}
                      openComparePanel={openComparePanel}
                      setTextListHighlight={setTextListHighlight}
                      setConnectionsFilter={setConnectionsFilter}
                      setSideScrollPosition={setSideScrollPosition}
                      setVersionFilter={setVersionFilter}
                      setSelectedWords={setSelectedWords}
                      selectVersion={selectVersion}
                      viewExtendedNotes={viewExtendedNotes}
                      backFromExtendedNotes={backFromExtendedNotes}
                      setDefaultOption={this.setDefaultOption}
                      unsetTextHighlight={unsetTextHighlight}
                      onQueryChange={updateQuery}
                      updateSearchTab={updateSearchTab}
                      updateSearchFilter={updateSearchFilter}
                      updateSearchOptionField={updateSearchOptionField}
                      updateSearchOptionSort={updateSearchOptionSort}
                      registerAvailableFilters={updateAvailableFilters}
                      searchInCollection={this.searchInCollection}
                      setUnreadNotificationsCount={this.setUnreadNotificationsCount}
                      closePanel={closePanel}
                      panelsOpen={panelStates.length}
                      allOpenRefs={allOpenRefs}
                      hasSidebar={this.doesPanelHaveSidebar(i)}
                      masterPanelLanguage={panel.mode === "Connections" ? panelStates[i-1].settings.language : panel.settings.language}
                      masterPanelMode={panel.mode === "Connections" ? panelStates[i-1].mode : null}
                      masterPanelSheetId={panel.mode === "Connections" ? panelStates[i-1].sheetID : null}
                      layoutWidth={width}
                      analyticsInitialized={this.state.initialAnalyticsTracked}
                      saveLastPlace={this.saveLastPlace}
                      checkIntentTimer={this.checkIntentTimer}
                      openMobileNavMenu={this.toggleMobileNavMenu}
                      toggleSignUpModal={this.toggleSignUpModal}
                      getHistoryObject={this.getHistoryObject}
                      clearSelectedWords={clearSelectedWords}
                      clearNamedEntity={clearNamedEntity}
                      setSidebarSearchQuery={setSidebarSearchQuery}
                      translationLanguagePreference={this.state.translationLanguagePreference}
                      setTranslationLanguagePreference={this.setTranslationLanguagePreference}
                      navigatePanel={navigatePanel}
                      divineNameReplacement={this.state.divineNameReplacement}
                      setDivineNameReplacement={this.setDivineNameReplacement}
                      topicTestVersion={this.props.topicTestVersion}
                    />
                  </div>);
    }
    var boxClasses = classNames({wrapBoxScroll: wrapBoxScroll});
    var boxWidth = wrapBoxScroll ? this.state.windowWidth + "px" : "100%";
    var boxStyle = this.state.beitMidrashStatus ? {width: `calc(${boxWidth} - 330px)`} : {width: boxWidth};
    panels = panels.length ?
              (<div id="panelWrapBox" className={boxClasses} style={boxStyle}>
                {panels}
                 </div>) : null;

    const signUpModal = (
      <SignUpModal
        onClose={this.toggleSignUpModal}
        show={this.state.showSignUpModal}
        modalContentKind={this.state.modalContentKind}
      />
    );

    const communityPagePreviewControls = this.props.communityPreview ?
      <CommunityPagePreviewControls date={this.props.communityPreview} /> : null;


    var classDict = {readerApp: 1, multiPanel: this.props.multiPanel, singlePanel: !this.props.multiPanel};
    var interfaceLangClass = `interface-${this.props.interfaceLang}`;
    classDict[interfaceLangClass] = true;
    var classes = classNames(classDict);

    return (
      // The Strapi context is put at the highest level of scope so any component or children within ReaderApp can use the static content received
      // InterruptingMessage modals and Banners will always render if available but stay hidden initially
      <StrapiDataProvider>
        <AdContext.Provider value={this.getUserContext()}>
          <div id="readerAppWrap">
            <InterruptingMessage />
            <Banner onClose={this.setContainerMode} />
            <div className={classes} onClick={this.handleInAppLinkClick}>
              {header}
              {panels}
              {signUpModal}
              {communityPagePreviewControls}
              <CookiesNotification />
            </div>
          </div>
        </AdContext.Provider>
      </StrapiDataProvider>
    );
  }
}
ReaderApp.propTypes = {
  multiPanel:                  PropTypes.bool,
  headerMode:                  PropTypes.bool,  // is the App serving only as a header on top of another page?
  interfaceLang:               PropTypes.string,
  initialRefs:                 PropTypes.array,
  initialFilter:               PropTypes.array,
  initialMenu:                 PropTypes.string,
  initialCollection:           PropTypes.string,
  initialQuery:                PropTypes.string,
  initialTextSearchFilters:    PropTypes.array,
  initialTextSearchField:      PropTypes.string,
  initialTextSearchSortType:   PropTypes.string,
  initialSheetSearchFilters:   PropTypes.array,
  initialSheetSearchField:     PropTypes.string,
  initialSheetSearchSortType:  PropTypes.string,
  initialTopic:                PropTypes.string,
  initialProfile:              PropTypes.object,
  initialNavigationCategories: PropTypes.array,
  initialSettings:             PropTypes.object,
  initialPanels:               PropTypes.array,
  initialDefaultVersions:      PropTypes.object,
  initialPath:                 PropTypes.string,
  initialPanelCap:             PropTypes.number,
  topicTestVersion:          PropTypes.string,
};
ReaderApp.defaultProps = {
  multiPanel:                  true,
  headerMode:                  false,  // is the App serving only as a header on top of another page?
  interfaceLang:               "english",
  initialRefs:                 [],
  initialFilter:               null,
  initialMenu:                 null,
  initialCollection:           null,
  initialQuery:                null,
  initialTopic:                null,
  initialProfile:              null,
  initialNavigationCategories: [],
  initialPanels:               [],
  initialDefaultVersions:      {},
  initialPanelCap:             2,
  initialPath:                 "/",
  topicTestVersion:          null
};

const sefariaSetup = Sefaria.setup;
const { unpackDataFromProps, loadServerData } = Sefaria;
export {
  ReaderApp,
  Footer,
  sefariaSetup,
  unpackDataFromProps,
  loadServerData,
  EditCollectionPage,
  RemoteLearningPage,
  ContestLandingPage,
  PBSC2020LandingPage,
  PBSC2021LandingPage,
  PoweredByPage,
  RambanLandingPage,
  EducatorsPage,
  RabbisPage,
  DonatePage,
  WordByWordPage,
  JobsPage,
  TeamMembersPage,
<<<<<<< HEAD
  UpdatesPanel,
=======
  UpdatesPanel
>>>>>>> d51ea185
};<|MERGE_RESOLUTION|>--- conflicted
+++ resolved
@@ -2331,9 +2331,5 @@
   WordByWordPage,
   JobsPage,
   TeamMembersPage,
-<<<<<<< HEAD
-  UpdatesPanel,
-=======
   UpdatesPanel
->>>>>>> d51ea185
 };