--- conflicted
+++ resolved
@@ -729,13 +729,8 @@
       if (initialRefs.compare(this._refState())) {
         this.trackPageview();
       }
-<<<<<<< HEAD
       this.scrollIntentTimer = null;
-    }.bind(this), intentDelay, this._refState());
-=======
-      this.scrollIntentTimer = null;``
     }, intentDelay, this._refState());
->>>>>>> 1675faa3
   }
   updateHistoryState(replace) {
     if (!this.shouldHistoryUpdate()) {
