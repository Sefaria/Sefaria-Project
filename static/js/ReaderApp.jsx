--- conflicted
+++ resolved
@@ -2187,10 +2187,6 @@
         firstPanel={this.state.panels?.[0]}
         mobileNavMenuOpen={this.state.mobileNavMenuOpen}
         onMobileMenuButtonClick={this.toggleMobileNavMenu}
-<<<<<<< HEAD
-=======
-        hasLanguageToggle={!this.props.multiPanel && Sefaria.interfaceLang !== "hebrew" && ["navigation", "saved", "history", "notes"].includes(this.state.panels?.[0]?.menuOpen)}
->>>>>>> 6bd838fe
         toggleLanguage={this.toggleLanguageInFirstPanel}
         translationLanguagePreference={this.state.translationLanguagePreference}
         setTranslationLanguagePreference={this.setTranslationLanguagePreference} 
