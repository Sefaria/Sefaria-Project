--- conflicted
+++ resolved
@@ -7,13 +7,8 @@
 
 // Categories for filtering
 export const categories = [
-<<<<<<< HEAD
   "all", "love", "anxiety", "healing", "anger",
   "hope", "depression", "fear", "peace", "stress", "patience", "loss", "jealousy", "grief", "lazy", "motivation"
-=======
-  "All", "Love", "Anxiety", "Healing", "Anger",
-  "Hope", "Depression", "Fear", "Peace", "Stress", "Patience", "Loss", "Jealousy", "Grief"
->>>>>>> 1e01cc09
 ];
 
 const Plans = ({ userType }) => {
