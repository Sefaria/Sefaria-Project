--- conflicted
+++ resolved
@@ -137,7 +137,6 @@
     toggleSignUpModal: PropTypes.func
 };
 
-<<<<<<< HEAD
 const TopicStoryDescBlock = ({topic, text}) => (
       <div className="topicStoryDescBlock">
         <CategoryHeader type="sources" data={[topic, text]} buttonsToDisplay={["edit"]}>
@@ -148,44 +147,48 @@
 )
 
 const TopicTextPassage = ({text, topic, bodyTextIsLink=false, langPref}) => {
-  if (!text.ref) { return null; }
-  const langKey = Sefaria.interfaceLang === 'english' ? 'en' : 'he';
-  const isCurated = text.descriptions && text.descriptions[langKey] && text.descriptions[langKey].title;
-  const versions = text.versions || {}
-  const params = Sefaria.util.getUrlVersionsParams(versions);
-  const url = "/" + Sefaria.normRef(text.ref) + (params ? "?" + params  : "");
-  const heOnly = !text.en;
-  const enOnly = !text.he;
-  const overrideLanguage = (enOnly || heOnly) ? (heOnly ? "hebrew" : "english") : langPref;
-  let innerContent = <ContentText html={{en: text.en, he: text.he}} overrideLanguage={overrideLanguage} bilingualOrder={["he", "en"]} />;
-  const content = bodyTextIsLink ? <a href={url} style={{ textDecoration: 'none' }}>{innerContent}</a> : innerContent;
-
-  return (
-    <StoryFrame
-      cls="topicPassageStory"
-      collapsibleSummary={isCurated ? <ColorBarBox tref={text.ref}><TopicStoryDescBlock topic={topic} text={text} /></ColorBarBox> : null}
-    >
-      {isCurated ?
-      <ColorBarBox tref={text.ref}>
-
-        <div className={"systemText learningPrompt"}>
-            <InterfaceText text={{"en": text.descriptions?.en?.prompt, "he": text.descriptions?.he?.prompt}} />
-        </div>
-      </ColorBarBox>
-
-        : null
-      }
-      <ColorBarBox tref={text.ref}>
-          <StoryBodyBlock>
-              {content}
-          </StoryBodyBlock>
-          <SimpleLinkedBlock classes={"contentText subHeading"} en={text.ref} he={text.heRef} url={url}/>
-
-      </ColorBarBox>
-    </StoryFrame>
-  );
-=======
-
+    if (!text.ref) {
+        return null;
+    }
+    const langKey = Sefaria.interfaceLang === 'english' ? 'en' : 'he';
+    const isCurated = text.descriptions && text.descriptions[langKey] && text.descriptions[langKey].title;
+    const versions = text.versions || {}
+    const params = Sefaria.util.getUrlVersionsParams(versions);
+    const url = "/" + Sefaria.normRef(text.ref) + (params ? "?" + params : "");
+    const heOnly = !text.en;
+    const enOnly = !text.he;
+    const overrideLanguage = (enOnly || heOnly) ? (heOnly ? "hebrew" : "english") : langPref;
+    let innerContent = <ContentText html={{en: text.en, he: text.he}} overrideLanguage={overrideLanguage}
+                                    bilingualOrder={["he", "en"]}/>;
+    const content = bodyTextIsLink ? <a href={url} style={{textDecoration: 'none'}}>{innerContent}</a> : innerContent;
+
+    return (
+        <StoryFrame
+            cls="topicPassageStory"
+            collapsibleSummary={isCurated ?
+                <ColorBarBox tref={text.ref}><TopicStoryDescBlock topic={topic} text={text}/></ColorBarBox> : null}
+        >
+            {isCurated ?
+                <ColorBarBox tref={text.ref}>
+
+                    <div className={"systemText learningPrompt"}>
+                        <InterfaceText
+                            text={{"en": text.descriptions?.en?.prompt, "he": text.descriptions?.he?.prompt}}/>
+                    </div>
+                </ColorBarBox>
+
+                : null
+            }
+            <ColorBarBox tref={text.ref}>
+                <StoryBodyBlock>
+                    {content}
+                </StoryBodyBlock>
+                <SimpleLinkedBlock classes={"contentText subHeading"} en={text.ref} he={text.heRef} url={url}/>
+
+            </ColorBarBox>
+        </StoryFrame>
+    );
+};
 const reviewStateToClassNameMap = {
     "reviewed": "reviewed",
     "not reviewed": "notReviewed",
@@ -286,7 +289,6 @@
             </ColorBarBox>
         </StoryFrame>
     );
->>>>>>> 948c97e3
 };
 TopicTextPassage.propTypes = {
   text: textPropType,
