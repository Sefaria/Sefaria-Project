--- conflicted
+++ resolved
@@ -1,4 +1,4 @@
-import React, {useState} from 'react';
+import React  from 'react';
 import Sefaria  from './sefaria/sefaria';
 import PropTypes  from 'prop-types';
 import {
@@ -9,8 +9,6 @@
     SimpleLinkedBlock,
     ProfileListing,
     InterfaceText,
-    EnglishText,
-    HebrewText,
     CategoryHeader,
 } from './Misc';
 import {ContentText} from "./ContentText";
@@ -137,109 +135,6 @@
     toggleSignUpModal: PropTypes.func
 };
 
-<<<<<<< HEAD
-
-const reviewStateToClassNameMap = {
-    "reviewed": "reviewed",
-    "not reviewed": "notReviewed",
-    "edited": "edited"
-}
-const reviewStateToDisplayedTextMap = {
-    "reviewed": "Reviewed",
-    "not reviewed": "Not Reviewed",
-    "edited": "Edited"
-}
-
-const ReviewStateIndicator = ({topic, topicLink}) => {
-    const [reviewStateByLang, markReviewed] = useReviewState(topic, topicLink);
-    if (!Sefaria.is_moderator){ return null; }
-    const langComponentMap = {he: HebrewText, en: EnglishText};
-    return (
-        <InterfaceText>
-            {
-                Object.entries(langComponentMap).map(([lang, LangComponent]) => (
-                    <LangComponent>
-                        <ReviewStateIndicatorLang reviewState={reviewStateByLang[lang]} markReviewed={() => markReviewed(lang)} />
-                    </LangComponent>
-                ))
-            }
-        </InterfaceText>
-    );
-};
-
-const ReviewStateIndicatorLang = ({reviewState, markReviewed}) => {
-    if (!reviewState) { return null; }
-    const reviewStateClassName = reviewStateToClassNameMap[reviewState];
-    const displayedText = reviewStateToDisplayedTextMap[reviewState];
-    return (
-        <div className={`button extraSmall reviewState ${reviewStateClassName}`} onClick={markReviewed}>
-            {displayedText}
-        </div>
-    );
-}
-
-const markReviewedPostRequest = (lang, topic, topicLink) => {
-    const postData = {
-        "topic": topic,
-        "is_new": false,
-        'new_ref': topicLink.ref,
-        'interface_lang': lang === 'en' ? 'english' : 'hebrew',
-        'description' : {...topicLink.descriptions[lang], 'review_state': 'reviewed'}
-    };
-    return Sefaria.postToApi(`/api/ref-topic-links/${topicLink.ref}`, {}, postData);
-}
-
-const useReviewState = (topic, topicLink) => {
-    const initialReviewStateByLang = Object.entries(topicLink?.descriptions).reduce((accum, [lang, desc]) => {
-        accum[lang] = desc?.review_state;
-        return accum;
-    }, {});
-    const [reviewStateByLang, setReviewState] = useState(initialReviewStateByLang);
-    const markReviewed = async (lang) => {
-        await markReviewedPostRequest(lang, topic, topicLink);
-        setReviewState(curr => ({...curr, [lang]: "reviewed"}));
-    }
-    return [reviewStateByLang, markReviewed];
-}
-
-const IntroducedTextPassage = ({text, topic, afterSave, toggleSignUpModal, bodyTextIsLink=false}) => {
-    if (!text.ref) { return null; }
-    const versions = text.versions || {}
-    const params = Sefaria.util.getUrlVersionsParams(versions);
-    const url = "/" + Sefaria.normRef(text.ref) + (params ? "?" + params  : "");
-    const heOnly = !text.en;
-    const enOnly = !text.he;
-    const overrideLanguage = (enOnly || heOnly) ? (heOnly ? "hebrew" : "english") : null;
-    let innerContent = <ContentText html={{en: text.en, he: text.he}} overrideLanguage={overrideLanguage} bilingualOrder={["he", "en"]} />;
-    const content = bodyTextIsLink ? <a href={url} style={{ textDecoration: 'none' }}>{innerContent}</a> : innerContent;
-
-    return (
-        <StoryFrame cls="introducedTextPassageStory">
-            <div className={"headerWithAdminButtonsContainer"}>
-                <CategoryHeader type="sources" data={[topic, text]} toggleButtonIDs={["edit"]}>
-                    <StoryTitleBlock en={text.descriptions?.en?.title} he={text.descriptions?.he?.title}/>
-                </CategoryHeader>
-                <ReviewStateIndicator topic={topic} topicLink={text}/>
-            </div>
-            <div className={"systemText learningPrompt"}>
-                <InterfaceText text={{"en": text.descriptions?.en?.prompt, "he": text.descriptions?.he?.prompt}} />
-            </div>
-            <SaveLine
-                dref={text.ref}
-                versions={versions}
-                toggleSignUpModal={toggleSignUpModal}
-                classes={"storyTitleWrapper"}
-                afterChildren={afterSave || null} >
-                <SimpleLinkedBlock classes={"contentText subHeading"} en={text.ref} he={text.heRef} url={url}/>
-            </SaveLine>
-            <ColorBarBox tref={text.ref}>
-                <StoryBodyBlock>
-                    {content}
-                </StoryBodyBlock>
-            </ColorBarBox>
-        </StoryFrame>
-    );
-=======
 const TopicStoryDescBlock = ({topic, text}) => (
       <div className="topicStoryDescBlock">
         <CategoryHeader type="sources" data={[topic, text]} buttonsToDisplay={["edit"]}>
@@ -286,7 +181,6 @@
       </ColorBarBox>
     </StoryFrame>
   );
->>>>>>> 5bf2970c
 };
 TopicTextPassage.propTypes = {
   text: textPropType,
@@ -307,7 +201,7 @@
 
   return (
     <StoryFrame cls="textPassageStory">
-      <CategoryHeader type="sources" data={[topic, text]} toggleButtonIDs={["edit"]}>
+      <CategoryHeader type="sources" data={[topic, text]} buttonsToDisplay={["edit"]}>
           <SaveLine
             dref={text.ref}
             versions={versions}
