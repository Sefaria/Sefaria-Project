import React  from 'react';
import Sefaria  from './sefaria/sefaria';
import PropTypes  from 'prop-types';
import {
    ColorBarBox,
    SaveButton,
    SimpleInterfaceBlock,
    SimpleContentBlock,
    SimpleLinkedBlock,
    ProfileListing,
    CategoryHeader,
    ContentText, InterfaceText,
} from './Misc';

// Much of Stories was removed November 2022.
// It remains because some of the Components are re-used in other areas of the site.

const sheetPropType = PropTypes.shape({
    publisher_id:           PropTypes.number,
    publisher_name:         PropTypes.string,
    publisher_url:          PropTypes.string,
    publisher_image:        PropTypes.string,
    publisher_position:     PropTypes.string,
    publisher_organization: PropTypes.string,
    publisher_followed:     PropTypes.bool,
    sheet_id:               PropTypes.oneOfType([PropTypes.number, PropTypes.string]),
    sheet_title:            PropTypes.string,
    sheet_summary:          PropTypes.string,
});
const textPropType = PropTypes.shape({
    ref:   PropTypes.string.isRequired,
    heRef: PropTypes.string.isRequired,
    en:    PropTypes.string.isRequired,
    he:    PropTypes.string.isRequired,
});
const bilingualPropType = PropTypes.shape({
    en: PropTypes.string.isRequired,
    he: PropTypes.string.isRequired,
});

const SheetListStory = (props) => {
  const lead = props.data.lead || {en: "Sheets", he: "גליונות"};

  return (
    <StoryFrame cls="sheetListStory">
        <StoryTypeBlock en={lead.en} he={lead.he}/>
        <StoryTitleBlock en={props.data.title.en} he={props.data.title.he}/>
        <StorySheetList sheets={props.data.sheets} toggleSignUpModal={props.toggleSignUpModal}/>
    </StoryFrame>
  );
};
SheetListStory.propTypes = {
  storyForm:    PropTypes.string,
  timestamp:    PropTypes.number,
  is_shared:    PropTypes.bool,
  data:         PropTypes.shape({
      lead: bilingualPropType,
      title: bilingualPropType.isRequired,
      sheets: PropTypes.arrayOf(sheetPropType).isRequired
  }),
  interfaceLang:      PropTypes.string,
  toggleSignUpModal:  PropTypes.func
};

 /****************************
*                             *
*           Pieces            *
*                             *
 *****************************/

// todo: if we don't want the monopoly card effect, this component isn't needed.    // style={{"borderColor": cardColor || "#18345D"}}>
const StoryFrame = ({cls, cardColor, children}) => (
     <div className={'story ' + cls}>
        {children}
     </div>
);
StoryFrame.propTypes = {
    cls:        PropTypes.string,   // Story type as class name
    cardColor:  PropTypes.string
};


const StoryTypeBlock = ({en, he}) => (
    <SimpleInterfaceBlock en={en} he={he} classes="storyTypeBlock sectionTitleText"/>
);


const StoryTitleBlock = ({url, he, en, children}) => {
    const SBlock = url ? SimpleLinkedBlock : SimpleInterfaceBlock;
    return <div className="storyTitleBlock">
        <SBlock classes="storyTitle" url={url} he={he} en={en}/>
        {children}
    </div>;
};


const StoryBodyBlock = ({children}) => (
    <SimpleContentBlock classes="storyBody">
        {children}
    </SimpleContentBlock>
);


const StoryTextListItem = ({text, toggleSignUpModal}) => (
    <div className="storyTextListItem">
        <ColorBarBox tref={text.ref} >
            <StoryBodyBlock>
                <ContentText html={{en: text.en, he: text.he}} />
            </StoryBodyBlock>
        </ColorBarBox>
        <SaveLine dref={text.ref} toggleSignUpModal={toggleSignUpModal}>
            <SimpleLinkedBlock url={"/" + Sefaria.normRef(text.ref)} en={text.ref} he={text.heRef} classes="contentText citationLine"/>
        </SaveLine>
    </div>
);
StoryTextListItem.propTypes = {text: textPropType.isRequired};


const StorySheetList = ({sheets, toggleSignUpModal, compact, cozy, smallfonts}) => (
    <div className="storySheetList">
        {sheets.map((sheet, i) => <SheetBlock sheet={sheet} key={i} smallfonts={smallfonts} compact={compact} cozy={cozy} toggleSignUpModal={toggleSignUpModal}/>)}
    </div>
);
StorySheetList.propTypes = {
    sheets: PropTypes.arrayOf(sheetPropType).isRequired,
    toggleSignUpModal: PropTypes.func
};

<<<<<<< HEAD
const IntroducedTextPassage = ({text, topic, afterSave, toggleSignUpModal}) => {
=======
const IntroducedTextPassage = ({text, afterSave, toggleSignUpModal, bodyTextIsLink=false}) => {
>>>>>>> 23c8a38e
    if (!text.ref) { return null; }
    const versions = text.versions || {}
    const params = Sefaria.util.getUrlVersionsParams(versions);
    const url = "/" + Sefaria.normRef(text.ref) + (params ? "?" + params  : "");
    const heOnly = !text.en;
    const enOnly = !text.he;
    const overrideLanguage = (enOnly || heOnly) ? (heOnly ? "hebrew" : "english") : null;
    let innerContent = (<ContentText html={{en: text.en, he: text.he}} overrideLanguage={overrideLanguage} bilingualOrder={["he", "en"]} />);
    const content = bodyTextIsLink ? <a href={url} style={{ textDecoration: 'none' }}>{innerContent}</a> :
    {innerContent};

    return (
        <StoryFrame cls="introducedTextPassageStory">
<<<<<<< HEAD
            <CategoryHeader type="sources" data={[topic, text]} add_subcategory={false}>
                <StoryTitleBlock en={text.descriptions?.en?.title} he={text.descriptions?.he?.title} url={url}/>
            </CategoryHeader>
=======
            <StoryTitleBlock en={text.descriptions?.en?.title} he={text.descriptions?.he?.title}/>
>>>>>>> 23c8a38e
            <div className={"systemText learningPrompt"}>
                <InterfaceText text={{"en": text.descriptions?.en?.prompt, "he": text.descriptions?.he?.prompt}} />
            </div>
            <SaveLine
                dref={text.ref}
                versions={versions}
                toggleSignUpModal={toggleSignUpModal}
                classes={"storyTitleWrapper"}
                afterChildren={afterSave || null} >
                <SimpleLinkedBlock classes={"contentText subHeading"} en={text.ref} he={text.heRef} url={url}/>
            </SaveLine>
            <ColorBarBox tref={text.ref}>
                <StoryBodyBlock>
                    {content}
                </StoryBodyBlock>
            </ColorBarBox>
        </StoryFrame>
    );
};
IntroducedTextPassage.propTypes = {
    intros: PropTypes.object,
    text: textPropType,
    afterSave: PropTypes.object,
    toggleSignUpModal:  PropTypes.func
};

<<<<<<< HEAD
const TextPassage = ({text, topic, afterSave, toggleSignUpModal}) => {
=======
const TextPassage = ({text, afterSave, toggleSignUpModal, bodyTextIsLink=false}) => {
>>>>>>> 23c8a38e
  if (!text.ref) { return null; }
  const versions = text.versions || {}
  const params = Sefaria.util.getUrlVersionsParams(versions);
  const url = "/" + Sefaria.normRef(text.ref) + (params ? "?" + params  : "");
  const heOnly = !text.en;
  const enOnly = !text.he;
  const overrideLanguage = (enOnly || heOnly) ? (heOnly ? "hebrew" : "english") : null;
  let innerContent = (<ContentText html={{en: text.en, he: text.he}} overrideLanguage={overrideLanguage} bilingualOrder={["he", "en"]} />);
  const content = bodyTextIsLink ? <a href={url} style={{ textDecoration: 'none' }}>{innerContent}</a> :
  {innerContent};

  return (
    <StoryFrame cls="textPassageStory">
      <CategoryHeader type="sources" data={[topic, text]} add_subcategory={false}>
          <SaveLine
            dref={text.ref}
            versions={versions}
            toggleSignUpModal={toggleSignUpModal}
            classes={"storyTitleWrapper"}
            afterChildren={afterSave || null} >
              <StoryTitleBlock en={text.ref} he={text.heRef} url={url}/>
          </SaveLine>
      </CategoryHeader>
      <ColorBarBox tref={text.ref}>
          <StoryBodyBlock>
            {content}
          </StoryBodyBlock>
      </ColorBarBox>
    </StoryFrame>
  );
};
TextPassage.propTypes = {
  text: textPropType,
  afterSave: PropTypes.object,
  toggleSignUpModal:  PropTypes.func
};


const SheetBlock = ({sheet, compact, cozy, smallfonts, afterSave, toggleSignUpModal}) => {
    const historyObject = {
      ref: "Sheet " + sheet.sheet_id,
      sheet_title: sheet.sheet_title,
      sheet_owner: sheet.publisher_name,
      versions: {}
    };

    return (
      <StoryFrame cls={"storySheetListItem" + (smallfonts ? " small" : "")}>
        <SaveLine
            historyObject={historyObject}
            afterChildren={afterSave || null}
            toggleSignUpModal={toggleSignUpModal}>
            <SimpleLinkedBlock 
                en={sheet.sheet_title}
                he={sheet.sheet_title}
                url={"/sheets/" + sheet.sheet_id}
                classes={"sheetTitle storyTitle"}/>
        </SaveLine>

        {(sheet.sheet_summary && !(compact || cozy)) ? 
        <SimpleInterfaceBlock classes={"storyBody"} en={sheet.sheet_summary} he={sheet.sheet_summary}/>
        : null}
        
        {cozy ? null :
        <ProfileListing
          uid={sheet.publisher_id}
          url={sheet.publisher_url}
          image={sheet.publisher_image}
          name={sheet.publisher_name}
          is_followed={sheet.publisher_followed}
          smallfonts={smallfonts}
          position={sheet.publisher_position}
          organization={sheet.publisher_organization}
          toggleSignUpModal={toggleSignUpModal} />}
      </StoryFrame>
    );
};
SheetBlock.propTypes = {
    sheet: sheetPropType.isRequired,
    afterSave: PropTypes.object,
    toggleSignUpModal:  PropTypes.func
};


const SaveLine = ({classes, children, historyObject, dref, versions, hideSave, afterChildren, toggleSignUpModal}) => (
    <div className={"saveLine " + (classes ? classes : "")}>
        <div className="beforeSave">
            {children}
        </div>
        {hideSave ? null :
        <SaveButton tooltip={true}
            historyObject={historyObject || {ref: dref, versions: versions || {}}}
            toggleSignUpModal={toggleSignUpModal}
        />}
      { afterChildren ? afterChildren : null }
    </div>
);
SaveLine.propTypes = {
  historyObject:        PropTypes.object,   // One or
  dref:                 PropTypes.string,   // the other
  toggleSignUpModal:    PropTypes.func,
  versions:             PropTypes.object,
  classes:              PropTypes.string,
  hideSave:             PropTypes.bool,
  afterChildren:        PropTypes.object,
};


export {
  SheetBlock,
  StorySheetList,
  TextPassage,
  IntroducedTextPassage
};<|MERGE_RESOLUTION|>--- conflicted
+++ resolved
@@ -126,11 +126,7 @@
     toggleSignUpModal: PropTypes.func
 };
 
-<<<<<<< HEAD
-const IntroducedTextPassage = ({text, topic, afterSave, toggleSignUpModal}) => {
-=======
-const IntroducedTextPassage = ({text, afterSave, toggleSignUpModal, bodyTextIsLink=false}) => {
->>>>>>> 23c8a38e
+const IntroducedTextPassage = ({text, topic, afterSave, toggleSignUpModal, bodyTextIsLink=false}) => {
     if (!text.ref) { return null; }
     const versions = text.versions || {}
     const params = Sefaria.util.getUrlVersionsParams(versions);
@@ -144,13 +140,9 @@
 
     return (
         <StoryFrame cls="introducedTextPassageStory">
-<<<<<<< HEAD
             <CategoryHeader type="sources" data={[topic, text]} add_subcategory={false}>
-                <StoryTitleBlock en={text.descriptions?.en?.title} he={text.descriptions?.he?.title} url={url}/>
+                <StoryTitleBlock en={text.descriptions?.en?.title} he={text.descriptions?.he?.title}/>
             </CategoryHeader>
-=======
-            <StoryTitleBlock en={text.descriptions?.en?.title} he={text.descriptions?.he?.title}/>
->>>>>>> 23c8a38e
             <div className={"systemText learningPrompt"}>
                 <InterfaceText text={{"en": text.descriptions?.en?.prompt, "he": text.descriptions?.he?.prompt}} />
             </div>
@@ -177,11 +169,7 @@
     toggleSignUpModal:  PropTypes.func
 };
 
-<<<<<<< HEAD
-const TextPassage = ({text, topic, afterSave, toggleSignUpModal}) => {
-=======
-const TextPassage = ({text, afterSave, toggleSignUpModal, bodyTextIsLink=false}) => {
->>>>>>> 23c8a38e
+const TextPassage = ({text, topic, afterSave, toggleSignUpModal, bodyTextIsLink=false}) => {
   if (!text.ref) { return null; }
   const versions = text.versions || {}
   const params = Sefaria.util.getUrlVersionsParams(versions);
