--- conflicted
+++ resolved
@@ -8,12 +8,8 @@
     SimpleContentBlock,
     SimpleLinkedBlock,
     ProfileListing,
-<<<<<<< HEAD
-    ContentText, InterfaceText, VersionContent
-=======
+    ContentText, InterfaceText, VersionContent,
     CategoryHeader,
-    ContentText, InterfaceText,
->>>>>>> bc943856
 } from './Misc';
 
 // Much of Stories was removed November 2022.
