import React, { useState, useEffect, useCallback, useRef } from 'react';
import Component from 'react-class';
import $ from './sefaria/sefariaJquery';
import Sefaria from './sefaria/sefaria';
import PropTypes from 'prop-types';
import classNames  from 'classnames';
import { NavSidebar, SidebarModules } from './NavSidebar';
import {
  InterfaceText,
  LoadingMessage,
  NBox,
  ResponsiveNBox,
  ProfileListing,
} from './Misc';


const CommunityPage = ({multiPanel, toggleSignUpModal, initialWidth}) => {

  const [dataLoaded, setDataLoaded] = useState(!!Sefaria.community);

  const sidebarModules = [
    {type: dataLoaded ? "WhoToFollow" : null, props: {toggleSignUpModal}},
    {type: "Promo"},
    {type: "SupportSefaria", props: {blue: true}},
    {type: "StayConnected"},
  ];

  useEffect(() => {
    if (!dataLoaded) {
      Sefaria.getBackgroundData().then(() => { setDataLoaded(true); });
    }
  }, []);

  let featuredContent;
  if (dataLoaded) {
    const {parashah, calendar, discover, featured} = Sefaria.community;
    const sheets = [parashah, calendar, discover, featured].filter(x => !!x)
      .map(x => x.sheet ? <FeaturedSheet sheet={x.sheet} key={x.sheet.id} toggleSignUpModal={toggleSignUpModal} trackClicks={true}/> : null);
    featuredContent = (
      <>
        <ResponsiveNBox content={sheets.slice(0,2)} stretch={true} initialWidth={initialWidth} />
        {sheets.slice(2).map(sheet => <NBox content={[sheet]} n={1} key={sheet.id} /> )}
      </>
    );
  } else {
    featuredContent = <LoadingMessage />
  }

  return (
    <div className="readerNavMenu communityPage sans-serif" key="0">
      <div className="content">
        <div className="sidebarLayout">
          <div className="contentInner mainColumn">
            
            <h1><InterfaceText>Today on Sefaria</InterfaceText></h1>

            {featuredContent}
            
            <RecentlyPublished multiPanel={multiPanel} toggleSignUpModal={toggleSignUpModal} />

          </div>
          <NavSidebar sidebarModules={sidebarModules} />
        </div>
      </div>
    </div>
  );
}
CommunityPage.propTypes = {
  toggleSignUpModal:  PropTypes.func.isRequired,
};


const RecentlyPublished = ({multiPanel, toggleSignUpModal}) => {
  const options = Sefaria.interfaceLang === "hebrew" ? {"lang": "hebrew"} : {};
  options["filtered"] = 1;
  const pageSize = 18;
  const [nSheetsLoaded, setNSheetsLoded] = useState(0); // counting sheets loaded from the API, may be different than sheets displayed
  // Start with recent sheets in the cache, if any
  const [recentSheets, setRecentSheets] = useState(collapseSheets(Sefaria.sheets.publicSheets(0, pageSize, options)));

  // But also make an API call immeditately to check for updates
  useEffect(() => {
    loadMore();
  }, []);

  const loadMore = (e, until=pageSize) => {
    Sefaria.sheets.publicSheets(nSheetsLoaded, pageSize, options, true, (data) => {
      const collapsedSheets = collapseSheets(data);
      const newSheets = recentSheets ? recentSheets.concat(collapsedSheets) : collapsedSheets;
      setRecentSheets(newSheets);
      setNSheetsLoded(nSheetsLoaded + pageSize);
      if (collapsedSheets.length < until) {
        loadMore(null, until - collapsedSheets.length);
      }
    });
  };

  const recentSheetsContent = !recentSheets ? [<LoadingMessage />] :
          recentSheets.map(s => <FeaturedSheet sheet={s} showDate={true} toggleSignUpModal={toggleSignUpModal} />);
  if (recentSheets) {
    recentSheetsContent.push(
      <a className="button small white loadMore" onClick={loadMore}>
        <InterfaceText context="RecentlyPublished">Load More</InterfaceText>
      </a>
    );
  }
  return (
    <div className="recentlyPublished">            
      <h2><InterfaceText>Recently Published</InterfaceText></h2>
      <NBox content={recentSheetsContent} n={1} />
    </div>
  );
};


const collapseSheets = (sheets) => {
  // Collapses consecutive sheets with the same author
  if (!sheets) { return null; }

  return sheets.reduce((accum, sheet) => {
    if (!accum.length) {
      return [sheet];
    }
    const prev = accum[accum.length-1];
    if (prev.author === sheet.author) {
      prev.moreSheets = prev.moreSheets || [];
      prev.moreSheets.push(sheet);
    } else {
      accum.push(sheet);
    }
    return accum;
  }, []);
}

const FeaturedSheet = ({sheet, showDate, trackClicks, toggleSignUpModal}) => {
  if (!sheet) { return null; }
  const {heading, title, id, summary} = sheet;
  const uid = sheet.author || sheet.owner;
  const author = {
    uid,
    url: sheet.ownerProfileUrl,
    image: sheet.ownerImageUrl,
    name: sheet.ownerName,
    organization: sheet.ownerOrganization,
    is_followed: Sefaria._uid ? Sefaria.following.indexOf(uid) !== -1 : false,
    toggleSignUpModal: toggleSignUpModal,
  };

  const now = new Date();
  const published = new Date(sheet.published);
  const naturalPublished = Sefaria.util.naturalTime(published.getTime()/1000, {short:true});

  const trackClick = () => {
    Sefaria.track.event("Community Page Featured Click", title, `/sheets/${id}`);
  };

  return (
    <div className="featuredSheet navBlock">
      { heading ?
      <div className="featuredSheetHeading">
        <InterfaceText text={heading} />
      </div>
      : null}
<<<<<<< HEAD
      <a href={`/sheets/${id}`} className="navBlockTitle" data-target-module={Sefaria.SHEETS_MODULE} onClick={trackClicks ? trackClick : null}>
=======
      <a href={`/sheets/${id}`} className="navBlockTitle" data-target-module={Sefaria.VOICES_MODULE} onClick={trackClicks ? trackClick : null}>
>>>>>>> a97f8934
        <InterfaceText>{title}</InterfaceText>
      </a>
      {summary ?
      <div className="navBlockDescription">
        <InterfaceText>{summary}</InterfaceText>
      </div>
      : null}
      <div className="featuredSheetBottom">
        <ProfileListing {...author} />
        {showDate ? <div className="featuredSheetDate">• {naturalPublished}</div> : null}
      </div>
    </div>
  );
};



/*


            {parashah ?
            <HomepageRow 
              title="The Torah Portion"
              aboutContent={parashah.topic}
              sheet={parashah.sheet}
              AboutComponent={AboutParashah} 
              initialWidth={initialWidth} />
            : null }

            {calendar ?
            <HomepageRow 
              title="The Jewish Calendar"
              aboutContent={calendar.topic}
              sheet={calendar.sheet}
              AboutComponent={AboutCalendar} 
              initialWidth={initialWidth} />
            : null }

            {discover ?
            <HomepageRow 
              biTitles={{
                en: "Discover " + discover.about.category.en,
                he: Sefaria._("Discover ") + discover.about.category.he
              }}
              aboutContent={discover.about}
              sheet={discover.sheet}
              AboutComponent={AboutDiscover} 
              initialWidth={initialWidth} />
            : null }

            {featured ?
            <HomepageRow 
              title={featured.heading}
              sheet={featured.sheet}
              initialWidth={initialWidth} />
            : null }


const HomepageRow = ({title, biTitles, aboutContent, sheet, AboutComponent, initialWidth}) => {
  const blocks = [];
  if (aboutContent) {
    blocks.push(<AboutComponent content={aboutContent} />);
  }
  if (sheet) {
    blocks.push(<FeaturedSheet sheet={sheet} />);
  }

  return (
    <div>
      <h2>
        {biTitles ? 
        <InterfaceText text={biTitles} />
        : <InterfaceText>{title}</InterfaceText>}
      </h2>

      {blocks.length > 1 ?
      <ResponsiveNBox content={blocks} initialWidth={initialWidth} />
      : <NBox content={blocks} n={1} /> }
    </div>
  );
};


const AboutParashah = ({content}) => {
  if (!content) { return null; }
  const {primaryTitle, description, slug, ref} = content;
  const title = {
    en: primaryTitle.en.replace("Parashat ", ""),
    he: primaryTitle.he.replace("פרשת ", ""),
  }
  const style = {"borderColor": Sefaria.palette.categoryColor("Tanakh")};
  return (
    <div className="navBlock withColorLine" style={style}>
      <a href={`/topics/${slug}`} className="navBlockTitle serif">
        <InterfaceText text={title} />
      </a>       
      <div className="navBlockDescription">
        <InterfaceText text={description} />
      </div>
      <div className="readingLinks">
        <div className="readingLinksHeader">
          <InterfaceText context="AboutParashah">Torah Reading</InterfaceText>
        </div>
        <div className="calendarRef">
          <img src="/static/icons/book.svg" className="navSidebarIcon" alt={Sefaria._("book icon")} />
          <a href={`/${ref.url}`} className="serif">
            <InterfaceText text={ref} />
          </a> 
        </div>
      </div>
    </div>
  )
};


const AboutCalendar = ({content}) => {
  if (!content) { return null; }
  const {primaryTitle, description, slug, date, readings} = content;

  return (
    <div className="navBlock" >
      <a href={`/topics/${slug}`} className="navBlockTitle">
        <InterfaceText text={primaryTitle} />
      </a>
      <div className="calendarDate">
        <InterfaceText>{date}</InterfaceText>
      </div>
      <div className="navBlockDescription">
        <InterfaceText text={description} />
      </div>
      {!readings ? null :
      <div className="readingLinks">
        <div className="readingLinksHeader">
          <InterfaceText>Readings for</InterfaceText>&nbsp;<InterfaceText text={primaryTitle} />
        </div>
        {readings.map(ref => (
          <div className="calendarRef" key={ref.url}>
            <img src="/static/icons/book.svg" className="navSidebarIcon" alt={Sefaria._("book icon")} />
            <a href={`/${ref.url}`} className="serif">
              <InterfaceText text={ref} />
           </a> 
          </div>)
        )}
      </div> }
    </div>
  )
};


const AboutDiscover = ({content}) => {
  if (!content) { return null; }
  const {title, description, ref} = content;
  const cat   = Sefaria.refCategories(ref.url)[0]; 
  const style = {"borderColor": Sefaria.palette.categoryColor(cat)};

  return (
    <div className="navBlock withColorLine" style={style}>
      <a href={`/topics/${ref.url}`} className="navBlockTitle">
        <InterfaceText>{title}</InterfaceText>
      </a>
      <div className="navBlockDescription">
        <InterfaceText>{description}</InterfaceText>
      </div>
      <div className="readingLinks">
        <div className="readingLinksHeader">
          <InterfaceText>Readings</InterfaceText>
        </div>
          <div className="calendarRef" key={ref.url}>
            <img src="/static/icons/book.svg" className="navSidebarIcon" alt={Sefaria._("book icon")} />
            <a href={`/${ref.url}`} className="serif">
              <InterfaceText text={ref} />
           </a> 
          </div>
      </div>
    </div>
  )
};
*/


export default CommunityPage;<|MERGE_RESOLUTION|>--- conflicted
+++ resolved
@@ -161,11 +161,7 @@
         <InterfaceText text={heading} />
       </div>
       : null}
-<<<<<<< HEAD
-      <a href={`/sheets/${id}`} className="navBlockTitle" data-target-module={Sefaria.SHEETS_MODULE} onClick={trackClicks ? trackClick : null}>
-=======
       <a href={`/sheets/${id}`} className="navBlockTitle" data-target-module={Sefaria.VOICES_MODULE} onClick={trackClicks ? trackClick : null}>
->>>>>>> a97f8934
         <InterfaceText>{title}</InterfaceText>
       </a>
       {summary ?
