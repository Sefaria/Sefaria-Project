--- conflicted
+++ resolved
@@ -2,12 +2,7 @@
 import Sefaria from "./sefaria/sefaria";
 import classNames  from 'classnames';
 import {InterfaceText, TabView} from './Misc';
-<<<<<<< HEAD
-import { NavSidebar, Modules } from './NavSidebar';
-=======
 import { NavSidebar, SidebarModules } from './NavSidebar';
-import Footer  from './Footer';
->>>>>>> 4130934b
 
 
 const TranslationsPage = ({translationsSlug}) => {
