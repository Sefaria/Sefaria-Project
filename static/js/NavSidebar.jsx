--- conflicted
+++ resolved
@@ -269,13 +269,8 @@
   </SidebarModule>
 );
 
-<<<<<<< HEAD
-const getSidebarFooterData = () => [{'he': 'אודות','en': 'About', 'url': 'www.example.com'}, 
-                                    {'he': 'עזרה','en':'Help', 'url': 'www.example.com'}, 
-=======
 const getSidebarFooterData = () => [{'he': 'אודות','en': 'About', 'url': 'www.example.com'},
                                     {'he': 'עזרה','en':'Help', 'url': 'www.example.com'},
->>>>>>> 1cb303d0
                                     {'he': 'צרו קשר','en':'Contact Us', 'url': 'www.example.com'},
                                     {'he': 'ניוזלטר','en':'Newsletter', 'url': 'www.example.com'},
                                     {'he': 'בלוג','en':'Blog', 'url': 'www.example.com'},
@@ -295,11 +290,7 @@
     <div className = "stickySidebarFooter navSidebarModule">
         <h3/>
         <div className="footerContainer">
-<<<<<<< HEAD
-          {data.map(footerLink => 
-=======
           {data.map(footerLink =>
->>>>>>> 1cb303d0
             <a href={footerLink.url}>
               <InterfaceText text={{'en': footerLink.en, 'he': footerLink.he}}  />
             </a>
