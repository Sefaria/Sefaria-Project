--- conflicted
+++ resolved
@@ -269,13 +269,9 @@
   </SidebarModule>
 );
 
-<<<<<<< HEAD
-const getSidebarFooterData = () => [{'he': 'אודות','en': 'About', 'url': 'www.example.com'},
-                                    {'he': 'עזרה','en':'Help', 'url': 'www.example.com'},
-=======
+
 const getSidebarFooterData = () => [{'he': 'אודות','en': 'About', 'url': 'www.example.com'}, 
                                     {'he': 'עזרה','en':'Help', 'url': 'www.example.com'}, 
->>>>>>> 9b97b92f
                                     {'he': 'צרו קשר','en':'Contact Us', 'url': 'www.example.com'},
                                     {'he': 'ניוזלטר','en':'Newsletter', 'url': 'www.example.com'},
                                     {'he': 'בלוג','en':'Blog', 'url': 'www.example.com'},
@@ -295,11 +291,7 @@
     <div className = "stickySidebarFooter navSidebarModule">
         <h3/>
         <div className="footerContainer">
-<<<<<<< HEAD
           {data.map(footerLink =>
-=======
-          {data.map(footerLink => 
->>>>>>> 9b97b92f
             <a href={footerLink.url}>
               <InterfaceText text={{'en': footerLink.en, 'he': footerLink.he}}  />
             </a>
