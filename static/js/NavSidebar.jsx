import React, { useState, useEffect } from 'react';
import PropTypes from 'prop-types';
import classNames  from 'classnames';
import Sefaria  from './sefaria/sefaria';
import {AppStoreButton, DonateLink, EnglishText, HebrewText, ImageWithCaption} from './Misc'
import {NewsletterSignUpForm} from "./NewsletterSignUpForm";
import {InterfaceText, ProfileListing, Dropdown} from './Misc';
import { Promotions } from './Promotions'
import {SignUpModalKind} from "./sefaria/signupModalContent";
import Button, { handleKeyboardClick } from "./common/Button";


<<<<<<< HEAD
const NavSidebar = ({sidebarModules}) => {
  return <aside className="navSidebar sans-serif" role="complementary" aria-label={Sefaria._("Sidebar navigation")}>
=======
const NavSidebar = ({sidebarModules, includeFooter = true}) => {
  return <div className="navSidebar sans-serif">
>>>>>>> b964223e
    {sidebarModules.map((m, i) =>
      <SidebarModules
        type={m.type}
        props={m.props || {}}
        key={i} />
    )}
<<<<<<< HEAD
    <SidebarFooter />
  </aside>
=======
    {!!includeFooter && <SidebarFooter />} 
  </div>
>>>>>>> b964223e
};

NavSidebar.propTypes = {
  sidebarModules: PropTypes.arrayOf(PropTypes.shape({
    type: PropTypes.string.isRequired,
    props: PropTypes.object
  })).isRequired,
  includeFooter: PropTypes.bool
};


const SidebarModules = ({type, props}) => {
  // Choose the appropriate module component to render by `type`
  const moduleTypes = {
    "AboutSefaria":           AboutSefaria,
    "Promo":                  Promo,
    "Resources":              Resources,
    "TheJewishLibrary":       TheJewishLibrary,
    "AboutTextCategory":      AboutTextCategory,
    "AboutText":              AboutText,
    "SupportSefaria":         SupportSefaria,
    "SponsorADay":            SponsorADay,
    "LearningSchedules":      LearningSchedules,
    "Translations":           Translations,
    "WeeklyTorahPortion":     WeeklyTorahPortion,
    "DafYomi":                DafYomi,
    "AboutTopics":            AboutTopics,
    "TrendingTopics":         TrendingTopics,
    "TopicLandingTopicCatList":  TopicLandingTopicCatList,
    "AZTopicsLink":           AZTopicsLink,
    "RelatedTopics":          RelatedTopics,
    "TitledText":             TitledText,
    "Visualizations":         Visualizations,
    "JoinTheCommunity":       JoinTheCommunity,
    "JoinTheConversation":    JoinTheConversation,
    "GetTheApp":              GetTheApp,
    "StayConnected":          StayConnected,
    "AboutLearningSchedules": AboutLearningSchedules,
    "CreateASheet":           CreateASheet,
    "WhatIsSefariaVoices":     WhatIsSefariaVoices,
    "AboutTranslatedText":    AboutTranslatedText,
    "AboutCollections":       AboutCollections,
    "ExploreCollections":     ExploreCollections,
    "DownloadVersions":       DownloadVersions,
    "WhoToFollow":            WhoToFollow,
    "Image":                  Image,
    "Wrapper":                Wrapper,
    "PortalAbout":            PortalAbout,
    "PortalMobile":           PortalMobile,
    "PortalOrganization":     PortalOrganization,
    "PortalNewsletter":       PortalNewsletter,
    "RecentlyViewed":        RecentlyViewed,
    "StudyCompanion":        StudyCompanion,
  };
  if (!type) { return null; }
  const SidebarModuleType = moduleTypes[type];
  return <SidebarModuleType {...props} />
};


const SidebarModule = ({children, blue, wide}) => {
  const classes = classNames({navSidebarModule: 1, "sans-serif": 1, blue, wide});
  return <div className={classes}>{children}</div>
};


const SidebarModuleTitle = ({children, en, he}) => {
  const content = children ?
    <InterfaceText>{children}</InterfaceText>
    : <InterfaceText text={{en, he}} />;
  return <h1>{content}</h1>;
};

const TitledText = ({children, title, text}) => {
  return <SidebarModule>
            <SidebarModuleTitle en={title.en} he={title.he}/>
            <p class="sidebarModuleText">
                 <InterfaceText markdown={{en: text.en, he: text.he}} />
            </p>
            {children}
        </SidebarModule>
};
const RecentlyViewedItem = ({oref}) => {
   const trackItem = () => {
     gtag('event', 'recently_viewed', {link_text: oref.ref, link_type: 'ref'})
   }
   const params = Sefaria.util.getUrlVersionsParams(oref.versions);
   const url = "/" + Sefaria.normRef(oref.ref) + (params ? "?" + params  : "");
   return <li>
            <a href={url} onClick={() => trackItem()}>{Sefaria._v({"he": oref.he_ref, "en": oref.ref})}</a>
         </li>;
}
const RecentlyViewedList = ({items}) => {
   const recentlyViewedListItems = items.map(x => { return <RecentlyViewedItem oref={x} key={`RecentlyViewedItem${x.ref}`}/>});
   return <div className={"navSidebarLink serif recentlyViewed"}><ul>{recentlyViewedListItems}</ul></div>;
}
const RecentlyViewed = ({toggleSignUpModal, mobile}) => {
   const [recentlyViewedItems, setRecentlyViewedItems] = useState([]);
   const handleAllHistory = (e) => {
    if (!Sefaria._uid) {
      e.preventDefault();
      toggleSignUpModal(SignUpModalKind.ViewHistory);
    }
    gtag('event', 'recently_viewed', {link_type: 'all_history', logged_in: !!Sefaria._uid});
   }

   const filterRecentlyViewedItems = () => {
        let itemsToShow = [];
        let booksFound = [];
        Sefaria.userHistory.items.forEach(x => {
        if (!booksFound.includes(x.book) && x.book !== "Sheet") {
           booksFound.push(x.book);
           itemsToShow.push(x);
        }});

        itemsToShow = itemsToShow.slice(0, 3);
        setRecentlyViewedItems(itemsToShow);
   }

   useEffect( () => {
       if (!Sefaria.userHistory.loaded) {
           Sefaria.loadUserHistory(20, filterRecentlyViewedItems);
       } else {
           filterRecentlyViewedItems();
       }
   }, []);

   if (!Sefaria.userHistory.items || Sefaria.userHistory.items.length === 0) {
     return null;
   }
   const allHistoryPhrase = mobile ? "All History" : "All history ";
   const recentlyViewedList = <RecentlyViewedList items={recentlyViewedItems}/>;
   return <SidebarModule>
            <div className="recentlyViewed">
                <div id="header">
                  <SidebarModuleTitle>Recently Viewed</SidebarModuleTitle>
                  {!mobile && recentlyViewedList}
                  <a href="/texts/history" id="history" onClick={handleAllHistory}><InterfaceText>{allHistoryPhrase}</InterfaceText></a>
                </div>
                {mobile && recentlyViewedList}
            </div>
          </SidebarModule>;
}

const Promo = () =>
    <SidebarModule>
        <Promotions adType="sidebar"/>
    </SidebarModule>
;

const StudyCompanion = () => (
    <SidebarModule>
        <SidebarModuleTitle>Study Companion</SidebarModuleTitle>
        <div><InterfaceText>Get the Weekly Parashah Study Companion in your inbox.</InterfaceText></div>
        <a className="button small"
           data-anl-event="select_promotion:click|view_promotion:scrollIntoView"
           data-anl-promotion_name="Parashah Email Signup - Topic TOC"
           href="https://learn.sefaria.org/weekly-parashah/">
            <img src="/static/icons/email-newsletter.svg" alt={Sefaria._("Sign up for our weekly parashah study companion")}/>
            <InterfaceText>Sign Up</InterfaceText>
        </a>
    </SidebarModule>
)


const AboutSefaria = ({hideTitle}) => (
  <SidebarModule>
    {!hideTitle ?
    <SidebarModuleTitle>A Living Library of Torah</SidebarModuleTitle> : null }
    <InterfaceText>
      <EnglishText>
          Sefaria is home to 3,000 years of Jewish texts. We are a nonprofit organization offering free access to texts, translations,
          and commentaries so that everyone can participate in the ongoing process of studying, interpreting, and creating Torah.
        </EnglishText>
        <HebrewText>
          ספריא היא ביתם של 3,000 שנות ספרות יהודית.
          אנו ארגון ללא מטרות רווח המציע גישה חופשית למקורות יהודיים, לתרגומים ולפרשנויות,
          ומטרתנו לאפשר לכל אחד ואחת להשתתף בתהליך המתמשך של לימוד וחידוש בתורה.
        </HebrewText>
    </InterfaceText>
    <a href="/about" className="inTextLink">
      <InterfaceText>
          <EnglishText>Learn More ›</EnglishText>
          <HebrewText>לקריאה נוספת ›</HebrewText>
      </InterfaceText>
    </a>
      {!hideTitle && <InterfaceText>
          <EnglishText>
            <a className="button get-start" href={Sefaria._siteSettings.HELP_CENTER_URLS.GETTING_STARTED} data-target-module={Sefaria.SHEETS_MODULE}>
                <img src="/static/icons/vector.svg" alt={Sefaria._("Play video")}/>
                <div className="get-start">
                  Getting Started (2 min)
                </div>
            </a>
          </EnglishText>
          <HebrewText>
            <a className="button get-start" href="https://youtu.be/rCADxtqPqnw">
                <img src="/static/icons/vector.svg" alt={Sefaria._("Play video")}/>
                <div className="get-start">
                  הכירו את ספריא (2 דק')
                </div>
            </a>
          </HebrewText>
      </InterfaceText>
    }
  </SidebarModule>
);


const AboutTranslatedText = ({translationsSlug}) => {

  const translationLookup = {
    "ar": {title: "نصوص يهودية بالعربية", body: "سفاريا هي موطن 3000 سنة من النصوص اليهودية. نحن منظمة غير ربحية تقدم وصولاً مجانيًا إلى النصوص والترجمات والتعليقات حتى يتمكن الجميع من المشاركة في العملية المستمرة لدراسة التوراة وتفسيرها وخلقها."},
    "de": {title: "Eine lebendige Bibliothek der Tora", body: "Sefaria ist eine Bibliothek für jüdische Texte aus 3.000 Jahren. Wir sind eine gemeinnützige Organisation, die freien Zugang zu Texten, Übersetzungen und Kommentaren bietet, damit jede und jeder am fortlaufenden Prozess des Studierens, Interpretierens und der Entwicklung der Tora teilnehmen kann."},
    "eo": {title: "Vivanta Biblioteko de Torao", body: "Sefaria estas hejmo de 3,000 jaroj da judaj tekstoj. Ni estas neprofitcela organizo ofertanta senpagan aliron al tekstoj, tradukoj kaj komentaĵoj por ke ĉiuj povu partopreni en la daŭra procezo de studado, interpretado kaj kreado de Torao."},
    "es": {title: "Una biblioteca viva de la Torá", body: "Sefaria alberga 3.000 años de textos judíos. Somos una organización sin fines de lucro que ofrece acceso gratuito a textos, traducciones y comentarios para que todos puedan participar en el proceso continuo de estudio, interpretación y creación de la Torá."},
    "fa": {title:"کتابخانه زنده تورات", body: "سفاریا خانه 3000 سال متون یهودی است. ما یک سازمان غیرانتفاعی هستیم که دسترسی رایگان به متون، ترجمه ها و تفسیرها را ارائه می دهیم تا همه بتوانند در روند مداوم مطالعه، تفسیر و ایجاد تورات شرکت کنند."},
    "fi": {title: "Tooran elävä kirjasto", body: "Sefaria on koti 3000 vuoden juutalaisille teksteille. Olemme voittoa tavoittelematon organisaatio, joka tarjoaa ilmaisen pääsyn teksteihin, käännöksiin ja kommentteihin, jotta kaikki voivat osallistua jatkuvaan Tooran opiskelu-, tulkkaus- ja luomisprosessiin."},
    "fr": {title: "Une bibliothèque vivante de la Torah", body: "Une bibliothèque de Torah vivante. Sefaria abrite 3 000 ans de textes juifs. Nous sommes une organisation à but non lucratif offrant un accès gratuit aux textes de la Torah, aux commentaires et aux traductions, afin que chacun puisse participer au processus infini de l'étude, de l'interprétation et de la création de la Torah."},
    "it": {title: "Una biblioteca vivente della Torah", body: "Sefaria ospita 3.000 anni di testi ebraici. Siamo un'organizzazione senza scopo di lucro che offre libero accesso a testi, traduzioni e commenti in modo che tutti possano partecipare al processo in corso di studio, interpretazione e creazione della Torah."},
    "pl": {title: "Żywa Biblioteka Tory", body: "Sefaria jest domem dla 3000 lat żydowskich tekstów. Jesteśmy organizacją nonprofit oferującą bezpłatny dostęp do tekstów, tłumaczeń i komentarzy, dzięki czemu każdy może uczestniczyć w bieżącym procesie studiowania, tłumaczenia i tworzenia Tory."},
    "pt": {title: "Uma Biblioteca Viva da Torá", body: "Sefaria é o lar de 3.000 anos de textos judaicos. Somos uma organização sem fins lucrativos que oferece acesso gratuito a textos, traduções e comentários para que todos possam participar do processo contínuo de estudo, interpretação e criação da Torá."},
    "ru": {title: "Живая библиотека Торы", body: "Сефария является домом для еврейских текстов 3000-летней давности. Мы — некоммерческая организация, предлагающая бесплатный доступ к текстам, переводам и комментариям, чтобы каждый мог участвовать в продолжающемся процессе изучения, толкования и создания Торы."},
    "yi": {title: "א לעבעדיקע ביבליאטעק פון תורה", body: "אין ספֿריאַ איז אַ היים פֿון 3,000 יאָר ייִדישע טעקסטן. מיר זענען אַ נאַן-נוץ אָרגאַניזאַציע וואָס אָפפערס פריי אַקסעס צו טעקסטן, איבערזעצונגען און קאָמענטאַרן אַזוי אַז אַלעמען קענען אָנטייל נעמען אין די אָנגאָינג פּראָצעס פון לערנען, ינטערפּריטיישאַן און שאפן תורה."}
  }
  return (
  <SidebarModule>
    <SidebarModuleTitle>{translationLookup[translationsSlug] ?
          translationLookup[translationsSlug]["title"] : "A Living Library of Torah"}</SidebarModuleTitle>
        { translationLookup[translationsSlug] ?
          translationLookup[translationsSlug]["body"] :
          <InterfaceText>
          <EnglishText>
          Sefaria is home to 3,000 years of Jewish texts. We are a nonprofit organization offering free access to texts, translations,
          and commentaries so that everyone can participate in the ongoing process of studying, interpreting, and creating Torah.
        </EnglishText>
        <HebrewText>
          ספריא היא ביתם של 3,000 שנות ספרות יהודית.
          אנו ארגון ללא מטרות רווח המציע גישה חופשית למקורות יהודיים, לתרגומים ולפרשנויות,
          ומטרתנו לאפשר לכל אחד ואחת להשתתף בתהליך המתמשך של לימוד וחידוש בתורה.
        </HebrewText>
        </InterfaceText>
        }
  </SidebarModule>
);
}


const Resources = () => (
  <SidebarModule>
    <h3><InterfaceText context="ResourcesModule">Resources</InterfaceText></h3>
    <div className="linkList">
      <IconLink text="Mobile Apps" url="/mobile" icon="mobile.svg" />
      <IconLink text="Teach with Sefaria" url="/educators" icon="educators.svg" />
      <IconLink text="Visualizations" url="/visualizations" icon="visualizations.svg" />
      <IconLink text="Torah Tab" url="/torah-tab" icon="torah-tab.svg" />
      <IconLink text="Help" url={Sefaria._v({he: Sefaria._siteSettings.HELP_CENTER_URLS.HE, en: Sefaria._siteSettings.HELP_CENTER_URLS.EN_US})} icon="help.svg" openInNewTab={true} />
    </div>
  </SidebarModule>
);


const getSidebarFooterData = () => [{'he': 'אודות','en': 'About', 'url': `${Sefaria.getModuleURL(Sefaria.LIBRARY_MODULE).origin}/about`}, 
                                    {'he': 'עזרה','en':'Help', 'url': `${Sefaria.getModuleURL(Sefaria.LIBRARY_MODULE).origin}/help`}, 
                                    {'he': 'צרו קשר','en':'Contact Us', 'url': 'mailto:hello@sefaria.org'},
                                    {'he': 'ניוזלטר','en':'Newsletter', 'url': `${Sefaria.getModuleURL(Sefaria.LIBRARY_MODULE).origin}/newsletter`},
                                    {'he': 'בלוג','en':'Blog', 'url': 'https://blog.sefaria.org/'},
                                    {'he': 'אינסטגרם','en':'Instagram', 'url': 'https://www.instagram.com/sefariaproject/'},
                                    {'he': 'פייסבוק','en':'Facebook', 'url': 'https://www.facebook.com/sefaria.org'},
                                    {'he': 'יוטיוב','en':'YouTube', 'url':'https://www.youtube.com/user/SefariaProject'},
                                    {'he': 'חנות','en':'Shop', 'url': 'https://store.sefaria.org/'},
                                    {'he': 'אפשרויות תרומה','en':'Ways to Give', 'url': `${Sefaria.getModuleURL(Sefaria.LIBRARY_MODULE).origin}/ways-to-give`},
                                    {'he': 'תרומות','en':'Donate', 'url': 'https://donate.sefaria.org/give/451346/#!/donation/checkout?c_src=Footer'},
                                  ];


const SidebarFooter = () => {

  const data = getSidebarFooterData();

  return (
    <div className = "stickySidebarFooter navSidebarModule">
        <h1/>
        <div className="footerContainer">
          {data.map(footerLink =>
            <a href={footerLink.url}
               onKeyDown={handleKeyboardClick()}>
              <InterfaceText text={{'en': footerLink.en, 'he': footerLink.he}}  />
            </a>
          )}
        </div>
    </div>
);
}



const TheJewishLibrary = ({hideTitle}) => (
  <SidebarModule>
    {!hideTitle ?
    <SidebarModuleTitle>The Jewish Library</SidebarModuleTitle> : null}
    <InterfaceText>The tradition of Torah texts is a vast, interconnected network that forms a conversation across space and time. The five books of the Torah form its foundation, and each generation of later texts functions as a commentary on those that came before it.</InterfaceText>
  </SidebarModule>
);


const SupportSefaria = ({blue}) => (
  <SidebarModule blue={blue}>
    <SidebarModuleTitle>Support Sefaria</SidebarModuleTitle>
    <InterfaceText>Sefaria is an open source, nonprofit project. Support us by making a tax-deductible donation.</InterfaceText>
    <br />
    <DonateLink classes={"button small" + (blue ? " white" : "")} source={"NavSidebar-SupportSefaria"}>
      <img src="/static/img/heart.png" alt={Sefaria._("donation icon")} />
      <InterfaceText>Make a Donation</InterfaceText>
    </DonateLink>
  </SidebarModule>
);


const SponsorADay = () => (
  <SidebarModule>
    <SidebarModuleTitle>Sponsor A Day of Learning</SidebarModuleTitle>
    <InterfaceText>With your help, we can add more texts and translations to the library, develop new tools for learning, and keep Sefaria accessible for Torah study anytime, anywhere.</InterfaceText>
    <br />
    <DonateLink classes={"button small"} link={"dayOfLearning"} source={"NavSidebar-SponsorADay"}>
      <img src="/static/img/heart.png" alt={Sefaria._("donation icon")} />
      <InterfaceText>Sponsor A Day</InterfaceText>
    </DonateLink>
  </SidebarModule>
);


const AboutTextCategory = ({cats}) => {
  const tocObject = Sefaria.tocObjectByCategories(cats);
  const enTitle = "About " + tocObject.category;
  const heTitle = "אודות " + tocObject.heCategory;

  if ((Sefaria.interfaceLang === "hebrew" && !tocObject.heDesc) ||
      (Sefaria.interfaceLang === "english" && !tocObject.enDesc)) {
    return null;
  }

  return (
    <SidebarModule>
      <SidebarModuleTitle><InterfaceText text={{en: enTitle, he: heTitle}} /></SidebarModuleTitle>
      <InterfaceText markdown={{en: tocObject.enDesc, he: tocObject.heDesc}} />
    </SidebarModule>
  );
};


const AboutText = ({index, hideTitle}) => {
  const lang = Sefaria._getShortInterfaceLang();

  let composed = [index.compPlaceString?.[lang], index.compDateString?.[lang]].filter(x=>!!x).join(", ");
  composed = composed.replace(/[()]/g, "");

  if (index.categories.length == 2 && index.categories[0] == "Tanakh" && ["Torah", "Prophets", "Writings"].indexOf(index.categories[1]) !== -1) {
    // Don't show date/time for Tanakh.
    composed = null;
  }

  let authors   = index?.authors || [];
  authors = authors.filter(a => !!a[lang]).map(a => <a href={"/topics/" + a.slug} key={a.slug}><InterfaceText>{a[lang]}</InterfaceText></a>);
  authors = [].concat(...authors.map(x => [<span>, </span>, x])).slice(1); // Like a join for an array of React elements
  const heDesc = index.heDesc || index.heShortDesc;
  const enDesc = index.enDesc || index.enShortDesc;
  const description = lang === "he" ? heDesc : enDesc;

  if (!authors.length && !composed && !description) { return null; }

  return (
    <SidebarModule>
      {hideTitle ? null :
          <SidebarModuleTitle>About This Text</SidebarModuleTitle>}
      { composed || authors.length ?
      <div className="aboutTextMetadata">

        {authors.length ?
        <div className="aboutTextAuthor">
          {authors.length == 1 ?
              <span><InterfaceText>Author</InterfaceText>:</span>
          : <span><InterfaceText>Authors</InterfaceText>:</span>}
          <span className="aboutTextAuthorText">
            &nbsp;{authors}
          </span>
        </div> : null}

        {composed ?
        <div className="aboutTextComposed">
          <InterfaceText>Composed</InterfaceText>:
          <span className="aboutTextComposedText">
            &nbsp;<InterfaceText>{composed}</InterfaceText>
          </span>
        </div> : null}

      </div> : null}
      {description ?
      <InterfaceText markdown={{en: enDesc, he: heDesc}}/> : null}

    </SidebarModule>
  );
};


const TranslationLinks = () => {
  return (
    <div className="navSidebarLink serif language">
      {<ul>{Object.keys(Sefaria.ISOMap).map(key => Sefaria.ISOMap[key]["showTranslations"] ? <li key={key}><a href={`/translations/${key}`}>
          {Sefaria.ISOMap[key]["nativeName"]}
          </a></li> : null)} </ul>}
      </div>
  );
};


const ParashahLink = () => {
  const parashah = Sefaria.calendars.filter(c => c.title.en === "Parashat Hashavua")[0];
  return (
    <div className="navSidebarLink ref serif">
      <img src="/static/icons/book.svg" className="navSidebarIcon" alt={Sefaria._("book icon")} />
      <a href={"/" + parashah.url}><InterfaceText text={{en: parashah.ref, he: parashah.heRef}} /></a>
    </div>
  );
};


const ParashahName = () => {
  const parashah = Sefaria.calendars.filter(c => c.title.en === "Parashat Hashavua")[0];
  return <InterfaceText text={parashah.displayValue} />
};


const HaftarotLinks = () => {
  const haftarot = Sefaria.calendars.filter(c => c.title.en.startsWith("Haftarah"))
  return (
    <>
      {haftarot.map(h =>
      <div className="navSidebarLink ref serif" key={h.url}>
        <img src="/static/icons/book.svg" className="navSidebarIcon" alt={Sefaria._("book icon")} />
        <a href={"/" + h.url}><InterfaceText text={h.displayValue} /></a>
      </div>)}
    </>
  );
};


const DafLink = () => {
  const daf = Sefaria.calendars.filter(c => c.title.en === "Daf Yomi")[0];
  return (
    <div className="navSidebarLink ref serif">
      <img src="/static/icons/book.svg" className="navSidebarIcon" alt={Sefaria._("book icon")} />
      <a href={"/" + daf.url}>
        <InterfaceText text={daf.displayValue} />
      </a>
    </div>
  );
}

const Translations = () => {
  return (<SidebarModule>
    <SidebarModuleTitle>Translations</SidebarModuleTitle>
    <InterfaceText>
      <EnglishText>
        Access key works from the library in several languages.
      </EnglishText>
      <HebrewText>
        יצירות נבחרות מהספרייה בתרגומים לשפות שונות.
      </HebrewText>
    </InterfaceText>
    <TranslationLinks />
  </SidebarModule>)
}


const LearningSchedules = () => {
  return (
    <SidebarModule>
      <SidebarModuleTitle>Learning Schedules</SidebarModuleTitle>
      <div className="readingsSection">
        <span className="readingsSectionTitle">
          <InterfaceText>Weekly Torah Portion</InterfaceText>: <ParashahName />
        </span>
        <ParashahLink />
      </div>
      <div className="readingsSection">
        <span className="readingsSectionTitle">
          <InterfaceText >Haftarah</InterfaceText>
        </span>
        <HaftarotLinks />
      </div>
      <div className="readingsSection">
        <span className="readingsSectionTitle">
          <InterfaceText >Daf Yomi</InterfaceText>
        </span>
        <DafLink />
      </div>
      <a href="/calendars" className="allLink">
        <InterfaceText>
        <EnglishText>All Learning Schedules ›</EnglishText>
        <HebrewText>לוחות לימוד נוספים ›</HebrewText>
        </InterfaceText>
      </a>
    </SidebarModule>
  );
};


const WeeklyTorahPortion = () => {
  return (
    <SidebarModule>
      <SidebarModuleTitle>Weekly Torah Portion</SidebarModuleTitle>
      <div className="readingsSection">
        <span className="readingsSectionTitle">
          <ParashahName />
        </span>
        <ParashahLink />
      </div>
      <div className="readingsSection">
        <span className="readingsSectionTitle">
          <InterfaceText >Haftarah</InterfaceText>
        </span>
        <HaftarotLinks />
      </div>
      <a href="/topics/category/torah-portions" className="allLink">
        <InterfaceText>
        <EnglishText>All Portions ›</EnglishText>
        <HebrewText>פרשות השבוע ›</HebrewText>
        </InterfaceText>
      </a>
    </SidebarModule>
  );
};


const DafYomi = () => {
  return (
    <SidebarModule>
      <SidebarModuleTitle>Daily Learning</SidebarModuleTitle>
      <div className="readingsSection">
        <span className="readingsSectionTitle">
          <InterfaceText >Daf Yomi</InterfaceText>
        </span>
        <DafLink />
      </div>
    </SidebarModule>
  );
};


const Visualizations = ({categories}) => {
  const visualizations = [
    {en: "Tanakh & Talmud",
      he: 'תנ"ך ותלמוד',
      url: "/explore"},
    {en: "Talmud & Mishneh Torah",
      he: "תלמוד ומשנה תורה",
      url: "/explore-Bavli-and-Mishneh-Torah"},
    {en: "Talmud & Shulchan Arukh",
      he: "תלמוד ושולחן ערוך",
      url: "/explore-Bavli-and-Shulchan-Arukh"},
    {en: "Mishneh Torah & Shulchan Arukh",
      he: "משנה תורה ושולחן ערוך",
      url: "/explore-Mishneh-Torah-and-Shulchan-Arukh"},
    {en: "Tanakh & Midrash Rabbah",
      he: 'תנ"ך ומדרש רבה',
      url: "/explore-Tanakh-and-Midrash-Rabbah"},
    {en: "Tanakh & Mishneh Torah",
      he: 'תנ"ך ומשנה תורה',
      url: "/explore-Tanakh-and-Mishneh-Torah"},
    {en: "Tanakh & Shulchan Arukh",
      he: 'תנ"ך ושולחן ערוך',
      url: "/explore-Tanakh-and-Shulchan-Arukh"},
  ];

  const links = visualizations.filter(v => categories.some(cat => v.en.indexOf(cat) > -1));

  if (links.length == 0) { return null; }

  return (
    <SidebarModule>
      <SidebarModuleTitle>Visualizations</SidebarModuleTitle>
      <InterfaceText>Explore interconnections among texts with our interactive visualizations.</InterfaceText>
      <div className="linkList">
        {links.map((link, i) =>
          <div className="navSidebarLink gray" key={i}>
            <img src="/static/icons/visualization.svg" className="navSidebarIcon" alt={Sefaria._("visualization icon")} />
            <a href={link.url}><InterfaceText text={{en: link.en, he: link.he}} /></a>
          </div>
        )}
      </div>
      <a href="/visualizations" className="allLink">
        <InterfaceText>
        <EnglishText>All Visualizations ›</EnglishText>
        <HebrewText>תרשימים גרפיים נוספים ›</HebrewText>
        </InterfaceText>
      </a>
    </SidebarModule>
  );
};


const AboutTopics = ({hideTitle}) => (
  <SidebarModule>
    {hideTitle ? null :
    <SidebarModuleTitle>About Topics</SidebarModuleTitle> }
    <InterfaceText>
        <HebrewText>
דפי הנושא מציגים מקורות נבחרים מארון הספרים היהודי עבור אלפי נושאים. ניתן לדפדף לפי קטגוריה או לחפש לפי נושא ספציפי, ובסרגל הצד מוצגים הנושאים הפופולריים ביותר ואלה הקשורים אליהם.  הקליקו ושוטטו בין הנושאים השונים כדי ללמוד עוד.
        </HebrewText>
        <EnglishText>
        Topics Pages present a curated selection of various genres of sources on thousands of chosen subjects. You can browse by category, search for something specific, or view the most popular topics — and related topics — on the sidebar. Explore and click through to learn more.
        </EnglishText>
    </InterfaceText>
  </SidebarModule>
);

const TrendingTopics = () => {
    let [trendingTopics, setTrendingTopics] = useState(null);
    useEffect(() => {
        Sefaria.getTrendingTopics().then(result => setTrendingTopics(result));
    }, []);

    if (!trendingTopics) { return null; }
    return(
    <div data-anl-feature_name="Trending" data-anl-link_type="topic">
        <SidebarModule>
            <SidebarModuleTitle>Trending Topics</SidebarModuleTitle>
            <div className="topic-landing-sidebar-list">
            {trendingTopics.map((topic, i) =>
                <div className="navSidebarLink ref serif" key={i}>
                    <a
                        href={"/topics/" + topic.slug}
                        data-anl-link_type="topic"
                        data-anl-event="navto_topic:click"
                        data-anl-text={topic.primaryTitle.en}
                    >
                        <InterfaceText text={{en: topic.primaryTitle.en, he: topic.primaryTitle.he}}/>
                    </a>
                </div>
            )}
            </div>
        </SidebarModule>
    </div>)
};
const TopicLandingTopicCatList = () => {
    const topicCats = Sefaria.topicTocPage();
    return(
        <span data-anl-feature_name="Browse Topics">
        <SidebarModule>
            <span id="browseTopics">
            <SidebarModuleTitle>
                Browse Topics
            </SidebarModuleTitle>
            </span>
            <div className="topic-landing-sidebar-list">
                {topicCats.map((topic, i) =>
                    <div className="navSidebarLink ref serif" key={i}>
                        <a href={"/topics/category/" + topic.slug}
                            data-anl-link_type="category"
                            data-anl-text={topic.primaryTitle.en}
                            data-anl-event="navto_topic:click"
                        >
                            <InterfaceText text={{en: topic.primaryTitle.en, he: topic.primaryTitle.he}}/>
                        </a>
                    </div>
                )}
            </div>
        </SidebarModule>
        </span>
    )
};
const AZTopicsLink = () => {
    return (
        <span
            data-anl-feature_name="Browse A-Z"
        >
        <SidebarModule>
            <a href={'/topics/all/a'}
            data-anl-link_type="see all"
            data-anl-text="All Topics A-Z ›"
            data-anl-event="navto_topic:click"
            >
            <SidebarModuleTitle>All Topics A-Z ›</SidebarModuleTitle>
            </a>
        </SidebarModule>
        </span>
    )
};


const RelatedTopics = ({title}) => {
  const [topics, setTopics] = useState(Sefaria.getIndexDetailsFromCache(title)?.relatedTopics || []);
  const [showMore, setShowMore] = useState(false);
  const showMoreLink = !showMore && topics.length > 5;
  const shownTopics = showMore ? topics : topics.slice(0,5);
  useEffect(() => {
        Sefaria.getIndexDetails(title).then(data => setTopics(data.relatedTopics));
  },[title]);
  return (topics.length ?
    <SidebarModule>
      <SidebarModuleTitle>Related Topics</SidebarModuleTitle>
      {shownTopics.map((topic, i) =>
        <div className="navSidebarLink ref serif" key={i}>
          <a href={"/topics/" + topic.slug}><InterfaceText text={{en: topic.title.en, he: topic.title.he}}/></a>
        </div>
      )}
      {showMoreLink ?
      <a className="moreLink" onClick={()=>{setShowMore(true);}}>
        <InterfaceText>More</InterfaceText>
      </a> : null}
    </SidebarModule> : null
  );
};

const JoinTheCommunity = ({wide}) => {
  return (
    <SidebarModule wide={wide}>
      <div>
        <SidebarModuleTitle>Join the Conversation</SidebarModuleTitle>
        <InterfaceText>People around the world use Sefaria to create and share Torah resources. You're invited to add your voice.</InterfaceText>
      </div>
      <div>
        <a className="button small" href="/community">
          <img src="/static/icons/community-black.svg" alt={Sefaria._("make a sheet icon")} />
          <InterfaceText>Explore the Community</InterfaceText>
        </a>
      </div>
    </SidebarModule>
  );
};

const JoinTheConversation = ({wide}) => {
  return (
    <SidebarModule wide={wide}>
      <div className="joinTheConversation">
        <SidebarModuleTitle>Join the Conversation</SidebarModuleTitle>
        <InterfaceText>Mix and match sources from our library, along with outside sources, comments, images and videos.</InterfaceText>
      </div>
      <CreateSheetsButton/>
    </SidebarModule>
  );
};


const GetTheApp = () => (
  <SidebarModule>
    <SidebarModuleTitle>Get the Mobile App</SidebarModuleTitle>
    <InterfaceText>Access the Jewish library anywhere and anytime with the</InterfaceText> <a href="/mobile" className="inTextLink"><InterfaceText>Sefaria mobile app.</InterfaceText></a>
    <br />
    <AppStoreButton
        href="https://itunes.apple.com/us/app/sefaria/id1163273965?ls=1&mt=8"
        platform='ios'
        altText={Sefaria._("Sefaria app on IOS")}
    />
    <AppStoreButton
        href="https://play.google.com/store/apps/details?id=org.sefaria.sefaria"
        platform='android'
        altText={Sefaria._("Sefaria app on Android")}
    />
  </SidebarModule>
);


const StayConnected = () => { 
  const fbURL = Sefaria.interfaceLang == "hebrew" ? "https://www.facebook.com/sefaria.org.il" : "https://www.facebook.com/sefaria.org";

  return (
    <SidebarModule>
      <SidebarModuleTitle>Stay Connected</SidebarModuleTitle>
      <InterfaceText>Get updates on new texts, learning resources, features, and more.</InterfaceText>
      <br />
      <NewsletterSignUpForm context="sidebar" />
      <div className="social-links">
        <Button icon={"facebook"} variant="secondary" className="appButton iconOnly" alt={Sefaria._("Sefaria on Facebook")} href={fbURL} />
        <Button icon={"instagram"} variant="secondary" className="appButton iconOnly" alt={Sefaria._("Sefaria on Instagram")} href="https://www.instagram.com/sefariaproject" />
        <Button icon={"youtube"} variant="secondary" className="appButton iconOnly" alt={Sefaria._("Sefaria on YouTube")} href="https://www.youtube.com/user/SefariaProject" />
      </div>

    </SidebarModule>
  );
};

const GetStartedButton = () => {
<<<<<<< HEAD
    const href = Sefaria._v({"en": "/sheets/393695", "he": "/sheets/399333"})
    return <Button variant="secondary sefaria-common-button" className="getStartedSheets" href={href} targetModule={Sefaria.SHEETS_MODULE}>
      Get Started
=======
    const href = Sefaria._v(Sefaria._siteSettings.WHAT_ARE_VOICES_PATHS)
    return <Button variant="secondary" className="getStartedSheets">
      <a href={href} data-target-module={Sefaria.SHEETS_MODULE}>
          <InterfaceText text={{'en': 'Learn More', 'he': 'למידע נוסף'}} />
      </a>
>>>>>>> b964223e
    </Button>;
}
const CreateSheetsButton = () => {
  return (
    <Button icon={"new-sheet-black"} alt={Sefaria._("Create a New Sheet")} href="/sheets/new" targetModule={Sefaria.SHEETS_MODULE}>
      <InterfaceText text={{'en': 'Create', 'he': 'דף חדש'}} />
    </Button>
  ) 
}
const CreateASheet = () => {
    let enText, heText;
    if (Sefaria.multiPanel) {
        enText = 'Mix and match sources from the Sefaria Library, along with outside sources, images, videos, and your own commentary, to share digitally.';
        heText = 'כל דף הוא בגדר לוח חלק, מרחב בו תוכלו לחבר בין הרעיונות שלכם לבין המקורות ולהוסיף מקורות מדיה מגוונים. השתמשו בכלים המוצעים כדי לכתוב מחשבות ותובנות אודות המקורות שבספרייה, להוסיף קטעי וידאו ואודיו, לצטט מהמקורות שבספרייה.';
    } else {
        enText = 'Use a computer to mix and match sources from the Sefaria Library, along with outside sources, images, videos, and your own commentary. The Voices Editor is not supported on mobile devices.';
        heText = 'כל דף הוא בגדר לוח חלק, מרחב בו תוכלו לחבר בין הרעיונות שלכם לבין המקורות ולהוסיף מיני מדיה מגוונים. לא ניתן ליצור או לערוך דפים באמצעות המכשיר הנייד. על מנת לגשת לעורך הדפים של ספריא, יש להיכנס לאתר האינטרנט ״חיבורים״ במחשב.';
    }
    return (
        <TitledText title={{'en': 'Create', 'he': 'יצירת דף מקורי'}}
                    text={{'en': enText,
                        'he': heText}}>
            {Sefaria.multiPanel && <CreateSheetsButton/>}
        </TitledText>
    );
}

const WhatIsSefariaVoices = () => (
    <TitledText title={{'en': 'What is Voices on Sefaria?', 'he': 'נא להכיר: חיבורים בספריא'}}
                text={{'en': 'Voices on Sefaria is a dedicated space for you to create and discover Torah-based content — from source sheets and lesson plans to divrei Torah and essays.',
                       'he': 'פלטפורמה חדשה זו נוצרה עבורכם, הלומדים והלומדות, כדי שתוכלו ליצור ולאסוף חומרים מקוריים השואבים ממקורות הספרות היהודית. דף לימוד? חיבור ספרותי? בלוג? דבר תורה? פה זה המקום לתת ליצירתיות ולסקרנות להוביל את הדרך.'}}>
        <GetStartedButton/>
    </TitledText>
);
const AboutLearningSchedules = () => (
  <SidebarModule>
    <SidebarModuleTitle>Learning Schedules</SidebarModuleTitle>
    <InterfaceText>
        <EnglishText>
            Since biblical times, the Torah has been divided into sections which are read each week on a set yearly calendar.
            Following this practice, many other calendars have been created to help communities of learners work through specific texts together.
        </EnglishText>
        <HebrewText>
            מימי קדם חולקה התורה לקטעי קריאה שבועיים שנועדו לסיום הספר כולו במשך תקופת זמן של שנה.
            בעקבות המנהג הזה התפתחו לאורך השנים סדרי לימוד תקופתיים רבים נוספים, ובעזרתם יכולות קהילות וקבוצות של לומדים ללמוד יחד טקסטים שלמים.
        </HebrewText>
    </InterfaceText>
  </SidebarModule>
);


const AboutCollections = ({hideTitle}) => (
  <SidebarModule>
    {hideTitle ? null :
    <SidebarModuleTitle>About Collections</SidebarModuleTitle>}
    <InterfaceText>
        <EnglishText>Collections are user generated bundles of sheets which can be used privately, shared with friends, or made public on Sefaria.</EnglishText>
        <HebrewText>אסופות הן מקבצים של דפי מקורות שנוצרו על ידי משתמשי האתר. הן ניתנות לשימוש פרטי, לצורך שיתוף עם אחרים או לשימוש ציבורי באתר ספריא.</HebrewText>
    </InterfaceText>
      {!hideTitle &&
      <Button icon={"collection-black"} alt={Sefaria._("Create a Collection")} className="">
      <a href="/sheets/collections/new" data-target-module={Sefaria.SHEETS_MODULE}>
        <InterfaceText>Create a Collection</InterfaceText>
      </a>
      </Button>
}
  </SidebarModule>
);


const ExploreCollections = () => (
  <SidebarModule>
    <SidebarModuleTitle>Collections</SidebarModuleTitle>
    <InterfaceText>Organizations, communities and individuals around the world curate and share collections of sheets for you to explore.</InterfaceText>
    <div>
      <a className="button small white" href="/sheets/collections" data-target-module={Sefaria.SHEETS_MODULE}>
        <img src="/static/icons/collection.svg" alt={Sefaria._("collection icon")} />
        <InterfaceText>Explore Collections</InterfaceText>
      </a>
    </div>
  </SidebarModule>
);


const WhoToFollow = ({toggleSignUpModal}) => (
  <SidebarModule>
    <SidebarModuleTitle>Who to Follow</SidebarModuleTitle>
    {Sefaria.followRecommendations.map(user =>
    <ProfileListing {...user} key={user.uid} toggleSignUpModal={toggleSignUpModal} />)}
  </SidebarModule>
);


const Image = ({url}) => (
  <SidebarModule>
    <img className="imageModuleImage" src={url} alt={Sefaria._("Module image")} />
  </SidebarModule>
);


const Wrapper = ({title, content}) => (
  <SidebarModule>
    {title ? <SidebarModuleTitle>{title}</SidebarModuleTitle> : null}
    {content}
  </SidebarModule>
);


const IconLink = ({text, url, icon, openInNewTab}) => (
  <div className="navSidebarLink gray">
    <img src={"/static/icons/" + icon} className="navSidebarIcon" alt={`${Sefaria._(text)} ${Sefaria._("icon")}`} />
    <a href={url} target={openInNewTab ? "_blank" : "_self"}><InterfaceText>{text}</InterfaceText></a>
  </div>
);


const DownloadVersions = ({sref}) => {
    //sref is generally an index title, but just in case we ever need a different resolution
    const [versions, setVersions] = useState([]);
    const [isReady, setIsReady] = useState(false);
    const [downloadSelected, setDownloadSelected] = useState({dlVersionTitle: null, dlVersionFormat: null, dlVersionLanguage: null});

    const isVersionPublicDomain = v => {
        return !(v.license && v.license.startsWith("Copyright"));
    }
    const handleInputChange = (event) => {
        const target = event.target;
        const value = target.value;
        const name = target.name;
        let newState = {};
        if(name == "dlVersionName"){
           let [versionTitle, versionLang] = value.split("/");
           newState = {
              dlVersionTitle: versionTitle,
              dlVersionLanguage: versionLang
           };
        }else{
            newState = {[name]: value}
        }
        const dlstate = {...downloadSelected, ...newState};
        setDownloadSelected(dlstate);
        if (downloadParamsReady(dlstate)){
            setIsReady(true);
        }
    }
    const downloadParamsReady = (downloadParams) => {
        return !Object.values(downloadParams).some(x => x === null);
    }
    const versionDlLink = () => {
        return isReady ? `/download/version/${sref} - ${downloadSelected.dlVersionLanguage} - ${downloadSelected.dlVersionTitle}.${downloadSelected.dlVersionFormat}` : "#";
    }
    const handleClick = (event) => {
        if(!isReady) {
            event.preventDefault();
            return false;
        }
        recordDownload();
        return true;
    }
    const recordDownload = () => {
        Sefaria.track.event("Reader", "Version Download", `${sref} / ${downloadSelected.dlVersionTitle} / ${downloadSelected.dlVersionLanguage} / ${downloadSelected.dlVersionFormat}`);
    }
    useEffect(() => {
        Sefaria.getVersions(sref).then(data => {
            data = Object.values(data).flat();
            data = data.filter(isVersionPublicDomain);
            data.sort((a, b) => a.versionTitle.localeCompare(b.versionTitle));
            setVersions(data);
        });
    }, [sref]);

    return(
        <SidebarModule>
          <SidebarModuleTitle>Download Text</SidebarModuleTitle>
          <div className="downloadTextModule sans-serif">
          <Dropdown
              name="dlVersionName"
              options={
                versions.map(v => ({
                    value: `${v.versionTitle}/${v.language}`,
                    label: `${Sefaria._v({he: v.versionTitleInHebrew ? v.versionTitleInHebrew : v.versionTitle, en: v.versionTitle})} (${Sefaria._(Sefaria.translateISOLanguageCode(v.actualLanguage))})`
                })).concat( // add merged versions for both primary langs "en" and "he" where applicable. (not yet possible for individual actual languages)
                    versions.map(v => v.language).unique().map(lang => ({
                        value: `merged/${lang}`,
                        label: `${Sefaria._("Merged Version", "DownloadVersions")} (${Sefaria._(Sefaria.translateISOLanguageCode(lang))})`,
                    }))
                )
              }
              placeholder={Sefaria._( "Select Version", "DownloadVersions")}
              onChange={handleInputChange}
          />
          <Dropdown
              name="dlVersionFormat"
              options={[
                {value: "txt",       label: Sefaria._( "Text (with Tags)", "DownloadVersions")},
                {value: "plain.txt", label: Sefaria._( "Text (without Tags)", "DownloadVersions")},
                {value: "csv",       label: "CSV"},
                {value: "json",      label: "JSON"},
              ]}
              placeholder={Sefaria._("Select Format", "DownloadVersions")}
              onChange={handleInputChange}
          />
          <a
            className={`button fillWidth${isReady ? "" : " disabled"}`}
            onClick={handleClick}
            href={versionDlLink()}
            download
            role="button"
          >
            {Sefaria._("Download")}
          </a>
        </div>
        </SidebarModule>
    );
};


const PortalAbout = ({title, description, image_uri, image_caption}) => {
    return(
        <SidebarModule>
            <SidebarModuleTitle en={title.en} he={title.he} />
            <div className="portalTopicImageWrapper">
                <ImageWithCaption photoLink={image_uri} caption={image_caption} />
            </div>
            <InterfaceText markdown={{en: description.en, he: description.he}} />
        </SidebarModule>
    )
};


const PortalMobile = ({title, description, android_link, ios_link}) => {
    return(
        <SidebarModule>
            <div className="portalMobile">
                <SidebarModuleTitle en={title.en} he={title.he} />
                {description && <InterfaceText markdown={{en: description.en, he: description.he}} />}
                <AppStoreButton href={ios_link} platform={'ios'} altText='Steinsaltz app on iOS' />
                <AppStoreButton href={android_link} platform={'android'} altText='Steinsaltz app on Android' />
            </div>
        </SidebarModule>
    )
};
const PortalOrganization = ({title, description}) => {
    return(
        <SidebarModule>
                <SidebarModuleTitle en={title.en} he={title.he} />
                {description && <InterfaceText markdown={{en: description.en, he: description.he}} />}
        </SidebarModule>
    )
};


const PortalNewsletter = ({title, description}) => {
    let titleElement = <SidebarModuleTitle en={title.en} he={title.he} />;

    return(
        <SidebarModule>
            {titleElement}
            <InterfaceText markdown={{en: description.en, he: description.he}} />
            <NewsletterSignUpForm
                includeEducatorOption={false}
                emailPlaceholder={{en: "Email Address", he: "כתובת מייל"}}
                subscribe={Sefaria.subscribeSefariaAndSteinsaltzNewsletter}
            />
        </SidebarModule>
    )
};


export {
  NavSidebar,
  SidebarFooter,
  SidebarModules,
  RecentlyViewed,
  ParashahLink,
};<|MERGE_RESOLUTION|>--- conflicted
+++ resolved
@@ -10,26 +10,16 @@
 import Button, { handleKeyboardClick } from "./common/Button";
 
 
-<<<<<<< HEAD
-const NavSidebar = ({sidebarModules}) => {
+const NavSidebar = ({sidebarModules, includeFooter = true}) => {
   return <aside className="navSidebar sans-serif" role="complementary" aria-label={Sefaria._("Sidebar navigation")}>
-=======
-const NavSidebar = ({sidebarModules, includeFooter = true}) => {
-  return <div className="navSidebar sans-serif">
->>>>>>> b964223e
     {sidebarModules.map((m, i) =>
       <SidebarModules
         type={m.type}
         props={m.props || {}}
         key={i} />
     )}
-<<<<<<< HEAD
-    <SidebarFooter />
+    {!!includeFooter && <SidebarFooter />} 
   </aside>
-=======
-    {!!includeFooter && <SidebarFooter />} 
-  </div>
->>>>>>> b964223e
 };
 
 NavSidebar.propTypes = {
@@ -814,17 +804,11 @@
 };
 
 const GetStartedButton = () => {
-<<<<<<< HEAD
-    const href = Sefaria._v({"en": "/sheets/393695", "he": "/sheets/399333"})
+    const href = Sefaria._v(Sefaria._siteSettings.WHAT_ARE_VOICES_PATHS)
     return <Button variant="secondary sefaria-common-button" className="getStartedSheets" href={href} targetModule={Sefaria.SHEETS_MODULE}>
-      Get Started
-=======
-    const href = Sefaria._v(Sefaria._siteSettings.WHAT_ARE_VOICES_PATHS)
-    return <Button variant="secondary" className="getStartedSheets">
-      <a href={href} data-target-module={Sefaria.SHEETS_MODULE}>
+      
           <InterfaceText text={{'en': 'Learn More', 'he': 'למידע נוסף'}} />
-      </a>
->>>>>>> b964223e
+      
     </Button>;
 }
 const CreateSheetsButton = () => {
