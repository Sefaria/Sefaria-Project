--- conflicted
+++ resolved
@@ -209,13 +209,8 @@
     </a>
       {!hideTitle && <InterfaceText>
           <EnglishText>
-<<<<<<< HEAD
-            <a className="button get-start" href={Sefaria._siteSettings.HELP_CENTER_URLS.GETTING_STARTED} data-target-module={Sefaria.SHEETS_MODULE}>
+            <a className="button get-start" href={Sefaria._siteSettings.HELP_CENTER_URLS.GETTING_STARTED} data-target-module={Sefaria.VOICES_MODULE}>
                 <img src="/static/icons/vector.svg" alt={Sefaria._("Play video")}/>
-=======
-            <a className="button get-start" href={Sefaria._siteSettings.HELP_CENTER_URLS.GETTING_STARTED} data-target-module={Sefaria.VOICES_MODULE}>
-                <img src="/static/icons/vector.svg"/>
->>>>>>> 12c5f399
                 <div className="get-start">
                   Getting Started (2 min)
                 </div>
@@ -811,28 +806,16 @@
 
 const GetStartedButton = () => {
     const href = Sefaria._v(Sefaria._siteSettings.WHAT_ARE_VOICES_PATHS)
-<<<<<<< HEAD
-    return <Button variant="secondary sefaria-common-button" className="getStartedSheets" href={href} targetModule={Sefaria.SHEETS_MODULE}>
+    return <Button variant="secondary sefaria-common-button" className="getStartedSheets" href={href} targetModule={Sefaria.VOICES_MODULE}>
       
-=======
-    return <Button variant="secondary" className="getStartedSheets">
-      <a href={href} data-target-module={Sefaria.VOICES_MODULE}>
->>>>>>> 12c5f399
           <InterfaceText text={{'en': 'Learn More', 'he': 'למידע נוסף'}} />
       
     </Button>;
 }
 const CreateSheetsButton = () => {
   return (
-<<<<<<< HEAD
-    <Button icon={"new-sheet-black"} alt={Sefaria._("Create a New Sheet")} href="/sheets/new" targetModule={Sefaria.SHEETS_MODULE}>
+    <Button icon={"new-sheet-black"} alt={Sefaria._("Create a New Sheet")} href="/sheets/new" targetModule={Sefaria.VOICES_MODULE}>
       <InterfaceText text={{'en': 'Create', 'he': 'דף חדש'}} />
-=======
-    <Button icon={"new-sheet-black"} alt={Sefaria._("Create a New Sheet")}>
-      <a href="/sheets/new" data-target-module={Sefaria.VOICES_MODULE}>
-        <InterfaceText text={{'en': 'Create', 'he': 'דף חדש'}} />
-      </a>
->>>>>>> 12c5f399
     </Button>
   ) 
 }
@@ -902,13 +885,8 @@
     <SidebarModuleTitle>Collections</SidebarModuleTitle>
     <InterfaceText>Organizations, communities and individuals around the world curate and share collections of sheets for you to explore.</InterfaceText>
     <div>
-<<<<<<< HEAD
-      <a className="button small white" href="/sheets/collections" data-target-module={Sefaria.SHEETS_MODULE}>
+      <a className="button small white" href="/collections" data-target-module={Sefaria.VOICES_MODULE}>
         <img src="/static/icons/collection.svg" alt={Sefaria._("collection icon")} />
-=======
-      <a className="button small white" href="/collections" data-target-module={Sefaria.VOICES_MODULE}>
-        <img src="/static/icons/collection.svg" alt="collection icon" />
->>>>>>> 12c5f399
         <InterfaceText>Explore Collections</InterfaceText>
       </a>
     </div>
