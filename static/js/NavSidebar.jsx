--- conflicted
+++ resolved
@@ -501,19 +501,13 @@
   <Module>
     {hideTitle ? null :
     <ModuleTitle>About Topics</ModuleTitle> }
-<<<<<<< HEAD
-    <InterfaceText>Topics bring you straight to selections of texts and user created source sheets about thousands of subjects.</InterfaceText>
-
-=======
     <InterfaceText>
         <HebrewText>
 דפי הנושא מציגים מקורות נבחרים מארון הספרים היהודי עבור אלפי נושאים. ניתן לדפדף לפי קטגוריה או לחפש לפי נושא ספציפי, ובסרגל הצד מוצגים הנושאים הפופולריים ביותר ואלה הקשורים אליהם.  הקליקו ושוטטו בין הנושאים השונים כדי ללמוד עוד.
         </HebrewText>
         <EnglishText>
-        Topics Pages present a curated selection of various genres of sources on thousands of chosen subjects. You can browse by category, search for something specific, or view the most popular topics — and related topics — on the sidebar. Explore and click through to learn more.
-        </EnglishText>
+Topics bring you straight to selections of texts and user created source sheets about thousands of subjects.        </EnglishText>
     </InterfaceText>
->>>>>>> 7f761f62
   </Module>
 );
 
