--- conflicted
+++ resolved
@@ -806,25 +806,18 @@
 };
 
 const GetStartedButton = () => {
-<<<<<<< HEAD
-    const href = Sefaria._v(Sefaria._siteSettings.WHAT_ARE_VOICES_PATHS)
+    const href = Sefaria._v(Sefaria._siteSettings.WHAT_ARE_VOICES_PATHS);
     return <Button variant="secondary sefaria-common-button" className="getStartedSheets" href={href} targetModule={Sefaria.VOICES_MODULE}>
-      
-=======
-    const href = Sefaria._v(Sefaria._siteSettings.WHAT_ARE_VOICES_PATHS);
-    return <Button variant="secondary" className="getStartedSheets">
-      <a href={href} data-target-module={Sefaria.VOICES_MODULE}>
->>>>>>> 4cf9c229
           <InterfaceText text={{'en': 'Learn More', 'he': 'למידע נוסף'}} />
       
-    </Button>;
+      </Button>;
 }
 const VoicesNewsletterSignUpButton = () => {
   const href = Sefaria._v({"en": "https://www.sefaria.org/newsletter", "he": "https://www.sefaria.org.il/newsletter"});
   return <Button>
     <a href={href} data-target-module={Sefaria.SHEETS_MODULE} target="_blank">
         <InterfaceText text={{'en': 'Subscribe', 'he': 'להרשמה'}} />
-    </a>
+    
   </Button>;
 }
 const CreateSheetsButton = () => {
