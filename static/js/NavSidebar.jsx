<<<<<<< HEAD
import React, { useState, useEffect } from 'react';
import PropTypes from 'prop-types';
=======
import React, {useState, useEffect} from 'react';
>>>>>>> dd25bc0e
import classNames  from 'classnames';
import Sefaria  from './sefaria/sefaria';
import {AppStoreButton, DonateLink, EnglishText, HebrewText, ImageWithCaption} from './Misc'
import {NewsletterSignUpForm} from "./NewsletterSignUpForm";
import {InterfaceText, ProfileListing, Dropdown} from './Misc';
import { Promotions } from './Promotions'
import {SignUpModalKind} from "./sefaria/signupModalContent";
import Button from "./common/Button";

const NavSidebar = ({sidebarModules, includeFooter = true}) => {
  return <div className="navSidebar sans-serif">
    {sidebarModules.map((m, i) =>
      <SidebarModules
        type={m.type}
        props={m.props || {}}
        key={i} />
    )}
    {!!includeFooter && <SidebarFooter />} 
  </div>
};

NavSidebar.propTypes = {
  sidebarModules: PropTypes.arrayOf(PropTypes.shape({
    type: PropTypes.string.isRequired,
    props: PropTypes.object
  })).isRequired,
  includeFooter: PropTypes.bool
};


const SidebarModules = ({type, props}) => {
  // Choose the appropriate module component to render by `type`
  const moduleTypes = {
    "AboutSefaria":           AboutSefaria,
    "Promo":                  Promo,
    "Resources":              Resources,
    "TheJewishLibrary":       TheJewishLibrary,
    "AboutTextCategory":      AboutTextCategory,
    "AboutText":              AboutText,
    "SupportSefaria":         SupportSefaria,
    "SponsorADay":            SponsorADay,
    "LearningSchedules":      LearningSchedules,
    "Translations":           Translations,
    "WeeklyTorahPortion":     WeeklyTorahPortion,
    "DafYomi":                DafYomi,
    "AboutTopics":            AboutTopics,
    "TrendingTopics":         TrendingTopics,
    "TopicLandingTopicCatList":  TopicLandingTopicCatList,
    "AZTopicsLink":           AZTopicsLink,
    "RelatedTopics":          RelatedTopics,
    "TitledText":             TitledText,
    "Visualizations":         Visualizations,
    "JoinTheCommunity":       JoinTheCommunity,
    "JoinTheConversation":    JoinTheConversation,
    "GetTheApp":              GetTheApp,
    "StayConnected":          StayConnected,
    "AboutLearningSchedules": AboutLearningSchedules,
    "CreateASheet":           CreateASheet,
    "WhatIsSefariaVoices":     WhatIsSefariaVoices,
    "AboutTranslatedText":    AboutTranslatedText,
    "AboutCollections":       AboutCollections,
    "ExploreCollections":     ExploreCollections,
    "DownloadVersions":       DownloadVersions,
    "WhoToFollow":            WhoToFollow,
    "Image":                  Image,
    "Wrapper":                Wrapper,
    "PortalAbout":            PortalAbout,
    "PortalMobile":           PortalMobile,
    "PortalOrganization":     PortalOrganization,
    "PortalNewsletter":       PortalNewsletter,
    "RecentlyViewed":        RecentlyViewed,
    "StudyCompanion":        StudyCompanion,
  };
  if (!type) { return null; }
  const SidebarModuleType = moduleTypes[type];
  return <SidebarModuleType {...props} />
};


const SidebarModule = ({children, blue, wide}) => {
  const classes = classNames({navSidebarModule: 1, "sans-serif": 1, blue, wide});
  return <div className={classes}>{children}</div>
};


const SidebarModuleTitle = ({children, en, he}) => {
  const content = children ?
    <InterfaceText>{children}</InterfaceText>
    : <InterfaceText text={{en, he}} />;
  return <h1>{content}</h1>;
};

const TitledText = ({children, title, text}) => {
  return <SidebarModule>
            <SidebarModuleTitle en={title.en} he={title.he}/>
            <p class="sidebarModuleText">
                 <InterfaceText markdown={{en: text.en, he: text.he}} />
            </p>
            {children}
        </SidebarModule>
};
const RecentlyViewedItem = ({oref}) => {
   const trackItem = () => {
     gtag('event', 'recently_viewed', {link_text: oref.ref, link_type: 'ref'})
   }
   const params = Sefaria.util.getUrlVersionsParams(oref.versions);
   const url = "/" + Sefaria.normRef(oref.ref) + (params ? "?" + params  : "");
   return <li>
            <a href={url} onClick={() => trackItem()}>{Sefaria._v({"he": oref.he_ref, "en": oref.ref})}</a>
         </li>;
}
const RecentlyViewedList = ({items}) => {
   const recentlyViewedListItems = items.map(x => { return <RecentlyViewedItem oref={x} key={`RecentlyViewedItem${x.ref}`}/>});
   return <div className={"navSidebarLink serif recentlyViewed"}><ul>{recentlyViewedListItems}</ul></div>;
}
const RecentlyViewed = ({toggleSignUpModal, mobile}) => {
   const [recentlyViewedItems, setRecentlyViewedItems] = useState([]);
   const handleAllHistory = (e) => {
    if (!Sefaria._uid) {
      e.preventDefault();
      toggleSignUpModal(SignUpModalKind.ViewHistory);
    }
    gtag('event', 'recently_viewed', {link_type: 'all_history', logged_in: !!Sefaria._uid});
   }

   const filterRecentlyViewedItems = () => {
        let itemsToShow = [];
        let booksFound = [];
        Sefaria.userHistory.items.forEach(x => {
        if (!booksFound.includes(x.book) && x.book !== "Sheet") {
           booksFound.push(x.book);
           itemsToShow.push(x);
        }});

        itemsToShow = itemsToShow.slice(0, 3);
        setRecentlyViewedItems(itemsToShow);
   }

   useEffect( () => {
       if (!Sefaria.userHistory.loaded) {
           Sefaria.loadUserHistory(20, filterRecentlyViewedItems);
       } else {
           filterRecentlyViewedItems();
       }
   }, []);

   if (!Sefaria.userHistory.items || Sefaria.userHistory.items.length === 0) {
     return null;
   }
   const allHistoryPhrase = mobile ? "All History" : "All history ";
   const recentlyViewedList = <RecentlyViewedList items={recentlyViewedItems}/>;
   return <SidebarModule>
            <div className="recentlyViewed">
                <div id="header">
                  <SidebarModuleTitle>Recently Viewed</SidebarModuleTitle>
                  {!mobile && recentlyViewedList}
                  <a href="/texts/history" id="history" onClick={handleAllHistory}><InterfaceText>{allHistoryPhrase}</InterfaceText></a>
                </div>
                {mobile && recentlyViewedList}
            </div>
          </SidebarModule>;
}

const Promo = () =>
    <SidebarModule>
        <Promotions adType="sidebar"/>
    </SidebarModule>
;

const StudyCompanion = () => (
    <SidebarModule>
        <SidebarModuleTitle>Study Companion</SidebarModuleTitle>
        <div><InterfaceText>Get the Weekly Parashah Study Companion in your inbox.</InterfaceText></div>
        <a className="button small"
           data-anl-event="select_promotion:click|view_promotion:scrollIntoView"
           data-anl-promotion_name="Parashah Email Signup - Topic TOC"
           href="https://learn.sefaria.org/weekly-parashah/">
            <img src="/static/icons/email-newsletter.svg" alt="Sign up for our weekly parashah study companion"/>
            <InterfaceText>Sign Up</InterfaceText>
        </a>
    </SidebarModule>
)


const AboutSefaria = ({hideTitle}) => (
  <SidebarModule>
    {!hideTitle ?
    <SidebarModuleTitle>A Living Library of Torah</SidebarModuleTitle> : null }
    <InterfaceText>
      <EnglishText>
          Sefaria is home to 3,000 years of Jewish texts. We are a nonprofit organization offering free access to texts, translations,
          and commentaries so that everyone can participate in the ongoing process of studying, interpreting, and creating Torah.
        </EnglishText>
        <HebrewText>
          ספריא היא ביתם של 3,000 שנות ספרות יהודית.
          אנו ארגון ללא מטרות רווח המציע גישה חופשית למקורות יהודיים, לתרגומים ולפרשנויות,
          ומטרתנו לאפשר לכל אחד ואחת להשתתף בתהליך המתמשך של לימוד וחידוש בתורה.
        </HebrewText>
    </InterfaceText>
    <a href="/about" className="inTextLink">
      <InterfaceText>
          <EnglishText>Learn More ›</EnglishText>
          <HebrewText>לקריאה נוספת ›</HebrewText>
      </InterfaceText>
    </a>
      {!hideTitle && <InterfaceText>
          <EnglishText>
            <a className="button get-start" href={Sefaria._siteSettings.HELP_CENTER_URLS.GETTING_STARTED} data-target-module={Sefaria.SHEETS_MODULE}>
                <img src="/static/icons/vector.svg"/>
                <div className="get-start">
                  Getting Started (2 min)
                </div>
            </a>
          </EnglishText>
          <HebrewText>
            <a className="button get-start" href="https://youtu.be/rCADxtqPqnw">
                <img src="/static/icons/vector.svg"/>
                <div className="get-start">
                  הכירו את ספריא (2 דק')
                </div>
            </a>
          </HebrewText>
      </InterfaceText>
    }
  </SidebarModule>
);


const AboutTranslatedText = ({translationsSlug}) => {

  const translationLookup = {
    "ar": {title: "نصوص يهودية بالعربية", body: "سفاريا هي موطن 3000 سنة من النصوص اليهودية. نحن منظمة غير ربحية تقدم وصولاً مجانيًا إلى النصوص والترجمات والتعليقات حتى يتمكن الجميع من المشاركة في العملية المستمرة لدراسة التوراة وتفسيرها وخلقها."},
    "de": {title: "Eine lebendige Bibliothek der Tora", body: "Sefaria ist eine Bibliothek für jüdische Texte aus 3.000 Jahren. Wir sind eine gemeinnützige Organisation, die freien Zugang zu Texten, Übersetzungen und Kommentaren bietet, damit jede und jeder am fortlaufenden Prozess des Studierens, Interpretierens und der Entwicklung der Tora teilnehmen kann."},
    "eo": {title: "Vivanta Biblioteko de Torao", body: "Sefaria estas hejmo de 3,000 jaroj da judaj tekstoj. Ni estas neprofitcela organizo ofertanta senpagan aliron al tekstoj, tradukoj kaj komentaĵoj por ke ĉiuj povu partopreni en la daŭra procezo de studado, interpretado kaj kreado de Torao."},
    "es": {title: "Una biblioteca viva de la Torá", body: "Sefaria alberga 3.000 años de textos judíos. Somos una organización sin fines de lucro que ofrece acceso gratuito a textos, traducciones y comentarios para que todos puedan participar en el proceso continuo de estudio, interpretación y creación de la Torá."},
    "fa": {title:"کتابخانه زنده تورات", body: "سفاریا خانه 3000 سال متون یهودی است. ما یک سازمان غیرانتفاعی هستیم که دسترسی رایگان به متون، ترجمه ها و تفسیرها را ارائه می دهیم تا همه بتوانند در روند مداوم مطالعه، تفسیر و ایجاد تورات شرکت کنند."},
    "fi": {title: "Tooran elävä kirjasto", body: "Sefaria on koti 3000 vuoden juutalaisille teksteille. Olemme voittoa tavoittelematon organisaatio, joka tarjoaa ilmaisen pääsyn teksteihin, käännöksiin ja kommentteihin, jotta kaikki voivat osallistua jatkuvaan Tooran opiskelu-, tulkkaus- ja luomisprosessiin."},
    "fr": {title: "Une bibliothèque vivante de la Torah", body: "Une bibliothèque de Torah vivante. Sefaria abrite 3 000 ans de textes juifs. Nous sommes une organisation à but non lucratif offrant un accès gratuit aux textes de la Torah, aux commentaires et aux traductions, afin que chacun puisse participer au processus infini de l'étude, de l'interprétation et de la création de la Torah."},
    "it": {title: "Una biblioteca vivente della Torah", body: "Sefaria ospita 3.000 anni di testi ebraici. Siamo un'organizzazione senza scopo di lucro che offre libero accesso a testi, traduzioni e commenti in modo che tutti possano partecipare al processo in corso di studio, interpretazione e creazione della Torah."},
    "pl": {title: "Żywa Biblioteka Tory", body: "Sefaria jest domem dla 3000 lat żydowskich tekstów. Jesteśmy organizacją nonprofit oferującą bezpłatny dostęp do tekstów, tłumaczeń i komentarzy, dzięki czemu każdy może uczestniczyć w bieżącym procesie studiowania, tłumaczenia i tworzenia Tory."},
    "pt": {title: "Uma Biblioteca Viva da Torá", body: "Sefaria é o lar de 3.000 anos de textos judaicos. Somos uma organização sem fins lucrativos que oferece acesso gratuito a textos, traduções e comentários para que todos possam participar do processo contínuo de estudo, interpretação e criação da Torá."},
    "ru": {title: "Живая библиотека Торы", body: "Сефария является домом для еврейских текстов 3000-летней давности. Мы — некоммерческая организация, предлагающая бесплатный доступ к текстам, переводам и комментариям, чтобы каждый мог участвовать в продолжающемся процессе изучения, толкования и создания Торы."},
    "yi": {title: "א לעבעדיקע ביבליאטעק פון תורה", body: "אין ספֿריאַ איז אַ היים פֿון 3,000 יאָר ייִדישע טעקסטן. מיר זענען אַ נאַן-נוץ אָרגאַניזאַציע וואָס אָפפערס פריי אַקסעס צו טעקסטן, איבערזעצונגען און קאָמענטאַרן אַזוי אַז אַלעמען קענען אָנטייל נעמען אין די אָנגאָינג פּראָצעס פון לערנען, ינטערפּריטיישאַן און שאפן תורה."}
  }
  return (
  <SidebarModule>
    <SidebarModuleTitle>{translationLookup[translationsSlug] ?
          translationLookup[translationsSlug]["title"] : "A Living Library of Torah"}</SidebarModuleTitle>
        { translationLookup[translationsSlug] ?
          translationLookup[translationsSlug]["body"] :
          <InterfaceText>
          <EnglishText>
          Sefaria is home to 3,000 years of Jewish texts. We are a nonprofit organization offering free access to texts, translations,
          and commentaries so that everyone can participate in the ongoing process of studying, interpreting, and creating Torah.
        </EnglishText>
        <HebrewText>
          ספריא היא ביתם של 3,000 שנות ספרות יהודית.
          אנו ארגון ללא מטרות רווח המציע גישה חופשית למקורות יהודיים, לתרגומים ולפרשנויות,
          ומטרתנו לאפשר לכל אחד ואחת להשתתף בתהליך המתמשך של לימוד וחידוש בתורה.
        </HebrewText>
        </InterfaceText>
        }
  </SidebarModule>
);
}


const Resources = () => (
  <SidebarModule>
    <h3><InterfaceText context="ResourcesModule">Resources</InterfaceText></h3>
    <div className="linkList">
      <IconLink text="Mobile Apps" url="/mobile" icon="mobile.svg" />
      <IconLink text="Teach with Sefaria" url="/educators" icon="educators.svg" />
      <IconLink text="Visualizations" url="/visualizations" icon="visualizations.svg" />
      <IconLink text="Torah Tab" url="/torah-tab" icon="torah-tab.svg" />
      <IconLink text="Help" url={Sefaria._v({he: Sefaria._siteSettings.HELP_CENTER_URLS.HE, en: Sefaria._siteSettings.HELP_CENTER_URLS.EN_US})} icon="help.svg" openInNewTab={true} />
    </div>
  </SidebarModule>
);


const getSidebarFooterData = () => [{'he': 'אודות','en': 'About', 'url': `${Sefaria.getModuleURL(Sefaria.LIBRARY_MODULE).origin}/about`}, 
                                    {'he': 'עזרה','en':'Help', 'url': `${Sefaria.getModuleURL(Sefaria.LIBRARY_MODULE).origin}/help`}, 
                                    {'he': 'צרו קשר','en':'Contact Us', 'url': 'mailto:hello@sefaria.org'},
                                    {'he': 'ניוזלטר','en':'Newsletter', 'url': `${Sefaria.getModuleURL(Sefaria.LIBRARY_MODULE).origin}/newsletter`},
                                    {'he': 'בלוג','en':'Blog', 'url': 'https://blog.sefaria.org/'},
                                    {'he': 'אינסטגרם','en':'Instagram', 'url': 'https://www.instagram.com/sefariaproject/'},
                                    {'he': 'פייסבוק','en':'Facebook', 'url': 'https://www.facebook.com/sefaria.org'},
                                    {'he': 'יוטיוב','en':'YouTube', 'url':'https://www.youtube.com/user/SefariaProject'},
                                    {'he': 'חנות','en':'Shop', 'url': 'https://store.sefaria.org/'},
                                    {'he': 'אפשרויות תרומה','en':'Ways to Give', 'url': `${Sefaria.getModuleURL(Sefaria.LIBRARY_MODULE).origin}/ways-to-give`},
                                    {'he': 'תרומות','en':'Donate', 'url': 'https://donate.sefaria.org/give/451346/#!/donation/checkout?c_src=Footer'},
                                  ];


const SidebarFooter = () => {

  const data = getSidebarFooterData();

  return (
    <div className = "stickySidebarFooter navSidebarModule">
        <h1/>
        <div className="footerContainer">
          {data.map(footerLink =>
            <a href={footerLink.url}>
              <InterfaceText text={{'en': footerLink.en, 'he': footerLink.he}}  />
            </a>
          )}
        </div>
    </div>
);
}



const TheJewishLibrary = ({hideTitle}) => (
  <SidebarModule>
    {!hideTitle ?
    <SidebarModuleTitle>The Jewish Library</SidebarModuleTitle> : null}
    <InterfaceText>The tradition of Torah texts is a vast, interconnected network that forms a conversation across space and time. The five books of the Torah form its foundation, and each generation of later texts functions as a commentary on those that came before it.</InterfaceText>
  </SidebarModule>
);


const SupportSefaria = ({blue}) => (
  <SidebarModule blue={blue}>
    <SidebarModuleTitle>Support Sefaria</SidebarModuleTitle>
    <InterfaceText>Sefaria is an open source, nonprofit project. Support us by making a tax-deductible donation.</InterfaceText>
    <br />
    <DonateLink classes={"button small" + (blue ? " white" : "")} source={"NavSidebar-SupportSefaria"}>
      <img src="/static/img/heart.png" alt="donation icon" />
      <InterfaceText>Make a Donation</InterfaceText>
    </DonateLink>
  </SidebarModule>
);


const SponsorADay = () => (
  <SidebarModule>
    <SidebarModuleTitle>Sponsor A Day of Learning</SidebarModuleTitle>
    <InterfaceText>With your help, we can add more texts and translations to the library, develop new tools for learning, and keep Sefaria accessible for Torah study anytime, anywhere.</InterfaceText>
    <br />
    <DonateLink classes={"button small"} link={"dayOfLearning"} source={"NavSidebar-SponsorADay"}>
      <img src="/static/img/heart.png" alt="donation icon" />
      <InterfaceText>Sponsor A Day</InterfaceText>
    </DonateLink>
  </SidebarModule>
);


const AboutTextCategory = ({cats}) => {
  const tocObject = Sefaria.tocObjectByCategories(cats);
  const enTitle = "About " + tocObject.category;
  const heTitle = "אודות " + tocObject.heCategory;

  if ((Sefaria.interfaceLang === "hebrew" && !tocObject.heDesc) ||
      (Sefaria.interfaceLang === "english" && !tocObject.enDesc)) {
    return null;
  }

  return (
    <SidebarModule>
      <SidebarModuleTitle><InterfaceText text={{en: enTitle, he: heTitle}} /></SidebarModuleTitle>
      <InterfaceText markdown={{en: tocObject.enDesc, he: tocObject.heDesc}} />
    </SidebarModule>
  );
};


const AboutText = ({index, hideTitle}) => {
  const lang = Sefaria._getShortInterfaceLang();

  let composed = [index.compPlaceString?.[lang], index.compDateString?.[lang]].filter(x=>!!x).join(", ");
  composed = composed.replace(/[()]/g, "");

  if (index.categories.length == 2 && index.categories[0] == "Tanakh" && ["Torah", "Prophets", "Writings"].indexOf(index.categories[1]) !== -1) {
    // Don't show date/time for Tanakh.
    composed = null;
  }

  let authors   = index?.authors || [];
  authors = authors.filter(a => !!a[lang]).map(a => <a href={"/topics/" + a.slug} key={a.slug}><InterfaceText>{a[lang]}</InterfaceText></a>);
  authors = [].concat(...authors.map(x => [<span>, </span>, x])).slice(1); // Like a join for an array of React elements
  const heDesc = index.heDesc || index.heShortDesc;
  const enDesc = index.enDesc || index.enShortDesc;
  const description = lang === "he" ? heDesc : enDesc;

  if (!authors.length && !composed && !description) { return null; }

  return (
    <SidebarModule>
      {hideTitle ? null :
          <SidebarModuleTitle>About This Text</SidebarModuleTitle>}
      { composed || authors.length ?
      <div className="aboutTextMetadata">

        {authors.length ?
        <div className="aboutTextAuthor">
          {authors.length == 1 ?
              <span><InterfaceText>Author</InterfaceText>:</span>
          : <span><InterfaceText>Authors</InterfaceText>:</span>}
          <span className="aboutTextAuthorText">
            &nbsp;{authors}
          </span>
        </div> : null}

        {composed ?
        <div className="aboutTextComposed">
          <InterfaceText>Composed</InterfaceText>:
          <span className="aboutTextComposedText">
            &nbsp;<InterfaceText>{composed}</InterfaceText>
          </span>
        </div> : null}

      </div> : null}
      {description ?
      <InterfaceText markdown={{en: enDesc, he: heDesc}}/> : null}

    </SidebarModule>
  );
};


const TranslationLinks = () => {
  return (
    <div className="navSidebarLink serif language">
      {<ul>{Object.keys(Sefaria.ISOMap).map(key => Sefaria.ISOMap[key]["showTranslations"] ? <li key={key}><a href={`/translations/${key}`}>
          {Sefaria.ISOMap[key]["nativeName"]}
          </a></li> : null)} </ul>}
      </div>
  );
};


const ParashahLink = () => {
  const parashah = Sefaria.calendars.filter(c => c.title.en === "Parashat Hashavua")[0];
  return (
    <div className="navSidebarLink ref serif">
      <img src="/static/icons/book.svg" className="navSidebarIcon" alt="book icon" />
      <a href={"/" + parashah.url}><InterfaceText text={{en: parashah.ref, he: parashah.heRef}} /></a>
    </div>
  );
};


const ParashahName = () => {
  const parashah = Sefaria.calendars.filter(c => c.title.en === "Parashat Hashavua")[0];
  return <InterfaceText text={parashah.displayValue} />
};


const HaftarotLinks = () => {
  const haftarot = Sefaria.calendars.filter(c => c.title.en.startsWith("Haftarah"))
  return (
    <>
      {haftarot.map(h =>
      <div className="navSidebarLink ref serif" key={h.url}>
        <img src="/static/icons/book.svg" className="navSidebarIcon" alt="book icon" />
        <a href={"/" + h.url}><InterfaceText text={h.displayValue} /></a>
      </div>)}
    </>
  );
};


const DafLink = () => {
  const daf = Sefaria.calendars.filter(c => c.title.en === "Daf Yomi")[0];
  return (
    <div className="navSidebarLink ref serif">
      <img src="/static/icons/book.svg" className="navSidebarIcon" alt={Sefaria._("book icon")} />
      <a href={"/" + daf.url}>
        <InterfaceText text={daf.displayValue} />
      </a>
    </div>
  );
}

const Translations = () => {
  return (<SidebarModule>
    <SidebarModuleTitle>Translations</SidebarModuleTitle>
    <InterfaceText>
      <EnglishText>
        Access key works from the library in several languages.
      </EnglishText>
      <HebrewText>
        יצירות נבחרות מהספרייה בתרגומים לשפות שונות.
      </HebrewText>
    </InterfaceText>
    <TranslationLinks />
  </SidebarModule>)
}


const LearningSchedules = () => {
  return (
    <SidebarModule>
      <SidebarModuleTitle>Learning Schedules</SidebarModuleTitle>
      <div className="readingsSection">
        <span className="readingsSectionTitle">
          <InterfaceText>Weekly Torah Portion</InterfaceText>: <ParashahName />
        </span>
        <ParashahLink />
      </div>
      <div className="readingsSection">
        <span className="readingsSectionTitle">
          <InterfaceText >Haftarah</InterfaceText>
        </span>
        <HaftarotLinks />
      </div>
      <div className="readingsSection">
        <span className="readingsSectionTitle">
          <InterfaceText >Daf Yomi</InterfaceText>
        </span>
        <DafLink />
      </div>
      <a href="/calendars" className="allLink">
        <InterfaceText>
        <EnglishText>All Learning Schedules ›</EnglishText>
        <HebrewText>לוחות לימוד נוספים ›</HebrewText>
        </InterfaceText>
      </a>
    </SidebarModule>
  );
};


const WeeklyTorahPortion = () => {
  return (
    <SidebarModule>
      <SidebarModuleTitle>Weekly Torah Portion</SidebarModuleTitle>
      <div className="readingsSection">
        <span className="readingsSectionTitle">
          <ParashahName />
        </span>
        <ParashahLink />
      </div>
      <div className="readingsSection">
        <span className="readingsSectionTitle">
          <InterfaceText >Haftarah</InterfaceText>
        </span>
        <HaftarotLinks />
      </div>
      <a href="/topics/category/torah-portions" className="allLink">
        <InterfaceText>
        <EnglishText>All Portions ›</EnglishText>
        <HebrewText>פרשות השבוע ›</HebrewText>
        </InterfaceText>
      </a>
    </SidebarModule>
  );
};


const DafYomi = () => {
  return (
    <SidebarModule>
      <SidebarModuleTitle>Daily Learning</SidebarModuleTitle>
      <div className="readingsSection">
        <span className="readingsSectionTitle">
          <InterfaceText >Daf Yomi</InterfaceText>
        </span>
        <DafLink />
      </div>
    </SidebarModule>
  );
};


const Visualizations = ({categories}) => {
  const visualizations = [
    {en: "Tanakh & Talmud",
      he: 'תנ"ך ותלמוד',
      url: "/explore"},
    {en: "Talmud & Mishneh Torah",
      he: "תלמוד ומשנה תורה",
      url: "/explore-Bavli-and-Mishneh-Torah"},
    {en: "Talmud & Shulchan Arukh",
      he: "תלמוד ושולחן ערוך",
      url: "/explore-Bavli-and-Shulchan-Arukh"},
    {en: "Mishneh Torah & Shulchan Arukh",
      he: "משנה תורה ושולחן ערוך",
      url: "/explore-Mishneh-Torah-and-Shulchan-Arukh"},
    {en: "Tanakh & Midrash Rabbah",
      he: 'תנ"ך ומדרש רבה',
      url: "/explore-Tanakh-and-Midrash-Rabbah"},
    {en: "Tanakh & Mishneh Torah",
      he: 'תנ"ך ומשנה תורה',
      url: "/explore-Tanakh-and-Mishneh-Torah"},
    {en: "Tanakh & Shulchan Arukh",
      he: 'תנ"ך ושולחן ערוך',
      url: "/explore-Tanakh-and-Shulchan-Arukh"},
  ];

  const links = visualizations.filter(v => categories.some(cat => v.en.indexOf(cat) > -1));

  if (links.length == 0) { return null; }

  return (
    <SidebarModule>
      <SidebarModuleTitle>Visualizations</SidebarModuleTitle>
      <InterfaceText>Explore interconnections among texts with our interactive visualizations.</InterfaceText>
      <div className="linkList">
        {links.map((link, i) =>
          <div className="navSidebarLink gray" key={i}>
            <img src="/static/icons/visualization.svg" className="navSidebarIcon" alt={Sefaria._("visualization icon")} />
            <a href={link.url}><InterfaceText text={{en: link.en, he: link.he}} /></a>
          </div>
        )}
      </div>
      <a href="/visualizations" className="allLink">
        <InterfaceText>
        <EnglishText>All Visualizations ›</EnglishText>
        <HebrewText>תרשימים גרפיים נוספים ›</HebrewText>
        </InterfaceText>
      </a>
    </SidebarModule>
  );
};


const AboutTopics = ({hideTitle}) => (
  <SidebarModule>
    {hideTitle ? null :
    <SidebarModuleTitle>About Topics</SidebarModuleTitle> }
    <InterfaceText>
        <HebrewText>
דפי הנושא מציגים מקורות נבחרים מארון הספרים היהודי עבור אלפי נושאים. ניתן לדפדף לפי קטגוריה או לחפש לפי נושא ספציפי, ובסרגל הצד מוצגים הנושאים הפופולריים ביותר ואלה הקשורים אליהם.  הקליקו ושוטטו בין הנושאים השונים כדי ללמוד עוד.
        </HebrewText>
        <EnglishText>
        Topics Pages present a curated selection of various genres of sources on thousands of chosen subjects. You can browse by category, search for something specific, or view the most popular topics — and related topics — on the sidebar. Explore and click through to learn more.
        </EnglishText>
    </InterfaceText>
  </SidebarModule>
);

const TrendingTopics = () => {
    let [trendingTopics, setTrendingTopics] = useState(null);
    useEffect(() => {
        Sefaria.getTrendingTopics().then(result => setTrendingTopics(result));
    }, []);

    if (!trendingTopics) { return null; }
    return(
    <div data-anl-feature_name="Trending" data-anl-link_type="topic">
        <SidebarModule>
            <SidebarModuleTitle>Trending Topics</SidebarModuleTitle>
            <div className="topic-landing-sidebar-list">
            {trendingTopics.map((topic, i) =>
                <div className="navSidebarLink ref serif" key={i}>
                    <a
                        href={"/topics/" + topic.slug}
                        data-anl-link_type="topic"
                        data-anl-event="navto_topic:click"
                        data-anl-text={topic.primaryTitle.en}
                    >
                        <InterfaceText text={{en: topic.primaryTitle.en, he: topic.primaryTitle.he}}/>
                    </a>
                </div>
            )}
            </div>
        </SidebarModule>
    </div>)
};
const TopicLandingTopicCatList = () => {
    const topicCats = Sefaria.topicTocPage();
    return(
        <span data-anl-feature_name="Browse Topics">
        <SidebarModule>
            <span id="browseTopics">
            <SidebarModuleTitle>
                Browse Topics
            </SidebarModuleTitle>
            </span>
            <div className="topic-landing-sidebar-list">
                {topicCats.map((topic, i) =>
                    <div className="navSidebarLink ref serif" key={i}>
                        <a href={"/topics/category/" + topic.slug}
                            data-anl-link_type="category"
                            data-anl-text={topic.primaryTitle.en}
                            data-anl-event="navto_topic:click"
                        >
                            <InterfaceText text={{en: topic.primaryTitle.en, he: topic.primaryTitle.he}}/>
                        </a>
                    </div>
                )}
            </div>
        </SidebarModule>
        </span>
    )
};
const AZTopicsLink = () => {
    return (
        <span
            data-anl-feature_name="Browse A-Z"
        >
        <SidebarModule>
            <a href={'/topics/all/a'}
            data-anl-link_type="see all"
            data-anl-text="All Topics A-Z ›"
            data-anl-event="navto_topic:click"
            >
            <SidebarModuleTitle>All Topics A-Z ›</SidebarModuleTitle>
            </a>
        </SidebarModule>
        </span>
    )
};


const RelatedTopics = ({title}) => {
  const [topics, setTopics] = useState(Sefaria.getIndexDetailsFromCache(title)?.relatedTopics || []);
  const [showMore, setShowMore] = useState(false);
  const showMoreLink = !showMore && topics.length > 5;
  const shownTopics = showMore ? topics : topics.slice(0,5);
  useEffect(() => {
        Sefaria.getIndexDetails(title).then(data => setTopics(data.relatedTopics));
  },[title]);
  return (topics.length ?
    <SidebarModule>
      <SidebarModuleTitle>Related Topics</SidebarModuleTitle>
      {shownTopics.map((topic, i) =>
        <div className="navSidebarLink ref serif" key={i}>
          <a href={"/topics/" + topic.slug}><InterfaceText text={{en: topic.title.en, he: topic.title.he}}/></a>
        </div>
      )}
      {showMoreLink ?
      <a className="moreLink" onClick={()=>{setShowMore(true);}}>
        <InterfaceText>More</InterfaceText>
      </a> : null}
    </SidebarModule> : null
  );
};

const JoinTheCommunity = ({wide}) => {
  return (
    <SidebarModule wide={wide}>
      <div>
        <SidebarModuleTitle>Join the Conversation</SidebarModuleTitle>
        <InterfaceText>People around the world use Sefaria to create and share Torah resources. You're invited to add your voice.</InterfaceText>
      </div>
      <div>
        <a className="button small" href="/community">
          <img src="/static/icons/community-black.svg" alt="make a sheet icon" />
          <InterfaceText>Explore the Community</InterfaceText>
        </a>
      </div>
    </SidebarModule>
  );
};

const JoinTheConversation = ({wide}) => {
  return (
    <SidebarModule wide={wide}>
      <div className="joinTheConversation">
        <SidebarModuleTitle>Join the Conversation</SidebarModuleTitle>
        <InterfaceText>Mix and match sources from our library, along with outside sources, comments, images and videos.</InterfaceText>
      </div>
      <CreateSheetsButton/>
    </SidebarModule>
  );
};


const GetTheApp = () => (
  <SidebarModule>
    <SidebarModuleTitle>Get the Mobile App</SidebarModuleTitle>
    <InterfaceText>Access the Jewish library anywhere and anytime with the</InterfaceText> <a href="/mobile" className="inTextLink"><InterfaceText>Sefaria mobile app.</InterfaceText></a>
    <br />
    <AppStoreButton
        href="https://itunes.apple.com/us/app/sefaria/id1163273965?ls=1&mt=8"
        platform='ios'
        altText={Sefaria._("Sefaria app on IOS")}
    />
    <AppStoreButton
        href="https://play.google.com/store/apps/details?id=org.sefaria.sefaria"
        platform='android'
        altText={Sefaria._("Sefaria app on Android")}
    />
  </SidebarModule>
);


const StayConnected = () => { 
  const fbURL = Sefaria.interfaceLang == "hebrew" ? "https://www.facebook.com/sefaria.org.il" : "https://www.facebook.com/sefaria.org";

  return (
    <SidebarModule>
      <SidebarModuleTitle>Stay Connected</SidebarModuleTitle>
      <InterfaceText>Get updates on new texts, learning resources, features, and more.</InterfaceText>
      <br />
      <NewsletterSignUpForm context="sidebar" />
      <div className="social-links">
        <Button icon={"facebook"} variant="secondary" className="appButton iconOnly" alt={Sefaria._("Sefaria on Facebook")} href={fbURL} />
        <Button icon={"instagram"} variant="secondary" className="appButton iconOnly" alt={Sefaria._("Sefaria on Instagram")} href="https://www.instagram.com/sefariaproject" />
        <Button icon={"youtube"} variant="secondary" className="appButton iconOnly" alt={Sefaria._("Sefaria on YouTube")} href="https://www.youtube.com/user/SefariaProject" />
      </div>

    </SidebarModule>
  );
};

const GetStartedButton = () => {
    const href = Sefaria._v(Sefaria._siteSettings.WHAT_ARE_VOICES_PATHS)
    return <Button variant="secondary" className="getStartedSheets">
      <a href={href} data-target-module={Sefaria.SHEETS_MODULE}>
          <InterfaceText text={{'en': 'Learn More', 'he': 'למידע נוסף'}} />
      </a>
    </Button>;
}
const CreateSheetsButton = () => {
  return (
    <Button icon={"new-sheet-black"} alt={Sefaria._("Create a New Sheet")}>
      <a href="/sheets/new" data-target-module={Sefaria.SHEETS_MODULE}>
        <InterfaceText text={{'en': 'Create', 'he': 'דף חדש'}} />
      </a>
    </Button>
  ) 
}
const CreateASheet = () => {
    let enText, heText;
    if (Sefaria.multiPanel) {
        enText = 'Mix and match sources from the Sefaria Library, along with outside sources, images, videos, and your own commentary, to share digitally.';
        heText = 'כל דף הוא בגדר לוח חלק, מרחב בו תוכלו לחבר בין הרעיונות שלכם לבין המקורות ולהוסיף מקורות מדיה מגוונים. השתמשו בכלים המוצעים כדי לכתוב מחשבות ותובנות אודות המקורות שבספרייה, להוסיף קטעי וידאו ואודיו, לצטט מהמקורות שבספרייה.';
    } else {
        enText = 'Use a computer to mix and match sources from the Sefaria Library, along with outside sources, images, videos, and your own commentary. The Voices Editor is not supported on mobile devices.';
        heText = 'כל דף הוא בגדר לוח חלק, מרחב בו תוכלו לחבר בין הרעיונות שלכם לבין המקורות ולהוסיף מיני מדיה מגוונים. לא ניתן ליצור או לערוך דפים באמצעות המכשיר הנייד. על מנת לגשת לעורך הדפים של ספריא, יש להיכנס לאתר האינטרנט ״חיבורים״ במחשב.';
    }
    return (
        <TitledText title={{'en': 'Create', 'he': 'יצירת דף מקורי'}}
                    text={{'en': enText,
                        'he': heText}}>
            {Sefaria.multiPanel && <CreateSheetsButton/>}
        </TitledText>
    );
}

const WhatIsSefariaVoices = () => (
    <TitledText title={{'en': 'What is Voices on Sefaria?', 'he': 'נא להכיר: חיבורים בספריא'}}
                text={{'en': 'Voices on Sefaria is a dedicated space for you to create and discover Torah-based content — from source sheets and lesson plans to divrei Torah and essays.',
                       'he': 'פלטפורמה חדשה זו נוצרה עבורכם, הלומדים והלומדות, כדי שתוכלו ליצור ולאסוף חומרים מקוריים השואבים ממקורות הספרות היהודית. דף לימוד? חיבור ספרותי? בלוג? דבר תורה? פה זה המקום לתת ליצירתיות ולסקרנות להוביל את הדרך.'}}>
        <GetStartedButton/>
    </TitledText>
);
const AboutLearningSchedules = () => (
  <SidebarModule>
    <SidebarModuleTitle>Learning Schedules</SidebarModuleTitle>
    <InterfaceText>
        <EnglishText>
            Since biblical times, the Torah has been divided into sections which are read each week on a set yearly calendar.
            Following this practice, many other calendars have been created to help communities of learners work through specific texts together.
        </EnglishText>
        <HebrewText>
            מימי קדם חולקה התורה לקטעי קריאה שבועיים שנועדו לסיום הספר כולו במשך תקופת זמן של שנה.
            בעקבות המנהג הזה התפתחו לאורך השנים סדרי לימוד תקופתיים רבים נוספים, ובעזרתם יכולות קהילות וקבוצות של לומדים ללמוד יחד טקסטים שלמים.
        </HebrewText>
    </InterfaceText>
  </SidebarModule>
);


const AboutCollections = ({hideTitle}) => (
  <SidebarModule>
    {hideTitle ? null :
    <SidebarModuleTitle>About Collections</SidebarModuleTitle>}
    <InterfaceText>
        <EnglishText>Collections are user generated bundles of sheets which can be used privately, shared with friends, or made public on Sefaria.</EnglishText>
        <HebrewText>אסופות הן מקבצים של דפי מקורות שנוצרו על ידי משתמשי האתר. הן ניתנות לשימוש פרטי, לצורך שיתוף עם אחרים או לשימוש ציבורי באתר ספריא.</HebrewText>
    </InterfaceText>
      {!hideTitle &&
      <Button icon={"collection-black"} alt={Sefaria._("Create a Collection")} className="">
      <a href="/sheets/collections/new" data-target-module={Sefaria.SHEETS_MODULE}>
        <InterfaceText>Create a Collection</InterfaceText>
      </a>
      </Button>
}
  </SidebarModule>
);


const ExploreCollections = () => (
  <SidebarModule>
    <SidebarModuleTitle>Collections</SidebarModuleTitle>
    <InterfaceText>Organizations, communities and individuals around the world curate and share collections of sheets for you to explore.</InterfaceText>
    <div>
      <a className="button small white" href="/sheets/collections" data-target-module={Sefaria.SHEETS_MODULE}>
        <img src="/static/icons/collection.svg" alt="collection icon" />
        <InterfaceText>Explore Collections</InterfaceText>
      </a>
    </div>
  </SidebarModule>
);


const WhoToFollow = ({toggleSignUpModal}) => (
  <SidebarModule>
    <SidebarModuleTitle>Who to Follow</SidebarModuleTitle>
    {Sefaria.followRecommendations.map(user =>
    <ProfileListing {...user} key={user.uid} toggleSignUpModal={toggleSignUpModal} />)}
  </SidebarModule>
);


const Image = ({url}) => (
  <SidebarModule>
    <img className="imageModuleImage" src={url} />
  </SidebarModule>
);


const Wrapper = ({title, content}) => (
  <SidebarModule>
    {title ? <SidebarModuleTitle>{title}</SidebarModuleTitle> : null}
    {content}
  </SidebarModule>
);


const IconLink = ({text, url, icon, openInNewTab}) => (
  <div className="navSidebarLink gray">
    <img src={"/static/icons/" + icon} className="navSidebarIcon" alt={`${Sefaria._(text)} ${Sefaria._("icon")}`} />
    <a href={url} target={openInNewTab ? "_blank" : "_self"}><InterfaceText>{text}</InterfaceText></a>
  </div>
);


const DownloadVersions = ({sref}) => {
    //sref is generally an index title, but just in case we ever need a different resolution
    const [versions, setVersions] = useState([]);
    const [isReady, setIsReady] = useState(false);
    const [downloadSelected, setDownloadSelected] = useState({dlVersionTitle: null, dlVersionFormat: null, dlVersionLanguage: null});

    const isVersionPublicDomain = v => {
        return !(v.license && v.license.startsWith("Copyright"));
    }
    const handleInputChange = (event) => {
        const target = event.target;
        const value = target.value;
        const name = target.name;
        let newState = {};
        if(name == "dlVersionName"){
           let [versionTitle, versionLang] = value.split("/");
           newState = {
              dlVersionTitle: versionTitle,
              dlVersionLanguage: versionLang
           };
        }else{
            newState = {[name]: value}
        }
        const dlstate = {...downloadSelected, ...newState};
        setDownloadSelected(dlstate);
        if (downloadParamsReady(dlstate)){
            setIsReady(true);
        }
    }
    const downloadParamsReady = (downloadParams) => {
        return !Object.values(downloadParams).some(x => x === null);
    }
    const versionDlLink = () => {
        return isReady ? `/download/version/${sref} - ${downloadSelected.dlVersionLanguage} - ${downloadSelected.dlVersionTitle}.${downloadSelected.dlVersionFormat}` : "#";
    }
    const handleClick = (event) => {
        if(!isReady) {
            event.preventDefault();
            return false;
        }
        recordDownload();
        return true;
    }
    const recordDownload = () => {
        Sefaria.track.event("Reader", "Version Download", `${sref} / ${downloadSelected.dlVersionTitle} / ${downloadSelected.dlVersionLanguage} / ${downloadSelected.dlVersionFormat}`);
    }
    useEffect(() => {
        Sefaria.getVersions(sref).then(data => {
            data = Object.values(data).flat();
            data = data.filter(isVersionPublicDomain);
            data.sort((a, b) => a.versionTitle.localeCompare(b.versionTitle));
            setVersions(data);
        });
    }, [sref]);

    return(
        <SidebarModule>
          <SidebarModuleTitle>Download Text</SidebarModuleTitle>
          <div className="downloadTextModule sans-serif">
          <Dropdown
              name="dlVersionName"
              options={
                versions.map(v => ({
                    value: `${v.versionTitle}/${v.language}`,
                    label: `${Sefaria._v({he: v.versionTitleInHebrew ? v.versionTitleInHebrew : v.versionTitle, en: v.versionTitle})} (${Sefaria._(Sefaria.translateISOLanguageCode(v.actualLanguage))})`
                })).concat( // add merged versions for both primary langs "en" and "he" where applicable. (not yet possible for individual actual languages)
                    versions.map(v => v.language).unique().map(lang => ({
                        value: `merged/${lang}`,
                        label: `${Sefaria._("Merged Version", "DownloadVersions")} (${Sefaria._(Sefaria.translateISOLanguageCode(lang))})`,
                    }))
                )
              }
              placeholder={Sefaria._( "Select Version", "DownloadVersions")}
              onChange={handleInputChange}
          />
          <Dropdown
              name="dlVersionFormat"
              options={[
                {value: "txt",       label: Sefaria._( "Text (with Tags)", "DownloadVersions")},
                {value: "plain.txt", label: Sefaria._( "Text (without Tags)", "DownloadVersions")},
                {value: "csv",       label: "CSV"},
                {value: "json",      label: "JSON"},
              ]}
              placeholder={Sefaria._("Select Format", "DownloadVersions")}
              onChange={handleInputChange}
          />
          <a className={`button fillWidth${isReady ? "" : " disabled"}`} onClick={handleClick} href={versionDlLink()} download>{Sefaria._("Download")}</a>
        </div>
        </SidebarModule>
    );
};


const PortalAbout = ({title, description, image_uri, image_caption}) => {
    return(
        <SidebarModule>
            <SidebarModuleTitle en={title.en} he={title.he} />
            <div className="portalTopicImageWrapper">
                <ImageWithCaption photoLink={image_uri} caption={image_caption} />
            </div>
            <InterfaceText markdown={{en: description.en, he: description.he}} />
        </SidebarModule>
    )
};


const PortalMobile = ({title, description, android_link, ios_link}) => {
    return(
        <SidebarModule>
            <div className="portalMobile">
                <SidebarModuleTitle en={title.en} he={title.he} />
                {description && <InterfaceText markdown={{en: description.en, he: description.he}} />}
                <AppStoreButton href={ios_link} platform={'ios'} altText='Steinsaltz app on iOS' />
                <AppStoreButton href={android_link} platform={'android'} altText='Steinsaltz app on Android' />
            </div>
        </SidebarModule>
    )
};
const PortalOrganization = ({title, description}) => {
    return(
        <SidebarModule>
                <SidebarModuleTitle en={title.en} he={title.he} />
                {description && <InterfaceText markdown={{en: description.en, he: description.he}} />}
        </SidebarModule>
    )
};


const PortalNewsletter = ({title, description}) => {
    let titleElement = <SidebarModuleTitle en={title.en} he={title.he} />;

    return(
        <SidebarModule>
            {titleElement}
            <InterfaceText markdown={{en: description.en, he: description.he}} />
            <NewsletterSignUpForm
                includeEducatorOption={false}
                emailPlaceholder={{en: "Email Address", he: "כתובת מייל"}}
                subscribe={Sefaria.subscribeSefariaAndSteinsaltzNewsletter}
            />
        </SidebarModule>
    )
};


export {
  NavSidebar,
  SidebarFooter,
  SidebarModules,
  RecentlyViewed,
  ParashahLink,
};<|MERGE_RESOLUTION|>--- conflicted
+++ resolved
@@ -1,9 +1,5 @@
-<<<<<<< HEAD
 import React, { useState, useEffect } from 'react';
 import PropTypes from 'prop-types';
-=======
-import React, {useState, useEffect} from 'react';
->>>>>>> dd25bc0e
 import classNames  from 'classnames';
 import Sefaria  from './sefaria/sefaria';
 import {AppStoreButton, DonateLink, EnglishText, HebrewText, ImageWithCaption} from './Misc'
