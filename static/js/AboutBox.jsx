import React from 'react';
import PropTypes from 'prop-types';
import Sefaria from './sefaria/sefaria';
import VersionBlock, {VersionsBlocksList} from './VersionBlock';
import Component             from 'react-class';
import {InterfaceText} from "./Misc";


class AboutBox extends Component {
  constructor(props) {
    super(props);
    this._includeOtherVersionsLangs = ["he"];
    this.state = {
      versionLangMap: null,
      currentVersionsByActualLangs: Sefaria.transformVersionObjectsToByActualLanguageKeys(this.props.currObjectVersions),
      details: null,
    }
  }
  setTextMetaData() {
    if (this.props.title == "Sheet") {
      const sheetID = (Sefaria.sheets.extractIdFromSheetRef(this.props.srefs));
      if (!Sefaria.sheets.loadSheetByID(sheetID)) {
          Sefaria.sheets.loadSheetByID(sheetID, function (data) {
              this.setState({ details: data });
          }.bind(this));
      }
      else {
          this.setState({
            details: Sefaria.sheets.loadSheetByID(sheetID),
          });
      }
    }else {
      Sefaria.getIndexDetails(this.props.title).then(data => {
        this.setState({details: data});
      });
    }
  }
  componentDidMount() {
      this.setTextMetaData();
      Sefaria.versions(this.props.sectionRef, true, this._includeOtherVersionsLangs, false).then(this.onVersionsLoad);
  }
  componentDidUpdate(prevProps, prevState) {
    if (prevProps.title !== this.props.title) {
      this.setState({details: null});
      this.setTextMetaData();
      Sefaria.versions(this.props.sectionRef,true, this._includeOtherVersionsLangs, false).then(this.onVersionsLoad);
    }
  }
  onVersionsLoad(versions) {
    //rearrange the current selected versions to be mapped by their real language,
    // then sort the current version to the top of its language list
    let versionsByLang = versions;
    let currentVersionsByActualLangs = Sefaria.transformVersionObjectsToByActualLanguageKeys(this.props.currObjectVersions);
    for(let [lang,ver] of Object.entries(currentVersionsByActualLangs)){
      if (this._includeOtherVersionsLangs.includes(lang)){ //remove current version if its "he"
        versionsByLang[lang] = versionsByLang[lang].filter((v) => v.versionTitle != ver.versionTitle);
      }
    }
    this.setState({versionLangMap: versionsByLang, currentVersionsByActualLangs:currentVersionsByActualLangs});
  }
<<<<<<< HEAD
=======
  openVersionInSidebar(versionTitle, versionLanguage) {
    this.props.setConnectionsMode("Translation Open", {previousMode: "About"});
    this.props.setFilter(Sefaria.getTranslateVersionsKey(versionTitle, versionLanguage));
  }
>>>>>>> b08da88f
  render() {
    const d = this.state.details;
    const sourceVersion = this.state.currentVersionsByActualLangs?.he;
    const translationVersions = Object.entries(this.state.currentVersionsByActualLangs).filter(([lang, version]) => lang != "he").map(([lang, version])=> version);
    const multiple_translations = translationVersions?.length > 1;
    const no_source_versions = multiple_translations || translationVersions?.length == 1 && !sourceVersion;
    const sourceVersionSectionTitle = {en: "Current Version", he:"מהדורה נוכחית"};
    const translationVersionsSectionTitle = multiple_translations ? {en: "Current Translations", he:"תרגומים נוכחיים"} : {en: "Current Translation", he:"תרגום נוכחי"};
    const alternateVersionsSectionTitle = no_source_versions ? {en: "Source Versions", he:"מהדורות בשפת המקור"} : {en: "Alternate Source Versions", he:"מהדורות נוספות בשפת המקור"}

    if (this.props.srefs[0].startsWith("Sheet")) {
      let detailSection = null;

      if (d) {
          detailSection = (<div className="detailsSection">
                  <h2 className="aboutHeader">
                      <span className="int-en">About This Text</span>
                      <span className="int-he">אודות ספר זה</span>
                  </h2>
                  <div className="aboutTitle">
                      {d.title.stripHtml()}
                  </div>
                  <div className="aboutSubtitle">
                      By: <a href={d.ownerProfileUrl}>{d.ownerName}</a>
                  </div>
                  <div className="aboutDesc">
                      <span dangerouslySetInnerHTML={ {__html: d.summary} } />
                  </div>
              </div>
          )
      }
      return <section className="aboutBox">{detailSection}</section>;
    }

    let detailSection = null;
    if (d) {
      let authorsEn, authorsHe;
      if (d.authors && d.authors.length) {
        const authorArrayEn = d.authors.filter((elem) => !!elem.en);
        const authorArrayHe = d.authors.filter((elem) => !!elem.he);
        authorsEn = authorArrayEn.map(author => <a key={author.en} href={"/person/" + author.en}>{author.en}</a> );
        authorsHe = authorArrayHe.map(author => <a key={author.en} href={"/person/" + author.en}>{author.he}</a> );
      }
      // use compPlaceString and compDateString if available. then use compPlace o/w use pubPlace o/w nothing
      let placeTextEn, placeTextHe;
      if (d.compPlaceString) {
        placeTextEn = d.compPlaceString.en;
        placeTextHe = d.compPlaceString.he;
      } else if (d.compPlace){
        placeTextEn = d.compPlace;
        placeTextHe = d.compPlace;
      } else if (d.pubPlace) {
        placeTextEn = d.pubPlace;
        placeTextHe = d.pubPlace;
      }

      let dateTextEn, dateTextHe;
      if (d.compDateString) {
        dateTextEn = d.compDateString.en;
        dateTextHe = d.compDateString.he
      } else if (d.compDate) {
        if (d.errorMargin !== 0) {
          //I don't think there are any texts which are mixed BCE/CE
          const lowerDate = Math.abs(d.compDate - d.errorMargin);
          const upperDate = Math.abs(d.compDate - d.errorMargin);
          dateTextEn = `(c.${lowerDate} - c.${upperDate} ${d.compDate < 0 ? "BCE" : "CE"})`;
          dateTextHe = `(${lowerDate} - ${upperDate} ${d.compDate < 0 ? 'לפנה"ס בקירוב' : 'לספירה בקירוב'})`;
        } else {
          dateTextEn = `(${Math.abs(d.compDate)} ${d.compDate < 0 ? "BCE" : "CE"})`;
          dateTextHe = `(${Math.abs(d.compDate)} ${d.compDate < 0 ? 'לפנה"ס בקירוב' : 'לספירה בקירוב'})`;
        }
      } else if (d.pubDate) {
        dateTextEn = `(${Math.abs(d.pubDate)} ${d.pubDate < 0 ? "BCE" : "CE"})`;
        dateTextHe = `(${Math.abs(d.pubDate)} ${d.pubDate < 0 ? 'לפנה"ס בקירוב' : 'לספירה בקירוב'})`;
      }
      const bookPageUrl = "/" + Sefaria.normRef(d.title);
      detailSection = (
        <div className="detailsSection">
          <h2 className="aboutHeader">
            <span className="int-en">About This Text</span>
            <span className="int-he">אודות ספר זה</span>
          </h2>
          <a href={bookPageUrl} className="aboutTitle">
            <span className="en">{d.title}</span>
            <span className="he">{d.heTitle}</span>
          </a>
          { authorsEn && authorsEn.length ?
            <div className="aboutSubtitle">
              <span className="en">Author: {authorsEn}</span>
              <span className="he">מחבר: {authorsHe}</span>
            </div> : null
          }
          { !!placeTextEn || !!dateTextEn ?
            <div className="aboutSubtitle">
              <span className="en">{`Composed: ${!!placeTextEn ? placeTextEn : ""} ${!!dateTextEn ? dateTextEn : ""}`}</span>
              <span className="he">{`נוצר/נערך: ${!!placeTextHe ? placeTextHe : ""} ${!!dateTextHe ? dateTextHe : ""}`}</span>
            </div> : null
          }
          <div className="aboutDesc">
            { !!d.enDesc ? <span className="en">{d.enDesc}</span> : null}
            { !!d.heDesc ? <span className="he">{d.heDesc}</span> : null}
          </div>
        </div>
      );
    }
    const versionSectionHe =
      (!!sourceVersion ?
      <div className="currVersionSection">
        <h2 className="aboutHeader">
            <InterfaceText text={sourceVersionSectionTitle} />
        </h2>
        <VersionBlock
          key={`${sourceVersion.versionTitle}|${sourceVersion.actualLanguage}`}
          rendermode="about-box"
          sidebarDisplay = {true}
          version={sourceVersion}
          currObjectVersions={this.props.currObjectVersions}
          currentRef={this.props.srefs[0]}
          firstSectionRef={"firstSectionRef" in sourceVersion ? sourceVersion.firstSectionRef : null}
          getLicenseMap={this.props.getLicenseMap} />
      </div>
      : null );
    const versionSectionEn =
      (!!translationVersions?.length ?
      <div className="currVersionSection">
        <h2 className="aboutHeader">
          <InterfaceText text={translationVersionsSectionTitle} />
        </h2>
          {
              translationVersions.map((ve) => (
                  <VersionBlock
                  key={`${ve.versionTitle}|${ve.actualLanguage}`}
                  rendermode="about-box"
                  sidebarDisplay = {true}
                  version={ve}
                  currObjectVersions={this.props.currObjectVersions}
                  currentRef={this.props.srefs[0]}
                  firstSectionRef={"firstSectionRef" in ve ? ve.firstSectionRef : null}
                  viewExtendedNotes={this.props.viewExtendedNotes}
                  getLicenseMap={this.props.getLicenseMap} />
              ))
          }
      </div> : null );
    const alternateSectionHe =
      (!!this.state.versionLangMap ?
          <div className="alternateVersionsSection">
            <h2 className="aboutHeader">
              <InterfaceText text={alternateVersionsSectionTitle} />
            </h2>
            <VersionsBlocksList key={`versions-${Object.values(this.props.currObjectVersions).map((v) => v?.versionTitle ?? "").join("|")}`}
              versionsByLanguages={this.state.versionLangMap}
              mainVersionLanguage={this.props.mainVersionLanguage}
              currObjectVersions={this.props.currObjectVersions}
              showLanguageHeaders={false}
              currentRef={this.props.srefs[0]}
              getLicenseMap={this.props.getLicenseMap}
              openVersionInReader={this.props.openVersionInReader}
<<<<<<< HEAD
=======
              openVersionInSidebar={this.openVersionInSidebar}
>>>>>>> b08da88f
              viewExtendedNotes={this.props.viewExtendedNotes}
            />
      </div> : null );

    return (
      <section className="aboutBox">
        {detailSection}
        { this.props.mainVersionLanguage === "english" ?
          (<div>{versionSectionEn}{versionSectionHe}{alternateSectionHe}</div>) :
          (<div>{versionSectionHe}{versionSectionEn}{alternateSectionHe}</div>)
        }
      </section>
    );
  }
}
AboutBox.propTypes = {
  currObjectVersions:  PropTypes.object.isRequired,
  mainVersionLanguage: PropTypes.oneOf(["english", "hebrew"]),
  title:               PropTypes.string.isRequired,
  srefs:               PropTypes.array.isRequired,
  getLicenseMap:       PropTypes.func.isRequired,
};


export default AboutBox;<|MERGE_RESOLUTION|>--- conflicted
+++ resolved
@@ -58,13 +58,10 @@
     }
     this.setState({versionLangMap: versionsByLang, currentVersionsByActualLangs:currentVersionsByActualLangs});
   }
-<<<<<<< HEAD
-=======
   openVersionInSidebar(versionTitle, versionLanguage) {
     this.props.setConnectionsMode("Translation Open", {previousMode: "About"});
     this.props.setFilter(Sefaria.getTranslateVersionsKey(versionTitle, versionLanguage));
   }
->>>>>>> b08da88f
   render() {
     const d = this.state.details;
     const sourceVersion = this.state.currentVersionsByActualLangs?.he;
@@ -222,10 +219,7 @@
               currentRef={this.props.srefs[0]}
               getLicenseMap={this.props.getLicenseMap}
               openVersionInReader={this.props.openVersionInReader}
-<<<<<<< HEAD
-=======
               openVersionInSidebar={this.openVersionInSidebar}
->>>>>>> b08da88f
               viewExtendedNotes={this.props.viewExtendedNotes}
             />
       </div> : null );
