var sjs = sjs || {};

sjs.cache = {
	// Caching of texts
	// Handles remaking opjects to match requests.
	// E.g, text for "Shemot 4:7" is the same as that for "Shemot 4:3" (since context is given)
	// save/get will trim data of "Shemot 4:7" to "Shemot 4" so it can be remade into "Shemot 4:3" if requested
	get: function(ref, callback) {
		// Take a ref and return data if available else false
		if (callback) {
			// Allow get to standin for getOrRequest if callback is passed
			sjs.cache.getOrRequest(ref, callback);
			return;
		}

		var pRef = parseRef(ref);
		var nRef = normRef(ref);

		if (nRef in this._cache) {
			var data = clone(this._cache[nRef]);
			
			if (!("remake" in data))
				return data;
		
			// If the ref has more than 1 section listed, try trimming the last section
			var nRef = nRef.replace(/:/g, ".").slice(0, nRef.lastIndexOf("."));

			var data = clone(this._cache[nRef]);
			var lastSection = parseInt(pRef.sections[pRef.sections.length -1]);
			var lastToSection = parseInt(pRef.toSections[pRef.toSections.length -1]);
			
			data.sections.push(lastSection);
			data.toSections.push(lastToSection);
			data.ref = ref;
			
			return data;
		}

		return false;
	},
	getOrRequest: function(ref, callback) {
		// Call function callback on the data for ref
		// Immediately if ref is in cache, otherwise after return from server
		var data = sjs.cache.get(ref);
		if (data) {
			callback(data);
		} else {
			$.getJSON("/api/texts/" + normRef(ref) + this.paramString(), callback);
		}
	},
	save: function(origData) {
		var data = clone(origData);
		var ref  = normRef(data.ref);

		// Store data for book name alone (eg "Genesis") immediatley
		// normalizing below will render this "Genesis.1" which we also store
		if (ref.indexOf(".") == -1) {
			this._cache[ref] = data;
		}
		
		// Trim the data to "chapter" level
		if (data.sections.length == data.sectionNames.length) {
			data.sections = data.sections.slice(0, data.sections.length - 1);
		}
		if (data.toSections.length == data.sectionNames.length) {
			data.toSections = data.toSections.slice(0, data.toSections.length - 1);
		}
		
		this._cache[ref] = data;
		
		// Leave links for each lower level (e.g. "verse") request
		for (var i = 1; i <= Math.max(data.text.length, data.he.length); i++)
			this._cache[ref+"."+i] = {"remake": 1};	
	},
	update: function(newData) {

	},
 	prefetch: function(ref) {
		// grab a text from the server and put it in the cache
		if (!ref) return;

		ref = normRef(ref);
		if (sjs.cache.get(ref)) return;	

		this.get(ref, function(data) {
			if (data.error) return;
			sjs.cache.save(data);
		});
	},
	params: function(params) {
		// Set params dictionary to be used on text GET requests
		params = params || {};
		this._params = params;
	},
	paramString: function() {
		// Returns the params string according to value in _params
		var str = "";
		for (p in this._params) {
			str += "&" + p + "=" + this._params[p];
		}
		if (str.length) {
			str = "?" + str.substr(1);
		}
		return str;
	},
	kill: function(ref) {
		ref = makeRef(parseRef(ref));
		if (ref in this._cache) delete this._cache[ref];
		else if (ref.indexOf(".") != ref.lastIndexOf(".")) {
			ref = ref.slice(0, ref.lastIndexOf("."));
			delete this._cache[ref];
		}
	},
	killAll: function() {
		this._cache = {};
	},
	_cache: {},
	_params: {}
};


sjs.track = {
	// Helper functions for Google Analytics event tracking
	event: function(category, action, label) {
		// Generic event tracker
		_gaq.push(['_trackEvent', category, action, label]);
	},
	pageview: function(url) {
        _gaq.push(['_trackPageview', url]);
	},
	exploreUrl: function(url) {
	    sjs.track.event("Explorer", "Open", url);
	    sjs.track.pageview(url);
	},
	exploreBook: function(book) {
	    sjs.track.event("Explorer", "Book", book);
	},
    exploreBrush: function(book) {
	    sjs.track.event("Explorer", "Brush", book);
    },
	open: function(ref) {
		// Track opening a specific text ref
		sjs.track.event("Reader", "Open", ref);
	},
	ui: function(label) {
		// Track some action in the Reader UI
		sjs.track.event("Reader", "UI", label);
	},
	action: function(label) {
		// Track an action from the Reader
		sjs.track.event("Reader", "Action", label);		
	},
	sheets: function(label) {
		sjs.track.event("Sheets", "UI", label);
	},
	search: function(query) {
		sjs.track.event("Search", "Search", query);
	}
};


sjs.loginPrompt = function(e) {

	$("#loginPrompt, #overlay").show();
	$("#loginPrompt").position({of: $(window)});

	var path = window.location.pathname + window.location.search;
	$("#loginPrompt #loginLink").attr("href", "/login?next=" + path);
	$("#loginPrompt #registerLink").attr("href", "/register?next=" + path);

	$("#loginPrompt .cancel").unbind("click").click(function() {
		$("#loginPrompt, #overlay").hide();
	});
	sjs.track.ui("Login Prompt");
};


sjs.alert = { 
	saving: function(msg) {
		var alertHtml = '<div class="alertBox gradient">' +
				'<div class="msg">' + msg +'</div>' +
				'<img id="loadingImg" src="/static/img/ajax-loader.gif"/>'
			'</div>';
		sjs.alert._show(alertHtml);
	}, 
	message: function(msg, keepOverlay) {
		var classStr = msg.length > 120 ? "wide" : "";
		var alertHtml = '<div class="alertBox gradient ' + classStr + '">' +
				'<div class="msg">' + msg +'</div>' +
				'<div class="ok btn">OK</div>' +
			'</div>';
		if (keepOverlay) {
			this._removeOverlayAfter = false;
		} else {
			this._removeOverlayAfter = true;
		}
		sjs.alert._show(alertHtml);
	},
	messageOnly: function(msg) {
		var alertHtml = '<div class="alertBox gradient">' +
				'<div class="msg">' + msg +'</div>' +
			'</div>';		
		sjs.alert._show(alertHtml);
	},
	loading: function() {
		var alertHtml = '<div class="alertBox gradient loading"><img src="/static/img/loading.gif" /></div>';
		sjs.alert._show(alertHtml);
	},
	loadingSidebar: function() {
		sjs._$commentaryViewPort.removeClass("noCommenatary")
				.html('<div class="loadingSidebar"><img src="/static/img/loading.gif" /></div>');
	},
	copy: function(text) {
		var alertHtml = '<div class="alertBox gradient copy">' +
				'<div class="msg">Copy the text below:</div>' +
				'<textarea>' + text + '</textarea>' + 
				'<div class="ok btn">OK</div>' +
			'</div>';
		
		sjs.alert._show(alertHtml);
	},
	options: function(options, callback) {
		// Present a series of options
		// 'options' is an object that contains
		// -- 'message' - to be displayed above the options
		// -- 'options' - an array of strings with button labels of each option
		// 'callback' is called with the string label of the selected button
		this._removeOverlayAfter = true;
		var optionsButtonsHtml = "";
		for (var i = 0; i < options.options.length; i++) {
			optionsButtonsHtml += "<div class='btn option'>" + options.options[i] + "</div>";
		}
		var alertHtml = '<div class="alertBox gradient wide">' +
							'<div class="msg">' + options.message + '</div>' +
							optionsButtonsHtml + 
							'<div class="ok btn">Cancel</div>' +
						'</div>';
		sjs.alert._show(alertHtml);
		$(".alertBox .option").click(function() {
			callback($(this).text());
			sjs.alert.clear();
		});
	},
	multi: function(options, callback) {
		// Present a series of options
		// 'options' is an object that contains
		// -- 'message' - to be displayed above the options
		// -- 'values' - an array of strings with name of each option
		// -- 'labels' - an array of strings with the visible labels for each option
		// 'callback' is called with an array of strings matching the values of the checked boxes
		this._removeOverlayAfter = true;
		var multiOptionsHtml = "<div class='multiOptions'>";
		for (var i = 0; i < options.values.length; i++) {
			multiOptionsHtml += '<input type="checkbox" name="' + options.values[i] + '"' + 
										( options.default ? 'checked="checked"' : '') + '> ' + 
										options.labels[i] + '<br>';
		}
		multiOptionsHtml += "</div>";
		var alertHtml = '<div class="alertBox gradient">' +
							'<div class="smallHeader">' + options.message + '</div>' +
								multiOptionsHtml + 
							'<div class="add btn">Add</div>' +
							'<div class="cancel btn">Cancel</div>' +
						'</div>';
		sjs.alert._show(alertHtml);
		$(".alertBox .add").click(function() {
			var checked = [];
			$(".multiOptions input:checked").each(function(){
				checked.push($(this).attr("name"));
			});
			sjs.alert.clear();
			callback(checked);
		});
		$(".alertBox .cancel").click(sjs.alert.clear);
	},
	clear: function() {
		$(".alertBox").remove();
		if (this._removeOverlayAfter) { $("#overlay").hide(); }
	},
	_show: function(html) {
		$(".alertBox").remove();		
		$("#overlay").show();
		$(html).appendTo("body").position({of: $(window)}).find("textarea").focus();
		sjs.alert._bindOk();	
	},
	_bindOk: function() {
		$(".alertBox .ok").click(function(e) {
			sjs.alert.clear();
			e.stopPropagation();
		});
	},
	_removeOverlayAfter: true
};

sjs.peopleList = function(list, title) {
	// Show a list of users in a modal window
	var peopleHtml = ""
	for (var i=0; i < list.length; i++) {
		peopleHtml += "<div class='person'>" + 
							"<img src='" + list[i].imageUrl + "' />" +
							list[i].userLink +
						"</div>";
	}

	var modalHtml = "<div id='peopleListModal' class='modal'>" +
						"<div id='peopleListTitle'>" + title + "</div>" +
						"<div id='peopleList'>" + peopleHtml + "</div>" +
						"<div class='btn closePeople'>Close</div>" +
					"</div>";

	$(modalHtml).appendTo("body").show().position({of: window});
	$("#overlay").show();
	$("#peopleListModal .btn.closePeople").click(function() {
		$("#peopleListModal").remove();
		$("#overlay").hide();
	});

};

sjs.availableTextLength = function(counts, depth) {
	// Returns the number of sections available 
	// in any language for a given counts doc
	// 'depth' optionally counts nested sections instead of top level
	depth = depth || 0;
	var en = counts.availableTexts.en;
	var he = counts.availableTexts.he;
	if (!counts.length) {
		counts.length = 0; // So Math.max below will always return a number		
	}
	// Pad the shorter of en, he and length with 0s
	var max = Math.max(en.length, he.length, counts.length, 1);
	return max;
}

sjs.makeTextDetails = function(data) {
	if ("error" in data) {
		sjs.alert.message(data["error"]);
		return;
	}
	var html = "<td class='sections' colspan='2'>" +
				"<div class='sectionName'>" + data.sectionNames[0] + "s:</div><div class='sectionsBox'>";
	var url = data.title.replace(/ /g, "_");

	var max = sjs.availableTextLength(data);
	en = data.availableTexts.en.pad(max, 0);
	he = data.availableTexts.he.pad(max, 0);
    if(data.textDepth > 1){
       url += ".";
       if ($.inArray("Talmud", data.categories) > -1 ) {
            var start = $.inArray("Bavli", data.categories) > -1 ? 2 : 1;
            for (var i = start; i <= (Math.ceil(max / 2) || 2); i++) {

                var clsA = sjs.makeHasStr(en[(i-1)*2], he[(i-1)*2]);
                var clsB = sjs.makeHasStr(en[(i*2)-1], he[(i*2)-1]);

                //we want the first existing segment in the text this box represents (e.g. chapter)
                var firstAvail_a = sjs.getFirstExistingTextSection(data.allVersionCounts[(i-1)*2]);
                //we link to the section above the lowest. for display reasons. (a page shows a whole chapter, not a single verse)
                if(firstAvail_a && firstAvail_a.slice(0, -1).length){
                    firstAvail_a = i + 'a' + "." + firstAvail_a.slice(0, -1).join(".");
                }else{
                    firstAvail_a = i + 'a'
                }

                var firstAvail_b = sjs.getFirstExistingTextSection(data.allVersionCounts[(i*2)-1]);
                if(firstAvail_b && firstAvail_b.slice(0, -1).length){
                    firstAvail_b = i + 'b' + "." + firstAvail_b.slice(0, -1).join(".");
                }else{
                    firstAvail_b = i + 'b'
                }

                html += '<a href="/' + url + firstAvail_a + '" class="sectionLink ' + clsA + '">' + i + 'a</a>';
                html += '<a href="/' + url + firstAvail_b + '" class="sectionLink ' + clsB + '">' + i + 'b</a>';
            }
       } else {
            for (var i = 1; i <= max; i++) {
                var cls = sjs.makeHasStr(en[i-1], he[i-1]);
                var firstAvail = sjs.getFirstExistingTextSection(data.allVersionCounts[i-1]);

                if(firstAvail && firstAvail.slice(0, -1).length){
                    firstAvail =  i + "." + firstAvail.slice(0, -1).join(".");
                }else{
                    firstAvail = i
                }

                //console.log(firstAvail);
                html += '<a href="/' + url + firstAvail + '" class="sectionLink ' + cls + '">' + i + '</a>';
            }
        }
        html += "<div class='colorCodes'>" +
				"<span class='heAll enAll'>Bilingual</span>" +
				"<span class='heAll enNone'>Hebrew</span>" +
				"<span class='enAll heNone'>English</span>" +
                "</div>";

        html += "<div class='detailsRight'>"	+
                    "<div class='titleVariants'><b>Title Variants</b>: " + data.titleVariants.join(", ") + "</div>" +
                    "<div class='textStructure'><b>Structure</b>: " + data.sectionNames.join(", ") + "</div>" +
                "</div>";

        html += "</td>";

        if ($(".makeTarget").length) {
            $(".makeTarget").html(html);
            $(".makeTarget").removeClass("makeTarget")
                .closest(".text").addClass("hasDetails");
        }

        return html;
    }else{
        //html += '<a href="/' + url + '" class="sectionLink">' + data.title +  '</a>';
        window.location = "/" + url;
    }
};

// Text Sync -- module to allow visual marking of segments inside a textarea
sjs.textSync = {
	init: function($text, options) {
		if (!$text.closest(".textSyncBox").length) { 
			$text.wrap("<div class='textSyncBox'></div>");
			$text.closest(".textSyncBox").append("<div class='textSyncNumbers'></div><div class='textSyncMirror'></div>");
		
			// Make sure numbers have same padding as text
			var $numbers = $text.closest(".textSyncBox").find(".textSyncNumbers");
			$numbers.css("padding-top", $text.css("padding-top"));
			// Copy all CSS Styles to mirror
			var p = $text[0];
			var mirror = $text.closest(".textSyncBox").find(".textSyncMirror")[0];
			mirror.style.cssText = document.defaultView.getComputedStyle(p, "").cssText;
			$(mirror).css("position", "absolute").hide();
		}

		options = options || {};
		if (options.syncTarget) {
			$text.attr("data-sync", options.syncTarget);
		} else {
			$text.attr("data-sync", "");
		}
		$text.bind("keyup", sjs.textSync.handleTextChange);
		$text.trigger("keyup");
	},
	handleTextChange: function(e) {
		// Event handler for special considerations every time the text area changes
		var $text  = $(this);
		var text   = $text.val();
		var cursor = $text.caret().start;

		// Ignore arrow keys, but capture new char before cursor
		if (e.keyCode in {37:1, 38:1, 39:1, 40:1}) { 
			sjs.charBeforeCursor = text[cursor-1];
			return; 
		}

		// [BACKSPACE]
		// Handle deleting border between segments 
		if (e.keyCode == 8 && sjs.charBeforeCursor == '\n') {		
			if (cursor) {
				
				// Advance cursor to end of \n seqeuence
				while (text[cursor] == "\n") cursor++;
				
				// Count back to beginning for total number of new lines
				var newLines = 0;
				while (text[cursor-newLines-1] == "\n") newLines++;
				
				// Remove the new lines
				if (newLines) {
					text = text.substr(0, cursor-newLines) + text.substr(cursor)
					$text.val(text).caret({start: cursor-newLines, end: cursor-newLines})
				}
			}
		}

		// [ENTER]
		// Insert placeholder "..." when hitting enter mutliple times to allow
		// skipping ahead to a further segment
		if (e.keyCode === 13 && (sjs.charBeforeCursor === '\n' || sjs.charBeforeCursor === undefined)) {
			text = text.substr(0, cursor-1) + "...\n\n" + text.substr(cursor);
			$text.val(text);
			cursor += 4;
			$text.caret({start: cursor, end: cursor});

		}

		// Replace any single newlines with a double newline
		var singleNewlines = /([^\n])\n([^\n])/g;
		if (singleNewlines.test(text)) {
			text = text.replace(singleNewlines, "$1\n\n$2");
			$text.val(text);
			// move the cursor to the position after the second newline
			if (cursor) {
				cursor++;
				$text.caret({start: cursor, end: cursor});
			}
		}

		// Triggering syncing on stored target,
		// or add numbers labels and sync with them.
		var syncTarget = $(this).attr("data-sync");
		if (syncTarget) {
			// Sync Text with Existing Divs
			$text.closest(".textSyncBox").find(".textSyncNumbers").empty();
			sjs.textSync.syncTextGroups($text, $(syncTarget));
		} else {
			// Sync Text with Numbered Labels	`
			var matches = $text.val().match(/\n+/g);
			var groups = matches ? matches.length + 1 : 1;
			numStr = "";
			for (var i = 1; i < groups + 1; i++) {
				numStr += "<div class='segmentLabel'>" +
					sjs.editing.sectionNames[sjs.editing.textDepth -1] + " " + i + "</div>";
			}
			var $numbers = $text.closest(".textSyncBox").find(".textSyncNumbers");
			$numbers.html(numStr);
			sjs.textSync.syncTextGroups($text, $numbers.find(".segmentLabel"));
		}
		var cursor = $text.caret().start;
		sjs.charBeforeCursor = $text.val()[cursor-1];
	},
	syncTextGroups: function ($text, $target) {
		// Between $target (a set of elements) and textarea $text
		// sync the height of groups by either adding margin-bottom to elements of $target
		// or adding adding \n between groups in newVersion.

		var nTarget     = $target.length;
		var heights     = sjs.textSync.groupHeights($text, nTarget);
		var lineHeight  = parseInt($text.css("line-height"));
		// cursorCount tracks the number of newlines added before the cursor
		// so that we can move the cursor to the correct place at the end
		// of the loop.
		var cursorCount = 0;
		var cursorPos   = $text.caret().start;


		// Step through each element in $target and see if its position needs updating
		// If the label is lower than the text, insert \n into text so they can align
		for (var i = 1; i < nTarget; i++) {
			// top of the "verse", or label trying to match to
			var vTop = $target.eq(i).position().top;
			// top of the text group
			var tTop = heights[i];
			if (!tTop) { break; }

			var currentMarginBottom = parseInt($target.eq(i-1).css("margin-bottom"));

			var diff = vTop - tTop;
			if (diff < 0) {
				// Label is above text group
				// Add margin-top to to push it down
				var marginBottom = currentMarginBottom - diff;
				$target.eq(i-1).css("margin-bottom", marginBottom + "px");
				
			} else if (diff > 0) {
				// Text group is above label
				// First try to reset margin above and try cycle again
				if (currentMarginBottom > 32) {
					$target.eq(i-1).css("margin-bottom", "32px");
					i--;
					continue;
				} 
				// Else add extra new lines to push down text and try again
				var text = $text.val();
				
				// search for new line groups i times to find the position of insertion
				var regex = new RegExp("\n+", "g");
				for (var k = 0; k < i; k++) {
					var m = regex.exec(text);
				}

				var nNewLines = Math.ceil(diff / lineHeight); // divide by height of new line
				var newLines = Array(nNewLines+1).join("\n");
				text = text.substr(0, m.index) + newLines + text.substr(m.index);
				
				$text.val(text);

				if (m.index < cursorPos) {
					cursorCount += nNewLines;
				}

				$text.caret({start: cursorPos, end: cursorPos});
				heights = sjs.textSync.groupHeights($text, nTarget);
				i--;
			}			
		}
		if (cursorCount > 0) {
			cursorPos = cursorPos + cursorCount;
			$text.caret({start: cursorPos, end: cursorPos});
		}

	},
	groupHeights: function($text, nVerses) {
		// Returns an array of the heights (offset top) of text groups in #newVersion
		// where groups are seprated by '\n\n'
		// 'nVerses' is the maximum number of groups to look at
		var text = $text.val();
		
		// Split text intro groups and wrap each group with in class heightMarker
		text = $("<div></div>").text(text).html(); // Escape HTML
		text = "<span class='heightMarker'>" +
			text.replace(/\n/g, "<br>")
			.replace(/((<br>)+)/g, "$1<split!>")
			.split("<split!>")
			.join("</span><span class='heightMarker'>") +
			".</span>"; 
			// Last span includes '.', to prevent an empty span for a trailing line break.
			// Empty spans get no positioning. 

		// textSyncMirror is an HTML div whose contents mirror $text exactly
		// It is shown to measure heights then hidden when done.
		var $mirror = $text.closest(".textSyncBox").find(".textSyncMirror");
		$mirror.html(text).show();
		
		var heights = [];
		for (i = 0; i < nVerses; i++) {
			// Stop counting if there are less heightMarkers than $targets
			if (i > $('.heightMarker').length - 1) { 
				break; 
			}

			heights[i] = $(".heightMarker").eq(i).position().top;
		}

		$mirror.empty().hide();
		return heights;
	}
};

<<<<<<< HEAD
sjs.editor = {
	handleTextChange: function(e) {
		// Special considerations every time the text area changes

		// Ignore arrow keys, but capture new char before cursor
		if (e.keyCode in {37:1, 38:1, 39:1, 40:1}) { 
			var cursor = sjs._$newVersion.caret().start;
			sjs.charBeforeCursor = sjs._$newVersion.val()[cursor-1];
			return; 
		}

		var text = sjs._$newVersion.val();
		var cursor = sjs._$newVersion.caret().start;

		// BACKSPACE
		// Handle deleting border between segments 
		if (e.keyCode == 8 && sjs.charBeforeCursor == '\n') {		
			if (cursor) {
				
				// Advance cursor to end of \n seqeuence
				while (text[cursor] == "\n") cursor++;
				
				// Count back to beginning for total number of new lines
				var newLines = 0;
				while (text[cursor-newLines-1] == "\n") newLines++;
				
				// Remove the new lines
				if (newLines) {
					text = text.substr(0, cursor-newLines) + text.substr(cursor)
					sjs._$newVersion.val(text)
						.caret({start: cursor-newLines, end: cursor-newLines})

				}
			}
		}

		// ENTER
		// Insert placeholder "..." when hitting enter mutliple times to allow
		// skipping ahead to a further segment
		if (e.keyCode === 13 && (sjs.charBeforeCursor === '\n' || sjs.charBeforeCursor === undefined)) {
			text = text.substr(0, cursor-1) + "...\n\n" + text.substr(cursor);
			sjs._$newVersion.val(text);
			cursor += 4;
			sjs._$newVersion.caret({start: cursor, end: cursor});

		}

		// replace any single newlines with a double newline
		var single_newlines = /([^\n])\n([^\n])/g;
		if (single_newlines.test(text)) {
			text = text.replace(single_newlines, "$1\n\n$2");
			sjs._$newVersion.val(text);
			// move the cursor to the position after the second newline
			if (cursor) {
				cursor++;
				sjs._$newVersion.caret({start: cursor, end: cursor});
			}
		}
		

		// Sync Text with Labels	
		if ($("body").hasClass("newText")) {
			var matches = sjs._$newVersion.val().match(/\n+/g)
			var groups = matches ? matches.length + 1 : 1
			numStr = "";
			var offset = sjs.editing.offset || 1;
			for (var i = offset; i < groups + offset; i++) {
				numStr += "<div class='verse'>"+
					sjs.editing.smallSectionName + " " + i + "</div>"
			}
			$("#newTextNumbers").empty().append(numStr)

			sjs._$newNumbers = $("#newTextNumbers .verse")
			sjs.editor.syncTextGroups(sjs._$newNumbers)

		} else {
			sjs.editor.syncTextGroups($("#newTextCompare .verse"))

		}
		var cursor = sjs._$newVersion.caret().start;
		sjs.charBeforeCursor = sjs._$newVersion.val()[cursor-1];
	},
	syncTextGroups: function ($target) {
		// Between $target (a set of elements) and textarea (fixed in code as sjs._$newVersion)
		// sync the height of groups by either adding margin-bottom to elements of $target
		// or adding adding \n between groups in newVersion.

		var verses = $target.length;
		var heights = sjs.editor.groupHeights(verses);
		// cursorCount tracks the number of newlines added before the cursor
		// so that we can move the cursor to the correct place at the end
		// of the loop.
		var cursorCount = 0;
		var cursorPos = sjs._$newVersion.caret().start;

		for (var i = 1; i < verses; i++) {
			// top of the "verse", or label trying to match to
			var vTop = $target.eq(i).offset().top;

			// top of the text group
			var tTop = heights[i];

			var diff = vTop - tTop;

			if (!tTop) { break; }
			
			if (diff < 0) {
				// Label is above text group
				// Add margin-bottom to preceeding label to push it down

				var marginBottom = parseInt($target.eq(i-1).css("margin-bottom")) - diff;
				
				$target.eq(i-1).css("margin-bottom", marginBottom + "px");
				
			} else if (diff > 0) {
				// Text group is above label
				// First try to reset border above and try cycle again
				if (parseInt($target.eq(i-1).css("margin-bottom")) > 32) {
					$target.eq(i-1).css("margin-bottom", "32px");
					i--;
					continue;
				}
				// Else add extra new lines to push down text and try again
				var text = sjs._$newVersion.val();
				
				// search for new line groups i times to find the position of insertion
				var regex = new RegExp("\n+", "g");
				for (var k = 0; k < i; k++) {
					var m = regex.exec(text);
				}

				var nNewLines = Math.ceil(diff / 32); // divide by height of new line
				var newLines = Array(nNewLines+1).join("\n");
				text = text.substr(0, m.index) + newLines + text.substr(m.index);
				
				sjs._$newVersion.val(text);

				if (m.index < cursorPos) {
					cursorCount += nNewLines;
				}

				sjs._$newVersion.caret({start: cursorPos, end: cursorPos});
				heights = sjs.editor.groupHeights(verses);
				i--;
			}	
		
		}
		if (cursorCount > 0) {
			cursorPos = cursorPos + cursorCount;
			sjs._$newVersion.caret({start: cursorPos, end: cursorPos});
		}

	},
	groupHeights: function(verses) {
		// Returns an array of the heights (offset top) of text groups in #newVersion
		// where groups are seprated by '\n\n'
		// 'verses' is the maximum number of groups to look at
		var text = sjs._$newVersion.val();
		
		// Split text intro groups and wrap each group with in class heightMarker
		text =  "<span class='heightMarker'>" +
			text.replace(/\n/g, "<br>")
			.replace(/((<br>)+)/g, "$1<split!>")
			.split("<split!>")
			.join("</span><span class='heightMarker'>") +
			".</span>"; 
			// Last span includes '.', to prevent an empty span for a trailing line break.
			// Empty spans get no positioning. 

		// New Version Mirror is a HTML div whose contents mirror exactly the text area
		// It is shown to measure heights then hidden when done.
		sjs._$newVersionMirror.html(text).show();
		
		var heights = [];
		for (i = 0; i < verses; i++) {
			// Stop counting if there are less heightMarkers than $targets
			if (i > $('.heightMarker').length - 1) { 
				break; 
			}

			heights[i] = $(".heightMarker").eq(i).offset().top;
		}

		sjs._$newVersionMirror.hide();
		
		return heights;
	}
};

=======

// Text Browser -- UI widgether to allow users to visual browse through TOC to select a Ref
>>>>>>> 79a65e05
sjs.textBrowser = {
	loadTOC: function(callback) {
		if (sjs.toc) {
			callback(sjs.toc);
		} else {
			if (this.options.absolute) {
				sjs.alert.loading();
			} else {
				//$(this.options.target).html('<img src="/static/img/loading.gif" />');
			}
			$.getJSON("/api/index", function(data) {
				sjs.toc = data;
				callback(data);
			});
		}
	},
	options: {
		callback: function(ref) {}
	},
	init: function() {
		// Init event handlers
		$("#textBrowser").on("click", ".browserNavItem", this._handleNavClick);
		$("#textBrowser").on("click", ".browserPathItem", this._handlePathClick);
		//$("#textBrowser").on("click", ".segment", this._handleSegmentClick);
		$("#textBrowser").on("mousedown", ".segment", this._handleSegmentMouseDown);
		$("#textBrowser").on("mouseup", ".segment", this._handleSegmentMouseUp);
		$("#textBrowser").on("mouseenter", ".segment", this._handleSegmentMouseEnter);
		$("#textBrowser").on("mouseleave", ".segment", this._handleSegmentMouseLeave);


		// Prevent scrolling within divs from scrolling the whole window
		$("#browserNav, #browserPreviewContent").bind( 'mousewheel DOMMouseScroll', function ( e ) {
			var e0 = e.originalEvent,
			    delta = e0.wheelDelta || -e0.detail;

			this.scrollTop += ( delta < 0 ? 1 : -1 ) * 30;
			e.preventDefault();
		});

		// OK & Cancel 
		$("#browserOK").click(function() {
			if (!$(this).hasClass("inactive")) {
				sjs.textBrowser.options.callback(sjs.textBrowser.ref());
				if (sjs.textBrowser.options.absolute) {
					sjs.textBrowser.destroy();
				}
			}
		});
		$("#browserCancel").click(sjs.textBrowser.destroy);
		this._init = true;
	},
	show: function(options) {
		if ($("#textBrowser").length) { return; }
		this.options = options || this.options;
		var target = options.target || "body";
		var position  = options.position || "absolute";
		var abs = (position === "absolute");
		this.options.absolute = abs;
		if (!sjs.toc) { 
			var that = this;
			this.loadTOC(function() { 
				that.show(that.options);
			});
			return;
		}
		sjs.alert.clear();
		var html = "<div id='textBrowser'" +
					  (abs ? " class='absolute'" : "") + ">" +
						"<div id='browserPath' class='gradient'></div>" +
						"<div id='browserPreview'>" +
							"<div id='browserNav'></div>" +
							"<div id='browserPreviewContent'></div>" +
						"</div>" +
						"<div id='browserActions' class='gradient'>" +
							"<div id='browserMessage'></div><br>" +
							"<div id='browserOK' class='btn'>OK</div>" +
							(abs ? "<div id='browserCancel' class='btn'>Cancel</div>" : "") +
						"</div>" +
				   "</div>";
		$(html).appendTo(target);
		sjs.textBrowser.init();
		sjs.textBrowser.home();
		if (abs) {
			$("#overlay").show();
			$("#textBrowser").position({of: window});
		}
	},
	destroy: function() {
		this._init = false;
		$("#textBrowser").remove();
		$("#overlay").hide();
	},
	home: function() {
		// Return to the home state
		this.buildCategoryNav(sjs.toc);
		this._path = [];
		this._currentText = null;
		this._currentCategories = sjs.toc;
		this._previewing = false;
		this.updatePath();
		this._setPreview("<div class='empty'>Browse texts with the menu on the left.</div>");

	},
	forward: function(to) {
		// navigate forward to "to", a string naming a text, category or section
		// as it appears in the nav or path
		var next = null;
		this._path.push(to);
		this.updatePath();	
		if (this._currentCategories) {
			for (var i = 0; i < this._currentCategories.length; i++) {
				if (this._currentCategories[i].category === to || this._currentCategories[i].title === to) {
					next = this._currentCategories[i];
					if (next.category) { // Click on a Category
						this._currentCategories = next.contents;
						this.buildCategoryNav(next.contents);
						break;
					} else if (next.title) { // Click on a Text Name
						this._currentCategories = null;
						this._currentDepth = 0;
						if (this._currentText && this._currentText.title === next.title) {
							this.buildTextNav(next.title, 0);
						} else {
							this.getTextInfo(next.title);
						}
						break;
					}
				}
			}			 
		} else { // Click on a Section
			var isCommentary = ($.inArray("Commentary", this._currentText.categories) > -1);
			var maxDepth = this._currentText.textDepth - (isCommentary ? 3 : 2);
			if (this._currentDepth >= maxDepth ) {
				// We're at section level, preview the text
				if (this._previewing) {
					this._path = this._path.slice(0, -2);
					this._path.push(to);
					this.updatePath();
				}
				this.previewText(this.ref());
			} else {
				// We're not at section level, build another level of section navs
				this._currentDepth += 1;
				this.buildTextNav(this._currentText.title, this._currentDepth);
			}
		}		
	},
	buildCategoryNav: function(contents) {
		// Build the side nav for category contents
		var html = "";
		for (var i = 0; i < contents.length; i++) {
			var name  = contents[i].category ? contents[i].category : contents[i].title;
			var klass = contents[i].category ? "browserCategory" : "browserText";
			html += "<div class='browserNavItem " + klass + "'><i class='ui-icon ui-icon-carat-1-e'></i>" + name + "</div>";
		}
		$("#browserNav").html(html);
	},
	buildTextNav: function(title, depth) {
		// Build the side nav for an individual texts's contents
		// at 'depth', how deep into the textDepth
		var html = "";
		var isTalmud = $.inArray("Talmud", this._currentText.categories) > -1 && depth == 0;
		var isBavli  = $.inArray("Bavli", this._currentText.categories) > -1;

		var start = isBavli ? 2 : 0;
		var max = sjs.availableTextLength(this._currentText, depth);
		function intToDaf(i) {
			i += 1;
			daf = Math.ceil(i/2);
			return daf + (i%2 ? "a" : "b");
		}
		for (var i = start; i < max; i++) {
			var name  = this._currentText.sectionNames[depth] + " " + (isTalmud ? intToDaf(i) : i+1);
			html += "<div class='browserNavItem section'><i class='ui-icon ui-icon-carat-1-e'></i>" + name + "</div>";
		}
		$("#browserNav").html(html);
	},
	getTextInfo: function(title) {
		// Lookup counts from the API for 'title', then build a text nav
		$.getJSON("/api/counts/" + title, function(data) {
			sjs.textBrowser._currentText = data;
			sjs.textBrowser.buildTextNav(title, 0);
		});
	},
	updatePath: function() {
		// Update the top path UI per the _path list. 
		var html = "<span class='browserNavHome browserPathItem' data-index='0'>All Texts</span>";
		for (var i = 0; i < this._path.length; i++) {
			html += " > <span class='browserPathItem' data-index='" + (i+1) + "'>" + this._path[i] + "</span>";
		}
		$("#browserPath").html(html);
		this.updateMessage();
	},
	updateMessage: function() {
		// Update the bottom message content with the current ref
		var ref = this.ref();
		$("#browserMessage").html(ref);
		if (ref) {
			$("#browserOK").removeClass("inactive");
		} else {
			$("#browserOK").addClass("inactive");
		}
	},
	previewText: function(ref) {
		// Ask the API for text of ref, then build a preview
		this._previewing = true;
		$.getJSON("/api/texts/" + ref + "?commentary=0&pad=0", this.buildPreviewText);
	},
	buildPreviewText: function(data) {
		function segmentString(he, en, section) {
			var sectionLabel = isCommentary ? section.split(":")[0] : section;
			if (!he && !en) { return ""; }
			var html = "<div class='segment' data-section='" + section + "'>" +
							(he ? "<span class='he'>" +
									(isTalmud ? "" : "<span class='segmentNumber'>(" + sectionLabel + ")</span> ") +
									he + 
								   "</span>" : "") +
							(en ? "<span class='en'>" +
									(isTalmud ? "" : "<span class='segmentNumber'>(" + sectionLabel + ")</span> ") +
									en + 
								   "</span>" : "") +
						"</div>";	
			return html;
		}
		var html = "";
		var longer = data.text.length > data.he.length ? data.text : data.he;
		if (longer.length == 0) {
			html = "<div class='empty'>No text available.</div>";
		}
		var isCommentary = ($.inArray("Commentary", sjs.textBrowser._currentText.categories) > -1);
		var isTalmud = ($.inArray("Talmud", sjs.textBrowser._currentText.categories) > -1);
		for (var i = 0; i < longer.length; i++) {
			if (isCommentary) {
				var heLength = data.he[i] ? data.he[i].length : 0;
				var enLength = data.text[i] ? data.text[i].length : 0
				var innerLonger = Math.max(heLength, enLength);
				for (var k = 0; k < innerLonger; k++) {
					var he = data.he[i] ? data.he[i][k] : "";
					var en = data.text[i] ? data.text[i][k] : "";
					html += segmentString(he, en, (i+1) + ":" + (k+1));
				}
			} else {
				html += segmentString(data.he[i], data.text[i], (i+1));	
			}

		}
		sjs.textBrowser._setPreview(html);
	},
	ref: function() {
		// Return the ref currently represented by the Browser
		if (!this._currentText) {
			return null;
		}
		sections = this._path.slice(this._currentText.categories.length + 1);
		sections = sections.map(function(section) {
			return section.slice(section.lastIndexOf(" ")+1);
		});
		var ref = this._currentText.title + " " + sections.join(":");
		
		var selected = $(".segment.selected");
		if (selected.length > 0) {
			ref += ":" + (selected.first().attr("data-section"));
		}
		if (selected.length > 1) {
			ref += "-" + (selected.last().attr("data-section"));
		}
		return ref;
	},
	selectInBetween: function() {
		// Add selected class to every segment between the first and last
		// selected segements
		var $selected = $(".segment.selected");
		if ($selected.length > 1) {
			$selected.first()
				.nextUntil($selected.last())
				.addClass("selected");			
		}
	},
	_setPreview: function(html) {
		$("#browserPreviewContent").html(html);
	},
	_handleNavClick: function() {
		// Move forward on nav click
		var to = $(this).text();
		sjs.textBrowser.forward(to);
	},
	_handlePathClick: function() {
		// Move backward to a particular point on path click
		var index = parseInt($(this).attr("data-index"));
		var path = sjs.textBrowser._path;
		// save the current text data, in case we come back to it. 
		var saveText = sjs.textBrowser._currentText;
		sjs.textBrowser.home();
		sjs.textBrowser._currentText = saveText;
		for (var i = 0; i < index; i++) {
			sjs.textBrowser.forward(path[i]);
		}
	},
	_handleSegmentClick: function() {
		// High segments on click, including ranges
		var $selected = $(".segment.selected");
		if ($(this).hasClass("selected") && $selected.length > 1) {
			$selected.removeClass("selected");
			$(this).addClass("selected");
			sjs.textBrowser.selectInBetween();
		} else {
			$(this).toggleClass("selected");
		}
		sjs.textBrowser.updateMessage();
	},
	_handleSegmentMouseDown: function(e) {
		$(".selected").removeClass("selected");
		$(e.currentTarget).addClass("selected");
		sjs.textBrowser._selecting = true;
		sjs.textBrowser.updateMessage();
	},
	_handleSegmentMouseUp: function(e) {
		$(e.currentTarget).addClass("selected");
		sjs.textBrowser._selecting = false;
		sjs.textBrowser.updateMessage();

	},
	_handleSegmentMouseEnter: function(e) {
		if (sjs.textBrowser._selecting) {
			$(e.currentTarget).addClass("selected");
			sjs.textBrowser.selectInBetween();
			sjs.textBrowser.updateMessage();
		}
	},
	_handleSegmentMouseLeave: function(e) {
		if (sjs.textBrowser._selecting && $(e.toElement || e.relatedTarget).hasClass("selected")) {
			$(e.currentTarget).removeClass("selected");
			sjs.textBrowser.updateMessage();
		}
	},
 	_path: [],
	_currentCategories: [],
	_currentText: null,
	_currentDepth: 0,
	_init: false,
	_previewing: false,
	_selecting: false
};


sjs.makeHasStr = function(en, he) {
	var classes = {en: ["enNone", "enSome", "enAll"], he: ["heNone", "heSome", "heAll"] };
	var str = classes["en"][sjs.arrayHas(en)] + " " + classes["he"][sjs.arrayHas(he)];
	return str;
};


sjs.arrayHas = function(arr) {
	// Returns 0 for none, 1 for some, 2 for all
	if (arr == undefined) {
		return 0;
	}

	if (typeof(arr) == 'number') {
		return (arr > 0 ? 2 : 0);
	}
	var count = 0;
	for (var i=0; i < arr.length; i++) {
		count += sjs.arrayHas(arr[i])
	}

	if (count === arr.length * 2 && count > 0) {
		return 2;
	} else if (count > 0) {
		return 1;
	} else {
		return 0;
	}
};

sjs.getFirstExistingTextSection = function(counts){
    //finds the first available text in a chapter element.
    return sjs.findFirst(counts);

}

sjs.findFirst = function(arr){
    //iterates and recures until finds non empty text elem.
    //then returns the path of text segment numbers leading to it
    if (arr == undefined) {
		return false;
	}

	if (typeof(arr) == 'number') {
		return arr > 0;
	}
	for (var i=1; i <= arr.length; i++) {
		result = sjs.findFirst(arr[i-1]);
        if(result){
            if(isArray(result)){
                return indices = [i].concat(result);
            }else{
               return [i]
            }
        }
	}
    return false;
}



function parseRef(q) {
	var response = {book: false, 
					sections: [],
					toSections: [],
					ref: ""};
					
	if (!q) return response;
	
	var q = q.replace(/[.:]/g, " ").replace(/ +/, " ");
	var toSplit = q.split("-");
	var p = toSplit[0].split(" ");
	
	for (i = 0; i < p.length; i++) {
		if (p[i].match(/\d+[ab]?/)) {
			boundary = i;
			break;
		}
	}
	
	words = p.slice(0,i);
	nums = p.slice(i);
	
	response.book = words.join("_");
	response.sections = nums.slice();
	response.toSections = nums.slice();
	response.ref = q;
	
	// Parse range end (if any)
	if (toSplit.length == 2) {
		var toSections = toSplit[1].replace(/[.:]/g, " ").split(" ");
		
		var diff = response.sections.length - toSections.length;
		
		for (var i = diff; i < toSections.length + diff; i++) {
			response.toSections[i] = toSections[i-diff];
		}
	}
	
	return response;
}


function makeRef(q) {
	var ref = q.book.replace(/ /g, "_");

	if (q.sections.length)
		ref += "." + q.sections.join(".");
	
	if (!q.sections.compare(q.toSections)) {
		for (var i = 0; i < q.toSections.length; i ++)
			if (q.sections[i] != q.toSections[i]) break;
		ref += "-" + q.toSections.slice(i).join(".");
	}
	
	return ref;
}


function normRef(ref) {
	return makeRef(parseRef(ref));
}


function humanRef(ref) {
	var pRef = parseRef(ref);
	var book = pRef.book.replace(/_/g, " ") + " ";
	var nRef = pRef.ref;
	var hRef = nRef.replace(/ /g, ":");
	return book + hRef.slice(book.length);
}


function isRef(ref) {
	// Returns true if ref appears to be a ref 
	// relative to known books in sjs.books

	// BANDAID -- only allow English Refs
	if (isHebrew(ref)) {
		return false;
	}

	q = parseRef(ref);

	// Capitalize first letter for better match against stored titles
	var potentialBook = q.book.charAt(0).toUpperCase() + q.book.slice(1)
	potentialBook = potentialBook.replace(/_/g, " ");
	if ($.inArray(potentialBook, sjs.books) > 0) { 
		return true;
	}

	// Approximation for "[Commentator] on [Book]", match any case of 
	// "[Book] on [Book]". This catches "Rashi on Genesis" but also generates
	// false positives for "Genesis on Exodus" (acceptable for now).
	if (ref.indexOf(" on ") > 0) {
		titles = ref.split(" on ");
		if (titles.length == 2 && isRef(titles[0]) && isRef(titles[1])) {
			return true;
		}
	}

	return false;
}


sjs.makeRefRe = function() {
	// Construct and store a Regular Expression for matching citations
	// based on known books.
	var books = "(" + sjs.books.map(RegExp.escape).join("|")+ ")";
	var refReStr = books + " (\\d+[ab]?)(:(\\d+)([\\-–]\\d+(:\\d+)?)?)?";
	sjs.refRe = new RegExp(refReStr, "gi");	
}

function wrapRefLinks(text) {
	if (typeof text !== "string") { 
		return text;
	}
	
	if (!sjs.refRe) { sjs.makeRefRe(); }
	// Reset lastIndex, since we use the same RE object multple times
	sjs.refRe.lastIndex = 0; 

	var refText = text.replace(sjs.refRe, '<span class="refLink" data-ref="$1.$2$3">$1 $2$3</span>');

	//var refText = text.replace(sjs.refRe, '1: $1, 2: $2, 3: $3, 4: $4, 5: $5');
	return refText;
	
}


function checkRef($input, $msg, $ok, level, success, commentatorOnly) {
	
	/* check the user inputed text ref
	   give fedback to make it corret to a certain level of specificity 
	   talk to the server when needed to find section names
		* level -- how deep the ref should go - (0: segment, 1: section, etc)
		* success -- a function to call when a valid ref has been found
		* commentatorOnly --- whether to stop at only a commentatory name
	*/
	
	// Specfic to sheets for now, remove preview text
	$("#textPreview").remove();

	// sort books by length so longest matches first in regex
	if (!sjs.sortedBooks) {
		sjs.sortedBooks = sjs.books.sort(function(a,b){
			if (a.length == b.length) return 0;
			return (a.length < b.length ? 1 : -1); 
		});
	} 
	
	var booksReStr = "(" + sjs.sortedBooks.join("\\b|") + ")";
	var booksRe = new RegExp("^" + booksReStr, "i");
	var baseTests = [{test: /^/,
					  msg: "Enter a text or commentator name",
					  action: "pass"},
					 {test: /^$/,
					  msg: "Enter a text or commentator name",
					  action: "reset"},
					 {test: /^.{3,}/,
					  msg: "Unknown text. Would you like to add it?",
					  action: "allow"},
					 {test: booksRe,
					  msg: "Looking up text information...",
					  action: "getBook"}];
	
	
	// An array of objects with properites 'test', 'msg', 'action' which are tested with each change
	// Test are tried backwards from the last. If 'test' matched, then 'msg' is displayed to the user
	// and 'action' is carried out (according to the switch in this code).
	sjs.ref.tests = sjs.ref.tests || baseTests;
	var tests = sjs.ref.tests;
	
	var ref = $input.val();
	//console.log("Seeing: " + ref);
	//console.log("Test Queue:");
	//console.log(sjs.ref.tests)
	// Walk backwards through all tests, give the message and do the action of first match
	for (var i = tests.length -1;  i > -1;  i--) {
		if (ref.match(tests[i].test)) {
			action = tests[i].action;
			$msg.html("<i>"+tests[i].msg+"</i>");
			break;
		}
	}
	$msg.removeClass("he");
	
	//console.log("Action: " + action);
	switch(action){
	
		// Go back to square 1
		case("reset"):
			sjs.ref.tests = baseTests;
			sjs.ref.index = {};
			sjs.editing.index = null;
			$input.val("");
			$ok.addClass("inactive");
			$("#addSourceTextControls .btn").addClass("inactive");
			$("#addSourceCancel").removeClass("inactive");
			break;
		
		// Don't change anything	
		case("pass"):
			sjs.editing.index = null;
			$ok.addClass("inactive");
			// this reaches in to logic specific to add source
			$("#addSourceTextControls .btn").addClass("inactive");
			$("#addSourceCancel").removeClass("inactive")
			break;

		// The current value of the ref is acceptable, allow is to be accepted
		// Don't understand this anymore -- is it only to allow New (unknown) Texts?
		case("allow"):
			$ok.removeClass("inactive").text("Add Text");
			// also reaches into specific source sheet logic
			$("#addSourceTextControls .btn").addClass("inactive");
			$("#addSourceCancel").removeClass("inactive")
			break;

		// When a commentator's name is entered, insert a text reference, 
		// e.g., "Rashi" -> "Rashi on Genesis 2:5"
		case("insertRef"):
			$input.val($input.val() + " on " + sjs.add.source.ref)
				.autocomplete("close");
			checkRef($input, $msg, $ok, level, success, commentatorOnly);
			break;
		
		// Get information about an entered book (e.g., "Genesis", "Rashi", "Brachot") from server
		// then add appropriate tests and prompts	
		case("getBook"):
			match = ref.match(booksRe);
			if (!match) return;
			else ref = match[0];
			// Don't look up info we already have
			if (sjs.ref.index && sjs.ref.index.title == ref) break;
			
			$.getJSON("/api/index/" + ref, function(data){
				if ("error" in data) {
					$msg.html(data.error);
					$ok.addClass("inactive");

				} else {
					sjs.ref.index = data;
					var variantsRe = "(" + data.titleVariants.join("|") + ")";
					$ok.addClass("inactive");

					// ------- Commetator Name Entered -------------
					if (data.categories[0] == "Commentary") {
						if (commentatorOnly) {
							// Only looking for a Commtator name, will insert current ref
							sjs.ref.tests.push(
								{test: new RegExp("^" + variantsRe + "$", "i"), 
								 msg: "", 
								 action: "insertRef"});
							sjs.ref.tests.push(
								{test: new RegExp("^" + variantsRe + " on " + sjs.add.source.ref + "$", "i"), 
								 msg: "", 
								 action: "ok"});
							
						} else {
							// Commentator entered, need a text name to Look up
							var commentatorRe = new RegExp("^" + variantsRe, "i")
							sjs.ref.tests.push(
								{test: commentatorRe, 
								 msg: "Enter a <b>Text</b> that " + data.title + " comments on, e.g. <b>" + data.title + " on Genesis</b>.", 
								 action: "pass"});
							
							var commentaryReStr = "^" + variantsRe + " on " + booksReStr + "$";
							var commentaryRe = new RegExp(commentaryReStr, "i");
							sjs.ref.tests.push(
								{test: commentaryRe,
								 msg: "Looking up text information...",
								 action: "getCommentaryBook"});
					
						}

					// ------- Talmud Mesechet Entered -------------
					} else if (data.categories[0] == "Talmud") {						
						sjs.ref.tests.push(
							{test: RegExp("^" + variantsRe, "i"),
							 msg: "Enter a <b>Daf</b> of Tractate " + data.title + " to add, e.g. " +
							 	data.title + " 4b",
							 action: "pass"});
				
						sjs.ref.tests.push(
							{test:  RegExp("^" + variantsRe + " \\d+[ab]$", "i"),
							 msg: "OK. Click <b>add</b> to continue.",
							 action: "ok"});
						
						sjs.ref.tests.push(
							{test:  RegExp("^" + variantsRe + " \\d+a-b$", "i"),
							 msg: "OK. Click <b>add</b> to continue.",
							 action: "ok"});
						
						sjs.ref.tests.push(
							{test:  RegExp("^" + variantsRe + " \\d+[ab]-\\d+[ab]$", "i"),
							 msg: "OK. Click <b>add</b> to continue.",
							 action: "ok"});				

						sjs.ref.tests.push(
							{test:  RegExp("^" + variantsRe + " \\d+[ab][ .:]$", "i"),
							 msg: "Enter a starting <b>segment</b>, e.g. " + 
							 	data.title + " 4b:1",
							 action: "pass"});

						sjs.ref.tests.push(
							{test:  RegExp("^" + variantsRe + " \\d+[ab][ .:]\\d+$", "i"),
							 msg: "OK, or use '-' to select  range, e.g. " +
							 	data.title + " 4b:1-5",
							 action: "ok"});	

						sjs.ref.tests.push(
							{test:  RegExp("^" + variantsRe + " \\d+[ab][ .:]\\d+-$", "i"),
							 msg: "Enter an ending <b>segment</b>, e.g. " +
							 	data.title + " 4b:1-5",
							 action: "pass"});	

						sjs.ref.tests.push(
							{test:  RegExp("^" + variantsRe + " \\d+[ab][ .:]\\d+-\\d+$", "i"),
							 msg: "",
							 action: "ok"});
						
						
					// -------- All Other Texts ------------
					} else {
						var bookRe = new RegExp("^" + variantsRe + " ?$", "i");
						sjs.ref.tests.push(
									{test: bookRe,
									 msg: "Enter a <b>" + data.sectionNames[0] + "</b> of " + data.title + 
									 	" to add, e.g., " + data.title + " 5",
									 action: "pass"});
						
						var reStr = "^" + variantsRe + " \\d+"
						for (var i = 0; i < data.sectionNames.length - level - 1; i++) {
							sjs.ref.tests.push(
									{test: RegExp(reStr, "i"),
									msg: "Enter a <b>" + data.sectionNames[i+1] + "</b> of " + data.title + 
										" to add, e.g., " + data.title + " 5:7",
									action: "pass"});
							reStr += "[ .:]\\d+";
						}

						sjs.ref.tests.push(
							{test: RegExp(reStr + "$", "i"),
							 msg: "OK. Click <b>add</b> to continue.",
							 action: "ok"});
							 
						sjs.ref.tests.push(
							{test: RegExp(reStr + "-", "i"),
							 msg: "Enter an ending <b>" + data.sectionNames[i] + "</b>",
							 action: "pass"});
							 
						sjs.ref.tests.push(
							{test: RegExp(reStr + "-\\d+$", "i"),
							 msg: "OK. Click <b>add</b> to continue.",
							 action: "ok"});
						
					}
					// Call self again to check against latest test added
					checkRef($input, $msg, $ok, level, success, commentatorOnly);
				}	
			}); // End getBook case
			break;
		
		// get information about a book entered as the object of a commentator 
		//(e.g. the "Genesis" in "Rashi on Genesis")		
		case("getCommentaryBook"):
		//console.log("gcb")
		//console.log("ref: " + ref)
			
			// reset stored title to commentator name only
			sjs.ref.index.commentator = ref.slice(0, ref.indexOf(" on "));
			var book = ref.slice((sjs.ref.index.commentator + " on ").length) 
			
			// Don't look up info we already have
			if (sjs.ref.index && sjs.ref.index.title == ref) break;

			$.getJSON("/api/index/" + book, function(data){
				if ("error" in data) {
					$msg.html(data.error);
				} else {
					sjs.ref.index.title = sjs.ref.index.commentator + " on " + book;
					data.sectionNames.push("Comment");
					sjs.ref.index.sectionNames = data.sectionNames;
					$ok.addClass("inactive");

					// Don't allow Commentator on Commentator
					if (data.categories[0] == "Commentary") {
						var commentaryRe = new RegExp(sjs.ref.index.title, "i");
						sjs.ref.tests.push(
							{test: commentaryRe,
							 msg: "Sorry, no commentator on commentator action.",
							 action: "pass"});
					
					// Commentary on Talmud
					} else if (data.categories[0] == "Talmud") {
						var tractateRe = new RegExp("^" + sjs.ref.index.title, "i");
						sjs.ref.tests.push(
							{test: tractateRe,
							 msg: "Enter a Daf of tractate " + data.title + ", e.g, " +
							 	data.title + " 4b",
							 action: "pass"});
						
						var talmudReStr = "^" + sjs.ref.index.title + " \\d+[ab]";
						sjs.ref.tests.push(
							{test: RegExp(talmudReStr + "$", "i"),
							 msg: "OK. Click <b>add</b> to conitnue.",
							 action: "ok"});

						sjs.ref.tests.push(
							{test:  RegExp(talmudReStr + "[ .:]", "i"),
							 msg: "Enter a starting <b>segment</b>.",
							 action: "pass"});

						sjs.ref.tests.push(
							{test:  RegExp(talmudReStr + "[ .:]\\d+$", "i"),
							 msg: "OK, or use '-' to select a range",
							 action: "ok"});								 

						sjs.ref.tests.push(
							{test:  RegExp(talmudReStr + "[ .:]\\d+-$", "i"),
							 msg: "Enter an ending <b>segment</b>.",
							 action: "pass"});	

						sjs.ref.tests.push(
							{test:  RegExp(talmudReStr + "[ .:]\\d+-\\d+$", "i"),
							 msg: "",
							 action: "ok"});	
					
					// Commentary on all other Texts
					} else {
						var bookRe = new RegExp("^" + sjs.ref.index.title, "i");
						sjs.ref.tests.push(
							{test: bookRe,
							 msg: "Enter a " + data.sectionNames[0] + " of " + data.title,
							 action: "pass"});
						
						var reStr = "^" + sjs.ref.index.title + " \\d+";

						// Cycle through sections, add tests and msg for each
						if (level == 0) { level++; }
						for (var i = 1; i < data.sectionNames.length - level; i++) {
							var re = new RegExp(reStr)
							sjs.ref.tests.push(
								{test: re,
								 msg: "Enter a " + data.sectionNames[i] + " of " + data.title,
								 action: "pass"});
							reStr += "[ .:]\\d+";
						}
						sjs.ref.tests.push(
							{test: RegExp(reStr + "$"),
							 msg: "OK. Click <b>add</b> to conitnue.",
							 action: "ok"});

						sjs.ref.tests.push(
							{test:  RegExp(reStr + "[ .:]", "i"),
							 msg: "Enter a starting <b>" + data.sectionNames[i] + "</b>.",
							 action: "pass"});

						sjs.ref.tests.push(
							{test:  RegExp(reStr + "[ .:]\\d+$", "i"),
							 msg: "OK, or use '-' to select a range." + data.sectionNames[i] + "</b>.",
							 action: "ok"});	

						sjs.ref.tests.push(
							{test:  RegExp(reStr + "[ .:]\\d+-$", "i"),
							 msg: "Enter an ending <b>" + data.sectionNames[i] + "</b>.",
							 action: "pass"});	

						sjs.ref.tests.push(
							{test:  RegExp(reStr + "[ .:]\\d+-\\d+$", "i"),
							 msg: "",
							 action: "ok"});			
					
					}
					// Add the basic test of "[Commentator] on [Text]" again
					// so that if you pass through the name of one text on the way to 
					// another, you still look up the final text.
					// e.g. "Rashi on Ber" triggers lookup of Genesis which would otherwise
					// block looking up "Rashi on Berakhot". 
					var commentaryReStr = "^" + sjs.ref.index.commentator + " on (?!" + book + "$)" + booksReStr + "$";
					var commentaryRe = new RegExp(commentaryReStr, "i");
					sjs.ref.tests.push(
						{test: commentaryRe,
						 msg: "Looking up text information...",
						 action: "getCommentaryBook"});
					

					// Now that we have the text info an new tests,
					// call again with the same value.
					checkRef($input, $msg, $ok, level, success, false);
				}
			});
			break;
			
		case("ok"):
			sjs.editing.index = sjs.ref.index;
			$ok.removeClass("inactive");
			success();
			break;
	}
		
}	


function textPreview(ref, $target, callback) {
	// Given ref, create a preview of its text in $target
	// Include links to add or edit text as necessary
	callback = callback || function(){};

	var urlRef = normRef(ref);
	var getUrl = "/api/texts/" + urlRef + "?commentary=0";
	$target.html("Loading text...");

	var data = sjs.cache.get(ref);
	if (data) {
		makePreview(data);
	} else {
		$.getJSON(getUrl, makePreview)
			.error(function() {
				var msg = "<span class='error'>There was an error retrieving this text.</span>";
				$target.html(msg);
				callback();
			});
	}

	function makePreview(data) {
		sjs.cache.save(data);
		if (data.error) {
			var msg = "<span class='error'>" + data.error + "</span>";
			$target.html(msg);
			callback();
			return;
		}
		var text = en = he = controlsHtml = "";
		
		if (data.sections.length < data.sectionNames.length) {
			data.sections.push(1);
			data.toSections.push(Math.max(data.text.length, data.he.length));
		}
		for (var i = data.sections[data.sections.length-1]-1; i < data.toSections[data.toSections.length-1]; i++) {
			if (data.text.length > i) { en += "<div class='previewLine'><span class='previewNumber'>(" + (i+1) + ")</span> " + data.text[i] + "</div> "; }
			if (data.he.length > i) { he += "<div class='previewLine'><span class='previewNumber'>(" + (i+1) + ")</span> " + data.he[i] + "</div> "; }
		}

		var path = parseURL(document.URL).path;
		if (!en) { en += "<div class='previewNoText'><a href='/add/" + urlRef + "?after=" + path + "' class='btn'>Add English for "+ref+"</a></div>"; }
		if (!he) { he += "<div class='previewNoText'><a href='/add/" + urlRef + "?after=" + path + "' class='btn'>Add Hebrew for "+ref+"</a></div>"; }

		text = "<div class='en'>" + en + "</div>" + "<div class='he'>" + he + "</div>";

		$target.html(controlsHtml + text);
		callback();
	};

}


sjs.hebrewNumerals = { 
	"\u05D0": 1,
	"\u05D1": 2,
	"\u05D2": 3,
	"\u05D3": 4,
	"\u05D4": 5,
	"\u05D5": 6,
	"\u05D6": 7,
	"\u05D7": 8,
	"\u05D8": 9,
	"\u05D9": 10,
	"\u05D8\u05D5": 15,
	"\u05D8\u05D6": 16,
	"\u05DB": 20,
	"\u05DC": 30,
	"\u05DE": 40,
	"\u05E0": 50,
	"\u05E1": 60,
	"\u05E2": 70,
	"\u05E4": 80,
	"\u05E6": 90,
	"\u05E7": 100,
	"\u05E8": 200,
	"\u05E9": 300,
	"\u05EA": 400,
	"\u05EA\u05E7": 500,
	"\u05EA\u05E8": 600,
	"\u05EA\u05E9": 700,
	"\u05EA\u05EA": 800,
	1: "\u05D0",
	2: "\u05D1",
	3: "\u05D2",
	4: "\u05D3",
	5: "\u05D4",
	6: "\u05D5",
	7: "\u05D6",
	8: "\u05D7",
	9: "\u05D8",
	10: "\u05D9",
	15: "\u05D8\u05D5",
	16: "\u05D8\u05D6",
	20: "\u05DB",
	30: "\u05DC",
	40: "\u05DE",
	50: "\u05E0",
	60: "\u05E1",
	70: "\u05E2",
	80: "\u05E4",
	90: "\u05E6",
	100: "\u05E7",
	200: "\u05E8",
	300: "\u05E9",
	400: "\u05EA",
	500: "\u05EA\u05E7",
	600: "\u05EA\u05E8",
	700: "\u05EA\u05E9",
	800: "\u05EA\u05EA"
}


function decodeHebrewNumeral(h) {
	// Takes a string representing a Hebrew numeral and returns it integer value. 
	var values = sjs.hebrewNumerals;

	if (h === values[15] || h === values[16]) {
		return values[h];
	} 
	
	var n = 0
	for (c in h) {
		n += values[h[c]];
	}

	return n;
}
	

function encodeHebrewNumeral(n) {
	// Takes an integer and returns a string encoding it as a Hebrew numeral. 
	
	if (n >= 900) {
		return n;
	}

	var values = sjs.hebrewNumerals;

	if (n === 15 || n === 16) {
		return values[n];
	}
	
	var heb = ""
	if (n >= 100) { 
		var hundreds = n - (n % 100);
		heb += values[hundreds];
		n -= hundreds;
	} 
	if (n >= 10) {
		var tens = n - (n % 10);
		heb += values[tens];
		n -= tens;
	}
	
	if (n > 0) {
		heb += values[n];	
	} 
	
	return heb;
}

function stripNikkud(rawString) {
	return rawString.replace(/[\u0591-\u05C7]/g,"");
}


function isTouchDevice() {  
	return "ontouchstart" in document.documentElement;
}


function parseURL(url) {
    var a =  document.createElement('a');
    a.href = url;
    return {
        source: url,
        protocol: a.protocol.replace(':',''),
        host: a.hostname,
        port: a.port,
        query: a.search,
        params: (function(){
            var ret = {},
                seg = a.search.replace(/^\?/,'').split('&'),
                len = seg.length, i = 0, s;
            for (;i<len;i++) {
                if (!seg[i]) { continue; }
                s = seg[i].split('=');
                ret[s[0]] = s[1];
            }
            return ret;
        })(),
        file: (a.pathname.match(/\/([^\/?#]+)$/i) || [,''])[1],
        hash: a.hash.replace('#',''),
        path: a.pathname.replace(/^([^\/])/,'/$1'),
        relative: (a.href.match(/tps?:\/\/[^\/]+(.+)/) || [,''])[1],
        segments: a.pathname.replace(/^\//,'').split('/')
    };
}


function getUrlVars() {
    var vars = {};
    var parts = window.location.href.replace(/[?&]+([^=&]+)=([^&]*)/gi, function(m,key,value) {
        vars[key] = decodeURI(value);
    });
    return vars;
}


function updateQueryString(key, value, url) {
    if (!url) url = window.location.href;
    var re = new RegExp("([?|&])" + key + "=.*?(&|#|$)(.*)", "gi");

    if (re.test(url)) {
        if (value)
            return url.replace(re, '$1' + key + "=" + value + '$2$3');
        else {
            return url.replace(re, '$1$3').replace(/(&|\?)$/, '');
        }
    }
    else {
        if (value) {
            var separator = url.indexOf('?') !== -1 ? '&' : '?',
                hash = url.split('#');
            url = hash[0] + separator + key + '=' + value;
            if (hash[1]) url += '#' + hash[1];
            return url;
        }
        else
            return url;
    }
}


function isValidEmailAddress(emailAddress) {
    var pattern = new RegExp(/^((([a-z]|\d|[!#\$%&'\*\+\-\/=\?\^_`{\|}~]|[\u00A0-\uD7FF\uF900-\uFDCF\uFDF0-\uFFEF])+(\.([a-z]|\d|[!#\$%&'\*\+\-\/=\?\^_`{\|}~]|[\u00A0-\uD7FF\uF900-\uFDCF\uFDF0-\uFFEF])+)*)|((\x22)((((\x20|\x09)*(\x0d\x0a))?(\x20|\x09)+)?(([\x01-\x08\x0b\x0c\x0e-\x1f\x7f]|\x21|[\x23-\x5b]|[\x5d-\x7e]|[\u00A0-\uD7FF\uF900-\uFDCF\uFDF0-\uFFEF])|(\\([\x01-\x09\x0b\x0c\x0d-\x7f]|[\u00A0-\uD7FF\uF900-\uFDCF\uFDF0-\uFFEF]))))*(((\x20|\x09)*(\x0d\x0a))?(\x20|\x09)+)?(\x22)))@((([a-z]|\d|[\u00A0-\uD7FF\uF900-\uFDCF\uFDF0-\uFFEF])|(([a-z]|\d|[\u00A0-\uD7FF\uF900-\uFDCF\uFDF0-\uFFEF])([a-z]|\d|-|\.|_|~|[\u00A0-\uD7FF\uF900-\uFDCF\uFDF0-\uFFEF])*([a-z]|\d|[\u00A0-\uD7FF\uF900-\uFDCF\uFDF0-\uFFEF])))\.)+(([a-z]|[\u00A0-\uD7FF\uF900-\uFDCF\uFDF0-\uFFEF])|(([a-z]|[\u00A0-\uD7FF\uF900-\uFDCF\uFDF0-\uFFEF])([a-z]|\d|-|\.|_|~|[\u00A0-\uD7FF\uF900-\uFDCF\uFDF0-\uFFEF])*([a-z]|[\u00A0-\uD7FF\uF900-\uFDCF\uFDF0-\uFFEF])))\.?$/i);
    return pattern.test(emailAddress);
};


function isInt(x) {
		var y=parseInt(x);
		if (isNaN(y)) return false;
		return x==y && x.toString()==y.toString();
	}


function isArray(a) {
	return ( Object.prototype.toString.call( a ) === '[object Array]' );
}


function isHebrew(text) {
	// Returns true if text is (mostly) Hebrew
	// Examines up to the first 40 characters, ignoring punctuation and numbers

	var heCount = 0;
	var enCount = 0;
	var punctuationRE = /[0-9 .,'"?!;:\-=@#$%^&*()]/

	for (var i = 0; i < Math.min(40, text.length); i++) {
		if (punctuationRE.test(text[i])) { continue; }
		if ((text.charCodeAt(i) > 0x590) && (text.charCodeAt(i) < 0x5FF)) {
			heCount++;
		} else {
			enCount++;
		}
	}

	return (heCount >= enCount);
}

function containsHebrew(text) {
	// Returns true if there are any Hebrew characters in text
	for (var i = 0; i < text.length; i++) {
		if ((text.charCodeAt(i) > 0x590) && (text.charCodeAt(i) < 0x5FF)) {
			return true;
		}
	}
	return false;
}


function clone(obj) {
    // Handle the 3 simple types, and null or undefined
    if (null == obj || "object" != typeof obj) return obj;

    // Handle Date
    if (obj instanceof Date) {
        var copy = new Date();
        copy.setTime(obj.getTime());
        return copy;
    }

    // Handle Array
    if (obj instanceof Array) {
        var copy = [];
        var len = obj.length;
        for (var i = 0; i < len; ++i) {
            copy[i] = clone(obj[i]);
        }
        return copy;
    }

    // Handle Object
    if (obj instanceof Object) {
        var copy = {};
        for (var attr in obj) {
            if (obj.hasOwnProperty(attr)) copy[attr] = clone(obj[attr]);
        }
        return copy;
    }

    throw new Error("Unable to copy obj! Its type isn't supported.");
}


String.prototype.toProperCase = function () {
    return this.replace(/\w\S*/g, function(txt){return txt.charAt(0).toUpperCase() + txt.substr(1).toLowerCase();});
};


String.prototype.stripHtml = function() {
   var tmp = document.createElement("div");
   tmp.innerHTML = this;
   return tmp.textContent||tmp.innerText;
};


String.prototype.escapeHtml = function() {
    return this.replace(/&/g,'&amp;').replace(/</g,'&lt;').replace(/>/g,'&gt;')
    			.replace(/([^>\r\n]?)(\r\n|\n\r|\r|\n)/g, '$1<br />$2');
};


Array.prototype.compare = function(testArr) {
    if (this.length != testArr.length) return false;
    for (var i = 0; i < testArr.length; i++) {
        if (this[i].compare) { 
            if (!this[i].compare(testArr[i])) return false;
        }
        if (this[i] !== testArr[i]) return false;
    }
    return true;
};


Array.prototype.pad = function(s,v) {
    var l = Math.abs(s) - this.length;
    var a = [].concat(this);
    if (l <= 0)
      return a;
    for(var i=0; i<l; i++)
      s < 0 ? a.unshift(v) : a.push(v);
    return a;
};


Array.prototype.unique = function() {
    var a = [];
    var l = this.length;
    for(var i=0; i<l; i++) {
      for(var j=i+1; j<l; j++) {
        // If this[i] is found later in the array
        if (this[i] === this[j])
          j = ++i;
      }
      a.push(this[i]);
    }
    return a;
 };


RegExp.escape= function(s) {
    return s.replace(/[-\/\\^$*+?.()|[\]{}]/g, '\\$&');
};


$.fn.serializeObject = function()
{
    var o = {};
    var a = this.serializeArray();
    $.each(a, function() {
        if (o[this.name] !== undefined) {
            if (!o[this.name].push) {
                o[this.name] = [o[this.name]];
            }
            o[this.name].push(this.value || '');
        } else {
            o[this.name] = this.value || '';
        }
    });
    return o;
};


// Protect against browsers without consoles and forgotten console statements
if(typeof(console) === 'undefined') {
    var console = {}
    console.log = function() {};
}

/*!
 * jQuery Cookie Plugin v1.3
 * https://github.com/carhartl/jquery-cookie
 *
 * Copyright 2011, Klaus Hartl
 * Dual licensed under the MIT or GPL Version 2 licenses.
 * http://www.opensource.org/licenses/mit-license.php
 * http://www.opensource.org/licenses/GPL-2.0
 */
(function ($, document, undefined) {

	var pluses = /\+/g;

	function raw(s) {
		return s;
	}

	function decoded(s) {
		return decodeURIComponent(s.replace(pluses, ' '));
	}

	var config = $.cookie = function (key, value, options) {

		// write
		if (value !== undefined) {
			options = $.extend({}, config.defaults, options);

			if (value === null) {
				options.expires = -1;
			}

			if (typeof options.expires === 'number') {
				var days = options.expires, t = options.expires = new Date();
				t.setDate(t.getDate() + days);
			}

			value = config.json ? JSON.stringify(value) : String(value);

			return (document.cookie = [
				encodeURIComponent(key), '=', config.raw ? value : encodeURIComponent(value),
				options.expires ? '; expires=' + options.expires.toUTCString() : '', // use expires attribute, max-age is not supported by IE
				options.path    ? '; path=' + options.path : '',
				options.domain  ? '; domain=' + options.domain : '',
				options.secure  ? '; secure' : ''
			].join(''));
		}

		// read
		var decode = config.raw ? raw : decoded;
		var cookies = document.cookie.split('; ');
		for (var i = 0, l = cookies.length; i < l; i++) {
			var parts = cookies[i].split('=');
			if (decode(parts.shift()) === key) {
				var cookie = decode(parts.join('='));
				return config.json ? JSON.parse(cookie) : cookie;
			}
		}

		return null;
	};

	config.defaults = {};

	$.removeCookie = function (key, options) {
		if ($.cookie(key) !== null) {
			$.cookie(key, null, options);
			return true;
		}
		return false;
	};

})(jQuery, document);

/**
 * findAndReplaceDOMText v 0.4.0
 * @author James Padolsey http://james.padolsey.com
 * @license http://unlicense.org/UNLICENSE
 *
 * Matches the text of a DOM node against a regular expression
 * and replaces each match (or node-separated portions of the match)
 * in the specified element.
 */
window.findAndReplaceDOMText = (function() {

	var PORTION_MODE_RETAIN = 'retain';
	var PORTION_MODE_FIRST = 'first';

	var doc = document;
	var toString = {}.toString;

	function isArray(a) {
		return toString.call(a) == '[object Array]';
	}

	function escapeRegExp(s) {
		return String(s).replace(/([.*+?^=!:${}()|[\]\/\\])/g, '\\$1');
	}

	function exposed() {
		// Try deprecated arg signature first:
		return deprecated.apply(null, arguments) || findAndReplaceDOMText.apply(null, arguments);
	}

	function deprecated(regex, node, replacement, captureGroup, elFilter) {
		if ((node && !node.nodeType) && arguments.length <= 2) {
			return false;
		}
		var isReplacementFunction = typeof replacement == 'function';

		if (isReplacementFunction) {
			replacement = (function(original) {
				return function(portion, match) {
					return original(portion.text, match.startIndex);
				};
			}(replacement));
		}

		// Awkward support for deprecated argument signature (<0.4.0)
		var instance = findAndReplaceDOMText(node, {

			find: regex,

			wrap: isReplacementFunction ? null : replacement,
			replace: isReplacementFunction ? replacement : '$' + (captureGroup || '&'),

			prepMatch: function(m, mi) {

				// Support captureGroup (a deprecated feature)

				if (!m[0]) throw 'findAndReplaceDOMText cannot handle zero-length matches';

				if (captureGroup > 0) {
					var cg = m[captureGroup];
					m.index += m[0].indexOf(cg);
					m[0] = cg;
				}
		 
				m.endIndex = m.index + m[0].length;
				m.startIndex = m.index;
				m.index = mi;

				return m;
			},
			filterElements: elFilter
		});

		exposed.revert = function() {
			return instance.revert();
		};

		return true;
	}

	/** 
	 * findAndReplaceDOMText
	 * 
	 * Locates matches and replaces with replacementNode
	 *
	 * @param {Node} node Element or Text node to search within
	 * @param {RegExp} options.find The regular expression to match
	 * @param {String|Element} [options.wrap] A NodeName, or a Node to clone
	 * @param {String|Function} [options.replace='$&'] What to replace each match with
	 * @param {Function} [options.filterElements] A Function to be called to check whether to
	 *	process an element. (returning true = process element,
	 *	returning false = avoid element)
	 */
	function findAndReplaceDOMText(node, options) {
		return new Finder(node, options);
	}

	exposed.Finder = Finder;

	/**
	 * Finder -- encapsulates logic to find and replace.
	 */
	function Finder(node, options) {

		options.portionMode = options.portionMode || PORTION_MODE_RETAIN;

		this.node = node;
		this.options = options;

		// ENable match-preparation method to be passed as option:
		this.prepMatch = options.prepMatch || this.prepMatch;

		this.reverts = [];

		this.matches = this.search();

		if (this.matches.length) {
			this.processMatches();
		}

	}

	Finder.prototype = {

		/**
		 * Searches for all matches that comply with the instance's 'match' option
		 */
		search: function() {

			var match;
			var matchIndex = 0;
			var regex = this.options.find;
			var text = this.getAggregateText();
			var matches = [];

			regex = typeof regex === 'string' ? RegExp(escapeRegExp(regex), 'g') : regex;

			if (regex.global) {
				while (match = regex.exec(text)) {
					matches.push(this.prepMatch(match, matchIndex++));
				}
			} else {
				if (match = text.match(regex)) {
					matches.push(this.prepMatch(match, 0));
				}
			}

			return matches;

		},

		/**
		 * Prepares a single match with useful meta info:
		 */
		prepMatch: function(match, matchIndex) {

			if (!match[0]) {
				throw new Error('findAndReplaceDOMText cannot handle zero-length matches');
			}
	 
			match.endIndex = match.index + match[0].length;
			match.startIndex = match.index;
			match.index = matchIndex;

			return match;
		},

		/**
		 * Gets aggregate text within subject node
		 */
		getAggregateText: function() {

			var elementFilter = this.options.filterElements;

			return getText(this.node);

			/**
			 * Gets aggregate text of a node without resorting
			 * to broken innerText/textContent
			 */
			function getText(node) {

				if (node.nodeType === 3) {
					return node.data;
				}

				if (elementFilter && !elementFilter(node)) {
					return '';
				}

				var txt = '';

				if (node = node.firstChild) do {
					txt += getText(node);
				} while (node = node.nextSibling);

				return txt;

			}

		},

		/** 
		 * Steps through the target node, looking for matches, and
		 * calling replaceFn when a match is found.
		 */
		processMatches: function() {

			var matches = this.matches;
			var node = this.node;
			var elementFilter = this.options.filterElements;

			var startPortion,
				endPortion,
				innerPortions = [],
				curNode = node,
				match = matches.shift(),
				atIndex = 0, // i.e. nodeAtIndex
				matchIndex = 0,
				portionIndex = 0,
				doAvoidNode;

			out: while (true) {

				if (curNode.nodeType === 3) {

					if (!endPortion && curNode.length + atIndex >= match.endIndex) {

						// We've found the ending
						endPortion = {
							node: curNode,
							index: portionIndex++,
							text: curNode.data.substring(match.startIndex - atIndex, match.endIndex - atIndex),
							indexInMatch: atIndex - match.startIndex,
							indexInNode: match.startIndex - atIndex, // always zero for end-portions
							endIndexInNode: match.endIndex - atIndex,
							isEnd: true
						};

					} else if (startPortion) {
						// Intersecting node
						innerPortions.push({
							node: curNode,
							index: portionIndex++,
							text: curNode.data,
							indexInMatch: atIndex - match.startIndex,
							indexInNode: 0 // always zero for inner-portions
						});
					}

					if (!startPortion && curNode.length + atIndex > match.startIndex) {
						// We've found the match start
						startPortion = {
							node: curNode,
							index: portionIndex++,
							indexInMatch: 0,
							indexInNode: match.startIndex - atIndex,
							endIndexInNode: match.endIndex - atIndex,
							text: curNode.data.substring(match.startIndex - atIndex, match.endIndex - atIndex)
						};
					}

					atIndex += curNode.data.length;

				}

				doAvoidNode = curNode.nodeType === 1 && elementFilter && !elementFilter(curNode);

				if (startPortion && endPortion) {

					curNode = this.replaceMatch(match, startPortion, innerPortions, endPortion);

					// processMatches has to return the node that replaced the endNode
					// and then we step back so we can continue from the end of the 
					// match:

					atIndex -= (endPortion.node.data.length - endPortion.endIndexInNode);

					startPortion = null;
					endPortion = null;
					innerPortions = [];
					match = matches.shift();
					portionIndex = 0;
					matchIndex++;

					if (!match) {
						break; // no more matches
					}

				} else if (
					!doAvoidNode &&
					(curNode.firstChild || curNode.nextSibling)
				) {
					// Move down or forward:
					curNode = curNode.firstChild || curNode.nextSibling;
					continue;
				}

				// Move forward or up:
				while (true) {
					if (curNode.nextSibling) {
						curNode = curNode.nextSibling;
						break;
					} else if (curNode.parentNode !== node) {
						curNode = curNode.parentNode;
					} else {
						break out;
					}
				}

			}

		},

		/**
		 * Reverts ... TODO
		 */
		revert: function() {
			// Reversion occurs backwards so as to avoid nodes subsequently
			// replaced during the matching phase (a forward process):
			for (var l = this.reverts.length; l--;) {
				this.reverts[l]();
			}
			this.reverts = [];
		},

		prepareReplacementString: function(string, portion, match, matchIndex) {
			var portionMode = this.options.portionMode;
			if (
				portionMode === PORTION_MODE_FIRST &&
				portion.indexInMatch > 0
			) {
				return '';
			}
			string = string.replace(/\$(\d+|&|`|')/g, function($0, t) {
				var replacement;
				switch(t) {
					case '&':
						replacement = match[0];
						break;
					case '`':
						replacement = match.input.substring(0, match.startIndex);
						break;
					case '\'':
						replacement = match.input.substring(match.endIndex);
						break;
					default:
						replacement = match[+t];
				}
				return replacement;
			});

			if (portionMode === PORTION_MODE_FIRST) {
				return string;
			}

			if (portion.isEnd) {
				return string.substring(portion.indexInMatch);
			}

			return string.substring(portion.indexInMatch, portion.indexInMatch + portion.text.length);
		},

		getPortionReplacementNode: function(portion, match, matchIndex) {

			var replacement = this.options.replace || '$&';
			var wrapper = this.options.wrap;

			if (wrapper && wrapper.nodeType) {
				// Wrapper has been provided as a stencil-node for us to clone:
				var clone = doc.createElement('div');
				clone.innerHTML = wrapper.outerHTML || new XMLSerializer().serializeToString(wrapper);
				wrapper = clone.firstChild;
			}

			if (typeof replacement == 'function') {
				replacement = replacement(portion, match, matchIndex);
				if (replacement && replacement.nodeType) {
					return replacement;
				}
				return doc.createTextNode(String(replacement));
			}

			var el = typeof wrapper == 'string' ? doc.createElement(wrapper) : wrapper;

			replacement = doc.createTextNode(
				this.prepareReplacementString(
					replacement, portion, match, matchIndex
				)
			);

			if (!el) {
				return replacement;
			}

			el.appendChild(replacement);

			return el;
		},

		replaceMatch: function(match, startPortion, innerPortions, endPortion) {

			var matchStartNode = startPortion.node;
			var matchEndNode = endPortion.node;

			var preceedingTextNode;
			var followingTextNode;

			if (matchStartNode === matchEndNode) {

				var node = matchStartNode;

				if (startPortion.indexInNode > 0) {
					// Add `before` text node (before the match)
					preceedingTextNode = doc.createTextNode(node.data.substring(0, startPortion.indexInNode));
					node.parentNode.insertBefore(preceedingTextNode, node);
				}

				// Create the replacement node:
				var newNode = this.getPortionReplacementNode(
					endPortion,
					match
				);

				node.parentNode.insertBefore(newNode, node);

				if (endPortion.endIndexInNode < node.length) { // ?????
					// Add `after` text node (after the match)
					followingTextNode = doc.createTextNode(node.data.substring(endPortion.endIndexInNode));
					node.parentNode.insertBefore(followingTextNode, node);
				}

				node.parentNode.removeChild(node);

				this.reverts.push(function() {
					if (preceedingTextNode === newNode.previousSibling) {
						preceedingTextNode.parentNode.removeChild(preceedingTextNode);
					}
					if (followingTextNode === newNode.nextSibling) {
						followingTextNode.parentNode.removeChild(followingTextNode);
					}
					newNode.parentNode.replaceChild(node, newNode);
				});

				return newNode;

			} else {
				// Replace matchStartNode -> [innerMatchNodes...] -> matchEndNode (in that order)


				preceedingTextNode = doc.createTextNode(
					matchStartNode.data.substring(0, startPortion.indexInNode)
				);

				followingTextNode = doc.createTextNode(
					matchEndNode.data.substring(endPortion.endIndexInNode)
				);

				var firstNode = this.getPortionReplacementNode(
					startPortion,
					match
				);

				var innerNodes = [];

				for (var i = 0, l = innerPortions.length; i < l; ++i) {
					var portion = innerPortions[i];
					var innerNode = this.getPortionReplacementNode(
						portion,
						match
					);
					portion.node.parentNode.replaceChild(innerNode, portion.node);
					this.reverts.push((function(portion, innerNode) {
						return function() {
							innerNode.parentNode.replaceChild(portion.node, innerNode);
						};
					}(portion, innerNode)));
					innerNodes.push(innerNode);
				}

				var lastNode = this.getPortionReplacementNode(
					endPortion,
					match
				);

				matchStartNode.parentNode.insertBefore(preceedingTextNode, matchStartNode);
				matchStartNode.parentNode.insertBefore(firstNode, matchStartNode);
				matchStartNode.parentNode.removeChild(matchStartNode);

				matchEndNode.parentNode.insertBefore(lastNode, matchEndNode);
				matchEndNode.parentNode.insertBefore(followingTextNode, matchEndNode);
				matchEndNode.parentNode.removeChild(matchEndNode);

				this.reverts.push(function() {
					preceedingTextNode.parentNode.removeChild(preceedingTextNode);
					firstNode.parentNode.replaceChild(matchStartNode, firstNode);
					followingTextNode.parentNode.removeChild(followingTextNode);
					lastNode.parentNode.replaceChild(matchEndNode, lastNode);
				});

				return lastNode;
			}
		}

	};

	return exposed;

}());<|MERGE_RESOLUTION|>--- conflicted
+++ resolved
@@ -412,6 +412,7 @@
         window.location = "/" + url;
     }
 };
+
 
 // Text Sync -- module to allow visual marking of segments inside a textarea
 sjs.textSync = {
@@ -625,200 +626,8 @@
 	}
 };
 
-<<<<<<< HEAD
-sjs.editor = {
-	handleTextChange: function(e) {
-		// Special considerations every time the text area changes
-
-		// Ignore arrow keys, but capture new char before cursor
-		if (e.keyCode in {37:1, 38:1, 39:1, 40:1}) { 
-			var cursor = sjs._$newVersion.caret().start;
-			sjs.charBeforeCursor = sjs._$newVersion.val()[cursor-1];
-			return; 
-		}
-
-		var text = sjs._$newVersion.val();
-		var cursor = sjs._$newVersion.caret().start;
-
-		// BACKSPACE
-		// Handle deleting border between segments 
-		if (e.keyCode == 8 && sjs.charBeforeCursor == '\n') {		
-			if (cursor) {
-				
-				// Advance cursor to end of \n seqeuence
-				while (text[cursor] == "\n") cursor++;
-				
-				// Count back to beginning for total number of new lines
-				var newLines = 0;
-				while (text[cursor-newLines-1] == "\n") newLines++;
-				
-				// Remove the new lines
-				if (newLines) {
-					text = text.substr(0, cursor-newLines) + text.substr(cursor)
-					sjs._$newVersion.val(text)
-						.caret({start: cursor-newLines, end: cursor-newLines})
-
-				}
-			}
-		}
-
-		// ENTER
-		// Insert placeholder "..." when hitting enter mutliple times to allow
-		// skipping ahead to a further segment
-		if (e.keyCode === 13 && (sjs.charBeforeCursor === '\n' || sjs.charBeforeCursor === undefined)) {
-			text = text.substr(0, cursor-1) + "...\n\n" + text.substr(cursor);
-			sjs._$newVersion.val(text);
-			cursor += 4;
-			sjs._$newVersion.caret({start: cursor, end: cursor});
-
-		}
-
-		// replace any single newlines with a double newline
-		var single_newlines = /([^\n])\n([^\n])/g;
-		if (single_newlines.test(text)) {
-			text = text.replace(single_newlines, "$1\n\n$2");
-			sjs._$newVersion.val(text);
-			// move the cursor to the position after the second newline
-			if (cursor) {
-				cursor++;
-				sjs._$newVersion.caret({start: cursor, end: cursor});
-			}
-		}
-		
-
-		// Sync Text with Labels	
-		if ($("body").hasClass("newText")) {
-			var matches = sjs._$newVersion.val().match(/\n+/g)
-			var groups = matches ? matches.length + 1 : 1
-			numStr = "";
-			var offset = sjs.editing.offset || 1;
-			for (var i = offset; i < groups + offset; i++) {
-				numStr += "<div class='verse'>"+
-					sjs.editing.smallSectionName + " " + i + "</div>"
-			}
-			$("#newTextNumbers").empty().append(numStr)
-
-			sjs._$newNumbers = $("#newTextNumbers .verse")
-			sjs.editor.syncTextGroups(sjs._$newNumbers)
-
-		} else {
-			sjs.editor.syncTextGroups($("#newTextCompare .verse"))
-
-		}
-		var cursor = sjs._$newVersion.caret().start;
-		sjs.charBeforeCursor = sjs._$newVersion.val()[cursor-1];
-	},
-	syncTextGroups: function ($target) {
-		// Between $target (a set of elements) and textarea (fixed in code as sjs._$newVersion)
-		// sync the height of groups by either adding margin-bottom to elements of $target
-		// or adding adding \n between groups in newVersion.
-
-		var verses = $target.length;
-		var heights = sjs.editor.groupHeights(verses);
-		// cursorCount tracks the number of newlines added before the cursor
-		// so that we can move the cursor to the correct place at the end
-		// of the loop.
-		var cursorCount = 0;
-		var cursorPos = sjs._$newVersion.caret().start;
-
-		for (var i = 1; i < verses; i++) {
-			// top of the "verse", or label trying to match to
-			var vTop = $target.eq(i).offset().top;
-
-			// top of the text group
-			var tTop = heights[i];
-
-			var diff = vTop - tTop;
-
-			if (!tTop) { break; }
-			
-			if (diff < 0) {
-				// Label is above text group
-				// Add margin-bottom to preceeding label to push it down
-
-				var marginBottom = parseInt($target.eq(i-1).css("margin-bottom")) - diff;
-				
-				$target.eq(i-1).css("margin-bottom", marginBottom + "px");
-				
-			} else if (diff > 0) {
-				// Text group is above label
-				// First try to reset border above and try cycle again
-				if (parseInt($target.eq(i-1).css("margin-bottom")) > 32) {
-					$target.eq(i-1).css("margin-bottom", "32px");
-					i--;
-					continue;
-				}
-				// Else add extra new lines to push down text and try again
-				var text = sjs._$newVersion.val();
-				
-				// search for new line groups i times to find the position of insertion
-				var regex = new RegExp("\n+", "g");
-				for (var k = 0; k < i; k++) {
-					var m = regex.exec(text);
-				}
-
-				var nNewLines = Math.ceil(diff / 32); // divide by height of new line
-				var newLines = Array(nNewLines+1).join("\n");
-				text = text.substr(0, m.index) + newLines + text.substr(m.index);
-				
-				sjs._$newVersion.val(text);
-
-				if (m.index < cursorPos) {
-					cursorCount += nNewLines;
-				}
-
-				sjs._$newVersion.caret({start: cursorPos, end: cursorPos});
-				heights = sjs.editor.groupHeights(verses);
-				i--;
-			}	
-		
-		}
-		if (cursorCount > 0) {
-			cursorPos = cursorPos + cursorCount;
-			sjs._$newVersion.caret({start: cursorPos, end: cursorPos});
-		}
-
-	},
-	groupHeights: function(verses) {
-		// Returns an array of the heights (offset top) of text groups in #newVersion
-		// where groups are seprated by '\n\n'
-		// 'verses' is the maximum number of groups to look at
-		var text = sjs._$newVersion.val();
-		
-		// Split text intro groups and wrap each group with in class heightMarker
-		text =  "<span class='heightMarker'>" +
-			text.replace(/\n/g, "<br>")
-			.replace(/((<br>)+)/g, "$1<split!>")
-			.split("<split!>")
-			.join("</span><span class='heightMarker'>") +
-			".</span>"; 
-			// Last span includes '.', to prevent an empty span for a trailing line break.
-			// Empty spans get no positioning. 
-
-		// New Version Mirror is a HTML div whose contents mirror exactly the text area
-		// It is shown to measure heights then hidden when done.
-		sjs._$newVersionMirror.html(text).show();
-		
-		var heights = [];
-		for (i = 0; i < verses; i++) {
-			// Stop counting if there are less heightMarkers than $targets
-			if (i > $('.heightMarker').length - 1) { 
-				break; 
-			}
-
-			heights[i] = $(".heightMarker").eq(i).offset().top;
-		}
-
-		sjs._$newVersionMirror.hide();
-		
-		return heights;
-	}
-};
-
-=======
 
 // Text Browser -- UI widgether to allow users to visual browse through TOC to select a Ref
->>>>>>> 79a65e05
 sjs.textBrowser = {
 	loadTOC: function(callback) {
 		if (sjs.toc) {
