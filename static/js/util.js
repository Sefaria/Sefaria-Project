--- conflicted
+++ resolved
@@ -1317,10 +1317,6 @@
 	
 	for (var i = first.length; i >= 0; i--) {
 		var book   = first.slice(0, i);
-<<<<<<< HEAD
-		//console.log(book);
-=======
->>>>>>> f26f4317
 		var bookOn = book.split(" on ");
 		if (book in sjs.booksDict || 
 			(bookOn.length == 2 && bookOn[0] in sjs.booksDict && bookOn[1] in sjs.booksDict)) { 
