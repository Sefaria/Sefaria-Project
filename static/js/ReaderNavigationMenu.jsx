--- conflicted
+++ resolved
@@ -158,7 +158,6 @@
   siteLinks = (<div className="siteLinks">
                 {siteLinks}
               </div>);
-<<<<<<< HEAD
 
 
   let calendar = Sefaria.calendars.map(function(item) {
@@ -190,51 +189,6 @@
   const torahSpecificResources = ["/visualizations", "/people"];
   if (!Sefaria._siteSettings.TORAH_SPECIFIC) {
     resources = resources.filter(r => torahSpecificResources.indexOf(r.props.href) == -1);
-=======
-      topContent = this.props.hideNavHeader ? null : topContent;
-
-      let topUserData = [
-          <TocLink en="Saved" he="שמורים" href="/texts/saved" resourcesLink={true} onClick={this.openSaved} img="/static/img/star.png" alt="saved text icon"/>,
-          <TocLink en="History" he="היסטוריה" href="/texts/history" resourcesLink={true} onClick={this.props.openMenu.bind(null, "history")} img="/static/img/clock.png" alt="history icon"/>
-      ];
-      topUserData = (<div className="readerTocResources userDataButtons"><TwoBox content={topUserData} width={this.width} /></div>);
-
-      let donation  = [
-          <TocLink en="Make a Donation" he="תרומות" resourcesLink={true} outOfAppLink={true} classes="donationLink" img="/static/img/heart.png" alt="donation icon" href="https://sefaria.nationbuilder.com/supportsefaria"/>,
-          <TocLink en="Sponsor a day" he="תנו חסות ליום לימוד" resourcesLink={true} outOfAppLink={true} classes="donationLink" img="/static/img/calendar.svg" alt="donation icon" href="https://sefaria.nationbuilder.com/sponsor"/>,
-      ];
-
-      donation = (<div className="readerTocResources"><TwoBox content={donation} width={this.width} /></div>);
-
-
-      const title = (<h1>
-                    { this.props.multiPanel && this.props.interfaceLang !== "hebrew" && Sefaria._siteSettings.TORAH_SPECIFIC ?
-                     <LanguageToggleButton toggleLanguage={this.props.toggleLanguage} /> : null }
-                    <span className="int-en">{Sefaria._siteSettings.LIBRARY_NAME.en}</span>
-                    <span className="int-he">{Sefaria._siteSettings.LIBRARY_NAME.he}</span>
-                  </h1>);
-
-      const footer = this.props.compare ? null : <Footer />;
-      const classes = classNames({readerNavMenu:1, noHeader: !this.props.hideHeader, compare: this.props.compare, home: this.props.home, noLangToggleInHebrew: 1 });
-      const contentClasses = classNames({content: 1, hasFooter: footer != null});
-      return(<div className={classes} onClick={this.props.handleClick} key="0">
-              {topContent}
-              <div className={contentClasses}>
-                <div className="contentInner">
-                  { this.props.compare ? null : title }
-                  { this.props.compare ? null : <Dedication /> }
-                  { topUserData }
-                  <ReaderNavigationMenuSection title="Browse" heTitle="טקסטים" content={categories} />
-                  { Sefaria._siteSettings.TORAH_SPECIFIC ? <ReaderNavigationMenuSection title="Calendar" heTitle="לוח יומי" content={calendar} enableAnchor={true} /> : null }
-                  { !this.props.compare ? (<ReaderNavigationMenuSection title="Resources" heTitle="קהילה" content={resources} />) : null }
-                  { Sefaria._siteSettings.TORAH_SPECIFIC ? <ReaderNavigationMenuSection title="Support Sefaria" heTitle="תמכו בספריא" content={donation} /> : null }
-                  { this.props.multiPanel ? null : siteLinks }
-                </div>
-                {footer}
-              </div>
-            </div>);
-    }
->>>>>>> 91cfab43
   }
   resources = (<div className="readerTocResources"><TwoBox content={resources} width={width} /></div>);
 
@@ -267,8 +221,8 @@
   topUserData = (<div className="readerTocResources userDataButtons"><TwoBox content={topUserData} width={width} /></div>);
 
   let donation  = [
-      <TocLink en="Make a Donation" he="בצעו תרומה" resourcesLink={true} outOfAppLink={true} classes="donationLink" img="/static/img/heart.png" alt="donation icon" href="https://sefaria.nationbuilder.com/supportsefaria"/>,
-      <TocLink en="Sponsor a day" he="תרום יום לימוד" resourcesLink={true} outOfAppLink={true} classes="donationLink" img="/static/img/calendar.svg" alt="donation icon" href="https://sefaria.nationbuilder.com/sponsor"/>,
+      <TocLink en="Make a Donation" he="תרומות" resourcesLink={true} outOfAppLink={true} classes="donationLink" img="/static/img/heart.png" alt="donation icon" href="https://sefaria.nationbuilder.com/supportsefaria"/>,
+      <TocLink en="Sponsor a day" he="תנו חסות ליום לימוד" resourcesLink={true} outOfAppLink={true} classes="donationLink" img="/static/img/calendar.svg" alt="donation icon" href="https://sefaria.nationbuilder.com/sponsor"/>,
   ];
 
   donation = (<div className="readerTocResources"><TwoBox content={donation} width={width} /></div>);
