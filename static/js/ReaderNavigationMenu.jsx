import React, { useState, useEffect, useRef } from 'react';
import PropTypes  from 'prop-types';
import classNames  from 'classnames';
import Sefaria  from './sefaria/sefaria';
import $  from './sefaria/sefariaJquery';
import { NavSidebar, Modules } from './NavSidebar';
import ReaderNavigationCategoryMenu  from './ReaderNavigationCategoryMenu';
import Footer  from './Footer';
import ComparePanelHeader from './ComparePanelHeader';
import {
  ReaderNavigationMenuSection,
  TextBlockLink,
  TwoOrThreeBox,
  NBox,
  ResponsiveNBox,
  LanguageToggleButton,
  InterfaceText, 
  ContentText,
} from './Misc';

// The Navigation menu for browsing and searching texts
const ReaderNavigationMenu = ({categories, settings, setCategories, onCompareBack, openSearch,
  toggleLanguage, openTextTOC, openDisplaySettings, multiPanel, initialWidth, compare}) => {

  // List of Texts in a Category
  if (categories.length) {
    return (
      <div className="readerNavMenu">
        <ReaderNavigationCategoryMenu
          categories={categories}
          category={categories.slice(-1)[0]}
          setCategories={setCategories}
          openTextTOC={openTextTOC}
          toggleLanguage={toggleLanguage}
          openDisplaySettings={openDisplaySettings}
          compare={compare}
          multiPanel={multiPanel}
          initialWidth={initialWidth}
          contentLang={settings.language} />
      </div>
    );
  }
  
  // Root Library Menu
  let categoryListings = Sefaria.toc.map(cat => {
    const style = {"borderColor": Sefaria.palette.categoryColor(cat.category)};
    const openCat = e => {e.preventDefault(); setCategories([cat.category])};
    return (
      <div className="navBlock withColorLine" style={style}>
        <a href={`/texts/${cat.category}`} className="navBlockTitle" data-cat={cat.category} onClick={openCat}>
          <ContentText text={{en: cat.category, he: cat.heCategory}} defaultToInterfaceOnBilingual={true} />
        </a>
        <div className="navBlockDescription">
          <ContentText text={{en: cat.enShortDesc, he: cat.heShortDesc}} defaultToInterfaceOnBilingual={true} />
        </div>
      </div>
    );
  });
  categoryListings = (
    <div className="readerNavCategories">
      <ResponsiveNBox content={categoryListings} initialWidth={initialWidth} />
    </div>);

  const comparePanelHeader = compare ? 
    <ComparePanelHeader
      search={true}
      onBack={onCompareBack}
      openDisplaySettings={openDisplaySettings}
      openSearch={openSearch}
    /> : null;

  const title = compare ? null : 
    <div className="navTitle tight sans-serif">
      <h1><InterfaceText>Browse the Library</InterfaceText></h1>

      { multiPanel && Sefaria.interfaceLang !== "hebrew" && Sefaria._siteSettings.TORAH_SPECIFIC ?
      <LanguageToggleButton toggleLanguage={toggleLanguage} /> : null }
    </div>

  const about = compare || multiPanel ? null :
    <Modules type={"AboutSefaria"} props={{hideTitle: true}}/>;

  const dedication = Sefaria._siteSettings.TORAH_SPECIFIC && !compare ? <Dedication /> : null;

  const libraryMessage = Sefaria._siteSettings.LIBRARY_MESSAGE && !compare ? 
    <div className="libraryMessage" dangerouslySetInnerHTML={ {__html: Sefaria._siteSettings.LIBRARY_MESSAGE} }></div>
    : null;

  const sidebarModules = [
    multiPanel ? {type: "AboutSefaria"} : {type: null},
<<<<<<< HEAD
    {type: "Resources"},
    {type: "StudySchedules"},
    {type: "JoinTheConversation"},
    {type: "SponsorADay"},
=======
    {type: "StudySchedules"},
    {type: "JoinTheConversation"},
    {type: "Resources"},
    {type: "SupportSefaria", props: {blue: true}},
>>>>>>> 38a9a0d6
  ];

  const footer = compare ? null : <Footer />;
  const classes = classNames({readerNavMenu:1, compare: compare, noLangToggleInHebrew: 1 });

  return (
    <div className={classes} key="0">
      {comparePanelHeader}
      <div className="content">
        <div className="sidebarLayout">
          <div className="contentInner">
            { title }
            { about }
            { dedication }
            { libraryMessage }
            { categoryListings }
          </div>
          {!compare ? <NavSidebar modules={sidebarModules} /> : null}
        </div>
        {footer}
      </div>
    </div>
  );
};
ReaderNavigationMenu.propTypes = {
  categories:          PropTypes.array.isRequired,
  settings:            PropTypes.object.isRequired,
  setCategories:       PropTypes.func.isRequired,
  openSearch:          PropTypes.func.isRequired,
  openDisplaySettings: PropTypes.func,
  toggleLanguage:      PropTypes.func,
  multiPanel:          PropTypes.bool,
  compare:             PropTypes.bool,
};


const Dedication = () => {
    //Get the local date 6 hours from now (so that dedication changes at 6pm local time
    let dedDate = new Date();
    dedDate.setHours(dedDate .getHours() + 6);
    const tzoffset = (new Date()).getTimezoneOffset() * 60000;
    const date = new Date(dedDate - tzoffset).toISOString().substring(0, 10);

    const [dedicationData, setDedicationData] = useState(Sefaria._tableOfContentsDedications[date]);

    const $url = 'https://spreadsheets.google.com/feeds/cells/1DWVfyX8H9biliNYEy-EfAd9F-8OotGnZG9jmOVNwojs/2/public/full?alt=json';

    async function fetchDedicationData(date) {
        const response = await $.getJSON($url).then(function (data) {
            return {data}
        });
        const dedicationData = response["data"]["feed"]["entry"];
        const enDedication = dedicationData[1]["content"]["$t"];
        const heDedication = dedicationData[2]["content"]["$t"];
        const enDedicationTomorrow = dedicationData[4]["content"]["$t"];
        const heDedicationTomorrow = dedicationData[5]["content"]["$t"];
        Sefaria._tableOfContentsDedications[dedicationData[0]["content"]["$t"]] = {"en": enDedication, "he": heDedication};
        Sefaria._tableOfContentsDedications[dedicationData[3]["content"]["$t"]] = {"en": enDedicationTomorrow, "he": heDedicationTomorrow};
        setDedicationData(Sefaria._tableOfContentsDedications[date]);
    }

    useEffect( () => {
        if (!dedicationData) {
            fetchDedicationData(date);
        }
    }, []);

    return (
        dedicationData && dedicationData.en && dedicationData.he ?
        <div className="dedication">
          <span>
              <span className="int-en">{dedicationData.en}</span>
              <span className="int-he">{dedicationData.he}</span>
          </span>
        </div>
        : null
    );
};


export default ReaderNavigationMenu;<|MERGE_RESOLUTION|>--- conflicted
+++ resolved
@@ -88,17 +88,10 @@
 
   const sidebarModules = [
     multiPanel ? {type: "AboutSefaria"} : {type: null},
-<<<<<<< HEAD
-    {type: "Resources"},
-    {type: "StudySchedules"},
-    {type: "JoinTheConversation"},
-    {type: "SponsorADay"},
-=======
     {type: "StudySchedules"},
     {type: "JoinTheConversation"},
     {type: "Resources"},
     {type: "SupportSefaria", props: {blue: true}},
->>>>>>> 38a9a0d6
   ];
 
   const footer = compare ? null : <Footer />;
