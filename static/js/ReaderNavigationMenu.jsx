import React, { useState, useEffect, useRef } from 'react';
import PropTypes  from 'prop-types';
import classNames  from 'classnames';
import Sefaria  from './sefaria/sefaria';
import $  from './sefaria/sefariaJquery';
import { NavSidebar, Modules } from './NavSidebar';
import ReaderNavigationCategoryMenu  from './ReaderNavigationCategoryMenu';
import Footer  from './Footer';
import ComparePanelHeader from './ComparePanelHeader';
import {
  ReaderNavigationMenuSection,
  TextBlockLink,
  TwoOrThreeBox,
  NBox,
  ResponsiveNBox,
  LanguageToggleButton,
  InterfaceText, 
  ContentText,
} from './Misc';

// The Navigation menu for browsing and searching texts
const ReaderNavigationMenu = ({categories, settings, setCategories, onCompareBack, openSearch,
  toggleLanguage, openTextTOC, openDisplaySettings, multiPanel, initialWidth, compare}) => {

  // List of Texts in a Category
  if (categories.length) {
    return (
      <div className="readerNavMenu">
        <ReaderNavigationCategoryMenu
          categories={categories}
          category={categories.slice(-1)[0]}
          setCategories={setCategories}
          openTextTOC={openTextTOC}
          toggleLanguage={toggleLanguage}
          openDisplaySettings={openDisplaySettings}
          compare={compare}
          multiPanel={multiPanel}
          initialWidth={initialWidth} />
      </div>
    );
  }
  
  // Root Library Menu
  let categoryListings = Sefaria.toc.map(cat => {
    const style = {"borderColor": Sefaria.palette.categoryColor(cat.category)};
    const openCat = e => {e.preventDefault(); setCategories([cat.category])};
<<<<<<< HEAD
=======

>>>>>>> 9b87a0f3
    return (
      <div className="navBlock withColorLine" style={style}>
        <a href={`/texts/${cat.category}`} className="navBlockTitle" data-cat={cat.category} onClick={openCat}>
          <ContentText text={{en: cat.category, he: cat.heCategory}} defaultToInterfaceOnBilingual={true} />
        </a>
        <div className="navBlockDescription">
          <ContentText text={{en: cat.enShortDesc, he: cat.heShortDesc}} defaultToInterfaceOnBilingual={true} />
        </div>
      </div>
    );
  });
<<<<<<< HEAD
=======
  
>>>>>>> 9b87a0f3
  categoryListings = (
    <div className="readerNavCategories">
      <ResponsiveNBox content={categoryListings} initialWidth={initialWidth} />
    </div>);

  const comparePanelHeader = compare ? 
    <ComparePanelHeader
      search={true}
      onBack={onCompareBack}
      openDisplaySettings={openDisplaySettings}
      openSearch={openSearch}
    /> : null;

  const title = compare ? null : 
    <div className="navTitle tight sans-serif">
      <h1><InterfaceText>Browse the Library</InterfaceText></h1>

      { multiPanel && Sefaria.interfaceLang !== "hebrew" && Sefaria._siteSettings.TORAH_SPECIFIC ?
      <LanguageToggleButton toggleLanguage={toggleLanguage} /> : null }
    </div>

  const about = compare || multiPanel ? null :
    <Modules type={"AboutSefaria"} props={{hideTitle: true}}/>;

  const dedication = Sefaria._siteSettings.TORAH_SPECIFIC && !compare ? <Dedication /> : null;

  const libraryMessage = Sefaria._siteSettings.LIBRARY_MESSAGE && !compare ? 
    <div className="libraryMessage" dangerouslySetInnerHTML={ {__html: Sefaria._siteSettings.LIBRARY_MESSAGE} }></div>
    : null;

  const sidebarModules = [
    multiPanel ? {type: "AboutSefaria"} : {type: null},
    {type: "LearningSchedules"},
    {type: "JoinTheCommunity"},
    {type: "Resources"},
  ];

  const footer = compare ? null : <Footer />;
  const classes = classNames({readerNavMenu:1, compare: compare, noLangToggleInHebrew: 1 });

  return (
    <div className={classes} key="0">
      {comparePanelHeader}
      <div className="content">
        <div className="sidebarLayout">
          <div className="contentInner">
            { title }
            { about }
            { dedication }
            { libraryMessage }
            { categoryListings }
          </div>
          {!compare ? <NavSidebar modules={sidebarModules} /> : null}
        </div>
        {footer}
      </div>
    </div>
  );
};
ReaderNavigationMenu.propTypes = {
  categories:          PropTypes.array.isRequired,
  settings:            PropTypes.object.isRequired,
  setCategories:       PropTypes.func.isRequired,
  openSearch:          PropTypes.func.isRequired,
  openDisplaySettings: PropTypes.func,
  toggleLanguage:      PropTypes.func,
  multiPanel:          PropTypes.bool,
  compare:             PropTypes.bool,
};


const Dedication = () => {
    //Get the local date 6 hours from now (so that dedication changes at 6pm local time
    let dedDate = new Date();
    dedDate.setHours(dedDate .getHours() + 6);
    const tzoffset = (new Date()).getTimezoneOffset() * 60000;
    const date = new Date(dedDate - tzoffset).toISOString().substring(0, 10);

    const [dedicationData, setDedicationData] = useState(Sefaria._tableOfContentsDedications[date]);

    const $url = 'https://spreadsheets.google.com/feeds/cells/1DWVfyX8H9biliNYEy-EfAd9F-8OotGnZG9jmOVNwojs/2/public/full?alt=json';

    async function fetchDedicationData(date) {
        const response = await $.getJSON($url).then(function (data) {
            return {data}
        });
        const dedicationData = response["data"]["feed"]["entry"];
        const enDedication = dedicationData[1]["content"]["$t"];
        const heDedication = dedicationData[2]["content"]["$t"];
        const enDedicationTomorrow = dedicationData[4]["content"]["$t"];
        const heDedicationTomorrow = dedicationData[5]["content"]["$t"];
        Sefaria._tableOfContentsDedications[dedicationData[0]["content"]["$t"]] = {"en": enDedication, "he": heDedication};
        Sefaria._tableOfContentsDedications[dedicationData[3]["content"]["$t"]] = {"en": enDedicationTomorrow, "he": heDedicationTomorrow};
        setDedicationData(Sefaria._tableOfContentsDedications[date]);
    }

    useEffect( () => {
        if (!dedicationData) {
            fetchDedicationData(date);
        }
    }, []);

    return (
        dedicationData && dedicationData.en && dedicationData.he ?
        <div className="dedication">
          <span>
              <span className="int-en">{dedicationData.en}</span>
              <span className="int-he">{dedicationData.he}</span>
          </span>
        </div>
        : null
    );
};


export default ReaderNavigationMenu;<|MERGE_RESOLUTION|>--- conflicted
+++ resolved
@@ -44,10 +44,7 @@
   let categoryListings = Sefaria.toc.map(cat => {
     const style = {"borderColor": Sefaria.palette.categoryColor(cat.category)};
     const openCat = e => {e.preventDefault(); setCategories([cat.category])};
-<<<<<<< HEAD
-=======
 
->>>>>>> 9b87a0f3
     return (
       <div className="navBlock withColorLine" style={style}>
         <a href={`/texts/${cat.category}`} className="navBlockTitle" data-cat={cat.category} onClick={openCat}>
@@ -59,10 +56,7 @@
       </div>
     );
   });
-<<<<<<< HEAD
-=======
   
->>>>>>> 9b87a0f3
   categoryListings = (
     <div className="readerNavCategories">
       <ResponsiveNBox content={categoryListings} initialWidth={initialWidth} />
