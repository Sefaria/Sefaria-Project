import {
  ReaderNavigationMenuSection,
  TextBlockLink,
  TwoOrThreeBox,
  NBox,
  ResponsiveNBox,
  LanguageToggleButton,
  InterfaceText, ContentText,
} from './Misc';
import React, { useState, useEffect, useRef } from 'react';
import PropTypes  from 'prop-types';
import classNames  from 'classnames';
import Sefaria  from './sefaria/sefaria';
import $  from './sefaria/sefariaJquery';
import { NavSidebar, Modules } from './NavSidebar';
import ReaderNavigationCategoryMenu  from './ReaderNavigationCategoryMenu';
import Footer  from './Footer';
import InPanelHeader from './InPanelHeader';
import {TopicCategory} from './TopicPage';

// The Navigation menu for browsing and searching texts
const ReaderNavigationMenu = ({categories, topic, topicTitle, settings, setCategories, setNavTopic, 
  setTopic, onClose, openNav, openSearch, toggleLanguage, openMenu, handleClick, openDisplaySettings,
  hideHeader, multiPanel, initialWidth, compare}) => {

  const navHome = () => {
    setCategories([]);
    setNavTopic("", null);
    openNav();
  };

  // List of Texts in a Category
  if (categories.length) {
    return (
      <div className="readerNavMenu" onClick={handleClick}>
        <ReaderNavigationCategoryMenu
          categories={categories}
          category={categories.slice(-1)[0]}
          closeNav={onClose}
          setCategories={setCategories}
          toggleLanguage={toggleLanguage}
          openDisplaySettings={openDisplaySettings}
          navHome={navHome}
          compare={compare}
          multiPanel={multiPanel}
          initialWidth={initialWidth}
          contentLang={settings.language} />
      </div>
    );
  }
  
  // Root Library Menu
  let categoryListings = Sefaria.toc.map(cat => {
    const style = {"borderColor": Sefaria.palette.categoryColor(cat.category)};
    const openCat = e => {e.preventDefault(); setCategories([cat.category])};
    return <div className="navBlock withColorLine" style={style}>
            <a href={`/texts/${cat.category}`} className="navBlockTitle" data-cat={cat.category} onClick={openCat}>
              <ContentText text={{en: cat.category, he: cat.heCategory}} defaultToInterfaceOnBilingual={true} />
            </a>
            <div className="navBlockDescription">
              <ContentText text={{en: cat.enShortDesc, he: cat.heShortDesc}} defaultToInterfaceOnBilingual={true} />
            </div>
          </div>
  });
<<<<<<< HEAD
  categoryListings = (
    <div className="readerNavCategories">
      <ResponsiveNBox content={categoryListings} initialWidth={initialWidth} />
    </div>);

  const topContent = compare ? 
    <InPanelHeader
      mode={'mainTOC'}
      navHome={navHome}
      openDisplaySettings={openDisplaySettings}
      onClose={onClose}
      compare={compare}
      openSearch={openSearch}
    /> : null;

  const title = compare ? null : 
    <div className="navTitle tight">
      <h1>
        <InterfaceText>Browse the Library</InterfaceText>
      </h1>
      
      { multiPanel && Sefaria.interfaceLang !== "hebrew" && Sefaria._siteSettings.TORAH_SPECIFIC ?
      <LanguageToggleButton toggleLanguage={toggleLanguage} /> : null }
    </div>

  const about = compare || multiPanel ? null :
    <Modules type={"TheJewishLibrary"} props={{hideTitle: true}}/>;

  const dedication = Sefaria._siteSettings.TORAH_SPECIFIC && !compare ? <Dedication /> : null;

  const libraryMessage = Sefaria._siteSettings.LIBRARY_MESSAGE && !compare ? 
    <div className="libraryMessage" dangerouslySetInnerHTML={ {__html: Sefaria._siteSettings.LIBRARY_MESSAGE} }></div>
    : null;

  const sidebarModules = [
    multiPanel ? {type: "TheJewishLibrary"} : {type: null},
    {type: "StudySchedules"},
    {type: "SponsorADay"},
    {type: "GetTheApp"},
  ];

  const footer = compare ? null : <Footer />;
  const classes = classNames({readerNavMenu:1, compare: compare, noLangToggleInHebrew: 1 });

  return(<div className={classes} onClick={handleClick} key="0">
          {topContent}
          <div className="content">
            <div className="sidebarLayout">
              <div className="contentInner">
                { title }
                { about }
                { dedication }
                { libraryMessage }
                { categoryListings }
              </div>
              <NavSidebar modules={sidebarModules} />
            </div>
            {footer}
          </div>
        </div>);
};
ReaderNavigationMenu.propTypes = {
  categories:          PropTypes.array.isRequired,
  topic:               PropTypes.string.isRequired,
  settings:            PropTypes.object.isRequired,
  setCategories:       PropTypes.func.isRequired,
  onClose:             PropTypes.func.isRequired,
  openSearch:          PropTypes.func.isRequired,
  openMenu:            PropTypes.func.isRequired,
  handleClick:         PropTypes.func.isRequired,
  openDisplaySettings: PropTypes.func,
  toggleLanguage:      PropTypes.func,
  hideHeader:          PropTypes.bool,
  multiPanel:          PropTypes.bool,
  compare:             PropTypes.bool,
};


const Dedication = () => {
    //Get the local date 6 hours from now (so that dedication changes at 6pm local time
    let dedDate = new Date();
    dedDate.setHours(dedDate .getHours() + 6);
    const tzoffset = (new Date()).getTimezoneOffset() * 60000;
    const date = new Date(dedDate - tzoffset).toISOString().substring(0, 10);

    const [dedicationData, setDedicationData] = useState(Sefaria._tableOfContentsDedications[date]);

    const $url = 'https://spreadsheets.google.com/feeds/cells/1DWVfyX8H9biliNYEy-EfAd9F-8OotGnZG9jmOVNwojs/2/public/full?alt=json';

    async function fetchDedicationData(date) {
        const response = await $.getJSON($url).then(function (data) {
            return {data}
        });
        const dedicationData = response["data"]["feed"]["entry"];
        const enDedication = dedicationData[1]["content"]["$t"];
        const heDedication = dedicationData[2]["content"]["$t"];
        const enDedicationTomorrow = dedicationData[4]["content"]["$t"];
        const heDedicationTomorrow = dedicationData[5]["content"]["$t"];
        Sefaria._tableOfContentsDedications[dedicationData[0]["content"]["$t"]] = {"en": enDedication, "he": heDedication};
        Sefaria._tableOfContentsDedications[dedicationData[3]["content"]["$t"]] = {"en": enDedicationTomorrow, "he": heDedicationTomorrow};
        setDedicationData(Sefaria._tableOfContentsDedications[date]);
    }

    useEffect( () => {
        if (!dedicationData) {
            fetchDedicationData(date);
        }
    }, []);

    return (
        dedicationData && dedicationData.en && dedicationData.he ?
        <div className="dedication">
          <span>
              <span className="int-en">{dedicationData.en}</span>
              <span className="int-he">{dedicationData.he}</span>
          </span>
        </div>
        : null
    );
};


export default ReaderNavigationMenu;

/*
=======
  const more = (<a href="#" className="readerNavCategory readerNavMore sans-serif" onClick={enableShowMoreTexts}>
                  <span className="int-en">More<img src="/static/img/arrow-right.png" alt="" /></span>
                  <span className="int-he">עוד<img src="/static/img/arrow-left.png" alt="" /></span>
              </a>);
  const nCats  = width < 500 ? 9 : 8;
  categoriesBlock = showMoreTexts ? categoriesBlock : categoriesBlock.slice(0, nCats).concat(more);
  categoriesBlock = (<div className="readerNavCategories"><TwoOrThreeBox content={categoriesBlock} width={width} /></div>);
>>>>>>> b0b4d594


  const TocLink = ({en, he, img, alt, href, resourcesLink, classes, onClick}) =>
    <a className={(resourcesLink?"resourcesLink ":"") + (classes||"")} href={href} onClick={onClick}>
        {img?<img src={img} alt={alt} />:""}
        <span className="int-en">{en}</span>
        <span className="int-he">{he}</span>
    </a>;



  title="Texts" heTitle="טקסטים"

  let siteLinks = Sefaria._uid ?
                [(<a className="siteLink" key='profile' href="/my/profile">
                    <i className="fa fa-user"></i>
                    <span className="en">Your Profile</span>
                    <span className="he">הפרופיל שלי</span>
                  </a>),
                 (<span className='divider' key="d1">•</span>),
                 (<a className="siteLink" key='about' href="/about">
                    <span className="en">About Sefaria</span>
                    <span className="he">אודות ספריא</span>
                  </a>),
                 (<span className='divider' key="d2">•</span>),
                 (<a className="siteLink" key='logout' href="/logout">
                    <span className="en">Logout</span>
                    <span className="he">התנתק</span>
                  </a>)] :

                [(<a className="siteLink" key='about' href="/about">
                    <span className="en">About Sefaria</span>
                    <span className="he">אודות ספריא</span>
                  </a>),
                 (<span className='divider' key="d1">•</span>),
                 (<a className="siteLink" key='login' href="/login">
                    <span className="en">Sign In</span>
                    <span className="he">התחבר</span>
                  </a>)];
  siteLinks = (<div className="siteLinks">
                {siteLinks}
              </div>);


  let calendar = Sefaria.calendars.map(function(item) {
      return (<TextBlockLink
                sref={item.ref}
                url_string={item.url}
                title={item.title["en"]}
                heTitle={item.title["he"]}
                displayValue={item.displayValue["en"]}
                heDisplayValue={item.displayValue["he"]}
                category={item.category}
                showSections={false}
                recentItem={false}/>)
  });
  calendar = (<div className="readerNavCalendar"><TwoOrThreeBox content={calendar} width={width} /></div>);


  let resources = [
      <TocLink en="Create a Sheet" he="צור דף חדש" href="/sheets/new" resourcesLink={true}
            img="/static/img/new-sheet.svg"  alt="new source sheet icon" />,
      <TocLink en="Authors" he="רשימת מחברים" href="/people" resourcesLink={true}
            img="/static/img/authors-icon.png" alt="author icon"/>,
      <TocLink en="Collections" he="אסופות" href="/collections" resourcesLink={true}
            img="/static/icons/collection.svg" alt="Collections icon"/>,
      <TocLink en="Visualizations" he="תרשימים גרפיים" href="/visualizations" resourcesLink={true}
            img="/static/img/visualizations-icon.png" alt="visualization icon" />,
  ];

  const torahSpecificResources = ["/visualizations", "/people"];
  if (!Sefaria._siteSettings.TORAH_SPECIFIC) {
    resources = resources.filter(r => torahSpecificResources.indexOf(r.props.href) == -1);
  }
  resources = (<div className="readerTocResources"><NBox n={2} content={resources} width={width} /></div>);



  let topUserData = [
      <TocLink en="Saved" he="שמורים" href="/texts/saved" resourcesLink={true} img="/static/img/star.png" alt="saved text icon"/>,
      <TocLink en="History" he="היסטוריה" href="/texts/history" resourcesLink={true} img="/static/img/clock.png" alt="history icon"/>
  ];
  topUserData = (<div className="readerTocResources userDataButtons"><NBox n={2} content={topUserData} width={width} /></div>);

  let donation  = [
      <TocLink en="Make a Donation" he="תרומות" resourcesLink={true} classes="donationLink" img="/static/img/heart.png" alt="donation icon" href="https://sefaria.nationbuilder.com/supportsefaria"/>,
      <TocLink en="Sponsor a day" he="תנו חסות ליום לימוד" resourcesLink={true} classes="donationLink" img="/static/img/calendar.svg" alt="donation icon" href="https://sefaria.nationbuilder.com/sponsor"/>,
  ];

  donation = (<div className="readerTocResources"><NBox n={2} content={donation} width={width} /></div>);


  let topicBlocks = Sefaria.topicTocPage().map((t,i) => {
      const openTopic = e => {e.preventDefault(); setNavTopic(t.slug, {en: t.en, he: t.he})};
      return <a href={"/topics/category/" + t.slug}
         onClick={openTopic}
         className="blockLink"
         key={i}>
          <span className='en'>{t.en}</span>
          <span className='he'>{t.he}</span>
      </a>
  });
  const moreTopics = (<a href="#" className="blockLink readerNavMore sans-serif" onClick={enableShowMoreTopics}>
                  <span className="int-en">More<img src="/static/img/arrow-right.png" alt="" /></span>
                  <span className="int-he">עוד<img src="/static/img/arrow-left.png" alt="" /></span>
              </a>);
  const azButton = (
    <a href={"/topics"}
       onClick={openMenu.bind(null, "topics")}
       className="blockLink readerNavMore sans-serif"
    >
        <span className='en'>All Topics</span>
        <span className='he'>כל הנושאים</span>
    </a>
  );
  topicBlocks = showMoreTopics ? topicBlocks.concat(azButton) : topicBlocks.slice(0, nCats).concat(moreTopics);
  const topicsBlock = (<div className="readerTocTopics"><TwoOrThreeBox content={topicBlocks} width={width} /></div>);

<<<<<<< HEAD
*/
=======

  const title = (<h1 className="sans-serif-in-hebrew">
                { multiPanel && interfaceLang !== "hebrew" && Sefaria._siteSettings.TORAH_SPECIFIC ?
                 <LanguageToggleButton toggleLanguage={toggleLanguage} /> : null }
                <span className="int-en">{Sefaria._siteSettings.LIBRARY_NAME.en}</span>
                <span className="int-he">{Sefaria._siteSettings.LIBRARY_NAME.he}</span>
              </h1>);


  const dedication = Sefaria._siteSettings.TORAH_SPECIFIC && ! compare ? <Dedication /> : null;

  const libraryMessage = Sefaria._siteSettings.LIBRARY_MESSAGE && !compare ? 
                          <div className="libraryMessage" dangerouslySetInnerHTML={ {__html: Sefaria._siteSettings.LIBRARY_MESSAGE} }></div> :
                          null;

  const footer = compare ? null : <Footer />;
  const classes = classNames({readerNavMenu:1, noHeader: !hideHeader, compare: compare, home: home, noLangToggleInHebrew: 1 });
  const contentClasses = classNames({content: 1, hasFooter: footer != null});

  return(<div ref={ref} className={classes} onClick={handleClick} key="0">
          {topContent}
          <div className={contentClasses}>
            <div className="contentInner">
              { compare ? null : title }
              { dedication }
              { libraryMessage }
              { topUserData }
              <ReaderNavigationMenuSection title="Texts" heTitle="טקסטים" content={categoriesBlock} />
              { Sefaria._siteSettings.TORAH_SPECIFIC ? <ReaderNavigationMenuSection title="Calendar" heTitle="לוח יומי" content={calendar} enableAnchor={true} /> : null }
              { Sefaria.topicTocPage().length ? <ReaderNavigationMenuSection title="Topics" heTitle="נושאים" content={topicsBlock} /> : null }
              { !compare ? (<ReaderNavigationMenuSection title="Resources" heTitle="קהילה" content={resources} />) : null }
              { Sefaria._siteSettings.TORAH_SPECIFIC ? <ReaderNavigationMenuSection title="Support Sefaria" heTitle="תמכו בספריא" content={donation} /> : null }
              { multiPanel ? null : siteLinks }
            </div>
            {footer}
          </div>
        </div>);
};
ReaderNavigationMenu.propTypes = {
  categories:          PropTypes.array.isRequired,
  topic:               PropTypes.string.isRequired,
  settings:            PropTypes.object.isRequired,
  setCategories:       PropTypes.func.isRequired,
  setNavTopic:         PropTypes.func.isRequired,
  onClose:             PropTypes.func.isRequired,
  openNav:             PropTypes.func.isRequired,
  openSearch:          PropTypes.func.isRequired,
  openMenu:            PropTypes.func.isRequired,
  handleClick:         PropTypes.func.isRequired,
  openDisplaySettings: PropTypes.func,
  toggleLanguage:      PropTypes.func,
  hideNavHeader:       PropTypes.bool,
  hideHeader:          PropTypes.bool,
  multiPanel:          PropTypes.bool,
  home:                PropTypes.bool,
  compare:             PropTypes.bool,
  interfaceLang:       PropTypes.string,
};  


const TocLink = ({en, he, img, alt, href, resourcesLink, classes, onClick}) =>
    <a className={"sans-serif " + (resourcesLink ? "resourcesLink " : "") + (classes || "")} href={href} onClick={onClick}>
        {img?<img src={img} alt={alt} />:""}
        <span className="int-en">{en}</span>
        <span className="int-he">{he}</span>
    </a>;


const Dedication = () => {
    //Get the local date 6 hours from now (so that dedication changes at 6pm local time
    let dedDate = new Date();
    dedDate.setHours(dedDate .getHours() + 6);
    const tzoffset = (new Date()).getTimezoneOffset() * 60000;
    const date = new Date(dedDate - tzoffset).toISOString().substring(0, 10);

    const [dedicationData, setDedicationData] = useState(Sefaria._tableOfContentsDedications[date]);

    const $url = 'https://spreadsheets.google.com/feeds/cells/1DWVfyX8H9biliNYEy-EfAd9F-8OotGnZG9jmOVNwojs/2/public/full?alt=json';

    async function fetchDedicationData(date) {
        const response = await $.getJSON($url).then(function (data) {
            return {data}
        });
        const dedicationData = response["data"]["feed"]["entry"];
        const enDedication = dedicationData[1]["content"]["$t"];
        const heDedication = dedicationData[2]["content"]["$t"];
        const enDedicationTomorrow = dedicationData[4]["content"]["$t"];
        const heDedicationTomorrow = dedicationData[5]["content"]["$t"];
        Sefaria._tableOfContentsDedications[dedicationData[0]["content"]["$t"]] = {"en": enDedication, "he": heDedication};
        Sefaria._tableOfContentsDedications[dedicationData[3]["content"]["$t"]] = {"en": enDedicationTomorrow, "he": heDedicationTomorrow};
        setDedicationData(Sefaria._tableOfContentsDedications[date]);
    }

    useEffect( () => {
        if (!dedicationData) {
            fetchDedicationData(date);
        }
    }, []);

    return (
        !dedicationData ? null :
        <div className="dedication">
          <span>
              <span className="int-en">{dedicationData.en}</span>
              <span className="int-he">{dedicationData.he}</span>
          </span>
        </div>
    );
};


export default ReaderNavigationMenu;
>>>>>>> b0b4d594
<|MERGE_RESOLUTION|>--- conflicted
+++ resolved
@@ -62,7 +62,6 @@
             </div>
           </div>
   });
-<<<<<<< HEAD
   categoryListings = (
     <div className="readerNavCategories">
       <ResponsiveNBox content={categoryListings} initialWidth={initialWidth} />
@@ -79,7 +78,7 @@
     /> : null;
 
   const title = compare ? null : 
-    <div className="navTitle tight">
+    <div className="navTitle tight sans-serif">
       <h1>
         <InterfaceText>Browse the Library</InterfaceText>
       </h1>
@@ -188,16 +187,6 @@
 export default ReaderNavigationMenu;
 
 /*
-=======
-  const more = (<a href="#" className="readerNavCategory readerNavMore sans-serif" onClick={enableShowMoreTexts}>
-                  <span className="int-en">More<img src="/static/img/arrow-right.png" alt="" /></span>
-                  <span className="int-he">עוד<img src="/static/img/arrow-left.png" alt="" /></span>
-              </a>);
-  const nCats  = width < 500 ? 9 : 8;
-  categoriesBlock = showMoreTexts ? categoriesBlock : categoriesBlock.slice(0, nCats).concat(more);
-  categoriesBlock = (<div className="readerNavCategories"><TwoOrThreeBox content={categoriesBlock} width={width} /></div>);
->>>>>>> b0b4d594
-
 
   const TocLink = ({en, he, img, alt, href, resourcesLink, classes, onClick}) =>
     <a className={(resourcesLink?"resourcesLink ":"") + (classes||"")} href={href} onClick={onClick}>
@@ -315,119 +304,4 @@
   topicBlocks = showMoreTopics ? topicBlocks.concat(azButton) : topicBlocks.slice(0, nCats).concat(moreTopics);
   const topicsBlock = (<div className="readerTocTopics"><TwoOrThreeBox content={topicBlocks} width={width} /></div>);
 
-<<<<<<< HEAD
-*/
-=======
-
-  const title = (<h1 className="sans-serif-in-hebrew">
-                { multiPanel && interfaceLang !== "hebrew" && Sefaria._siteSettings.TORAH_SPECIFIC ?
-                 <LanguageToggleButton toggleLanguage={toggleLanguage} /> : null }
-                <span className="int-en">{Sefaria._siteSettings.LIBRARY_NAME.en}</span>
-                <span className="int-he">{Sefaria._siteSettings.LIBRARY_NAME.he}</span>
-              </h1>);
-
-
-  const dedication = Sefaria._siteSettings.TORAH_SPECIFIC && ! compare ? <Dedication /> : null;
-
-  const libraryMessage = Sefaria._siteSettings.LIBRARY_MESSAGE && !compare ? 
-                          <div className="libraryMessage" dangerouslySetInnerHTML={ {__html: Sefaria._siteSettings.LIBRARY_MESSAGE} }></div> :
-                          null;
-
-  const footer = compare ? null : <Footer />;
-  const classes = classNames({readerNavMenu:1, noHeader: !hideHeader, compare: compare, home: home, noLangToggleInHebrew: 1 });
-  const contentClasses = classNames({content: 1, hasFooter: footer != null});
-
-  return(<div ref={ref} className={classes} onClick={handleClick} key="0">
-          {topContent}
-          <div className={contentClasses}>
-            <div className="contentInner">
-              { compare ? null : title }
-              { dedication }
-              { libraryMessage }
-              { topUserData }
-              <ReaderNavigationMenuSection title="Texts" heTitle="טקסטים" content={categoriesBlock} />
-              { Sefaria._siteSettings.TORAH_SPECIFIC ? <ReaderNavigationMenuSection title="Calendar" heTitle="לוח יומי" content={calendar} enableAnchor={true} /> : null }
-              { Sefaria.topicTocPage().length ? <ReaderNavigationMenuSection title="Topics" heTitle="נושאים" content={topicsBlock} /> : null }
-              { !compare ? (<ReaderNavigationMenuSection title="Resources" heTitle="קהילה" content={resources} />) : null }
-              { Sefaria._siteSettings.TORAH_SPECIFIC ? <ReaderNavigationMenuSection title="Support Sefaria" heTitle="תמכו בספריא" content={donation} /> : null }
-              { multiPanel ? null : siteLinks }
-            </div>
-            {footer}
-          </div>
-        </div>);
-};
-ReaderNavigationMenu.propTypes = {
-  categories:          PropTypes.array.isRequired,
-  topic:               PropTypes.string.isRequired,
-  settings:            PropTypes.object.isRequired,
-  setCategories:       PropTypes.func.isRequired,
-  setNavTopic:         PropTypes.func.isRequired,
-  onClose:             PropTypes.func.isRequired,
-  openNav:             PropTypes.func.isRequired,
-  openSearch:          PropTypes.func.isRequired,
-  openMenu:            PropTypes.func.isRequired,
-  handleClick:         PropTypes.func.isRequired,
-  openDisplaySettings: PropTypes.func,
-  toggleLanguage:      PropTypes.func,
-  hideNavHeader:       PropTypes.bool,
-  hideHeader:          PropTypes.bool,
-  multiPanel:          PropTypes.bool,
-  home:                PropTypes.bool,
-  compare:             PropTypes.bool,
-  interfaceLang:       PropTypes.string,
-};  
-
-
-const TocLink = ({en, he, img, alt, href, resourcesLink, classes, onClick}) =>
-    <a className={"sans-serif " + (resourcesLink ? "resourcesLink " : "") + (classes || "")} href={href} onClick={onClick}>
-        {img?<img src={img} alt={alt} />:""}
-        <span className="int-en">{en}</span>
-        <span className="int-he">{he}</span>
-    </a>;
-
-
-const Dedication = () => {
-    //Get the local date 6 hours from now (so that dedication changes at 6pm local time
-    let dedDate = new Date();
-    dedDate.setHours(dedDate .getHours() + 6);
-    const tzoffset = (new Date()).getTimezoneOffset() * 60000;
-    const date = new Date(dedDate - tzoffset).toISOString().substring(0, 10);
-
-    const [dedicationData, setDedicationData] = useState(Sefaria._tableOfContentsDedications[date]);
-
-    const $url = 'https://spreadsheets.google.com/feeds/cells/1DWVfyX8H9biliNYEy-EfAd9F-8OotGnZG9jmOVNwojs/2/public/full?alt=json';
-
-    async function fetchDedicationData(date) {
-        const response = await $.getJSON($url).then(function (data) {
-            return {data}
-        });
-        const dedicationData = response["data"]["feed"]["entry"];
-        const enDedication = dedicationData[1]["content"]["$t"];
-        const heDedication = dedicationData[2]["content"]["$t"];
-        const enDedicationTomorrow = dedicationData[4]["content"]["$t"];
-        const heDedicationTomorrow = dedicationData[5]["content"]["$t"];
-        Sefaria._tableOfContentsDedications[dedicationData[0]["content"]["$t"]] = {"en": enDedication, "he": heDedication};
-        Sefaria._tableOfContentsDedications[dedicationData[3]["content"]["$t"]] = {"en": enDedicationTomorrow, "he": heDedicationTomorrow};
-        setDedicationData(Sefaria._tableOfContentsDedications[date]);
-    }
-
-    useEffect( () => {
-        if (!dedicationData) {
-            fetchDedicationData(date);
-        }
-    }, []);
-
-    return (
-        !dedicationData ? null :
-        <div className="dedication">
-          <span>
-              <span className="int-en">{dedicationData.en}</span>
-              <span className="int-he">{dedicationData.he}</span>
-          </span>
-        </div>
-    );
-};
-
-
-export default ReaderNavigationMenu;
->>>>>>> b0b4d594
+*/