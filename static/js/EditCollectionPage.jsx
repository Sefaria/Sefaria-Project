--- conflicted
+++ resolved
@@ -119,11 +119,7 @@
           alert(data.error);
         } else {
           this.changed = false;
-<<<<<<< HEAD
-          window.location = `${Sefaria.getModuleURL(Sefaria.SHEETS_MODULE).origin}/collections/${data.collection.slug}`; 
-=======
           window.location = `${Sefaria.getModuleURL(Sefaria.VOICES_MODULE).origin}/collections/${data.collection.slug}`; 
->>>>>>> 4bb2c7eb
         }
     }.bind(this)).fail(function() {
         alert(Sefaria._("Unfortunately an error occurred saving your collection."));
@@ -131,11 +127,7 @@
   }
   getCancelLink() {
     if (this.props.initialData) {
-<<<<<<< HEAD
-      return `${Sefaria.getModuleURL(Sefaria.SHEETS_MODULE).origin}/collections/${this.state.slug}`;
-=======
       return `${Sefaria.getModuleURL(Sefaria.VOICES_MODULE).origin}/collections/${this.state.slug}`;
->>>>>>> 4bb2c7eb
     }
     return `${Sefaria.getModuleURL(Sefaria.VOICES_MODULE).origin}/my/profile`;
   }
