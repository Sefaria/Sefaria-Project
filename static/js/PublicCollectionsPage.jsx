--- conflicted
+++ resolved
@@ -99,11 +99,7 @@
 const CollectionBlockListing = ({data}) => {
   return (
     <div className="navBlock">
-<<<<<<< HEAD
-      <a href={`/sheets/collections/${data.slug}`} className="navBlockTitle">
-=======
       <a href={`/sheets/collections/${data.slug}`} className="navBlockTitle" data-target-module={Sefaria.SHEETS_MODULE}>
->>>>>>> dcd15b04
         <div className="collectionListingImageBox">
           <img className="collectionListingImage" src={data.imageUrl} alt="Collection Logo"/>
         </div>
