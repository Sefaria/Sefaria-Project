--- conflicted
+++ resolved
@@ -99,11 +99,7 @@
 const CollectionBlockListing = ({data}) => {
   return (
     <div className="navBlock">
-<<<<<<< HEAD
-      <a href={`/sheets/collections/${data.slug}`} className="navBlockTitle" data-target-module={Sefaria.SHEETS_MODULE}>
-=======
       <a href={`/collections/${data.slug}`} className="navBlockTitle" data-target-module={Sefaria.VOICES_MODULE}>
->>>>>>> a97f8934
         <div className="collectionListingImageBox">
           <img className="collectionListingImage" src={data.imageUrl} alt={Sefaria._("Collection Logo")}/>
         </div>
