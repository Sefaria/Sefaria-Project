--- conflicted
+++ resolved
@@ -39,8 +39,6 @@
     {type: "StayConnected"},
   ];
 
-<<<<<<< HEAD
-=======
   let enCollections, heCollections, enCollBox, heCollBox;  
   if (collectionsList) {
     enCollections = collectionsList.public.filter(c => !Sefaria.hebrew.isHebrew(c.name));
@@ -54,7 +52,6 @@
     ));
   }
 
->>>>>>> bb7843b2
   return (
     <div className="readerNavMenu">
       <div className="content">
@@ -70,12 +67,6 @@
             <div className="collectionsList">
               { !!collectionsList ?
               (collectionsList.public.length ?
-<<<<<<< HEAD
-                <ResponsiveNBox 
-                  content={collectionsList.public.map(item => 
-                    <CollectionBlockListing data={item} key={item.name} />)}
-                  initialWidth={initialWidth} />
-=======
                 (Sefaria.interfaceLang === "hebrew" ?
                 <>
                   <div className="heCollections">{heCollBox}</div>
@@ -86,7 +77,6 @@
                   <div className="enCollections">{enCollBox}</div>
                   <div className="heCollections">{heCollBox}</div>
                 </>)
->>>>>>> bb7843b2
                 : <InterfaceText>There are no public collections yet.</InterfaceText>)
               : <LoadingMessage /> }
             </div>
@@ -95,12 +85,8 @@
         </div>
         <Footer />
       </div>
-<<<<<<< HEAD
-    </div>);
-=======
     </div>
   );
->>>>>>> bb7843b2
 }
 
 
