--- conflicted
+++ resolved
@@ -8,11 +8,7 @@
 import PropTypes  from 'prop-types';
 import Component      from 'react-class';
 import {ReaderPanelContext} from "./context";
-<<<<<<< HEAD
 import {DropdownMenu} from "./common/DropdownMenu";
-=======
-import DropdownMenu from "./common/DropdownMenu";
->>>>>>> 6027ab77
 import ReaderDisplayOptionsMenu from "./ReaderDisplayOptionsMenu";
 
 
@@ -121,14 +117,6 @@
       const toggleLang = Sefaria.util.getUrlVars()["lang2"] === "en" ? "he" : "en";
       const langUrl = Sefaria.util.replaceUrlParam("lang2", toggleLang);
       const closeUrl = Sefaria.util.removeUrlParam("with");
-      const showOneLanguage = !Sefaria._siteSettings.TORAH_SPECIFIC || Sefaria.interfaceLang === "hebrew";
-      const toggleButton =  (showOneLanguage) ? null : (this.props.connectionsMode === 'TextList') ?
-<<<<<<< HEAD
-          <DropdownMenu positioningClass="readerDropdownMenu" buttonComponent={<DisplaySettingsButton/>}><ReaderDisplayOptionsMenu/></DropdownMenu> :
-=======
-          <DropdownMenu buttonContent={<DisplaySettingsButton/>} context={ReaderPanelContext}><ReaderDisplayOptionsMenu/></DropdownMenu> :
->>>>>>> 6027ab77
-            <LanguageToggleButton toggleLanguage={this.props.toggleLanguage} url={langUrl} />;
       return (<div className="connectionsPanelHeader">
                 {title}
                 <div className="rightButtons">
