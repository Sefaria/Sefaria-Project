import React  from 'react';
import $  from './sefaria/sefariaJquery';
import Sefaria  from './sefaria/sefaria';
import { AddToSourceSheetWindow } from './AddToSourceSheet';
import { Note, LoadingMessage } from './Misc';
import PropTypes  from 'prop-types';
import Component      from 'react-class';

class NoteListing extends Component {
  constructor(props) {
    super(props);
    this.state = {
      showSheetModal: false
    };
  }
  componentDidUpdate(prevProps, prevState) {
    if (!prevState.showSheetModal && this.state.showSheetModal) {
      this.positionSheetModal();
    }
  }
  showSheetModal() {
    this.setState({showSheetModal: true});
  }
  hideSheetModal() {
    this.setState({showSheetModal: false});
  }
  positionSheetModal() {
    $(".addToSourceSheetModal").position({my: "center center-40", at: "center center", of: window});
  }
  deleteNote() {
    if (!confirm(Sefaria._("Are you sure you want to delete this note?"))) { return; }
    const resolve = this.props.onDeleteNote || (()=>{});
    Sefaria.deleteNote(this.props.data._id).then(resolve);
  }
  render() {
    var data = this.props.data;
    var url  = "/" + Sefaria.normRef(data.ref) + "?with=Notes";

    return (<div className="noteListing">
              <div className="actionButtons">
<<<<<<< HEAD
                <img src="/static/icons/circled-x.svg" onClick={this.deleteNote} />
=======
                <img src="/static/icons/circled-x.svg" onClick={this.deleteNote} alt={Sefaria._("Delete note")} />
>>>>>>> a97f8934
              </div>
              <a className="noteRefTitle" href={url}>
                <span>{data.ref}</span>
              </a>
              <span className="noteText"><Note text={data.text}/></span>
              {this.state.showSheetModal ?
                <div>
                  <AddToSourceSheetWindow
                    srefs={[data.ref]}
                    note={data.text}
                    close={this.hideSheetModal} />
                  <div className="mask" onClick={this.hideSheetModal}></div>
                </div>
                : null }

            </div>);
  }
}
NoteListing.propTypes = {
  data:         PropTypes.object.isRequired,
  onDeleteNote: PropTypes.func,
};

const NotesList = ({notes}) => {  
  return (
    notes && notes.length ? 
      notes.map((item, i) => (
        <NoteListing data={item} key={i} />
      ))
    : <LoadingMessage message="You haven't written any notes yet." heMessage="טרם הוספת רשומות משלך" />)};


export default NoteListing;
export { NotesList };<|MERGE_RESOLUTION|>--- conflicted
+++ resolved
@@ -38,11 +38,7 @@
 
     return (<div className="noteListing">
               <div className="actionButtons">
-<<<<<<< HEAD
-                <img src="/static/icons/circled-x.svg" onClick={this.deleteNote} />
-=======
                 <img src="/static/icons/circled-x.svg" onClick={this.deleteNote} alt={Sefaria._("Delete note")} />
->>>>>>> a97f8934
               </div>
               <a className="noteRefTitle" href={url}>
                 <span>{data.ref}</span>
