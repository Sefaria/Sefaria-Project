import React  from 'react';
import Sefaria  from './sefaria/sefaria';
import PropTypes  from 'prop-types';
import classNames  from 'classnames';
import Component      from 'react-class';
import {
    ColorBarBox,
    InterfaceText
} from './Misc'


class SearchTextResult extends Component {
    constructor(props) {
        super(props);

        this.state = {
            duplicatesShown: false
        };
    }
    toggleDuplicates(event) {
        this.setState({
            duplicatesShown: !this.state.duplicatesShown
        });
    }
    getHighlights() {
        // Gets list of highlights (text in <b> tags) in the current match
        // Returns list of strings
        let highlights = [];
        let longestLength = 0;
        const highlightReg = /((?:[\s,.?!:;]){0,}<b>[^<]+<\/b>[\s,.?!:;]{0,})+/g;  // capture consecutive <b> tags in one match
        if (!this.props.data.highlight) { return []; }
        const vals = Object.values(this.props.data.highlight);
        if (vals.length === 0) { return []; }
        // vals should have only one entry. either 'naive_lemmatizer' or 'exact'
        for (let h of vals[0]) {
            let matches = null;
            while ((matches = highlightReg.exec(h)) !== null) {
                const matchText = matches[0].replace(/<\/?b>/g, '');
                if (matchText.length > longestLength) { longestLength = matchText.length; }
                highlights.push(matchText);
            }
        }
        // in order to decrease spurious highlights (e.g. for a lone "The") we only take the longest match
        // commenting out for now. Not sure we want this.
        // highlights = highlights.filter(h => h.length === longestLength);
        return highlights;
    }
    async handleResultClick(event) {
        if (this.props.onResultClick) {
            event.preventDefault();
            const s = this.props.data._source;
            const textHighlights = this.getHighlights();
            //console.log(textHighlights);
<<<<<<< HEAD
            if (this.props.searchInBook) {
              Sefaria.track.event("Search", "Sidebar Search Result Click", `${this.props.query} - ${s.ref}/${s.version}/${s.lang}`);
              gtag("event", "sefaria_search", {"search_place": "Sidebar Search Result Click", "book": s.ref.book , "categories": s.ref.categories})
=======
            // in case a change to a title was made and ElasticSearch cronjob hasn't run,
            // there won't be an index, so normalize "Bereishit Rabbah 3" => "Bereshit Rabbah 3" by calling API
            let parsedRef = Sefaria.parseRef(s.ref);
            if (parsedRef.index.length === 0) {
                const d = await Sefaria.getRef(s.ref);
                parsedRef.ref = d.ref;
>>>>>>> 522e67fd
            }

            if (this.props.searchInBook) {
                Sefaria.track.event("Search", "Sidebar Search Result Click", `${this.props.query} - ${parsedRef.ref}/${s.version}/${s.lang}`);
            } else {
                Sefaria.track.event("Search", "Search Result Text Click", `${this.props.query} - ${parsedRef.ref}/${s.version}/${s.lang}`);
            }
            this.props.onResultClick(parsedRef.ref, {[s.lang]: s.version}, {textHighlights});
        }
    }
    get_snippet_markup(data) {
        var snippet;
        var field;
        if (data.highlight) {
          field = Object.keys(data.highlight)[0]; //there should only be one key
          snippet = data.highlight[field].join("...");
        } else {
          field = "exact";
          snippet = data._source[field];
        }
        // if (data.highlight && data.highlight[field]) {

        // } else {
        //     snippet = s[field];  // We're filtering out content, because it's *huge*, especially on Sheets
        // }
        const lang = Sefaria.hebrew.isHebrew(snippet) ? "he" : "en";
        snippet = snippet.replace(/^[ .,;:!-)\]]+/, "");
        return { markup:{__html:snippet}, lang };
    }
    render() {
        var data = this.props.data;
        var s = this.props.data._source;
        const href = `/${Sefaria.normRef(s.ref)}?v${s.lang}=${Sefaria.util.encodeVtitle(s.version)}&qh=${this.props.query}`;

        const more_results_caret =
            (this.state.duplicatesShown)
                ? <i className="fa fa-caret-down fa-angle-down"></i>
                : <i className="fa fa-caret-down"></i>;

        const more_results_indicator = (!(data.duplicates)) ? "" :
            <div className='similar-trigger-box' onClick={this.toggleDuplicates}>
                    <span className='similar-title int-he'>
                        {data.duplicates.length} {(data.duplicates.length > 1) ? " גרסאות נוספות" : " גרסה נוספת"}
                    </span>
                <span className='similar-title int-en'>
                        {data.duplicates.length} more version{(data.duplicates.length > 1) ? "s" : null}
                    </span>
                {more_results_caret}
            </div>;

        const shown_duplicates = (data.duplicates && this.state.duplicatesShown) ?
            (<div className='similar-results'>
                {data.duplicates.filter(result => !!result._source.version).map(function (result) {
                    var key = result._source.ref + "-" + result._source.version;
                    return <SearchTextResult
                        data={result}
                        key={key}
                        query={this.props.query}
                        onResultClick={this.props.onResultClick}
                    />;
                }.bind(this))}
            </div>) : null;

        const snippetMarkup = this.get_snippet_markup(data);
        const snippetClasses = classNames({snippet: 1, en: snippetMarkup.lang == "en", he: snippetMarkup.lang == "he"});
        return (
            <div className="result textResult">
                <a href={href} onClick={this.handleResultClick}>
                    <div className="result-title">
                        <InterfaceText text={{en: s.ref, he: s.heRef}}/>
                    </div>
                </a>
                <ColorBarBox tref={s.ref}>
                    <div className={snippetClasses} dangerouslySetInnerHTML={snippetMarkup.markup}></div>
                </ColorBarBox>
                <div className="version">
                    {Sefaria.interfaceLang === 'hebrew' && s.hebrew_version_title || s.version}
                </div>

                {more_results_indicator}
                {shown_duplicates}
            </div>
        );
    }
}
SearchTextResult.propTypes = {
    query: PropTypes.string,
    data: PropTypes.object,
    onResultClick: PropTypes.func
};


export default SearchTextResult;<|MERGE_RESOLUTION|>--- conflicted
+++ resolved
@@ -51,24 +51,20 @@
             const s = this.props.data._source;
             const textHighlights = this.getHighlights();
             //console.log(textHighlights);
-<<<<<<< HEAD
-            if (this.props.searchInBook) {
-              Sefaria.track.event("Search", "Sidebar Search Result Click", `${this.props.query} - ${s.ref}/${s.version}/${s.lang}`);
-              gtag("event", "sefaria_search", {"search_place": "Sidebar Search Result Click", "book": s.ref.book , "categories": s.ref.categories})
-=======
             // in case a change to a title was made and ElasticSearch cronjob hasn't run,
             // there won't be an index, so normalize "Bereishit Rabbah 3" => "Bereshit Rabbah 3" by calling API
             let parsedRef = Sefaria.parseRef(s.ref);
             if (parsedRef.index.length === 0) {
                 const d = await Sefaria.getRef(s.ref);
                 parsedRef.ref = d.ref;
->>>>>>> 522e67fd
             }
 
             if (this.props.searchInBook) {
                 Sefaria.track.event("Search", "Sidebar Search Result Click", `${this.props.query} - ${parsedRef.ref}/${s.version}/${s.lang}`);
             } else {
                 Sefaria.track.event("Search", "Search Result Text Click", `${this.props.query} - ${parsedRef.ref}/${s.version}/${s.lang}`);
+              Sefaria.track.event("Search", "Sidebar Search Result Click", `${this.props.query} - ${s.ref}/${s.version}/${s.lang}`);
+              gtag("event", "sefaria_search", {"search_place": "Sidebar Search Result Click", "book": s.ref.book , "categories": s.ref.categories})
             }
             this.props.onResultClick(parsedRef.ref, {[s.lang]: s.version}, {textHighlights});
         }
