const React      = require('react');
const Sefaria    = require('./sefaria/sefaria');
const PropTypes  = require('prop-types');
const classNames = require('classnames');
import Component      from 'react-class';


class SearchTextResult extends Component {
    constructor(props) {
        super(props);

        this.state = {
            duplicatesShown: false
        };
    }
    toggleDuplicates(event) {
        this.setState({
            duplicatesShown: !this.state.duplicatesShown
        });
    }
    handleResultClick(event) {
        if(this.props.onResultClick) {
            event.preventDefault();
            var s = this.props.data._source;
            Sefaria.track.event("Search", "Search Result Text Click", `${this.props.query} - ${s.ref}/${s.version}/${s.lang}`);
            this.props.onResultClick(s.ref, {[s.lang]: s.version}, {"highlight": this.props.query}); //highlight not yet handled, above in ReaderApp.handleNavigationClick()
        }
    }
    get_snippet_markup(data) {
        var snippet;
        var field;
        if (data.highlight) {
          field = Object.keys(data.highlight)[0]; //there should only be one key
          snippet = data.highlight[field].join("...");
        } else {
          field = "exact";
          snippet = data._source[field];
        }
        // if (data.highlight && data.highlight[field]) {

        // } else {
        //     snippet = s[field];  // We're filtering out content, because it's *huge*, especially on Sheets
        // }
        let lang = Sefaria.hebrew.isHebrew(snippet) ? "he" : "en";
        snippet = snippet.replace(/^[ .,;:!-)\]]+/, "");
        return {markup:{__html:snippet}, lang: lang};
    }
    render () {
        var data = this.props.data;
        var s = this.props.data._source;
        const href = `/${Sefaria.normRef(s.ref)}?v${s.lang}=${s.version.replace(/ /g, "_")}&qh=${this.props.query}`;

        const more_results_caret =
            (this.state.duplicatesShown)
            ? <i className="fa fa-caret-down fa-angle-down"></i>
            : <i className="fa fa-caret-down"></i>;

        const more_results_indicator = (!(data.duplicates)) ? "" :
                <div className='similar-trigger-box' onClick={this.toggleDuplicates}>
                    <span className='similar-title int-he'>
                        { data.duplicates.length } {(data.duplicates.length > 1) ? " גרסאות נוספות" : " גרסה נוספת"}
                    </span>
                    <span className='similar-title int-en'>
                        { data.duplicates.length } more version{(data.duplicates.length > 1) ? "s" : null}
                    </span>
                    {more_results_caret}
                </div>;

        const shown_duplicates = (data.duplicates && this.state.duplicatesShown) ?
            (<div className='similar-results'>
                    {data.duplicates.filter(result => !!result._source.version).map(function(result) {
                        var key = result._source.ref + "-" + result._source.version;
                        return <SearchTextResult
                            data={result}
                            key={key}
                            query={this.props.query}
                            onResultClick={this.props.onResultClick}
                            />;
                        }.bind(this))}
            </div>) : null;

<<<<<<< HEAD
        const snippetMarkup = this.get_snippet_markup(data);
        const snippetClasses = classNames({snippet: 1, en: snippetMarkup.lang == "en", he: snippetMarkup.lang == "he"});
=======
        var snippetMarkup = get_snippet_markup();
        var snippetClasses = classNames({contentText: 1, snippet: 1, en: snippetMarkup.lang == "en", he: snippetMarkup.lang == "he"});
>>>>>>> 976c0526
        return (
            <div className="result text_result">
                <a href={href} onClick={this.handleResultClick}>
                    <div className="result-title">
                        <span className="int-en">{s.ref}</span>
                        <span className="int-he">{s.heRef}</span>
                    </div>
                    <div className={snippetClasses} dangerouslySetInnerHTML={snippetMarkup.markup} ></div>
                    <div className="version" >{s.version}</div>
                </a>
                {more_results_indicator}
                {shown_duplicates}
            </div>
        )
    }
}
SearchTextResult.propTypes = {
    query: PropTypes.string,
    data: PropTypes.object,
    onResultClick: PropTypes.func
};


module.exports = SearchTextResult;<|MERGE_RESOLUTION|>--- conflicted
+++ resolved
@@ -79,13 +79,8 @@
                         }.bind(this))}
             </div>) : null;
 
-<<<<<<< HEAD
         const snippetMarkup = this.get_snippet_markup(data);
-        const snippetClasses = classNames({snippet: 1, en: snippetMarkup.lang == "en", he: snippetMarkup.lang == "he"});
-=======
-        var snippetMarkup = get_snippet_markup();
-        var snippetClasses = classNames({contentText: 1, snippet: 1, en: snippetMarkup.lang == "en", he: snippetMarkup.lang == "he"});
->>>>>>> 976c0526
+        const snippetClasses = classNames({contentText: 1, snippet: 1, en: snippetMarkup.lang == "en", he: snippetMarkup.lang == "he"});
         return (
             <div className="result text_result">
                 <a href={href} onClick={this.handleResultClick}>
