--- conflicted
+++ resolved
@@ -567,13 +567,7 @@
             // we only store twitter handles so twitter needs to be hardcoded
             <span>
         {
-<<<<<<< HEAD
-            socialList.map(s => (<a key={s} className="social-icon" target="_blank"
-                                    href={(s == 'twitter' ? 'https://twitter.com/' : '') + p[s]}><img
-                src={`/static/img/${s}.svg`}/></a>))
-=======
           socialList.map(s => (<a key={s} className="social-icon" target="_blank" href={(s === 'twitter' ? 'https://twitter.com/' : s === 'youtube' ? 'https://www.youtube.com/' : '') + p[s]}><img src={`/static/img/${s}.svg`} /></a>))
->>>>>>> 9a17c0e5
         }
       </span>
         );
