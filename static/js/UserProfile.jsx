import React, { useState, useEffect } from 'react';
import Component from 'react-class';
import PropTypes  from 'prop-types';
import Sefaria  from './sefaria/sefaria';
import {
  CollectionListing,
  FilterableList,
  LoadingMessage,
  TabView,
  SheetListing,
  ProfileListing,
  FollowButton,
  InterfaceText,
} from './Misc';
import {ProfilePic} from "./ProfilePic";
import { SignUpModalKind } from './sefaria/signupModalContent';

class UserProfile extends Component {
  constructor(props) {
    super(props);
    this.state = this.getPrivateTabState(props);
  }
  componentDidUpdate(prevProps) {
    if (!!this.props.profile && (!prevProps || prevProps.profile.id !== this.props.profile.id)
        || this.props.tab !== prevProps.tab) {
      this.setState(this.getPrivateTabState(this.props));
    }
  }
  getPrivateTabState(props) {
    const showBio = !!props.profile.bio;
    const tabs = [
      { id: "sheets", text: "Sheets", icon: "/static/icons/sheet.svg" },
      { id: "collections", text: "Collections", icon: "/static/icons/collection.svg" },
      { id: "followers", text: "Followers", invisible: true },
      { id: "following", text: "Following", invisible: true }
    ];
    if (showBio) {
      tabs.push({ id: "about", text: Sefaria._("About"), icon: "/static/icons/info.svg" });
    }
    return {
      showBio,
      tabs,
    };
  }
  _getTabViewRef(ref) { this._tabViewRef = ref; }
  getCollections() {
    return Sefaria.getUserCollections(this.props.profile.id);
  }
  getCollectionsFromCache() {
    return Sefaria.getUserCollectionsFromCache(this.props.profile.id);
  }
  filterCollection(currFilter, collection) {
    const n = text => text.toLowerCase();
    currFilter = n(currFilter);
    return n(collection.name).indexOf(currFilter) > -1;
  }
  sortCollection(currSortOption, collectionA, collectionB) {
    switch(currSortOption) {
      case "Recent":
        return collectionB.lastModified > collectionA.lastModified ? 1 : -1;
        break;
      case "Name":
        return collectionB.name > collectionA.name ? -1 : 1;
        break;
      case "Sheets":
        return collectionB.sheetCount - collectionA.sheetCount;
        break;
    }
  }
  handleCollectionsChange() {
    // Rerender Collections tab when data changes in cache.
    this.setState({ refreshCollectionsData: Math.random(), refreshSheetData: Math.random() });
  }
  renderEmptyCollectionList() {
    if (Sefaria._uid !== this.props.profile.id) {
     return (
        <div className="emptyList">
          <div className="emptyListText">
            <InterfaceText>{this.props.profile.full_name}</InterfaceText>
            <InterfaceText> hasn't shared any collections yet.</InterfaceText>
          </div>
        </div>);
    }
    return (
      <div className="emptyList">
        <div className="emptyListText">
          <InterfaceText>You can use collections to organize your sheets or public sheets you like. Collections can be shared privately or made public on Sefaria.</InterfaceText>
        </div>
      </div>);
  }
  renderCollection(collection) {
    return (
      <CollectionListing key={collection.slug} data={collection} />
    );
  }
  getSheets() {
    return new Promise((resolve, reject) => {
      Sefaria.sheets.userSheets(this.props.profile.id, sheets => {
        resolve(sheets);
      }, undefined, 0, 0);
    });
  }
  getSheetsFromCache() {
    return Sefaria.sheets.userSheets(this.props.profile.id, null, undefined, 0, 0);
  }
  filterSheet(currFilter, sheet) {
    const n = text => text.toLowerCase();
    currFilter = n(currFilter);
    const filterText = [sheet.title.stripHtml(),
                        sheet.topics.map(topic => topic.asTyped).join(" "),
                        sheet.collections ? sheet.collections.map(collection => collection.name).join(" ") : "",
                        "displayedCollectionName" in sheet ? sheet.displayedCollectionName : "",
                        ].join(" ");
    return n(filterText).indexOf(currFilter) > -1;
  }
  sortSheet(currSortOption, sheetA, sheetB) {
    if (currSortOption === "Recent") { return 0; /* already in order */}
    else {
      return sheetB.views - sheetA.views;
    }
  }
  renderEmptySheetList() {
    if (Sefaria._uid !== this.props.profile.id) {
      return (
        <div className="emptyList">
          <div className="emptyListText">
            <InterfaceText>{this.props.profile.full_name}</InterfaceText>
            <InterfaceText> hasn't shared any sheets yet.</InterfaceText>
          </div>
        </div>
      );
    }
    return (
      <div className="emptyList">
        <div className="emptyListText">
          <span className="int-en">
            You can use sheets to save and organize sources, write new texts, create
            lessons, lectures, articles, and more.
          </span>
          <span className="int-he">
            באפשרותכם להשתמש בדפי מקורות בכדי לארגן מקורות, ליצור טקסטים חדשים, לתכנן שיעורים, הרצאות, כתבות ועוד.
          </span>
        </div>
      </div>
    );
  }
  handleSheetDelete() {
    Sefaria.sheets.clearUserSheets(Sefaria._uid);
    this.getSheets().then(() => this.setState({ refreshSheetData: Math.random() }));
    Sefaria._collections = {};
    delete Sefaria._userCollections[Sefaria._uid];
    this.getCollections().then(() => this.setState({refreshCollectionsData: Math.random() }));
  }
  renderSheet(sheet) {
    return (
      <SheetListing
        key={sheet.id}
        sheet={sheet}
        hideAuthor={true}
        handleSheetDelete={this.handleSheetDelete}
        handleCollectionsChange={this.handleCollectionsChange}
        editable={Sefaria._uid === this.props.profile.id}
        deletable={Sefaria._uid === this.props.profile.id}
        saveable={Sefaria._uid !== this.props.profile.id}
        collectable={true}
        connectedRefs={[]}
        infoUnderneath={true}
        toggleSignUpModal={this.props.toggleSignUpModal}
      />
    );
  }
  getFollowers() {
    return Sefaria.followAPI(this.props.profile.slug, "followers");
  }
  getFollowing() {
    return Sefaria.followAPI(this.props.profile.slug, "following");
  }
  filterFollower(currFilter, follower) {
    const n = text => text.toLowerCase();
    currFilter = n(currFilter);
    return n(follower.full_name).indexOf(currFilter) > -1 || n(follower.position).indexOf(currFilter) > -1;
  }
  renderFollowerHeader() {
    return (
      <div className="follow-header sans-serif">
        <InterfaceText>Followers</InterfaceText> <span className="follow-count">{`(${this.props.profile.followers.length})`}</span>
      </div>
    );
  }
  renderFollowingHeader() {
    return (
      <div className="follow-header sans-serif">
        <InterfaceText>Following</InterfaceText> <span className="follow-count">{`(${this.props.profile.followees.length})`}</span>
      </div>
    );
  }
  renderFollower(item) {
    return (
      <ProfileListing
        key={item.id}
        uid={item.id}
        slug={item.slug}
        url={`/sheets/profile/${item.slug}`}
        name={item.full_name}
        image={item.profile_pic_url}
        is_followed={Sefaria.following.indexOf(item.id) > -1}
        position={item.position}
        organization={item.organization}
        toggleSignUpModal={this.props.toggleSignUpModal}
      />
    );
  }
  renderEmptyFollowerList() {
    return (
      <div>
        <span className="int-en">0 followers</span>
        <span className="int-he">0 עוקבים</span>
      </div>
    );
  }
  renderEmptyFollowingList() {
    return (
      <div>
        <span className="int-en">0 following</span>
        <span className="int-he">0 נעקבים</span>
      </div>
    );
  }
  renderTab(tab) {
    if (tab.invisible) { return null; }
    if (tab.applink) {
      return (
          <div className="tab">
            <a href={tab.href}>
              <img className="tabIcon" src={tab.icon} alt={`${tab.text} icon`}/>
              <InterfaceText>{tab.text}</InterfaceText>
            </a>
          </div>
      );
    }
    return (
      <div className="tab">
        <img className="tabIcon" src={tab.icon} alt={`${tab.text} icon`} />
        <InterfaceText>{tab.text}</InterfaceText>
      </div>
    );
  }
  follow() {
    Sefaria.followAPI(this.props.profile.id);
  }
  openFollowers(e) {
    e.preventDefault();
    this.props.setTab("followers");
  }
  openFollowing(e) {
    e.preventDefault();
    this.props.setTab("following");
  }

  render() {
    return (
      <div key={this.props.profile.id} className="profile-page readerNavMenu">
        <div className="content noOverflowX">
          {(this.props.profile.id === Sefaria._uid && this.props.profile.show_editor_toggle)  ? <EditorToggleHeader usesneweditor={this.props.profile.uses_new_editor} /> : null}
          <div className="contentInner">
            { !this.props.profile.id ? <LoadingMessage /> :
              <div>
                <ProfileSummary
                  profile={this.props.profile}
                  openFollowers={this.openFollowers}
                  openFollowing={this.openFollowing}
                  toggleSignUpModal={this.props.toggleSignUpModal}
                  multiPanel={this.props.multiPanel}
                  inProfileView={true}
                />
                <TabView
                  ref={this._getTabViewRef}
                  currTabName={this.props.tab}
                  tabs={this.state.tabs}
                  renderTab={this.renderTab}
                  setTab={this.props.setTab}
                >
<<<<<<< HEAD
                 {this.props.profile &&
                    <SheetsList profile={this.props.profile}
=======
                 {this.props.profile && 
                    <SheetsList profile={this.props.profile} 
>>>>>>> 9b97b92f
                                  handleSheetDelete={this.handleSheetDelete}
                                  handleCollectionsChange={this.handleCollectionsChange}
                                  toggleSignUpModal={this.props.toggleSignUpModal}/>}

<<<<<<< HEAD
                  {this.props.profile &&
                    <CollectionsList profile={this.props.profile} />}

=======
                  {this.props.profile && 
                    <CollectionsList profile={this.props.profile} />}
                  
>>>>>>> 9b97b92f
                  <FilterableList
                    key="follower"
                    pageSize={1e6}
                    filterFunc={this.filterFollower}
                    sortFunc={() => { return 0; }}
                    renderItem={this.renderFollower}
                    renderEmptyList={this.renderEmptyFollowerList}
                    renderHeader={this.renderFollowerHeader}
                    sortOptions={[]}
                    getData={this.getFollowers}
                  />
                  <FilterableList
                    key="following"
                    pageSize={1e6}
                    filterFunc={this.filterFollower}
                    sortFunc={() => { return 0; }}
                    renderItem={this.renderFollower}
                    renderEmptyList={this.renderEmptyFollowingList}
                    renderHeader={this.renderFollowingHeader}
                    sortOptions={[]}
                    getData={this.getFollowing}
                  />
                  { this.state.showBio ?
                    <div className="systemText filterable-list">
                      <div  className="aboutText" dangerouslySetInnerHTML={{ __html: this.props.profile.bio }} />
                    </div> : null
                  }
                </TabView>
            </div>
            }
          </div>
        </div>
      </div>
    );
  }
}
UserProfile.propTypes = {
  profile: PropTypes.object.isRequired,
};

const SheetsList = ({profile, handleSheetDelete, handleCollectionsChange, toggleSignUpModal}) => {
  const [sheets, setSheets] = useState(null);

  useEffect(() => {
    const fetchSheets = async () => {
      try {
        const fetchedSheets = await new Promise((resolve, reject) => {
          Sefaria.sheets.userSheets(
            profile.id,
            sheets => resolve(sheets),
            undefined,
            0,
            0
          );
        });
        setSheets(fetchedSheets);
      } catch (error) {
        console.error("Failed to fetch sheets:", error);
      }
    };

    fetchSheets();
  }, [profile.id]);

  if (!sheets) {
    return <div>Loading sheets...</div>;
  }

  return (
    <div class="sheetsProfileList">
      {sheets.map(sheet => (
        <SheetListing
          key={sheet.id}
          sheet={sheet}
          hideAuthor={true}
          handleSheetDelete={handleSheetDelete}
          handleCollectionsChange={handleCollectionsChange}
          editable={Sefaria._uid === profile.id}
          deletable={Sefaria._uid === profile.id}
          saveable={Sefaria._uid !== profile.id}
          collectable={true}
          connectedRefs={[]}
          infoUnderneath={true}
          toggleSignUpModal={toggleSignUpModal}
        />
      ))}
    </div>
  );
};

const CollectionsList = ({profile}) => {

  const [collections, setCollections] = useState(null);

  useEffect(() => {
    const fetchCollections = async () => {
      try {
        const collections = await Sefaria.getUserCollections(profile.id);
        setCollections(collections);
      } catch (error) {
        console.error("Failed to fetch collections:", error);
      }
    };

    fetchCollections();
  }, [profile.id]);

  if (!collections) {
    return <div>Loading collections...</div>;
  }


  return (
    collections.map(collection =>(<CollectionListing key={collection.slug} data={collection} />))
  );
};





const EditorToggleHeader = ({usesneweditor}) => {
 const [feedbackHeaderState, setFeedbackHeaderState] = useState("hidden")
<<<<<<< HEAD
 const old_editor_msg = "You are currently using an outdated version of Sefaria's source sheet editor. This version will no longer be supported starting March 17, 2025. Start using the new editor now, or learn more about this important change.";
 const new_editor_msg = "You are currently using the most up-to-date source sheet editor. Starting March 17, 2025, you will no longer be able to switch to an older version.";
=======
 const old_editor_msg = "You are currently using an outdated version of Sefaria's source sheet editor. This version will no longer be supported starting April 27, 2025. Start using the new editor now, or learn more about this important change.";
 const new_editor_msg = "You are currently using the most up-to-date source sheet editor. Starting April 27, 2025, you will no longer be able to switch to an older version.";
>>>>>>> 9b97b92f
 const text = <InterfaceText>{usesneweditor ? new_editor_msg : old_editor_msg}</InterfaceText>;
 const buttonText = <InterfaceText>{usesneweditor ? "Go Back to Old Version" : "Switch to New Editor"}</InterfaceText>;

 const sendFeedback = () => {

   const feedback = {
       type: "new_editor",
       email: null,
       msg: $("#feedbackText").val(),
       url: "",
       uid: Sefaria._uid || null
   };
   if (!feedback.msg) {
     setFeedbackHeaderState("thanks")
     return;
   }
   var postData = {json: JSON.stringify(feedback)};
   var url = "/api/send_feedback";

   $.post(url, postData, function (data) {
       if (data.error) {
           alert(data.error);
       } else {
           console.log(data);
           $("#feedbackText").val("");
           Sefaria.track.event("New Editor", "Send Feedback", null);
           setFeedbackHeaderState("thanks")

       }
   }.bind(this)).fail(function (xhr, textStatus, errorThrown) {
       alert(Sefaria._("Unfortunately, there was an error sending this feedback. Please try again or try reloading this page."));
   });
 }

 const disableOverlayContent = (
   <div class="sans-serif-in-hebrew">
      <h2><InterfaceText>Request for Feedback</InterfaceText></h2>
      <p><InterfaceText>Thank you for trying the new Sefaria editor! We’d love to hear what you thought. Please take a few minutes to give us feedback on your experience.</InterfaceText></p>
      <p><InterfaceText>Did you encounter any issues while using the new editor? For example:</InterfaceText></p>
      <ul>
        <li><InterfaceText>Technical problems</InterfaceText></li>
        <li><InterfaceText>Difficulties using the editor</InterfaceText></li>
        <li><InterfaceText>Missing features</InterfaceText></li>
      </ul>

      <p>
        <textarea className="feedbackText" placeholder={Sefaria._("Tell us about it...")} id="feedbackText"></textarea>
      </p>
      <p>
        <a href="#" className="button" role="button" onClick={()=>sendFeedback()}>
            <InterfaceText>Submit Feedback</InterfaceText>
        </a>
      </p>

   </div>
 )
 const enableOverlayContent = (
   <div class="sans-serif-in-hebrew">
      <h2><InterfaceText>Thanks for Trying the New Editor!</InterfaceText></h2>
      <p><InterfaceText>Go to your profile to create a new sheet, or edit an existing sheet, to try out the new experience. After you’ve had a chance to try it out, we would love to hear your feedback. You can reach us at</InterfaceText> <a href="mailto:hello@sefaria.org">hello@sefaria.org</a></p>
      <div className="buttonContainer"><a href="/enable_new_editor" onClick={()=>toggleFeedbackOverlayState()} className="button" role="button"><InterfaceText>Back to Profile</InterfaceText></a></div>
   </div>
 )
 const thankYouContent = (
   <div class="sans-serif-in-hebrew">
      <h2><InterfaceText>Thank you!</InterfaceText></h2>
      <p><InterfaceText>Your feedback is greatly appreciated. You can now edit your sheets again using the old source sheet editor. If you have any questions or additional feedback you can reach us at</InterfaceText> <a href="mailto:hello@sefaria.org">hello@sefaria.org</a>.</p>
      <div className="buttonContainer"><a href="/disable_new_editor" className="button" role="button"><InterfaceText>Back to Profile</InterfaceText></a></div>
   </div>
 )

 let overlayContent;
 switch (feedbackHeaderState) {
   case "disableOverlay":
     overlayContent = disableOverlayContent;
     break;
   case "enableOverlay":
     overlayContent = enableOverlayContent;
     break;
   case "thanks":
     overlayContent = thankYouContent;
     break;
 }

 const toggleFeedbackOverlayState = () => {
   if (usesneweditor) {
     setFeedbackHeaderState("disableOverlay")
   }
   else {
     setFeedbackHeaderState("enableOverlay")
   }
 }
 const learn_more_link = Sefaria._v({"en": "https://www.sefaria.org/sheets/621008", "he": "https://www.sefaria.org/sheets/621013"})

 return (
   <>
   <div className="editorToggleHeader sans-serif">{text}
     <a href="#" onClick={()=>toggleFeedbackOverlayState()} className="button white" role="button">{buttonText}</a>
       <a href={learn_more_link} className="learnMore"><InterfaceText>Learn More</InterfaceText></a>
   </div>
   {feedbackHeaderState !== "hidden" ? <div className="feedbackOverlay">{overlayContent}</div> : null}
   </>
 )
}


const UserBackground = ({profile: p, showBio, multiPanel}) => {
    // used in ProfileSummary and in SheetContentSidebar, renders user education, organization, and location info
    // if 'showBio', render p.bio; this property corresponds to "About me" in the profile edit view
    const social = ['facebook', 'twitter', 'youtube', 'linkedin'];
    let infoList = [];
<<<<<<< HEAD
=======
    if (showBio && p.bio) {
        infoList.push(p.bio);
    }
>>>>>>> 9b97b92f
    if (p.location) {
        infoList.push(p.location);
    }
    infoList = infoList.concat(p.jewish_education);
    if (p.website) {
        infoList.push(<span><a href={p.website} target="_blank"><InterfaceText>Website</InterfaceText></a></span>);
    }
    const socialList = social.filter(s => !!p[s]);
    if (socialList.length) {
        infoList = infoList.concat(
            // we only store twitter handles so twitter needs to be hardcoded
            <span>
        {
          socialList.map(s => (<a key={s} className="social-icon" target="_blank" href={(s === 'twitter' ? 'https://twitter.com/' : s === 'youtube' ? 'https://www.youtube.com/' : '') + p[s]}><img src={`/static/img/${s}.svg`} /></a>))
        }
      </span>
        );
    }
<<<<<<< HEAD
    const aboutMe = <div className="title sub-title" dangerouslySetInnerHTML={{ __html: p.bio }}/>;
=======
>>>>>>> 9b97b92f
    const subTitle = <div className="title sub-title">
        <span>{p.position}</span>
        {p.position && p.organization ? <span>{Sefaria._(" at ")}</span> : null}
        <span>{p.organization}</span>
    </div>;
    const infoListComponent = <div className="title sub-sub-title">
                                        {
                                            infoList.map((i, ii) => (
                                                <span key={ii}>
                                                        {ii !== 0 && '\u2022'}
                                                    <span className="small-margin">{i}</span>
                                                </span>
                                            ))
                                        }
                                    </div>;

<<<<<<< HEAD
    return <>{showBio && aboutMe}
             {(p.position || p.organization) && subTitle}
=======
    return <>{(p.position || p.organization) && subTitle}
>>>>>>> 9b97b92f
             {infoList.length > 0 && multiPanel && infoListComponent}
           </>;
}


const ProfileSummary = ({
                            profile: p,
                            openFollowers,
                            openFollowing,
                            toggleSignUpModal,
                            multiPanel,
                            inProfileView = false,
                        }) => {

    const followInfo = <div className="follow">
                                 <a href="" onClick={openFollowers}>
                                    <InterfaceText>{String(p.followers.length)}</InterfaceText>&nbsp;
                                    <InterfaceText>followers</InterfaceText>
                                 </a>
                                 <span className="follow-bull">&bull;</span>
                                 <a href="" onClick={openFollowing}>
                                    <InterfaceText>{String(p.followees.length)}</InterfaceText>&nbsp;
                                    <InterfaceText>following</InterfaceText>
                                 </a>
                             </div>;
    const profileButtons = Sefaria._uid === p.id ? (
                                    <div className="profile-actions">
                                        <a href="/settings/profile" className="resourcesLink sans-serif">
                                            <span className="int-en">Edit Profile</span>
                                            <span className="int-he">עריכת פרופיל</span>
                                        </a>
                                    </div>) : (
                                    <div className="profile-actions">
                                        <FollowButton
                                            large={true}
                                            uid={p.id}
                                            following={Sefaria.following.indexOf(p.id) > -1}
                                            toggleSignUpModal={toggleSignUpModal}
                                        />
                                    </div>);
    const profileName = <div className="title pageTitle">
                                    <span className="int-en">{p.full_name}</span>
                                    <span className="int-he">{p.full_name}</span>
                                </div>;

    const tempSheetButton = (
          <a href="/sheets/new" className="resourcesLink sans-serif">
            <span className="int-en">Create Sheet</span>
            <span className="int-he">יצירת דף מקורות</span>
          </a>
      );
<<<<<<< HEAD

=======
  
>>>>>>> 9b97b92f
  const tempCollectionButton = (
          <a href="/collections/new" className="resourcesLink sans-serif">
              <InterfaceText>Create Collection</InterfaceText>
          </a>
      );

    return (
        <div className="profile-summary sans-serif">
            <div className="summary-column profile-summary-content start">
                {profileName}
                <UserBackground profile={p} showBio={false} multiPanel={multiPanel}/>
                {multiPanel && followInfo}
                {inProfileView && (
                <div className="createButtons">
                  {(multiPanel && (Sefaria._uid === p.id)) && tempSheetButton}
                  {(multiPanel && (Sefaria._uid === p.id)) && tempCollectionButton}
                  {!multiPanel && profileButtons}
                </div>
                )}
            </div>
            <div className='profilePicAndButtonContainer'>
              <ProfilePic
                  url={p.profile_pic_url}
                  name={p.full_name}
                  len={175}
                  hideOnDefault={Sefaria._uid !== p.id}
                  showButtons={Sefaria._uid === p.id}
              />
              {multiPanel && profileButtons}
            </div>
<<<<<<< HEAD

=======
            
>>>>>>> 9b97b92f
        </div>
    );
};
ProfileSummary.propTypes = {
    profile: PropTypes.object.isRequired,
    openFollowers: PropTypes.func,
    openFollowing: PropTypes.func,
    toggleSignUpModal: PropTypes.func.isRequired,
};

<<<<<<< HEAD
export { UserProfile, UserBackground };
=======
export {UserProfile, UserBackground};
>>>>>>> 9b97b92f
<|MERGE_RESOLUTION|>--- conflicted
+++ resolved
@@ -280,26 +280,15 @@
                   renderTab={this.renderTab}
                   setTab={this.props.setTab}
                 >
-<<<<<<< HEAD
                  {this.props.profile &&
                     <SheetsList profile={this.props.profile}
-=======
-                 {this.props.profile && 
-                    <SheetsList profile={this.props.profile} 
->>>>>>> 9b97b92f
                                   handleSheetDelete={this.handleSheetDelete}
                                   handleCollectionsChange={this.handleCollectionsChange}
                                   toggleSignUpModal={this.props.toggleSignUpModal}/>}
 
-<<<<<<< HEAD
                   {this.props.profile &&
                     <CollectionsList profile={this.props.profile} />}
 
-=======
-                  {this.props.profile && 
-                    <CollectionsList profile={this.props.profile} />}
-                  
->>>>>>> 9b97b92f
                   <FilterableList
                     key="follower"
                     pageSize={1e6}
@@ -423,13 +412,8 @@
 
 const EditorToggleHeader = ({usesneweditor}) => {
  const [feedbackHeaderState, setFeedbackHeaderState] = useState("hidden")
-<<<<<<< HEAD
- const old_editor_msg = "You are currently using an outdated version of Sefaria's source sheet editor. This version will no longer be supported starting March 17, 2025. Start using the new editor now, or learn more about this important change.";
- const new_editor_msg = "You are currently using the most up-to-date source sheet editor. Starting March 17, 2025, you will no longer be able to switch to an older version.";
-=======
  const old_editor_msg = "You are currently using an outdated version of Sefaria's source sheet editor. This version will no longer be supported starting April 27, 2025. Start using the new editor now, or learn more about this important change.";
  const new_editor_msg = "You are currently using the most up-to-date source sheet editor. Starting April 27, 2025, you will no longer be able to switch to an older version.";
->>>>>>> 9b97b92f
  const text = <InterfaceText>{usesneweditor ? new_editor_msg : old_editor_msg}</InterfaceText>;
  const buttonText = <InterfaceText>{usesneweditor ? "Go Back to Old Version" : "Switch to New Editor"}</InterfaceText>;
 
@@ -541,12 +525,6 @@
     // if 'showBio', render p.bio; this property corresponds to "About me" in the profile edit view
     const social = ['facebook', 'twitter', 'youtube', 'linkedin'];
     let infoList = [];
-<<<<<<< HEAD
-=======
-    if (showBio && p.bio) {
-        infoList.push(p.bio);
-    }
->>>>>>> 9b97b92f
     if (p.location) {
         infoList.push(p.location);
     }
@@ -565,10 +543,7 @@
       </span>
         );
     }
-<<<<<<< HEAD
     const aboutMe = <div className="title sub-title" dangerouslySetInnerHTML={{ __html: p.bio }}/>;
-=======
->>>>>>> 9b97b92f
     const subTitle = <div className="title sub-title">
         <span>{p.position}</span>
         {p.position && p.organization ? <span>{Sefaria._(" at ")}</span> : null}
@@ -585,12 +560,8 @@
                                         }
                                     </div>;
 
-<<<<<<< HEAD
     return <>{showBio && aboutMe}
              {(p.position || p.organization) && subTitle}
-=======
-    return <>{(p.position || p.organization) && subTitle}
->>>>>>> 9b97b92f
              {infoList.length > 0 && multiPanel && infoListComponent}
            </>;
 }
@@ -642,11 +613,7 @@
             <span className="int-he">יצירת דף מקורות</span>
           </a>
       );
-<<<<<<< HEAD
-
-=======
-  
->>>>>>> 9b97b92f
+
   const tempCollectionButton = (
           <a href="/collections/new" className="resourcesLink sans-serif">
               <InterfaceText>Create Collection</InterfaceText>
@@ -677,11 +644,7 @@
               />
               {multiPanel && profileButtons}
             </div>
-<<<<<<< HEAD
-
-=======
-            
->>>>>>> 9b97b92f
+
         </div>
     );
 };
@@ -692,8 +655,4 @@
     toggleSignUpModal: PropTypes.func.isRequired,
 };
 
-<<<<<<< HEAD
 export { UserProfile, UserBackground };
-=======
-export {UserProfile, UserBackground};
->>>>>>> 9b97b92f
