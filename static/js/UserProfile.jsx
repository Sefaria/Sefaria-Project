import React, { useState } from 'react';
import Component from 'react-class';
import PropTypes  from 'prop-types';
import Sefaria  from './sefaria/sefaria';
import NoteListing  from './NoteListing';
import {
  CollectionListing,
  FilterableList,
  LoadingMessage,
  TabView,
  SheetListing,
  ProfileListing,
  ProfilePic,
  FollowButton,
  InterfaceText,
} from './Misc';
import { SignUpModalKind } from './sefaria/signupModalContent';

class UserProfile extends Component {
  constructor(props) {
    super(props);
    this.state = this.getPrivateTabState(props);
  }
  componentDidUpdate(prevProps) {
    if (!!this.props.profile && (!prevProps || prevProps.profile.id !== this.props.profile.id)
        || this.props.tab !== prevProps.tab) {
      this.setState(this.getPrivateTabState(this.props));
    }
  }
  getPrivateTabState(props) {
    const showNotes = !!props.profile.id && Sefaria._uid === props.profile.id;
    const showBio = !!props.profile.bio;
    const tabs = [
      { id: "sheets", text: "Sheets", icon: "/static/icons/sheet.svg" },
      { id: "collections", text: "Collections", icon: "/static/icons/collection.svg" },
      { id: "followers", text: "Followers", invisible: true },
      { id: "following", text: "Following", invisible: true },
      { id: "torah-tracker", text: "Torah Tracker", invisible: Sefaria._uid !== props.profile.id, icon: "/static/icons/chart-icon.svg", href: "/torahtracker", applink: true, justifyright: true}
    ];
    if (showNotes) {
      tabs.splice(2, 0, { id: "notes", text: Sefaria._("Notes"), icon: "/static/icons/note.svg" });
    }
    if (showBio) {
      tabs.push({ id: "about", text: Sefaria._("About"), icon: "/static/icons/info.svg" });
    }
    return {
      showNotes,
      showBio,
      tabs,
    };
  }
  _getTabViewRef(ref) { this._tabViewRef = ref; }
  getCollections() {
    return Sefaria.getUserCollections(this.props.profile.id);
  }
  getCollectionsFromCache() {
    return Sefaria.getUserCollectionsFromCache(this.props.profile.id);
  }
  filterCollection(currFilter, collection) {
    const n = text => text.toLowerCase();
    currFilter = n(currFilter);
    return n(collection.name).indexOf(currFilter) > -1;
  }
  sortCollection(currSortOption, collectionA, collectionB) {
    switch(currSortOption) {
      case "Recent":
        return collectionB.lastModified > collectionA.lastModified ? 1 : -1;
        break;
      case "Name":
        return collectionB.name > collectionA.name ? -1 : 1;
        break;
      case "Sheets":
        return collectionB.sheetCount - collectionA.sheetCount;
        break;
    }
  }
  handleCollectionsChange() {
    // Rerender Collections tab when data changes in cache.
    this.setState({ refreshCollectionsData: Math.random(), refreshSheetData: Math.random() });
  }
  renderEmptyCollectionList() {
    if (Sefaria._uid !== this.props.profile.id) {
     return (
        <div className="emptyList">
          <div className="emptyListText">
            <InterfaceText>{this.props.profile.full_name}</InterfaceText>
            <InterfaceText> hasn't shared any collections yet.</InterfaceText>
          </div>
        </div>);
    }
    return (
      <div className="emptyList">
        <div className="emptyListText">
          <InterfaceText>You can use collections to organize your sheets or public sheets you like. Collections can be shared privately or made public on Sefaria.</InterfaceText>
        </div>
        <a href="/collections/new" className="resourcesLink sans-serif">
          <img src="/static/icons/collection.svg" alt="Collection icon" />
            <InterfaceText>Create a New Collection</InterfaceText>
        </a>
      </div>);
  }
  renderCollection(collection) {
    return (
      <CollectionListing key={collection.slug} data={collection} />
    );
  }
  renderCollectionHeader() {
    if (Sefaria._uid !== this.props.profile.id) { return null; }
    return (
      <div className="sheet-header">
        <a href="/collections/new" className="resourcesLink sans-serif">
          <img src="/static/icons/collection.svg" alt="Collection icon" />
            <InterfaceText>Create a New Collection</InterfaceText>
        </a>
      </div>
    );
  }
  getNotes() {
    return new Promise((resolve, reject) => {
      Sefaria.allPrivateNotes(notes => {
        resolve(notes);
      });
    });
  }
  getNotesFromCache() {
    return Sefaria.allPrivateNotes();
  }
  onDeleteNote() {
    Sefaria.clearPrivateNotes();
    this.getNotes().then(() => this.setState({ refreshNoteData: Math.random() }));
  }
  filterNote(currFilter, note) {
    const n = text => text.toLowerCase();
    currFilter = n(currFilter);
    return n(note.text).indexOf(currFilter) > -1;
  }
  sortNote(currSortOption, noteA, noteB) {
    return 0;
  }
  renderEmptyNoteList() {
    return (
      <div className="emptyList">
        <div className="emptyListText">
          <span className="int-en">0 Notes</span>
          <span className="int-he">0 הערות</span>
        </div>
      </div>
    );
  }
  renderNote(note) {
    return (
      <NoteListing
        key={`${note.text}|${note.ref}`}
        data={note}
        onDeleteNote={this.onDeleteNote}
      />
    );
  }
  getSheets() {
    return new Promise((resolve, reject) => {
      Sefaria.sheets.userSheets(this.props.profile.id, sheets => {
        resolve(sheets);
      }, undefined, 0, 0);
    });
  }
  getSheetsFromCache() {
    return Sefaria.sheets.userSheets(this.props.profile.id, null, undefined, 0, 0);
  }
  filterSheet(currFilter, sheet) {
    const n = text => text.toLowerCase();
    currFilter = n(currFilter);
    const filterText = [sheet.title.stripHtml(),
                        sheet.topics.map(topic => topic.asTyped).join(" "),
                        sheet.collections ? sheet.collections.map(collection => collection.name).join(" ") : "",
                        "displayedCollectionName" in sheet ? sheet.displayedCollectionName : "",
                        ].join(" ");
    return n(filterText).indexOf(currFilter) > -1;
  }
  sortSheet(currSortOption, sheetA, sheetB) {
    if (currSortOption === "Recent") { return 0; /* already in order */}
    else {
      return sheetB.views - sheetA.views;
    }
  }
  renderEmptySheetList() {
    if (Sefaria._uid !== this.props.profile.id) {
      return (
        <div className="emptyList">
          <div className="emptyListText">
            <InterfaceText>{this.props.profile.full_name}</InterfaceText>
            <InterfaceText> hasn't shared any sheets yet.</InterfaceText>
          </div>
        </div>
      );
    }
    return (
      <div className="emptyList">
        <div className="emptyListText">
          <span className="int-en">
            You can use sheets to save and organize sources, write new texts, create
            lessons, lectures, articles, and more.
          </span>
          <span className="int-he">
            באפשרותכם להשתמש בדפי מקורות בכדי לארגן מקורות, ליצור טקסטים חדשים, לתכנן שיעורים, הרצאות, כתבות ועוד.
          </span>
        </div>
        <a href="/sheets/new" className="resourcesLink sans-serif">
          <img src="/static/img/sheet.svg" alt="Source sheet icon" />
          <span className="int-en">Create a New Sheet</span>
          <span className="int-he">צור דף חדש</span>
        </a>
      </div>
    );
  }
  handleSheetDelete() {
    Sefaria.sheets.clearUserSheets(Sefaria._uid);
    this.getSheets().then(() => this.setState({ refreshSheetData: Math.random() }));
    Sefaria._collections = {};
    delete Sefaria._userCollections[Sefaria._uid];
    this.getCollections().then(() => this.setState({refreshCollectionsData: Math.random() }));
  }
  renderSheet(sheet) {
    return (
      <SheetListing
        key={sheet.id}
        sheet={sheet}
        hideAuthor={true}
        handleSheetDelete={this.handleSheetDelete}
        handleCollectionsChange={this.handleCollectionsChange}
        editable={Sefaria._uid === this.props.profile.id}
        deletable={Sefaria._uid === this.props.profile.id}
        saveable={Sefaria._uid !== this.props.profile.id}
        collectable={true}
        connectedRefs={[]}
        infoUnderneath={true}
        toggleSignUpModal={this.props.toggleSignUpModal}
      />
    );
  }
  renderSheetHeader() {
    if (Sefaria._uid !== this.props.profile.id) { return null; }
    return (
      <div className="sheet-header">
        <a href="/sheets/new" className="resourcesLink sans-serif">
          <img src="/static/img/sheet.svg" alt="Source sheet icon" />
          <span className="int-en">Create a New Sheet</span>
          <span className="int-he">יצירת דף מקורות</span>
        </a>
      </div>
    );
  }
  getFollowers() {
    return Sefaria.followAPI(this.props.profile.slug, "followers");
  }
  getFollowing() {
    return Sefaria.followAPI(this.props.profile.slug, "following");
  }
  filterFollower(currFilter, follower) {
    const n = text => text.toLowerCase();
    currFilter = n(currFilter);
    return n(follower.full_name).indexOf(currFilter) > -1 || n(follower.position).indexOf(currFilter) > -1;
  }
  renderFollowerHeader() {
    return (
      <div className="follow-header sans-serif">
        <InterfaceText>Followers</InterfaceText> <span className="follow-count">{`(${this.props.profile.followers.length})`}</span>
      </div>
    );
  }
  renderFollowingHeader() {
    return (
      <div className="follow-header sans-serif">
        <InterfaceText>Following</InterfaceText> <span className="follow-count">{`(${this.props.profile.followees.length})`}</span>
      </div>
    );
  }
  renderFollower(item) {
    return (
      <ProfileListing
        key={item.id}
        uid={item.id}
        slug={item.slug}
        url={`/profile/${item.slug}`}
        name={item.full_name}
        image={item.profile_pic_url}
        is_followed={Sefaria.following.indexOf(item.id) > -1}
        position={item.position}
        organization={item.organization}
        toggleSignUpModal={this.props.toggleSignUpModal}
      />
    );
  }
  renderEmptyFollowerList() {
    return (
      <div>
        <span className="int-en">0 followers</span>
        <span className="int-he">0 עוקבים</span>
      </div>
    );
  }
  renderEmptyFollowingList() {
    return (
      <div>
        <span className="int-en">0 following</span>
        <span className="int-he">0 נעקבים</span>
      </div>
    );
  }
  renderTab(tab) {
    if (tab.invisible) { return null; }
    if (tab.applink) {
      return (
          <div className="tab">
            <a href={tab.href}>
              <img className="tabIcon" src={tab.icon} alt={`${tab.text} icon`}/>
              <InterfaceText>{tab.text}</InterfaceText>
            </a>
          </div>
      );
    }
    return (
      <div className="tab">
        <img className="tabIcon" src={tab.icon} alt={`${tab.text} icon`} />
        <InterfaceText>{tab.text}</InterfaceText>
      </div>
    );
  }
  follow() {
    Sefaria.followAPI(this.props.profile.id);
  }
  openFollowers(e) {
    e.preventDefault();
    this.props.setTab("followers");
  }
  openFollowing(e) {
    e.preventDefault();
    this.props.setTab("following");
  }

  render() {
    return (
      <div key={this.props.profile.id} className="profile-page readerNavMenu">
        <div className="content noOverflowX">
          {(this.props.profile.id === Sefaria._uid && this.props.profile.show_editor_toggle)  ? <EditorToggleHeader usesneweditor={this.props.profile.uses_new_editor} /> : null}
          <div className="contentInner">
            { !this.props.profile.id ? <LoadingMessage /> :
              <div>
                <ProfileSummary
                  profile={this.props.profile}
                  openFollowers={this.openFollowers}
                  openFollowing={this.openFollowing}
                  toggleSignUpModal={this.props.toggleSignUpModal}
                />
                <TabView
                  ref={this._getTabViewRef}
                  currTabName={this.props.tab}
                  tabs={this.state.tabs}
                  renderTab={this.renderTab}
                  setTab={this.props.setTab}
                >
                  <FilterableList
                    key="sheet"
                    pageSize={1e6}
                    filterFunc={this.filterSheet}
                    sortFunc={this.sortSheet}
                    renderItem={this.renderSheet}
                    renderEmptyList={this.renderEmptySheetList}
                    renderHeader={this.renderSheetHeader}
                    sortOptions={["Recent", "Views"]}
                    containerClass={"sheetList"}
                    getData={this.getSheets}
                    data={this.getSheetsFromCache()}
                    refreshData={this.state.refreshSheetData}
                  />
                  <FilterableList
                    key="collection"
                    pageSize={1e6}
                    filterFunc={this.filterCollection}
                    sortFunc={this.sortCollection}
                    renderItem={this.renderCollection}
                    renderEmptyList={this.renderEmptyCollectionList}
                    renderHeader={this.renderCollectionHeader}
                    sortOptions={["Recent", "Name", "Sheets"]}
                    getData={this.getCollections}
                    data={this.getCollectionsFromCache()}
                    refreshData={this.state.refreshCollectionsData}
                  />
                  {
                    this.state.showNotes ? (
                      <FilterableList
                        key="note"
                        pageSize={1e6}
                        filterFunc={this.filterNote}
                        sortFunc={this.sortNote}
                        renderItem={this.renderNote}
                        renderEmptyList={this.renderEmptyNoteList}
                        sortOptions={[]}
                        getData={this.getNotes}
                        data={this.getNotesFromCache()}
                        refreshData={this.state.refreshNoteData}
                      />
                    ) : null
                  }
                  <FilterableList
                    key="follower"
                    pageSize={1e6}
                    filterFunc={this.filterFollower}
                    sortFunc={() => { return 0; }}
                    renderItem={this.renderFollower}
                    renderEmptyList={this.renderEmptyFollowerList}
                    renderHeader={this.renderFollowerHeader}
                    sortOptions={[]}
                    getData={this.getFollowers}
                  />
                  <FilterableList
                    key="following"
                    pageSize={1e6}
                    filterFunc={this.filterFollower}
                    sortFunc={() => { return 0; }}
                    renderItem={this.renderFollower}
                    renderEmptyList={this.renderEmptyFollowingList}
                    renderHeader={this.renderFollowingHeader}
                    sortOptions={[]}
                    getData={this.getFollowing}
                  />
                  <div className="torahTrackerPlaceholder filterable-list" />
                  { this.state.showBio ?
                    <div className="systemText filterable-list">
                      <div  className="aboutText" dangerouslySetInnerHTML={{ __html: this.props.profile.bio }} />
                    </div> : null
                  }
                </TabView>
            </div>
            }
          </div>
        </div>
      </div>
    );
  }
}
UserProfile.propTypes = {
  profile: PropTypes.object.isRequired,
};


const EditorToggleHeader = ({usesneweditor}) => {
 const [feedbackHeaderState, setFeedbackHeaderState] = useState("hidden")

 const text = <InterfaceText>{usesneweditor ? "You are currently testing the new Sefaria editor." : "You are currently using the old Sefaria editor."}</InterfaceText>;
 const buttonText = <InterfaceText>{usesneweditor ? "Go back to old version" : "Try the new version"}</InterfaceText>;

 const sendFeedback = () => {

   const feedback = {
       type: "new_editor",
       email: null,
       msg: $("#feedbackText").val(),
       url: "",
       uid: Sefaria._uid || null
   };
   if (!feedback.msg) {
     setFeedbackHeaderState("thanks")
     return;
   }
   var postData = {json: JSON.stringify(feedback)};
   var url = "/api/send_feedback";

   $.post(url, postData, function (data) {
       if (data.error) {
           alert(data.error);
       } else {
           console.log(data);
           $("#feedbackText").val("");
           Sefaria.track.event("New Editor", "Send Feedback", null);
           setFeedbackHeaderState("thanks")

       }
   }.bind(this)).fail(function (xhr, textStatus, errorThrown) {
       alert(Sefaria._("Unfortunately, there was an error sending this feedback. Please try again or try reloading this page."));
   });
 }

 const disableOverlayContent = (
   <div class="sans-serif-in-hebrew">
      <h2><InterfaceText>Request for Feedback</InterfaceText></h2>
      <p><InterfaceText>Thank you for trying the new Sefaria editor! We’d love to hear what you thought. Please take a few minutes to give us feedback on your experience.</InterfaceText></p>
      <p><InterfaceText>Did you encounter any issues while using the new editor? For example:</InterfaceText></p>
      <ul>
        <li><InterfaceText>Technical problems</InterfaceText></li>
        <li><InterfaceText>Difficulties using the editor</InterfaceText></li>
        <li><InterfaceText>Missing features</InterfaceText></li>
      </ul>

      <p>
        <textarea className="feedbackText" placeholder={Sefaria._("Tell us about it...")} id="feedbackText"></textarea>
      </p>
      <p>
        <a href="#" className="button" role="button" onClick={()=>sendFeedback()}>
            <InterfaceText>Submit Feedback</InterfaceText>
        </a>
      </p>

   </div>
 )
 const enableOverlayContent = (
   <div class="sans-serif-in-hebrew">
      <h2><InterfaceText>Thanks for Trying the New Editor!</InterfaceText></h2>
      <p><InterfaceText>Go to your profile to create a new sheet, or edit an existing sheet, to try out the new experience. After you’ve had a chance to try it out, we would love to hear your feedback. You can reach us at</InterfaceText> <a href="mailto:hello@sefaria.org">hello@sefaria.org</a></p>
      <div className="buttonContainer"><a href="/enable_new_editor" onClick={()=>toggleFeedbackOverlayState()} className="button" role="button"><InterfaceText>Back to Profile</InterfaceText></a></div>
   </div>
 )
 const thankYouContent = (
   <div class="sans-serif-in-hebrew">
      <h2><InterfaceText>Thank you!</InterfaceText></h2>
      <p><InterfaceText>Your feedback is greatly appreciated. You can now edit your sheets again using the old source sheet editor. If you have any questions or additional feedback you can reach us at</InterfaceText> <a href="mailto:hello@sefaria.org">hello@sefaria.org</a>.</p>
      <div className="buttonContainer"><a href="/disable_new_editor" className="button" role="button"><InterfaceText>Back to Profile</InterfaceText></a></div>
   </div>
 )

 let overlayContent;
 switch (feedbackHeaderState) {
   case "disableOverlay":
     overlayContent = disableOverlayContent;
     break;
   case "enableOverlay":
     overlayContent = enableOverlayContent;
     break;
   case "thanks":
     overlayContent = thankYouContent;
     break;
 }

 const toggleFeedbackOverlayState = () => {
   if (usesneweditor) {
     setFeedbackHeaderState("disableOverlay")
   }
   else {
     setFeedbackHeaderState("enableOverlay")
   }
 }
 const buttonLink = (usesneweditor ? "/disable_new_editor" : "");

 return (
   <>
   <div className="editorToggleHeader sans-serif">{text}
     <a href="#" onClick={()=>toggleFeedbackOverlayState()} className="button white" role="button">{buttonText}</a>
   </div>
   {feedbackHeaderState != "hidden" ? <div className="feedbackOverlay">{overlayContent}</div> : null}
   </>
 )
}

<<<<<<< HEAD
=======

>>>>>>> e4329bcc
const ProfileBio = ({profile: p}) => {
    // used in ProfileSummary and in SheetContentSidebar, renders user education, organization, and location info
    const social = ['facebook', 'twitter', 'youtube', 'linkedin'];
    let infoList = [];
    if (p.location) {
        infoList.push(p.location);
    }
    infoList = infoList.concat(p.jewish_education);
    if (p.website) {
        infoList.push(<span><a href={p.website} target="_blank"><InterfaceText>Website</InterfaceText></a></span>);
    }
    const socialList = social.filter(s => !!p[s]);
    if (socialList.length) {
        infoList = infoList.concat(
            // we only store twitter handles so twitter needs to be hardcoded
            <span>
        {
            socialList.map(s => (<a key={s} className="social-icon" target="_blank"
                                    href={(s == 'twitter' ? 'https://twitter.com/' : '') + p[s]}><img
                src={`/static/img/${s}.svg`}/></a>))
        }
      </span>
        );
    }
    const subTitle = <div className="title sub-title">
        <span>{p.position}</span>
        {p.position && p.organization ? <span>{Sefaria._(" at ")}</span> : null}
        <span>{p.organization}</span>
    </div>;
    const infoListComponent = <div className="title sub-sub-title">
                                        {
                                            infoList.map((i, ii) => (
                                                <span key={ii}>
                                                        {ii !== 0 && '\u2022'}
                                                    <span className="small-margin">{i}</span>
                                                </span>
                                            ))
                                        }
                                    </div>;

    return <>{(p.position || p.organization) && subTitle}
             {infoList.length > 0 && infoListComponent}
           </>;
}
const ProfileSummary = ({
                            profile: p,
                            openFollowers,
                            openFollowing,
                            toggleSignUpModal,
                        }) => {
    const followInfo = <div className="follow">
                                 <a href="" onClick={openFollowers}>
                                    <InterfaceText>{String(p.followers.length)}</InterfaceText>&nbsp;
                                    <InterfaceText>followers</InterfaceText>
                                 </a>
                                 <span className="follow-bull">&bull;</span>
                                 <a href="" onClick={openFollowing}>
                                    <InterfaceText>{String(p.followees.length)}</InterfaceText>&nbsp;
                                    <InterfaceText>following</InterfaceText>
                                 </a>
                             </div>;
    const profileButtons = Sefaria._uid === p.id ? (
                                    <div className="profile-actions">
                                        <a href="/settings/profile" className="resourcesLink sans-serif">
                                            <span className="int-en">Edit Profile</span>
                                            <span className="int-he">עריכת פרופיל</span>
                                        </a>
                                        <a href="/settings/account" className="resourcesLink sans-serif profile-settings">
                                            <img src="/static/icons/settings.svg" alt="Profile Settings"/>
                                            <span className="int-en">Settings</span>
                                            <span className="int-he">הגדרות</span>
                                        </a>
                                        <a href="/logout" className="button transparent logoutLink">
                                            <span className="int-en">Log Out</span>
                                            <span className="int-he">ניתוק</span>
                                        </a>
                                    </div>) : (
                                    <div className="profile-actions">
                                        <FollowButton
                                            large={true}
                                            uid={p.id}
                                            following={Sefaria.following.indexOf(p.id) > -1}
                                            toggleSignUpModal={toggleSignUpModal}
                                        />
                                    </div>);
    const profileName = <div className="title pageTitle">
                                    <span className="int-en">{p.full_name}</span>
                                    <span className="int-he">{p.full_name}</span>
                                </div>;
    return (
        <div className="profile-summary sans-serif">
            <div className="summary-column profile-summary-content start">
                {profileName}
                <ProfileBio profile={p}/>
                {profileButtons}
                {followInfo}
            </div>
            <ProfilePic
                url={p.profile_pic_url}
                name={p.full_name}
                len={175}
                hideOnDefault={Sefaria._uid !== p.id}
                showButtons={Sefaria._uid === p.id}
            />
        </div>
    );
};
ProfileSummary.propTypes = {
    profile: PropTypes.object.isRequired,
    openFollowers: PropTypes.func,
    openFollowing: PropTypes.func,
    toggleSignUpModal: PropTypes.func.isRequired,
};

export {UserProfile, ProfileBio};<|MERGE_RESOLUTION|>--- conflicted
+++ resolved
@@ -550,10 +550,6 @@
  )
 }
 
-<<<<<<< HEAD
-=======
-
->>>>>>> e4329bcc
 const ProfileBio = ({profile: p}) => {
     // used in ProfileSummary and in SheetContentSidebar, renders user education, organization, and location info
     const social = ['facebook', 'twitter', 'youtube', 'linkedin'];
