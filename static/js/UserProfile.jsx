--- conflicted
+++ resolved
@@ -33,12 +33,8 @@
       { text: Sefaria._("Groups"), icon: "/static/img/group.svg" },
       { text: Sefaria._("Followers"), invisible: true },
       { text: Sefaria._("Following"), invisible: true },
-<<<<<<< HEAD
-      { text: Sefaria._("Torah Tracker"), icon: "/static/img/chart-icon.svg", href: "/torahtracker", applink: true}
-=======
       // Hidden for the moment
       // { text: Sefaria._("Torah Tracker"), icon: "/static/img/chart-icon.svg", href: "/torahtracker", applink: true}
->>>>>>> 3438bb0b
     ];
     if (showNotes) {
       tabs.splice(1, 0, { text: Sefaria._("Notes"), icon: "/static/img/note.svg" });
