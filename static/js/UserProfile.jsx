--- conflicted
+++ resolved
@@ -558,14 +558,9 @@
                                         }
                                     </div>;
 
-<<<<<<< HEAD
     return <>{showBio && aboutMe}
              {(p.position || p.organization) && subTitle}
-             {infoList.length > 0 && infoListComponent}
-=======
-    return <>{(p.position || p.organization) && subTitle}
              {infoList.length > 0 && multiPanel && infoListComponent}
->>>>>>> 38bfc8cc
            </>;
 }
 
