--- conflicted
+++ resolved
@@ -328,7 +328,6 @@
   profile: PropTypes.object.isRequired,
 };
 
-<<<<<<< HEAD
 const SheetsList = ({profile, handleSheetDelete, handleCollectionsChange, toggleSignUpModal}) => {
   const [sheets, setSheets] = useState(null);
 
@@ -537,22 +536,6 @@
         infoList = infoList.concat(
             // we only store twitter handles so twitter needs to be hardcoded
             <span>
-=======
-const ProfileSummary = ({ profile:p, follow, openFollowers, openFollowing, toggleSignUpModal }) => {
-  // collect info about this profile in `infoList`
-  const social = ['facebook', 'twitter', 'youtube', 'linkedin'];
-  let infoList = [];
-  if (p.location) { infoList.push(p.location); }
-  infoList = infoList.concat(p.jewish_education);
-  if (p.website) {
-    infoList.push(<span><a href={p.website} target="_blank"><InterfaceText>Website</InterfaceText></a></span>);
-  }
-  const socialList = social.filter(s => !!p[s]);
-  if (socialList.length) {
-    infoList = infoList.concat(
-      // we only store twitter handles so twitter needs to be hardcoded
-      <span>
->>>>>>> f9e528c7
         {
           socialList.map(s => (<a key={s} className="social-icon" target="_blank" href={(s === 'twitter' ? 'https://twitter.com/' : s === 'youtube' ? 'https://www.youtube.com/' : '') + p[s]}><img src={`/static/img/${s}.svg`} /></a>))
         }
