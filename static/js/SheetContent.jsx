import Component from "react-class";
import $ from "./sefaria/sefariaJquery";
import ReactDOM from "react-dom";
import Sefaria from "./sefaria/sefaria";
import {
  InterfaceText, ProfilePic, SaveButton, SheetAuthorStatement,
  SheetMetaDataBox, SheetMetaDataBoxSegment
} from "./Misc";
import React, {useEffect, useState} from "react";
import classNames from "classnames";
<<<<<<< HEAD
import {AddToSourceSheetBox} from "./AddToSourceSheet";
=======
import {DropdownMenu, DropdownMenuItem, DropdownMenuItemWithIcon, DropdownMenuSeparator} from "./common/DropdownMenu";
import {SignUpModalKind} from "./sefaria/signupModalContent";
import {ShareBox, ToolsButton} from "./ConnectionsPanel";
import Modal from "./shared/Modal.jsx";
>>>>>>> a53ecf86

class SheetContent extends Component {
  componentDidMount() {
      this.$container = $(ReactDOM.findDOMNode(this).parentNode);
      this._isMounted = true;
      var node = ReactDOM.findDOMNode(this).parentNode;
      node.addEventListener("scroll", this.handleScroll);
      this.windowMiddle = $(window).outerHeight() / 2;
      this.highlightThreshhold = this.props.multiPanel ? 200 : 70; // distance from the top of screen that we want highlighted segments to appear below.
      this.debouncedAdjustHighlightedAndVisible = Sefaria.util.debounce(this.adjustHighlightedAndVisible, 100);
      this.scrollToHighlighted();
  }
  componentWillUnmount() {
    this._isMounted = false;
    var node = ReactDOM.findDOMNode(this).parentNode;
    node.removeEventListener("scroll", this.handleScroll);
  }
  componentDidUpdate(prevProps, prevState) {
    if (prevProps.highlightedNode !== this.props.highlightedNode &&
      this.props.scrollToHighlighted) {
      this.scrollToHighlighted();
    }
  }
  handleScroll(event) {
    if (this.justScrolled) {
      this.justScrolled = false;
      return;
    }
    this.debouncedAdjustHighlightedAndVisible();
  }
  handleTextSelection() {
    const selectedWords = Sefaria.util.getNormalizedSelectionString(); //this gets around the above issue
    if (selectedWords !== this.props.selectedWords) {
      //console.log("setting selecting words")
      this.props.setSelectedWords(selectedWords);
    }
  }
  adjustHighlightedAndVisible() {
    //console.log("adjustHighlightedAndVisible");
    // Adjust which ref is current consider visible for header and URL,
    // and while the TextList is open, update which segment should be highlighted.
    // Keeping the highlightedRefs value in the panel ensures it will return
    // to the right location after closing other panels.
    if (!this._isMounted) { return; }

    // When using tab to navigate (i.e. a11y) set ref to currently focused ref
    var $segment = null;
    if ($("body").hasClass("user-is-tabbing") && $(".segment:focus").length > 0) {
      $segment = $(".segment:focus").eq(0);
    } else {
      var $container = this.$container;
      var topThreshhold = this.highlightThreshhold;
      $container.find("section .segment").each(function(i, segment) {
        var top = $(segment).offset().top - $container.offset().top;
        var bottom = $(segment).outerHeight() + top;
        if (bottom > this.windowMiddle || top >= topThreshhold) {
          $segment = $(segment);
          return false;
        }
      }.bind(this));
    }
    if (!$segment) { return; }

    // don't move around highlighted segment when scrolling a single panel,
    const node = parseInt($segment.attr("data-node"));
    if (!(this.props.highlightedNode === node)) {
      $segment.click();
    }
  }
  scrollToHighlighted() {
    if (!this._isMounted) { return; }
    var $container   = this.$container;
    var $readerPanel = $container.closest(".readerPanel");
    var $highlighted = $container.find(".segment.highlight").first();
    if ($highlighted.length) {
      this.scrolledToHighlight = true;
      this.justScrolled = true;
      var offset = this.highlightThreshhold;
      var top = $highlighted.position().top - offset;

      $container[0].scrollTop = top;
      if ($readerPanel.attr("id") === $(".readerPanel:last").attr("id")) {
        $highlighted.focus();
      }
    }
  }
  renderSheetSource = (source, i) => {
    const { highlightedNode, cleanHTML, sheetSourceClick, sheetNumbered, highlightedRefsInSheet } = this.props;
    const highlightedRef = highlightedRefsInSheet ? Sefaria.normRefList(highlightedRefsInSheet) : null;
    const highlighted = highlightedNode
      ? highlightedNode === source.node
      : highlightedRef ? Sefaria.refContains(source.ref, highlightedRef) : false;

    return (
      <SheetSource
        key={i}
        source={source}
        sourceNum={i + 1}
        cleanHTML={cleanHTML}
        sheetSourceClick={() => sheetSourceClick(source)}
        highlighted={highlighted}
        sheetNumbered={sheetNumbered}
      />
    );
  }

  renderSheetComment = (source, i) => {
    const { cleanHTML, sheetSourceClick, highlightedNode, sheetNumbered } = this.props;
    return (
      <SheetComment
        key={i}
        sourceNum={i + 1}
        source={source}
        cleanHTML={cleanHTML}
        sheetSourceClick={() => sheetSourceClick(source)}
        highlightedNode={highlightedNode}
        sheetNumbered={sheetNumbered}
      />
    );
  }

  renderSheetHeader = (source, i) => {
    const { sheetSourceClick, highlightedNode, sheetNumbered } = this.props;
    return (
      <SheetHeader
        key={i}
        sourceNum={i + 1}
        source={source}
        sheetSourceClick={() => sheetSourceClick(source)}
        highlightedNode={highlightedNode}
        sheetNumbered={sheetNumbered}
      />
    );
  }

  renderSheetOutsideText = (source, i) => {
    const { cleanHTML, sheetSourceClick, highlightedNode, sheetNumbered } = this.props;
    return (
      <SheetOutsideText
        key={i}
        sourceNum={i + 1}
        source={source}
        cleanHTML={cleanHTML}
        sheetSourceClick={() => sheetSourceClick(source)}
        highlightedNode={highlightedNode}
        sheetNumbered={sheetNumbered}
      />
    );
  }

  renderSheetOutsideBiText = (source, i) => {
    const { cleanHTML, sheetSourceClick, highlightedNode, sheetNumbered } = this.props;
    return (
      <SheetOutsideBiText
        key={i}
        sourceNum={i + 1}
        source={source}
        clean
                HTML={cleanHTML}
        sheetSourceClick={() => sheetSourceClick(source)}
        highlightedNode={highlightedNode}
        sheetNumbered={sheetNumbered}
      />
    );
  }

  renderSheetMedia = (source, i) => {
    const { cleanHTML, sheetSourceClick, highlightedNode, sheetNumbered, hideImages } = this.props;
    return (
      <SheetMedia
        key={i}
        sourceNum={i + 1}
        cleanHTML={cleanHTML}
        source={source}
        sheetSourceClick={() => sheetSourceClick(source)}
        highlightedNode={highlightedNode}
        sheetNumbered={sheetNumbered}
        hideImages={hideImages}
      />
    );
  }

  getSources = () => {
    const { sources } = this.props;

    if (!sources.length) return null;

    return sources.map((source, i) => {
      let sourceComponent;
      if ("ref" in source) {
        sourceComponent = this.renderSheetSource(source, i);
      } else if ("comment" in source) {
        sourceComponent = this.renderSheetComment(source, i);
      } else if ("outsideText" in source) {
        sourceComponent = source.outsideText.startsWith("<h1>")
                              ? this.renderSheetHeader(source, i)
                              : this.renderSheetOutsideText(source, i);
      } else if ("outsideBiText" in source) {
        sourceComponent = this.renderSheetOutsideBiText(source, i);
      } else if ("media" in source) {
        sourceComponent = this.renderSheetMedia(source, i);
      }
      if (!sourceComponent) { return null; }
      return <>{sourceComponent}<AddToSheetButton nodeRef={this.props.nodeRef}
                                                  highlightedRefsInSheet={this.props.highlightedRefsInSheet}/></>;
    });
  }
  render() {
    const sources = this.getSources();
    const sheetContentOptions = <SheetContentOptions toggleSignUpModal={this.props.toggleSignUpModal}
                                                             sheetID={this.props.sheetID}
                                                             historyObject={this.props.historyObject}/>;
    return (
      <div className="sheetContent">
        <div className="text">
          <SheetContentMetaDataBox authorStatement={this.props.authorStatement} authorUrl={this.props.authorUrl}
                                   authorImage={this.props.authorImage} title={this.props.title}
                                   summary={this.props.summary}
                                   sheetContentOptions={sheetContentOptions}/>
          <div className="textInner" onMouseUp={this.handleTextSelection} onClick={this.props.handleClick}>
            {sources}
          </div>
        </div>

        <div id="printFooter" style={{display:"none"}}>
          <span className="int-en">Created with <img src="/static/img/logo.svg" /></span>
          <span className="int-he">{Sefaria._("Created with")} <img src="/static/img/logo.svg" /></span>
        </div>
      </div>
    )
  }
}

<<<<<<< HEAD
const AddToSheetButton = ({nodeRef, highlightedRefsInSheet}) => {
  const handleClick = () => {
    return <Modal><AddToSourceSheetBox/></Modal>
  }
  return <div className="button" onClick={handleClick}>Add to Sheet</div>;
}
const SheetContentMetaDataBox = ({title, summary, authorUrl, authorStatement, authorImage}) => {
=======
const SheetContentOptions = ({historyObject, toggleSignUpModal, sheetID}) => {
  const [isSharing, setSharing] = useState(false); // Share Modal open or closed
  const [isAdding, setAdding] = useState(false);  // Add to Collection Modal open or closed
  if (isSharing) {
    return <ShareModal sheetID={sheetID} isOpen={isSharing} close={() => setSharing(false)}/>;
  }
  else if (isAdding) {
    return <AddToCollectionsModal isOpen={isAdding} close={() => setAdding(false)}/>;
  }
  return (
    <DropdownMenu toggle={"..."}>
      <DropdownMenuItem>
        <SaveButton
            historyObject={historyObject}
            tooltip={true}
            toggleSignUpModal={toggleSignUpModal}
            shouldDisplayText={true}
        />
      </DropdownMenuItem>
      <DropdownMenuItem>
        <GoogleDocExportButton sheetID={sheetID} toggleSignUpModal={toggleSignUpModal}/>
      </DropdownMenuItem>
      <DropdownMenuItem>
        <CopyButton toggleSignUpModal={toggleSignUpModal} sheetID={sheetID}/>
      </DropdownMenuItem>
      <DropdownMenuItem>
        <DropdownMenuItemWithIcon icon={"/static/img/share.svg"}
                                  textEn={'Share'}
                                  textHe={'שיתוף'}
                                  descEn={""}
                                  descHe={""}
                                  onClick={() => setSharing(true)}/>
      </DropdownMenuItem>
      <DropdownMenuItem>
        <DropdownMenuItemWithIcon icon={"/static/icons/collection.svg"}
                                  textEn={'Add to Collection'}
                                  textHe={'צירוף לאסופה'}
                                  descEn={""}
                                  descHe={""}
                                  onClick={() => setAdding(true)} />
      </DropdownMenuItem>
    </DropdownMenu>
  );
}
const ShareModal = ({sheetID, isOpen, close}) => {
  return <Modal isOpen={true} close={close}>
          <ShareBox
              sheetID={sheetID}
              url={window.location.href}
          />
        </Modal>;
}
const AddToCollectionsModal = ({isOpen, close}) => {
  return <Modal isOpen={true} close={close}><SheetContentCollectionsEditor/></Modal>;

}

const CopyButton = ({toggleSignUpModal, sheetID}) => {
  const copyState = {
    copy: { en: "Copy", he: "העתקה" },
    copying: { en: "Copying...", he: "מעתיק..."},
    copied: { he: "צפייה בדף המקורות", en: "View Copy"},
    error: { en: "Sorry, there was an error.", he: "סליחה, ארעה שגיאה" }
  }
  const [copyText, setCopyText] = useState(copyState.copy);
  const [copiedSheetId, setCopiedSheetId] = useState(0);
  const sheet = Sefaria.sheets.loadSheetByID(sheetID);
  const filterAndSaveCopiedSheetData = (data) => {
    let newSheet = Sefaria.util.clone(data);
    newSheet.status = "unlisted";
    newSheet.title = newSheet.title + " (Copy)";

    if (Sefaria._uid !== newSheet.owner) {
      newSheet.via = newSheet.id;
      newSheet.viaOwner = newSheet.owner;
      newSheet.owner = Sefaria._uid
    }
    delete newSheet.id;
    delete newSheet.ownerName;
    delete newSheet.views;
    delete newSheet.dateCreated;
    delete newSheet.dateModified;
    delete newSheet.displayedCollection;
    delete newSheet.collectionName;
    delete newSheet.collectionImage;
    delete newSheet.likes;
    delete newSheet.promptedToPublish;
    delete newSheet._id;

    const postJSON = JSON.stringify(newSheet);
    $.post("/api/sheets/", { "json": postJSON }, (data) => {
      if (data.id) {
        setCopiedSheetId(data.id);
        setCopyText(copyState.copied);
      } else if ("error" in data) {
        setCopyText(copyState.error);
        console.log(data.error);
      }
    })
  }

  const copySheet = () => {
    if (!Sefaria._uid) {
      toggleSignUpModal(SignUpModalKind.AddToSheet);
    } else if (copyText.en === copyState.copy.en) {
      setCopyText(copyState.copying);
      filterAndSaveCopiedSheetData(sheet);
    } else if (copyText.en === copyState.copied.en) {
      window.location.href = `/sheets/${copiedSheetId}`
      // TODO: open copied sheet
    }
  }
  return <ToolsButton en={copyText.en} he={copyText.he} image="copy.png" greyColor={!!copyText.secondaryEn || copyText.greyColor} onClick={() => copySheet()} />;
}
const GoogleDocExportButton = ({ toggleSignUpModal, sheetID }) => {
  const googleDriveState = {
    export: { en: "Export to Google Docs", he: "ייצוא לגוגל דוקס" },
    exporting: {en: "Exporting to Google Docs...", he: "מייצא לגוגל דוקס...", greyColor: true},
    exportComplete: { en: "Export Complete", he: "ייצוא הסתיים", secondaryEn: "Open in Google", secondaryHe: "לפתיחה בגוגל דוקס", greyColor: true}
  }
  const urlHashObject = Sefaria.util.parseHash(Sefaria.util.parseUrl(window.location).hash).afterLoading;
  const [googleDriveText, setGoogleDriveText] = urlHashObject === "exportToDrive" ? useState(googleDriveState.exporting) : useState(googleDriveState.export);
  const [googleDriveLink, setGoogleDriveLink] = useState("");
  const sheet = Sefaria.sheets.loadSheetByID(sheetID);

  useEffect(() => {
    if (googleDriveText.en === googleDriveState.exporting.en) {
      history.replaceState("", document.title, window.location.pathname + window.location.search); // remove exportToDrive hash once it's used to trigger export
      $.ajax({
        type: "POST",
        url: "/api/sheets/" + sheet.id + "/export_to_drive",
        success: function (data) {
          if ("error" in data) {
            console.log(data.error.message);
            // Export Failed
          } else {
            // Export succeeded
            setGoogleDriveLink(data.webViewLink);
            setGoogleDriveText(googleDriveState.exportComplete)
          }
        },
        statusCode: {
          401: function () {
            window.location.href = "/gauth?next=" + encodeURIComponent(window.location.protocol + '//' + window.location.host + window.location.pathname + window.location.search + "#afterLoading=exportToDrive");
          }
        }
      });
    }
  }, [googleDriveText])
  const googleDriveExport = () => {
    // $("#overlay").show();
    // sjs.alert.message('<span class="int-en">Syncing with Google Docs...</span><span class="int-he">מייצא לגוגל דרייב...</span>');
    if (!Sefaria._uid) {
      toggleSignUpModal();
    }
    else if (googleDriveText.en === googleDriveState.exportComplete.en) {
      Sefaria.util.openInNewTab(googleDriveLink);
    } else {
      Sefaria.track.sheets("Export to Google Docs");
      setGoogleDriveText(googleDriveState.exporting);
    }
  }
  return <div>
            <ToolsButton en={googleDriveText.en} he={googleDriveText.he} greyColor={!!googleDriveText.secondaryEn || googleDriveText.greyColor} secondaryEn={googleDriveText.secondaryEn} secondaryHe={googleDriveText.secondaryHe} image="googledrive.svg" onClick={() => googleDriveExport()} />
          </div>;
}
const SheetContentMetaDataBox = ({title, summary, authorUrl, authorStatement, authorImage, sheetContentOptions}) => {
>>>>>>> a53ecf86
  return <SheetMetaDataBox>
    <div className="sidebarLayout">
      <SheetMetaDataBoxSegment text={title} className="title"/>
      {sheetContentOptions}
    </div>
    {summary && <SheetMetaDataBoxSegment text={summary} className="summary"/>}
    <SheetAuthorStatement
        authorUrl={authorUrl}
        authorStatement={authorStatement}>
      <ProfilePic
          url={authorImage}
          len={30}
          name={authorStatement}
          outerStyle={{
            width: "30px",
            height: "30px",
            display: "inline-block",
            verticalAlign: "middle",
            marginInlineEnd: "10px"
          }}
      />
      <a href={authorUrl} className="sheetAuthorName">
        <InterfaceText>{authorStatement}</InterfaceText>
      </a>
    </SheetAuthorStatement>
  </SheetMetaDataBox>
}
class SheetSource extends Component {
  render() {

    const sectionClasses= classNames(
      "SheetSource",
      this.props.highlighted ? "highlight" : null,
      this.props.source.options ? this.props.source.options.indented : null,
    );

    const containerClasses = classNames(
      "sheetItem",
      "segment",
      this.props.highlighted ? "highlight" : null,
      (this.props.source.text && this.props.source.text.en && this.props.source.text.en.stripHtml() === "...") || (this.props.source.text && (!this.props.source.text.en || !this.props.source.text.en.stripHtml())) ? "heOnly" : null,
      (this.props.source.text && this.props.source.text.he && this.props.source.text.he.stripHtml() === "...") || (this.props.source.text && (!this.props.source.text.he || !this.props.source.text.he.stripHtml())) ? "enOnly" : null,
      this.props.source.options && this.props.source.options.refDisplayPosition ? "ref-display-"+ this.props.source.options.refDisplayPosition : null
    );

    return (
      <section className={sectionClasses} style={{"borderColor": Sefaria.palette.refColor(this.props.source.ref)}}>
        <div className={containerClasses}
          onClick={this.props.sheetSourceClick}
          data-node={this.props.source.node}
          aria-label={"Click to see connections to this source"}
          tabIndex="0"
          onKeyPress={function(e) {
            e.charCode === 13 ? this.props.sheetSourceClick(e):null}.bind(this)
          } >
          {this.props.source.title ?
          <div className="customSourceTitle" role="heading" aria-level="3">
            <div className="titleBox">{this.props.source.title.stripHtml()}</div>
          </div> : null}

          {this.props.source.text && this.props.source.text.he && this.props.source.text.he !== "" ?
          <div className="he">
            {this.props.source.options && this.props.source.options.sourcePrefix && this.props.source.options.sourcePrefix != "" ? <sup className="sourcePrefix">{this.props.source.options.sourcePrefix}</sup> : null }
            <div className="ref">
              {this.props.source.options && this.props.source.options.PrependRefWithHe ? this.props.source.options.PrependRefWithHe : null}
              <a href={"/" + Sefaria.normRef(this.props.source.ref)}>{this.props.source.heRef}</a>
            </div>
            <div className="sourceContentText" dangerouslySetInnerHTML={ {__html: (Sefaria.util.cleanHTML(this.props.source.text.he))} }></div>
          </div> : null }

          {this.props.source.text && this.props.source.text.en && this.props.source.text.en !== "" ?
          <div className="en">
            {this.props.source.options && this.props.source.options.sourcePrefix && this.props.source.options.sourcePrefix != "" ? <sup className="sourcePrefix">{this.props.source.options.sourcePrefix}</sup> : null }
            <div className="ref">
              {this.props.source.options && this.props.source.options.PrependRefWithEn ? this.props.source.options.PrependRefWithEn : null}
              <a href={"/" + Sefaria.normRef(this.props.source.ref)}>{this.props.source.ref}</a>
            </div>
            <div className="sourceContentText" dangerouslySetInnerHTML={ {__html: (Sefaria.util.cleanHTML(this.props.source.text.en))} }></div>
          </div> : null }

          <div className="clearFix"></div>

          {this.props.source.addedBy ?
          <div className="addedBy">
            <small><em>{Sefaria._("Added by")}: <span dangerouslySetInnerHTML={ {__html: Sefaria.util.cleanHTML(this.props.source.userLink)} }></span></em></small>
          </div>
          : null }

        </div>
      </section>
    );
  }
}


class SheetComment extends Component {
  render() {
    const lang = Sefaria.hebrew.isHebrew(this.props.source.comment.stripHtml().replace(/\s+/g, ' ')) ? "he" : "en";
    const containerClasses = classNames(
      "sheetItem",
      "segment",
      lang == "he" ? "heOnly" : "enOnly",
      this.props.highlightedNode == this.props.source.node ? "highlight" : null,
      this.props.source.options ? this.props.source.options.indented : null
    );

    return (
      <section className="SheetComment">
        <div className={containerClasses} data-node={this.props.source.node} onClick={this.props.sheetSourceClick} aria-label={"Click to see " + this.props.linkCount +  " connections to this source"} tabIndex="0" onKeyPress={function(e) {e.charCode == 13 ? this.props.sheetSourceClick(e):null}.bind(this)} >

          <div className={lang}>
              <div
                className="sourceContentText"
                dangerouslySetInnerHTML={{__html: Sefaria.util.cleanHTML(this.props.source.comment)}}></div>
          </div>

          <div className="clearFix"></div>
          {this.props.source.addedBy ?
          <div className="addedBy">
            <small><em>
              {Sefaria._("Added by")}: <span dangerouslySetInnerHTML={ {__html: Sefaria.util.cleanHTML(this.props.source.userLink)} }></span>
            </em></small>
          </div>
          : null }

        </div>
      </section>
    );
  }
}

class SheetHeader extends Component {
  render() {
    const lang = Sefaria.hebrew.isHebrew(this.props.source.outsideText.stripHtml().replace(/\s+/g, ' ')) ? "he" : "en";
    const containerClasses = classNames("sheetItem",
        "segment",
        lang == "he" ? "heOnly" : "enOnly",
        this.props.highlightedNode === this.props.source.node ? "highlight" : null,
        this.props.source.options ? this.props.source.options.indented : null
    );

    return (
        <div className={containerClasses} data-node={this.props.source.node} onClick={this.props.sheetSourceClick} aria-label={"Click to see " + this.props.linkCount +  " connections to this source"} tabIndex="0" onKeyPress={function(e) {e.charCode == 13 ? this.props.sheetSourceClick(e):null}.bind(this)} >
          <div className={lang}>
              <div className="sourceContentText"><h1><span>{this.props.source.outsideText.stripHtml()}</span></h1></div>
          </div>
        </div>
    )


  }

}


class SheetOutsideText extends Component {
  shouldPassClick(e) {
    const target = e.target.closest('a')
    if (target) {
      return
    }
    else{
      this.props.sheetSourceClick(this.props.source)
    }
  }

  render() {
    const lang = Sefaria.hebrew.isHebrew(this.props.source.outsideText.stripHtml().replace(/\s+/g, ' ')) ? "he" : "en";
    const containerClasses = classNames("sheetItem",
        "segment",
        lang == "he" ? "heOnly" : "enOnly",
        this.props.highlightedNode === this.props.source.node ? "highlight" : null,
        this.props.source.options ? this.props.source.options.indented : null
    );

    return (
      <section className="SheetOutsideText">
        <div className={containerClasses} data-node={this.props.source.node} onClick={(e) => this.shouldPassClick(e)} aria-label={"Click to see " + this.props.linkCount +  " connections to this source"} tabIndex="0" onKeyPress={function(e) {e.charCode == 13 ? this.props.sheetSourceClick(e):null}.bind(this)} >

          <div className={lang}>{this.props.source.options && this.props.source.options.sourcePrefix && this.props.source.options.sourcePrefix != "" ? <sup className="sourcePrefix">{this.props.source.options.sourcePrefix}</sup> : null }
              <div className="sourceContentText" dangerouslySetInnerHTML={ {__html: Sefaria.util.cleanHTML(this.props.source.outsideText)} }></div>
          </div>

          <div className="clearFix"></div>

          {this.props.source.addedBy ?
          <div className="addedBy">
            <small><em>{Sefaria._("Added by")}: <span dangerouslySetInnerHTML={ {__html: Sefaria.util.cleanHTML(this.props.source.userLink)} }></span></em></small>
          </div>
          : null }

        </div>
      </section>
    );
  }
}


class SheetOutsideBiText extends Component {
  render() {
    const containerClasses = classNames(
      "sheetItem",
      "segment",
      (this.props.source.outsideBiText.en && this.props.source.outsideBiText.en.stripHtml() === "...") || (!this.props.source.outsideBiText.en.stripHtml()) ? "heOnly" : null,
      (this.props.source.outsideBiText.he && this.props.source.outsideBiText.he.stripHtml() === "...") || (!this.props.source.outsideBiText.he.stripHtml()) ? "enOnly" : null,
      this.props.highlightedNode == this.props.source.node ? "highlight" : null,
    );

    const sectionClasses= classNames("SheetOutsideBiText",
      this.props.source.options ? this.props.source.options.indented : null,
    );

    return (
      <section className={sectionClasses}>
        <div className={containerClasses} data-node={this.props.source.node} onClick={this.props.sheetSourceClick} aria-label={"Click to see " + this.props.linkCount +  " connections to this source"} tabIndex="0" onKeyPress={function(e) {e.charCode == 13 ? this.props.sheetSourceClick(e):null}.bind(this)} >

          <div className="he">
            {this.props.source.options && this.props.source.options.sourcePrefix && this.props.source.options.sourcePrefix != "" ? <sup className="sourcePrefix">{this.props.source.options.sourcePrefix}</sup> : null }
            <div className="sourceContentText outsideBiText" dangerouslySetInnerHTML={ {__html: Sefaria.util.cleanHTML(this.props.source.outsideBiText.he)} }></div>
          </div>
          <div className="en">
            {this.props.source.options && this.props.source.options.sourcePrefix && this.props.source.options.sourcePrefix != "" ? <sup className="sourcePrefix">{this.props.source.options.sourcePrefix}</sup> : null }
            <div className="sourceContentText outsideBiText" dangerouslySetInnerHTML={ {__html: Sefaria.util.cleanHTML(this.props.source.outsideBiText.en)} }></div>
          </div>

          <div className="clearFix"></div>

          {this.props.source.addedBy ?
          <div className="addedBy">
            <small><em>{Sefaria._("Added by")}: <span dangerouslySetInnerHTML={ {__html: Sefaria.util.cleanHTML(this.props.source.userLink)} }></span></em></small>
          </div>
          : null }

        </div>
      </section>
    );
  }
}


class SheetMedia extends Component {
  makeMediaEmbedContent() {
    var mediaLink;
    var mediaCaption = "";
    var mediaClass = "media fullWidth";
    var mediaURL = this.props.source.media;
    var caption  = this.props.source.caption;

    if (this.isImage()) {
      mediaLink = '<img class="addedMedia" src="' + mediaURL + '" />';
    }
    else if (mediaURL.match(/https?:\/\/www\.youtube\.com\/embed\/.+?rel=0(&amp;|&)showinfo=0$/i) != null) {
      mediaLink = '<div class="youTubeContainer"><iframe width="100%" height="100%" src=' + mediaURL + ' frameborder="0" allowfullscreen></iframe></div>';
    }

    else if (mediaURL.toLowerCase().match(/https?:\/\/player\.vimeo\.com\/.*/i) != null) {
      mediaLink = '<div class="youTubeContainer"><iframe width="100%" height="100%" src=' + mediaURL + ' frameborder="0"  allow="autoplay; fullscreen" allowfullscreen></iframe></div>';
    }

    else if (mediaURL.match(/https?:\/\/w\.soundcloud\.com\/player\/\?url=.*/i) != null) {
      mediaLink = '<iframe width="100%" height="166" scrolling="no" frameborder="no" src="' + mediaURL + '"></iframe>';
    }

    else if (mediaURL.match(/\.(mp3)$/i) != null) {
      mediaLink = '<audio src="' + mediaURL + '" type="audio/mpeg" controls>Your browser does not support the audio element.</audio>';
    }

    else {
      mediaLink = 'Error loading media...';
    }

    if (caption && (caption.en || caption.he) ) {
      var cls = caption.en && caption.he ? "" : caption.en ? "enOnly" : "heOnly";
      mediaCaption = "<div class='mediaCaption " + cls + "'><div class='mediaCaptionInner'>" +
                "<div class='en'>" + (caption.en || "") + "</div>" +
                "<div class='he'>" + (caption.he || "") + "</div>" +
                 "</div></div>";
    }

    return "<div class='" + mediaClass + "'>" + mediaLink + mediaCaption + "</div>";
  }
  isImage() {
    return (this.props.source.media.match(/\.(jpeg|jpg|gif|png)$/i) != null);
  }
  render() {
    if (this.props.hideImages && this.isImage()) { return null; }
    const containerClasses = classNames(
      "sheetItem",
      "segment",
      this.props.highlightedNode === this.props.source.node ? "highlight" : null,
      this.props.source.options ? this.props.source.options.indented : null
    );
    return (
      <section className="SheetMedia">
        <div className={containerClasses} data-node={this.props.source.node} onClick={this.props.sheetSourceClick} aria-label={"Click to  " + this.props.linkCount +  " connections to this source"} tabIndex="0" onKeyPress={function(e) {e.charCode == 13 ? this.props.sheetSourceClick(e):null}.bind(this)} >

          <div className="sourceContentText centeredSheetContent" dangerouslySetInnerHTML={ {__html: this.makeMediaEmbedContent()} }></div>
          <div className="clearFix"></div>
          {this.props.source.addedBy ?
            <div className="addedBy"><small><em>{Sefaria._("Added by")}: <span dangerouslySetInnerHTML={ {__html: Sefaria.util.cleanHTML(this.props.source.userLink)} }></span></em></small></div>
            : null }
        </div>
      </section>
    );
  }
}
export default SheetContent;<|MERGE_RESOLUTION|>--- conflicted
+++ resolved
@@ -8,14 +8,11 @@
 } from "./Misc";
 import React, {useEffect, useState} from "react";
 import classNames from "classnames";
-<<<<<<< HEAD
 import {AddToSourceSheetBox} from "./AddToSourceSheet";
-=======
 import {DropdownMenu, DropdownMenuItem, DropdownMenuItemWithIcon, DropdownMenuSeparator} from "./common/DropdownMenu";
 import {SignUpModalKind} from "./sefaria/signupModalContent";
 import {ShareBox, ToolsButton} from "./ConnectionsPanel";
 import Modal from "./shared/Modal.jsx";
->>>>>>> a53ecf86
 
 class SheetContent extends Component {
   componentDidMount() {
@@ -249,15 +246,13 @@
   }
 }
 
-<<<<<<< HEAD
 const AddToSheetButton = ({nodeRef, highlightedRefsInSheet}) => {
   const handleClick = () => {
     return <Modal><AddToSourceSheetBox/></Modal>
   }
   return <div className="button" onClick={handleClick}>Add to Sheet</div>;
 }
-const SheetContentMetaDataBox = ({title, summary, authorUrl, authorStatement, authorImage}) => {
-=======
+
 const SheetContentOptions = ({historyObject, toggleSignUpModal, sheetID}) => {
   const [isSharing, setSharing] = useState(false); // Share Modal open or closed
   const [isAdding, setAdding] = useState(false);  // Add to Collection Modal open or closed
@@ -425,7 +420,6 @@
           </div>;
 }
 const SheetContentMetaDataBox = ({title, summary, authorUrl, authorStatement, authorImage, sheetContentOptions}) => {
->>>>>>> a53ecf86
   return <SheetMetaDataBox>
     <div className="sidebarLayout">
       <SheetMetaDataBoxSegment text={title} className="title"/>
