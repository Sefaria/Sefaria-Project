--- conflicted
+++ resolved
@@ -8,15 +8,6 @@
 } from "./Misc";
 import React, {useEffect, useState} from "react";
 import classNames from "classnames";
-<<<<<<< HEAD
-import {DropdownMenu, DropdownMenuItem, DropdownMenuItemWithIcon, DropdownMenuSeparator} from "./common/DropdownMenu";
-import {SignUpModalKind} from "./sefaria/signupModalContent";
-import {ShareBox, ToolsButton} from "./ConnectionsPanel";
-import Modal from "./shared/Modal.jsx";
-import {AddToSourceSheetBox} from "./AddToSourceSheet";
-=======
-
->>>>>>> 383f3614
 
 class SheetContent extends Component {
   componentDidMount() {
@@ -242,7 +233,6 @@
   }
 }
 
-<<<<<<< HEAD
 const AddToSheetButton = ({highlightedNode, sheetID, highlightedRefs}) => {
   const [showingModal, setShowingModal] = useState(false);
   const nodeRef = `${sheetID}.${highlightedNode}`;
@@ -252,178 +242,6 @@
          </>;
 }
 
-const SheetContentOptions = ({historyObject, toggleSignUpModal, sheetID}) => {
-  const [isSharing, setSharing] = useState(false); // Share Modal open or closed
-  const [isAdding, setAdding] = useState(false);  // Add to Collection Modal open or closed
-  if (isSharing) {
-    return <ShareModal sheetID={sheetID} close={() => setSharing(false)}/>;
-  }
-  else if (isAdding) {
-    return <AddToCollectionsModal close={() => setAdding(false)}/>;
-  }
-  return (
-    <DropdownMenu toggle={"..."}>
-      <DropdownMenuItem>
-        <SaveButton
-            historyObject={historyObject}
-            tooltip={true}
-            toggleSignUpModal={toggleSignUpModal}
-            shouldDisplayText={true}
-        />
-      </DropdownMenuItem>
-      <DropdownMenuItem>
-        <GoogleDocExportButton sheetID={sheetID} toggleSignUpModal={toggleSignUpModal}/>
-      </DropdownMenuItem>
-      <DropdownMenuItem>
-        <CopyButton toggleSignUpModal={toggleSignUpModal} sheetID={sheetID}/>
-      </DropdownMenuItem>
-      <DropdownMenuItem>
-        <DropdownMenuItemWithIcon icon={"/static/img/share.svg"}
-                                  textEn={'Share'}
-                                  textHe={'שיתוף'}
-                                  descEn={""}
-                                  descHe={""}
-                                  onClick={() => setSharing(true)}/>
-      </DropdownMenuItem>
-      <DropdownMenuItem>
-        <DropdownMenuItemWithIcon icon={"/static/icons/collection.svg"}
-                                  textEn={'Add to Collection'}
-                                  textHe={'צירוף לאסופה'}
-                                  descEn={""}
-                                  descHe={""}
-                                  onClick={() => setAdding(true)} />
-      </DropdownMenuItem>
-    </DropdownMenu>
-  );
-}
-const ShareModal = ({sheetID, close}) => {
-  return <Modal isOpen={true} close={close}>
-          <ShareBox
-              sheetID={sheetID}
-              url={window.location.href}
-          />
-        </Modal>;
-}
-
-const AddToSourceSheetModal = ({nodeRef, srefs, close}) => {
-  return <Modal isOpen={true} close={close}><AddToSourceSheetBox nodeRef={nodeRef} srefs={srefs}/></Modal>
-}
-const AddToCollectionsModal = ({close}) => {
-  return <Modal isOpen={true} close={close}><SheetContentCollectionsEditor/></Modal>;
-
-}
-
-const CopyButton = ({toggleSignUpModal, sheetID}) => {
-  const copyState = {
-    copy: { en: "Copy", he: "העתקה" },
-    copying: { en: "Copying...", he: "מעתיק..."},
-    copied: { he: "צפייה בדף המקורות", en: "View Copy"},
-    error: { en: "Sorry, there was an error.", he: "סליחה, ארעה שגיאה" }
-  }
-  const [copyText, setCopyText] = useState(copyState.copy);
-  const [copiedSheetId, setCopiedSheetId] = useState(0);
-  const sheet = Sefaria.sheets.loadSheetByID(sheetID);
-  const filterAndSaveCopiedSheetData = (data) => {
-    let newSheet = Sefaria.util.clone(data);
-    newSheet.status = "unlisted";
-    newSheet.title = newSheet.title + " (Copy)";
-
-    if (Sefaria._uid !== newSheet.owner) {
-      newSheet.via = newSheet.id;
-      newSheet.viaOwner = newSheet.owner;
-      newSheet.owner = Sefaria._uid
-    }
-    delete newSheet.id;
-    delete newSheet.ownerName;
-    delete newSheet.views;
-    delete newSheet.dateCreated;
-    delete newSheet.dateModified;
-    delete newSheet.displayedCollection;
-    delete newSheet.collectionName;
-    delete newSheet.collectionImage;
-    delete newSheet.likes;
-    delete newSheet.promptedToPublish;
-    delete newSheet._id;
-
-    const postJSON = JSON.stringify(newSheet);
-    $.post("/api/sheets/", { "json": postJSON }, (data) => {
-      if (data.id) {
-        setCopiedSheetId(data.id);
-        setCopyText(copyState.copied);
-      } else if ("error" in data) {
-        setCopyText(copyState.error);
-        console.log(data.error);
-      }
-    })
-  }
-
-  const copySheet = () => {
-    if (!Sefaria._uid) {
-      toggleSignUpModal(SignUpModalKind.AddToSheet);
-    } else if (copyText.en === copyState.copy.en) {
-      setCopyText(copyState.copying);
-      filterAndSaveCopiedSheetData(sheet);
-    } else if (copyText.en === copyState.copied.en) {
-      window.location.href = `/sheets/${copiedSheetId}`
-      // TODO: open copied sheet
-    }
-  }
-  return <ToolsButton en={copyText.en} he={copyText.he} image="copy.png" greyColor={!!copyText.secondaryEn || copyText.greyColor} onClick={() => copySheet()} />;
-}
-const GoogleDocExportButton = ({ toggleSignUpModal, sheetID }) => {
-  const googleDriveState = {
-    export: { en: "Export to Google Docs", he: "ייצוא לגוגל דוקס" },
-    exporting: {en: "Exporting to Google Docs...", he: "מייצא לגוגל דוקס...", greyColor: true},
-    exportComplete: { en: "Export Complete", he: "ייצוא הסתיים", secondaryEn: "Open in Google", secondaryHe: "לפתיחה בגוגל דוקס", greyColor: true}
-  }
-  const urlHashObject = Sefaria.util.parseHash(Sefaria.util.parseUrl(window.location).hash).afterLoading;
-  const [googleDriveText, setGoogleDriveText] = urlHashObject === "exportToDrive" ? useState(googleDriveState.exporting) : useState(googleDriveState.export);
-  const [googleDriveLink, setGoogleDriveLink] = useState("");
-  const sheet = Sefaria.sheets.loadSheetByID(sheetID);
-
-  useEffect(() => {
-    if (googleDriveText.en === googleDriveState.exporting.en) {
-      history.replaceState("", document.title, window.location.pathname + window.location.search); // remove exportToDrive hash once it's used to trigger export
-      $.ajax({
-        type: "POST",
-        url: "/api/sheets/" + sheet.id + "/export_to_drive",
-        success: function (data) {
-          if ("error" in data) {
-            console.log(data.error.message);
-            // Export Failed
-          } else {
-            // Export succeeded
-            setGoogleDriveLink(data.webViewLink);
-            setGoogleDriveText(googleDriveState.exportComplete)
-          }
-        },
-        statusCode: {
-          401: function () {
-            window.location.href = "/gauth?next=" + encodeURIComponent(window.location.protocol + '//' + window.location.host + window.location.pathname + window.location.search + "#afterLoading=exportToDrive");
-          }
-        }
-      });
-    }
-  }, [googleDriveText])
-  const googleDriveExport = () => {
-    // $("#overlay").show();
-    // sjs.alert.message('<span class="int-en">Syncing with Google Docs...</span><span class="int-he">מייצא לגוגל דרייב...</span>');
-    if (!Sefaria._uid) {
-      toggleSignUpModal();
-    }
-    else if (googleDriveText.en === googleDriveState.exportComplete.en) {
-      Sefaria.util.openInNewTab(googleDriveLink);
-    } else {
-      Sefaria.track.sheets("Export to Google Docs");
-      setGoogleDriveText(googleDriveState.exporting);
-    }
-  }
-  return <div>
-            <ToolsButton en={googleDriveText.en} he={googleDriveText.he} greyColor={!!googleDriveText.secondaryEn || googleDriveText.greyColor} secondaryEn={googleDriveText.secondaryEn} secondaryHe={googleDriveText.secondaryHe} image="googledrive.svg" onClick={() => googleDriveExport()} />
-          </div>;
-}
-=======
->>>>>>> 383f3614
 const SheetContentMetaDataBox = ({title, summary, authorUrl, authorStatement, authorImage, sheetContentOptions}) => {
   return <SheetMetaDataBox>
     <div className="sidebarLayout">
