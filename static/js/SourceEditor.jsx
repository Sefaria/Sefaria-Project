--- conflicted
+++ resolved
@@ -46,14 +46,6 @@
     const save = async function () {
         setSavingStatus(true);
         let refInUrl = isNew ? displayRef : origData.ref;
-<<<<<<< HEAD
-        let url = `/api/ref-topic-links/${Sefaria.normRef(refInUrl)}`;
-        let postData = {"topic": topic, "is_new": isNew, 'new_ref': displayRef, 'interface_lang': Sefaria.interfaceLang};
-        postData['description'] = {"title": data.enTitle, "prompt": data.prompt, "ai_context": data.ai_context, "review_state": "edited"};
-        const currentUrlObj = new URL(window.location.href);
-        const tabName = currentUrlObj.searchParams.get('tab');
-        requestWithCallBack({url, data: postData, setSavingStatus, redirect: () => window.location.href = `/topics/${topic}?sort=Relevance&tab=tabName`});
-=======
         const payload = {
             new_ref: displayRef,
             topic,
@@ -61,10 +53,11 @@
             interface_lang: Sefaria.interfaceLang,
             description: {"title": data.enTitle, "prompt": data.prompt, "ai_context": data.ai_context, "review_state": "edited"},
         }
+        const currentUrlObj = new URL(window.location.href);
+        const tabName = currentUrlObj.searchParams.get('tab');
         Sefaria.postRefTopicLink(refInUrl, payload)
-            .then(() => window.location.href = `/topics/${topic}`)
+            .then(() => window.location.href = `/topics/${topic}?sort=Relevance&tab=${tabName}`)
             .finally(() => setSavingStatus(false));
->>>>>>> 642d2932
     }
 
     const handleChange = (x) => {
