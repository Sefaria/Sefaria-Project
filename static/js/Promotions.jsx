--- conflicted
+++ resolved
@@ -14,7 +14,9 @@
       Sefaria._inAppAds = [];
 
       const sidebarAds = strapi.strapiData?.sidebarAds?.data;
-
+      if (!Sefaria._siteSettings.TORAH_SPECIFIC) {
+          return false;
+      }
       if (sidebarAds) {
         sidebarAds.forEach((sidebarAd) => {
           sidebarAd = sidebarAd.attributes;
@@ -87,21 +89,6 @@
     }
   }, [context, inAppAds]);
 
-<<<<<<< HEAD
-    function showToUser(ad) {
-        if (!Sefaria._siteSettings.TORAH_SPECIFIC) {
-            return false;
-        }
-        if (ad.trigger.showTo === "all") {
-            return true;
-        } else if (ad.trigger.showTo === "loggedIn" && context.isLoggedIn) {
-            return true;
-        } else if (ad.trigger.showTo === "loggedOut" && !context.isLoggedIn) {
-            return true;
-        } else {
-            return false;
-        }
-=======
 
   function showToUser(ad) {
     if (ad.trigger.showTo === "all") {
@@ -112,7 +99,6 @@
       return true;
     } else {
       return false;
->>>>>>> dbdea6bf
     }
   }
 
