--- conflicted
+++ resolved
@@ -161,17 +161,10 @@
 }
 const cookie = Sefaria._inBrowser ? $.cookie : Sefaria.util.cookie;
 const GDocAdvertText = () => {
-<<<<<<< HEAD
-    const learnMoreLink = "https://sheets.sefaria.org/sheets/529099?origin=AddToSheetsPromo"
-    return    <InterfaceText>
-                <EnglishText> Add texts directly to your Google Docs with our <span id="newExtension">new extension</span>! <a href={learnMoreLink} data-target-module={Sefaria.SHEETS_MODULE}>Learn more</a></EnglishText>
-                <HebrewText> הוסיפו טקסטים מספריא ישירות לקובץ גוגל עם <span id="newExtension">התוסף החדש</span> שלנו! <a href={learnMoreLink} data-target-module={Sefaria.SHEETS_MODULE}>למדו עוד</a></HebrewText>
-=======
     const learnMoreLink = "https://voices.sefaria.org/sheets/529099?origin=AddToSheetsPromo"
     return    <InterfaceText>
                 <EnglishText> Add texts directly to your Google Docs with our <span id="newExtension">new extension</span>! <a href={learnMoreLink} data-target-module={Sefaria.VOICES_MODULE}>Learn more</a></EnglishText>
                 <HebrewText> הוסיפו טקסטים מספריא ישירות לקובץ גוגל עם <span id="newExtension">התוסף החדש</span> שלנו! <a href={learnMoreLink} data-target-module={Sefaria.VOICES_MODULE}>למדו עוד</a></HebrewText>
->>>>>>> a97f8934
              </InterfaceText>;
 }
 const GDocAdvertBox = React.memo(() => {
