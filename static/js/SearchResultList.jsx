--- conflicted
+++ resolved
@@ -55,10 +55,7 @@
           cachedQuery = Sefaria.search.getCachedQuery(args);
         }
       });
-<<<<<<< HEAD
-=======
       this.updateTotalResults();
->>>>>>> bb7843b2
     }
     componentDidMount() {
         this._executeAllQueries();
@@ -95,15 +92,12 @@
       this.state.isQueryRunning[type] = !!ajax;
       this.setState(this.state);
     }
-<<<<<<< HEAD
-=======
     totalResults() {
       return this.types.reduce((accum, type) => (this.state.totals[type] + accum), 0);
     }
     updateTotalResults() {
       this.props.updateTotalResults(this.totalResults());
     }
->>>>>>> bb7843b2
     _typeObjDefault(defaultValue) {
       // es6 version of dict comprehension...
       return this.types.reduce((obj, k) => { obj[k] = defaultValue; return obj; }, {});
@@ -145,11 +139,7 @@
     _executeAllQueries(props) {
       this.types.forEach(t => this._executeQuery(props, t));
     }
-<<<<<<< HEAD
-    _getAggsToUpdate(filtersValid, aggregation_field_array, aggregation_field_lang_suffix_array, appliedFilterAggTypes, type, interfaceLang) {
-=======
     _getAggsToUpdate(filtersValid, aggregation_field_array, aggregation_field_lang_suffix_array, appliedFilterAggTypes, type) {
->>>>>>> bb7843b2
       // Returns a list of aggregations type which we should request from the server. 
 
       // If there is only on possible filter (i.e. path for text) and filters are valid, no need to request again for any filter interactions
@@ -323,12 +313,6 @@
                 textTotal={this.state.totals["text"]}
                 sheetTotal={this.state.totals["sheet"]}
                 currentTab={tab} />
-<<<<<<< HEAD
-              <SearchSortBox
-                type={tab}
-                updateAppliedOptionSort={this.props.updateAppliedOptionSort}
-                sortType={searchState.sortType} />                
-=======
               {Sefaria.multiPanel ? 
               <SearchSortBox
                 type={tab}
@@ -338,7 +322,6 @@
               <SearchFilterButton
                 openMobileFilters={this.props.openMobileFilters}
                 nFilters={searchState.appliedFilters.length} />}             
->>>>>>> bb7843b2
             </div>
             <div className="searchResultList">
               { queryFullyLoaded || haveResults ? results : null }
@@ -369,11 +352,7 @@
 
 
 const SearchTab = ({label, total, onClick, active}) => {
-<<<<<<< HEAD
-  total = total.toString().replace(/\B(?=(\d{3})+(?!\d))/g, ","); // add commas
-=======
   total = total.addCommas()
->>>>>>> bb7843b2
   const classes = classNames({"search-dropdown-button": 1, active});
 
   return (
@@ -423,8 +402,6 @@
 };
 
 
-<<<<<<< HEAD
-=======
 const SearchFilterButton = ({openMobileFilters, nFilters}) => (
   <div className={classNames({button: 1, extraSmall: 1, grey: !nFilters})} onClick={openMobileFilters}>
     <InterfaceText>Filter</InterfaceText>
@@ -433,5 +410,4 @@
 );
 
 
->>>>>>> bb7843b2
 export default SearchResultList;