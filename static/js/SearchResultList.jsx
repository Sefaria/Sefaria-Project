import React, { useState } from 'react';
import ReactDOM from 'react-dom';
import PropTypes from 'prop-types';
import Component from 'react-class';
import extend from 'extend';
import classNames from 'classnames';
import $ from './sefaria/sefariaJquery';
import Sefaria from './sefaria/sefaria';
import { FilterNode } from './sefaria/search';
import SearchTextResult from './SearchTextResult';
import SearchSheetResult from './SearchSheetResult';
import SearchFilters from './SearchFilters';
import SearchState from './sefaria/searchState';
import {
  DropdownModal,
  DropdownButton,
  DropdownOptionList,
  InterfaceText,
  LoadingMessage,
} from './Misc';


class SearchResultList extends Component {
    constructor(props) {
      super(props);
      this.types = ['text', 'sheet'];
      this.querySize = {"text": 50, "sheet": 20};
      this.state = {
        runningQueries: this._typeObjDefault(null),
        isQueryRunning: this._typeObjDefault(false),
        moreToLoad:     this._typeObjDefault(true),
        totals:         this._typeObjDefault(0),
        pagesLoaded:    this._typeObjDefault(0),
        hits:           this._typeObjDefault([]),
        error:          false,
      }

      // Load search results from cache so they are available for immedate render
      this.types.map(t => {
        const args = this._getQueryArgs(props, t);
        let cachedQuery = Sefaria.search.getCachedQuery(args);
        while (cachedQuery) {
          // Load all pages of results that are available in cache, so if page X was 
          // previously loaded it will be returned. 
          //console.log("Loaded cached query for")
          //console.log(args);
          this.state.hits[t] = this.state.hits[t].concat(cachedQuery.hits.hits);
          this.state.totals[t] = cachedQuery.hits.total;
          this.state.pagesLoaded[t] += 1;
          args.start = this.state.pagesLoaded[t] * this.querySize[t];
          if (t === "text") {
            // Since texts only have one filter type, aggregations are only requested once on first page
            args.aggregationsToUpdate = [];
          }
          cachedQuery = Sefaria.search.getCachedQuery(args);
        }
      });
      this.updateTotalResults();
    }
    componentDidMount() {
        this._executeAllQueries();
        $(ReactDOM.findDOMNode(this)).closest(".content").on("scroll.infiteScroll", this.handleScroll);
    }
    componentWillUnmount() {
        this._abortRunningQueries();  // todo: make this work w/ promises
        $(ReactDOM.findDOMNode(this)).closest(".content").off("scroll.infiniteScroll", this.handleScroll);
    }
    componentWillReceiveProps(newProps) {
      if(this.props.query != newProps.query) {
        this.setState({
          totals: this._typeObjDefault(0),
          hits: this._typeObjDefault([]),
          moreToLoad: this._typeObjDefault(true),
        });
        this._executeAllQueries(newProps);
      } else {
        this.types.forEach(t => {
          if (this._shouldUpdateQuery(this.props, newProps, t)) {
            let state = {
              hits: extend(this.state.hits, {[t]: []}),
              pagesLoaded: extend(this.state.pagesLoaded, {[t]: 0}),
              moreToLoad: extend(this.state.moreToLoad, {[t]: true})
            };
            this.setState(state);
            this._executeQuery(newProps, t);
          }
        });
      }
    }
    updateRunningQuery(type, ajax) {
      this.state.runningQueries[type] = ajax;
      this.state.isQueryRunning[type] = !!ajax;
      this.setState(this.state);
    }
    totalResults() {
      return this.types.reduce((accum, type) => (this.state.totals[type] + accum), 0);
    }
    updateTotalResults() {
      this.props.updateTotalResults(this.totalResults());
    }
    _typeObjDefault(defaultValue) {
      // es6 version of dict comprehension...
      return this.types.reduce((obj, k) => { obj[k] = defaultValue; return obj; }, {});
    }
    _abortRunningQueries() {
      this.types.forEach(t => this._abortRunningQuery(t));
    }
    _abortRunningQuery(type) {
      if(this.state.runningQueries[type]) {
          this.state.runningQueries[type].abort();  //todo: make work with promises
      }
      this.updateRunningQuery(type, null);
    }
    handleScroll() {
      var tab = this.props.tab;

      if (!this.state.moreToLoad[tab]) { return; }
      if (this.state.runningQueries[tab]) { return; }

      var $scrollable = $(ReactDOM.findDOMNode(this)).closest(".content");
      var margin = 300;
      if($scrollable.scrollTop() + $scrollable.innerHeight() + margin >= $scrollable[0].scrollHeight) {
        this._loadNextPage(tab);
      }
    }
    _shouldUpdateQuery(oldProps, newProps, type) {
      const oldSearchState = this._getSearchState(type, oldProps);
      const newSearchState = this._getSearchState(type, newProps);
      return !oldSearchState.isEqual({ other: newSearchState, fields: ['appliedFilters', 'field', 'sortType'] }) ||
        ((oldSearchState.filtersValid !== newSearchState.filtersValid) && oldSearchState.appliedFilters.length > 0);  // Execute a second query to apply filters after an initial query which got available filters
    }
    _getSearchState(type, props) {
      props = props || this.props;
      if (!props.query) {
          return;
      }
      return props[`${type}SearchState`];
    }
    _executeAllQueries(props) {
      this.types.forEach(t => this._executeQuery(props, t));
    }
    _getAggsToUpdate(filtersValid, aggregation_field_array, aggregation_field_lang_suffix_array, appliedFilterAggTypes, type, interfaceLang) {
      // Returns a list of aggregations type which we should request from the server. 

      // If there is only on possible filter (i.e. path for text) and filters are valid, no need to request again for any filter interactions
      if (filtersValid && aggregation_field_array.length === 1) { return []; }
      
      return Sefaria.util
        .zip(aggregation_field_array, aggregation_field_lang_suffix_array)
<<<<<<< HEAD
        .map(([agg, suffix_map]) => `${agg}${suffix_map ? suffix_map[Sefaria.interfaceLang] : ''}`); // add suffix based on interfaceLang to filter, if present in suffix_map
=======
        .map(([agg, suffix_map]) => `${agg}${suffix_map ? suffix_map[interfaceLang] : ''}`) // add suffix based on interfaceLang to filter, if present in suffix_map
        .filter(agg => justUnapplied || agg !== lastAppliedAggType);                        // remove lastAppliedAggType
>>>>>>> f534d957
    }
    _executeQuery(props, type) {
      //This takes a props object, so as to be able to handle being called from componentWillReceiveProps with newProps
      props = props || this.props;
      if (!props.query) {
          return;
      }
      this._abortRunningQuery(type);

      let args = this._getQueryArgs(props, type);

      // If there are no available filters yet, don't apply filters.  Split into two queries:
      // 1) Get all potential filters and counts
      // 2) Apply filters (Triggered from componentWillReceiveProps)

      const request_applied = args.applied_filters;
      const searchState = this._getSearchState(type, props);
      const { appliedFilters, appliedFilterAggTypes } = searchState;
      const { aggregation_field_array, build_and_apply_filters } = SearchState.metadataByType[type];

      args.success = data => {
              this.updateRunningQuery(type, null);
              if (this.state.pagesLoaded[type] === 0) { // Skip if pages have already been loaded from cache, but let aggregation processing below occur
                let state = {
                  hits: extend(this.state.hits, {[type]: data.hits.hits}),
                  totals: extend(this.state.totals, {[type]: data.hits.total}),
                  pagesLoaded: extend(this.state.pagesLoaded, {[type]: 1}),
                  moreToLoad: extend(this.state.moreToLoad, {[type]: data.hits.total > this.querySize[type]})
                };
                this.setState(state, () => {
                  this.updateTotalResults();
                  this.handleScroll();
                });
                const filter_label = (request_applied && request_applied.length > 0) ? (' - ' + request_applied.join('|')) : '';
                const query_label = props.query + filter_label;
                Sefaria.track.event("Search", `Query: ${type}`, query_label, data.hits.total); 
              }

              if (data.aggregations) {
                let availableFilters = [];
                let registry = {};
                let orphans = [];
                for (let aggregation of args.aggregationsToUpdate) {
                  if (!!data.aggregations[aggregation]) {
                    const { buckets } = data.aggregations[aggregation];
                    const { 
                      availableFilters: tempAvailable, 
                      registry: tempRegistry, 
                      orphans: tempOrphans 
                    } = Sefaria.search[build_and_apply_filters](buckets, appliedFilters, appliedFilterAggTypes, aggregation);
                    availableFilters.push(...tempAvailable);  // array concat
                    registry = extend(registry, tempRegistry);
                    orphans.push(...tempOrphans);
                  }
                }
                this.props.registerAvailableFilters(type, availableFilters, registry, orphans, args.aggregationsToUpdate);
              }
            };
      args.error = this._handleError;

      const runningQuery = Sefaria.search.execute_query(args);
      this.updateRunningQuery(type, runningQuery);
    }
    _getQueryArgs(props, type) {
      props = props || this.props;

      const searchState = this._getSearchState(type, props);
      const { field, fieldExact, sortType, filtersValid, appliedFilters, appliedFilterAggTypes } = searchState;
      const request_applied = filtersValid && appliedFilters;
      const { aggregation_field_array,  aggregation_field_lang_suffix_array } = SearchState.metadataByType[type];
      const aggregationsToUpdate = this._getAggsToUpdate(filtersValid, aggregation_field_array, aggregation_field_lang_suffix_array, appliedFilterAggTypes, type);

      return {
        query: props.query,
        type,
        applied_filters: request_applied,
        appliedFilterAggTypes,
        aggregationsToUpdate,
        size: this.querySize[type],
        field,
        sort_type: sortType,
        exact: fieldExact === field,
      };
    }
    _loadNextPage(type) {
      console.log("load next page")
      const args = this._getQueryArgs(this.props, type);
      args.start = this.state.pagesLoaded[type] * this.querySize[type];
      args.error = () => console.log("Failure in SearchResultList._loadNextPage");
      args.success =  data => {
          var nextHits = this.state.hits[type].concat(data.hits.hits);

          this.state.hits[type] = nextHits;
          this.state.pagesLoaded[type] += 1;
          if (this.state.pagesLoaded[type] * this.querySize[type] >= this.state.totals[type] ) {
            this.state.moreToLoad[type] = false;
          }

          this.setState(this.state);
          this.updateRunningQuery(type, null);
        };

      const runningNextPageQuery = Sefaria.search.execute_query(args);
      this.updateRunningQuery(type, runningNextPageQuery, false);
    }
    _handleError(jqXHR, textStatus, errorThrown) {
      if (textStatus == "abort") {
        // Abort is immediately followed by new query, above.  Worried there would be a race if we call updateCurrentQuery(null) from here
        //this.updateCurrentQuery(null);
        return;
      }
      this.setState({error: true});
      this.updateRunningQuery(null, null);
    }
    showSheets() {
      this.props.updateTab('sheet');
    }
    showTexts() {
      this.props.updateTab('text');
    }
    render () {
        if (!(this.props.query)) {  // Push this up? Thought is to choose on the SearchPage level whether to show a ResultList or an EmptySearchMessage.
            return null;
        }

        const { tab }     = this.props;
        const searchState = this._getSearchState(tab);
        let results       = [];

        if (tab == "text") {
          results = Sefaria.search.mergeTextResultsVersions(this.state.hits.text);
          results = results.filter(result => !!result._source.version).map(result =>
            <SearchTextResult
              data={result}
              query={this.props.query}
              key={result._id}
              onResultClick={this.props.onResultClick} />
          );

        } else if (tab == "sheet") {
          results = this.state.hits.sheet.map(result =>
            <SearchSheetResult
              data={result}
              query={this.props.query}
              key={result._id}
              onResultClick={this.props.onResultClick} />
          );
        }

        const loadingMessage   = (<LoadingMessage message="Searching..." heMessage="מבצע חיפוש..." />);
        const noResultsMessage = (<LoadingMessage message="0 results." heMessage="0 תוצאות." />);

        const queryFullyLoaded = !this.state.moreToLoad[tab] && !this.state.isQueryRunning[tab];
        const haveResults      = !!results.length;
        results                = haveResults ? results : noResultsMessage;

        return (
          <div>
            <div className="searchTopMatter">
              <SearchTabs
                clickTextButton={this.showTexts}
                clickSheetButton={this.showSheets}
                textTotal={this.state.totals["text"]}
                sheetTotal={this.state.totals["sheet"]}
                currentTab={tab} />
              {Sefaria.multiPanel ? 
              <SearchSortBox
                type={tab}
                updateAppliedOptionSort={this.props.updateAppliedOptionSort}
                sortType={searchState.sortType} />
              :
              <SearchFilterButton
                openMobileFilters={this.props.openMobileFilters}
                nFilters={searchState.appliedFilters.length} />}             
            </div>
            <div className="searchResultList">
              { queryFullyLoaded || haveResults ? results : null }
              { this.state.isQueryRunning[tab] ? loadingMessage : null }
            </div>
          </div>
        );
    }
}
SearchResultList.propTypes = {
  query:                    PropTypes.string,
  tab:                      PropTypes.oneOf(["text", "sheet"]),
  textSearchState:          PropTypes.object,
  sheetSearchState:         PropTypes.object,
  onResultClick:            PropTypes.func,
  updateTab:                PropTypes.func,
  updateAppliedOptionSort:  PropTypes.func,
  registerAvailableFilters: PropTypes.func,
};


const SearchTabs = ({clickTextButton, clickSheetButton, textTotal, sheetTotal, currentTab}) => (
  <div className="type-buttons sans-serif">
    <SearchTab label={"Sources"} total={textTotal} onClick={clickTextButton} active={currentTab === "text"} />
    <SearchTab label={"Sheets"} total={sheetTotal} onClick={clickSheetButton} active={currentTab === "sheet"} />
  </div>
);


const SearchTab = ({label, total, onClick, active}) => {
  total = total.addCommas()
  const classes = classNames({"search-dropdown-button": 1, active});

  return (
    <div className={classes} onClick={onClick} onKeyPress={e => {e.charCode === 13 ? onClick(e) : null}} role="button" tabIndex="0">
      <div className="type-button-title">
        <InterfaceText>{label}</InterfaceText>&nbsp;
        <InterfaceText>{`(${total})`}</InterfaceText>
      </div>
    </div>
  );
};


const SearchSortBox = ({type, updateAppliedOptionSort, sortType}) => {
  const [isOpen, setIsOpen] = useState(false);

  const handleClick = (newSortType) => {
    if (sortType === newSortType) {
      return;
    }
    updateAppliedOptionSort(type, newSortType);
    setIsOpen(false);
  }
  const filterTextClasses = classNames({ searchFilterToggle: 1, active: isOpen });
  return (
    <DropdownModal close={() => {setIsOpen(false)}} isOpen={isOpen}>
      <DropdownButton
        isOpen={isOpen}
        toggle={() => {setIsOpen(!isOpen)}}
        enText={"Sort"}
        heText={"מיון"}
        buttonStyle={true}
      />
      <DropdownOptionList
        isOpen={isOpen}
        options={SearchState.metadataByType[type].sortTypeArray}
        currOptionSelected={sortType}
        handleClick={handleClick}
      />
    </DropdownModal>
  );
}
SearchSortBox.propTypes = {
  type:                    PropTypes.string.isRequired,
  updateAppliedOptionSort: PropTypes.func,
  sortType:                PropTypes.string,
};


const SearchFilterButton = ({openMobileFilters, nFilters}) => (
  <div className={classNames({button: 1, extraSmall: 1, grey: !nFilters})} onClick={openMobileFilters}>
    <InterfaceText>Filter</InterfaceText>
    {!!nFilters ? <>&nbsp;({nFilters.toString()})</> : null}
  </div>
);


export default SearchResultList;<|MERGE_RESOLUTION|>--- conflicted
+++ resolved
@@ -139,7 +139,7 @@
     _executeAllQueries(props) {
       this.types.forEach(t => this._executeQuery(props, t));
     }
-    _getAggsToUpdate(filtersValid, aggregation_field_array, aggregation_field_lang_suffix_array, appliedFilterAggTypes, type, interfaceLang) {
+    _getAggsToUpdate(filtersValid, aggregation_field_array, aggregation_field_lang_suffix_array, appliedFilterAggTypes, type) {
       // Returns a list of aggregations type which we should request from the server. 
 
       // If there is only on possible filter (i.e. path for text) and filters are valid, no need to request again for any filter interactions
@@ -147,12 +147,7 @@
       
       return Sefaria.util
         .zip(aggregation_field_array, aggregation_field_lang_suffix_array)
-<<<<<<< HEAD
         .map(([agg, suffix_map]) => `${agg}${suffix_map ? suffix_map[Sefaria.interfaceLang] : ''}`); // add suffix based on interfaceLang to filter, if present in suffix_map
-=======
-        .map(([agg, suffix_map]) => `${agg}${suffix_map ? suffix_map[interfaceLang] : ''}`) // add suffix based on interfaceLang to filter, if present in suffix_map
-        .filter(agg => justUnapplied || agg !== lastAppliedAggType);                        // remove lastAppliedAggType
->>>>>>> f534d957
     }
     _executeQuery(props, type) {
       //This takes a props object, so as to be able to handle being called from componentWillReceiveProps with newProps
