import React, { useState } from 'react';
import ReactDOM from 'react-dom';
import PropTypes from 'prop-types';
import Component from 'react-class';
import extend from 'extend';
import classNames from 'classnames';
import $ from './sefaria/sefariaJquery';
import Sefaria from './sefaria/sefaria';
import { FilterNode } from './sefaria/search';
import SearchTextResult from './SearchTextResult';
import SearchSheetResult from './SearchSheetResult';
import SearchFilters from './SearchFilters';
import SearchState from './sefaria/searchState';
import Strings from "./sefaria/strings.js"
import {
  DropdownModal,
  DropdownButton,
  DropdownOptionList,
  InterfaceText,
  LoadingMessage,
} from './Misc';





const SourcesSheetsDiv = (props) => {
    let sourcesSheetsCounts = [];
    let sheetsURL, sourcesURL;
    if (props?.numSources > 0 && props?.numSheets > 0) { // if there's both, we need to specify two different URLs
        sheetsURL = props.url + "?tab=sheets";
        sourcesURL = props.url + "?tab=sources";
    }
    else {
        sheetsURL = props.url;
        sourcesURL = props.url;
    }

    if (props?.numSources > 0) {
        const sourcesDiv = <span><a href={sourcesURL}><InterfaceText>{props.numSources}</InterfaceText> <InterfaceText>Sources</InterfaceText></a></span>;
        sourcesSheetsCounts.push(sourcesDiv);
    }
    if (props?.numSheets > 0) {
        const sheetsDiv = <span><a href={sheetsURL}><InterfaceText>{props.numSheets}</InterfaceText> <InterfaceText>Sheets</InterfaceText></a></span>;
        sourcesSheetsCounts.push(sheetsDiv);
    }

    if (sourcesSheetsCounts.length === 0) {
        return null;
    }
    else {
        return <div className="topicSourcesSheets systemText">{sourcesSheetsCounts.reduce((prev, curr) => [prev, " ∙ ",  curr])}</div>;
    }
}


const SearchTopic = (props) => {
    const sourcesSheetsDiv = <SourcesSheetsDiv url={props.topic.url} numSheets={props.topic.numSheets} numSources={props.topic.numSources}/>;
    const topicTitle = <div className="topicTitle">
                          <h1>
                          <a href={props.topic.url} onClick={() => Sefaria.track.event("Search", "topic in search click", props.topic.analyticCat+"|"+props.topic.title)}><InterfaceText text={{en:props.topic.title, he:props.topic.heTitle}}/></a>
                          </h1>
                        </div>;
    const topicCategory = <div className="topicCategory sectionTitleText">
                            <InterfaceText text={{en:props.topic.topicCat, he:props.topic.heTopicCat}}/>
                          </div>;
    return <div className="searchTopic">
                {topicTitle}
                {topicCategory}
                {"enDesc" in props.topic ?
                    <div className="topicDescSearchResult systemText">
                       <InterfaceText text={{en:props.topic.enDesc, he:props.topic.heDesc}}/>
                    </div> : null}
                {sourcesSheetsDiv}
        </div>
}


class SearchTotal {
    constructor({value=0, relation="eq"} = {}) {
        this._value = value;
        this._relation = relation;
    }
    getValue = () => this._value;
    add = (num) => this._value += num;
    asString = () => `${this._value.addCommas()}${this._getRelationString()}`;
    _getRelationString = () => this._relation === 'gte' ? '+' : '';
    combine = (other) => {
        if (!(other instanceof SearchTotal)) {
          throw new TypeError('Parameter must be an instance of SearchTotal.');
        }
        const newValue = this.getValue() + other.getValue();
        let newRelation = this._relation;
        if (other._relation === 'gte' || this._relation === 'gte') {
          newRelation = 'gte';
        }
        return new SearchTotal({value: newValue, relation: newRelation});
    };
}


function createSearchTotal(total) {
    /**
     * this function ensures backwards compatibility between the way elasticsearch formats the total pre-v8 and post-v8
     */
    const totalObj = typeof(total) === 'number' ? {value: total} : {value: total.value, relation: total.relation};
    return new SearchTotal(totalObj)
}


class SearchResultList extends Component {
    constructor(props) {
      super(props);
      this.types = this.props.types || ['text', 'sheet'];
      this.querySize = {"text": 50, "sheet": 20};
      this.state = {
        runningQueries: this._typeObjDefault(null),
        isQueryRunning: this._typeObjDefault(false),
        moreToLoad:     this._typeObjDefault(true),
        totals:         this._typeObjDefault(new SearchTotal()),
        pagesLoaded:    this._typeObjDefault(0),
        hits:           this._typeObjDefault([]),
        error:          false,
        topics:         []
      }

      // Load search results from cache so they are available for immediate render
      this.types.map(t => {
        const args = this._getQueryArgs(props, t);
        let cachedQuery = Sefaria.search.getCachedQuery(args);
        while (cachedQuery) {
          // Load all pages of results that are available in cache, so if page X was
          // previously loaded it will be returned.
          //console.log("Loaded cached query for")
          //console.log(args);
          this.state.hits[t] = this.state.hits[t].concat(cachedQuery.hits.hits);
          this.state.totals[t] = createSearchTotal(cachedQuery.hits.total);
          this.state.pagesLoaded[t] += 1;
          args.start = this.state.pagesLoaded[t] * this.querySize[t];
          if (t === "text") {
            // Since texts only have one filter type, aggregations are only requested once on first page
            args.aggregationsToUpdate = [];
          }
          cachedQuery = Sefaria.search.getCachedQuery(args);
        }
      });
      this.updateTotalResults();
    }
    componentDidMount() {
        this._executeAllQueries();
        $(ReactDOM.findDOMNode(this)).closest(".content").on("scroll.infiteScroll", this.handleScroll);
    }
    componentWillUnmount() {
        this._abortRunningQueries();  // todo: make this work w/ promises
        $(ReactDOM.findDOMNode(this)).closest(".content").off("scroll.infiniteScroll", this.handleScroll);
    }
    componentWillReceiveProps(newProps) {
      if(this.props.query !== newProps.query) {
        this.setState({
          totals: this._typeObjDefault(new SearchTotal()),
          hits: this._typeObjDefault([]),
          moreToLoad: this._typeObjDefault(true),
        });
        this._executeAllQueries(newProps);
      } else {
        this.types.forEach(t => {
          if (this._shouldUpdateQuery(this.props, newProps, t)) {
            let state = {
              hits: extend(this.state.hits, {[t]: []}),
              pagesLoaded: extend(this.state.pagesLoaded, {[t]: 0}),
              moreToLoad: extend(this.state.moreToLoad, {[t]: true})
            };
            this.setState(state);
            this._executeQuery(newProps, t);
          }
        });
      }
    }
    async addRefTopic(topic) {
        const book = await Sefaria.getIndexDetails(topic.key);
        return {
            enDesc: book.enDesc || book.enShortDesc,
            heDesc: book.heDesc || book.heShortDesc,
            title: book.title,
            heTitle: book.heTitle,
            topicCat: book.categories[0],
            heTopicCat: Sefaria.toc.filter(cat => cat.category === book.categories[0])[0].heCategory,
            url: "/" + book.title,
            analyticCat: "Book"
        }
    }
    addTOCCategoryTopic(topic) {
        const topicKeyArr = topic.key.slice();
        const lastCat = topicKeyArr.pop(topicKeyArr - 1); //go up one level in order to get the bottom level's description
        const relevantCats = topicKeyArr.length === 0 ? Sefaria.toc : Sefaria.tocItemsByCategories(topicKeyArr);
        const relevantSubCat = relevantCats.filter(cat => "category" in cat && cat.category === lastCat)[0];
        return {
            analyticCat: "Category",
            url: "/texts/" + topic.key.join("/"),
            topicCat: "Texts",
            heTopicCat: Sefaria.hebrewTerm("Texts"),
            enDesc: relevantSubCat.enDesc,
            heDesc: relevantSubCat.heDesc,
            title: relevantSubCat.category,
            heTitle: relevantSubCat.heCategory
        }
    }
    async addGeneralTopic(topic) {
        const d = await Sefaria.getTopic(topic.key, {annotated: false});
        let searchTopic = {
            analyticCat: "Topic",
            title: d.primaryTitle["en"],
            heTitle: d.primaryTitle["he"],
            numSources: 0,
            numSheets: 0,
            url: "/topics/" + topic.key
        }
        const typeObj = Sefaria.topicTocCategory(topic.key);
        if (!typeObj) {
            searchTopic.topicCat = "Topics";
            searchTopic.heTopicCat = Sefaria.hebrewTranslation("Topics");
        } else {
            searchTopic.topicCat = typeObj["en"];
            searchTopic.heTopicCat = typeObj["he"];
        }
        if ("description" in d) {
            searchTopic.enDesc = d.description["en"];
            searchTopic.heDesc = d.description["he"];
        }
        if (d.tabs?.sources) {
            searchTopic.numSources = d.tabs.sources.refs.length;
        }
        if (d.tabs?.sheets) {
            searchTopic.numSheets = d.tabs.sheets.refs.length;
        }
        return searchTopic;
    }
    async addCollection(collection) {
        const d = await Sefaria.getCollection(collection.key);
        return {
            analyticCat: "Collection",
            title: d.name,
            heTitle: d.name,
            url: "/collections/" + collection.key,
            topicCat: "Collections",
            heTopicCat: Sefaria.hebrewTranslation("Collections"),
            enDesc: d.description,
            heDesc: d.description,
            numSheets: d.sheets.length
        }
    }
    async _executeTopicQuery() {
        const d = await Sefaria.getName(this.props.query)
        let topics = d.completion_objects.filter(obj => obj.title.toUpperCase() === this.props.query.toUpperCase());
        const hasAuthor = topics.some(obj => obj.type === "AuthorTopic");
        if (hasAuthor) {
            topics = topics.filter(obj => obj.type !== "TocCategory");  //TocCategory is unhelpful if we have author
        }
        let searchTopics = await Promise.all(topics.map(async t => {
            if (t.type === 'ref') {
                return await this.addRefTopic(t);
            } else if (t.type === 'TocCategory') {
                return this.addTOCCategoryTopic(t);
            } else if (t.type === 'Collection') {
                return await this.addCollection(t);
            } else {
                return await this.addGeneralTopic(t);
            }
        }));
        this.setState({topics: searchTopics});
    }
    updateRunningQuery(type, ajax) {
      this.state.runningQueries[type] = ajax;
      this.state.isQueryRunning[type] = !!ajax;
      this.setState(this.state);
    }
    totalResults() {
<<<<<<< HEAD
      return this.types.reduce((accum, type) => (this.state.totals[type].value + accum), 0);
=======
      return this.types.reduce((accum, type) => (this.state.totals[type].combine(accum)), new SearchTotal());
>>>>>>> 8e3e7477
    }
    updateTotalResults() {
      this.props.updateTotalResults(this.totalResults());
    }
    _typeObjDefault(defaultValue) {
      // es6 version of dict comprehension...
      return this.types.reduce((obj, k) => { obj[k] = defaultValue; return obj; }, {});
    }
    _abortRunningQueries() {
      this.types.forEach(t => this._abortRunningQuery(t));
    }
    _abortRunningQuery(type) {
      if(this.state.runningQueries[type]) {
          this.state.runningQueries[type].abort();  //todo: make work with promises
      }
      this.updateRunningQuery(type, null);
    }
    handleScroll() {
      var tab = this.props.tab;

      if (!this.state.moreToLoad[tab]) { return; }
      if (this.state.runningQueries[tab]) { return; }

      var $scrollable = $(ReactDOM.findDOMNode(this)).closest(".content");
      var margin = 300;
      if($scrollable.scrollTop() + $scrollable.innerHeight() + margin >= $scrollable[0].scrollHeight) {
        this._loadNextPage(tab);
      }
    }
    _shouldUpdateQuery(oldProps, newProps, type) {
      const oldSearchState = this._getSearchState(type, oldProps);
      const newSearchState = this._getSearchState(type, newProps);
      return !oldSearchState.isEqual({ other: newSearchState, fields: ['appliedFilters', 'field', 'sortType'] }) ||
        ((oldSearchState.filtersValid !== newSearchState.filtersValid) && oldSearchState.appliedFilters.length > 0);  // Execute a second query to apply filters after an initial query which got available filters
    }
    _getSearchState(type, props) {
      props = props || this.props;
      if (!props.query) {
          return;
      }
      return props[`${type}SearchState`];
    }
    _executeAllQueries(props) {
      this._executeTopicQuery();
      this.types.forEach(t => this._executeQuery(props, t));
    }
    _getAggsToUpdate(filtersValid, aggregation_field_array, aggregation_field_lang_suffix_array, appliedFilterAggTypes, type) {
      // Returns a list of aggregations type which we should request from the server.

      // If there is only on possible filter (i.e. path for text) and filters are valid, no need to request again for any filter interactions
      if (filtersValid && aggregation_field_array.length === 1) { return []; }

      return Sefaria.util
        .zip(aggregation_field_array, aggregation_field_lang_suffix_array)
        .map(([agg, suffix_map]) => `${agg}${suffix_map ? suffix_map[Sefaria.interfaceLang] : ''}`); // add suffix based on interfaceLang to filter, if present in suffix_map
    }
    _executeQuery(props, type) {
      //This takes a props object, so as to be able to handle being called from componentWillReceiveProps with newProps
      props = props || this.props;
      if (!props.query) {
          return;
      }
      this._abortRunningQuery(type);

      let args = this._getQueryArgs(props, type);

      // If there are no available filters yet, don't apply filters.  Split into two queries:
      // 1) Get all potential filters and counts
      // 2) Apply filters (Triggered from componentWillReceiveProps)

      const request_applied = args.applied_filters;
      const searchState = this._getSearchState(type, props);
      const { appliedFilters, appliedFilterAggTypes } = searchState;
      const { aggregation_field_array, build_and_apply_filters } = SearchState.metadataByType[type];

      args.success = data => {
              this.updateRunningQuery(type, null);
              if (this.state.pagesLoaded[type] === 0) { // Skip if pages have already been loaded from cache, but let aggregation processing below occur
                const currTotal = createSearchTotal(data.hits.total);
                let state = {
                  hits: extend(this.state.hits, {[type]: data.hits.hits}),
                  totals: extend(this.state.totals, {[type]: currTotal}),
                  pagesLoaded: extend(this.state.pagesLoaded, {[type]: 1}),
                  moreToLoad: extend(this.state.moreToLoad, {[type]: currTotal.getValue() > this.querySize[type]})
                };
                this.setState(state, () => {
                  this.updateTotalResults();
                  this.handleScroll();
                });
                const filter_label = (request_applied && request_applied.length > 0) ? (' - ' + request_applied.join('|')) : '';
                const query_label = props.query + filter_label;
                Sefaria.track.event("Search", `${this.props.searchInBook? "SidebarSearch ": ""}Query: ${type}`, query_label, createSearchTotal(data.hits.total).getValue());
              }

              if (data.aggregations) {
                let availableFilters = [];
                let registry = {};
                let orphans = [];
                for (let aggregation of args.aggregationsToUpdate) {
                  if (!!data.aggregations[aggregation]) {
                    const { buckets } = data.aggregations[aggregation];
                    const {
                      availableFilters: tempAvailable,
                      registry: tempRegistry,
                      orphans: tempOrphans
                    } = Sefaria.search[build_and_apply_filters](buckets, appliedFilters, appliedFilterAggTypes, aggregation);
                    availableFilters.push(...tempAvailable);  // array concat
                    registry = extend(registry, tempRegistry);
                    orphans.push(...tempOrphans);
                  }
                }
                this.props.registerAvailableFilters(type, availableFilters, registry, orphans, args.aggregationsToUpdate);
              }
            };
      args.error = this._handleError;

      const runningQuery = Sefaria.search.execute_query(args);
      this.updateRunningQuery(type, runningQuery);
    }
    _getQueryArgs(props, type) {
      props = props || this.props;

      const searchState = this._getSearchState(type, props);
      const { field, fieldExact, sortType, filtersValid, appliedFilters, appliedFilterAggTypes } = searchState;
      const request_applied = filtersValid && appliedFilters;
      const { aggregation_field_array,  aggregation_field_lang_suffix_array } = SearchState.metadataByType[type];
      const aggregationsToUpdate = this._getAggsToUpdate(filtersValid, aggregation_field_array, aggregation_field_lang_suffix_array, appliedFilterAggTypes, type);

      return {
        query: props.query,
        type,
        applied_filters: request_applied,
        appliedFilterAggTypes,
        aggregationsToUpdate,
        size: this.querySize[type],
        field,
        sort_type: sortType,
        exact: fieldExact === field,
      };
    }
    _loadNextPage(type) {
      console.log("load next page")
      const args = this._getQueryArgs(this.props, type);
      args.start = this.state.pagesLoaded[type] * this.querySize[type];
      args.error = () => console.log("Failure in SearchResultList._loadNextPage");
      args.success =  data => {
          var nextHits = this.state.hits[type].concat(data.hits.hits);

          this.state.hits[type] = nextHits;
          this.state.pagesLoaded[type] += 1;
          if (this.state.pagesLoaded[type] * this.querySize[type] >= this.state.totals[type].getValue() ) {
            this.state.moreToLoad[type] = false;
          }

          this.setState(this.state);
          this.updateRunningQuery(type, null);
        };

      const runningNextPageQuery = Sefaria.search.execute_query(args);
      this.updateRunningQuery(type, runningNextPageQuery, false);
    }
    _handleError(jqXHR, textStatus, errorThrown) {
      if (textStatus == "abort") {
        // Abort is immediately followed by new query, above.  Worried there would be a race if we call updateCurrentQuery(null) from here
        //this.updateCurrentQuery(null);
        return;
      }
      this.setState({error: true});
      this.updateRunningQuery(null, null);
    }
    showSheets() {
      this.props.updateTab('sheet');
    }
    showTexts() {
      this.props.updateTab('text');
    }
    render () {
        if (!(this.props.query)) {  // Push this up? Thought is to choose on the SearchPage level whether to show a ResultList or an EmptySearchMessage.
            return null;
        }

        const { tab }     = this.props;
        const searchState = this._getSearchState(tab);
        let results       = [];

        if (tab == "text") {
          results = Sefaria.search.mergeTextResultsVersions(this.state.hits.text);
          results = results.filter(result => !!result._source.version).map(result =>
            <SearchTextResult
              data={result}
              query={this.props.query}
              key={result._id}
              searchInBook={this.props.searchInBook}
              onResultClick={this.props.onResultClick} />
          );
          if (this.state.topics.length > 0) {
              let topics = this.state.topics.map(t => {
                  Sefaria.track.event("Search", "topic in search display", t.analyticCat+"|"+t.title);
                  return <SearchTopic topic={t}/>
              });
              if (results.length > 0) {
                  topics = <div id="searchTopics">{topics}</div>
                  results.splice(2, 0, topics);
              }
              else {
                  results = topics;
              }
          }


        } else if (tab === "sheet") {
          results = this.state.hits.sheet.map(result =>
            <SearchSheetResult
              data={result}
              query={this.props.query}
              key={result._id}
              onResultClick={this.props.onResultClick} />
          );
        }

        const loadingMessage   = (<LoadingMessage message="Searching..." heMessage="מבצע חיפוש..." />);
        const noResultsMessage = (<LoadingMessage message="0 results." heMessage="0 תוצאות." />);

        const queryFullyLoaded = !this.state.moreToLoad[tab] && !this.state.isQueryRunning[tab];
        const haveResults      = !!results.length;
        results                = haveResults ? results : noResultsMessage;

        return (
          <div>
            <div className="searchTopMatter">
              {!this.props.searchInBook ?
              <SearchTabs
                clickTextButton={this.showTexts}
                clickSheetButton={this.showSheets}
                textTotal={this.state.totals["text"].value}
                sheetTotal={this.state.totals["sheet"].value}
                currentTab={tab} /> : null
              }
              {Sefaria.multiPanel && !this.props.compare ?
              <SearchSortBox
                type={tab}
                updateAppliedOptionSort={this.props.updateAppliedOptionSort}
                sortType={searchState.sortType} />
              :
              <SearchFilterButton
                openMobileFilters={this.props.openMobileFilters}
                nFilters={searchState.appliedFilters.length} />}
            </div>
            <div className="searchResultList">
              { queryFullyLoaded || haveResults ? results : null }
              { this.state.isQueryRunning[tab] ? loadingMessage : null }
            </div>
          </div>
        );
    }
}
SearchResultList.propTypes = {
  query:                    PropTypes.string,
  tab:                      PropTypes.oneOf(["text", "sheet"]),
  textSearchState:          PropTypes.object,
  sheetSearchState:         PropTypes.object,
  onResultClick:            PropTypes.func,
  updateTab:                PropTypes.func,
  updateAppliedOptionSort:  PropTypes.func,
  registerAvailableFilters: PropTypes.func,
};


const SearchTabs = ({clickTextButton, clickSheetButton, textTotal, sheetTotal, currentTab}) => (
  <div className="type-buttons sans-serif">
    <SearchTab label={"Sources"} total={textTotal} onClick={clickTextButton} active={currentTab === "text"} />
    <SearchTab label={"Sheets"} total={sheetTotal} onClick={clickSheetButton} active={currentTab === "sheet"} />
  </div>
);


const SearchTab = ({label, total, onClick, active}) => {
<<<<<<< HEAD
  total = total ? total.toLocaleString() : 0;

=======
>>>>>>> 8e3e7477
  const classes = classNames({"search-dropdown-button": 1, active});

  return (
    <div className={classes} onClick={onClick} onKeyPress={e => {e.charCode === 13 ? onClick(e) : null}} role="button" tabIndex="0">
      <div className="type-button-title">
        <InterfaceText>{label}</InterfaceText>&nbsp;
        <InterfaceText>{`(${total.asString()})`}</InterfaceText>
      </div>
    </div>
  );
};


const SearchSortBox = ({type, updateAppliedOptionSort, sortType}) => {
  const [isOpen, setIsOpen] = useState(false);

  const handleClick = (newSortType) => {
    if (sortType === newSortType) {
      return;
    }
    updateAppliedOptionSort(type, newSortType);
    setIsOpen(false);
  }
  const filterTextClasses = classNames({ searchFilterToggle: 1, active: isOpen });
  return (
    <DropdownModal close={() => {setIsOpen(false)}} isOpen={isOpen}>
      <DropdownButton
        isOpen={isOpen}
        toggle={() => {setIsOpen(!isOpen)}}
        enText={"Sort"}
        heText={"מיון"}
        buttonStyle={true}
      />
      <DropdownOptionList
        isOpen={isOpen}
        options={SearchState.metadataByType[type].sortTypeArray}
        currOptionSelected={sortType}
        handleClick={handleClick}
      />
    </DropdownModal>
  );
}
SearchSortBox.propTypes = {
  type:                    PropTypes.string.isRequired,
  updateAppliedOptionSort: PropTypes.func,
  sortType:                PropTypes.string,
};


const SearchFilterButton = ({openMobileFilters, nFilters}) => (
  <div className={classNames({button: 1, extraSmall: 1, grey: !nFilters})} onClick={openMobileFilters}>
    <InterfaceText>Filter</InterfaceText>
    {!!nFilters ? <>&nbsp;({nFilters.toString()})</> : null}
  </div>
);


export default SearchResultList;<|MERGE_RESOLUTION|>--- conflicted
+++ resolved
@@ -275,11 +275,7 @@
       this.setState(this.state);
     }
     totalResults() {
-<<<<<<< HEAD
-      return this.types.reduce((accum, type) => (this.state.totals[type].value + accum), 0);
-=======
       return this.types.reduce((accum, type) => (this.state.totals[type].combine(accum)), new SearchTotal());
->>>>>>> 8e3e7477
     }
     updateTotalResults() {
       this.props.updateTotalResults(this.totalResults());
@@ -514,8 +510,8 @@
               <SearchTabs
                 clickTextButton={this.showTexts}
                 clickSheetButton={this.showSheets}
-                textTotal={this.state.totals["text"].value}
-                sheetTotal={this.state.totals["sheet"].value}
+                textTotal={this.state.totals["text"]}
+                sheetTotal={this.state.totals["sheet"]}
                 currentTab={tab} /> : null
               }
               {Sefaria.multiPanel && !this.props.compare ?
@@ -557,11 +553,6 @@
 
 
 const SearchTab = ({label, total, onClick, active}) => {
-<<<<<<< HEAD
-  total = total ? total.toLocaleString() : 0;
-
-=======
->>>>>>> 8e3e7477
   const classes = classNames({"search-dropdown-button": 1, active});
 
   return (
