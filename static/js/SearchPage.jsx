--- conflicted
+++ resolved
@@ -26,10 +26,6 @@
 
   render () {
     const classes = classNames({readerNavMenu: 1, compare: this.props.compare});
-<<<<<<< HEAD
-    const isQueryHebrew = Sefaria.hebrew.isHebrew(this.props.query);
-=======
->>>>>>> a97f8934
     const searchResultList = <SearchResultList
         query={this.props.query}
         hits={this.props.hits}
@@ -44,20 +40,6 @@
         moreToLoad={this.props.moreToLoad}
         topics={this.props.topics}
     />;
-<<<<<<< HEAD
-    const sortComponent = <div className="searchTopMatter">
-      {Sefaria.multiPanel && !this.props.compare ?
-          <SearchSortBox
-              type={this.props.type}
-              sortTypeArray={this.props.sortTypeArray}
-              updateAppliedOptionSort={this.props.updateAppliedOptionSort}
-              sortType={this.props.searchState.sortType}/>
-          :
-          <SearchFilterButton
-              openMobileFilters={() => this.setState({mobileFiltersOpen: true})}
-              nFilters={this.props.searchState.appliedFilters.length}/>}
-    </div>
-=======
 
     const resultCount = this.props.totalResults?.getValue() > 0 && (
       <>
@@ -77,7 +59,6 @@
           openMobileFilters={() => this.setState({mobileFiltersOpen: true})}
           nFilters={this.props.searchState.appliedFilters.length}/>;
 
->>>>>>> a97f8934
     if (this.props.searchInBook) {
       return searchResultList;
     }
@@ -89,15 +70,6 @@
                   showDisplaySettings={false}
                   onBack={this.props.close}
                   openSearch={this.props.onQueryChange}/> : null}
-<<<<<<< HEAD
-
-          <div className="content searchContent">
-            <div className="sidebarLayout">
-              <div className="contentInner">
-
-                <div className="searchTopLine">
-                  <h1 className={classNames({"hebrewQuery": isQueryHebrew, "englishQuery": !isQueryHebrew})}>
-=======
 
           <div className="content searchContent">
             <div className="sidebarLayout">
@@ -105,22 +77,11 @@
 
                 <div className="searchTopLine">
                   <h1 className="serif">
->>>>>>> a97f8934
                     <InterfaceText>{this.props.searchTopMsg}</InterfaceText>&nbsp;
                     <InterfaceText html={{en: "&ldquo;", he: "&#1524;"}}/>
                     {this.props.query}
                     <InterfaceText html={{en: "&rdquo;", he: "&#1524;"}}/>
                   </h1>
-<<<<<<< HEAD
-                  {this.props.totalResults?.getValue() > 0 ?
-                      <div className="searchResultCount sans-serif">
-                        <InterfaceText>{this.props.totalResults.asString()}</InterfaceText>&nbsp;
-                        <InterfaceText>Results</InterfaceText>
-                      </div>
-                      : null}
-                </div>
-                {sortComponent}
-=======
                   <div className="searchTopMatter">
                     <div className="searchResultCount">
                       {resultCount}
@@ -130,7 +91,6 @@
                     </div>
                   </div>
                 </div>
->>>>>>> a97f8934
                 {searchResultList}
               </div>
 
