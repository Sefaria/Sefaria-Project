import React  from 'react';
import ReactDOM  from 'react-dom';
import $  from './sefaria/sefariaJquery';
import Sefaria  from './sefaria/sefaria';
import classNames  from 'classnames';
import PropTypes  from 'prop-types';
import ComparePanelHeader from './ComparePanelHeader';
import SearchFilters from './SearchFilters';
import Component from 'react-class';
import {SearchSortBox, SearchFilterButton} from './SearchResultList';
import {SearchResultList} from "./SearchResultList";
import {
  CategoryColorLine,
  InterfaceText,
  LoadingMessage,
  AiInfoTooltip,
} from './Misc';

class SearchPage extends Component {
  constructor(props) {
    super(props);
    this.state = {
      totalResults: null,
      mobileFiltersOpen: false,
    };
  }

  render () {
    const classes = classNames({readerNavMenu: 1, compare: this.props.compare});
<<<<<<< HEAD
    const isQueryHebrew = Sefaria.hebrew.isHebrew(this.props.query);
    const showAiBadge =    this.props.type === 'sheet' &&
        (this.props.searchState?.sortType === 'relevance' || this.props.searchState?.sortType?.toLowerCase?.() === 'relevance');
    const aiBadgeTexts = {
      en: 'These sheet results are ranked by AI relevance.',
      he: 'תוצאות הדפים מסודרות לפי רלוונטיות על בסיס בינה מלאכותית.',
    };
=======
>>>>>>> f8ba23d4
    const searchResultList = <SearchResultList
        query={this.props.query}
        hits={this.props.hits}
        type={this.props.type}
        compare={this.props.compare}
        searchState={this.props.searchState}
        onResultClick={this.props.onResultClick}
        updateAppliedOptionSort={this.props.updateAppliedOptionSort}
        registerAvailableFilters={this.props.registerAvailableFilters}
        loadNextPage={this.props.loadNextPage}
        isQueryRunning={this.props.isQueryRunning}
        moreToLoad={this.props.moreToLoad}
        topics={this.props.topics}
    />;

    const resultCount = this.props.totalResults?.getValue() > 0 && (
      <>
        <InterfaceText>{this.props.totalResults.asString()}</InterfaceText>&nbsp;
        <InterfaceText>Results</InterfaceText>
      </>
    );

    const sortFilterControls = Sefaria.multiPanel && !this.props.compare ?
      <SearchSortBox
          type={this.props.type}
          sortTypeArray={this.props.sortTypeArray}
          updateAppliedOptionSort={this.props.updateAppliedOptionSort}
          sortType={this.props.searchState.sortType}/>
      :
      <SearchFilterButton
          openMobileFilters={() => this.setState({mobileFiltersOpen: true})}
          nFilters={this.props.searchState.appliedFilters.length}/>;

    if (this.props.searchInBook) {
      return searchResultList;
    }
    return (
        <div className={classes} key={this.props.query}>
          {this.props.compare ?
              <ComparePanelHeader
                  search={true}
                  showDisplaySettings={false}
                  onBack={this.props.close}
                  openSearch={this.props.onQueryChange}/> : null}

          <div className="content searchContent">
            <div className="sidebarLayout">
              <div className="contentInner">

                <div className="searchTopLine">
<<<<<<< HEAD
                  <div className="searchTopLineInner">
                    <h1 className={classNames({
                      "hebrewQuery": isQueryHebrew,
                      "englishQuery": !isQueryHebrew
                    })}>
                      <InterfaceText>{this.props.searchTopMsg}</InterfaceText>&nbsp;
                      <InterfaceText html={{en: "&ldquo;", he: "&#1524;"}}/>
                      {this.props.query}
                      <InterfaceText html={{en: "&rdquo;", he: "&#1524;"}}/>
                    </h1>
                    {showAiBadge ? (
                    <AiInfoTooltip
                      enText={aiBadgeTexts.en}
                      heText={aiBadgeTexts.he}
                    />
                  ) : null}
                  </div>


                  {this.props.totalResults?.getValue() > 0 ?
                      <div className="searchResultCount sans-serif">
                        <InterfaceText>{this.props.totalResults.asString()}</InterfaceText>&nbsp;
                        <InterfaceText>Results</InterfaceText>
                      </div>
                      : null}
=======
                  <h1 className="serif">
                    <InterfaceText>{this.props.searchTopMsg}</InterfaceText>&nbsp;
                    <InterfaceText html={{en: "&ldquo;", he: "&#1524;"}}/>
                    {this.props.query}
                    <InterfaceText html={{en: "&rdquo;", he: "&#1524;"}}/>
                  </h1>
                  <div className="searchTopMatter">
                    <div className="searchResultCount">
                      {resultCount}
                    </div>
                    <div>
                      {sortFilterControls}
                    </div>
                  </div>
>>>>>>> f8ba23d4
                </div>
                {searchResultList}
              </div>

              {(Sefaria.multiPanel && !this.props.compare) || this.state.mobileFiltersOpen ?
                  <div
                      className={Sefaria.multiPanel && !this.props.compare ? "navSidebar" : "mobileSearchFilters"}>
                    {this.props.totalResults?.getValue() > 0 ?
                        <SearchFilters
                            query={this.props.query}
                            searchState={this.props.searchState}
                            updateAppliedFilter={this.props.updateAppliedFilter.bind(null, this.props.searchState)}
                            updateAppliedOptionField={this.props.updateAppliedOptionField}
                            updateAppliedOptionSort={this.props.updateAppliedOptionSort}
                            closeMobileFilters={() => this.setState({mobileFiltersOpen: false})}
                            compare={this.props.compare}
                            type={this.props.type}/>
                        : null}
                  </div>
                  : null}
            </div>
          </div>
        </div>
    );
  }
}

SearchPage.propTypes = {
  query:                    PropTypes.string,
  type:                      PropTypes.oneOf(["text", "sheet"]),
  searchState:              PropTypes.object,
  settings:                 PropTypes.object,
  panelsOpen:               PropTypes.number,
  close:                    PropTypes.func,
  onResultClick:            PropTypes.func,
  onQueryChange:            PropTypes.func,
  updateAppliedFilter:      PropTypes.func,
  updateAppliedOptionField: PropTypes.func,
  updateAppliedOptionSort:  PropTypes.func,
  registerAvailableFilters: PropTypes.func,
  loadNextPage:             PropTypes.func,
  moreToLoad:               PropTypes.bool,
  topics:                   PropTypes.array,
  totalResults:             PropTypes.object,
  sortTypeArray:            PropTypes.array,
};


export default SearchPage;<|MERGE_RESOLUTION|>--- conflicted
+++ resolved
@@ -27,16 +27,12 @@
 
   render () {
     const classes = classNames({readerNavMenu: 1, compare: this.props.compare});
-<<<<<<< HEAD
-    const isQueryHebrew = Sefaria.hebrew.isHebrew(this.props.query);
     const showAiBadge =    this.props.type === 'sheet' &&
         (this.props.searchState?.sortType === 'relevance' || this.props.searchState?.sortType?.toLowerCase?.() === 'relevance');
     const aiBadgeTexts = {
       en: 'These sheet results are ranked by AI relevance.',
       he: 'תוצאות הדפים מסודרות לפי רלוונטיות על בסיס בינה מלאכותית.',
     };
-=======
->>>>>>> f8ba23d4
     const searchResultList = <SearchResultList
         query={this.props.query}
         hits={this.props.hits}
@@ -87,39 +83,18 @@
               <div className="contentInner">
 
                 <div className="searchTopLine">
-<<<<<<< HEAD
                   <div className="searchTopLineInner">
-                    <h1 className={classNames({
-                      "hebrewQuery": isQueryHebrew,
-                      "englishQuery": !isQueryHebrew
-                    })}>
+                    <h1 className="serif">
                       <InterfaceText>{this.props.searchTopMsg}</InterfaceText>&nbsp;
                       <InterfaceText html={{en: "&ldquo;", he: "&#1524;"}}/>
                       {this.props.query}
                       <InterfaceText html={{en: "&rdquo;", he: "&#1524;"}}/>
                     </h1>
-                    {showAiBadge ? (
-                    <AiInfoTooltip
+                    {showAiBadge && <AiInfoTooltip
                       enText={aiBadgeTexts.en}
                       heText={aiBadgeTexts.he}
-                    />
-                  ) : null}
+                    />}
                   </div>
-
-
-                  {this.props.totalResults?.getValue() > 0 ?
-                      <div className="searchResultCount sans-serif">
-                        <InterfaceText>{this.props.totalResults.asString()}</InterfaceText>&nbsp;
-                        <InterfaceText>Results</InterfaceText>
-                      </div>
-                      : null}
-=======
-                  <h1 className="serif">
-                    <InterfaceText>{this.props.searchTopMsg}</InterfaceText>&nbsp;
-                    <InterfaceText html={{en: "&ldquo;", he: "&#1524;"}}/>
-                    {this.props.query}
-                    <InterfaceText html={{en: "&rdquo;", he: "&#1524;"}}/>
-                  </h1>
                   <div className="searchTopMatter">
                     <div className="searchResultCount">
                       {resultCount}
@@ -128,7 +103,6 @@
                       {sortFilterControls}
                     </div>
                   </div>
->>>>>>> f8ba23d4
                 </div>
                 {searchResultList}
               </div>
