--- conflicted
+++ resolved
@@ -32,11 +32,7 @@
         <ComparePanelHeader
           search={true}
           showDisplaySettings={false}
-<<<<<<< HEAD
-          onCompareBack={this.props.close}
-=======
           onBack={this.props.close}
->>>>>>> 3ec8a06a
           openSearch={this.props.onQueryChange} /> : null}
 
         <div className="content searchContent">
@@ -59,10 +55,7 @@
               <SearchResultList
                 query={this.props.query}
                 tab={this.props.tab}
-<<<<<<< HEAD
-=======
                 compare={this.props.compare}
->>>>>>> 3ec8a06a
                 textSearchState={this.props.textSearchState}
                 sheetSearchState={this.props.sheetSearchState}
                 onResultClick={this.props.onResultClick}
@@ -74,13 +67,8 @@
               />
             </div>
 
-<<<<<<< HEAD
-            {Sefaria.multiPanel || this.state.mobileFiltersOpen ?
-            <div className={Sefaria.multiPanel ? "navSidebar" : "mobileSearchFilters"}>
-=======
             {(Sefaria.multiPanel && !this.props.compare) || this.state.mobileFiltersOpen ?
             <div className={Sefaria.multiPanel && !this.props.compare ? "navSidebar" : "mobileSearchFilters"}>
->>>>>>> 3ec8a06a
               {this.state.totalResults ?
               <SearchFilters
                 query={this.props.query}
@@ -89,10 +77,7 @@
                 updateAppliedOptionField={this.props.updateAppliedOptionField.bind(null, this.props.tab)}
                 updateAppliedOptionSort={this.props.updateAppliedOptionSort.bind(null, this.props.tab)}
                 closeMobileFilters={() => this.setState({mobileFiltersOpen: false})}
-<<<<<<< HEAD
-=======
                 compare={this.props.compare}
->>>>>>> 3ec8a06a
                 type={this.props.tab} />
               : null }
             </div>
