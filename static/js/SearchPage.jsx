import React  from 'react';
import ReactDOM  from 'react-dom';
import $  from './sefaria/sefariaJquery';
import Sefaria  from './sefaria/sefaria';
import classNames  from 'classnames';
import PropTypes  from 'prop-types';
import Footer  from './Footer';
import ComparePanelHeader from './ComparePanelHeader';
import SearchResultList  from './SearchResultList';
import SearchFilters from './SearchFilters';
import Component from 'react-class';
import {
  CategoryColorLine,
  InterfaceText,
  LoadingMessage,
} from './Misc';

class SearchPage extends Component {
  constructor(props) {
    super(props);
    this.state = {
      totalResults: null,
      mobileFiltersOpen: false,
    };
  }
  render () {
    const classes        = classNames({readerNavMenu: 1, compare: this.props.compare});
    const isQueryHebrew  = Sefaria.hebrew.isHebrew(this.props.query);
    return (
      <div className={classes} key={this.props.query}>
        {this.props.compare ?
        <ComparePanelHeader
          search={true}
          showDisplaySettings={false}
          onBack={this.props.close}
          openSearch={this.props.onQueryChange} /> : null}

        <div className="content searchContent">
          <div className="sidebarLayout">
            <div className="contentInner">
              
              <div className="searchTopLine">
                <h1 className={classNames({"hebrewQuery": isQueryHebrew, "englishQuery": !isQueryHebrew})}>
                  <InterfaceText>Results for</InterfaceText>&nbsp;
                  <InterfaceText html={{en: "&ldquo;", he: "&#1524;"}} />
                  { this.props.query }
                  <InterfaceText html={{en: "&rdquo;", he: "&#1524;"}} />
                </h1>
                {this.state.totalResults?.getValue() > 0 ?
                <div className="searchResultCount sans-serif">
<<<<<<< HEAD
                  <InterfaceText>{this.state.totalResults.toLocaleString()}</InterfaceText>&nbsp;
=======
                  <InterfaceText>{this.state.totalResults.asString()}</InterfaceText>&nbsp;
>>>>>>> 8e3e7477
                  <InterfaceText>Results</InterfaceText>
                </div>
                : null }
              </div>

              <SearchResultList
                query={this.props.query}
                tab={this.props.tab}
                compare={this.props.compare}
                textSearchState={this.props.textSearchState}
                sheetSearchState={this.props.sheetSearchState}
                onResultClick={this.props.onResultClick}
                updateTab={this.props.updateTab}
                updateAppliedOptionSort={this.props.updateAppliedOptionSort}
                registerAvailableFilters={this.props.registerAvailableFilters}
                updateTotalResults={n => this.setState({totalResults: n})}
                openMobileFilters={() => this.setState({mobileFiltersOpen: true})}
              />
            </div>

            {(Sefaria.multiPanel && !this.props.compare) || this.state.mobileFiltersOpen ?
            <div className={Sefaria.multiPanel && !this.props.compare ? "navSidebar" : "mobileSearchFilters"}>
              {this.state.totalResults?.getValue() > 0 ?
              <SearchFilters
                query={this.props.query}
                searchState={this.props[`${this.props.tab}SearchState`]}
                updateAppliedFilter={this.props.updateAppliedFilter.bind(null, this.props.tab)}
                updateAppliedOptionField={this.props.updateAppliedOptionField.bind(null, this.props.tab)}
                updateAppliedOptionSort={this.props.updateAppliedOptionSort.bind(null, this.props.tab)}
                closeMobileFilters={() => this.setState({mobileFiltersOpen: false})}
                compare={this.props.compare}
                type={this.props.tab} />
              : null }
            </div>
            : null }
          </div>
          { this.props.panelsOpen === 1 ? <Footer /> : null }
        </div>
      </div>
    );
  }
}
SearchPage.propTypes = {
  interfaceLang:            PropTypes.oneOf(["english", "hebrew"]),
  query:                    PropTypes.string,
  tab:                      PropTypes.oneOf(["text", "sheet"]),
  textSearchState:          PropTypes.object,
  sheetSearchState:         PropTypes.object,
  settings:                 PropTypes.object,
  panelsOpen:               PropTypes.number,
  close:                    PropTypes.func,
  onResultClick:            PropTypes.func,
  onQueryChange:            PropTypes.func,
  updateTab:                PropTypes.func,
  updateAppliedFilter:      PropTypes.func,
  updateAppliedOptionField: PropTypes.func,
  updateAppliedOptionSort:  PropTypes.func,
  registerAvailableFilters: PropTypes.func,
};


export default SearchPage;<|MERGE_RESOLUTION|>--- conflicted
+++ resolved
@@ -48,11 +48,7 @@
                 </h1>
                 {this.state.totalResults?.getValue() > 0 ?
                 <div className="searchResultCount sans-serif">
-<<<<<<< HEAD
-                  <InterfaceText>{this.state.totalResults.toLocaleString()}</InterfaceText>&nbsp;
-=======
                   <InterfaceText>{this.state.totalResults.asString()}</InterfaceText>&nbsp;
->>>>>>> 8e3e7477
                   <InterfaceText>Results</InterfaceText>
                 </div>
                 : null }
@@ -79,7 +75,7 @@
               <SearchFilters
                 query={this.props.query}
                 searchState={this.props[`${this.props.tab}SearchState`]}
-                updateAppliedFilter={this.props.updateAppliedFilter.bind(null, this.props.tab)}
+                updateAppliedFilter={this.props.updateAppliedFilter.bind(null, this.props.tab, this.props[`${this.props.tab}SearchState`])}
                 updateAppliedOptionField={this.props.updateAppliedOptionField.bind(null, this.props.tab)}
                 updateAppliedOptionSort={this.props.updateAppliedOptionSort.bind(null, this.props.tab)}
                 closeMobileFilters={() => this.setState({mobileFiltersOpen: false})}
