import React  from 'react';
import ReactDOM  from 'react-dom';
import $  from './sefaria/sefariaJquery';
import Sefaria  from './sefaria/sefaria';
import classNames  from 'classnames';
import PropTypes  from 'prop-types';
import ComparePanelHeader from './ComparePanelHeader';
<<<<<<< HEAD
=======
import {SearchResultList} from './SearchResultList';
>>>>>>> 1cb303d0
import SearchFilters from './SearchFilters';
import Component from 'react-class';
import {SearchSortBox, SearchFilterButton} from './SearchResultList';
import {SearchResultList} from "./SearchResultList";
import {
  CategoryColorLine,
  InterfaceText,
  LoadingMessage,
} from './Misc';
import Footer from "./Footer";

class SearchPage extends Component {
  constructor(props) {
    super(props);
    this.state = {
      totalResults: null,
      mobileFiltersOpen: false,
    };
  }

  render () {
    const classes = classNames({readerNavMenu: 1, compare: this.props.compare});
    const isQueryHebrew = Sefaria.hebrew.isHebrew(this.props.query);
    const searchResultList = <SearchResultList
        query={this.props.query}
        hits={this.props.hits}
        type={this.props.type}
        compare={this.props.compare}
        searchState={this.props.searchState}
        onResultClick={this.props.onResultClick}
        updateAppliedOptionSort={this.props.updateAppliedOptionSort}
        registerAvailableFilters={this.props.registerAvailableFilters}
        loadNextPage={this.props.loadNextPage}
        isQueryRunning={this.props.isQueryRunning}
        moreToLoad={this.props.moreToLoad}
        topics={this.props.topics}
    />;
    const sortComponent = <div className="searchTopMatter">
      {Sefaria.multiPanel && !this.props.compare ?
          <SearchSortBox
              type={this.props.type}
              sortTypeArray={this.props.sortTypeArray}
              updateAppliedOptionSort={this.props.updateAppliedOptionSort}
              sortType={this.props.searchState.sortType}/>
          :
          <SearchFilterButton
              openMobileFilters={() => this.setState({mobileFiltersOpen: true})}
              nFilters={this.props.searchState.appliedFilters.length}/>}
    </div>
    if (this.props.searchInBook) {
      return searchResultList;
    }
    return (
        <div className={classes} key={this.props.query}>
          {this.props.compare ?
              <ComparePanelHeader
                  search={true}
                  showDisplaySettings={false}
                  onBack={this.props.close}
                  openSearch={this.props.onQueryChange}/> : null}

          <div className="content searchContent">
            <div className="sidebarLayout">
              <div className="contentInner">

                <div className="searchTopLine">
                  <h1 className={classNames({"hebrewQuery": isQueryHebrew, "englishQuery": !isQueryHebrew})}>
                    <InterfaceText>{this.props.searchTopMsg}</InterfaceText>&nbsp;
                    <InterfaceText html={{en: "&ldquo;", he: "&#1524;"}}/>
                    {this.props.query}
                    <InterfaceText html={{en: "&rdquo;", he: "&#1524;"}}/>
                  </h1>
                  {this.props.totalResults?.getValue() > 0 ?
                      <div className="searchResultCount sans-serif">
                        <InterfaceText>{this.props.totalResults.asString()}</InterfaceText>&nbsp;
                        <InterfaceText>Results</InterfaceText>
                      </div>
                      : null}
                </div>
                {sortComponent}
                {searchResultList}
              </div>

              {(Sefaria.multiPanel && !this.props.compare) || this.state.mobileFiltersOpen ?
                  <div className={Sefaria.multiPanel && !this.props.compare ? "navSidebar" : "mobileSearchFilters"}>
                    {this.props.totalResults?.getValue() > 0 ?
                        <SearchFilters
                            query={this.props.query}
                            searchState={this.props.searchState}
                            updateAppliedFilter={this.props.updateAppliedFilter.bind(null, this.props.searchState)}
                            updateAppliedOptionField={this.props.updateAppliedOptionField}
                            updateAppliedOptionSort={this.props.updateAppliedOptionSort}
                            closeMobileFilters={() => this.setState({mobileFiltersOpen: false})}
                            compare={this.props.compare}
                            type={this.props.type}/>
                        : null}
                  </div>
                  : null}
            </div>
            {this.props.panelsOpen === 1 ? <Footer/> : null}
          </div>
        </div>
    );
  }
}

SearchPage.propTypes = {
  query:                    PropTypes.string,
  type:                      PropTypes.oneOf(["text", "sheet"]),
  searchState:              PropTypes.object,
  settings:                 PropTypes.object,
  panelsOpen:               PropTypes.number,
  close:                    PropTypes.func,
  onResultClick:            PropTypes.func,
  onQueryChange:            PropTypes.func,
  updateAppliedFilter:      PropTypes.func,
  updateAppliedOptionField: PropTypes.func,
  updateAppliedOptionSort:  PropTypes.func,
  registerAvailableFilters: PropTypes.func,
  loadNextPage:             PropTypes.func,
  moreToLoad:               PropTypes.bool,
  topics:                   PropTypes.array,
  totalResults:             PropTypes.object,
  sortTypeArray:            PropTypes.array,
};


export default SearchPage;<|MERGE_RESOLUTION|>--- conflicted
+++ resolved
@@ -4,21 +4,16 @@
 import Sefaria  from './sefaria/sefaria';
 import classNames  from 'classnames';
 import PropTypes  from 'prop-types';
+import Footer  from './Footer';
 import ComparePanelHeader from './ComparePanelHeader';
-<<<<<<< HEAD
-=======
 import {SearchResultList} from './SearchResultList';
->>>>>>> 1cb303d0
 import SearchFilters from './SearchFilters';
 import Component from 'react-class';
-import {SearchSortBox, SearchFilterButton} from './SearchResultList';
-import {SearchResultList} from "./SearchResultList";
 import {
   CategoryColorLine,
   InterfaceText,
   LoadingMessage,
 } from './Misc';
-import Footer from "./Footer";
 
 class SearchPage extends Component {
   constructor(props) {
@@ -28,111 +23,90 @@
       mobileFiltersOpen: false,
     };
   }
+  render () {
+    const classes        = classNames({readerNavMenu: 1, compare: this.props.compare});
+    const isQueryHebrew  = Sefaria.hebrew.isHebrew(this.props.query);
+    return (
+      <div className={classes} key={this.props.query}>
+        {this.props.compare ?
+        <ComparePanelHeader
+          search={true}
+          showDisplaySettings={false}
+          onBack={this.props.close}
+          openSearch={this.props.onQueryChange} /> : null}
 
-  render () {
-    const classes = classNames({readerNavMenu: 1, compare: this.props.compare});
-    const isQueryHebrew = Sefaria.hebrew.isHebrew(this.props.query);
-    const searchResultList = <SearchResultList
-        query={this.props.query}
-        hits={this.props.hits}
-        type={this.props.type}
-        compare={this.props.compare}
-        searchState={this.props.searchState}
-        onResultClick={this.props.onResultClick}
-        updateAppliedOptionSort={this.props.updateAppliedOptionSort}
-        registerAvailableFilters={this.props.registerAvailableFilters}
-        loadNextPage={this.props.loadNextPage}
-        isQueryRunning={this.props.isQueryRunning}
-        moreToLoad={this.props.moreToLoad}
-        topics={this.props.topics}
-    />;
-    const sortComponent = <div className="searchTopMatter">
-      {Sefaria.multiPanel && !this.props.compare ?
-          <SearchSortBox
-              type={this.props.type}
-              sortTypeArray={this.props.sortTypeArray}
-              updateAppliedOptionSort={this.props.updateAppliedOptionSort}
-              sortType={this.props.searchState.sortType}/>
-          :
-          <SearchFilterButton
-              openMobileFilters={() => this.setState({mobileFiltersOpen: true})}
-              nFilters={this.props.searchState.appliedFilters.length}/>}
-    </div>
-    if (this.props.searchInBook) {
-      return searchResultList;
-    }
-    return (
-        <div className={classes} key={this.props.query}>
-          {this.props.compare ?
-              <ComparePanelHeader
-                  search={true}
-                  showDisplaySettings={false}
-                  onBack={this.props.close}
-                  openSearch={this.props.onQueryChange}/> : null}
-
-          <div className="content searchContent">
-            <div className="sidebarLayout">
-              <div className="contentInner">
-
-                <div className="searchTopLine">
-                  <h1 className={classNames({"hebrewQuery": isQueryHebrew, "englishQuery": !isQueryHebrew})}>
-                    <InterfaceText>{this.props.searchTopMsg}</InterfaceText>&nbsp;
-                    <InterfaceText html={{en: "&ldquo;", he: "&#1524;"}}/>
-                    {this.props.query}
-                    <InterfaceText html={{en: "&rdquo;", he: "&#1524;"}}/>
-                  </h1>
-                  {this.props.totalResults?.getValue() > 0 ?
-                      <div className="searchResultCount sans-serif">
-                        <InterfaceText>{this.props.totalResults.asString()}</InterfaceText>&nbsp;
-                        <InterfaceText>Results</InterfaceText>
-                      </div>
-                      : null}
+        <div className="content searchContent">
+          <div className="sidebarLayout">
+            <div className="contentInner">
+              
+              <div className="searchTopLine">
+                <h1 className={classNames({"hebrewQuery": isQueryHebrew, "englishQuery": !isQueryHebrew})}>
+                  <InterfaceText>Results for</InterfaceText>&nbsp;
+                  <InterfaceText html={{en: "&ldquo;", he: "&#1524;"}} />
+                  { this.props.query }
+                  <InterfaceText html={{en: "&rdquo;", he: "&#1524;"}} />
+                </h1>
+                {this.state.totalResults?.getValue() > 0 ?
+                <div className="searchResultCount sans-serif">
+                  <InterfaceText>{this.state.totalResults.asString()}</InterfaceText>&nbsp;
+                  <InterfaceText>Results</InterfaceText>
                 </div>
-                {sortComponent}
-                {searchResultList}
+                : null }
               </div>
 
-              {(Sefaria.multiPanel && !this.props.compare) || this.state.mobileFiltersOpen ?
-                  <div className={Sefaria.multiPanel && !this.props.compare ? "navSidebar" : "mobileSearchFilters"}>
-                    {this.props.totalResults?.getValue() > 0 ?
-                        <SearchFilters
-                            query={this.props.query}
-                            searchState={this.props.searchState}
-                            updateAppliedFilter={this.props.updateAppliedFilter.bind(null, this.props.searchState)}
-                            updateAppliedOptionField={this.props.updateAppliedOptionField}
-                            updateAppliedOptionSort={this.props.updateAppliedOptionSort}
-                            closeMobileFilters={() => this.setState({mobileFiltersOpen: false})}
-                            compare={this.props.compare}
-                            type={this.props.type}/>
-                        : null}
-                  </div>
-                  : null}
+              <SearchResultList
+                query={this.props.query}
+                tab={this.props.tab}
+                compare={this.props.compare}
+                textSearchState={this.props.textSearchState}
+                sheetSearchState={this.props.sheetSearchState}
+                onResultClick={this.props.onResultClick}
+                updateTab={this.props.updateTab}
+                updateAppliedOptionSort={this.props.updateAppliedOptionSort}
+                registerAvailableFilters={this.props.registerAvailableFilters}
+                updateTotalResults={n => this.setState({totalResults: n})}
+                openMobileFilters={() => this.setState({mobileFiltersOpen: true})}
+              />
             </div>
-            {this.props.panelsOpen === 1 ? <Footer/> : null}
+
+            {(Sefaria.multiPanel && !this.props.compare) || this.state.mobileFiltersOpen ?
+            <div className={Sefaria.multiPanel && !this.props.compare ? "navSidebar" : "mobileSearchFilters"}>
+              {this.state.totalResults?.getValue() > 0 ?
+              <SearchFilters
+                query={this.props.query}
+                searchState={this.props[`${this.props.tab}SearchState`]}
+                updateAppliedFilter={this.props.updateAppliedFilter.bind(null, this.props.tab, this.props[`${this.props.tab}SearchState`])}
+                updateAppliedOptionField={this.props.updateAppliedOptionField.bind(null, this.props.tab)}
+                updateAppliedOptionSort={this.props.updateAppliedOptionSort.bind(null, this.props.tab)}
+                closeMobileFilters={() => this.setState({mobileFiltersOpen: false})}
+                compare={this.props.compare}
+                type={this.props.tab} />
+              : null }
+            </div>
+            : null }
           </div>
+          { this.props.panelsOpen === 1 ? <Footer /> : null }
         </div>
+      </div>
     );
   }
 }
-
 SearchPage.propTypes = {
+  interfaceLang:            PropTypes.oneOf(["english", "hebrew"]),
   query:                    PropTypes.string,
-  type:                      PropTypes.oneOf(["text", "sheet"]),
-  searchState:              PropTypes.object,
+  tab:                      PropTypes.oneOf(["text", "sheet"]),
+  textSearchState:          PropTypes.object,
+  sheetSearchState:         PropTypes.object,
   settings:                 PropTypes.object,
   panelsOpen:               PropTypes.number,
   close:                    PropTypes.func,
   onResultClick:            PropTypes.func,
   onQueryChange:            PropTypes.func,
+  updateTab:                PropTypes.func,
   updateAppliedFilter:      PropTypes.func,
   updateAppliedOptionField: PropTypes.func,
   updateAppliedOptionSort:  PropTypes.func,
   registerAvailableFilters: PropTypes.func,
-  loadNextPage:             PropTypes.func,
-  moreToLoad:               PropTypes.bool,
-  topics:                   PropTypes.array,
-  totalResults:             PropTypes.object,
-  sortTypeArray:            PropTypes.array,
 };
 
 
