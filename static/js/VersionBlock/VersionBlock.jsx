import React from 'react';
import PropTypes from 'prop-types';
import classNames from 'classnames';
import Sefaria from '../sefaria/sefaria';
import Util from '../sefaria/util';
import $ from '../sefaria/sefariaJquery';
import Component from 'react-class';
import {LoadingMessage} from "../Misc";
import VersionBlockHeader from "./VersionBlockHeader";
import VersionBlockSelectButton from "./VersionBlockSelectButton";
import VersionInformation from "./VersionInformation";
import VersionImage from "./VersionImage";
import VersionBlockWithPreview from "./VersionBlockWithPreview";

class VersionBlockUtils {
    static makeVersionTitle(version){
      if (version.merged) {
        return {"className" : "", "text": Sefaria._("Merged from") + " " + Array.from(new Set(version.sources)).join(", ")};
      } else if (Sefaria.interfaceLang === "english" || !version.versionTitleInHebrew) {
        return {"className" : "", "text" : version.versionTitle};
      } else {
        return {"className": "he", "text": version.versionTitleInHebrew};
      }
    }
    static makeVersionLink(currRef, version, currObjectVersions, mainPanel) {
      if (version.merged) {
        return "#"; // there's no url for a merged version
      }
      const withParam = mainPanel ? "" : "&with=Translation Open";
      const versionParam = mainPanel ? version.language : 'side';
      const nonSelectedVersionParams = Object.entries(currObjectVersions)
                                        .filter(([vlang, ver]) => !!ver && !!ver?.versionTitle && !version?.merged && (withParam || vlang === version.language))  // in 'side' case, keep all version params
                                        .map(([vlang, ver]) => `&v${vlang}=${ver.versionTitle.replace(/\s/g,'_')}`)
                                        .join("");
      const versionLink = nonSelectedVersionParams === "" ? null : `/${Sefaria.normRef(currRef)}${nonSelectedVersionParams}&v${versionParam}=${version.versionTitle.replace(/\s/g,'_')}${withParam}`.replace("&","?");
      return versionLink;
    }
    static makeAttrClassNames(version, extraClassNames, attrToExist = null, attrIsMultilingual = false){
      if(attrIsMultilingual && Sefaria.interfaceLang != "english"){
        attrToExist = attrToExist+"In"+Sefaria.interfaceLang.toFirstCapital();
      }
      return {...extraClassNames, "n-a": (attrToExist ? !version[attrToExist] : 0)};
    }
    static openVersionInSidebar(currRef, version, currObjectVersions, openVersionInSidebar, e) {
      e.preventDefault();
      try {
        gtag("event", "onClick_version_title", {element_name: `version_title`,
            change_to: `${version.versionTitle}`, change_from: `${currObjectVersions[version.language]['versionTitle']}`,
            categories: `${Sefaria.refCategories(currRef)}`, book: `${Sefaria.parseRef(currRef).index}` })
      }
      catch(err) {
        console.log(err);
      }
      openVersionInSidebar(version.versionTitle, version.language);
  }
  static openVersionInMainPanel(currRef, version, currObjectVersions, renderMode, firstSectionRef, openVersionInReader, e) {
      e.preventDefault();
      try {
        gtag("event", "onClick_select_version", {element_name: `select_version`,
        change_to: `${version.versionTitle}`, change_from: `${currObjectVersions[version.language]['versionTitle']}`,
        categories: `${Sefaria.refCategories(currRef)}`, book: `${Sefaria.parseRef(currRef).index}` })
      }
      catch(err) {
        console.log(err);
      }
      if (renderMode === 'book-page') {
          window.location = `/${firstSectionRef}?v${version.language}=${version.versionTitle.replace(/\s/g,'_')}`;
      } else {
          openVersionInReader(version.versionTitle, version.language);
      }
      Sefaria.setVersionPreference(currRef, version.versionTitle, version.language);
  }
}

class VersionBlock extends Component {
  constructor(props) {
    super(props);
    this.updateableVersionAttributes = [
      "versionTitle",
      "iscompleted",
      "versionSource",
      "versionNotes",
      "license",
      "priority",
      "digitizedBySefaria",
      "status",
      "versionTitleInHebrew",
      "shortVersionTitle",
      "shortVersionTitleInHebrew",
      "versionNotesInHebrew",
      "purchaseInformationImage",
      "purchaseInformationURL",

    ];
    let s = {
      editing: false,
      error: null,
      originalVersionTitle: props.version["versionTitle"]
    };
    this.updateableVersionAttributes.forEach(attr => s[attr] = props.version[attr]);
    this.state = s;
  }
  handleInputChange(event) {
    const target = event.target;
    const name = target.name;
    const value = target.type === 'checkbox' ? (name === "status" ? (target.checked ? "locked" : null) : target.checked ) : target.value;

    this.setState({
      [name]: value,
      error: null
    });
  }

  saveVersionUpdate(event) {
    const v = this.props.version;
    let payloadVersion = {};
    this.updateableVersionAttributes.forEach(function(attr) {
      if (this.state[attr] || this.state[attr] != this.props.version[attr]) {
        payloadVersion[attr] = this.state[attr];
      }
    }.bind(this));
    delete payloadVersion.versionTitle;
    if (this.state.versionTitle != this.state.originalVersionTitle) {
      payloadVersion.newVersionTitle = this.state.versionTitle;
    }
    this.setState({"error": "Saving.  Page will reload on success."});
    $.ajax({
      url: `/api/version/flags/${v.title}/${v.language}/${v.versionTitle}`,
      dataType: 'json',
      type: 'POST',
      data: {json: JSON.stringify(payloadVersion)},
      success: function(data) {
        if (data.status == "ok") {
          document.location.reload(true);
        } else {
          this.setState({error: data.error});
        }
      }.bind(this),
      error: function(xhr, status, err) {
        this.setState({error: err.toString()});
      }.bind(this)
    });
  }
  deleteVersion() {
    if (!confirm("Are you sure you want to delete this text version?")) { return; }

    const url = "/api/texts/" + this.props.version.title + "/" + this.props.version.language + "/" + this.props.version.versionTitle;

    $.ajax({
      url: url,
      type: "DELETE",
      success: function(data) {
        if ("error" in data) {
          alert(data.error)
        } else {
          alert("Text Version Deleted.");
          window.location = "/" + Sefaria.normRef(this.props.version.title);
        }
      }
    }).fail(function() {
      alert("Something went wrong. Sorry!");
    });
  }
  openEditor() {
    if(Sefaria.is_moderator){
      this.setState({editing:true});
    }else{
      return;
    }
  }
  closeEditor() {
    this.setState({editing:false});
  }
  openExtendedNotes(e){
    e.preventDefault();
    this.props.viewExtendedNotes(this.props.version.title, this.props.version.language, this.props.version.versionTitle);
  }
  makeVersionNotes(){
    if (!this.props.showNotes) {
      return null;
    }
    if(Sefaria.interfaceLang=="english" && !!this.props.version.versionNotes){
      return this.props.version.versionNotes;
    }else if(Sefaria.interfaceLang=="hebrew" && !!this.props.version.versionNotesInHebrew){
      return this.props.version.versionNotesInHebrew;
    }else{
      return null;
    }
  }
  makeSelectVersionLanguage(){
    let voc = this.props.version.isSource ? 'Version' : "Translation";
    return this.props.isCurrent ? Sefaria._("Current " + voc) : Sefaria._("Select "+ voc);
  }

  hasExtendedNotes(){
    return !!(this.props.version.extendedNotes || this.props.version.extendedNotesHebrew);
  }
<<<<<<< HEAD
  setTextCompletionStatus( version ){
    if (version.iscompleted=="done") {
=======
  setTextCompletionStatus(){
    if (status == "done") {
>>>>>>> f792042f
      return null
    } else {
      return (
        <div className="status sans-serif danger">{Sefaria._("In Progress")}</div>
      )
    } 
  }

  render() {
    if(this.props.version.title == "Sheet") return null //why are we even getting here in such a case??;
    const v = this.props.version;
    const vtitle = VersionBlockUtils.makeVersionTitle(v);
    const vnotes = this.makeVersionNotes();
    const showLanguagLabel = this.props.rendermode == "book-page";
    const openVersionInSidebar = VersionBlockUtils.openVersionInSidebar.bind(null, this.props.currentRef, this.props.version,
        this.props.currObjectVersions, this.props.openVersionInSidebar);
    const openVersionInMainPanel = VersionBlockUtils.openVersionInMainPanel.bind(null, this.props.currentRef,
        this.props.version, this.props.currObjectVersions, this.props.rendermode, this.props.firstSectionRef, this.props.openVersionInReader);
<<<<<<< HEAD
    let textStatus = this.setTextCompletionStatus( this.props.version )
=======
    let textStatus = this.setTextCompletionStatus()
>>>>>>> f792042f
 
    if (this.state.editing && Sefaria.is_moderator) {
      // Editing View
      let close_icon = (Sefaria.is_moderator)?<i className="fa fa-times-circle" aria-hidden="true" onClick={this.closeEditor}/>:"";

      let licenses = Object.keys(Sefaria.getLicenseMap());
      licenses = licenses.includes(v.license) ? licenses : [v.license].concat(licenses);
     
      return (
        <div className = "versionBlock">
          <div className="error">{this.state.error}</div>
          <div className="versionEditForm">

            <label htmlFor="versionTitle" className="">Version Title</label>
            {close_icon}
            <input id="versionTitle" name="versionTitle" className="" type="text" value={this.state.versionTitle} onChange={this.handleInputChange} />
            <br></br>
            <label htmlFor="versionTitleInHebrew" className="">Hebrew Version Title</label>
            <input id="versionTitleInHebrew" name="versionTitleInHebrew" className="" type="text" value={this.state.versionTitleInHebrew} onChange={this.handleInputChange} />
            <br></br>
            <label htmlFor="shortVersionTitle" className="">Short Version Title</label>
            <input id="shortVersionTitle" name="shortVersionTitle" className="" type="text" value={this.state.shortVersionTitle} onChange={this.handleInputChange} />
            <br></br>
            <label htmlFor="iscompleted">Text completion status</label>
            <select id="iscompleted" name="iscompleted" className="" value={this.state.iscompleted} onChange={this.handleInputChange}>
              <option key="in_progress"  value="in_progress">in_progress</option>
              <option key="done"  value="done">done</option>
            </select>
            <br></br>
            <label htmlFor="shortVersionTitleInHebrew" className="">Short Hebrew Version Title</label>
            <input id="shortVersionTitleInHebrew" name="shortVersionTitleInHebrew" className="" type="text" value={this.state.shortVersionTitleInHebrew} onChange={this.handleInputChange} />
            <br></br>
            <label htmlFor="versionSource">Version Source</label>
            <input id="versionSource" name="versionSource" className="" type="text" value={this.state.versionSource} onChange={this.handleInputChange} />
            <br></br>
            <label id="license_label" htmlFor="license">License</label>
            <select id="license" name="license" className=""  value={this.state.license} onChange={this.handleInputChange}>
              {licenses.map(v => <option key={v} value={v}>{v?v:"(None Listed)"}</option>)}
            </select>
            <br></br>
            <label id="digitzedBySefaria_label" htmlFor="digitzedBySefaria">Digitized by Sefaria</label>
            <input type="checkbox" id="digitzedBySefaria" name="digitizedBySefaria" checked={this.state.digitizedBySefaria} onChange={this.handleInputChange}/>
            <br></br>
            <label id="priority_label" htmlFor="priority">Priority</label>
            <input id="priority" name="priority" className="" type="text" value={this.state.priority} onChange={this.handleInputChange} />
            <br></br>
            <label id="locked_label" htmlFor="locked">Locked</label>
            <input type="checkbox" id="locked" name="status" checked={this.state.status == "locked"} onChange={this.handleInputChange}/>
            <br></br>
            <label id="versionNotes_label" htmlFor="versionNotes">VersionNotes</label>
            <textarea id="versionNotes" name="versionNotes" placeholder="Version Notes" onChange={this.handleInputChange} value={this.state.versionNotes} rows="5" cols="40"/>
            <br></br>
            <label id="versionNotesInHebrew_label" htmlFor="versionNotes_in_hebrew">Hebrew VersionNotes</label>
            <textarea id="versionNotesInHebrew" name="versionNotesInHebrew" placeholder="Hebrew Version Notes" onChange={this.handleInputChange} value={this.state.versionNotesInHebrew} rows="5" cols="40"/>
            <div>
              <h3>Purchase Information</h3>
              <label htmlFor="purchase_url">Buy URL (Link to Store Item):</label>
              <input id="purchase_url" name="purchaseInformationURL" className="" type="text" value={this.state.purchaseInformationURL}  onChange={this.handleInputChange} />
              <label htmlFor="purchase_image">Buy Image (Image to Display for Link)</label>
              <input id="purchase_image" name="purchaseInformationImage" className="" type="text" value={this.state.purchaseInformationImage} onChange={this.handleInputChange} />
            </div>
            <div>
              <div id="delete_button" onClick={this.deleteVersion}>Delete Version</div>
              <div id="save_button" onClick={this.saveVersionUpdate}>SAVE</div>
              <div className="clearFix"></div>
            </div>
          </div>
        </div>
      );
    }
    else {
      return (
        <div className="versionBlock">
            <div className="versionBlockHeading">
              <div className="versionTitle" role="heading">
                <VersionBlockHeader
                  text={vtitle["text"]}
                  onClick={this.props.rendermode === 'book-page' ? openVersionInMainPanel : openVersionInSidebar}
                  renderMode='versionTitle'
                  link={VersionBlockUtils.makeVersionLink(this.props.currentRef, this.props.version,
                      this.props.currObjectVersions, this.props.rendermode === 'book-page')}
                 />
              </div>
              <i className={`fa fa-pencil versionEditIcon ${(Sefaria.is_moderator && this.props.rendermode == "book-page") ? "enabled" : ""}`} aria-hidden="true" onClick={this.openEditor}/>
              {/* {this.props.version.iscompleted !=="done" ? <div className="versionLanguage sans-serif">{this.props.version.iscompleted.toUpperCase()}</div>: null} */}
              
          <div className="versionLanguage sans-serif">{showLanguagLabel ? Sefaria._(Sefaria.translateISOLanguageCode(v.actualLanguage)) : ""}</div>
            </div>
            
            <div className="versionSelect sans-serif">
              <VersionBlockSelectButton
                   isSelected={this.props.isCurrent}
                   openVersionInMainPanel={openVersionInMainPanel}
                   text={this.makeSelectVersionLanguage()}
                   link={VersionBlockUtils.makeVersionLink(this.props.currentRef, this.props.version,
                      this.props.currObjectVersions, true)}
             />
            </div>
            <div className={classNames(VersionBlockUtils.makeAttrClassNames(v, {"versionNotes": 1, "sans-serif": (this.props.rendermode == "book-page")}, "versionNotes", true))}>
              <span className="" dangerouslySetInnerHTML={ {__html: vnotes} } />
              <span className={`versionExtendedNotesLinks ${this.hasExtendedNotes() ? "": "n-a"}`}>
                <a onClick={this.openExtendedNotes} href={`/${this.props.version.title}/${this.props.version.language}/${this.props.version.versionTitle}/notes`}>
                  {Sefaria._("Read More")}
                </a>
              </span>
            </div>
          { !v.merged ?
            <div className="versionDetails sans-serif">
              <VersionInformation currentRef={this.props.currentRef} version={v}/>
              {textStatus}
              <VersionImage version={v}/>
            </div> : null
          }
        </div>
      );
    }
  }
}
VersionBlock.propTypes = {
  version:                PropTypes.object.isRequired,
  currObjectVersions:     PropTypes.object.isRequired,
  currentRef:             PropTypes.string,
  firstSectionRef:        PropTypes.string,
  showHistory:            PropTypes.bool,
  showNotes:              PropTypes.bool,
  openVersionInSidebar:   PropTypes.func,
  openVersionInReader:    PropTypes.func,
  isCurrent:              PropTypes.bool,
  viewExtendedNotes:      PropTypes.func,
  sidebarDisplay:         PropTypes.bool,
  rendermode:             PropTypes.string,
  inTranslationBox:          PropTypes.bool,
};
VersionBlock.defaultProps = {
  showHistory: true,
  showNotes: true,
  sidebarDisplay: false
};

class VersionsBlocksList extends Component{
  constructor(props) {
    super(props);
    this.state = {
      currentKeys: this.getCurrentVersionsKeys(this.props.currObjectVersions),
    }
  }
  sortVersions(prioritize=null){
    //sorts the languages of the available versions
    const standard_langs = ["en", "he"];
    //const activeLanguages = Object.values(this.props.currObjectVersions).map(({actualLanguage}) => actualLanguage);
    return Object.keys(this.props.versionsByLanguages).sort(
      (a, b) => {
        if      (!!prioritize && a === prioritize)                {return -1;}
        else if (!!prioritize && b === prioritize)                {return 1;}
        /*else if (a in standard_langs && !(b in standard_langs))   {return -1;}
        else if (b in standard_langs && !(a in standard_langs))   {return  1;}
        else if (this.props.activeLanguages.includes(a))          {return -1;}
        else if (this.props.activeLanguages.includes(b))          {return  1;}*/
        else if (a < b)                                           {return -1;}
        else if (b < a)                                           {return  1;}
        else                                                      {return  0;}
      }
    );
  }
  componentDidMount() {
    this.updateCurrentVersionKeys();
  }
  componentDidUpdate(prevProps, prevState) {
    if (!Sefaria.util.object_equals(this.props.currObjectVersions, prevProps.currObjectVersions)) {
      this.updateCurrentVersionKeys();
    }
  }
  updateCurrentVersionKeys() {
    this.setState({currentKeys : this.getCurrentVersionsKeys(this.props.currObjectVersions)});
  }
  isVersionCurrent(version){
    //make versions string key and check if that key is in the current keys array (hashing for morons)
    const {actualLanguage, versionTitle} = version;
    return this.state.currentKeys.includes(`${actualLanguage}|${versionTitle}`);
  }
  getCurrentVersionsKeys(currentVersions){
    //make an array of strings that are keys of the current versions
    return Object.values(currentVersions).map((v) => !!v ? `${v.actualLanguage}|${v.versionTitle}` : "");
  }
  render(){
      const sortedLanguages = this.sortVersions(this.props.sortPrioritizeLanugage);
      if (!this.props.versionsByLanguages) {
        return (
          <div className="versionsBox">
            <LoadingMessage />
          </div>
        );
      }
      return (
        <div className="versionsBox">
          {
            sortedLanguages.map((lang) => (
              <div className="language-block" key={lang}>
                { this.props.showLanguageHeaders ?
                  <div className="versionLanguage sans-serif">
                    {Sefaria._(Sefaria.translateISOLanguageCode(lang))}<span className="enInHe connectionsCount">{` (${this.props.versionsByLanguages[lang].length})`}</span>
                  </div>
                    :
                    null
                }
                {
                  this.props.versionsByLanguages[lang].map((v) => (
                        this.props.inTranslationBox ?
                            <VersionBlockWithPreview
                                currentRef={this.props.currentRef}
                                version={v}
                                currObjectVersions={this.props.currObjectVersions}
                                openVersionInReader={this.props.openVersionInReader}
                                openVersionInSidebar={this.props.openVersionInSidebar}
                                isSelected={this.isVersionCurrent(v)}
                                srefs={this.props.srefs}
                                onRangeClick={this.props.onRangeClick}
                            /> :
                            <VersionBlock
                                rendermode="versions-box"
                                sidebarDisplay={true}
                                version={v}
                                currObjectVersions={this.props.currObjectVersions}
                                currentRef={this.props.currentRef}
                                firstSectionRef={"firstSectionRef" in v ? v.firstSectionRef : null}
                                key={`${this.isVersionCurrent(v) ? "current" : ""}|${v.versionTitle}|${v.actualLanguage}`}
                                openVersionInReader={this.props.openVersionInReader}
                                openVersionInSidebar={this.props.openVersionInSidebar}
                                viewExtendedNotes={this.props.viewExtendedNotes}
                                isCurrent={this.isVersionCurrent(v)}
                                inTranslationBox={this.props.inTranslationBox}
                                showNotes={this.props.showNotes}
                            />
                      ))
                }
              </div>
            ))
          }
        </div>
      );
    }
}
VersionsBlocksList.propTypes={
  versionsByLanguages: PropTypes.object.isRequired,
  currObjectVersions: PropTypes.object,
  displayCurrentVersions: PropTypes.bool,
  sortPrioritizeLanugage: PropTypes.string,
  currentRef: PropTypes.string,
  openVersionInReader: PropTypes.func,
  openVersionInSidebar: PropTypes.func,
  viewExtendedNotes: PropTypes.func,
  showLanguageHeaders: PropTypes.bool,
  inTranslationBox: PropTypes.bool,
  showNotes: PropTypes.bool,
  srefs: PropTypes.array,
  onRangeClick: PropTypes.func,
};
VersionsBlocksList.defaultProps = {
  displayCurrentVersions: true,
  showLanguageHeaders: true,
};



export {VersionBlock as default, VersionsBlocksList, VersionBlockUtils};<|MERGE_RESOLUTION|>--- conflicted
+++ resolved
@@ -195,13 +195,10 @@
   hasExtendedNotes(){
     return !!(this.props.version.extendedNotes || this.props.version.extendedNotesHebrew);
   }
-<<<<<<< HEAD
+
   setTextCompletionStatus( version ){
     if (version.iscompleted=="done") {
-=======
-  setTextCompletionStatus(){
-    if (status == "done") {
->>>>>>> f792042f
+
       return null
     } else {
       return (
@@ -220,11 +217,9 @@
         this.props.currObjectVersions, this.props.openVersionInSidebar);
     const openVersionInMainPanel = VersionBlockUtils.openVersionInMainPanel.bind(null, this.props.currentRef,
         this.props.version, this.props.currObjectVersions, this.props.rendermode, this.props.firstSectionRef, this.props.openVersionInReader);
-<<<<<<< HEAD
+
     let textStatus = this.setTextCompletionStatus( this.props.version )
-=======
-    let textStatus = this.setTextCompletionStatus()
->>>>>>> f792042f
+
  
     if (this.state.editing && Sefaria.is_moderator) {
       // Editing View
