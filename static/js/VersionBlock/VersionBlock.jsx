--- conflicted
+++ resolved
@@ -195,13 +195,9 @@
   hasExtendedNotes(){
     return !!(this.props.version.extendedNotes || this.props.version.extendedNotesHebrew);
   }
-<<<<<<< HEAD
+  
   setTextCompletionStatus( version ){
     if (version.iscompleted=="done") {
-=======
-  setTextCompletionStatus(){
-    if (status == "done") {
->>>>>>> f792042f
       return null
     } else {
       return (
