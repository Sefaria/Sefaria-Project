import React  from 'react';
<<<<<<< HEAD
import {NavSidebar} from "./NavSidebar";
=======
import SheetsTopics from "./SheetsTopics";
>>>>>>> 43f712b8
const SheetsHeroBanner = () => {
    return <div id="aboutCover">
            <video id="aboutVideo" poster="/static/img/home-video.jpg" preload="auto" autoPlay="true" loop muted>
                <source src="/static/img/home-video.webm" type="video/webm"/>
                <source src="/static/img/home-video.mp4" type="video/mp4"/>
                Video of sofer writing letters of the Torah
            </video>
        </div>;
}

const SheetsSidebar = () => {
<<<<<<< HEAD
    const sidebarModules = [
    {type: "CreateASheet"},
    {type: "WhatIsASourceSheet"},
  ];
    return <NavSidebar modules={sidebarModules} />
}



const SheetsHomePage = () => {
    return <div>
                <SheetsHeroBanner/>
                <SheetsSidebar/>
=======
    return "Sidebar Placeholder"
}
const SheetsHomePage = () => {
    return <div>
                <SheetsHeroBanner/>
                <div id="sheetsHomePage">
                    <SheetsTopics/>
                    <SheetsSidebar/>
                </div>
>>>>>>> 43f712b8
           </div>
}
export default SheetsHomePage;<|MERGE_RESOLUTION|>--- conflicted
+++ resolved
@@ -1,9 +1,6 @@
 import React  from 'react';
-<<<<<<< HEAD
 import {NavSidebar} from "./NavSidebar";
-=======
 import SheetsTopics from "./SheetsTopics";
->>>>>>> 43f712b8
 const SheetsHeroBanner = () => {
     return <div id="aboutCover">
             <video id="aboutVideo" poster="/static/img/home-video.jpg" preload="auto" autoPlay="true" loop muted>
@@ -15,7 +12,6 @@
 }
 
 const SheetsSidebar = () => {
-<<<<<<< HEAD
     const sidebarModules = [
     {type: "CreateASheet"},
     {type: "WhatIsASourceSheet"},
@@ -28,18 +24,10 @@
 const SheetsHomePage = () => {
     return <div>
                 <SheetsHeroBanner/>
-                <SheetsSidebar/>
-=======
-    return "Sidebar Placeholder"
-}
-const SheetsHomePage = () => {
-    return <div>
-                <SheetsHeroBanner/>
                 <div id="sheetsHomePage">
                     <SheetsTopics/>
                     <SheetsSidebar/>
                 </div>
->>>>>>> 43f712b8
            </div>
 }
 export default SheetsHomePage;