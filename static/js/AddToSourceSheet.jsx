--- conflicted
+++ resolved
@@ -375,10 +375,6 @@
           <span className="int-he">יעד להוספה</span>
         </div>
         <div className="dropdown">
-<<<<<<< HEAD
-          <div className={`dropdownMain noselect ${this.state.sheetListOpen ? "open" : ""}`} onClick={this.toggleSheetList}>
-            {this.state.sheetsLoaded ? Sefaria.sheets.getSheetTitle(this.state.selectedSheet?.title) : <LoadingMessage messsage="Loading your sheets..." heMessage="טוען את דפי המקורות שלך"/>}          </div>
-=======
           <Button
             size="fillwidth"
             className={`dropdownMain noselect ${this.state.sheetListOpen ? "open" : ""}`}
@@ -393,9 +389,8 @@
               isOpen: this.state.sheetListOpen
             })}
           >
-            {this.state.sheetsLoaded ? (this.state.selectedSheet.title === null ? Sefaria._("Untitled Source Sheet") : this.state.selectedSheet.title.stripHtml()) : <LoadingMessage messsage="Loading your sheets..." heMessage="טוען את דפי המקורות שלך"/>}
+            {this.state.sheetsLoaded ? Sefaria.sheets.getSheetTitle(this.state.selectedSheet?.title) : <LoadingMessage messsage="Loading your sheets..." heMessage="טוען את דפי המקורות שלך"/>}
           </Button>
->>>>>>> cbf7487a
           {this.state.sheetListOpen ?
           <div className="dropdownListBox noselect">
             <div
