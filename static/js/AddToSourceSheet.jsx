--- conflicted
+++ resolved
@@ -16,7 +16,6 @@
 import { SignUpModalKind } from './sefaria/signupModalContent';
 import { GDocAdvertBox } from './Promotions';
 import * as sheetsUtils from './sefaria/sheetsUtils'
-import Button from './common/Button';
 
 
 
@@ -416,10 +415,6 @@
               {sheetsList}
             </div>
             <div className="newSheet noselect">
-<<<<<<< HEAD
-              <input className="newSheetInput noselect" placeholder={Sefaria._("Name New Sheet")}/>
-              <Button size="fillwidth" className="small noselect" onClick={this.createSheet} activeModule={Sefaria.SHEETS_MODULE}>
-=======
               <input className="newSheetInput noselect" placeholder={Sefaria._("Name New Sheet")} aria-label={Sefaria._("Name New Sheet")} type="text"/>
               <Button 
                 size="small"
@@ -428,18 +423,13 @@
                 activeModule={Sefaria.VOICES_MODULE}
                 aria-label={Sefaria._("Create Sheet")}
               >
->>>>>>> a97f8934
                 <InterfaceText text={{en: "Create", he: "יצירה"}} />
               </Button>
              </div>
           </div>
           : null}
         </div>
-<<<<<<< HEAD
-        <Button size="fillwidth" className="noselect" onClick={this.props.nodeRef ? this.copyNodeToSourceSheet : this.addToSourceSheet} activeModule={Sefaria.SHEETS_MODULE}>
-=======
         <Button size="fillwidth" className="noselect" onClick={this.props.nodeRef ? this.copyNodeToSourceSheet : this.addToSourceSheet} activeModule={Sefaria.VOICES_MODULE}>
->>>>>>> a97f8934
           <InterfaceText text={{en: "Add to Sheet", he: "הוספה לדף המקורות"}} />
         </Button>
         {!this.props.hideGDocAdvert && <GDocAdvertBox/>}
@@ -479,24 +469,14 @@
     return (<div className="confirmAddToSheet addToSourceSheetBox">
               <div className="message">
                 <span className="int-en">
-<<<<<<< HEAD
-                  <a href={sref} data-target-module={!!this.props.nodeRef ? Sefaria.SHEETS_MODULE : Sefaria.LIBRARY_MODULE}>{srefTitles["en"]}</a>
-                  &nbsp;has been added to&nbsp;
-                   <a href={"/sheets/" + this.props.sheet.id} data-target-module={Sefaria.SHEETS_MODULE}>{this.props.sheet.title}</a>.
-=======
                   <a href={sref} data-target-module={!!this.props.nodeRef ? Sefaria.VOICES_MODULE : Sefaria.LIBRARY_MODULE}>{srefTitles["en"]}</a>
                   &nbsp;has been added to&nbsp;
                    <a href={"/sheets/" + this.props.sheet.id} data-target-module={Sefaria.VOICES_MODULE}>{this.props.sheet.title}</a>.
->>>>>>> a97f8934
                 </span>
                 <span className="int-he">
                   <a href={sref}>{srefTitles["he"]}</a>
                    &nbsp;נוסף בהצלחה לדף המקורות&nbsp;
-<<<<<<< HEAD
-                  <a href={"/sheets/" + this.props.sheet.id} data-target-module={Sefaria.SHEETS_MODULE}>{this.props.sheet.title}</a>.
-=======
                   <a href={"/sheets/" + this.props.sheet.id} data-target-module={Sefaria.VOICES_MODULE}>{this.props.sheet.title}</a>.
->>>>>>> a97f8934
                 </span>
               </div>
             </div>);
