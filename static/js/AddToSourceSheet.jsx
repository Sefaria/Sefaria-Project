--- conflicted
+++ resolved
@@ -412,19 +412,14 @@
               {sheetsList}
             </div>
             <div className="newSheet noselect">
-<<<<<<< HEAD
               <input className="newSheetInput noselect" placeholder={Sefaria._("Name New Sheet")} aria-label={Sefaria._("Name New Sheet")} type="text"/>
               <Button 
                 size="small"
                 className="fillWidth noselect" 
                 onClick={this.createSheet} 
-                activeModule={Sefaria.SHEETS_MODULE}
+                activeModule={Sefaria.VOICES_MODULE}
                 aria-label={Sefaria._("Create Sheet")}
               >
-=======
-              <input className="newSheetInput noselect" placeholder={Sefaria._("Name New Sheet")}/>
-              <Button size="fillwidth" className="small noselect" onClick={this.createSheet} activeModule={Sefaria.VOICES_MODULE}>
->>>>>>> 12c5f399
                 <InterfaceText text={{en: "Create", he: "יצירה"}} />
               </Button>
              </div>
