import React, { useState, useEffect, useCallback, useRef } from 'react';
import Component from 'react-class';
const $                        = require('./sefaria/sefariaJquery');
const Sefaria                  = require('./sefaria/sefaria');
const PropTypes                = require('prop-types');
const {Story}                  = require('./Story');
const Footer                   = require('./Footer');
const { usePaginatedScroll }   = require('./Hooks');
const { 
    NewsletterSignUpForm, 
    LoadingMessage 
}                              = require('./Misc');

function CategoryLink({category, showLibrary}) {
    return ( <a className="sideCatLink refLink inAppLink" href={"/texts/" + category} style={{borderColor: Sefaria.palette.categoryColor(category)}} onClick={()=>{showLibrary(category)}}>
                <span className="int-en">{category}</span>
                <span className="int-he">{Sefaria.hebrewTerm(category)}</span>
            </a>);
}
CategoryLink.propTypes = {
  showLibrary:   PropTypes.func.isRequired,
  category:      PropTypes.string
};

<<<<<<< HEAD
function HomeFeed(props) {
  const {interfaceLang, toggleSignUpModal, onlySharedStories} = props;
  const [stories, setStories] = useState([]);
  const scrollable_element = useRef();

  usePaginatedScroll(
      scrollable_element,
      "/api/stories?" + (onlySharedStories ? "shared_only=1" : ""),
      data => setStories(prev => ([...prev, ...data.stories]))
  );

  return (
    <div className="homeFeedWrapper">
      <div className="content hasFooter" ref={scrollable_element}>
        
        <div id="homeCover">
            <video id="homeVideo" poster="/static/img/home-video-narrow.jpg" preload="auto" autoPlay={true} loop="loop" muted="muted" volume="0">
                <source src="/static/img/home-video-narrow.webm" type="video/webm" />
                <source src="/static/img/home-video-narrow.mp4" type="video/mp4" />
                Video of sofer writing letters of the Torah
            </video>
            <h1 className="featureTitle">
                <span className="int-en">A Living Library of Jewish Texts</span>
                <span className="int-he">ספריה חיה של טקסטים יהודיים</span>
            </h1>
            <div className="sub">
                <span className="int-en">Explore 3,000 years of Jewish texts in Hebrew and English translation. <a href="/about">Learn More &rsaquo;</a></span>
                <span className="int-he">3,000 שנה של טקסטים יהודיים בעברית ובתרגום לאנגלית פרושים לפניך. <a href="/about">קרא עוד&rsaquo;</a></span>
            </div>
        </div>

        <div className="columnLayout">

          <div className="mainColumn">
            <div className="storyFeedInner">
            {stories.length ? stories.map((s,i) => Story(s, i, props)) : <LoadingMessage />}
            </div>
          </div>

          <div className="sideColumn">

=======
function HomeFeedSidebar({showLibrary}) {
    return (<div className="homeFeedSidebar">
>>>>>>> 376043ba
            <div id="homeLearn" className="section">
                <div className="sectionInner">
                    <div className="textBox">
                        <h2>
                            <span className="int-en">Start Learning</span>
                            <span className="int-he">התחילו בלמידה</span>
                        </h2>
                        <div className="description systemText">
                            <span className="int-en">Explore commentaries, connections and translations across our free, ever-growing library of texts.</span>
                            <span className="int-he">עיינו בפרשנים, קישורים ותרגומים בספריה הדיגטלית של ספריא.</span>
                        </div>
                    </div>
                    <div className="imageBox">
                        <CategoryLink category={"Tanakh"} showLibrary={showLibrary} />
                        <CategoryLink category={"Mishnah"} showLibrary={showLibrary} />
                        <CategoryLink category={"Talmud"} showLibrary={showLibrary} />
                        <CategoryLink category={"Midrash"} showLibrary={showLibrary} />
                        <CategoryLink category={"Halakhah"} showLibrary={showLibrary} />
                    </div>
                    <a href="/texts" className="button white fillWidth control-elem" onClick={showLibrary}>
                        <i class="fa fa-bars"></i>
                        <span className="int-en">Browse the Library</span>
                        <span className="int-he">עיינו בספריה הוירטואלית</span>
                    </a>
                </div>
            </div>

            <div id="homeSheets" className="section">
                <div className="sectionInner">
                    <div className="textBox">
                        <h2>
                            <span className="int-en">Make a Sheet</span>
                            <span className="int-he">צרו דף מקורות</span>
                        </h2>
                        <div className="description systemText">
                            <span className="int-en">Mix and match sources from our library, as well as outside sources, comments, images and videos.</span>
                            <span className="int-he">כאן תוכלו לערוך את הכל יחד: מקורות מספריא, מקורות חיצוניים, הערות שלכם, תמונות, קטעי וידאו ועוד.</span>
                        </div>
                        <a href="/sheets/new" className="button fillWidth control-elem">
                            <img src="/static/img/sheet.svg" />
                            <span className="int-en">Start a Sheet</span>
                            <span className="int-he">צרו דף מקורות</span>
                        </a>
                    </div>
                </div>
            </div>


            <div id="homeConnect" className="section center">
                <div className="sectionInner">
                    <h2>
                        <span className="int-en">Stay Connected</span>
                        <span className="int-he">השארו מעודכנים</span>
                    </h2>
                    <NewsletterSignUpForm contextName="Home Page Sidebar" />
                    <div id="homeSocialButtons">
                        <a target="_blank" href={"https://www.facebook.com/sefaria.org" + (Sefaria.interfaceLang == "hebrew" ? ".il" : "")} className="fa fa-facebook"></a>
                        <a target="_blank" href="https://www.twitter.com/SefariaProject" className="fa fa-twitter"></a>
                        <a target="_blank" href="https://www.instagram.com/SefariaProject" className="fa fa-instagram"></a>
                        <a target="_blank" href="https://www.youtube.com/user/SefariaProject" className="fa fa-youtube-play"></a>
                    </div>
                </div>
            </div>

            <div id="homeHelp" className="section">
                <div className="sectionInner">
                    <h2>
                        <span className="int-en">Support Sefaria</span>
                        <span className="int-he">תמכו בספריא</span>
                    </h2>
                    <div className="description systemText">
                        <span className="int-en">Sefaria is an open source, non-profit project. Support us by making a tax-deductible donation or shopping at the Sefaria store.</span>
                        <span className="int-he">ספריא היא ספריה דיגיטלית פתוחה הפועלת ללא מטרות רווח. תמכו בנו ע"י תרומה פטורה ממס או בקנייה בחנות הווירטואלית של ספריא</span>
                    </div>
                    <a href="/donate">
                        <div className="button white fillWidth control-elem">
                            <img src="/static/img/heart.png" />
                            <span className="int-en">Make a Donation</span>
                            <span className="int-he">תרמו לספריא</span>
                        </div>
                    </a>
                    <a href="https://store.sefaria.org/">
                        <div className="button white fillWidth control-elem">
                            <img src="/static/img/shopping-bag.png" />
                            <span className="int-en">Sefaria Store</span>
                            <span className="int-he">החנות של ספריא</span>
                        </div>
                    </a>
                </div>
            </div>

            <div id="homeEducators" className="section">
                <div className="sectionInner">
                    <div className="textBox">
                         <h2>
                            <span className="int-en">Teach with Sefaria</span>
                            <span className="int-he">מלמדים עם ספריא</span>
                        </h2>
                        <div className="description systemText">
                            <span className="int-en">Discover Sefaria’s potential in the classroom, connect with other educators and learn to integrate Sefaria into your teaching.</span>
                            <span className="int-he">באמצעות ספריא תוכלו להעצים את חווית הלימוד בכיתה, להתחבר למורים אחרים ולהעמיק את שיטות ההוראה שלכם.</span>
                        </div>
                        <a href="/educators">
                            <div className="button white fillWidth control-elem">
                                <span className="int-en">Learn More</span>
                                <span className="int-he">למדו עוד</span>
                            </div>
                        </a>
                    </div>
                </div>
            </div>

            <div id="homeMobile" className="section">
                <div className="sectionInner">
                    <div className="textBox">
                        <h2>
                            <span className="int-en">Mobile Apps</span>
                            <span className="int-he">אפליקציות בנייד</span>
                        </h2>
                        <div className="description systemText">
                            <span className="int-en">
                                Enjoy Sefaria's entire library and all of its links and interconnections on-the-go.
                                Sefaria’s apps for Android and iOS available to download for free.
                            </span>
                            <span className="int-he">השתמשו במאגר ובקישורים של ספריא בנייד. האפליקציה זמינה להורדה בחינם.</span>

                        </div>
                        <div className="inlineButtonBox">
                        <a href="https://play.google.com/store/apps/details?id=org.sefaria.sefaria" target="_blank">
                            <div className="button white control-elem">
                                <i className="fa fa-android"></i>
                                <span className="int-en">Android</span>
                                <span className="int-he">אנדרואיד</span>
                            </div>
                        </a>
                        &nbsp;&nbsp;
                        <a href="https://itunes.apple.com/us/app/sefaria/id1163273965?ls=1&mt=8" id="iOSButton" target="_blank">
                            <div className="button white control-elem">
                                <i className="fa fa-apple"></i>
                                <span className="int-en">iOS</span>
                                <span className="int-he">אייפון</span>
                            </div>
                        </a>
                        </div>
                    </div>
                </div>
            </div>

          </div>
    );
}
HomeFeedSidebar.propTypes = {
  showLibrary:   PropTypes.func.isRequired,
};

function HomeFeed(props) {
  const {interfaceLang, toggleSignUpModal, onlySharedStories} = props;
  const [stories, setStories] = useState([]);
  const scrollable_element = useRef();

  usePaginatedScroll(
      scrollable_element,
      "/api/stories?" + (onlySharedStories ? "shared_only=1" : ""),
      data => setStories(prev => ([...prev, ...data.stories]))
  );

  return (
    <div className="homeFeedWrapper">
      <div className="content hasFooter" ref={scrollable_element}>
        
        <div id="homeCover">
            <video id="homeVideo" poster="/static/img/home-video-narrow.jpg" preload="auto" autoPlay={true} loop="loop" muted="muted" volume="0">
                <source src="/static/img/home-video-narrow.webm" type="video/webm" />
                <source src="/static/img/home-video-narrow.mp4" type="video/mp4" />
                Video of sofer writing letters of the Torah
            </video>
            <h1 className="featureTitle">
                <span className="int-en">A Living Library of Jewish Texts</span>
                <span className="int-he">ספריה חיה של טקסטים יהודיים</span>
            </h1>
            <div className="sub">
                <span className="int-en">Explore 3,000 years of Jewish texts in Hebrew and English translation. <a href="/about">Learn More &rsaquo;</a></span>
                <span className="int-he">3,000 שנה של טקסטים יהודיים בעברית ובתרגום לאנגלית פרושים לפניך. <a href="/about">קרא עוד&rsaquo;</a></span>
            </div>
        </div>

        <div className="homeFeedColumns">
            <div className="storyFeed">
                <div className="storyFeedInner">
                {stories.length ? stories.map((s,i) => Story(s, i, props)) : <LoadingMessage />}
                </div>
            </div>
            <HomeFeedSidebar showLibrary={props.showLibrary} />
        </div>
      </div>
    </div>);
}
HomeFeed.propTypes = {
  interfaceLang:      PropTypes.string,
  toggleSignUpModal:  PropTypes.func.isRequired,
  showLibrary:   PropTypes.func.isRequired,
  onlySharedStories:  PropTypes.bool,
};

/*
class NewHomeFeedbackBox extends Component {
  constructor(props) {
    super(props);
    this.state = {
      alertmsg: null,
      feedbackSent: false,
      goodbyePrompt: false,
    };
  }
  sendFeedback() {
    if (!Sefaria._uid && !this.validateEmail($("#feedbackEmail").val())) {
      this.setState({alertmsg: Sefaria._("Please enter a valid email address")});
      return
    }

    var feedback = {
        type: "new_homepage",
        email: $("#feedbackEmail").val() || null,
        msg: $("#feedbackText").val(),
        url: "/newhome",
        uid: Sefaria._uid || null
    };
    if (!feedback.msg) { return; }
    var postData = {json: JSON.stringify(feedback)};
    var url = "/api/send_feedback";

    this.setState({feedbackSent: true});

    $.post(url, postData, function (data) {
        if (data.error) {
            alert(data.error);
        } else {
            console.log(data);
            $("#feedbackText").val("");
            Sefaria.track.event("New Home", "Send Feedback", null);
        }
    }.bind(this)).fail(function (xhr, textStatus, errorThrown) {
        alert(Sefaria._("Unfortunately, there was an error sending this feedback. Please try again or try reloading this page."));
        this.setState({feedbackSent: false});
    });
  }
  validateEmail(email) {
    var re = /^(([^<>()\[\]\\.,;:\s@"]+(\.[^<>()\[\]\\.,;:\s@"]+)*)|(".+"))@((\[[0-9]{1,3}\.[0-9]{1,3}\.[0-9]{1,3}\.[0-9]{1,3}])|(([a-zA-Z\-0-9]+\.)+[a-zA-Z]{2,}))$/;
    return re.test(email);
  }
  toggleGoodbyePrompt() {
    this.setState({goodbyePrompt: !this.state.goodbyePrompt});
  }
  sendFeedbackAndGoBack() {
    this.sendFeedback();
    Sefaria.track.event("New Home", "Disable", null);
    window.location = "/disable_feed";
  }
  render() {
    return (
        <div className={"feedbackBoxOverlay" + (this.state.goodbyePrompt ? " open" : "")}>
        <div className="feedbackBox">
            
            {this.state.goodbyePrompt ? 
            <div><p className="int-en">Before you go, would you tell why you're going back?</p>
            <p className="int-he">עוזבים? ספרו לנו מדוע אתם חוזרים למצב הישן</p></div>
            : 
            <div><p className="int-en">Thanks for trying out the new homepage!</p>
            <p className="int-he">תודה שניסיתם את דף הבית החדש!</p></div>}

            {this.state.alertmsg ?
                <div>
                    <p className="int-en">{this.state.alertmsg}</p>
                    <p className="int-he">{this.state.alertmsg}</p>
                </div>
                : null
            }

            <textarea className="feedbackText" placeholder={Sefaria._("Tell us what you think...")} id="feedbackText"></textarea>

            {!Sefaria._uid ?
                <div><input className="sidebarInput noselect" placeholder={Sefaria._("Email Address")} id="feedbackEmail" /></div>
                : null }


            {this.state.goodbyePrompt ?
             <div><div className="button" role="button" onClick={this.sendFeedbackAndGoBack}>
                 <span className="int-en">Submit & Go Back</span>
                 <span className="int-he">שליחה וחזרה</span>
             </div>
             <div className="button white" role="button" onClick={this.toggleGoodbyePrompt}>
                 <span className="int-en">Stay on new homepage</span>
                 <span className="int-he">המשך שימוש בדף הבית החדש</span>
             </div></div>           
             :
             <div><div className="button" role="button" onClick={this.sendFeedback}>
                 <span className="int-en">Submit Feedback</span>
                 <span className="int-he">שלח</span>
             </div>
             </div>}

            {this.state.feedbackSent ?
                <div className="feedbackBox">
                    <p className="int-en">Feedback sent!</p>
                    <p className="int-he">משוב נשלח!</p>
                </div>
            : null }

        </div>
        </div>
    );
  }
}
*/

module.exports = HomeFeed;<|MERGE_RESOLUTION|>--- conflicted
+++ resolved
@@ -22,7 +22,163 @@
   category:      PropTypes.string
 };
 
-<<<<<<< HEAD
+function HomeFeedSidebar({showLibrary}) {
+    return (<div className="homeFeedSidebar">
+            <div id="homeLearn" className="section">
+                <div className="sectionInner">
+                    <div className="textBox">
+                        <h2>
+                            <span className="int-en">Start Learning</span>
+                            <span className="int-he">התחילו בלמידה</span>
+                        </h2>
+                        <div className="description systemText">
+                            <span className="int-en">Explore commentaries, connections and translations across our free, ever-growing library of texts.</span>
+                            <span className="int-he">עיינו בפרשנים, קישורים ותרגומים בספריה הדיגטלית של ספריא.</span>
+                        </div>
+                    </div>
+                    <div className="imageBox">
+                        <CategoryLink category={"Tanakh"} showLibrary={showLibrary} />
+                        <CategoryLink category={"Mishnah"} showLibrary={showLibrary} />
+                        <CategoryLink category={"Talmud"} showLibrary={showLibrary} />
+                        <CategoryLink category={"Midrash"} showLibrary={showLibrary} />
+                        <CategoryLink category={"Halakhah"} showLibrary={showLibrary} />
+                    </div>
+                    <a href="/texts" className="button white fillWidth control-elem" onClick={showLibrary}>
+                        <i class="fa fa-bars"></i>
+                        <span className="int-en">Browse the Library</span>
+                        <span className="int-he">עיינו בספריה הוירטואלית</span>
+                    </a>
+                </div>
+            </div>
+
+            <div id="homeSheets" className="section">
+                <div className="sectionInner">
+                    <div className="textBox">
+                        <h2>
+                            <span className="int-en">Make a Sheet</span>
+                            <span className="int-he">צרו דף מקורות</span>
+                        </h2>
+                        <div className="description systemText">
+                            <span className="int-en">Mix and match sources from our library, as well as outside sources, comments, images and videos.</span>
+                            <span className="int-he">כאן תוכלו לערוך את הכל יחד: מקורות מספריא, מקורות חיצוניים, הערות שלכם, תמונות, קטעי וידאו ועוד.</span>
+                        </div>
+                        <a href="/sheets/new" className="button fillWidth control-elem">
+                            <img src="/static/img/sheet.svg" />
+                            <span className="int-en">Start a Sheet</span>
+                            <span className="int-he">צרו דף מקורות</span>
+                        </a>
+                    </div>
+                </div>
+            </div>
+
+
+            <div id="homeConnect" className="section center">
+                <div className="sectionInner">
+                    <h2>
+                        <span className="int-en">Stay Connected</span>
+                        <span className="int-he">השארו מעודכנים</span>
+                    </h2>
+                    <NewsletterSignUpForm contextName="Home Page Sidebar" />
+                    <div id="homeSocialButtons">
+                        <a target="_blank" href={"https://www.facebook.com/sefaria.org" + (Sefaria.interfaceLang == "hebrew" ? ".il" : "")} className="fa fa-facebook"></a>
+                        <a target="_blank" href="https://www.twitter.com/SefariaProject" className="fa fa-twitter"></a>
+                        <a target="_blank" href="https://www.instagram.com/SefariaProject" className="fa fa-instagram"></a>
+                        <a target="_blank" href="https://www.youtube.com/user/SefariaProject" className="fa fa-youtube-play"></a>
+                    </div>
+                </div>
+            </div>
+
+            <div id="homeHelp" className="section">
+                <div className="sectionInner">
+                    <h2>
+                        <span className="int-en">Support Sefaria</span>
+                        <span className="int-he">תמכו בספריא</span>
+                    </h2>
+                    <div className="description systemText">
+                        <span className="int-en">Sefaria is an open source, non-profit project. Support us by making a tax-deductible donation or shopping at the Sefaria store.</span>
+                        <span className="int-he">ספריא היא ספריה דיגיטלית פתוחה הפועלת ללא מטרות רווח. תמכו בנו ע"י תרומה פטורה ממס או בקנייה בחנות הווירטואלית של ספריא</span>
+                    </div>
+                    <a href="/donate">
+                        <div className="button white fillWidth control-elem">
+                            <img src="/static/img/heart.png" />
+                            <span className="int-en">Make a Donation</span>
+                            <span className="int-he">תרמו לספריא</span>
+                        </div>
+                    </a>
+                    <a href="https://store.sefaria.org/">
+                        <div className="button white fillWidth control-elem">
+                            <img src="/static/img/shopping-bag.png" />
+                            <span className="int-en">Sefaria Store</span>
+                            <span className="int-he">החנות של ספריא</span>
+                        </div>
+                    </a>
+                </div>
+            </div>
+
+            <div id="homeEducators" className="section">
+                <div className="sectionInner">
+                    <div className="textBox">
+                         <h2>
+                            <span className="int-en">Teach with Sefaria</span>
+                            <span className="int-he">מלמדים עם ספריא</span>
+                        </h2>
+                        <div className="description systemText">
+                            <span className="int-en">Discover Sefaria’s potential in the classroom, connect with other educators and learn to integrate Sefaria into your teaching.</span>
+                            <span className="int-he">באמצעות ספריא תוכלו להעצים את חווית הלימוד בכיתה, להתחבר למורים אחרים ולהעמיק את שיטות ההוראה שלכם.</span>
+                        </div>
+                        <a href="/educators">
+                            <div className="button white fillWidth control-elem">
+                                <span className="int-en">Learn More</span>
+                                <span className="int-he">למדו עוד</span>
+                            </div>
+                        </a>
+                    </div>
+                </div>
+            </div>
+
+            <div id="homeMobile" className="section">
+                <div className="sectionInner">
+                    <div className="textBox">
+                        <h2>
+                            <span className="int-en">Mobile Apps</span>
+                            <span className="int-he">אפליקציות בנייד</span>
+                        </h2>
+                        <div className="description systemText">
+                            <span className="int-en">
+                                Enjoy Sefaria's entire library and all of its links and interconnections on-the-go.
+                                Sefaria’s apps for Android and iOS available to download for free.
+                            </span>
+                            <span className="int-he">השתמשו במאגר ובקישורים של ספריא בנייד. האפליקציה זמינה להורדה בחינם.</span>
+
+                        </div>
+                        <div className="inlineButtonBox">
+                        <a href="https://play.google.com/store/apps/details?id=org.sefaria.sefaria" target="_blank">
+                            <div className="button white control-elem">
+                                <i className="fa fa-android"></i>
+                                <span className="int-en">Android</span>
+                                <span className="int-he">אנדרואיד</span>
+                            </div>
+                        </a>
+                        &nbsp;&nbsp;
+                        <a href="https://itunes.apple.com/us/app/sefaria/id1163273965?ls=1&mt=8" id="iOSButton" target="_blank">
+                            <div className="button white control-elem">
+                                <i className="fa fa-apple"></i>
+                                <span className="int-en">iOS</span>
+                                <span className="int-he">אייפון</span>
+                            </div>
+                        </a>
+                        </div>
+                    </div>
+                </div>
+            </div>
+
+          </div>
+    );
+}
+HomeFeedSidebar.propTypes = {
+  showLibrary:   PropTypes.func.isRequired,
+};
+
 function HomeFeed(props) {
   const {interfaceLang, toggleSignUpModal, onlySharedStories} = props;
   const [stories, setStories] = useState([]);
@@ -54,206 +210,6 @@
             </div>
         </div>
 
-        <div className="columnLayout">
-
-          <div className="mainColumn">
-            <div className="storyFeedInner">
-            {stories.length ? stories.map((s,i) => Story(s, i, props)) : <LoadingMessage />}
-            </div>
-          </div>
-
-          <div className="sideColumn">
-
-=======
-function HomeFeedSidebar({showLibrary}) {
-    return (<div className="homeFeedSidebar">
->>>>>>> 376043ba
-            <div id="homeLearn" className="section">
-                <div className="sectionInner">
-                    <div className="textBox">
-                        <h2>
-                            <span className="int-en">Start Learning</span>
-                            <span className="int-he">התחילו בלמידה</span>
-                        </h2>
-                        <div className="description systemText">
-                            <span className="int-en">Explore commentaries, connections and translations across our free, ever-growing library of texts.</span>
-                            <span className="int-he">עיינו בפרשנים, קישורים ותרגומים בספריה הדיגטלית של ספריא.</span>
-                        </div>
-                    </div>
-                    <div className="imageBox">
-                        <CategoryLink category={"Tanakh"} showLibrary={showLibrary} />
-                        <CategoryLink category={"Mishnah"} showLibrary={showLibrary} />
-                        <CategoryLink category={"Talmud"} showLibrary={showLibrary} />
-                        <CategoryLink category={"Midrash"} showLibrary={showLibrary} />
-                        <CategoryLink category={"Halakhah"} showLibrary={showLibrary} />
-                    </div>
-                    <a href="/texts" className="button white fillWidth control-elem" onClick={showLibrary}>
-                        <i class="fa fa-bars"></i>
-                        <span className="int-en">Browse the Library</span>
-                        <span className="int-he">עיינו בספריה הוירטואלית</span>
-                    </a>
-                </div>
-            </div>
-
-            <div id="homeSheets" className="section">
-                <div className="sectionInner">
-                    <div className="textBox">
-                        <h2>
-                            <span className="int-en">Make a Sheet</span>
-                            <span className="int-he">צרו דף מקורות</span>
-                        </h2>
-                        <div className="description systemText">
-                            <span className="int-en">Mix and match sources from our library, as well as outside sources, comments, images and videos.</span>
-                            <span className="int-he">כאן תוכלו לערוך את הכל יחד: מקורות מספריא, מקורות חיצוניים, הערות שלכם, תמונות, קטעי וידאו ועוד.</span>
-                        </div>
-                        <a href="/sheets/new" className="button fillWidth control-elem">
-                            <img src="/static/img/sheet.svg" />
-                            <span className="int-en">Start a Sheet</span>
-                            <span className="int-he">צרו דף מקורות</span>
-                        </a>
-                    </div>
-                </div>
-            </div>
-
-
-            <div id="homeConnect" className="section center">
-                <div className="sectionInner">
-                    <h2>
-                        <span className="int-en">Stay Connected</span>
-                        <span className="int-he">השארו מעודכנים</span>
-                    </h2>
-                    <NewsletterSignUpForm contextName="Home Page Sidebar" />
-                    <div id="homeSocialButtons">
-                        <a target="_blank" href={"https://www.facebook.com/sefaria.org" + (Sefaria.interfaceLang == "hebrew" ? ".il" : "")} className="fa fa-facebook"></a>
-                        <a target="_blank" href="https://www.twitter.com/SefariaProject" className="fa fa-twitter"></a>
-                        <a target="_blank" href="https://www.instagram.com/SefariaProject" className="fa fa-instagram"></a>
-                        <a target="_blank" href="https://www.youtube.com/user/SefariaProject" className="fa fa-youtube-play"></a>
-                    </div>
-                </div>
-            </div>
-
-            <div id="homeHelp" className="section">
-                <div className="sectionInner">
-                    <h2>
-                        <span className="int-en">Support Sefaria</span>
-                        <span className="int-he">תמכו בספריא</span>
-                    </h2>
-                    <div className="description systemText">
-                        <span className="int-en">Sefaria is an open source, non-profit project. Support us by making a tax-deductible donation or shopping at the Sefaria store.</span>
-                        <span className="int-he">ספריא היא ספריה דיגיטלית פתוחה הפועלת ללא מטרות רווח. תמכו בנו ע"י תרומה פטורה ממס או בקנייה בחנות הווירטואלית של ספריא</span>
-                    </div>
-                    <a href="/donate">
-                        <div className="button white fillWidth control-elem">
-                            <img src="/static/img/heart.png" />
-                            <span className="int-en">Make a Donation</span>
-                            <span className="int-he">תרמו לספריא</span>
-                        </div>
-                    </a>
-                    <a href="https://store.sefaria.org/">
-                        <div className="button white fillWidth control-elem">
-                            <img src="/static/img/shopping-bag.png" />
-                            <span className="int-en">Sefaria Store</span>
-                            <span className="int-he">החנות של ספריא</span>
-                        </div>
-                    </a>
-                </div>
-            </div>
-
-            <div id="homeEducators" className="section">
-                <div className="sectionInner">
-                    <div className="textBox">
-                         <h2>
-                            <span className="int-en">Teach with Sefaria</span>
-                            <span className="int-he">מלמדים עם ספריא</span>
-                        </h2>
-                        <div className="description systemText">
-                            <span className="int-en">Discover Sefaria’s potential in the classroom, connect with other educators and learn to integrate Sefaria into your teaching.</span>
-                            <span className="int-he">באמצעות ספריא תוכלו להעצים את חווית הלימוד בכיתה, להתחבר למורים אחרים ולהעמיק את שיטות ההוראה שלכם.</span>
-                        </div>
-                        <a href="/educators">
-                            <div className="button white fillWidth control-elem">
-                                <span className="int-en">Learn More</span>
-                                <span className="int-he">למדו עוד</span>
-                            </div>
-                        </a>
-                    </div>
-                </div>
-            </div>
-
-            <div id="homeMobile" className="section">
-                <div className="sectionInner">
-                    <div className="textBox">
-                        <h2>
-                            <span className="int-en">Mobile Apps</span>
-                            <span className="int-he">אפליקציות בנייד</span>
-                        </h2>
-                        <div className="description systemText">
-                            <span className="int-en">
-                                Enjoy Sefaria's entire library and all of its links and interconnections on-the-go.
-                                Sefaria’s apps for Android and iOS available to download for free.
-                            </span>
-                            <span className="int-he">השתמשו במאגר ובקישורים של ספריא בנייד. האפליקציה זמינה להורדה בחינם.</span>
-
-                        </div>
-                        <div className="inlineButtonBox">
-                        <a href="https://play.google.com/store/apps/details?id=org.sefaria.sefaria" target="_blank">
-                            <div className="button white control-elem">
-                                <i className="fa fa-android"></i>
-                                <span className="int-en">Android</span>
-                                <span className="int-he">אנדרואיד</span>
-                            </div>
-                        </a>
-                        &nbsp;&nbsp;
-                        <a href="https://itunes.apple.com/us/app/sefaria/id1163273965?ls=1&mt=8" id="iOSButton" target="_blank">
-                            <div className="button white control-elem">
-                                <i className="fa fa-apple"></i>
-                                <span className="int-en">iOS</span>
-                                <span className="int-he">אייפון</span>
-                            </div>
-                        </a>
-                        </div>
-                    </div>
-                </div>
-            </div>
-
-          </div>
-    );
-}
-HomeFeedSidebar.propTypes = {
-  showLibrary:   PropTypes.func.isRequired,
-};
-
-function HomeFeed(props) {
-  const {interfaceLang, toggleSignUpModal, onlySharedStories} = props;
-  const [stories, setStories] = useState([]);
-  const scrollable_element = useRef();
-
-  usePaginatedScroll(
-      scrollable_element,
-      "/api/stories?" + (onlySharedStories ? "shared_only=1" : ""),
-      data => setStories(prev => ([...prev, ...data.stories]))
-  );
-
-  return (
-    <div className="homeFeedWrapper">
-      <div className="content hasFooter" ref={scrollable_element}>
-        
-        <div id="homeCover">
-            <video id="homeVideo" poster="/static/img/home-video-narrow.jpg" preload="auto" autoPlay={true} loop="loop" muted="muted" volume="0">
-                <source src="/static/img/home-video-narrow.webm" type="video/webm" />
-                <source src="/static/img/home-video-narrow.mp4" type="video/mp4" />
-                Video of sofer writing letters of the Torah
-            </video>
-            <h1 className="featureTitle">
-                <span className="int-en">A Living Library of Jewish Texts</span>
-                <span className="int-he">ספריה חיה של טקסטים יהודיים</span>
-            </h1>
-            <div className="sub">
-                <span className="int-en">Explore 3,000 years of Jewish texts in Hebrew and English translation. <a href="/about">Learn More &rsaquo;</a></span>
-                <span className="int-he">3,000 שנה של טקסטים יהודיים בעברית ובתרגום לאנגלית פרושים לפניך. <a href="/about">קרא עוד&rsaquo;</a></span>
-            </div>
-        </div>
-
         <div className="homeFeedColumns">
             <div className="storyFeed">
                 <div className="storyFeedInner">
