const {
  LanguageToggleButton,
  LoadingMessage,
  TwoOrThreeBox,
  SheetTopicLink,
  SheetAccessIcon,
  ProfilePic,
  InterfaceTextWithFallback,
}                = require('./Misc');
const React      = require('react');
const PropTypes  = require('prop-types');
const classNames = require('classnames');
const $          = require('./sefaria/sefariaJquery');
const Sefaria    = require('./sefaria/sefaria');
const Footer     = require('./Footer');
import Component from 'react-class';


class GroupPage extends Component {
  constructor(props) {
    super(props);

    this.state = {
      showTopics: false,
      sheetFilterTopic: this.props.tag,
      sheetSort: "date",
      tab: "sheets",
      groupData: null,
    };
  }
  componentDidMount() {
    Sefaria.getGroup(this.props.group)
        .then(groupData => {
          this.sortSheetData(groupData);
          this.setState({groupData, showTopics: !!groupData.showTagsByDefault})
        });
  }
  componentDidUpdate(prevProps, prevState) {
    if (!this.state.showTopics && prevState.showTopics && $(".content").scrollTop() > 570) {
      $(".content").scrollTop(570);
    }
  }
  componentWillReceiveProps(nextProps) {
    if (nextProps.tag !== this.state.sheetFilterTopic) {
      this.setState({sheetFilterTopic: nextProps.tag});
      if (this.showTagsByDefault && nextProps.tag == null) {
        this.setState({showTopics: true});
      }
      if (nextProps.tag !== null) {
        this.setState({showTopics: false});
      }
    }
  }
  sortSheetData(group) {
    // Warning: This sorts the sheets within the cached group item in sefaria.js
    if (!group.sheets) { return; }

    const sorters = {
      date: function(a, b) {
        return Date.parse(b.modified) - Date.parse(a.modified);
      },
      alphabetical: function(a, b) {
        return a.title.stripHtml().trim().toLowerCase() > b.title.stripHtml().trim().toLowerCase() ? 1 : -1;
      },
      views: function(a, b) {
        return b.views - a.views;
      }
    };
    group.sheets.sort(sorters[this.state.sheetSort]);

    if (this.props.group == "גיליונות נחמה"){
      let parshaOrder = ["Bereshit", "Noach", "Lech Lecha", "Vayera", "Chayei Sara", "Toldot", "Vayetzei", "Vayishlach", "Vayeshev", "Miketz", "Vayigash", "Vayechi", "Shemot", "Vaera", "Bo", "Beshalach", "Yitro", "Mishpatim", "Terumah", "Tetzaveh", "Ki Tisa", "Vayakhel", "Pekudei", "Vayikra", "Tzav", "Shmini", "Tazria", "Metzora", "Achrei Mot", "Kedoshim", "Emor", "Behar", "Bechukotai", "Bamidbar", "Nasso", "Beha'alotcha", "Sh'lach", "Korach", "Chukat", "Balak", "Pinchas", "Matot", "Masei", "Devarim", "Vaetchanan", "Eikev", "Re'eh", "Shoftim", "Ki Teitzei", "Ki Tavo", "Nitzavim", "Vayeilech", "Ha'Azinu", "V'Zot HaBerachah"]
      if (this.props.interfaceLang == "english") {
        parshaOrder = ["English"].concat(parshaOrder);
      }
      group.pinnedTags = parshaOrder;
    }

    if (group.pinnedSheets && group.pinnedSheets.length > 0) {
      this.pinSheetsToSheetList(group);
    }
    if (group.pinnedTags && group.pinnedTags.length > 0) {
      this.sortTags(group);
    }
  }
  pinSheetsToSheetList(group){
    var sortPinned = function(a, b) {
      var ai = group.pinnedSheets.indexOf(a.id);
      var bi = group.pinnedSheets.indexOf(b.id);
      if (ai == -1 && bi == -1) { return 0; }
      if (ai == -1) { return 1; }
      if (bi == -1) { return -1; }
      return  ai < bi ? -1 : 1;
    };
    group.sheets.sort(sortPinned);
  }
  sortTags(group) {
     var sortTags = function(a, b) {
      var ai = group.pinnedTags.indexOf(a.asTyped);
      var bi = group.pinnedTags.indexOf(b.asTyped);
      if (ai == -1 && bi == -1) { return 0; }
      if (ai == -1) { return 1; }
      if (bi == -1) { return -1; }
      return  ai < bi ? -1 : 1;
    };
    group.topics.sort(sortTags);
  }
  setTab(tab) {
    this.setState({tab: tab});
  }
  toggleSheetTags() {
    if (this.state.showTopics) {
      this.setState({showTopics: false});
    } else {
      this.setState({showTopics: true, sheetFilterTopic: null});
      this.props.setGroupTag(null);
    }
  }
  setSheetTag(topic) {
    this.setState({sheetFilterTopic: topic, showTopics: false});
    this.props.setGroupTag(topic);
  }
  handleTagButtonClick (topic) {
    if (topic == this.state.sheetFilterTopic) {
      this.setState({sheetFilterTopic: null, showTopics: false});
      this.props.setGroupTag(null);
    } else {
      this.setSheetTag(topic);
    }
  }
  changeSheetSort(event) {
    this.setState({sheetSort: event.target.value})
  }
  searchGroup(query) {
    this.props.searchInGroup(query, this.props.group);
  }
  handleSearchKeyUp(event) {
    if (event.keyCode === 13) {
      var query = $(event.target).val();
      if (query) {
        this.searchGroup(query);
      }
    }
  }
  handleSearchButtonClick(event) {
    var query = $(ReactDOM.findDOMNode(this)).find(".groupSearchInput").val();
    if (query) {
      this.searchGroup(query);
    }
  }
  memberList() {
    var group = this.state.groupData;
    if (!group) { return null; }
    var admins = group.admins.map(function(member) {member.role = "Admin"; return member; });
    var publishers = group.publishers.map(function(member) {member.role = "Publisher"; return member; });
    var members = group.members.map(function(member) {member.role = "Member"; return member; });
    var invitations = group.invitations.map(function(member) {member.role = "Invitation"; return member; });

    return admins.concat(publishers, members, invitations);
  }
  pinSheet(sheetId) {
    if (this.pinning) { return; }
    $.post("/api/groups/" + this.props.group + "/pin-sheet/" + sheetId, function(data) {
      if ("error" in data) {
        alert(data.error);
      } else {
        Sefaria._groups[this.props.group] = data.group;
        this.sortSheetData(data.group);
        this.setState({groupData: data.group});
      }
      this.pinning = false;
    }.bind(this)).fail(function() {
        alert("There was an error pinning your sheet.");
        this.pinning = false;
    }.bind(this));
    this.pinning = true;
  }
  render() {
    var group        = this.state.groupData;
    
    if (!group) { return <LoadingMessage />; }

    var sheets       = group ? group.sheets : null;
    var groupTopicList = group ? group.topics : null;
    var members      = this.memberList();
    var isMember     = members && members.filter(function(x) { return x.uid == Sefaria._uid } ).length !== 0;
    var isAdmin      = group && group.admins.filter(function(x) { return x.uid == Sefaria._uid } ).length !== 0;

    groupTopicList = groupTopicList ? groupTopicList.map(topic => {
        const filterThisTag = this.handleTagButtonClick.bind(this, topic.slug);
        const classes = classNames({navButton: 1, sheetButton: 1, active: this.state.sheetFilterTopic == topic.slug});
        return (<div className={classes} onClick={filterThisTag} key={topic.slug}>
          <InterfaceTextWithFallback en={topic.en} he={topic.he} endContent={<span className="enInHe">{` (${topic.count})`}</span>} />
        </div>);
      }) : null;

    sheets = sheets && this.state.sheetFilterTopic ? sheets.filter(sheet => sheet.topics && sheet.topics.reduce((accum, curr) => accum || this.state.sheetFilterTopic === curr.slug, false)) : sheets;
    sheets = sheets ? sheets.map(function(sheet) {
      return (<GroupSheetListing
                sheet={sheet}
                pinned={group.pinnedSheets.indexOf(sheet.id) != -1}
                isAdmin={isAdmin}
                multiPanel={this.props.multiPanel}
                pinSheet={this.pinSheet.bind(null, sheet.id)}
                setSheetTag={this.setSheetTag}
                key={sheet.id} />);
    }.bind(this)) : <LoadingMessage />;

    return <div className="content groupPage sheetList hasFooter">
              <div className="contentInner">

                {group.imageUrl ?
                  <img className="groupImage" src={group.imageUrl} alt={this.props.group}/>
                  : null }

                <div className="groupInfo">
                  <h1>
                    {group.toc ?
                    <span>
                      { this.props.multiPanel && this.props.interfaceLang !== "hebrew" ? <LanguageToggleButton toggleLanguage={this.props.toggleLanguage} /> : null }
                      <span className="en">{group.toc.title}</span>
                      <span className="he">{group.toc.heTitle}</span>
                    </span>
                    : group.name }
                  </h1>

                  {group.websiteUrl ?
                    <a className="groupWebsite" target="_blank" href={group.websiteUrl}>{group.websiteUrl}</a>
                    : null }

                  {group.description || group.toc ?
                    <div className="groupDescription">
                      {group.toc ?
                      <span>
                        <span className="en" dangerouslySetInnerHTML={ {__html: group.toc.description} }></span>
                        <span className="he"dangerouslySetInnerHTML={ {__html: group.toc.heDescription} }></span>
                      </span>
                      : group.description }
                    </div>
                    : null }
                </div>

                <div className="tabs">
                  <a className={classNames({bubbleTab: 1, active: this.state.tab == "sheets"})} onClick={this.setTab.bind(null, "sheets")}>
                    <span className="int-en">Sheets</span>
                    <span className="int-he">דפי מקורות</span>
                  </a>
                  <a className={classNames({bubbleTab: 1, active: this.state.tab == "members"})} onClick={this.setTab.bind(null, "members")}>
                    <span className="int-en">Members</span>
                    <span className="int-he">חברים</span>
                  </a>
                  { isAdmin ?
                    <a className="bubbleTab" href={"/groups/" + this.props.group.replace(/\s/g, "-") + "/settings"}>
                      <span className="int-en">Settings</span>
                      <span className="int-he">הגדרות</span>
                    </a>
                    : null }
                </div>

                { this.state.tab == "sheets" ?
                  <div>
                    {sheets.length ?
                    <h2 className="splitHeader">
                      { groupTopicList && groupTopicList.length ?
                      <span className="filterByTag" onClick={this.toggleSheetTags}>
                        <span className="int-en" >Filter By Tag <i className="fa fa-angle-down"></i></span>
                        <span className="int-he">סנן לפי תווית<i className="fa fa-angle-down"></i></span>
                       </span>
                       : null }

                          <span className="int-en actionText">Sort By:
                            <select value={this.state.sheetSort} onChange={this.changeSheetSort}>
                             <option value="date">Recent</option>
                             <option value="alphabetical">Alphabetical</option>
                             <option value="views">Most Viewed</option>
                           </select> <i className="fa fa-angle-down"></i></span>
                          <span className="int-he actionText">סנן לפי:
                            <select value={this.state.sheetSort} onChange={this.changeSheetSort}>
                             <option value="date">הכי חדש</option>
                             <option value="alphabetical">אלפביתי</option>
                             <option value="views">הכי נצפה</option>
                           </select> <i className="fa fa-angle-down"></i></span>
                    </h2>
                    : null }

                  {group.listed ?
                    <div className="groupSearchBox">
                      <i className="groupSearchIcon fa fa-search" onClick={this.handleSearchButtonClick}></i>
                      <input
                        className="groupSearchInput"
                        placeholder={Sefaria.interfaceLang == "hebrew" ? "חפש" : "Search"}
                        onKeyUp={this.handleSearchKeyUp} />
                  </div> : null}

                  {this.state.showTopics ? <div className="tagsList"><TwoOrThreeBox content={groupTopicList} width={this.props.width} /></div> : null}

                  {sheets.length && !this.state.showTopics ? sheets : null}

                  {!sheets.length ? (isMember ?
                          <div className="emptyMessage">
                            <span className="int-en">There are no sheets in this group yet. <a href="/sheets/new">Start a sheet</a>.</span>
                            <span className="int-he"> לא קיימים דפי מקורות בקבוצה <a href="/sheets/new">צור דף מקורות</a>.</span>
                          </div>
                        : <div className="emptyMessage">
                            <span className="int-en">There are no public sheets in this group yet.</span>
                            <span className="int-he">לא קיימים דפי מקורות פומביים בקבוצה</span>
                          </div>) : null}
                  </div>
                  : null }

                  {this.state.tab == "members" ?
                    <div>
                     {isAdmin ? <GroupInvitationBox groupName={this.props.group} onDataChange={this.onDataLoad}/> : null }
                     { members.map(function(member) {
                      return <GroupMemberListing
                                member={member}
                                isAdmin={isAdmin}
                                isSelf={member.uid == Sefaria._uid}
                                groupName={this.props.group}
                                onDataChange={this.onDataLoad}
                                key={member.uid} />;
                     }.bind(this)) }
                    </div>
                  : null }

              </div>
<<<<<<< HEAD
              <Footer />
            </div>;
=======
            <Footer />
            </div>
            : 
            <div className="content groupPage sheetList hasFooter">
              <LoadingMessage />
            </div>);
>>>>>>> 8bab1e60
  }
}
GroupPage.propTypes = {
  group:          PropTypes.string.isRequired,
  width:          PropTypes.number,
  multiPanel:     PropTypes.bool,
  tag:            PropTypes.string,
  interfaceLang:  PropTypes.string,
  searchInGroup:  PropTypes.func,
};


class GroupSheetListing extends Component {
  render() {
    var sheet = this.props.sheet;
    var title = sheet.title ? sheet.title.stripHtml() : "Untitled Source Sheet";
    var url = "/sheets/" + sheet.id;

    if (sheet.topics === undefined) { sheet.topics = []; }
    const topicStr = sheet.topics.map(topic => (<SheetTopicLink setSheetTag={this.props.setSheetTag} topic={topic} key={`${sheet.id}-${topic.slug}`}/>));


    var pinButtonClasses = classNames({groupSheetListingPinButton: 1, pinned: this.props.pinned, active: this.props.isAdmin});
    var pinMessage = this.props.pinned && this.props.isAdmin ? Sefaria._("Pinned Sheet - click to unpin") :
                      this.props.pinned ? Sefaria._("Pinned Sheet") : Sefaria._("Pin Sheet");
    var pinButton = <div className={pinButtonClasses} onClick={this.props.isAdmin ? this.props.pinSheet : null}>
                      <img src="/static/img/pin.svg" title={pinMessage} />
                    </div>


    return (<div className="sheet userSheet">
                <div className="groupSheetInner">
                  <div className="groupSheetInnerContent">
                    <span><a className="sheetTitle inAppLink" href={url}>{title}</a> <SheetAccessIcon sheet={sheet} /></span>
                    <div>{sheet.ownerName} · {sheet.views} {Sefaria._('Views')} · {sheet.modified} · <span className="tagString">{topicStr}</span></div>
                  </div>
                  {pinButton}
                </div>
              </div>);

  }
}
GroupSheetListing.propTypes = {
  sheet:       PropTypes.object.isRequired,
  setSheetTag: PropTypes.func.isRequired,
  pinSheet:    PropTypes.func,
  pinned:      PropTypes.bool,
  isAdmin:     PropTypes.bool
};


class GroupInvitationBox extends Component {
  constructor(props) {
    super(props);

    this.state = {
      inviting: false,
      message: null
    };
  }
  onInviteClick() {
    if (!this.state.inviting) {
      this.inviteByEmail($("#groupInvitationInput").val());
    }
  }
  flashMessage(message) {
    this.setState({message: message});
    setTimeout(function() {
      this.setState({message: null});
    }.bind(this), 3000);
  }
  inviteByEmail(email) {
    if (!this.validateEmail(email)) {
      this.flashMessage("That isn't a valid email address.")
      return;
    }
    this.setState({inviting: true, message: "Inviting..."})
    $.post("/api/groups/" + this.props.groupName + "/invite/" + email, function(data) {
      if ("error" in data) {
        alert(data.error);
        this.setState({message: null, inviting: false});
      } else {
        Sefaria._groups[this.props.groupName] = data.group;
        $("#groupInvitationInput").val("");
        this.flashMessage(data.message);
        this.setState({inviting: false})
        this.props.onDataChange();
      }
    }.bind(this)).fail(function() {
        alert("There was an error sending your invitation.");
        this.setState({message: null, inviting: false});
    }.bind(this));
  }
  validateEmail(email) {
    var re = /^(([^<>()\[\]\\.,;:\s@"]+(\.[^<>()\[\]\\.,;:\s@"]+)*)|(".+"))@((\[[0-9]{1,3}\.[0-9]{1,3}\.[0-9]{1,3}\.[0-9]{1,3}])|(([a-zA-Z\-0-9]+\.)+[a-zA-Z]{2,}))$/;
    return re.test(email);
  }
  render() {
    return (<div className="groupInvitationBox">
                <input id="groupInvitationInput" placeholder="Email Address" />
                <div className="button" onClick={this.onInviteClick}>
                  <span className="int-en">Invite</span>
                  <span className="int-he">הזמן</span>
                </div>
                {this.state.message ?
                  <div className="groupInvitationBoxMessage">{this.state.message}</div>
                  : null}
              </div>);
  }
}
GroupInvitationBox.propTypes = {
  groupName: PropTypes.string.isRequired,
  onDataChange: PropTypes.func.isRequired,
};


class GroupMemberListing extends Component {
  render() {
    if (this.props.member.role == "Invitation") {
      return this.props.isAdmin ?
        <GroupInvitationListing
          member={this.props.member}
          groupName={this.props.groupName}
          onDataChange={this.props.onDataChange} />
        : null;
    }

    return (
      <div className="groupMemberListing">
        <div className="groupLeft">
          <a href={this.props.member.profileUrl} className="inAppLink">
            <ProfilePic
              url={this.props.member.imageUrl}
              name={this.props.member.name}
              len={50}
            />
          </a>

          <a href={this.props.member.profileUrl} className="groupMemberListingName inAppLink">
            {this.props.member.name}
          </a>
        </div>

        <div className="groupMemberListingRoleBox">
          <span className="groupMemberListingRole">{this.props.member.role}</span>
          {this.props.isAdmin || this.props.isSelf ?
            <GroupMemberListingActions
              member={this.props.member}
              groupName={this.props.groupName}
              isAdmin={this.props.isAdmin}
              isSelf={this.props.isSelf}
              onDataChange={this.props.onDataChange} />
            : null }
        </div>

      </div>);
  }
}
GroupMemberListing.propTypes ={
  member:       PropTypes.object.isRequired,
  isAdmin:      PropTypes.bool,
  isSelf:       PropTypes.bool,
  groupName:    PropTypes.string,
  onDataChange: PropTypes.func,
};


class GroupInvitationListing extends Component {
  render() {
    return (
      <div className="groupMemberListing">
        <span className="groupInvitationListing">
          {this.props.member.email}
        </span>

        <div className="groupMemberListingRoleBox">
          <span className="groupMemberListingRole">Invited</span>
          <GroupMemberListingActions
            member={this.props.member}
            groupName={this.props.groupName}
            isInvitation={true}
            onDataChange={this.props.onDataChange} />
        </div>

      </div>);
  }
}
GroupInvitationListing.propTypes = {
  member:       PropTypes.object.isRequired,
  groupName:    PropTypes.string,
  onDataChange: PropTypes.func,
};


class GroupMemberListingActions extends Component {
  constructor(props) {
    super(props);

    this.state = {
      menuOpen: false,
      invitationResent: false
    };
  }
  toggleMenu() {
    this.setState({menuOpen: !this.state.menuOpen});
  }
  setRole(role) {
    if (this.props.isSelf && this.props.isAdmin && role !== "admin") {
      if (!confirm("Are you want to change your group role? You won't be able to undo this action unless another admin restores your permissions.")) {
        return;
      }
    }

    $.post("/api/groups/" + this.props.groupName + "/set-role/" + this.props.member.uid + "/" + role, function(data) {
      if ("error" in data) {
        alert(data.error)
      } else {
        Sefaria._groups[data.name] = data;
        this.props.onDataChange();
      }
    }.bind(this));
  }
  removeMember() {
    var message = this.props.isSelf ?
      "Are you sure you want to leave this group?" :
      "Are you sure you want to remove " + this.props.member.name + " from this group?";

    if (confirm(message)) {
      this.setRole("remove");
    }
  }
  resendInvitation() {
    $.post("/api/groups/" + this.props.groupName + "/invite/" + this.props.member.email, function(data) {
      if ("error" in data) {
        alert(data.error)
      } else {
        Sefaria._groups[this.props.groupName] = data.group;
        this.props.onDataChange();
        this.setState({"invitationResent": true});
      }
    }.bind(this));
  }
  removeInvitation() {
    if (confirm("Are you sure you want to remove this invitation?")) {
      $.post("/api/groups/" + this.props.groupName + "/invite/" + this.props.member.email + "/uninvite", function(data) {
        if ("error" in data) {
          alert(data.error)
        } else {
          Sefaria._groups[this.props.groupName] = data.group;
          this.props.onDataChange();
        }
      }.bind(this));
    }
  }
  render() {
    return (
      <div className="groupMemberListingActions" onClick={this.toggleMenu}>
        <div className="groupMemberListingActionsButton">
          <i className="fa fa-gear"></i>
        </div>
        {this.state.menuOpen ?
          <div className="groupMemberListingActionsMenu">
            {this.props.isAdmin ?
              <div className="action" onClick={this.setRole.bind(this, "admin")}>
                <span className={classNames({role: 1, current: this.props.member.role == "Admin"})}>Admin</span>
                - can invite & edit settings
              </div>
              : null }
            {this.props.isAdmin ?
              <div className="action" onClick={this.setRole.bind(this, "publisher")}>
                <span className={classNames({role: 1, current: this.props.member.role == "Publisher"})}>Publisher</span>
                - can publish
              </div>
              : null }
            {this.props.isAdmin ?
              <div className="action" onClick={this.setRole.bind(this, "member")}>
                <span className={classNames({role: 1, current: this.props.member.role == "Member"})}>Member</span>
                - can view & share within group
              </div>
              : null}
            {this.props.isAdmin || this.props.isSelf ?
              <div className="action" onClick={this.removeMember}>
                <span className="role">{this.props.isSelf ? "Leave Group" : "Remove"}</span>
              </div>
            : null }
            {this.props.isInvitation  && !this.state.invitationResent ?
              <div className="action" onClick={this.resendInvitation}>
                <span className="role">Resend Invitation</span>
              </div>
              : null}
            {this.props.isInvitation  && this.state.invitationResent ?
              <div className="action">
                <span className="role">Invitation Resent</span>
              </div>
              : null}
            {this.props.isInvitation ?
              <div className="action" onClick={this.removeInvitation}>
                <span className="role">Remove</span>

              </div>
              : null}
          </div>
        : null }
      </div>);
  }
}
GroupMemberListingActions.propTypes = {
  member:       PropTypes.object.isRequired,
  groupName:    PropTypes.string.isRequired,
  isAdmin:      PropTypes.bool,
  isSelf:       PropTypes.bool,
  isInvitation: PropTypes.bool,
  onDataChange: PropTypes.func.isRequired
};


module.exports = GroupPage;<|MERGE_RESOLUTION|>--- conflicted
+++ resolved
@@ -178,7 +178,9 @@
   render() {
     var group        = this.state.groupData;
     
-    if (!group) { return <LoadingMessage />; }
+    if (!group) { return <div className="content groupPage sheetList hasFooter">
+                    <LoadingMessage />
+                  </div>; }
 
     var sheets       = group ? group.sheets : null;
     var groupTopicList = group ? group.topics : null;
@@ -324,17 +326,8 @@
                   : null }
 
               </div>
-<<<<<<< HEAD
               <Footer />
             </div>;
-=======
-            <Footer />
-            </div>
-            : 
-            <div className="content groupPage sheetList hasFooter">
-              <LoadingMessage />
-            </div>);
->>>>>>> 8bab1e60
   }
 }
 GroupPage.propTypes = {
