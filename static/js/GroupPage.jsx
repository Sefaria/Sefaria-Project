--- conflicted
+++ resolved
@@ -55,7 +55,6 @@
       }
     }
   }
-<<<<<<< HEAD
   onDataLoad(data) {
     if (data.showTagsByDefault) {
       this.setState({showTags: true});
@@ -72,9 +71,6 @@
       this.sortSheetData(groupData);
       return(groupData);
   }
-=======
-
->>>>>>> 8ca08593
   sortSheetData(group) {
     // Warning: This sorts the sheets within the cached group item in sefaria.js
     if (!group.sheets) { return; }
