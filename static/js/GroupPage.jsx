--- conflicted
+++ resolved
@@ -31,14 +31,7 @@
     Sefaria.getGroup(this.props.group)
         .then(groupData => {
           this.sortSheetData(groupData);
-<<<<<<< HEAD
-          if (groupData.pinnedSheets && groupData.pinnedSheets.length > 0) {
-            this.pinSheetsToSheetList(groupData);
-          }
-          this.setState({groupData})
-=======
           this.setState({groupData, showTags: !!groupData.showTagsByDefault})
->>>>>>> 62e0f07a
         });
   }
   componentDidUpdate(prevProps, prevState) {
@@ -58,6 +51,22 @@
     }
   }
 
+  onDataLoad(data) {
+    if (data.showTagsByDefault) {
+      this.setState({showTags: true});
+    }
+    this.forceUpdate();
+  }
+  ensureData() {
+    if (!Sefaria.groups(this.props.group)) {
+      Sefaria.groups(this.props.group, this.onDataLoad);
+    }
+  }
+  getData() {
+      var groupData = Sefaria.groups(this.props.group);
+      this.sortSheetData(groupData);
+      return(groupData);
+  }
   sortSheetData(group) {
     // Warning: This sorts the sheets within the cached group item in sefaria.js
     if (!group.sheets) { return; }
