--- conflicted
+++ resolved
@@ -59,11 +59,6 @@
     {type: "JoinTheConversation"},
     {type: "SupportJMC"},
   ];
-<<<<<<< HEAD
-
-  let topicStatus = null;
-=======
->>>>>>> 1178dacd
 
 
   return (
@@ -71,14 +66,6 @@
       <div className="content">
         <div className="sidebarLayout">
           <div className="contentInner">
-<<<<<<< HEAD
-            <div className="navTitle tight sans-serif">
-              <h1 className="sans-serif"><InterfaceText>Explore by Topic</InterfaceText></h1>
-                {topicStatus}
-            </div>
-            { about }
-            { categoryListings }
-=======
               <div className="navTitle tight sans-serif">
                   <CategoryHeader type="topics">
                     <h1><InterfaceText>Explore by Topic</InterfaceText></h1>
@@ -86,7 +73,6 @@
               </div>
               { about }
               { categoryListings }
->>>>>>> 1178dacd
           </div>
           <NavSidebar modules={sidebarModules} />
         </div>
