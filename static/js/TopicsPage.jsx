--- conflicted
+++ resolved
@@ -7,12 +7,7 @@
 import classNames  from 'classnames';
 import Sefaria  from './sefaria/sefaria';
 import $  from './sefaria/sefariaJquery';
-<<<<<<< HEAD
-import { NavSidebar, Modules } from './NavSidebar';
-=======
 import { NavSidebar, SidebarModules } from './NavSidebar';
-import Footer  from './Footer';
->>>>>>> 4130934b
 import {CategoryHeader} from "./Misc";
 import Component from 'react-class';
 
