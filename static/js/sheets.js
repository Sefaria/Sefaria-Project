--- conflicted
+++ resolved
@@ -2727,12 +2727,8 @@
 			var $lastSaved = $("#lastSaved");
 			$lastSaved.find(".lastSavedConfirmed").show().siblings().hide();
 		}
-<<<<<<< HEAD
-
-		if ("error" in data) {
-=======
+
 		if (!!data.error) {
->>>>>>> 47632902
 			sjs.alert.flash(data.error);
 			$("#save").data("mode", "editing").find("#doSave").show().siblings().hide();
 			if (data.errorAction === 'loginRedirect') {
