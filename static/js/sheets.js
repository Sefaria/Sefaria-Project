sjs.flags = {
		saving:  false,
		sorting: false,
		ckfocus: false,
	 };

sjs.can_save = (sjs.can_edit || sjs.can_add || sjs.can_publish);

sjs.current = sjs.current || {
	options: {
		bsd: 0,
		boxed: 0,
		assignable:0,
		divineNames: "noSub",
		language: "bilingual",
		layout: "sideBySide",
		langLayout: "enLeft",
		numbered: 0,
		collaboration: "none"
	}
};

// whether or not the sheet is currently being loaded automatically
// at pageload or when reset content that has been edit server side
sjs.loading = false;

// number of open AJAX calls
sjs.openRequests = 0;

// Counter for giving ids to node
sjs.current.nextNode = sjs.current.nextNode || 1;

// Track last edits, in case they need to be reapplied after
// another user updates the currently loaded sheet. 
sjs.lastEdit = null;

$(window).on("beforeunload", function() {
	if (!($("#save").text() == "Saving...")) {
		if (sjs._uid && !(sjs.current.id) && $("#empty").length === 0) {
			return "Your Source Sheet has unsaved changes. Before leaving the page, click Save to keep your work.";
		}
		else if ($("#lastSaved").text() == "Saving...") {
			return "Your Source Sheet has unsaved changes. Please wait for the autosave to finish.";
		}
	}
});

var oldOnError = window.onerror || function(){};
function errorWarning(errorMsg, url, lineNumber) {
	if (sjs.can_edit || sjs.can_add) {
		sjs.alert.message("Unfortunately an error has occurred.<br>If you've recently edited text on this page, you may want to copy your recent work out of this page and click reload to ensure your work is properly saved.")
	}
}
window.onerror = function (errorMsg, url, lineNumber) {
 	oldOnError(errorMsg, url, lineNumber);
	errorWarning(errorMsg, url, lineNumber);
	return false;
};

$(function() {

	// ------------- Top Controls -------------------
	
	
		$( ".circleButton" ).hover(
	  function() {
		$('.cke_editable').each(function() {
			sjs.removeCKEditorByElement(this);
	  });
	  },
	  function() {
	  
	  }
	);


	$("#addSource, #addButton").click(function() { 
		$("#addSourceModal").data("target", $("#sources")).show()
			.position({of: $(window)}); 
		$("#add").focus();
		$("#overlay").show();
		sjs.track.sheets("Open Add Source Modal");
	});
	
	$("#addMedia").click(function(e) { 

		var source = {media: "", isNew: true};
		if (sjs.can_add) { source.userLink = sjs._userLink; }

		buildSource($("#sources"), source);
		
		afterAction();
		e.stopPropagation();

		$("#addMediaModal").data("target", $("#sources").find(".media").last()).show().position({of: $(window)}); 
		$("#addMediaInput").focus();
		$("#overlay").show();
//		sjs.track.sheets("Open Add Media Modal");


	});
	
		$("#addMediaInput").keyup(checkAddSource).keyup(function(e) {
			if (e.keyCode == 13) {
				$( "#addMediaModal .ok" ).click()
			}
		});
		

	function makeMediaEmbedLink(mediaURL) {
	    var re = /https?:\/\/(www\.)?(youtu(?:\.be|be\.com)\/(?:.*v(?:\/|=)|(?:.*\/)?)([\w'-]+))/i;
   		var m;

		if ((m = re.exec(mediaURL)) !== null) {
			if (m.index === re.lastIndex) {
				re.lastIndex++;
			}
				if (m.length>0) {
					embedHTML = '<iframe width="560" height="315" src="https://www.youtube.com/embed/'+m[m.length-1]+'?rel=0&amp;showinfo=0" frameborder="0" allowfullscreen></iframe>';
				}
		}

		else if ( (mediaURL).match(/https?:\/\/(www\.)?.+\.(jpeg|jpg|gif|png)$/i) != null ) {
					embedHTML = '<img class="addedMedia" src="'+mediaURL+'" />';
		}


		else if ( (mediaURL).match(/https?:\/\/(www\.)?.+\.(mp3)$/i) != null ) {
					embedHTML = '<audio src="'+mediaURL+'" type="audio/mpeg" controls>Your browser does not support the audio element.</audio>';
		}

		else if ( (mediaURL).match(/https?:\/\/.*clyp\.it\/.+/i) != null ) {
					embedHTML = '<audio src="'+mediaURL+'.mp3" type="audio/mpeg" controls>Your browser does not support the audio element.</audio>';
		}

		else embedHTML = false;

		return embedHTML
	}

	function mediaCheck(target){
		$target = target;
		$target.find('audio, img').last()
	    .on('error', function() {
	    	$target.parent().remove();
			sjs.alert.flash("There was an error adding your media.")
	     })
	}



	$( "#addMediaModal .ok" ).click(function() {

		var $target = $("#addMediaModal").data("target");
		var embedHTML = makeMediaEmbedLink($("#addMediaInput").val())
		if (embedHTML != false) {
			$target.html(embedHTML);
		}
		else {
			$target.parent().remove();
			sjs.alert.flash("We couldn't understand your link.<br/>No media added.")
		}

		$("#addMediaModal, #overlay").hide();


		mediaCheck($target);
		autoSave();

	if (sjs.openRequests == 0) {
		var top = $target.offset().top - 200;
		$("html, body").animate({scrollTop: top}, 300);
	}


	});	
	



	$("#addBrowse, #inlineAddBrowse").click(function() {
		$("#closeAddSource").trigger("click");
		sjs.textBrowser.show({
			callback: function(ref) {
				if (!ref) { return; }
				var q = parseRef(ref);
				$("#closeAddSource").trigger("click");
				addSource(q);
				sjs.track.sheets("Add Source", ref);
			}
		})
	});

	$(document).on("click", "#addSourceOK", function() {
        var ref = $("#add").val();
		var q = parseRef(ref);
		$("#closeAddSource").trigger("click");
		addSource(q);
		sjs.track.sheets("Add Source", ref);
	
	});

	$(document).on("click", "#inlineAddSourceOK", function() {
		var $target = $("#addInterface").prev(".sheetItem");
		$("#addSourceModal").data("target", $target);
        var ref = $("#inlineAdd").val();
		var q = parseRef(ref);
		addSource(q, undefined,"insert");
		$('#inlineAdd').val('');
		$("#inlineTextPreview").remove();
		$("#inlineAddDialogTitle").text("Select a text");
		$("#inlineAddSourceOK").addClass("disabled");
		$("#sheet").click();

		sjs.track.sheets("Add Source", ref);
	});



	$("#addComment").click(function(e) {
		// Add a new comment to the end of the sheet
		var source = {comment: "", isNew: true};
		if (sjs.can_add) { source.userLink = sjs._userLink; }

		buildSource($("#sources"), source);
		$("#sources").find(".comment").last().trigger("mouseup").focus();
		
		sjs.track.sheets("Add Comment");
		afterAction();
		e.stopPropagation();

	})

	$("#addOutside").click(function(e) {
		// Add a new outside text to the end of the sheet
		var source = {outsideText: "", isNew: true};
		if (sjs.can_add) { source.userLink = sjs._userLink; }

		buildSource($("#sources"), source);
		$("#sources").find(".outside").last().trigger("mouseup").focus();
		
		sjs.track.sheets("Add Outside Text");
		afterAction();
		e.stopPropagation();
	})

	$("#addBiOutside").click(function(e) {
		// Add a new bilingual outside text to the end of the sheet
		var source = {outsideBiText: {en: "<i>English</i>", he: "<i>עברית</i>"}, isNew: true};
		if (sjs.can_add) { source.userLink = sjs._userLink; }

		buildSource($("#sources"), source);
		var elToFocus = $("#sheet").hasClass("hebrew") ? ".outsideBi .he" : ".outsideBi .en";
		$("#sources").find(elToFocus).last().trigger("mouseup").focus();
		
		sjs.track.sheets("Add Outside Text (Bilingual)");
		afterAction();
		e.stopPropagation();
	})
	
	$("#closeAddSource").click(function() { 
		$("#addSourceModal, #overlay").hide(); 
		$("#add").val("");
		$("#error").empty();
		$("#textPreview").remove();
		$("#addDialogTitle").text("Enter a text or commentator name:");
		sjs.track.sheets("Close Add Source Modal");

	});
	
	$("#add").autocomplete({ source: function( request, response ) {
				var matches = $.map( sjs.books, function(tag) {
						if ( tag.toUpperCase().indexOf(request.term.toUpperCase()) === 0 ) {
							return tag;
						}
					});
				response(matches);
			},
			focus: function(event, ui) { return false; } });

	// Wrapper function for checkRef for adding sources for sheets
	var checkAddSource = function(e) {
		checkRef($("#add"), $("#addDialogTitle"), $("#addOK"), 0, addSourcePreview, false);
	}

	// Adding unknown Texts from Add modal
	$("#add").keyup(checkAddSource)
		.keyup(function(e) {
		if (e.keyCode == 13) {
			if ($("#addSourceOK").length) {
				$("#addSourceOK").trigger("click");
			} else if ($("#addDialogTitle").text() === "Unknown text. Would you like to add it?") {
				var path = parseURL(document.URL).path;
				window.location = "/add/textinfo/" + $("#add").val().replace(/ /g, "_") + "?after=" + path;
			}
		}					
	});


	$("#inlineAdd").autocomplete({ source: function( request, response ) {
				var matches = $.map( sjs.books, function(tag) {
						if ( tag.toUpperCase().indexOf(request.term.toUpperCase()) === 0 ) {
							return tag;
						}
					});
				response(matches);
			},
			focus: function(event, ui) { return false; } });

	// Wrapper function for checkRef for adding sources for sheets
	var checkInlineAddSource = function(e) {
		checkRef($("#inlineAdd"), $("#inlineAddDialogTitle"), $("#inlineAddOK"), 0, inlineAddSourcePreview, false);
	}

	// Adding unknown Texts from Add modal
	$("#inlineAdd").keyup(checkInlineAddSource )
		.keyup(function(e) {
		if (e.keyCode == 13) {
			if (!$("#inlineAddSourceOK").hasClass('disabled')) {
				$("#inlineAddSourceOK").trigger("click");
			} else if ($("#inlineAddDialogTitle").text() === "Unknown text. Would you like to add it?") {
				var path = parseURL(document.URL).path;
				window.location = "/add/textinfo/" + $("#add").val().replace(/ /g, "_") + "?after=" + path;
			}
		}
	});



	// Printing
	$("#print").click(function(){
		sjs.track.sheets("Print Sheet");
		window.print() 
	});


	// General Options 
	$("#options .optionItem,#formatMenu .optionItem, #assignmentsModal .optionItem").click(function() {
		$check = $(".fa-check", $(this));
		if ($check.hasClass("hidden")) {
			$("#sheet").addClass($(this).attr("id"));
			$check.removeClass("hidden");
		} else {
			$("#sheet").removeClass($(this).attr("id"));
			$check.addClass("hidden");			
		}
		if (sjs.can_edit) {
			autoSave(); // Don't bother sending options changes from adders
		}
	});

	$("#makeSheetAssignableButton").click(function(){
		$("#assignedSheetsShareURL").show();
		$(this).hide();
		$("#StopCollectingAssignmentsButton").show();
		$("#sheet").addClass('assignable');
		$("#assignmentDirections").html('Students can complete their assignment at this link:');
		$("#assignmentURLLink").show();
		$("#assignedSheets").show();
		autoSave();
	});

	$("#StopCollectingAssignmentsButton").click(function(){
		$("#assignedSheetsShareURL").hide();
		$(this).hide();
		$("#makeSheetAssignableButton").show();
		$("#sheet").removeClass('assignable');
		$("#assignmentDirections").html('Assignments allow you to create a template that your students can fill out on their own.')
		$("#assignmentURLLink").hide();
		if ( $("#assignedSheets a").length > 0) {
			$("#assignedSheets").show();
		}
		else {
			$("#assignedSheets").hide();
		}
		autoSave();
	});



	$(".languageToggleOption div").click(function(){
		if ($(".activeSource").length) {
			var $target = $(".activeSource");
			var $toggleTarget = $("#sourceLayoutLanguageMenuItems");
		}
		else {
			var $target = $("#sheet");
			var $toggleTarget = $("#sheetLayoutLanguageMenuItems");
		}

		$toggleTarget.find(".languageToggleOption div .fa-check").addClass("hidden");
		$target.removeClass("english bilingual hebrew");
		$(".fa-check", $(this)).removeClass("hidden");
		if ( $(this).hasClass("english") ) {
			$target.addClass("english");
			$target.addClass("stacked");
			$target.removeClass("sideBySide heLeft heRight");

			$toggleTarget.find("#layoutToggleGroup div .fa-check").addClass("hidden");
			$toggleTarget.find("#layoutToggleGroup .stacked .fa-check").removeClass("hidden")
			$toggleTarget.find("#layoutToggleGroup").addClass("disabled");

			$toggleTarget.find("#sideBySideToggleGroup div .fa-check").addClass("hidden");
			$toggleTarget.find("#sideBySideToggleGroup").addClass("disabled");

		}
		else if ( $(this).hasClass("hebrew") ) {
			$target.addClass("hebrew");
			$target.addClass("stacked");
			$target.removeClass("sideBySide heLeft heRight");

			$toggleTarget.find("#layoutToggleGroup div .fa-check").addClass("hidden");
			$toggleTarget.find("#layoutToggleGroup .stacked .fa-check").removeClass("hidden")
			$toggleTarget.find("#layoutToggleGroup").addClass("disabled");

			$toggleTarget.find("#sideBySideToggleGroup div .fa-check").addClass("hidden");
			$toggleTarget.find("#sideBySideToggleGroup").addClass("disabled");

		}
		else if ( $(this).hasClass("bilingual") ) {
			$target.addClass("bilingual");
			$toggleTarget.find("#layoutToggleGroup").removeClass("disabled");

			if ( $target.hasClass("sideBySide") ) {
				$toggleTarget.find("#sideBySideToggleGroup").removeClass("disabled");
				}
		}

		if (sjs.can_edit) {
			autoSave();
		}
	});


	$(".layoutToggleOption div").click(function(){
		if ($(".activeSource").length) {
			var $target = $(".activeSource");
			var $toggleTarget = $("#sourceLayoutLanguageMenuItems");
		}
		else {
			var $target = $("#sheet");
			var $toggleTarget = $("#sheetLayoutLanguageMenuItems");
		}


		$toggleTarget.find(".layoutToggleOption div .fa-check").addClass("hidden");
		$target.removeClass("stacked sideBySide");
		$(".fa-check", $(this)).removeClass("hidden");
		if ( $(this).hasClass("stacked") ) {
			$target.addClass("stacked");
			$target.removeClass("heLeft heRight");

			$toggleTarget.find("#sideBySideToggleGroup div .fa-check").addClass("hidden");
			$toggleTarget.find("#sideBySideToggleGroup .heRight .fa-check").removeClass("hidden")
			$toggleTarget.find("#sideBySideToggleGroup").addClass("disabled");


		}
		else if ( $(this).hasClass("sideBySide") ) {
			$target.addClass("sideBySide");
			if ($target.hasClass("bilingual")) {
				$toggleTarget.find("#sideBySideToggleGroup").removeClass("disabled");
				}
		}

		if (sjs.can_edit) {
			autoSave();
		}
	});

	$(".sideBySideToggleOption div").click(function(){
		if ($(".activeSource").length) {
			var $target = $(".activeSource");
			var $toggleTarget = $("#sourceLayoutLanguageMenuItems");
		}
		else {
			var $target = $("#sheet");
			var $toggleTarget = $("#sheetLayoutLanguageMenuItems");
		}

		$toggleTarget.find(".sideBySideToggleOption div .fa-check").addClass("hidden");
		$target.removeClass("heLeft heRight");
		$(".fa-check", $(this)).removeClass("hidden");
		if ( $(this).hasClass("heLeft") ) {
			$target.addClass("heLeft sideBySide");
		}
		else if ( $(this).hasClass("heRight") ) {
			$target.addClass("heRight sideBySide");
		}

		if (sjs.can_edit) {
			autoSave();
		}
	});

		$("#resetSourceTogglesToSheetGroup").click(function() {
			$(".activeSource").removeClass("bilingual english hebrew sideBySide heLeft heRight stacked");
			$("#sourceLayoutLanguageMenuItems").find(".fa-check").addClass("hidden");
			setLanguageLayoutCheckBoxes($(".activeSource"));
			if (sjs.can_edit) {
				autoSave();
			}
		});


	// Language Options specific to Sheets
	// General behavior covered in sjs.changeContentLang in headers.js
	$("#hebrew, #english, #bilingual").click(function(){
		$("#sheet").removeClass("english bilingual hebrew")
			.addClass($(this).attr("id"));
		if ($(this).attr("id") != "bilingual") {
			$("#biLayoutToggle, #sheetLayoutToggle").hide();
		} else {
			$("#sheetLayoutToggle").show();
			if ($("#sheet").hasClass("sideBySide")) {
				$("#biLayoutToggle").show();
			}
		}
		if (sjs.can_edit) {
			autoSave(); // Don't bother sending options changes from adders
		}
	});

	// Sheet Layout Options
	$("#sideBySide, #stacked").click(function(){
		$("#sheetLayoutToggle .toggleOption").removeClass("active");
		$(this).addClass("active");
		$("#sheet").removeClass("sideBySide stacked")
			.addClass($(this).attr("id"));
		if ($(this).attr("id") == "stacked") {
			$("#biLayoutToggle").hide();
		} else {
			$("#biLayoutToggle").show();
		}
		if (sjs.can_edit) {
			autoSave(); // Don't bother sending options changes from adders
		}
	});

	// Stacked Layout Options
	$("#heLeft, #heRight").click(function(){
		$("#biLayoutToggle .toggleOption").removeClass("active");
		$(this).addClass("active");
		$("#sheet").removeClass("heLeft heRight")
			.addClass($(this).attr("id"))
		if (sjs.can_edit) {
			autoSave(); // Don't bother sending options changes from adders
		}
	});

	// Group Options
	$(".groupOption").unbind("click").click(function() {
		$(".groupOption .fa-check").addClass("hidden");
		$(".fa-check", $(this)).removeClass("hidden");
		var group = $(this).attr("data-group");
		if (group != "None") {
			sjs.track.sheets("Share with Group", group);
			var groupUrl = group.replace(/ /g, "-");
			$("#groupLogo").attr("src", $(this).attr("data-image")).show()
				.closest("a").attr("href", "/groups/" + groupUrl );
			$("#sheetHeader").show();
			
			$(".groupSharing").show();
			$(".groupName").text(group);
			$(".individualSharing").hide();

			//if sheet is unlisted but editable/addable set sheet be visible to group & editable/addable 
			if ($("#sharingModal input[type='radio'][name='sharingOptions']:checked").val() == 'privateAdd') $("#sharingModal input[type='radio'][name='sharingOptions'][value='groupAdd']").attr('checked', 'checked')
			else if ($("#sharingModal input[type='radio'][name='sharingOptions']:checked").val() == 'privateEdit') $("#sharingModal input[type='radio'][name='sharingOptions'][value='groupEdit']").attr('checked', 'checked')



			
		} else {
			sjs.track.sheets("Unshare Sheet with Group", group);
			$("#sheetHeader").hide();

			$(".groupSharing").hide();
			$(".individualSharing").show();

			//if sheet is private but editable/addable to group set sheet to totally private on change 
			if ($("#sharingModal input[type='radio'][name='sharingOptions']:checked").val() == 'groupAdd' || $("#sharingModal input[type='radio'][name='sharingOptions']:checked").val() == 'groupEdit') $("#sharingModal input[type='radio'][name='sharingOptions'][value='private']").attr('checked', 'checked')

		}
		autoSave(); 
	});
	
	//Alert for collaboration anyone can edit change:
	$("#sharingModal input[type='radio'][name='sharingOptions']").change(
    function(){
         if(($("#sharingModal input[type='radio'][name='sharingOptions']:checked").val()).indexOf("Edit")>=0){
    	 sjs.alert.message('Please be advised: There is no way to track or undo changes made by other editors, including deletions.<br/><br/>Consider making a copy of this source sheet before allowing anyone to edit.',true);
  	  }
  	  }
);          
	

	
	
	// Divine Names substitution Options
	$(".divineNamesOption").unbind("click").click(function() {
		$(".divineNamesOption .fa-check").addClass("hidden");
		$(".fa-check", $(this)).removeClass("hidden");

		if (sjs.current.options.divineNames !== this.id) {
			sjs.current.options.divineNames = this.id;			
			substituteAllExistingDivineNames();
			autoSave();			
		}

	});


	// Reset Text

	$("#resetText").click(function() {
			options = {
			message: "Reset text of Hebrew, English or both?<br><small>Any edits you have made to this source will be lost.</small>",
			options: ["Hebrew", "English", "Both"]
		};
		var $target = $(".activeSource");
		var resetSource = function(option) {
			var loadClosure = function(data) {
				loadSource(data, $target, option);
        		sjs.track.sheets("Reset Source", data.ref);
			};
			var getStr = "/api/texts/" + normRef($target.attr("data-ref")) + "?commentary=0&context=0&pad=0";
			$.getJSON(getStr, loadClosure);
			sjs.openRequests += 1;

		};
		sjs.alert.options(options, resetSource);

	});

	$("#removeNikkudot").click(function() {
		var $target = $(".activeSource").find(".text").find(".he");
		$target.html(stripNikkud($target.html()));
		sjs.track.sheets("Remove Nikkudot");
		autoSave();
	});

	$("#splitSourceToSegment").click(function() {
		var $target = $(".activeSource").find(".text");
		$($target.find(".segment")).replaceWith(function() { return '<p>'+$(this).html()+'</p>'; });
		sjs.track.sheets("Auto Split Segments");
		autoSave();
	});

	$("#addSourceTitle").click(function() {
		var $target = $(".activeSource");
        var ref = normRef($target.attr("data-ref"));
		var $customTitle = $(".customTitle", $target);
		if ($customTitle.text() === "") {
			$customTitle.text("Source Title");
		}
		$customTitle.css('display', 'inline-block')
			.focus()
			.trigger("mouseup")
			.closest(".sheetItem")
			.addClass("hasCustom");

		sjs.track.sheets("Edit Source Title", ref);
	});



	// ------------ Empty Instructions ---------------------

	$("#empty .remove").click(function() { $("#empty").remove(); });

	$("#readmore").toggle(function(e) { $("#howItWorks").show(); e.preventDefault(); }, function(e) {
		$("#howItWorks").hide(); e.preventDefault();
	});


	// --------- CKEditor ------------

	if (sjs.can_edit || sjs.can_add ) {
		CKEDITOR.disableAutoInline = true;
		CKEDITOR.config.startupFocus = true;
		CKEDITOR.config.extraAllowedContent = 'small; span(segment, gemarra-regular, gemarra-italic, it-text); div(oldComment)';
		CKEDITOR.config.removePlugins = 'magicline';

		if ($.cookie("s2") == "true") {

		CKEDITOR.config.extraPlugins = 'sharedspace';
		CKEDITOR.config.sharedSpaces = {top: 'ckeTopMenu' };

			}
		CKEDITOR.on('instanceReady', function(ev) {
		  // replace &nbsp; from pasted text
		  ev.editor.on('paste', function(evt) {
		    evt.data.dataValue = evt.data.dataValue.replace(/&nbsp;/g,' ');
		  }, null, null, 9);
		});
		CKEDITOR.dtd.$removeEmpty.span = 0;
		CKEDITOR.config.font_names =
			'Arial/Arial, Helvetica, sans-serif;' +
			'Comic Sans/Comic Sans MS, cursive;' +
			'Courier New/Courier New, Courier, monospace;' +
			'Georgia/Georgia, serif;' +
			'Lucida Sans/Lucida Sans Unicode, Lucida Grande, sans-serif;' +
			'Rashi Script/Rashi Script, serif;' +
			'Tahoma/Tahoma, Geneva, sans-serif;' +
			'Times New Roman/Times New Roman, Times, serif;' +
			'Verdana/Verdana, Geneva, sans-serif;';

		if ($.cookie("s2") == "true") {

			CKEDITOR.config.toolbar = [
				{name: 'removestyle', items: ['RemoveFormat']},
				{name: 'basicstyles', items: ['Bold', 'Italic', 'Underline', 'Strike', 'Subscript', 'Superscript']},
				{name: "justify", items: ['JustifyLeft', 'JustifyCenter', 'JustifyRight', 'JustifyBlock']},
				{name: 'paragraph', items: ['NumberedList', 'BulletedList']},
				{name: 'styles', items: ['Font', 'FontSize']},
				{name: 'colors', items: ['TextColor', 'BGColor']},
				{name: 'links', items: ['Link', 'Unlink']},
				{name: 'insert', items: ['Image', 'Table', 'HorizontalRule']}
			];
		}
		else {
			CKEDITOR.config.toolbar = [
				{name: 'removestyle', items: ['RemoveFormat']},
				{name: 'basicstyles', items: ['Bold', 'Italic', 'Underline', 'Strike', 'Subscript', 'Superscript']},
				{name: "justify", items: ['JustifyLeft', 'JustifyCenter', 'JustifyRight', 'JustifyBlock']},
				{name: 'paragraph', items: ['NumberedList', 'BulletedList']},
				'/',
				{name: 'styles', items: ['Font', 'FontSize']},
				{name: 'colors', items: ['TextColor', 'BGColor']},
				{name: 'links', items: ['Link', 'Unlink']},
				{name: 'insert', items: ['Image', 'Table', 'HorizontalRule']}
			];
		}

		sjs.removeCKEditor = function(e) {

			stopCkEditorContinuous();
			var editor = e.editor;
			var $el = $(editor.element.$);

			var modified = editor.checkDirty();
			var text = $el.text();
			
			// always check when text is empty, to be sure we aren't stuck with empty fields
			if (!text.length) { modified = true; }
			// always check custom title, so we don't get stuck with init value of "Source Title"
			if ($el.hasClass("customTitle")) { modified = true; } 
			
			if (modified) {
				
				// Special cases for fields left empty
				if (!text.length) {
					// Title
					if ($el.prop("id") === "title") {
						$el.text("Untitled Source Sheet");
					
					// Comment
					} else if ($el.hasClass("comment")) {
						if ($el.find("img").length == 0) {
							// Don't remove a comment that just has an image
							$el.parent().remove();
						}
					
					// Outside (monolingual)
					} else if ($el.hasClass("outside")) {
						$el.parent().remove();

					// Outside (bilingual)
					} else if ($el.closest(".outsideBi").length) {
						var $outsideBi = $el.closest(".outsideBiWrapper");
						if ($outsideBi.find(".he").text() === "עברית") {
							$outsideBi.find(".en").html("<i>English</i>");
						} else if ($outsideBi.find(".en").text() === "English") {
							$outsideBi.find(".he").html("<i>עברית</i>");
						} else {
							$outsideBi.remove();
						}
					}
				}
				// Reset Custom Source Title
				if ($el.hasClass("customTitle") && (text === "" || text === "Source Title")) {
					$el.empty().hide().closest(".sheetItem").removeClass("hasCustom");
				}
				// Substitute Divine names in Hebrew (source of bilingual outside) and outside
				if ($el.hasClass("he") || $el.hasClass("outside")) {
					if (sjs.current.options.divineNames !== "noSub") {
						substituteDivineNamesInNode($el[0]);
					}					
				}
				// Mark author as customized
				if ($el.attr("id") === "author") {
					$el.addClass("custom");
				}
				// Save the last edit in case it needs to be replayed
				if (text.length) {
					sjs.saveLastEdit($el);
				}

				if (!$el.hasClass('contentToAdd')) {
					autoSave();
				}
			}

			editor.destroy();
			$("[contenteditable]").attr("contenteditable", "false");
		};

		sjs.removeCKEditorByElement = function(el) {
			var editor = $(el).ckeditorGet();
			sjs.removeCKEditor({editor: editor});
		};

		sjs.initCKEditor = function(e) {
			// Don't init again, or while sorting
			if ($(this).hasClass("cke_editable")) { return; }
			if (sjs.flags.sorting) { return; }
			// Don't init if the click began in another editable
			if ($(e.target).find(".cke_editable").length) { return; }
			// Don't init if element clicked is not on the source sheet (i.e. it's some other s2 reader element)
			if( !$("#sheet").has($(this)).length > 0  ) { return }
			// Don't init if on mobile
			if ($(".readerApp").length) {
				if (!$(".readerApp").hasClass("multiPanel")) {
					return
				}
			}
			// Remove any existing editors first
			$(".cke_editable").each(function() {
				var ed = $(this).ckeditorGet();
				sjs.removeCKEditor({editor: ed});
			});

			// Hide source controls
			$(".sourceControlsOpen").removeClass("sourceControlsOpen");

			$(this).focus()
				.attr("contenteditable", "true")
				.ckeditor();

			// Close editor on enter for customTitle fields
			if ($(this).hasClass("customTitle")) {
				$(this).on('key', function(e) {
					if (e.data.keyCode == 13) {
						sjs.removeCKEditor(e);
						e.cancel();						
					}

				});
			}
		    var ed = $(this).ckeditorGet();

			if (!$(this).hasClass('contentToAdd')) {

				saveCkEditorContinuous(ed);
				$(this).on('keydown', function (e) {
					$("#lastSaved").text("Saving...");
				});
			}
		};


		if (sjs.can_edit) {
			// Bind init of CKEditor to mouseup, so dragging can start first
			$("#title, .comment, .outside, .customTitle, .text .en, .text .he, #author, .contentToAdd")
				.live("mouseup", sjs.initCKEditor);
		}
		else if (sjs.can_add) {
			// For colloborative adders, only allow edits on their on content
			$(".addedByMe .comment, .addedByMe  .outside, .addedByMe .customTitle, .addedByMe .text .en, .addedByMe .text .he, .contentToAdd")
				.live("mouseup", sjs.initCKEditor);
		}

		// So clicks on editor or editable area don't destroy editor
		$("#title, .comment, .outside, .customTitle, .en, .he, #author, .cke, .cke_dialog, .cke_dialog_background_cover")
			.live("mousedown", function(e) { 
				e.stopPropagation();
			 });

		// Destroy editor on outside clicks 
		// Without this, CKEeditor was not consistently closing itself
		$("html").live("mousedown", function(e) {
			if ($(e.target).closest(".cke_editable").length) {
				return; // If the click began inside an editable don't remove
			}
			$('.cke_editable').each(function() {
				sjs.removeCKEditorByElement(this);
			});

		});
	}

	function saveCkEditorContinuous(editor) {
		// Start a timer to poll server for changes to this sheet
		stopCkEditorContinuous();
		var ckeSaveChain = function() {

			if (editor.checkDirty() && !sjs.changesPending ) {
				autoSave();
				editor.resetDirty();
			}
			sjs.ckeSaveChain = setTimeout(ckeSaveChain , 10000)
		};
		sjs.ckeSaveChain = setTimeout(ckeSaveChain , 10000);
	}


	function stopCkEditorContinuous(){
		if (sjs.ckeSaveChain ) {
			clearTimeout(sjs.ckeSaveChain );
		}
	}





	// ---------- Save Sheet --------------
	$("#save").click(handleSave);


	// ---------- Share Sheet --------------
	$("#share").click(showShareModal);


	// ---------- Copy Sheet ----------------
	$("#copySheet").click(copySheet);


	// ---------- Embed Sheet ----------------
	$("#embedSheet").click(showEmebed);


	// ---------- Delete Sheet ----------------
	$("#deleteSheet").click(deleteSheet);

	// ---------- Export Sheet to Google Drive ----------------
	$("#exportToDrive").click(exportToDrive);


	// ------- Sheet Tags --------------
	sjs.sheetTagger.init(sjs.current.id, sjs.current.tags);
	$("#editTags").click(sjs.sheetTagger.show);


	// Prevent backspace from navigating backwards
	$(document).on("keydown", function (e) {
	    if (e.which === 8 && !$(e.target).is("input, textarea, [contenteditable]")) {
	        e.preventDefault();
	    }
	});

	// ------------- Likes -----------------------

	$("#likeLink").click(function(e) {
		e.preventDefault();
		if (!sjs._uid) { return sjs.loginPrompt(); }
		
		var likeCount = parseInt($("#likeCount").text());
		if ($(this).hasClass("liked")) {
			$(this).removeClass("liked").text("Like");
			likeCount -= 1;
			$("#likeCount").text(likeCount);
			$.post("/api/sheets/" + sjs.current.id + "/unlike");
    		sjs.track.sheets("Unlike", sjs.current.id);
		} else {
			$(this).addClass("liked").text("Unlike");
			$.post("/api/sheets/" + sjs.current.id + "/like");
			likeCount += 1;
			$("#likeCount").text(likeCount);
    		sjs.track.sheets("Like", sjs.current.id);
		}
		$("#likeInfoBox").toggle(likeCount != 0);
		$("#likePlural").toggle(likeCount != 1);
	});
	$("#likeInfo").click(function(e) {
		$.getJSON("/api/sheets/" + sjs.current.id + "/likers", function(data) {
			if (data.likers.length == 0) { 
				var title = "No one has liked this sheet yet. Will you be the first?";
			} else if (data.likers.length == 1) {
				var title = "1 Person Likes This Sheet";
			} else {
				var title = data.likers.length + " People Like This Sheet";
			}
			sjs.peopleList(data.likers, title);
		});
	});


	// ------------- Build the Current Sheet! -------------------

	if (sjs.current.id) {
		buildSheet(sjs.current);
	} else if (sjs.assignment_id) {
		if (!sjs._uid) {
			$("#fileControlMsg").hide();
			return sjs.loginPrompt();
		}
		buildSheet(sjs.current);
		afterAction();
	} else {
		$("#title").html("New Source Sheet");
		$("#bilingual, #enLeft, #sideBySide").trigger("click");
		$("#viewButtons").show();
		$("#empty").show();
	}


	// ----------- Sorting ---------------
		
	if (sjs.can_edit || sjs.can_add) {

		sjs.sortStart = function(e, ui) {
			sjs.flags.sorting = true;
			$( this ).sortable( 'refreshPositions' );
			$(".inlineAddButton").hide();
			$("#addInterface").hide();
		};

		sjs.sortStop = function(e, ui) {
			sjs.flags.sorting = false;
			setSourceNumbers();
			$(".inlineAddButton").show();
			$("#addInterface").show();
			autoSave();
		};

		sjs.sortOptions = { 
							start: sjs.sortStart,
							stop: sjs.sortStop,
							cancel: ':input, button, .cke_editable, #addInterface',
							placeholder: 'sortPlaceholder',
							cursorAt: {bottom:5},
							revert: 100,
							delay: 300,
							scroll: false,
							scrollSpeed: 40,
							scrollSensitivity: 60,
							helper: function(e,ui) {
								var helper = $(ui[0]).clone();
								helper.css({'height': '300px','overflow':'hidden',"background-color":"#f9f9f7","opacity":0.9});
								return helper;
							},
							sort: function(e,ui) {
								var top = $("body").scrollTop();
								if (e.clientY < 120) {
									top = top - 30;
									$("html, body").scrollTop(top);
								}
								else if (e.clientY > $(window).height()-60) {
									top = top + 30;
									$("html, body").scrollTop(top);
								}



								//$("html, body").animate({scrollTop: top}, 300);

							}

						};


		$("#sources").sortable(sjs.sortOptions);
	}


	// ------------- Source Controls -------------------

	var ownerControls = "<div id='sourceControls'>" + 
							"<div class='editTitle' title='Edit Source Title'><i class='fa fa-pencil'></i></div>" +
							"<div class='addSub' title='Add Source Below'><i class='fa fa-plus-circle'></i></div>" +
							"<div class='addSubComment' title='Add Comment'><i class='fa fa-comment'></i></div>" +
							"<div class='addConnections' title='Add All Connections'><i class='fa fa-sitemap'></i></div>"+				
							"<div class='resetSource' title='Reset Source Text'><i class='fa fa-rotate-left'></i></div>" +
							"<div class='copySource' title='Copy to Sheet'><i class='fa fa-copy'></i></div>" +
							"<div class='switchSourceLayoutLang' title='Change Source Layout/Language'><i class='fa fa-ellipsis-h'></i></div>" +						
							"<div class='moveSourceUp' title='Move Source Up'><i class='fa fa-arrow-up '></i></div>" +
							"<div class='moveSourceDown' title='Move Source Down'><i class='fa fa-arrow-down'></i></div>" +
							"<div class='moveSourceLeft' title='Outdent Source'><i class='fa fa-outdent'></i></div>" +
							"<div class='moveSourceRight' title='Indent Source'><i class='fa fa-indent'></i></div>" +
							"<div class='removeSource' title='Remove'><i class='fa fa-times-circle'></i></div>" +

						"</div>";

	var adderControls = "<div id='sourceControls'>" + 
							"<div class='addSub' title='Add Source Below'><i class='fa fa-plus-circle'></i></div>" +
							"<div class='addSubComment' title='Add Comment'><i class='fa fa-comment'></i></div>" +
							"<div class='addConnections' title='Add All Connections'><i class='fa fa-sitemap'></i></div>"+				
							"<div class='copySource' title='Copy to Sheet'><i class='fa fa-copy'></i></div>" +					
							"<div class='moveSourceUp' title='Move Source Up'><i class='fa fa-arrow-up'></i></div>" +
							"<div class='moveSourceDown' title='Move Source Down'><i class='fa fa-arrow-down'></i></div>" +
							"<div class='moveSourceLeft' title='Outdent Source'><i class='fa fa-outdent'></i></div>" +
							"<div class='moveSourceRight' title='Indent Source'><i class='fa fa-indent'></i></div>" +

						"</div>";

	var viewerControls = "<div id='sourceControls'>" + 
							"<div class='copySource' title='Copy to Sheet'><i class='fa fa-copy'></i></div>" +					
						"</div>";

	var ownerSimpleControls = "<div id='sourceControls'>" + 
							"<div class='copySource' title='Copy to Sheet'><i class='fa fa-copy'></i></div>" +
							"<div class='moveSourceUp' title='Move Source Up'><i class='fa fa-arrow-up'></i></div>" +
							"<div class='moveSourceDown' title='Move Source Down'><i class='fa fa-arrow-down'></i></div>" +
							"<div class='moveSourceLeft' title='Outdent Source'><i class='fa fa-outdent'></i></div>" +
							"<div class='moveSourceRight' title='Indent Source'><i class='fa fa-indent'></i></div>" +
							"<div class='removeSource' title='Remove'><i class='fa fa-times-circle'></i></div>" +


						"</div>";

	if ($.cookie("s2") == "true") {


		var ownerControls = "<div id='sourceControls' class='sideControls'>" +
								"<div class='copySource' title='Copy to Sheet'><img src='/static/img/copy.png'></div>" +
								"<div class='removeSource' title='Remove'><img src='/static/img/remove.png'></div>" +
								"<div class='moveSourceRight' title='Indent Source'><img src='/static/img/indent.png'></div>" +
								"<div class='moveSourceLeft' title='Outdent Source'><img src='/static/img/outdent.png'></div>" +
								"<div class='moveSourceUp' title='Move Source Up'><img src='/static/img/triangle-up.svg'></div>" +
								"<div class='moveSourceDown' title='Move Source Down'><img src='/static/img/triangle-down.svg'></div>" +
							"</div>";

		var adderControls = "<div id='sourceControls' class='sideControls'>" +
								"<div class='copySource' title='Copy to Sheet'><img src='/static/img/copy.png'></div>" +
								"<div class='moveSourceRight' title='Indent Source'><img src='/static/img/indent.png'></div>" +
								"<div class='moveSourceLeft' title='Outdent Source'><img src='/static/img/outdent.png'></div>" +
							"</div>";

		var viewerControls = "<div id='sourceControls' class='sideControls'>" +
								"<div class='copySource' title='Copy to Sheet'><img src='/static/img/copy.png'></div>" +
							"</div>";

		var ownerSimpleControls = "<div id='sourceControls' class='sideControls'>" +
								"<div class='copySource' title='Copy to Sheet'><img src='/static/img/copy.png'></div>" +
								"<div class='removeSource' title='Remove'><img src='/static/img/remove.png'></div>" +
								"<div class='moveSourceRight' title='Indent Source'><img src='/static/img/indent.png'></div>" +
								"<div class='moveSourceLeft' title='Outdent Source'><img src='/static/img/outdent.png'></div>" +
								"<div class='moveSourceUp' title='Move Source Up'><img src='/static/img/triangle-up.svg'></div>" +
								"<div class='moveSourceDown' title='Move Source Down'><img src='/static/img/triangle-down.svg'></div>" +
							"</div>";



		// Add Interface

		if (sjs.is_owner||sjs.can_edit||sjs.can_add) {


			$("#addInterface").on("click", ".buttonBar .addInterfaceButton", function (e) {
				$("#addInterface .addInterfaceButton").removeClass('active');
				$("#inlineTextPreview").remove();
				$(this).addClass('active');
				var divToShow = "#add" + ($(this).attr('id').replace('Button', '')) + "Div";
				$(".contentDiv > div").hide();
				$(divToShow).show();

			});


			$("#connectionsToAdd").on("click", ".sourceConnection", function (e) {
				$(this).hasClass("active") ? $(this).removeClass("active") : $(this).addClass("active");
			});

			$("#addconnectionDiv").on("click", ".button", function (e) {

				var $target = $("#addInterface").prev(".sheetItem");


				$(".sourceConnection.active").each(function (index) {


					refs = $(this).data("refs").split(";");
					refs = refs.reverse()

					for (var i = 0; i < refs.length; i++) {
						var source = {
							ref: refs[i]
						}

						buildSource($target, source, "insert");

					}

				});

				autoSave();
				$(".sourceConnection").removeClass('active');
				$("#sheet").click();
				$("#sourceButton").click();


			});

			$("#addSourceMenu").click(function () {
				$("#sheet").click();
				$("#sourceButton").click();
				var top = $("#sourceButton").offset().top - 200;
				$("html, body").animate({scrollTop: top}, 300);
			});

			$("#addCustomMenu").click(function () {
				$("#sheet").click();
				$("#customTextButton").click();
				var top = $("#customTextButton").offset().top - 200;
				$("html, body").animate({scrollTop: top}, 300);
			});

			$("#addCommentMenu").click(function () {
				$("#sheet").click();
				$("#commentButton").click();
				var top = $("#commentButton").offset().top - 200;
				$("html, body").animate({scrollTop: top}, 300);
			});

			$("#addMediaMenu").click(function () {
				$("#sheet").click();
				$("#mediaButton").click();
				var top = $("#mediaButton").offset().top - 200;
				$("html, body").animate({scrollTop: top}, 300);
			});


			$("#addInterface").on("click", "#connectionButton", function (e) {

				var ref = $("#addInterface").prev(".source").attr("data-ref");
				var $target = $("#addInterface").prev(".sheetItem");
				$("#connectionsToAdd").text("Looking up Connections...");

				$.getJSON("/api/texts/" + ref + "?context=0&pad=0", function (data) {
					sjs.alert.clear();
					if ("error" in data) {
						$("#connectionsToAdd").text(data.error)
					} else if (data.commentary.length == 0) {
						$("#connectionsToAdd").text("No connections known for this source.");
					} else {
						data.commentary = [].concat.apply([], data.commentary);

						data.commentary = data.commentary.sort(SortBySourceRef);

						var categorySum = {}
						for (var i = 0; i < data.commentary.length; i++) {
							var c = data.commentary[i];
							if (categorySum[c.collectiveTitle['en']]) {
								categorySum[c.collectiveTitle['en']]++;
							} else {
								categorySum[c.collectiveTitle['en']] = 1;
							}
						}
						var categories = [];
						for (var k in categorySum) {
							categories.push(k);
						}
						categories.sort();

						var labels = [];
						for (var k in categorySum) {
							labels.push(k + " (" + categorySum[k] + ")");
						}
						labels.sort();

						var connectionsToSource = '<div>';
						for (var j = 0; j < labels.length; j++) {
							var dataRefs = "";

							for (var i = 0; i < data.commentary.length; i++) {
								var c = data.commentary[i];
								if (categories[j] == c.collectiveTitle['en']) {
									dataRefs = dataRefs + c.sourceRef + ";";
									//continue;
								}
							}
							dataRefs = dataRefs.slice(0, -1); //remove trailing ";"
							connectionsToSource += '<div class="sourceConnection" data-refs="' + dataRefs + '">' + labels[j] + '</div>';
						}
						connectionsToSource += "</div>";

						$("#connectionsToAdd").html(connectionsToSource);

					}


				});
			});

			$("#addcommentDiv").on("click", ".button", function (e) {
				var $target = $("#addInterface").prev(".sheetItem");
				var source = {comment: $(e.target).prev(".contentToAdd").html(), isNew: true};
				if (sjs.can_add) {
					source.userLink = sjs._userLink;
				}
				$target.length == 0 ? buildSource($("#sources"), source, "append") : buildSource($target, source, "insert");
				autoSave();
				$("#addcommentDiv .contentToAdd").html('<br>');
				$("#sheet").click();
				//$target.next(".sheetItem").find(".comment").last().trigger("mouseup").focus();

			});

			$("#addcommentDiv .contentToAdd").keypress(function (e) {
				if(isHebrew($(this).text()) && $(this).text().length > 0) {
					$(this).addClass("he");
				}
				else {
					$(this).removeClass("he");
				}
			});

			$("#addmediaDiv").on("click", ".button", function (e) {


				var $target = $("#addInterface").prev(".sheetItem");
				var source = {media: "", isNew: true};
				if (sjs.can_add) {
					source.userLink = sjs._userLink;
				}
				$target.length == 0 ? buildSource($("#sources"), source, "append") : buildSource($target, source, "insert");

				var embedHTML = makeMediaEmbedLink($("#inlineAddMediaInput").val());

				if (embedHTML != false) {
					$target.next(".sheetItem").find(".media").html(embedHTML);
					mediaCheck($target.next(".sheetItem").find(".media"));
				}
				else {
					$target.next(".sheetItem").remove();
					sjs.alert.flash("We couldn't understand your link.<br/>No media added.")
				}

				autoSave();


			});


			$("#addcustomTextDiv").on("click", "#customTextLanguageToggle .toggleOption", function (e) {

				$("#customTextLanguageToggle .toggleOption").removeClass('active');
				$(this).addClass('active');
				if ($(this).attr('id') == 'bilingualCustomText') {
					$("#addcustomTextDiv").find(".contentToAdd").show();
				}
				else if ($(this).attr('id') == 'englishCustomText') {
					$("#addcustomTextDiv").find(".en").show();
					$("#addcustomTextDiv").find(".he").hide();
				}
				else if ($(this).attr('id') == 'hebrewCustomText') {
					$("#addcustomTextDiv").find(".he").show();
					$("#addcustomTextDiv").find(".en").hide();
				}

			});

			$("#addcustomTextDiv").on("click", ".button", function (e) {
				var $target = $("#addInterface").prev(".sheetItem");
				if ($(e.target).prev(".flexContainer").find(".contentToAdd:visible").length == 1) {
					source = {
						outsideText: $(e.target).prev(".flexContainer").find(".contentToAdd:visible").html(),
						isNew: true
					};
				}
				else {
					source = {
						outsideBiText: {
							en: $(e.target).prev(".flexContainer").find(".en").html(),
							he: $(e.target).prev(".flexContainer").find(".he").html()
						}, isNew: true
					};
				}

				if (sjs.can_add) {
					source.userLink = sjs._userLink;
				}
				$target.length == 0 ? buildSource($("#sources"), source, "append") : buildSource($target, source, "insert");
				autoSave();
				$("#customTextContainer .contentToAdd.en").html('English');
				$("#customTextContainer .contentToAdd.he").html('עברית');
				$("#sheet").click();
				//	$target.next(".sheetItem").find(".comment").last().trigger("mouseup").focus();

			});

			$("html").on("click", "#content", function (e) {
				//clicked off of a sheetitem
				if ($(e.target).closest(".sheetItem").length || $(e.target).closest(".sheetsEditNavTop").length ) {
					return;
				}
				if ($(e.target).closest("#addInterface").length) return
				$("#connectionButton").hide();

				cleanupActiveSource(e.target);
			});

			$(".sheetItem").on("click", ".inlineAddButtonIcon", function (e) {
				$("#addInterface").insertAfter( $(this).parent().closest(".sheetItem") );
				$(this).parent().closest(".sheetItem").hasClass("source") ? $("#connectionButton").css('display', 'inline-block') : $("#connectionButton").hide();
				$(".inlineAddButtonIcon").removeClass("active");
				$(this).addClass("active");
				$("#sourceButton").click();
				e.stopImmediatePropagation();
			});


			function cleanupActiveSource(target){
				$(".inlineAddButtonIcon").removeClass("active");
				$(".activeSource").removeClass("activeSource");
				$("#sheetLayoutLanguageMenuItems").show();
				$("#sourceLayoutLanguageMenuItems").hide();
				$("#resetText").hide();
				$("#removeNikkudot").hide();
				$("#splitSourceToSegment").hide();
				$("#addSourceTitle").hide();
				if (!$(target).hasClass('inlineAddButtonIcon')) {
					$(".inlineAddButtonIcon").last().click();
				}
				$(".sheetItem .inlineAddButtonIcon").off();
				$(".sheetItem").on("click", ".inlineAddButtonIcon", function (e) {
					$("#addInterface").insertAfter( $(this).parent().closest(".sheetItem") );
					$(this).parent().closest(".sheetItem").hasClass("source") ? $("#connectionButton").css('display', 'inline-block') : $("#connectionButton").hide();
				});
				$("#sourceButton").click();
			}

			function setLanguageLayoutCheckBoxes(source) {
				if (!$(source).hasClass("hebrew") && !$(source).hasClass("bilingual") && !$(source).hasClass("english")) {
					if (sjs.current.options.language == "hebrew") {
						$("#sourceLayoutLanguageMenuItems").find(".hebrew .fa-check").removeClass("hidden");
					}
					else if (sjs.current.options.language == "bilingual") {
						$("#sourceLayoutLanguageMenuItems").find(".bilingual .fa-check").removeClass("hidden");
						$("#sourceLayoutLanguageMenuItems").find("#layoutToggleGroup").removeClass("disabled");
					}
					else if (sjs.current.options.language == "english") {
						$("#sourceLayoutLanguageMenuItems").find(".english .fa-check").removeClass("hidden");
					}

					if (sjs.current.options.layout == "stacked") {
						$("#sourceLayoutLanguageMenuItems").find(".stacked .fa-check").removeClass("hidden")
					}
					else if (sjs.current.options.layout == "sideBySide") {
						$("#sourceLayoutLanguageMenuItems").find(".sideBySide .fa-check").removeClass("hidden");
						$("#sourceLayoutLanguageMenuItems").find("#sideBySideToggleGroup").removeClass("disabled");
					}

					if (sjs.current.options.langLayout == "heLeft") {
						$("#sourceLayoutLanguageMenuItems").find(".heLeft .fa-check").removeClass("hidden")
					}
					else if (sjs.current.options.langLayout == "heRight") {
						$("#sourceLayoutLanguageMenuItems").find(".heRight .fa-check").removeClass("hidden")
					}
				}

				else {
					if ($(source).hasClass("hebrew")) {
						$("#sourceLayoutLanguageMenuItems").find(".hebrew .fa-check").removeClass("hidden");
					}
					else if ($(source).hasClass("bilingual")) {
						$("#sourceLayoutLanguageMenuItems").find(".bilingual .fa-check").removeClass("hidden");
						$("#sourceLayoutLanguageMenuItems").find("#layoutToggleGroup").removeClass("disabled");
					}
					else if ($(source).hasClass("english")) {
						$("#sourceLayoutLanguageMenuItems").find(".english .fa-check").removeClass("hidden");
					}

					if ($(source).hasClass("stacked")) {
						$("#sourceLayoutLanguageMenuItems").find(".stacked .fa-check").removeClass("hidden")
					}
					else if ($(source).hasClass("sideBySide")) {
						$("#sourceLayoutLanguageMenuItems").find(".sideBySide .fa-check").removeClass("hidden");
						$("#sourceLayoutLanguageMenuItems").find("#sideBySideToggleGroup").removeClass("disabled");
					}

					if ($(source).hasClass("heLeft")) {
						$("#sourceLayoutLanguageMenuItems").find(".heLeft .fa-check").removeClass("hidden")
					}
					else if ($(source).hasClass("heRight")) {
						$("#sourceLayoutLanguageMenuItems").find(".heRight .fa-check").removeClass("hidden")
					}
				}

			}

			$("#sheet").on("click", ".sheetItem", function (e) {
			//clicked on a sheet item
				if ($(e.target).hasClass("inlineAddButtonIcon")) return;
				if (!$(".readerApp").hasClass("multiPanel")) return; //prevent active source on mobile

				cleanupActiveSource(e.target);
				$(this).addClass("activeSource");
				$("#sheetLayoutLanguageMenuItems").hide();
				$("#sourceLayoutLanguageMenuItems").show();
				$("#resetText").show();
				$("#addSourceTitle").show();
				$("#removeNikkudot").show();
				$("#splitSourceToSegment").show();
				//$(this).hasClass("source") ? $("#connectionButton").css('display', 'inline-block') : $("#connectionButton").hide();

				//set checkboxes for language/layout menus for active source
				setLanguageLayoutCheckBoxes(e.target);

				if (!($(this).hasClass("source"))) {
					$("#resetText").hide();
					$("#addSourceTitle").hide();
					$("#removeNikkudot").hide();
					$("#splitSourceToSegment").hide();
					$("#sourceLayoutLanguageMenuItems").hide();
				}
			});

			$("#sheet").click();
		}
	}

	$("#sheet").on( "mouseenter", ".sheetItem", function(e) {
	
	if ($.cookie("s2") != "true") if ($(".cke_editable").length) { return; }
		
		var isOwner = sjs.is_owner || $(this).attr("data-added-by") == String(sjs._uid);
		var controlsHtml = "";
		if (isOwner||sjs.can_edit) {
			if ($(this).hasClass("source")) {
				controlsHtml = ownerControls;
			} else {
				controlsHtml = ownerSimpleControls;
			}
		} else if (sjs.can_add) {
			if ($(this).hasClass("source")) {
				controlsHtml = adderControls;
			} else {
				controlsHtml = viewerControls;
			}
		} else {
			controlsHtml = viewerControls;
		}

		$(".sourceControlsOpen").removeClass("sourceControlsOpen");
		$(".sourceControlsTop").removeClass("sourceControlsTop");
		$(this).addClass("sourceControlsOpen");
		if ($(this).offset().top + $(this).height() >= $(window).scrollTop() + $(window).height()) {
			$(this).addClass("sourceControlsTop");
		}
		$("#sourceControls").remove();
		$(this).append(controlsHtml);
		$("#sourceControls div").tooltipster({
			delay: 0,
			position: "bottom"
		});
	});
	$("#sheet").on("mouseleave", ".sheetItem", function(e) {
		$(this).removeClass("sourceControlsOpen");
		$("#sourceControls").remove();
		var $to = $(e.toElement || e.relatedTarget).closest(".sheetItem");
		if ($to.length) {
			$to.trigger("mouseenter");
		}
		e.stopPropagation();
	});

	// Custom Source Titles
	$(".editTitle").live("click", function(e) {
        var $target = $(this).closest(".source");
        var ref = normRef($target.attr("data-ref"));
		var $customTitle = $(".customTitle", $target).eq(0);
		if ($customTitle.text() === "") {
			$customTitle.text("Source Title");
		}
		$customTitle.css('display', 'inline-block')
			.focus()
			.trigger("mouseup")
			.closest(".sheetItem")
			.addClass("hasCustom");

		e.stopPropagation();
		sjs.track.sheets("Edit Source Title", ref);
	});


	// Reset Source Text 
	$(".resetSource").live("click", function() { 
		options = {
			message: "Reset text of Hebrew, English or both?<br><small>Any edits you have made to this source will be lost.</small>",
			options: ["Hebrew", "English", "Both"]
		};
		var $target = $(this).closest(".source");
		var resetSource = function(option) {
			var loadClosure = function(data) { 
				loadSource(data, $target, option);
        		sjs.track.sheets("Reset Source", data.ref);
			};
			var getStr = "/api/texts/" + normRef($target.attr("data-ref")) + "?commentary=0&context=0&pad=0";
			$.getJSON(getStr, loadClosure);	
			sjs.openRequests += 1;
		};

		sjs.alert.options(options, resetSource);

	 });


	$(".parshahToAdd").click(function(){
		$("#addParashaToSheetModal, #overlay").hide();
        var parasha = $(this).text();
		$.getJSON("/api/sheets/"+ parasha +"/get_aliyot", function(data) {
			if ("error" in data) {
				sjs.alert.flash(data.error);
			} else {
				for (var i = 0; i < data.ref.length; i++) {
					var source = {
						ref: data.ref[i]
					};
					buildSource($("#sources"), source);
				}
        		sjs.track.sheets("Add Parasha", parasha);
			}
		});

		}
	);

	$("#addParashaToSheetModalTrigger").live("click", function(e) {
		$("#addSourceModal").hide();
		$("#addParashaToSheetModal").show().position({of: window});
		$("#overlay").show();
	});

	$("#assignmentsModalTrigger").live("click", function(e) {
		$("#assignmentsModal").hide();
		$("#assignmentsModal").show().position({of: window});
		$("#overlay").show();
	});


	$("#addParashaToSheetModal .cancel").click(function() {

		$("#addParashaToSheetModal, #overlay").hide();
	});

	$(".close-button").click(function() {
		$(".s2Modal, #overlay").hide();
	});

	$("#sharingModalTrigger").live("click", function() { 
		$("#sharingModal").show().position({of: window}); 
		$("#overlay").show();

	});

	$("#shareWithOthers .ok").click(function(){
		$("#shareWithOthers, #overlay").hide();
		autoSave();
	});

	function changeSharing() {
			if ($("#sourceSheetGroupSelect").val() == "None" || ($("#sourceSheetGroupSelect").val() == null)) {

				switch ($("#sourceSheetShareSelect").val()) {

					case 'private':
						$("#sharingDesc").html('Only people with the direct link can view the source sheet.');
						$("#sharingType").data("sharing", "private");
						break;

					case 'public':
						$("#sharingDesc").html('Anyone browsing Sefaria can find and view your source sheet.');
						$("#sharingType").data("sharing", "public");
						break;

					case 'publicAdd':
						$("#sharingDesc").html('Anyone browsing Sefaria can find and view and add sources & comments to your sheet.');
						$("#sharingType").data("sharing", "publicAdd");
						break;

					case 'privateAdd':
						$("#sharingDesc").html('Anyone with the link to your sheet can view and add sources & comments.');
						$("#sharingType").data("sharing", "privateAdd");
						break;

					case 'publicEdit':
						$("#sharingDesc").html('Anyone browsing Sefaria can make any change to your source sheet.<br/><br/>Please be advised: There is no way to track or undo changes made by other editors, including deletions.<br/>Consider making a copy of this source sheet before allowing anyone to edit.');
						$("#sharingType").data("sharing", "publicEdit");
						break;

					case 'privateEdit':
						$("#sharingDesc").html('Anyone with the link to your sheet can make any change. The sheet will not be publicly listed.<br/><br/>Please be advised: There is no way to track or undo changes made by other editors, including deletions.<br/>Consider making a copy of this source sheet before allowing anyone to edit.');
						$("#sharingType").data("sharing", "privateEdit");
						break;

				};
			}
			else {

				switch ($("#sourceSheetShareSelect").val()) {

					case 'private':
						$("#sharingDesc").html('Anyone in <span class="groupName">your group</span> can find and view your source sheet.');
						$("#sharingType").data("sharing", "private");
						break;

					case 'public':
						$("#sharingDesc").html('Anyone browsing Sefaria can find and view your source sheet.');
						$("#sharingType").data("sharing", "public");
						break;

					case 'publicAdd':
						$("#sharingDesc").html('Anyone browsing Sefaria can find and view and add sources & comments to your sheet.');
						$("#sharingType").data("sharing", "publicAdd");
						break;

					case 'privateAdd':
						$("#sharingDesc").html('Anyone in <span class="groupName">your group</span> can find and view and add sources & comments to your sheet.');
						$("#sharingType").data("sharing", "groupAdd");
						break;

					case 'publicEdit':
						$("#sharingDesc").html('Anyone browsing Sefaria can make any change to your source sheet.<br/><br/>Please be advised: There is no way to track or undo changes made by other editors, including deletions.<br/>Consider making a copy of this source sheet before allowing anyone to edit.');
						$("#sharingType").data("sharing", "publicEdit");
						break;

					case 'privateEdit':
						$("#sharingType").data("sharing", "groupEdit");
						$("#sharingDesc").html('Anyone in <span class="groupName">your group</span> can make any change to your source sheet.<br/><br/>Please be advised: There is no way to track or undo changes made by other editors, including deletions.<br/>Consider making a copy of this source sheet before allowing anyone to edit.');
						break;

				};


			}

	}

	$("#sourceSheetShareSelect").change(function() {
		changeSharing();
	});

	$("#sourceSheetGroupSelect").change(function() {
		changeSharing();
		if ($(this).val()!="None") {
			var $el = $("#sourceSheetGroupSelect option:selected");
			var groupUrl = $(this).val().replace(/ /g, "-");
			$("#groupLogo").attr("src", $el.attr("data-image")).show()
				.closest("a").attr("href", "/groups/" + groupUrl);
			$("#sheetHeader").show();
			$(".groupName").text($(this).val());
			if (parseInt($el.attr("data-can-publish"))) {
				$("#sourceSheetsAccessOptions").show();
			} else {
				$("#sourceSheetsAccessOptions").hide();
			}
		}
		else {
			$("#sheetHeader").hide();
			$(".groupName").text("your group");
			$("#sourceSheetsAccessOptions").show();
		}
	});


	$("#sharingModal .ok").click(function(){

		$("#sharingModal, #overlay").hide();

		autoSave();
		sjs.alert.flash("Sharing settings saved.")
	});


	$(".moveSourceUp").live("click", function() {
		$(this).closest(".sheetItem").insertBefore($(this).closest(".sheetItem").prev());

		var top = $(this).offset().top - 200;
		$("html, body").animate({scrollTop: top}, 750);
		setSourceNumbers();

		autoSave();

	});


	$(".moveSourceDown").live("click", function() {
		$(this).closest(".sheetItem").insertAfter($(this).closest(".sheetItem").next());

		var top = $(this).offset().top - 200;
		$("html, body").animate({scrollTop: top}, 750);
		setSourceNumbers();

		autoSave();

	});


	$(".moveSourceRight").live("click", function() {

		if ($(this).closest(".sheetItem").hasClass("indented-1")) {
			var toIndent = "indented-2";
		} else if ($(this).closest(".sheetItem").hasClass("indented-2")) {
			var toIndent = "indented-3";
		} else if ($(this).closest(".sheetItem").hasClass("indented-3")) {
			var toIndent = "indented-3";
		} else {
			var toIndent = "indented-1";
		}

		$(this).closest(".sheetItem").removeClass("indented-1 indented-2 indented-3")
		$(this).closest(".sheetItem").addClass(toIndent);

		autoSave();

	});


	$(".moveSourceLeft").live("click", function() {

		if ($(this).closest(".sheetItem").hasClass("indented-1")) {
			var toIndent = "";
		} else if ($(this).closest(".sheetItem").hasClass("indented-2")) {
			var toIndent = "indented-1";
		} else if ($(this).closest(".sheetItem").hasClass("indented-3")) {
			var toIndent = "indented-2";
		} else {
			var toIndent = "";
		}

		$(this).closest(".sheetItem").removeClass("indented-1 indented-2 indented-3")
		$(this).closest(".sheetItem").addClass(toIndent);

		autoSave();

	});




	// Open Modal to override the sheet's default language/layout options for a specific source 
	$(".switchSourceLayoutLang").live("click", function() { 

		$("#overrideLayoutModal").data("target", $(this).closest(".sheetItem")).show().position({ of: $(window) });	
		
		//set buttons to current realities
		$("#hebLeftSource, #hebRightSource").removeClass("active");
		if ($(this).closest(".sheetItem").hasClass("heRight")  ) {$("#hebRightSource").click()}
		else if ($(this).closest(".sheetItem").hasClass("heLeft")  ) {$("#hebLeftSource").click()}
		else {
		   "heRight"==$("#biLayoutToggle").find(".active").attr("id")?$("#hebRightSource").click():$("#hebLeftSource").click();		

		}	

		$("#sideBySideSource, #stackedSource").removeClass("active");
		if ($(this).closest(".sheetItem").hasClass("sideBySide")  ) {$("#sideBySideSource").click()}
		else if ($(this).closest(".sheetItem").hasClass("stacked")  ) {$("#stackedSource").click()}
		else {$("#"+$('#sheetLayoutToggle').find('.active').attr('id')+"Source").click()}

		$("#bilingualSource, #hebrewSource, #englishSource").removeClass("active");
		if ($(this).closest(".sheetItem").hasClass("bilingual")  ) {$("#bilingualSource").click()}
		else if ($(this).closest(".sheetItem").hasClass("hebrew")  ) {$("#hebrewSource").click()}
		else if ($(this).closest(".sheetItem").hasClass("english")  ) {$("#englishSource").click()}
		else {$("#"+$('#languageToggle').find('.active').attr('id')+"Source").click()}

			
		$("#overlay").show();

		sjs.track.sheets("Open Source Layout Modal");
	 });
 
	$("#overrideLayoutModal .ok").click(function(){
		
		//check to see if current source layout matches sheet layout -- if so, remove classes & let the parent be in charge
		if (
		$("#sheetLayoutToggle").find(".active").attr("id") == $("#sheetLayoutToggleSource").find(".active").attr("id").replace("Source","")
		&& $("#languageToggle").find(".active").attr("id") == $("#languageToggleSource").find(".active").attr("id").replace("Source","")
		&& $("#biLayoutToggle").find(".active").attr("id").replace("he","heb") == $("#biLayoutToggleSource").find(".active").attr("id").replace("Source","")
		) {
			var $target = $("#overrideLayoutModal").data("target");
			$target.removeClass("bilingual english hebrew sideBySide heLeft heRight stacked");
		}
		
		$("#overrideLayoutModal, #overlay").hide();
		autoSave();
	});
 
 
 

	// Change Source Layout via modal
	
	$("#sideBySideSource, #stackedSource").click(function(){
		var $target = $("#overrideLayoutModal").data("target");
		$("#sheetLayoutToggleSource .toggleOption").removeClass("active");
		$(this).addClass("active");
		$target.removeClass("sideBySide stacked")
			.addClass($(this).attr("id").replace("Source",""));
		if ($(this).attr("id") == "stackedSource") {
			$("#biLayoutToggleSource").addClass("disabled");
			$target.removeClass("heLeft heRight")

		} else {
			$("#biLayoutToggleSource").removeClass("disabled");
		}
		sjs.track.sheets("Change Source Layout Button");
	});


	// Change Source Language via modal
	$("#hebrewSource, #englishSource, #bilingualSource").click(function(){
		var $target = $("#overrideLayoutModal").data("target");
		$target.removeClass("english bilingual hebrew")
			.addClass($(this).attr("id").replace("Source",""));
		$("#languageToggleSource .toggleOption").removeClass("active");			
		$(this).addClass("active");
		if ($(this).attr("id") != "bilingualSource") {
			$("#stackedSource").click();
			$("#biLayoutToggleSource, #sheetLayoutToggleSource").addClass("disabled");
			$target.removeClass("sideBySide heLeft heRight").addClass("stacked");
		} else {
			$("#sheetLayoutToggleSource").removeClass("disabled");
			if ($target.hasClass("sideBySide")) {
				$("#biLayoutToggleSource").removeClass("disabled");
			}
		}
		sjs.track.sheets("Change Source Language Button");
	});
	
	// Change Language Layout via modal
		$("#hebLeftSource, #hebRightSource").click(function(){
		var $target = $("#overrideLayoutModal").data("target");
		$("#biLayoutToggleSource .toggleOption").removeClass("active");			
		$(this).addClass("active");
		$target.removeClass("heLeft heRight")
			.addClass($(this).attr("id").replace("Source",""));
		sjs.track.sheets("Change Source Language Layout Button");
	});

	
	

	// Remove all custom source language/layout overrides:
	$("#resetToDefaults").live("click", function() { 
		var $target = $("#overrideLayoutModal").data("target");
		$target.removeClass("bilingual english hebrew sideBySide heLeft heRight stacked");
		$("#overrideLayoutModal, #overlay").hide();
		autoSave();
		sjs.track.sheets("Reset Source Layout to Default");
	});



	// Remove Source
	$(".removeSource").live("click", function() { 
		var $item = $(this).closest(".sheetItem"); // Firefox triggers mouseout when opening confirm
		if (confirm("Are you sure you want to remove this?")) {
			$item.remove();
			autoSave();
			setSourceNumbers();
		}
		sjs.track.sheets("Remove Source");

	 });
	 

	// Add Sub-Source
	$(".addSub").live("click", function() { 
		$("#addSourceModal").data("target", $($(this).closest(".source")).eq(0))
			.show().position({of: window});
		$("#add").focus();
		$("#overlay").show();
		sjs.track.sheets("Add Sub-Source");

	});

	// Add comment below a Source
	$(".addSubComment").live("click", function() {
		var $target = $($(this).closest(".source")).eq(0);
		
		var source = {comment: "", isNew: true};
		if (sjs.can_add) { source.userLink = sjs._userLink; }

		buildSource($target, source, "insert");
		$target.next(".sheetItem").addClass('indented-1');
		$target.next(".sheetItem").find(".comment").last().trigger("mouseup").focus();

		sjs.track.sheets("Add Sub Comment");
	});
	
	// Copy a Source
	$(".copySource").live("click", function() {
		var source = readSource($(this).closest(".sheetItem"));
		copyToSheet(source);
	});


	// Add All Connections 
    function SortBySourceRef(x,y) {
		  if (x.collectiveTitle['en'] < y.collectiveTitle['en']) return -1;
		  if (x.collectiveTitle['en'] > y.collectiveTitle['en']) return 1;
		  if (x.anchorVerse < y.anchorVerse) return -1;
		  if (x.anchorVerse > y.anchorVerse) return 1;
		  if (x.commentaryNum < y.commentaryNum) return -1;
		  if (x.commentaryNum > y.commentaryNum) return 1;
		  return 0;
    }



	var autoAddConnetions =  function() {
		var ref = $(this).parents(".source").attr("data-ref");
		var $target = $($(this).closest(".source")).eq(0);

		var type = $(this).hasClass("addCommentary") ? "Commentary": null;

		sjs.alert.saving("Looking up Connections...")

		$.getJSON("/api/texts/" + ref + "?context=0&pad=0", function(data) {
			sjs.alert.clear();
			if ("error" in data) {
				sjs.alert.message(data.error)
			} else if (data.commentary.length == 0) {
				sjs.alert.message("No connections known for this source.");
			} else {
                data.commentary = [].concat.apply([], data.commentary);

				data.commentary = data.commentary.sort(SortBySourceRef);

				var categorySum = {}
				for (var i = 0; i < data.commentary.length; i++) {
					var c = data.commentary[i];
					if (categorySum[c.collectiveTitle['en']]) {
						categorySum[c.collectiveTitle['en']]++;
					} else {
						categorySum[c.collectiveTitle['en']] = 1;
					}
				}
				var categories = [];
				for(var k in categorySum) { categories.push(k); }
				categories.sort();

				var labels = [];
				for(var k in categorySum) { labels.push(k + " (" + categorySum[k] + ")"); }
				labels.sort();

				sjs.alert.multi({message: "Add all connections from:",
									values: categories,
									labels: labels,
									default: false
								},
				 function(categoriesToAdd) {
					var count = 0;
					for (var i = 0; i < data.commentary.length; i++) {
						var c = data.commentary[i];
						if ($.inArray(c.collectiveTitle['en'], categoriesToAdd) == -1) {
							continue;
						}
						var source = {
							ref:   c.sourceRef,
							heRef: c.sourceHeRef,
							text: {
								en: c.text,
								he: c.he
							}
						};
						buildSource($target, source, "insert");
						count++;
					}
					var msg = count == 1 ? "1 Source Added." : count + " Sources Added."
					sjs.alert.message(msg);
					autoSave();
				});


			}
		});
	};
	$(".addConnections").live("click", autoAddConnetions);


	// ---- Start Polling -----
	startPollingIfNeeded();


	// ------ Prompting to Publish -------------
	if (sjs.is_owner) {
		$("#publishPromptModal .publish").click(function(){
			$("#publishPromptModal #prompt").hide();
			$("#publishPromptModal #published").show();
			sjs.current.promptedToPublish = Date();
			$("#sourceSheetShareSelect").val('public');
			autoSave();
			sjs.track.sheets("Publish Prompt Accept");
		});
		$("#publishPromptModal .later").click(function(){
			$("#publishPromptModal #prompt").hide();
			$("#publishPromptModal #notPublished").show();
			sjs.current.promptedToPublish = Date();
			sjs.track.sheets("Publish Prompt Decline");

		});
		$("#publishPromptModal .ok").click(function(){
			$("#publishPromptModal, #overlay").hide();
			autoSave();
		});

		// For Sheets that were public before the publish prompt existed
		// (or are published without being prompted), mark them as though they had
		// already been prompted -- to avoid reprompting annoyingly if they make the sheet
		// private again.
		if (!sjs.current.promptedToPublish && sjs.current.status in {"public":true}) {
			sjs.current.promptedToPublish = Date();
		}

		promptToPublish();
	}

	// ------ Check fragment identifier for state re-init'ing -------------
	var fragIdent = (function(hash) {
		hash = hash.substring(hash.indexOf('#') + 1);

		if (hash.length === 0)
			return {};

		var fragments = hash.split('&');

		var obj = {};
		for (var i = 0; i < fragments.length; i++) {
			var keyVal = fragments[i].split('=');
			obj[keyVal[0]] = keyVal[1];
		}
		return obj;
	}(window.location.hash));

	switch (fragIdent.onload) {
		case "exportToDrive":
			exportToDrive();
			break;
	}

	// fix for touchscreens to access hover elements (in particular menubar)
  $('*').on('touchstart', function () {
		$(this).trigger('hover');
	}).on('touchend', function () {
		$(this).trigger('hover');
	});

// fix for menu/edit bar jumping on iOS when keyboard loads. A bit of a jerky effect but the best that seems possible now. There's definitely a way to optimize this more.
if( navigator.userAgent.match(/iPhone|iPad|iPod/i) ) {
	function updateSheetsEditNavTopPosOnScroll() {
		$('.sheetsEditNavTop').css('marginTop', $(window).scrollTop()-54 + 'px');
	}

	$(document)
		.on('focus', '.cke_editable_inline', function(e) {
			// Position sheetsEditNavTop absolute and bump it down to the scrollPosition
			$('.sheetsEditNavTop').css({
				marginTop: $(window).scrollTop()-54 + 'px',
			});
			$(document).scroll(updateSheetsEditNavTopPosOnScroll);
		})
		.on('touchstart', '*:not(.cke_editable_inline)', function(e) {
			if ($(".cke_editable").length == 0) {
				$('.sheetsEditNavTop').css({
					position: 'fixed',
					top: '54px',
					marginTop: 0
				});
				$(document).off('scroll', updateSheetsEditNavTopPosOnScroll);
			}
		});

}



}); // ------------------ End DOM Ready  ------------------


function addSource(q, source, appendOrInsert) {
	// Add a new source to the DOM.
	// Completed by loadSource on return of AJAX call.
	// unless 'source' is present, then load with given text.

	appendOrInsert = typeof appendOrInsert !== 'undefined' ? appendOrInsert : 'append';


	var badRef = q.ref == undefined ? true : false;

	if ($("#addSourceModal").data("target") == null) {
		$("#addSourceModal").data("target", $("#sources"));
	}
	var $listTarget = $("#addSourceModal").data("target");

	if ($listTarget.length == 0) appendOrInsert = "append";

	if ($listTarget.hasClass('sheetItem') ) {
		appendOrInsert = "insert";
	}


	// Save a last edit record only if this is a user action,
	// not while loading a sheet
	if (!sjs.loading) {
		sjs.lastEdit = {
			type: "add source",
			ref: humanRef(q.ref),
			parent: $listTarget.hasClass("subsources") ? $listTarget.closest(".source").attr("data-node") : null
		};
	}

	var addedByMe = (source && source.addedBy && source.addedBy == sjs._uid) || 
					(!source && sjs.can_add);

	var attributionLink = (source && "userLink" in source ? "<div class='addedBy'>Added by " + source.userLink + "</div>" : 
							addedByMe && !source ? "<div class='addedBy'>Added by " + sjs._userLink + "</div>" : "");

	if (source && "node" in source) {
		var node = source.node;
	} else {
		var node = sjs.current.nextNode;
		sjs.current.nextNode++;
	}

	var attributionData = attributionDataString((source ? source.addedBy : null), !source, "source");
	
	var enRef = badRef == true ? source.ref : humanRef(q.ref);
	var heRef = source && source.text ? source.heRef : "";
	
	var refLink = badRef == true ? "#" : "/"+makeRef(q).replace(/'/g, "&apos;");


	var newsource = "<li " + attributionData + "data-ref='" + enRef.replace(/'/g, "&apos;") + "'" + " data-heRef='" + heRef.replace(/'/g, "&apos;") + "'" + " data-node='" + node + "'>" +"<div class='sourceNumber he'></div><div class='sourceNumber en'></div>" +"<div class='customTitle'></div>" +"<div class='he'>" + "<span class='title'>" +"<a class='he' href='" + refLink + "' target='_blank'><span class='ref'></span>" + heRef.replace(/\d+(\-\d+)?/g, "").replace(/([0-9][b|a]| ב| א):.+/,"$1") + " </a>" + "</span>" +"<div class='text'>" +"<div class='he'>" + (source && source.text ? source.text.he : "") + "</div>" +"</div>" +"</div>" +"<div class='en'>" +"<span class='title'>" +"<a class='en' href='" + refLink + "' target='_blank'><span class='ref'>" + enRef.replace(/([0-9][b|a]| ב| א):.+/,"$1") + "</span> </a>" +"</span>" +"<div class='text'>" +"<div class='en'>" + (source && source.text ? source.text.en : "") + "</div>" + "</div>" +"</div>" + "<div class='clear'></div>" + attributionLink + appendInlineAddButton() + "</li>";

	if (appendOrInsert == "append") {
		$("#sources").append(newsource);
		var $target = $(".source", $("#sources")).last();
	}

	else if (appendOrInsert == "insert") {
		$listTarget.after(newsource);
		var $target = $listTarget.next(".sheetItem")
	}

	setSourceNumbers();
	if (source && source.text) {
		return;
	}

	var loadClosure = function(data) {
		loadSource(data, $target);
	};
	var getStr = "/api/texts/" + makeRef(q) + "?commentary=0&context=0&pad=0";
	$.getJSON(getStr, loadClosure);
	sjs.openRequests += 1;

	afterAction();
}


function loadSource(data, $target, optionStr) {
	
	sjs.openRequests -= 1;

	if (data.error) {
		$("#error").html(data.error);
		$target.remove();
		return;
	}
	// If text is not a range, put text string in arrays
	// to simplify processing below

	if (typeof(data.text) === "string") {
		data.text = data.text.length ? [data.text] : [];
	}
	if (typeof(data.he) === "string") {
		data.he = data.he.length ? [data.he] : [];
	}

	var end = Math.max(data.text.length, data.he.length);

	// If the requested end is beyond what's available, reset the ref to what we have
/*
	var requestedLength = (data.toSections[data.sectionNames.length-1] - data.sections[data.sectionNames.length-1]) + 1
	if (requestedLength > end) {
		data.toSections[data.sectionNames.length-1] = data.sections[data.sectionNames.length-1] + end -1;
		data.ref = makeRef(data);
	}
*/

	$target.attr("data-ref", data.ref);	
	$target.attr("data-heRef", data.heRef);	
	var $enTitle = $target.find(".en .title a").eq(0);
	var $heTitle = $target.find(".he .title a").eq(0);
	$enTitle.html(humanRef(data.ref).replace(/([0-9][b|a]| ב| א):.+/,"$1") ).attr("href", "/" + normRef(data.ref));
	$heTitle.html(data.heRef.replace(/\d+(\-\d+)?/g, "").replace(/([0-9][b|a]| ב| א):.+/,"$1")).attr("href", "/" + normRef(data.ref));


	var enStr = "";
	var heStr = "";
	if (data.sections.length < data.sectionNames.length) {
		var start = 1;
	} else {
		var start = data.sections[data.sectionNames.length-1];
	}



    if (data.spanning) { timesToIterateThroughSections = data.spanningRefs.length }
    else {timesToIterateThroughSections = 1
                    data.he = data.he.length ? [data.he] : [];
                    data.text = data.text.length ? [data.text] : [];
    }

    for (var q=0;q<timesToIterateThroughSections;q++) {
        curEnglishText = data.text[q] || '';
        curHebrewText = data.he[q] || '';
		if (data.sections.length < data.sectionNames.length) {
			data.sections.push(1);
			data.toSections.push(Math.max(curEnglishText.length, curHebrewText.length));
		}
        if (q==0) {curSegmentNumber = data.sections[1]}
        else {curSegmentNumber = 1 }

        var includeNumbers = $.inArray("Talmud", data.categories) > -1 ? false : true;
        includeNumbers = data.indexTitle === "Pesach Haggadah" ? false : includeNumbers;
        var segmented = !(data.categories[0] in {"Tanakh": 1, "Talmud": 1});
        for (var i = 0; i < Math.max(curEnglishText.length, curHebrewText.length); i++) {
            if (!curEnglishText[i] && !curHebrewText[i]) {
                continue;
            }

            if (curEnglishText.length > i) {
                enStr += (segmented ? "<p>" : "") + "<span class='segment'>" +
                    (includeNumbers ? "<small>(" + (curSegmentNumber) + ")</small> " : "") +
                    curEnglishText[i] +
                    "</span> " + (segmented ? "</p>" : "");
            }

            if (curHebrewText.length > i) {
                heStr += (segmented ? "<p>" : "") + "<span class='segment'>" +
                    (includeNumbers ? "<small>(" + (encodeHebrewNumeral(curSegmentNumber)) + ")</small> " : "") +
                    curHebrewText[i] +
                    "</span> " + (segmented ? "</p>" : "");
            }
            curSegmentNumber++;
        }
    }

	enStr = enStr || "...";
	heStr = heStr || "...";

	// Populate the text, honoring options to only load Hebrew or English if present
	optionStr = optionStr || null;
	if (optionStr !== "Hebrew") {
		$target.find(".text .en").first().html(enStr);
	}
	if (optionStr !== "English") {
		heStr = substituteDivineNames(heStr);
		$target.find(".text .he").first().html(heStr);		
	}

	if (sjs.openRequests == 0) {
		var top = $target.offset().top - 200;
		$("html, body").animate({scrollTop: top}, 300);
	}

	autoSave();
}

function setSourceNumbers() {
	$("#sources > .sheetItem").not(".commentWrapper").each(function(index, value) {
		index += 1;
		$(this).find(".sourceNumber.en").html(index + ".");
		$(this).find(".sourceNumber.he").html(encodeHebrewNumeral(index) + ".");
	});
}


function readSheet() {
	// Create a JS Object representing the sheet as it stands in the DOM
	// One day I will get my truth out of the DOM. 
	var sheet = {};
	if (sjs.current.id) {
		sheet.id = sjs.current.id;
		sheet.lastModified = sjs.current.dateModified;
		sheet.promptedToPublish = sjs.current.promptedToPublish || false;
	}

	sheet.title    = $("#title").html();
	sheet.sources  = readSources($("#sources"));
	sheet.options  = {};
	sheet.status   = "unlisted";
	sheet.nextNode = sjs.current.nextNode;
	sheet.tags     = sjs.sheetTagger.tags();

	if ($("#author").hasClass("custom")) {
		sheet.attribution = $("#author").html();
	}

	if (sjs.assignment_id) sheet.assignment_id = sjs.assignment_id;
	if (sjs.assigner_id) sheet.assigner_id = sjs.assigner_id;

	if (sjs.can_add) {
		// Adders can't change saved options
		sheet.options = sjs.current.options;

	} else {
		sheet.options.numbered      = $("#sheet").hasClass("numbered") ? 1 : 0;
		sheet.options.boxed         = $("#sheet").hasClass("boxed") ? 1 : 0;
		sheet.options.assignable    = $("#sheet").hasClass("assignable") ? 1 : 0;
		sheet.options.bsd           = $("#sheet").hasClass("bsd") ? 1 : 0;
		sheet.options.language      = $("#sheet").hasClass("hebrew") ? "hebrew" : $("#sheet").hasClass("bilingual") ? "bilingual" : "english";
		sheet.options.layout        = $("#sheet").hasClass("stacked") ? "stacked" : "sideBySide";
		sheet.options.langLayout    = $("#sheet").hasClass("heLeft") ? "heLeft" : "heRight";
		sheet.options.divineNames   = $(".divineNamesOption .fa-check").not(".hidden").parent().attr("id");
	}

	if (sjs.is_owner || sjs.can_publish) {
		switch ($("#sharingType").data("sharing") || $("#sharingModal input[type='radio'][name='sharingOptions']:checked").val() ) {

			case 'private':
				sheet.options.collaboration = "none";
				sheet["status"] = "unlisted";
				break;

			case 'public':
				sheet.options.collaboration = "none";
				sheet["status"] = "public";
				sjs.track.sheets("Make Public Click");
				break;

			case 'publicAdd':
				sheet.options.collaboration = "anyone-can-add";
				sheet["status"] = "public";
				sjs.track.sheets("Make Public Click");
				sjs.track.sheets("Anyone Can Add Click");
				break;

			case 'groupAdd':
				sheet.options.collaboration = "group-can-add";
				sheet["status"] = "unlisted";
				sjs.track.sheets("Group Can Add Click");
				break;

			case 'privateAdd':
				sheet.options.collaboration = "anyone-can-add";
				sheet["status"] = "unlisted";
				sjs.track.sheets("Anyone Can Add Click");
				break;

			case 'publicEdit':
				sheet.options.collaboration = "anyone-can-edit";
				sheet["status"] = "public";
				sjs.track.sheets("Make Public Click");
				sjs.track.sheets("Anyone Can Edit Click");
				break;

			case 'privateEdit':
				sheet.options.collaboration = "anyone-can-edit";
				sheet["status"] = "unlisted";
				sjs.track.sheets("Anyone Can Edit Click");
				break;

			case 'groupEdit':
				sheet.options.collaboration = "group-can-edit";
				sheet["status"] = "unlisted";
				sjs.track.sheets("Group Can Edit Click");
				break;

		}
	}

	else {
		sheet.options.collaboration = sjs.current.options.collaboration;
		sheet["status"] = sjs.current.status;
	}

	var group = $(".groupOption .fa-check").not(".hidden").parent().attr("data-group") || $("#sourceSheetGroupSelect").val();

	if (group === undefined && sjs.current && sjs.current.group !== "None") {
		// When working on someone else's group sheet
		group = sjs.current.group;
	}

	if (group && group !== "None") {
		// Group Sheet
		sheet["group"] = group;
	} else {
		// Individual Sheet
		sheet["group"] = "";
	}

	return sheet;
}


function readSources($target) {
	// Returns an array of objects representing sources found in $target
	// Used recursively to read sub-sources
	var sources = [];
	$target.children().each(function() {
		var source = readSource($(this));
		sources.push(source);
	})
	return sources;
}


function readSource($target) {
	// Returns an object representing the source in $target
	var source = {};
	if ($target.hasClass("source")) {
		source["ref"] = $target.attr("data-ref");
		source["heRef"] = $target.attr("data-heRef");
		source["text"] = {en: $target.find(".text").find(".en").html(), 
						  he: $target.find(".text").find(".he").html()};

		//Set source layout
		if ($target.hasClass("stacked")) {
			var sourceLayout = "stacked"
		} else if ($target.hasClass("sideBySide")) {
			var sourceLayout = "sideBySide"
		} else {
			var sourceLayout = ""
		}
		
		
		//Set source language layout		
		if ($target.hasClass("heLeft")) {
			var sourceLangLayout = "heLeft"
		} else if ($target.hasClass("heRight")) {
			var sourceLangLayout = "heRight"
		} else {
			var sourceLangLayout = ""
		}

		
		//Set source language
		if ($target.hasClass("bilingual")) {
			var sourceLanguage = "bilingual"
		} else if ($target.hasClass("hebrew")) {
			var sourceLanguage = "hebrew"
		} else if ($target.hasClass("english")) {
			var sourceLanguage = "english"
		} else {
			var sourceLanguage = ""
		}

		//Set source indentation level
		if ($target.hasClass("indented-1")) {
			var sourceIndentLevel = "indented-1"
		} else if ($target.hasClass("indented-2")) {
			var sourceIndentLevel = "indented-2"
		} else if ($target.hasClass("indented-3")) {
			var sourceIndentLevel = "indented-3"
		} else {
			var sourceIndentLevel ="";
		}

		source["options"] = {
							 sourceLanguage: sourceLanguage,
							 sourceLayout: sourceLayout,
							 sourceLangLayout: sourceLangLayout,
							 indented: sourceIndentLevel
		};
		
		
		var title = $(".customTitle", $target).eq(0).html();
		if (title) { 
			source["title"] = title; 
		}
	} else if ($target.hasClass("commentWrapper")) {
		source["comment"] = $target.find(".comment").html();

		//Set comment indentation level
		if ($target.hasClass("indented-1")) {
			var sourceIndentLevel = "indented-1"
		} else if ($target.hasClass("indented-2")) {
			var sourceIndentLevel = "indented-2"
		} else if ($target.hasClass("indented-3")) {
			var sourceIndentLevel = "indented-3"
		} else {
			var sourceIndentLevel ="";
		}

		source["options"] = {
							 indented: sourceIndentLevel
		};
	} else if ($target.hasClass("outsideBiWrapper")) {
		source["outsideBiText"] = {
			en: $target.find(".text .en").html(),
			he: $target.find(".text .he").html(),
		};
		//Set indentation level
		if ($target.hasClass("indented-1")) {
			var sourceIndentLevel = "indented-1"
		} else if ($target.hasClass("indented-2")) {
			var sourceIndentLevel = "indented-2"
		} else if ($target.hasClass("indented-3")) {
			var sourceIndentLevel = "indented-3"
		} else {
			var sourceIndentLevel ="";
		}

		source["options"] = {
							 indented: sourceIndentLevel
		};

	} else if ($target.hasClass("outsideWrapper")) {
		source["outsideText"] = $target.find(".outside").html();

		//Set indentation level
		if ($target.hasClass("indented-1")) {
			var sourceIndentLevel = "indented-1"
		} else if ($target.hasClass("indented-2")) {
			var sourceIndentLevel = "indented-2"
		} else if ($target.hasClass("indented-3")) {
			var sourceIndentLevel = "indented-3"
		} else {
			var sourceIndentLevel ="";
		}

		source["options"] = {
							 indented: sourceIndentLevel
		};

	}
	
	 else if ($target.hasClass("mediaWrapper")) {
		source["media"] = $target.find(".media iframe, .media img, .media audio").attr("src");

		//Set indentation level
		if ($target.hasClass("indented-1")) {
			var sourceIndentLevel = "indented-1"
		} else if ($target.hasClass("indented-2")) {
			var sourceIndentLevel = "indented-2"
		} else if ($target.hasClass("indented-3")) {
			var sourceIndentLevel = "indented-3"
		} else {
			var sourceIndentLevel ="";
		}

		source["options"] = {
							 indented: sourceIndentLevel
		};

	}
	

	// Add attributions info if present
	var addedBy = $target.attr("data-added-by");
	if (addedBy) {
		source["addedBy"] = parseInt(addedBy);
	}
	source.node = parseInt($target.attr("data-node"));
	return source;
}


function validateSheet(sheet) {
	// Srsly!	
}


function handleSave() {
	if (!sjs._uid) {
		sjs.track.sheets("Logged out Save Attempt");
		return alert("Sorry I can't save what you've got here: you need to be signed in to save."); 
	}
	sjs.loading = false;
	$("#save").text("Saving...");
	var sheet = readSheet();
	saveSheet(sheet, true);
	sjs.track.sheets("Save New Sheet");
}


function autoSave() {
	if (sjs.can_save && sjs.current.id && !sjs.loading && !sjs.openRequests) {
		$("#lastSaved").text("Saving...")
		var sheet = readSheet();
		saveSheet(sheet);
	}
}


function saveSheet(sheet, reload) {
 	stopPolling();
 	var postJSON = JSON.stringify(sheet);
	$.post("/api/sheets/", {"json": postJSON}, function(data) {
		if (data.error && data.rebuild) {
			rebuildUpdatedSheet(data);
			return;
		} else if (data.id) {
			if (reload) {
				window.location = "/sheets/" + data.id;
			}
			sjs.current = data;
			sjs.lastEdit = null;    // save was succesful, won't need to replay
			startPollingIfNeeded(); // Start or stop polling if collab/group status has changed
			promptToPublish();      // If conditions are right, prompt to publish
			$("#lastSaved").text("All changes saved in Sefaria")
		} 

		if ("error" in data) {
			sjs.alert.flash(data.error);
			$("#save").text("Save");
		}
	})
}


function buildSheet(data){
	if (data.error && !data.rebuild) {
		alert(data.error);
		return;
	}

	sjs.loading = true;

	if (data.title) {
		$("#title").html(data.title);
		if (isHebrew(data.title.stripHtml())) {
			$("#title").addClass("heTitle");
		}
	} else {
		$("#title").text("Untitled Source Sheet");
	}
	$("#sources").css("min-height",($("#sources").css("height"))); //To prevent 'jumping' as the sheet is rebuilt when polling is triggered we temporarily set the min-height, and remove it at the end of the function.

	$("#sources").empty();

	$("#addSourceModal").data("target", $("#sources"));

	// Set options with binary value
	$("#sheet").removeClass("numbered bsd boxed assignable");
	$("#numbered, #bsd, #boxed, #assignable").find(".fa-check").addClass("hidden");
	if (data.options.numbered) { $("#numbered").trigger("click"); } 
	if (data.options.bsd)      { $("#bsd").trigger("click"); } 
	if (data.options.boxed)    { $("#boxed").trigger("click"); } 
	if (data.options.assignable)    { $("#makeSheetAssignableButton").trigger("click"); }
	else {$("#StopCollectingAssignmentsButton").trigger("click");}


	// Set options that always have a value
	$("#" + data.options.layout).trigger("click");
	$("#" + data.options.language).trigger("click");
	$("#" + data.options.divineNames).trigger("click");

	$("#sheetLayoutLanguageMenuItems .sideBySideToggleOption ." + data.options.langLayout).trigger("click");
	$("#sheetLayoutLanguageMenuItems .layoutToggleOption ." + data.options.layout).trigger("click");
	$("#sheetLayoutLanguageMenuItems .languageToggleOption ." + data.options.language).trigger("click");



	// Set Options that may not have value yet
	if (!("langLayout" in data.options)) { data.options.langLayout = "heRight"}
	$("#" + data.options.langLayout).trigger("click");

	if (!("collaboration" in data.options)) { data.options.collaboration = "none"}

	if (data.options.collaboration == "none" && data.status == "unlisted")  $("#sharingModal input[type='radio'][name='sharingOptions'][value='private']").attr('checked', 'checked');
	else if (data.options.collaboration == "none" && data.status == "public") $("#sharingModal input[type='radio'][name='sharingOptions'][value='public']").attr('checked', 'checked');
	else if (data.options.collaboration == "anyone-can-add" && data.status == "public") $("#sharingModal input[type='radio'][name='sharingOptions'][value='publicAdd']").attr('checked', 'checked');
	else if (data.options.collaboration == "anyone-can-add" && data.status == "unlisted") $("#sharingModal input[type='radio'][name='sharingOptions'][value='privateAdd']").attr('checked', 'checked');
	else if (data.options.collaboration == "group-can-add" && data.status == "unlisted") $("#sharingModal input[type='radio'][name='sharingOptions'][value='groupAdd']").attr('checked', 'checked');
	else if (data.options.collaboration == "anyone-can-edit" && data.status == "public") $("#sharingModal input[type='radio'][name='sharingOptions'][value='publicEdit']").attr('checked', 'checked');
	else if (data.options.collaboration == "anyone-can-edit" && data.status == "unlisted") $("#sharingModal input[type='radio'][name='sharingOptions'][value='privateEdit']").attr('checked', 'checked');
	else if (data.options.collaboration == "group-can-edit" && data.status == "unlisted") $("#sharingModal input[type='radio'][name='sharingOptions'][value='groupEdit']").attr('checked', 'checked');



	if (data.options.collaboration == "none" && data.status == "unlisted")  $("#sourceSheetShareSelect").val('private');
	else if (data.options.collaboration == "none" && data.status == "public") $("#sourceSheetShareSelect").val('public');
	else if (data.options.collaboration == "anyone-can-add" && data.status == "public") $("#sourceSheetShareSelect").val('publicAdd');
	else if (data.options.collaboration == "anyone-can-add" && data.status == "unlisted") $("#sourceSheetShareSelect").val('privateAdd');
	else if (data.options.collaboration == "group-can-add" && data.status == "unlisted") $("#sourceSheetShareSelect").val('privateAdd');
	else if (data.options.collaboration == "anyone-can-edit" && data.status == "public") $("#sourceSheetShareSelect").val('publicEdit');
	else if (data.options.collaboration == "anyone-can-edit" && data.status == "unlisted") $("#sourceSheetShareSelect").val('privateEdit');
	else if (data.options.collaboration == "group-can-edit" && data.status == "unlisted") $("#sourceSheetShareSelect").val('privateEdit');

	$("#sharingType").data("sharing", $("#sourceSheetShareSelect").val());

	// Set Sheet Group
	if (data.group) {
		$(".groupOption .fa-check").addClass("hidden");	
		$(".groupOption[data-group='"+ data.group + "'] .fa-check").removeClass("hidden");
		$(".groupSharing").show();
		$(".groupName").text(data.group);
		$(".individualSharing").hide();
		$("#sourceSheetGroupSelect").val(data.group);
		var groupUrl = data.group.replace(/ /g, "-");
		var $el = $("#sourceSheetGroupSelect option:selected");
		var groupImage = $el.attr("data-image"); 

		$("#groupLogo").attr("src", groupImage).show();
<<<<<<< HEAD
		if (parseInt($el.attr("data-can-publish"))) {
=======
		if (parseInt($el.attr("data-can-publish")) || sjs.can_publish) {
>>>>>>> 4b7dfa24
			$("#sourceSheetsAccessOptions").show();
		} else {
			$("#sourceSheetsAccessOptions").hide();
		}
	} else {
		$(".groupSharing").hide();
		$("#sourceSheetsAccessOptions").show();
		$(".individualSharing").show();
	}

	if (sjs.is_owner) {
		$("#sourceSheetGroupOptions").show();
	} else {		
		$("#sourceSheetGroupOptions").hide();
	}


	sjs.sheetTagger.init(data.id, data.tags);

	buildSources($("#sources"), data.sources);
	setSourceNumbers();
	$("#viewButtons").show();
	sjs.current = data;
	sjs.loading = false;

	$("#sources").css("min-height","");

}
	

function buildSources($target, sources) {
	// Recursive function to build sources into target
	for (var i = 0; i < sources.length; i++) {
		buildSource($target, sources[i]);
	}
}

function buildSource($target, source, appendOrInsert) {

	appendOrInsert = typeof appendOrInsert !== 'undefined' ? appendOrInsert : 'append';

	// Build a single source in $target. May call buildSources recursively if sub-sources present.
		
	if (!("node" in source)) {

		source.node = sjs.current.nextNode;
		sjs.current.nextNode++;
	}
	
	else if (source.node == null) {
		source.node = sjs.current.nextNode;
		sjs.current.nextNode++;	
	}
	
	if (("ref" in source) && (source.ref != null)  ) {
		var q = parseRef(source.ref);
		$("#addSourceModal").data("target", $target);
		addSource(q, source, appendOrInsert);
		
		if ("options" in source) {
			$(".sheetItem").last().addClass(source.options.sourceLayout+" "+source.options.sourceLanguage+" "+source.options.sourceLangLayout+" "+source.options.indented)
		}

		
		if (source.title) {
			$(".customTitle").last().html(source.title).css('display', 'inline-block');
			$(".sheetItem").last().addClass("hasCustom");
		}

	} else if ("comment" in source) {
		var attributionData = attributionDataString(source.addedBy, source.isNew, "commentWrapper");
		var commentHtml = "<div " + attributionData + " data-node='" + source.node + "'>" +
							"<div class='comment " + (sjs.loading ? "" : "new") + "'>" + source.comment + "</div>" +
							("userLink" in source ? "<div class='addedBy'>Added by " + source.userLink + "</div>" : "")
						  "</div>";

		if ($.cookie("s2") == "true") {

					var commentHtml = "<div " + attributionData + " data-node='" + source.node + "'><span class='commentIcon'><i class='fa fa-comment-o fa'></i></span>" +
						("userLink" in source ? "<div class='addedBy s2AddedBy'>" + source.userLink + "</div>" : "")	+
						"<div class='comment " + (isHebrew(source.comment) ? "he " : "") + (sjs.loading ? "" : "new") + " '>" + source.comment + "</div>"

						  "</div>";

		}

		commentHtml = appendInlineAddButton(commentHtml);
		if (appendOrInsert == "append") {
			$target.append(commentHtml);
		}
		else if (appendOrInsert == "insert") {
			$target.after(commentHtml);
		}
		if ("options" in source) {
			$(".sheetItem").last().addClass(source.options.indented);
		}
	} else if ("outsideBiText" in source) {
		var attributionData = attributionDataString(source.addedBy, source.isNew, "outsideBiWrapper");
		var outsideHtml = "<li " + attributionData + " data-node='" + source.node + "'>"+ 
							"<div class='sourceNumber he'></div><div class='sourceNumber en'></div>" + 
							"<div class='outsideBi " + (sjs.loading ? "" : "new") + "'><div class='text'>" + 
								"<div class='he'>" + source.outsideBiText.he + "</div>" + 
								"<div class='en'>" + source.outsideBiText.en + "</div>" + 
								"<div class='clear'></div>" +
							"</div>" +
							("userLink" in source ? "<div class='addedBy'>Added by " + source.userLink + "</div>" : "")
						  "</li>";
		outsideHtml = appendInlineAddButton(outsideHtml);
		if (appendOrInsert == "append") {
			$target.append(outsideHtml);
		}
		else if (appendOrInsert == "insert") {
			$target.after(outsideHtml);
		}
		if ("options" in source) {
			$(".sheetItem").last().addClass(source.options.indented);
		}
	} else if ("outsideText" in source) {
		var attributionData = attributionDataString(source.addedBy, source.isNew, "outsideWrapper");
		var outsideHtml = "<li " + attributionData + " data-node='" + source.node + "'>"+ 
							"<div class='sourceNumber he'></div><div class='sourceNumber en'></div>" + 
							"<div class='outside " + (sjs.loading ? "" : "new ") + (isHebrew(source.outsideText.stripHtml()) ? "he" : "en") + "'>" + source.outsideText + "</div>" +
							("userLink" in source ? "<div class='addedBy'>Added by " + source.userLink + "</div>" : "")
						  "</li>";
		outsideHtml = appendInlineAddButton(outsideHtml);
		if (appendOrInsert == "append") {
			$target.append(outsideHtml);
		}
		else if (appendOrInsert == "insert") {
			$target.after(outsideHtml);
		}
		if ("options" in source) {
			$(".sheetItem").last().addClass(source.options.indented);
		}
	}
	else if ("media" in source) {
		var mediaLink;
		
		if (source.media.match(/\.(jpeg|jpg|gif|png)$/i) != null) {
			mediaLink = '<img class="addedMedia" src="'+source.media+'" />';
		}
		
		else if (source.media.toLowerCase().indexOf('youtube') > 0) {
			mediaLink = '<iframe width="560" height="315" src='+source.media+' frameborder="0" allowfullscreen></iframe>'
		}

		else if (source.media.match(/\.(mp3)$/i) != null) {
			mediaLink = '<audio src="'+source.media+'" type="audio/mpeg" controls>Your browser does not support the audio element.</audio>';
		}
		
		else {
			mediaLink = '';
		}
		
		var attributionData = attributionDataString(source.addedBy, source.isNew, "mediaWrapper");
		var outsideHtml = "<li " + attributionData + " data-node='" + source.node + "'>"+ 
							"<div class='sourceNumber he'></div><div class='sourceNumber en'></div>" + 
							"<div class='media " + (sjs.loading ? "" : "new") + "'>" + mediaLink + "</div>" +
							("userLink" in source ? "<div class='addedBy'>Added by " + source.userLink + "</div>" : "")
						  "</li>";
		outsideHtml = appendInlineAddButton(outsideHtml);
				if (appendOrInsert == "append") {
					$target.append(outsideHtml);
				}
				else if (appendOrInsert == "insert") {
					$target.after(outsideHtml);
				}

		if ("options" in source) {
			$(".sheetItem").last().addClass(source.options.indented);
		}
	}
	
	else if ("text" in source) {

		var attributionData = attributionDataString(source.addedBy, source.isNew, "outsideBiWrapper");
		var outsideHtml = "<li " + attributionData + " data-node='" + source.node + "'>"+ 
							"<div class='sourceNumber he'></div><div class='sourceNumber en'></div>" + 
							"<div class='outsideBi " + (sjs.loading ? "" : "new") + "'><div class='text'>" + 
								"<div class='he'>" + source.text.he + "</div>" + 
								"<div class='en'>" + source.text.en + "</div>" + 
								"<div class='clear'></div>" +
							"</div>" +
							("userLink" in source ? "<div class='addedBy'>Added by " + source.userLink + "</div>" : "")
						  "</li>";
		outsideHtml = appendInlineAddButton(outsideHtml);
				if (appendOrInsert == "append") {
					$target.append(outsideHtml);
				}


	}
}

function appendInlineAddButton(source) {
	if (!source) {
		source = ''
		}
	if ($.cookie("s2") == "true") {
		if (sjs.is_owner||sjs.can_edit||sjs.can_add) {
			source = source + "<div class='inlineAddButton'><i class='inlineAddButtonIcon'></i></div>";
		}
	}
	return source
}



function attributionDataString(uid, newItem, classStr) {
	// Returns string to be added inside a tag containing class attribute and data-added-by attribute
	// e.g., 'class="source addedByMe" data-added-by="54"'
	var addedBy = null;
	var addedByMe = false;
	
	if (newItem && sjs.can_add) {
		addedByMe = true;
		addedBy = sjs._uid;
	} else if (!newItem && uid) {
		addedBy = uid;
		addedByMe = (uid == sjs._uid && !sjs.can_edit); 
	}

	var str = "class='" + classStr + " sheetItem" +
		      (addedByMe ? " addedByMe" : "") + "'" + 
		      (addedBy ? " data-added-by='" + addedBy + "'" : "");
 
	return str;
}

function addSourcePreview(e) {
	if (sjs.editing.index.categories[0] === "Talmud") {
		$("#addDialogTitle").html("Daf found. You may also specify numbered segments below.<span class='btn btn-primary' id='addSourceOK'>Add This Source</span>");
	} else if (sjs.editing.index.categories[0] === "Commentary") {
        $("#addDialogTitle").html("Commentary found. You may also specify numbered comments below.<span class='btn btn-primary' id='addSourceOK'>Add This Source</span>");
    } else if (sjs.editing.index.depth && sjs.editing.index.depth == 1) {
		$("#addDialogTitle").html("Source found. You can add it, or specify a subsection.<span class='btn btn-primary' id='addSourceOK'>Add This Source</span>");
	} else {
		$("#addDialogTitle").html("Source found. Specify a range with '-'.<span class='btn btn-primary' id='addSourceOK'>Add This Source</span>");
	}
	var ref = $("#add").val();
	if (!$("#textPreview").length) { $("body").append("<div id='textPreview'></div>"); }
	
	textPreview(ref, $("#textPreview"), function() {
		if ($("#textPreview .previewNoText").length === 2) {
			$("#addDialogTitle").html("<i>No text available. Click below to add this text.</i>");
		}
		if ($("#textPreview .error").length > 0) {
			$("#addDialogTitle").html("Uh-Oh");
		}
		$("#textPreview")
			.position({my: "left top", at: "left bottom", of: $("#add"), collision: "none" }).width($("#add").width())
	});
}

function inlineAddSourcePreview(e) {
	if (sjs.editing.index.categories[0] === "Talmud") {
		$("#inlineAddDialogTitle").html("Daf found. You may also specify numbered segments below.");
		$("#inlineAddSourceOK").removeClass("disabled");
	} else if (sjs.editing.index.categories[0] === "Commentary") {
        $("#inlineAddDialogTitle").html("Commentary found. You may also specify numbered comments below.");
		$("#inlineAddSourceOK").removeClass("disabled");
    } else if (sjs.editing.index.depth && sjs.editing.index.depth == 1) {
		$("#inlineAddDialogTitle").html("Source found. You can add it, or specify a subsection.");
		$("#inlineAddSourceOK").removeClass("disabled");
	} else {
		$("#inlineAddDialogTitle").html("Source found. Specify a range with '-'.");
		$("#inlineAddSourceOK").removeClass("disabled");
	}
	var ref = $("#inlineAdd").val();
	if (!$("#inlineTextPreview").length) { $("body").append("<div id='inlineTextPreview'></div>"); }

	textPreview(ref, $("#inlineTextPreview"), function() {
		if ($("#inlineTextPreview .previewNoText").length === 2) {
			$("#inlineAddDialogTitle").html("<i>No text available. Click below to add this text.</i>");
		}
		if ($("#inlineTextPreview .error").length > 0) {
			$("#inlineAddDialogTitle").html("Uh-Oh");
		}
		$("#inlineTextPreview")
			.position({my: "left top", at: "left bottom", of: $("#inlineAdd"), collision: "none" }).width('691px').css('margin-top','20px');
	});
}



sjs.saveLastEdit = function($el) {
	// Save a last edit record for replayable edits
	// $el is the element which was most recently edited
	var type = null;
	if ($el.hasClass("he"))                                       { type = "edit hebrew"; }
	if ($el.hasClass("en"))                                       { type = "edit english"; }
	if ($el.hasClass("outside"))                                  { type = "edit outside"; }
	if ($el.hasClass("he") && $el.closest(".new").length)         { type = "add hebrew outside"; }
	if ($el.hasClass("en") && $el.closest(".new").length)         { type = "add english outside"; }
	if ($el.hasClass("outside") && $el.hasClass("new"))           { type = "add outside"; }
	if ($el.hasClass("media") && $el.hasClass("new"))             { type = "add media"; }
	if ($el.hasClass("comment"))                                  { type = "edit comment"; }
	if ($el.hasClass("comment") && $el.hasClass("new"))           { type = "add comment"; }

	if (type) {
		sjs.lastEdit = {
			type: type,
			html: $el.html(),
			node: $el.closest("[data-node]").attr("data-node")
		}
	} else {
		sjs.lastEdit = null;
	}

	$el.removeClass("new");
	

};


sjs.replayLastEdit = function() {
	// Replay the last edit made, for cases where the sheet was edited
	// remotely and needed to be reloaded before applying edits.
	if (!sjs.lastEdit) { return; }

	var $target = sjs.lastEdit.parent ? 
					$($(".source[data-node="+sjs.lastEdit.parent+"]")).eq(0) :
					$("#sources");

	var source = null;
	switch(sjs.lastEdit.type) {
		case "add source":
			$("#addSourceModal").data("target", $target);
			addSource(parseRef(sjs.lastEdit.ref));
			break;
		case "add comment":
			source = {comment: sjs.lastEdit.html, isNew: true};
			break;
		case "add outside":
			source = {outsideText: sjs.lastEdit.html, isNew: true};
			break;
		case "add media":
			source = {media: sjs.lastEdit.html, isNew: true};
			break;
		case "add english outside":
			source = {outsideBiText: {en: sjs.lastEdit.html, he: "<i>עברית</i>"}, isNew: true};
			break;
		case "add hebrew outside":
			source = {outsideBiText: {he: sjs.lastEdit.html, en: "<i>English</i>"}, isNew: true};
			break;
		case "edit hebrew":
			$("li[data-node='" + sjs.lastEdit.node + "']").find(".text > .he").first().html(sjs.lastEdit.html);
			break;
		case "edit english":

			$("li[data-node='" + sjs.lastEdit.node + "']").find(".text > .en").first().html(sjs.lastEdit.html);
			break;
		case "edit comment":
			$(".comment", ".commentWrapper[data-node='" + sjs.lastEdit.node + "']").eq(0).html(sjs.lastEdit.html);
			break;
		case "edit outside":
			$(".outside", ".outsideWrapper[data-node='" + sjs.lastEdit.node + "']").eq(0).html(sjs.lastEdit.html);
			break;
	}
	

	
	if (source) {
		if (sjs.can_add) {
			source.userLink = sjs._userLink;
			source.addedBy  = sjs._uid;
		}
		buildSource($target, source);
	}
	if (sjs.lastEdit.type != "add source") { autoSave(); } // addSource logic includes saving
};


// --------- Polling for Updates ----------------

function pollForUpdates() {
	// Ask the server if this sheet has been modified
	// Rebuild sheet if so, applying any edits that have been made locally afterwards
	var timestamp = sjs.current.dateModified;
	var id = sjs.current.id;
	$.getJSON("/api/sheets/modified/" + id + "/" + timestamp, function(data) {
		if (sjs.pollingStopped) {
			return;
		}
		if ("error" in data) {
			sjs.alert.flash(data.error);
		} else if (data.modified) {
				if ($(".sheetItem").find(".cke_editable").length) {
					sjs.changesPending = true;
				  $("#lastSaved").text('Changes Pending...');
				}
				else {
					rebuildUpdatedSheet(data);
				}
		}
	})
}


function startPolling() {
	// Start a timer to poll server for changes to this sheet
	stopPolling();
	sjs.changesPending = false;
	sjs.pollingStopped = false;
	var pollChain = function() {
		pollForUpdates();
		sjs.pollTimer = setTimeout(pollChain, 3000)
	}
	sjs.pollTimer = setTimeout(pollChain, 3000);
}


function stopPolling(){
	// stop polling even for outstanding request, to avoid race conditions
	sjs.pollingStopped = true;
	if (sjs.pollTimer) {
		clearTimeout(sjs.pollTimer);
	}	
}


function startPollingIfNeeded() {
	// Start polling for updates to this sheet, but only if this sheet
	// is saved and is either collaborative or part of a group.
	var needed = false;
	// Only poll for sheets that are saved
	if (sjs.current.id) {
		// Poll if sheet has collaboration
		if (sjs.current.options.collaboration && sjs.current.options.collaboration === "anyone-can-add") {
			needed = true;
		}
		// Poll if sheet is in a group 
		else if  (sjs.current.options.collaboration && sjs.current.options.collaboration === "anyone-can-edit") {
			needed = true;
		}
	}	
	if (needed) {
		startPolling();
	} else {
		stopPolling();
	}
}


function rebuildUpdatedSheet(data) {
	// When data is returned from the save API indicating an update has occurred
	// Rebuild the current sheet and 
	if (data.dateModified < sjs.current.dateModified) {
		// If the update is older than the timestamp on the current sheet, ignore it
		sjs.track.event("Sheets", "Error", "Out of sequence update request.")
		return;
	}

	sjs.alert.flash("Sheet updated.");
	if ($(".sheetItem").find(".cke_editable").length) {
		// An editor is currently open -- save current changes as a lastEdit
		sjs.saveLastEdit($(".cke_editable").eq(0));
	}
	var topMostVisibleSheetItem = null;
	var relativeScrollTop = null;

	$(".sheetItem").each(function( ){
		if ( $('body').scrollTop() < $(this).offset().top + $(this).height() ) {
			topMostVisibleSheetItem = $(this).attr('data-node');
			relativeScrollTop = $(this).offset().top + $(this).height()-$('body').scrollTop();
			return false;
		}
	});

	if (sjs.can_edit || sjs.can_add) {
		$("#addInterface").insertAfter($("#sources"));
		var lastSelectedInterfaceButton = $(".addInterfaceButton.active"); //ensures that add interface remains on the same screen it was previously during a rebuild. So that text in progress can still be added....
	}


	buildSheet(data);
	sjs.replayLastEdit();

	if (topMostVisibleSheetItem == null) {
		curTextLocation = $("#sourceButton").offset().top - 200
	} else {
		curTextLocation = $("[data-node='"+topMostVisibleSheetItem+"']").offset().top  + $("[data-node='"+topMostVisibleSheetItem+"']").height() - relativeScrollTop;
	}

	$("html, body").scrollTop(curTextLocation);


	if (sjs.can_edit || sjs.can_add) {
		$(".sheetItem").on("click", ".inlineAddButtonIcon", function(e) {
			$("#addInterface").insertAfter($(this).parent().closest(".sheetItem"));
			$(this).parent().closest(".sheetItem").hasClass("source") ? $("#connectionButton").css('display', 'inline-block') : $("#connectionButton").hide();
		});
	}

	if (sjs.can_edit || sjs.can_add) {
		$("[data-node='" + topMostVisibleSheetItem + "'] .inlineAddButtonIcon").click();
		lastSelectedInterfaceButton.click();
	}

	sjs.changesPending = false;
}


// --------------- Copy to Sheet ----------------

function copyToSheet(source) {
	if (!sjs._uid) { return sjs.loginPrompt(); }
	sjs.copySource = source;
	
	// Get sheet list if necessary
	if (!$("#sheetList .sheet").length) {
		$("#sheetList").html("Loading...");
		$.getJSON("/api/sheets/user/" + sjs._uid, function(data) {
			$("#sheetList").empty();
			var sheets = "";
			sheets += '<li class="sheet new"><i>Start a New Source Sheet</i></li>';
			for (i = 0; i < data.sheets.length; i++) {
				sheets += '<li class="sheet" data-id="'+data.sheets[i].id+'">'+
					data.sheets[i].title.stripHtml() + "</li>";
			}
			$("#sheetList").html(sheets);
			$("#addToSheetModal").position({of:$(window)});
			$(".sheet").click(function(){
				$(".sheet").removeClass("selected");
				$(this).addClass("selected");
				return false;
			})
		})			
	}
	var name = source.ref ? source.ref :
				(source.comment ? "this comment" : "this source"); 

	$("#addToSheetModal .sourceName").text(name);

	$("#overlay").show();
	$("#addToSheetModal").show().position({ of: $(window) });	
}

$("#addToSheetModal .cancel").click(function() {
	$("#overlay, #addToSheetModal").hide();
})

$("#assignmentsModal .ok").click(function() {
	$("#overlay, #assignmentsModal").hide();

});

$("#addToSheetModal .ok").click(function(){
	// Protection against request getting sent multiple times (don't know why)
	if (sjs.flags.saving === true) { return false; }
	var selected = $(".sheet.selected");
	if (!selected.length) {
		sjs.alert.message("Please select a source sheet.");
		return false;
	}

	if (selected.hasClass("new")) {
		var title = prompt("New Source Sheet Name:", "");
		var sheet = {
			title: title,
			options: {numbered: 0},
			sources: [sjs.copySource]
		};
		var postJSON = JSON.stringify(sheet);
		sjs.flags.saving = true;
		$.post("/api/sheets/", {"json": postJSON}, addToSheetCallback);
	} else {
		var title = selected.html();
		var url = "/api/sheets/" + selected.attr("data-id") + "/add";
		sjs.flags.saving = true;
		$.post(url, {source: JSON.stringify(sjs.copySource)}, addToSheetCallback);	
	}

	function addToSheetCallback(data) {
		if(data["views"]){ //this is only passed on "new source sheet"
			//add the new sheet to the list
			$( "#sheetList .new" ).after( '<li class="sheet" data-id="'+data.id+'">'+data.title.stripHtml() + "</li>" );
			$(".sheet").click(function(){
				$(".sheet").removeClass("selected");
				$(this).addClass("selected");
				return false;
			})
		}
		sjs.flags.saving = false;
		$("#addToSheetModal").hide();
		if ("error" in data) {
			sjs.alert.message(data.error)
		} else {
			var name = data.ref ? data.ref : 
				(data.comment ? "This comment" : "This source"); 
			sjs.alert.message(name + ' was added to "' + title + '".<br><br>' + 
										'<a target="_blank" href="/sheets/' + data.id + '">View sheet.</a>')
			sjs.track.sheets("Source Copied");
		}
	}

});


function copySheet() {
	var sheet = readSheet();
	sheet.status = "unlisted";
	sheet.title = sheet.title + " (Copy)";
	delete sheet.group;
	delete sheet.id;

	if (sjs._uid != sjs.current.owner) {
		sheet.via = sjs.current.id;
		sheet.viaOwner = sjs.current.owner;
	}

 	var postJSON = JSON.stringify(sheet);
	$.post("/api/sheets/", {"json": postJSON}, function(data) {
		if (data.id) {
			sjs.alert.message('Source Sheet copied.<br><br><a href="/sheets/'+data.id+'">View copy &raquo;</a>');

		} else if ("error" in data) {
			sjs.alert.message(data.error);
		}
	})

}

function exportToDrive() {
	$("#overlay").show();
	sjs.alert.message("Syncing with Google Docs...");
	sjs.track.sheets("Export to Google Drive");

	$.ajax({
	  type: "POST",
	  url: "/api/sheets/" + sjs.current.id + "/export_to_drive",
	  success: function(data) {
			if ("error" in data) {
				sjs.alert.message(data.error.message);
			} else {
				sjs.alert.message("Source Sheet exported to Google Drive.<br><br><a href='" + data.webViewLink + "' target='_blank'>Open in Google Drive &raquo;</a>");
			}
		},
		statusCode: {
			401: function() {
				window.location.href = "/gauth?next=" + encodeURIComponent(window.location.pathname + "#onload=exportToDrive");
			}
		}
	});
}

function showEmebed() {
	$("#embedSheetModal").show().position({of: window})
			.find("textarea").focus()
		.end()
			.find(".ok").unbind().click(function() {
				$("#embedSheetModal, #overlay").hide();
			});
	$("#overlay").show();
}

function showShareModal(){
	$("#shareWithOthers").show().position({of: window})
	$("#overlay").show();
}


function deleteSheet() {
	if (confirm("Are you sure you want to delete this sheet? There is no way to undo this action.")) {
		$.post("/api/sheets/" + sjs.current.id + "/delete", function (data){
			if ("error" in data) {
				sjs.alert.message(data.error);
			} else {
				sjs.alert.messageOnly("Source Sheet deleted.<br><br><a href='/sheets'><div class='ok btn'>OK</div></a>");
			}
		})
	}
}

// Regexes for identifying divine names with or without nikkud / trop
// Currently ignores אֵל & צְבָאוֹת & שדי
sjs.divineRE  = /([\s.,\u05BE;:'"\-]|^)([משהוכלב]?[\u0591-\u05C7]*)(י[\u0591-\u05C7]*ה[\u0591-\u05C7]*ו[\u0591-\u05C7]*ה[\u0591-\u05C7]*|יְיָ|יי|יקוק|ה\')(?=[\s.,;:'"\-]|$)/g;

sjs.adoshemRE = /([\s.,\u05BE;:'"\-]|^)([משהוכלב]?[\u0591-\u05C7]*)(א[\u0591-\u05C7]*ד[\u0591-\u05C7]*נ[\u0591-\u05C7]*י[\u0591-\u05C7]*|אדושם)(?=[\s.,;:'"\-]|$)/g;

sjs.elokaiRE  = /([\s.,\u05BE;:'"\-]|^)([משהוכלב]?[\u0591-\u05C7]*)(א[\u0591-\u05C7]*ל[\u0591-\u05C7]*ו?[\u0591-\u05C7]*)([הק])([\u0591-\u05C7]*)((י[\u0591-\u05C7]*)?[ךיוהםן][\u0591-\u05C7]*|(י[\u0591-\u05C7]*)?נ[\u0591-\u05C7]*ו[\u0591-\u05C7]*|(י[\u0591-\u05C7]*)?כ[\u0591-\u05C7]*[םן])(?=[\s.,;:'"\-]|$)/g;

sjs.elokaRE   = /([\s.,\u05BE;:'"\-]|^)([משהוכלב]?[\u0591-\u05C7]*)(א[\u0591-\u05C7]*ל[\u0591-\u05C7]*ו[\u0591-\u05C7]*)([הק])([\u0591-\u05C7]*)(?=[)(?=[\s.,;:'"\-]|$)/g;

//sjs.shadaiRE  = /([\s.,\u05BE;:'"\-]|^)([משהוכלב]?[\u0591-\u05C7]*)(ש[\u0591-\u05C7]*[דק][\u0591-\u05C7]*י[\u0591-\u05C7]*)(?=[\s.,;:'"\-]|$)/g;


sjs.divineSubs = {
					"noSub": "יהוה",
					"yy": "יי",
					"ykvk": "יקוק",
					"h": "ה'"
				};




function substituteDivineNames(text) {
	// Returns 'text' with divine names substituted according to the current
	// setting in sjs.current.options.divineNames
	if (!sjs.current.options.divineNames || sjs.current.options.divineNames === "noSub") {
		return text;
	}
	var sub = sjs.divineSubs[sjs.current.options.divineNames];
	text = text.replace(sjs.divineRE, "$1$2"+sub);
	text = text.replace(sjs.adoshemRE, "$1$2"+"אדושם");
	text = text.replace(sjs.elokaiRE, "$1$2$3"+"ק"+"$5$6");
	text = text.replace(sjs.elokaRE, "$1$2$3"+"ק"+"$5");
	return text;
}


function substituteDivineNamesInNode(node) {
	if (sjs.current.options.divineNames=="noSub") {
		var adoshemSub = "אדני";
		var elokaiSub = "ה"
	}
	else {
		var adoshemSub = "אדושם";
		var elokaiSub = "ק";
	}
	findAndReplaceDOMText(node, {
		find: sjs.divineRE,
		replace:  "$1$2"+sjs.divineSubs[sjs.current.options.divineNames]
	});
	findAndReplaceDOMText(node, {
		find: sjs.adoshemRE,
		replace:  "$1$2"+adoshemSub
	});
	findAndReplaceDOMText(node, {
		find: sjs.elokaiRE,
		replace:  "$1$2$3"+elokaiSub+"$5$6"
	});
	findAndReplaceDOMText(node, {
		find: sjs.elokaRE,
		replace:  "$1$2$3"+elokaiSub+"$5"
	});


}


function substituteAllExistingDivineNames() {
	// Substitute divine names in every hebrew text field or outside text field.
	$(".he, .outside").each(function(index, node) {
		substituteDivineNamesInNode(node)
	});
}


function promptToPublish() {
	// Show a prompt to publish this sheet, but only if the conditions are met

	if (!sjs.current.id) { return; }                        // Don't prompt for unsaved sheet
	if (!sjs.is_owner) { return; }                          // Only prompt the primary owner

	if (sjs.current.promptedToPublish) { return; }          // Don't prompt if we've prompted already
	if (sjs.current.assignment_id) {return;}			   // Don't prompt if this is an assignment sheet
	if (sjs.current.options.assignable == 1) {return;}	   // Don't prompt if sheet is currently assignable
	if (sjs.current.status in {"public":true}) { return; } // Don't prompt if sheet is already public
	if (sjs.current.views < 6) {return}						// Don't prompt if the sheet has been viewed less than six times
	if ($("body").hasClass("embedded")) { return; }         // Don't prompt while a sheet is embedded

	$("#publishPromptModal").show();
	$("#overlay").show();
	sjs.track.sheets("Publish Prompt");


}


var afterAction = function() {
	// Called after sheet action (adding sources, comments) to remove video, show save button
	$("#empty").remove();
	if (sjs._uid) {
		$("#save").show();
		$("#fileControlMsg").hide();
	}
};

// ------------------ Upload locally stored images to Imgur ------------------

var imgurClientId = "f409a1105c5e8af";

var addmediaChooseFile = function() {
  var file = this.files[0];

  if (file == null)
    return;

  if (/\.(jpe?g|png|gif)$/i.test(file.name)) {
    var reader = new FileReader();

    reader.addEventListener("load", function() {
      addmediaUploadImageToImgur(reader.result);
    }, false);

    reader.addEventListener("onerror", function() {
      sjs.alert.message(reader.error);
    }, false);

    reader.readAsDataURL(file);
  } else {
      sjs.alert.message("Could not add image. Please make sure that the file you attempted to upload is a JPEG, PNG, or GIF");
  }
};

var addmediaUploadImageToImgur = function(imageData) {
  $.ajax({
    url: "https://api.imgur.com/3/image",
    type: "POST",
    headers: {
      Authorization: "Client-ID " + imgurClientId,
      Accept: "application/json"
    },
    data: {
      image: imageData.replace(/data:image\/(jpe?g|png|gif);base64,/, ""),
      type: "base64"
    },
    success: function(result) {
			var imageUrl = "https://i.imgur.com/" + result.data.id + ".png";
      $("#inlineAddMediaInput").val(imageUrl);
      $("#addmediaDiv").find(".button").first().trigger("click");
			$("#inlineAddMediaInput").val("");
    },
    error: function(result) {
      sjs.alert.message(result.responseJSON.data.error);
    }
  });
};

$("#addmediaFileSelector").change(addmediaChooseFile);<|MERGE_RESOLUTION|>--- conflicted
+++ resolved
@@ -2789,11 +2789,7 @@
 		var groupImage = $el.attr("data-image"); 
 
 		$("#groupLogo").attr("src", groupImage).show();
-<<<<<<< HEAD
-		if (parseInt($el.attr("data-can-publish"))) {
-=======
 		if (parseInt($el.attr("data-can-publish")) || sjs.can_publish) {
->>>>>>> 4b7dfa24
 			$("#sourceSheetsAccessOptions").show();
 		} else {
 			$("#sourceSheetsAccessOptions").hide();
