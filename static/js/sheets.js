--- conflicted
+++ resolved
@@ -604,47 +604,8 @@
 		if (sjs.can_edit) {
 			autoSave(); // Don't bother sending options changes from adders
 		}
-<<<<<<< HEAD
-	});	
-	
-=======
-	});
-
-	// Group Options
-	$(".groupOption").unbind("click").click(function() {
-		$(".groupOption .fa-check").addClass("hidden");
-		$(".fa-check", $(this)).removeClass("hidden");
-		var group = $(this).attr("data-group");
-		if (group != "None") {
-			Sefaria.track.sheets("Share with Group", group);
-			var groupUrl = group.replace(/ /g, "-");
-			$("#groupLogo").attr("src", $(this).attr("data-image")).show()
-				.closest("a").attr("href", "/groups/" + groupUrl );
-			$("#sheetHeader").show();
-
-			$(".groupSharing").show();
-			$(".groupName").text(group);
-			$(".individualSharing").hide();
-
-
-
-
-		} else {
-			Sefaria.track.sheets("Unshare Sheet with Group", group);
-			$("#sheetHeader").hide();
-
-			$(".groupSharing").hide();
-			$(".individualSharing").show();
-
-		}
-		autoSave();
-	});
-;
-
-
-
-
->>>>>>> c8c5acab
+	});
+
 	// Divine Names substitution Options
 	$(".divineNamesOption").unbind("click").click(function() {
 		$(".divineNamesOption .fa-check").addClass("hidden");
@@ -2916,24 +2877,11 @@
 
 	// Set Sheet Group
 	if (data.group) {
-<<<<<<< HEAD
 		$("#sourceSheetGroupSelect").val(data.group);
 		var $el = $("#sourceSheetGroupSelect option:selected");
 		var groupImage = $el.attr("data-image"); 
 		$("#groupLogo").attr("src", groupImage);
 		if (groupImage) {$("#sheetHeader").show();} else { $("#sheetHeader").hide();}
-=======
-		$(".groupOption .fa-check").addClass("hidden");
-		$(".groupOption[data-group='"+ data.group + "'] .fa-check").removeClass("hidden");
-		$(".groupSharing").show();
-		$(".groupName").text(data.group);
-		$(".individualSharing").hide();
-		$("#sourceSheetGroupSelect").val(data.group);
-		var $el = $("#sourceSheetGroupSelect option:selected");
-		var groupImage = $el.attr("data-image");
-
-		$("#groupLogo").attr("src", groupImage).show();
->>>>>>> c8c5acab
 		if (parseInt($el.attr("data-can-publish")) || sjs.can_publish) {
 			$("#sourceSheetsAccessOptions").show();
 		} else {
