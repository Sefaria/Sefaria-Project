import {
  LoadingMessage
} from './Misc';
import React  from 'react';
import ReactDOM  from 'react-dom';
import classNames  from 'classnames';
import PropTypes  from 'prop-types';
import TextRange  from './TextRange';
import $  from './sefaria/sefariaJquery';
import Sefaria  from './sefaria/sefaria';
import Component from 'react-class';
import {ContentText} from "./ContentText";


class TextColumn extends Component {
  // An infinitely scrollable column of text, composed of TextRanges for each section.
  constructor(props) {
    super(props);
    this.state = {
      showScrollPlaceholders: false
    };
    this.debouncedAdjustHighlightedAndVisible = Sefaria.util.debounce(this.adjustHighlightedAndVisible, 100);
    this.scrollPlaceholderHeight = 90;
    this.scrollPlaceholderMargin = 30;
    this.highlightThreshhold = props.multiPanel ? 140 : 70;
  }
  componentDidMount() {
    this._isMounted          = true;
    this.node                = ReactDOM.findDOMNode(this)
    this.$container          = $(this.node);
    this.initialScrollTopSet = false;
    this.windowMiddle        = $(window).outerHeight() / (this.props.mode === "TextAndConnections" ? 4 : 2);

    // Set on mount, so placeholders aren't rendered server side to prevent intial layout shift
    this.setState({showScrollPlaceholders: true});

       const params = {
         content_type: Sefaria.index(this.props.bookTitle).primary_category,
         item_id: this.props.bookTitle
       }
      gtag("event", "select_content", params)

    this.node.addEventListener("scroll", this.handleScroll);
  }
  componentWillUnmount() {
    this._isMounted = false;
    this.node.removeEventListener("scroll", this.handleScroll);
  }
  componentDidUpdate(prevProps, prevState) {
    
    const layoutWidth = this.$container.find(".textInner").width();
    const layoutWidthChanged = this.prevLayoutWidth && this.prevLayoutWidth !== layoutWidth;
    this.prevLayoutWidth = layoutWidth;

    if (prevProps.mode === "Text" && this.props.mode === "TextAndConnections") {
      // When opening mobile connections panel, scroll to highlighted
      this.scrollToHighlighted();

    } else if (this.state.showScrollPlaceholders && !prevState.showScrollPlaceholders && !this.initialScrollTopSet) {
      // After scroll placeholders are first rendered, scroll down so top placeholder
      // is out of view and scrolling up is possible.
      this.setInitialScrollPosition();

    } else if (this.props.srefs.length === 1 &&
        Sefaria.util.inArray(this.props.srefs[0], prevProps.srefs) === -1 &&
        !prevProps.srefs.some(r => Sefaria.refContains(this.props.srefs[0], r))) {
      // If we are switching to a single ref not in the current TextColumn,
      // treat it as a fresh open.
      this.setInitialScrollPosition();

    } else if (prevProps.srefs.length === this.props.srefs.length &&
      !prevProps.srefs.compare(this.props.srefs)) {
      // When the highlighted segment has changed, scroll to it.
      // refs length should be equal so as not to scroll when infinite scroll changes refs
      this.scrollToHighlighted();

    } else if ((this.props.settings.language !== prevProps.settings.language) ||
        !Sefaria.areBothVersionsEqual(prevProps.currVersions, this.props.currVersions)) {
      // When the content the changes but we are anchored on a line, scroll to it
      this.scrollToHighlighted();
    } else if (layoutWidthChanged) {
      // When the width of the text column changes, keep highlighted text in place
      this.restoreScrollPositionByPercentage();
    }
    
  }

  handleScroll(event) {
    if (this.justScrolled) {
      this.justScrolled = false;
      return;
    }
    this.debouncedAdjustHighlightedAndVisible();
    this.adjustInfiniteScroll();
  }
  calculatePositionWithinElement(event){
    const rect = event.target.getBoundingClientRect();
    const x = event.clientX - rect.left; //x position within the element.
    const y = event.clientY - rect.top;  //y position within the element.
    return [x,y]
  }
  handleClick(event) {
    const pos = this.calculatePositionWithinElement(event)
    this.setState({lastClickXY:pos})
  }
  handleDoubleClick(event) {
    if (event.detail > 1) {
    const pos = this.calculatePositionWithinElement(event)
      // might be problematic if there is a slight move in the double-click shaky hands. can be fixed with an error of a few px on both axes.
      if (this.state.lastClickXY[0] !== pos[0] || this.state.lastClickXY[1] !== pos[1]){
        event.preventDefault();
      }
    }
  }

  handleTextSelection() {
    //Please note that because this function is triggered by an event listener on the document object, that will always be the event target
    // (should someone choose to add reference to the event itself in the future in this function) and not a more specific element.
    const selection = window.getSelection();
    let refs = [];
    if (selection.type === "Range") {
      const $start  = $(Sefaria.util.getSelectionBoundaryElement(true)).closest(".segment");
      const $end    = $(Sefaria.util.getSelectionBoundaryElement(false)).closest(".segment");
      let $segments = this.$container.find(".segment");
      let start     = $segments.index($start);
      let end       = $segments.index($end);
      //if one of the endpoints isn't actually in a segment node (for example its in a title), adjust selection endpoints
      start = start === -1 ? end : start;
      end = end === -1 ? start : end;
      $segments = $segments.slice(start, end+1);

      $segments.each(function() {
        refs.push($(this).attr("data-ref"));
      });

      if (refs.length > 0) {
        this.props.setTextListHighlight(refs);
      }
    }
    const selectedWords = Sefaria.util.getNormalizedSelectionString(); //this gets around the above issue
    if (selectedWords !== this.props.selectedWords) {
      this.props.setSelectedWords(selectedWords);
    }
  }
  handleTextLoad(ref) {
    // Called when TextRange components finish loading their content
    // This is where we handle scroll position adjustments and trigger additional loading
    
    // Don't adjust scroll positions while sections are still loading to prevent race conditions when mutliple section may load out of order.
    if (this.$container.find(".basetext.loading").length > 0) {
      return;
    }
    
    // Clear the loading flag if we were loading content at the top
    const wasLoadingContentAtTop = this.loadingContentAtTop;
    this.loadingContentAtTop = false;
    
    
    // Set initial scroll position if this is the first load
    if (!this.initialScrollTopSet) {
      this.setInitialScrollPosition();
      this.initialScrollTopSet = true;
    }
    
    // When content loads, check if we need to load another section below
    // This occurs when the loaded section is very short and whitespace is visible below it
    // Only check down - text load should never trigger infinite scroll up
    this.adjustInfiniteScroll(true);
    
    // If we were loading content at the top, restore scroll position to prevent jumping
    if (wasLoadingContentAtTop) {
      this.restoreScrollPositionAfterTopLoad();
    }
    
    // Special case: if only one text section is loaded, scroll to highlighted segment
    const $texts = this.$container.find(".basetext");
    if ($texts.length === 1) {
      this.scrollToHighlighted();
    }
  }
  
  setInitialScrollPosition() {
    // Sets scroll initial scroll position when a text is loaded which is either down to
    // the highlighted segments, or is just down far enough to hide the scroll placeholder above.
    if (this.node.scrollHeight < this.node.clientHeight) { return; }

    if (this.$container.find(".segment.invisibleHighlight").length) {
      // If there is a highlight the initial position scrolls to it.
      this.scrollToHighlighted();

    } else {
      // When a text is first loaded, scroll it down a small amount so that it is
      // possible to scroll up and trigger infinite scroll up. This also hides
      // "Loading..." div which sit above the text.
      const top = this.scrollPlaceholderHeight;
      this.setScrollTop(top);
    }
  }
  scrollToHighlighted() {
    // Scroll to the first highlighted segment
    if (!this._isMounted) { return; }
    const $container   = this.$container;
    const $readerPanel = $container.closest(".readerPanel");
    const $highlighted = $container.find(".segment.invisibleHighlight").first();
    if ($highlighted.length) {
      const adjust = this.scrollPlaceholderHeight + this.scrollPlaceholderMargin;
      let top = $highlighted.position().top + adjust - this.highlightThreshhold;
      top = top > this.scrollPlaceholderHeight ? top : this.scrollPlaceholderHeight;
      this.setScrollTop(top);
      if ($readerPanel.attr("id") == $(".readerPanel:last").attr("id")) {
        $highlighted.focus();
      }
    }
  }
  restoreScrollPositionAfterTopLoad() {
    // After new TextRanges load at the top, adjust scroll position to prevent content jumping
    const $texts = this.$container.find(".basetext");
    
    // Check if we can safely restore scroll position
    // Need at least 2 text sections and first one should be loaded
    if ($texts.length < 2 || $texts.eq(0).hasClass("loading")) {
      return;
    }
    
    // Calculate the new scroll position
    const newScrollTop = this.calculateScrollPositionAfterTopLoad($texts);
    
    // Apply the new scroll position
    this.setScrollTop(newScrollTop);
  }

  
  calculateScrollPositionAfterTopLoad($texts) {
    // Calculate the correct scroll position after new content has been loaded at the top
    // The goal is to keep the user viewing the same content they were looking at before (avoid a jump)
    const targetTop = $texts.eq(this.numSectionsLoadedAtTop).position().top;
    const adjust = this.scrollPlaceholderHeight + this.scrollPlaceholderMargin;
    
    const currentScrollTop = this.node.scrollTop;
    const calculatedTop = targetTop + currentScrollTop - adjust;
    
    return calculatedTop;
  }
  restoreScrollPositionByPercentage() {
    // After the layout width of the column changes, restore the scroll to the same percentage
    // of it's scroll position it had before. This approximates keeping the currently visible
    // content in place, even thought its scroll position has changed due to the new layout.
    if (!this.prevScrollPercentage) { return; }
    const target = this.node.scrollHeight * this.prevScrollPercentage;
    this.setScrollTop(target);
  }
  setScrollTop(targetScrollTop) {
    // Set the scroll position and prevent the scroll event handler from firing
    // The justScrolled flag prevents handleScroll from running when we programmatically scroll
    
    // Prevent the scroll event handler from firing for this programmatic scroll
    this.justScrolled = true;
    
    // Apply the new scroll position
    this.node.scrollTop = targetScrollTop;
  }
  
  getLastTextRange() {
    return this.$container.find(".textRange.basetext").last();
  }
  
  adjustInfiniteScroll(downOnly=false) {
    // Add or remove TextRanges from the top or bottom, depending on scroll position
    if (!this._isMounted) { return; }
    if (this.node.scrollHeight <= this.node.clientHeight) { return; }

    const $node = this.$container;
    const $lastText = this.getLastTextRange();
    if (!$lastText.length) { return; }
    
    const windowTop = this.node.scrollTop;
    const windowHeight = $node.outerHeight();
    const lastTop = $lastText.position().top;
    const lastBottom = lastTop + $lastText.outerHeight();
    
    // Check if we need to load content above (user scrolled near top)
    if (windowTop < 75 && !this.loadingContentAtTop && !downOnly) {
      this.handleInfiniteScrollUp();
    } 
    // Check if we need to load content below (user scrolled near bottom)
    else if (lastBottom < windowHeight + 80) {
      this.handleInfiniteScrollDown();
    }
  }

  handleInfiniteScrollUp() {
    // When user scrolls near the top, load previous sections above current content
    // This prevents the user from hitting the top and enables smooth upward scrolling
    
<<<<<<< HEAD
    const [topRef] = this.props.srefs; // Currently displayed top section
=======
    const topRef = this.props.srefs.at(0); // Currently displayed top section
>>>>>>> a9a5c60b
    
    const currentData = Sefaria.ref(topRef);
    if (!currentData?.prev) {
      return; // No previous content available
    }
    
    // Build list of previous sections to load
    const newRefs = this.buildPreviousRefs(currentData);
    
    // Set flag to indicate we're loading content at top (affects scroll restoration)
    this.loadingContentAtTop = true;
    
    this.props.updateTextColumn(newRefs);
  }

  buildPreviousRefs(currentData) {
    // Build a list of previous sections to load, starting from the current top section
    // We load multiple sections at once for better performance
    const refs = this.props.srefs.slice();
    
    // Add the immediate previous section
    refs.splice(0, 0, currentData.prev);
    this.numSectionsLoadedAtTop = 1;
    
    // Try to load additional previous sections (up to 10 total)
    let prevData = Sefaria.ref(currentData.prev);
    let earlierData = prevData ? Sefaria.ref(prevData.prev) : null;

    while (earlierData && this.numSectionsLoadedAtTop < 10) {
      refs.splice(0, 0, earlierData.ref);
      this.numSectionsLoadedAtTop += 1;
      earlierData = Sefaria.ref(earlierData.prev);
    }
    
    return refs;
  }

  handleInfiniteScrollDown() {
    // When user scrolls near the bottom, load next sections below current content
    // This enables smooth downward scrolling
    const $lastText = this.getLastTextRange();
      if ($lastText.hasClass("loading")) {
        return; // Don't load more while already loading
      }
    
<<<<<<< HEAD
    const refs = this.props.srefs.slice();
    const currentRef = refs.slice(-1)[0]; // Currently displayed bottom section
=======
    const currentRef = this.props.srefs.at(-1); // Currently displayed bottom section
>>>>>>> a9a5c60b
    const currentData = Sefaria.ref(currentRef);
    
    if (!currentData?.next) {
      return; // No next content available
    }
    
    // Build list of next sections to load
<<<<<<< HEAD
    const newRefs = this.buildNextRefs(currentData, refs);
    this.props.updateTextColumn(newRefs);
  }

  buildNextRefs(currentData, existingRefs) {
    // Build a list of next sections to load, starting from the current bottom section
    // We load multiple sections at once for better performance
    const refs = existingRefs.slice();
=======
    const newRefs = this.buildNextRefs(currentData);
    this.props.updateTextColumn(newRefs);
  }

  buildNextRefs(currentData) {
    // Build a list of next sections to load, starting from the current bottom section
    // We load multiple sections at once for better performance
    const refs = this.props.srefs.slice();
>>>>>>> a9a5c60b
    
    // Add the immediate next section
    refs.push(currentData.next);
    let numSectionsAddToBottom = 1;

    // Try to load additional next sections (up to 10 total)
    let nextData = Sefaria.ref(currentData.next);
    let laterData = nextData ? Sefaria.ref(nextData.next) : null;

         while (laterData && numSectionsAddToBottom < 10) {
          refs.push(laterData.ref);
          laterData = Sefaria.ref(laterData.next);
          numSectionsAddToBottom += 1;
        }

    return refs;
  }
  adjustHighlightedAndVisible() {
    // Adjust which ref is currently consider visible for header and URL,
    // and while the TextList is open, update which segment should be highlighted.
    // Keeping the highlightedRefs value in the panel ensures it will return
    // to the right location after closing other panels.
    if (!this._isMounted) { return; }

    this.prevScrollPercentage = this.node.scrollTop / this.node.scrollHeight;

    // When using tab to navigate (i.e. a11y) set ref to currently focused ref
    let $segment = null;
    if ($("body").hasClass("user-is-tabbing") && $(".segment:focus").length > 0) {
      $segment = $(".segment:focus").eq(0);
    } else {
      const $container = this.$container;
      $container.find(".basetext .segment").each(function(i, segment) {
        const top = $(segment).offset().top - $container.offset().top;
        const bottom = $(segment).outerHeight() + top;
        if (bottom > this.windowMiddle || top >= this.highlightThreshhold) {
          $segment = $(segment);
          return false;
        }
      }.bind(this));
    }

    if (!$segment) { return; }

    const $section = $segment.closest(".textRange");
    const sectionRef = $section.attr("data-ref");
    this.props.setCurrentlyVisibleRef(sectionRef);

    // don't move around highlighted segment when scrolling a single panel,
    const shouldShowHighlight = this.props.hasSidebar || this.props.mode === "TextAndConnections";
    const ref = $segment.attr("data-ref");
    this.props.setTextListHighlight(ref, shouldShowHighlight);
  }
  render() {
    let classes = classNames({textColumn: 1, connectionsOpen: this.props.mode === "TextAndConnections"});
    const index = Sefaria.index(Sefaria.parseRef(this.props.srefs[0]).index);
    const isDictionary = (index && index.categories[0] === "Reference");
    let content =  this.props.srefs.map((sref) => {
      const oref = Sefaria.getRefFromCache(sref);
      const isCurrentlyVisible = oref && this.props.currentlyVisibleRef === oref.sectionRef;
      return (<TextRange
        panelPosition ={this.props.panelPosition}
        sref={sref}
        isCurrentlyVisible={isCurrentlyVisible}
        currVersions={this.props.currVersions}
        highlightedRefs={this.props.highlightedRefs}
        showHighlight={this.props.showHighlight}
        textHighlights={this.props.textHighlights}
        hideTitle={isDictionary}
        basetext={true}
        withContext={true}
        loadLinks={true}
        prefetchNextPrev={true}
        prefetchMultiple={isDictionary?20:0}
        showParashahHeaders={true}
        settings={this.props.settings}
        setOption={this.props.setOption}
        showBaseText={this.props.showBaseText}
        onSegmentClick={this.props.onSegmentClick}
        onCitationClick={this.props.onCitationClick}
        onNamedEntityClick={this.props.onNamedEntityClick}
        onTextLoad={this.handleTextLoad}
        filter={this.props.filter}
        panelsOpen={this.props.panelsOpen}
        layoutWidth={this.props.layoutWidth}
        unsetTextHighlight={this.props.unsetTextHighlight}
        navigatePanel={this.props.navigatePanel}
        translationLanguagePreference={this.props.translationLanguagePreference}
        key={sref || oref.sectionRef} />);
    });

    let pre, post, bookTitle;
    if (content.length) {
      // Add Next and Previous loading indicators
      const first   = Sefaria.ref(this.props.srefs[0]);
      const last    = Sefaria.ref(this.props.srefs.slice(-1)[0]);
      const hasPrev = first && first.prev;
      const noPrev  = first && !first.prev; // first is loaded, so we actually know there's nothing prev
      const hasNext = last && last.next;

      bookTitle = noPrev ?
        <div className="bookMetaDataBox" key="bookTitle">
          <div className="title" role="heading" aria-level="1">
            <ContentText text={{en: this.props.bookTitle, he: this.props.heBookTitle}} defaultToInterfaceOnBilingual={true} />
          </div>
        </div> : null;

      pre = this.state.showScrollPlaceholders ?
        (noPrev ? bookTitle :
        <LoadingMessage className="base prev" key={"prev"}/>) : null;

      post = hasNext && this.state.showScrollPlaceholders ?
        <LoadingMessage className="base next" key={"next"}/> :
        <LoadingMessage message={" "} heMessage={" "} className="base next final" key={"next"}/>;
    }

    return (<div className={classes} onMouseUp={this.handleTextSelection} onClick={this.handleClick} onMouseDown={this.handleDoubleClick}>
      {pre}
      {content}
      {post}
    </div>);
  }
}
TextColumn.propTypes = {
  srefs:                  PropTypes.array.isRequired,
  currVersions:           PropTypes.object.isRequired,
  highlightedRefs:        PropTypes.array,
  basetext:               PropTypes.bool,
  withContext:            PropTypes.bool,
  loadLinks:              PropTypes.bool,
  prefetchNextPrev:       PropTypes.bool,
  openOnClick:            PropTypes.bool,
  lowlight:               PropTypes.bool,
  multiPanel:             PropTypes.bool,
  mode:                   PropTypes.string,
  settings:               PropTypes.object,
  interfaceLang:          PropTypes.string,
  showBaseText:           PropTypes.func,
  updateTextColumn:       PropTypes.func,
  onSegmentClick:         PropTypes.func,
  onCitationClick:        PropTypes.func,
  onNamedEntityClick:     PropTypes.func,
  setTextListHighlight:   PropTypes.func,
  setCurrentlyVisibleRef: PropTypes.func,
  setSelectedWords:       PropTypes.func,
  onTextLoad:             PropTypes.func,
  panelsOpen:             PropTypes.number,
  hasSidebar:             PropTypes.bool,
  textHighlights:         PropTypes.array,
  unsetTextHighlight:     PropTypes.func,
  translationLanguagePreference: PropTypes.string,
  navigatePanel:          PropTypes.func,
};


export default TextColumn;<|MERGE_RESOLUTION|>--- conflicted
+++ resolved
@@ -292,11 +292,7 @@
     // When user scrolls near the top, load previous sections above current content
     // This prevents the user from hitting the top and enables smooth upward scrolling
     
-<<<<<<< HEAD
-    const [topRef] = this.props.srefs; // Currently displayed top section
-=======
     const topRef = this.props.srefs.at(0); // Currently displayed top section
->>>>>>> a9a5c60b
     
     const currentData = Sefaria.ref(topRef);
     if (!currentData?.prev) {
@@ -342,12 +338,7 @@
         return; // Don't load more while already loading
       }
     
-<<<<<<< HEAD
-    const refs = this.props.srefs.slice();
-    const currentRef = refs.slice(-1)[0]; // Currently displayed bottom section
-=======
     const currentRef = this.props.srefs.at(-1); // Currently displayed bottom section
->>>>>>> a9a5c60b
     const currentData = Sefaria.ref(currentRef);
     
     if (!currentData?.next) {
@@ -355,16 +346,6 @@
     }
     
     // Build list of next sections to load
-<<<<<<< HEAD
-    const newRefs = this.buildNextRefs(currentData, refs);
-    this.props.updateTextColumn(newRefs);
-  }
-
-  buildNextRefs(currentData, existingRefs) {
-    // Build a list of next sections to load, starting from the current bottom section
-    // We load multiple sections at once for better performance
-    const refs = existingRefs.slice();
-=======
     const newRefs = this.buildNextRefs(currentData);
     this.props.updateTextColumn(newRefs);
   }
@@ -373,7 +354,6 @@
     // Build a list of next sections to load, starting from the current bottom section
     // We load multiple sections at once for better performance
     const refs = this.props.srefs.slice();
->>>>>>> a9a5c60b
     
     // Add the immediate next section
     refs.push(currentData.next);
