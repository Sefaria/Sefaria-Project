<<<<<<< HEAD
import React, { useState, useEffect, useMemo, useCallback, useRef } from 'react';
const $          = require('./sefaria/sefariaJquery');
=======
import React, { useState, useEffect, useMemo, useCallback } from 'react';
import $  from './sefaria/sefariaJquery';
>>>>>>> 8e00ab7e


//From https://usehooks.com/useDebounce/
function useDebounce(value, delay) {
  // State and setters for debounced value
  const [debouncedValue, setDebouncedValue] = useState(value);

  useEffect(
    () => {
      // Update debounced value after delay
      const handler = setTimeout(() => {
        setDebouncedValue(value);
      }, delay);

      // Cancel the timeout if value changes (also on delay change or unmount)
      // This is how we prevent debounced value from updating if value is changed ...
      // .. within the delay period. Timeout gets cleared and restarted.
      return () => {
        clearTimeout(handler);
      };
    },
    [value, delay] // Only re-call effect if value or delay changes
  );

  return debouncedValue;
}

function usePaginatedScroll(scrollable_element_ref, url, setter, pagesPreLoaded = 0) {
  const [page, setPage] = useState(pagesPreLoaded > 0 ? pagesPreLoaded - 1 : 0);
  const [nextPage, setNextPage] = useState(pagesPreLoaded > 0 ? pagesPreLoaded : 1);
  const [loadedToEnd, setLoadedToEnd] = useState(false);
  const isFirstRender = useRef(true);

  useEffect(() => {
    const scrollable_element = $(scrollable_element_ref.current);
    const margin = 600;
    const handleScroll = () => {
      if (loadedToEnd || (page === nextPage)) { return; }
      if (scrollable_element.scrollTop() + scrollable_element.innerHeight() + margin >= scrollable_element[0].scrollHeight) {
        setPage(nextPage);
      }
    };
    scrollable_element.on("scroll", handleScroll);
    return (() => {scrollable_element.off("scroll", handleScroll);})
  }, [scrollable_element_ref.current, loadedToEnd, page, nextPage]);

  useEffect(() => {
    if (pagesPreLoaded > 0 && isFirstRender.current) { return; }
    const paged_url = url + "&page=" + page;
    $.getJSON(paged_url, (data) => {
      setter(data);
      if (data.count < data.page_size) {
        setLoadedToEnd(true);
      } else {
        setNextPage(page + 1);
      }
    });
  }, [page]);

  useEffect(() => {
    if (isFirstRender.current) {
      isFirstRender.current = false;
    }
  }, [])
}

function usePaginatedDisplay(scrollable_element_ref, input, pageSize, bottomMargin) {
  /*
  listens until user is scrolled within `bottomMargin` of `scrollable_element_ref`
  when this happens, show `pageSize` more elements from `input`
  */
  const [page, setPage] = useState(0);
  const [loadedToEnd, setLoadedToEnd] = useState(false);
  const [inputUpToPage, setInputUpToPage] = useState([]);
  useEffect(() => () => {
    setInputUpToPage(prev => {
      // use `setInputUpToPage` to get access to previous value
      // input changes because of useIncrementalLoad even though inputUpToPage may not change
      // as long as inputUpToPage is the same element by element, dont reset page to 0
      if (!inputUpToPage && !!prev) { setPage(0); }
      else if (!inputUpToPage.elementsAreEqual(prev)) { setPage(0); }
      return prev;
    });
    setLoadedToEnd(false);
  }, [scrollable_element_ref && scrollable_element_ref.current, input]);
  const numPages = useMemo(() => Math.ceil(input.length/pageSize), [input, pageSize]);
  useEffect(() => {
    if (!scrollable_element_ref) { return; }
    const scrollable_element = $(scrollable_element_ref.current);
    const handleScroll = () => {
      if (loadedToEnd) { return; }
      if (scrollable_element.scrollTop() + scrollable_element.innerHeight() + bottomMargin >= scrollable_element[0].scrollHeight) {
        setPage(prevPage => prevPage + 1);
      }
    };
    scrollable_element.on("scroll", handleScroll);
    return () => {
      scrollable_element.off("scroll", handleScroll);
    }
  }, [scrollable_element_ref && scrollable_element_ref.current, loadedToEnd]);
  useEffect(() => {
    setInputUpToPage(prev => {
      // decide whether or not inputUpToPage has changed. if it's the same element-by-element to `prev`, return `prev`
      const next = input.slice(0, pageSize*(page+1));
      if (!next.elementsAreEqual(prev)) { return next; }
      return prev;
    });
  }, [page, input, pageSize]);
  useEffect(() => {
    if (page >= numPages) { setLoadedToEnd(true); }
  }, [page, numPages]);
  return inputUpToPage;
}

function usePaginatedLoad(fetchDataByPage, setter, identityElement, numPages, resetValue=false) {
  /*
  See `useIncrementalLoad` docs
  */

  const [page, setPage] = useState(0);
  const [isCanceled, setCanceled] = useState({});    // dict {idElem: Bool}
  const [valueQueue, setValueQueue] = useState(null);

  // When identityElement changes:
  // Set current identityElement to not canceled
  // Sets previous identityElement to canceled.
  //    Removes old items by calling setter(false);
  //    Resets page to 0
  useEffect(() => {
      setCanceled(d => { d[identityElement] = false; return Object.assign({}, d);});
      return () => {
        setCanceled(d => { d[identityElement] = true; return Object.assign({}, d);});
        setter(resetValue);
        setPage(0);
  }}, [identityElement]);

  const fetchPage = useCallback(() => fetchDataByPage(page), [page, fetchDataByPage]);

  // make sure value setting callback and page procession get short circuited when id_elem has been canceled
  // clear value queue on success
  const setResult = useCallback((id_elem, val) => {
            if (isCanceled[id_elem]) { setValueQueue(null); return; }
            setter(val);
            setValueQueue(null);
            if (page === numPages - 1 || numPages === 0) { return; }
            setPage(prevPage => prevPage + 1);
        }, [isCanceled, setter, numPages, page, identityElement]);

  // Make sure that current value is processed with latest setResult function
  // if this is called from within the fetchPage effect, it will have stale canceled data
  useEffect(() => {
    if(valueQueue) {
      setResult(...valueQueue);
    }
  }, [valueQueue, setResult]);

  // Put value returned and originating identity element into value queue
  useEffect(() => {
      fetchPage()
        .then((val, err) => setValueQueue([identityElement, val]));
  }, [fetchPage]);
}

function useIncrementalLoad(fetchData, input, pageSize, setter, identityElement, resetValue=false) {
  /*
  Loads all items in `input` in `pageSize` chunks.
  Each input chunk is passed to `fetchData`
  fetchData: (data) => Promise(). Takes subarray from `input` and returns promise.
  input: array of input data for `fetchData`
  pageSize: int, chunk size
  setter: (data) => null. Sets paginated data on component.  setter(false) clears data.
  identityElement: a string identifying a invocation of this effect.  When it changes, pagination and processing will restart.  Old calls in processes will be dropped on landing.
  resetValue: value to pass to `setter` to indicate that it should forget previous values and reset.
  */

  // When input changes, creates function to fetch data by page, computes number of pages
  const [fetchDataByPage, numPages] = useMemo(() => {
    const fetchDataByPage = (page) => {
      if (!input) { return Promise.reject({error: "input not array", input}); }
      const pagedInput = input.slice(page*pageSize, (page+1)*pageSize);
      return fetchData(pagedInput);
    };
    const numPages = Math.ceil(input.length/pageSize);
    return [fetchDataByPage, numPages];
  }, [input]);

  usePaginatedLoad(fetchDataByPage, setter, identityElement, numPages, resetValue);
}

export {
  usePaginatedScroll,
  usePaginatedDisplay,
  useDebounce,
  useIncrementalLoad,
};<|MERGE_RESOLUTION|>--- conflicted
+++ resolved
@@ -1,10 +1,5 @@
-<<<<<<< HEAD
 import React, { useState, useEffect, useMemo, useCallback, useRef } from 'react';
-const $          = require('./sefaria/sefariaJquery');
-=======
-import React, { useState, useEffect, useMemo, useCallback } from 'react';
 import $  from './sefaria/sefariaJquery';
->>>>>>> 8e00ab7e
 
 
 //From https://usehooks.com/useDebounce/
