import SearchPage from "../SearchPage";
import Sefaria from "../sefaria/sefaria";
import {useEffect, useState} from "react";
import {SearchTotal} from "../sefaria/searchTotal";
import SearchState from "../sefaria/searchState";
const SheetsWithRefPage = ({srefs, searchState, updateSearchState, updateAppliedFilter,
                           updateAppliedOptionField, updateAppliedOptionSort, onResultClick,
                           registerAvailableFilters}) => {
    const [sheets, setSheets] = useState([]);
    const [loading, setLoading] = useState(true);

    const [origAvailableFilters, setOrigAvailableFilters] = useState([]);
<<<<<<< HEAD
    const [refs, setRefs] = useState(srefs);
=======
    // storing original available filters is crucial so that we have access to the full list of filters.
    // by contrast, in the searchState, the available filters length changes based on filtering.
    // by having access to the original available filters list, if the searchState's applied filters are turned off,
    // we can return the searchState's available filters to the original list.  Once origAvailableFilters are loaded,
    // they are never changed.

    const [refs, setRefs] = useState(srefs);
    const sortTypeArray = SearchState.metadataByType['sheet'].sortTypeArray.filter(sortType => sortType.type !== 'relevance');

>>>>>>> 974ef6c2
    const cloneFilters = (availableFilters, resetDocCounts = true) => {
        // clone filters so that we can update the available filters docCounts
        // without modifying the original available filters (origAvailableFilters) docCounts
        // we don't want to modify the origAvailableFilters docCounts so that we have the accurate number when checking
        // in checkForRegisteringAvailableFilters
        return availableFilters.map(availableFilter => {
            let newAvailableFilter = availableFilter.clone();
            if (resetDocCounts) newAvailableFilter.docCount = 0;
            return newAvailableFilter;
        })
    }
    const getDocCounts = (availableFilters) => {
        return availableFilters.map(availableFilter => availableFilter.docCount).sort((a, b) => a - b);
    }
    const checkForRegisteringAvailableFilters = (availableFilters) => {
        const newDocCounts = getDocCounts(availableFilters);
        const currDocCounts = getDocCounts(searchState.availableFilters);
        if (!newDocCounts.compare(currDocCounts)) { // if previously the appliedFilters were different,
                                                    // then the doccounts will be different, so register
            availableFilters = availableFilters.sort((a, b) => b.docCount - a.docCount || a.title.localeCompare(b.title));
            registerAvailableFilters('sheet', availableFilters, {}, [], ['collections', 'topics_en']);
        }
    }

    const getSheetSlugs = (type, sheet) => {
        const items = type === 'topics_en' ? sheet.topics : sheet.collections;
        return items.map(x => x.slug);
    }
    const applyFiltersToSheets = (sheets) => {
        searchState.appliedFilters.forEach((appliedFilter, i) => {
            const type = searchState.appliedFilterAggTypes[i];
            sheets = sheets.filter(sheet => {
                const slugs = getSheetSlugs(type, sheet);
                return slugs.includes(appliedFilter);
            });
        });
        return sheets;
    }

    const applyFilters = (sheets) => {
        if (searchState.appliedFilters.length === 0) {
            checkForRegisteringAvailableFilters(origAvailableFilters);
        }
        else {
            let newAvailableFilters = cloneFilters(origAvailableFilters);
            sheets = applyFiltersToSheets(sheets);
            newAvailableFilters = updateFilterDocCounts(newAvailableFilters, sheets);
            newAvailableFilters = removeEmptyFilters(newAvailableFilters);
            newAvailableFilters = updateFilterSelectedValues(newAvailableFilters);
            checkForRegisteringAvailableFilters(newAvailableFilters);
        }
        return sheets;
    }
<<<<<<< HEAD
    const updateNewAvailableFilters = (newAvailableFilters, sheets) => {
=======
    const updateFilterSelectedValues = (availableFilters) => {
        availableFilters.forEach((availableFilter) => {
            const selected = searchState.appliedFilters.includes(availableFilter.aggKey);
            if (selected !== Boolean(availableFilter.selected)) {
                if (selected) {
                    availableFilter.setSelected(true);
                } else {
                    availableFilter.setUnselected(true);
                }
            }
        })
        return availableFilters;
    }
    const removeEmptyFilters = (availableFilters) => {
        return availableFilters.filter(availableFilter => availableFilter.docCount > 0);
    }
    const updateFilterDocCounts = (availableFilters, sheets) => {
>>>>>>> 974ef6c2
      ['collections', 'topics_en'].forEach(type => {
          let allSlugs = {};
          sheets.forEach(sheet => {
            let slugs = getSheetSlugs(type, sheet);
            slugs = [...new Set(slugs)];  // don't double count slugs since there are duplicates
            slugs.forEach(slug => {
                if (!(slug in allSlugs)) {
                  allSlugs[slug] = 0;
                }
                allSlugs[slug] += 1;
            })
          })
          availableFilters.forEach((filter, i) => {
            if (filter.aggKey in allSlugs && filter.aggType === type) {
                availableFilters[i].docCount = allSlugs[filter.aggKey];
            }
        })
        })
        return availableFilters;
    }
    const applySortOption = (sheets) => {
        switch(searchState.sortType) {
            case 'views':
                sheets = sheets.sort((a, b) => b.views - a.views);
            break;
            case 'dateCreated':
                sheets = sheets.sort((a, b) => new Date(b.dateCreated) - new Date(a.dateCreated));
            break;
        }
        return sheets;
    }
    const prepSheetsForDisplay = (sheets) => {
        sheets = sheets.sort((a, b) => {
                              // First place user's sheet
                              if (a.owner === Sefaria.uid && b.owner !== Sefaria.uid) {
                                return -1;
                              }
                              if (a.owner !== Sefaria.uid && b.owner === Sefaria.uid) {
                                return 1;
                              }
                              // Then sort by language / interface language
                              let aHe, bHe;
                              [aHe, bHe] = [a.title, b.title].map(Sefaria.hebrew.isHebrew);
                              if (aHe !== bHe) { return (bHe ? -1 : 1) * (Sefaria.interfaceLang === "hebrew" ? -1 : 1); }
                            })
        return sheets;
    }
    const normalizeSheetsMetaData = (sheets) => {
        return sheets.map(sheet => {
            return {
                        sheetId: sheet.id,
                        title: sheet.title,
                        owner_name: sheet.ownerName,
                        owner_image: sheet.ownerImageUrl,
                        profile_url: sheet.ownerProfileUrl,
                        dateCreated: sheet.dateCreated,
                        _id: sheet.id,
                        snippet: sheet.summary || "",
                    }
        })
    }
    const handleSheetsLoad = (sheets) => {
      searchState.availableFilters = Sefaria.sheets.sheetsWithRefFilterNodes(sheets);
      searchState.sortType = "views";
      setSheets(sheets);
      updateSearchState(searchState, 'sheet');
      setOrigAvailableFilters(searchState.availableFilters);
      setLoading(false);
    }
    const makeSheetsUnique = (sheets) => {
        // if a sheet ID occurs in multiple sheet items, only keep the first sheet found so that there are not duplicates
        return sheets.filter((sheet, index, self) =>
                          index === self.findIndex((s) => (
                            s.id === sheet.id)
                        ))
    }

    useEffect(() => {
<<<<<<< HEAD
      // 'collections' won't be present if the related API set _sheetsByRef,
      // but 'collections' will be present if the sheets_by_ref_api has run
      // if the field is not present, we need to call the sheets_by_ref_api
      const currentSheetsByRef = Sefaria.sheets._sheetsByRef[refs];
      const collectionsInCache = !!currentSheetsByRef && currentSheetsByRef.every(sheet => 'collections' in sheet);
      if (!collectionsInCache) {
          delete Sefaria.sheets._sheetsByRef[refs];
          Sefaria.sheets.getSheetsByRef(refs, getSheetsByRefCallback).then(sheets => {
              handleSheetsLoad(sheets);
          })
      }
      else {
          handleSheetsLoad(Sefaria.sheets._sheetsByRef[refs]);
      }
=======
      Sefaria.sheets.getSheetsByRef(refs, makeSheetsUnique).then(sheets => {handleSheetsLoad(sheets);})
>>>>>>> 974ef6c2
    }, [refs]);

    let sortedSheets = [...sheets];
    sortedSheets = applyFilters(sortedSheets);
    sortedSheets = applySortOption(sortedSheets);
    sortedSheets = prepSheetsForDisplay(sortedSheets);
    sortedSheets = normalizeSheetsMetaData(sortedSheets);
    return <SearchPage
          key={"sheetsPage"}
          isQueryRunning={loading}
          sortTypeArray={sortTypeArray}
          searchTopMsg="Sheets With"
          hits={sortedSheets}
          query={refs}
          type={'sheet'}
          totalResults={new SearchTotal({value: sortedSheets.length})}
          compare={false}
          searchState={searchState}
          panelsOpen={1}
          onResultClick={onResultClick}
          updateAppliedFilter={updateAppliedFilter}
          updateAppliedOptionField={updateAppliedOptionField}
          updateAppliedOptionSort={updateAppliedOptionSort}
          registerAvailableFilters={registerAvailableFilters}/>
}
export default SheetsWithRefPage;<|MERGE_RESOLUTION|>--- conflicted
+++ resolved
@@ -10,9 +10,6 @@
     const [loading, setLoading] = useState(true);
 
     const [origAvailableFilters, setOrigAvailableFilters] = useState([]);
-<<<<<<< HEAD
-    const [refs, setRefs] = useState(srefs);
-=======
     // storing original available filters is crucial so that we have access to the full list of filters.
     // by contrast, in the searchState, the available filters length changes based on filtering.
     // by having access to the original available filters list, if the searchState's applied filters are turned off,
@@ -22,7 +19,6 @@
     const [refs, setRefs] = useState(srefs);
     const sortTypeArray = SearchState.metadataByType['sheet'].sortTypeArray.filter(sortType => sortType.type !== 'relevance');
 
->>>>>>> 974ef6c2
     const cloneFilters = (availableFilters, resetDocCounts = true) => {
         // clone filters so that we can update the available filters docCounts
         // without modifying the original available filters (origAvailableFilters) docCounts
@@ -76,9 +72,7 @@
         }
         return sheets;
     }
-<<<<<<< HEAD
-    const updateNewAvailableFilters = (newAvailableFilters, sheets) => {
-=======
+
     const updateFilterSelectedValues = (availableFilters) => {
         availableFilters.forEach((availableFilter) => {
             const selected = searchState.appliedFilters.includes(availableFilter.aggKey);
@@ -96,7 +90,6 @@
         return availableFilters.filter(availableFilter => availableFilter.docCount > 0);
     }
     const updateFilterDocCounts = (availableFilters, sheets) => {
->>>>>>> 974ef6c2
       ['collections', 'topics_en'].forEach(type => {
           let allSlugs = {};
           sheets.forEach(sheet => {
@@ -175,24 +168,7 @@
     }
 
     useEffect(() => {
-<<<<<<< HEAD
-      // 'collections' won't be present if the related API set _sheetsByRef,
-      // but 'collections' will be present if the sheets_by_ref_api has run
-      // if the field is not present, we need to call the sheets_by_ref_api
-      const currentSheetsByRef = Sefaria.sheets._sheetsByRef[refs];
-      const collectionsInCache = !!currentSheetsByRef && currentSheetsByRef.every(sheet => 'collections' in sheet);
-      if (!collectionsInCache) {
-          delete Sefaria.sheets._sheetsByRef[refs];
-          Sefaria.sheets.getSheetsByRef(refs, getSheetsByRefCallback).then(sheets => {
-              handleSheetsLoad(sheets);
-          })
-      }
-      else {
-          handleSheetsLoad(Sefaria.sheets._sheetsByRef[refs]);
-      }
-=======
       Sefaria.sheets.getSheetsByRef(refs, makeSheetsUnique).then(sheets => {handleSheetsLoad(sheets);})
->>>>>>> 974ef6c2
     }, [refs]);
 
     let sortedSheets = [...sheets];
