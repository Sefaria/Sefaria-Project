import React  from 'react';
import {NavSidebar} from "../NavSidebar";
import Footer from "../Footer";
<<<<<<< HEAD
import {Button} from "./GenericComponents";
import {SheetsTopicsCalendar, SheetsTopicsTOC} from "./SheetsTopics";
=======
import {Button} from "../shared/GenericComponents";
>>>>>>> 49ed03fc
const GetStartedButton = ({href}) => {
    return <Button classes={{getStartedSheets: 1}} href={href}>Get Started</Button>
}
const CreateSheetsButton = () => {
  const img = <img src="/static/icons/new-sheet-black.svg" alt="make a sheet icon" id="sheetsButton"/>;
  return <Button img={img} classes={{small: 1}} href="/sheets/new">Create</Button>
}
const SheetsHeroBanner = ({title, message, videoOptions, posterImg}) => {
    /*
    `title` and `message` are shown on top of the video. `posterImg` is shown while video is downloaded,
     and `videoOptions` is an array of videos that the browser selects from.
     */
    return <div id="aboutCover">
            <video id="aboutVideo" poster={posterImg} preload="auto" autoPlay={true} loop muted>
                {videoOptions.map(video => {
                    return <source src={video}/>
                })}
            </video>
            <div className="overlayTextOnSheetsHero">
                <div id="title">{title}</div>
                <div id="message">{message}</div>
            </div>
        </div>;
}

const SheetsSidebar = () => {
    const sidebarModules = [
    {type: "CreateASheet"},
    {type: "WhatIsASourceSheet"},
  ];
    return <NavSidebar modules={sidebarModules} />
}



const SheetsHomePage = ({setNavTopic, multiPanel}) => {
  const handleClick = (e, slug, en, he) => {
        e.preventDefault();
        setNavTopic(slug, {en, he});
  }
  const sheetsTopicsTOC = <SheetsTopicsTOC handleClick={handleClick}/>;
  return <div className="readerNavMenu sheets" key="0">
            <div className="content">
                <SheetsHeroBanner title="Join the Torah Conversation"
                                  message="Create, share, and discover source sheets."
                                  videoOptions={["/static/img/home-video.webm", "/static/img/home-video.mp4"]}
                                  posterImg="/static/img/home-video.jpg"
                />
                <div className="sidebarLayout">
                    <div className="sheetsTopics">
                        <SheetsTopicsCalendar handleClick={handleClick}/>
                        {multiPanel && sheetsTopicsTOC}
                    </div>
                    <SheetsSidebar/>
                    {!multiPanel && sheetsTopicsTOC}
                </div>
                <Footer/>
            </div>
        </div>
}
export { SheetsHomePage, GetStartedButton, CreateSheetsButton };<|MERGE_RESOLUTION|>--- conflicted
+++ resolved
@@ -1,12 +1,8 @@
 import React  from 'react';
 import {NavSidebar} from "../NavSidebar";
 import Footer from "../Footer";
-<<<<<<< HEAD
-import {Button} from "./GenericComponents";
 import {SheetsTopicsCalendar, SheetsTopicsTOC} from "./SheetsTopics";
-=======
 import {Button} from "../shared/GenericComponents";
->>>>>>> 49ed03fc
 const GetStartedButton = ({href}) => {
     return <Button classes={{getStartedSheets: 1}} href={href}>Get Started</Button>
 }
