--- conflicted
+++ resolved
@@ -1,8 +1,8 @@
 import React  from 'react';
 import {NavSidebar} from "../NavSidebar";
 import Footer from "../Footer";
-<<<<<<< HEAD
 import {Button} from "../shared/GenericComponents";
+
 const GetStartedButton = ({href}) => {
     return <Button classes={{getStartedSheets: 1}} href={href}>Get Started</Button>
 }
@@ -10,9 +10,7 @@
   const img = <img src="/static/icons/new-sheet-black.svg" alt="make a sheet icon" id="sheetsButton"/>;
   return <Button img={img} classes={{small: 1}} href="/sheets/new">Create</Button>
 }
-=======
 
->>>>>>> 0b8ae828
 const SheetsHeroBanner = ({title, message, videoOptions, posterImg}) => {
     /*
     `title` and `message` are shown on top of the video. `posterImg` is shown while video is downloaded,
