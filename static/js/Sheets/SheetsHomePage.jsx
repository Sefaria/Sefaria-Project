import React  from 'react';
import {NavSidebar} from "../NavSidebar";
import Footer from "../Footer";
import {Button} from "./GenericComponents";
import {SheetsTopicsCalendar, SheetsTopicsTOC} from "./SheetsTopics";
const GetStartedButton = ({href}) => {
    return <Button classes={{getStartedSheets: 1}} href={href}>Get Started</Button>
}
const CreateSheetsButton = () => {
  const img = <img src="/static/icons/new-sheet-black.svg" alt="make a sheet icon" id="sheetsButton"/>;
  return <Button img={img} classes={{small: 1}} href="/sheets/new">Create</Button>
}
const SheetsHeroBanner = ({title, message, videoOptions, posterImg}) => {
    /*
    `title` and `message` are shown on top of the video. `posterImg` is shown while video is downloaded,
     and `videoOptions` is an array of videos that the browser selects from.
     */
    return <div id="aboutCover">
<<<<<<< HEAD
            <video id="aboutVideo" poster="/static/img/home-video.jpg" preload="auto" autoPlay={true} loop muted>
                <source src="/static/img/home-video.webm" type="video/webm"/>
                <source src="/static/img/home-video.mp4" type="video/mp4"/>
                Video of sofer writing letters of the Torah
=======
            <video id="aboutVideo" poster={posterImg} preload="auto" autoPlay={true} loop muted>
                {videoOptions.map(video => {
                    return <source src={video}/>
                })}
>>>>>>> 65815e9d
            </video>
            <div className="overlayTextOnSheetsHero">
                <div id="title">{title}</div>
                <div id="message">{message}</div>
            </div>
        </div>;
}

const SheetsSidebar = () => {
    const sidebarModules = [
    {type: "CreateASheet"},
    {type: "WhatIsASourceSheet"},
  ];
    return <NavSidebar modules={sidebarModules} />
}



const SheetsHomePage = ({setNavTopic, multiPanel}) => {
  const handleClick = (e, slug, en, he) => {
        e.preventDefault();
        setNavTopic(slug, {en, he});
  }
  const sheetsTopicsTOC = <SheetsTopicsTOC handleClick={handleClick}/>;
  return <div className="readerNavMenu sheets" key="0">
            <div className="content">
                <SheetsHeroBanner title="Join the Torah Conversation"
                                  message="Create, share, and discover source sheets."
                                  videoOptions={["/static/img/home-video.webm", "/static/img/home-video.mp4"]}
                                  posterImg="/static/img/home-video.jpg"
                />
                <div className="sidebarLayout">
                    <div className="sheetsTopics">
                        <SheetsTopicsCalendar setNavTopic={setNavTopic}/>
                        {multiPanel && sheetsTopicsTOC}
                    </div>
                    <SheetsSidebar/>
                    {!multiPanel && sheetsTopicsTOC}
                </div>
                <Footer/>
            </div>
        </div>
}
export { SheetsHomePage, GetStartedButton, CreateSheetsButton };<|MERGE_RESOLUTION|>--- conflicted
+++ resolved
@@ -16,17 +16,10 @@
      and `videoOptions` is an array of videos that the browser selects from.
      */
     return <div id="aboutCover">
-<<<<<<< HEAD
-            <video id="aboutVideo" poster="/static/img/home-video.jpg" preload="auto" autoPlay={true} loop muted>
-                <source src="/static/img/home-video.webm" type="video/webm"/>
-                <source src="/static/img/home-video.mp4" type="video/mp4"/>
-                Video of sofer writing letters of the Torah
-=======
             <video id="aboutVideo" poster={posterImg} preload="auto" autoPlay={true} loop muted>
                 {videoOptions.map(video => {
                     return <source src={video}/>
                 })}
->>>>>>> 65815e9d
             </video>
             <div className="overlayTextOnSheetsHero">
                 <div id="title">{title}</div>
