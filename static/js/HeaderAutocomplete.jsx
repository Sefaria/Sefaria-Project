import Sefaria from "./sefaria/sefaria";
import React, {useEffect, useState} from "react";
import classNames from "classnames";
import {InterfaceText, SearchButton} from "./Misc";
import {GeneralAutocomplete} from "./GeneralAutocomplete";

const type_icon_map = {
  "Collection": "collection.svg",
  "AuthorTopic": "iconmonstr-pen-17.svg",
  "TocCategory": "iconmonstr-view-6.svg",
  "PersonTopic": "iconmonstr-hashtag-1.svg",
  "Topic": "iconmonstr-hashtag-1.svg",
  "ref": "iconmonstr-book-15.svg",
  "search": "iconmonstr-magnifier-2.svg",
  "Term": "iconmonstr-script-2.svg",
  "User": "profile.svg"
};

const type_title_map = {
  "Collection": "Collections",
  "AuthorTopic": "Authors",
  "TocCategory": "Categories",
  "PersonTopic": "Topics",
  "Topic": "Topics",
  "ref": "Books",
  "search": "",
  "Term": "Terms",
  "User": "Users"
};

function type_icon(itemType, itemPic) {
    if (itemType === "User" && itemPic !== "") {
      return itemPic;
    } else {
      return `/static/icons/${type_icon_map[itemType]}`;
    }
};

function groupByType(seggestedItems) {
    const groupedItems = {};

    // Group items by their "type"
    seggestedItems.forEach(item => {
        if (!groupedItems[item.type]) {
            groupedItems[item.type] = [];
        }
        groupedItems[item.type].push(item);
    });

    //Convert into a datastructure like this: [{"type": name,
    //                                         "items" : [item1, item2]}]
    return Object.keys(groupedItems).map(type => ({
        type,
        items: groupedItems[type]
    }));

};

function sortByTypeOrder(array) {

    const typesOrder = [
        "search",
        "ref",
        "Collection",
        "TocCategory",
        "Topic",
        "PersonTopic",
        "AuthorTopic",
        "User",
        "Term",
    ];

    return array.sort((a, b) => {

        const typeAIndex = typesOrder.indexOf(a.type);
        const typeBIndex = typesOrder.indexOf(b.type);

        // If types are in the provided list, compare their index
        if (typeAIndex !== undefined && typeBIndex !== undefined) {
            return typeBIndex - typeAIndex
        }

        // If one of the types is not in the list, fallback to alphanumeric sorting
        return a.type.localeCompare(b.type);
    });
}

const getURLForObject = function(type, key) {
<<<<<<< HEAD
    if (type === "Collection" && Sefaria.activeModule === Sefaria.SHEETS_MODULE) {
      return `/sheets/collections/${key}`;
    } else if (type === "TocCategory" && Sefaria.activeModule === Sefaria.LIBRARY_MODULE) {
      return `/texts/${key.join('/')}`;
    } else if (type in {"Topic": 1, "PersonTopic": 1, "AuthorTopic": 1}) {
      return Sefaria.activeModule === Sefaria.LIBRARY_MODULE ? `/topics/${key}` : `/sheets/topics/${key}`;
    } else if (type === "ref" && Sefaria.activeModule === Sefaria.LIBRARY_MODULE) {
      return `/${key.replace(/ /g, '_')}`;
    } else if (type === "User" && Sefaria.activeModule === Sefaria.SHEETS_MODULE) {
      return `/sheets/profile/${key}`;
=======
    if (type === "Collection" && Sefaria.activeModule === Sefaria.VOICES_MODULE) {
      return `/collections/${key}`;
    } else if (type === "TocCategory" && Sefaria.activeModule === Sefaria.LIBRARY_MODULE) {
      return `/texts/${key.join('/')}`;
    } else if (type in {"Topic": 1, "PersonTopic": 1, "AuthorTopic": 1}) {
      return `/topics/${key}`;
    } else if (type === "ref" && Sefaria.activeModule === Sefaria.LIBRARY_MODULE) {
      return `/${key.replace(/ /g, '_')}`;
    } else if (type === "User" && Sefaria.activeModule === Sefaria.VOICES_MODULE) {
      return `/profile/${key}`;
>>>>>>> a97f8934
    }
};

const getQueryObj = (query) => {
  return Sefaria.getName(query)
    .then(d => {
      const repairedCaseVariant = Sefaria.repairCaseVariant(query, d);
      if (repairedCaseVariant !== query) {
        return getQueryObj(repairedCaseVariant);
      }
      const repairedQuery = Sefaria.repairGershayimVariant(query, d);
      if (repairedQuery !== query) {
        return getQueryObj(repairedQuery);
      }

      if (d["is_ref"]) {
        return {'type': 'Ref', 'id': d["ref"], 'is_book': d['is_book']};
      } else if (!!d["topic_slug"]) {
        return {'type': 'Topic', 'id': d["topic_slug"], 'is_book': d['is_book']};
      } else if (d["type"] === "Person" || d["type"] === "Collection" || d["type"] === "TocCategory") {
        return {'type': d["type"], 'id': d["key"], 'is_book': d['is_book']};
      } else {
        return {'type': "Search", 'id': query, 'is_book': d['is_book']};
      }
    });
};

const TextualSearchSuggestion = ({label, onClick, ...props}) => {
    const searchOverridePre = Sefaria._('Search for') +':';
    const displayedLabel = (
        <>
            <span className={"search-override-text"}>
                {searchOverridePre}
                <span>&nbsp;</span>
            </span>
            <InterfaceText html={{en: "&ldquo;", he: "&#1524;"}} />
            {label}
            <InterfaceText html={{en: "&rdquo;", he: "&#1524;"}} />
        </>
    );
    return (
        <div className={"TextualSearchSuggestion"}>
            <SearchSuggestionInner onClick={() => onClick(label)} displayedLabel={displayedLabel} label={label} wrapperClasses={"search-override-wrapper"} {...props}/>
        </div>
    );
};

const SearchSuggestionInner = ({ value, type, displayedLabel, label, url, pic,
                                wrapperClasses,
                              universalIndex, highlightedIndex, getItemProps, onClick}) => {
  const isHebrew = Sefaria.hebrew.isHebrew(label);
  url = url?.replace(/\?/g, '%3F');
  return (
      <a href={url} onClick={onClick} className={`search-suggestion-link-wrapper ${wrapperClasses}`}>
          <div
            key={value}
            {...getItemProps({ index: universalIndex})}
           className={` search-suggestion
           ${highlightedIndex === universalIndex ? 'highlighted' : ''}`}
          >
             <img alt={type}
                   className={`ac-img-${type === "User" && pic === "" ? "UserPlaceholder" : type} type-icon ${!isHebrew ? 'english-result' : ''} `}
                   src={type_icon(type, pic)}/>

              <div className={` ${isHebrew ? 'hebrew-result' : ''} ${!isHebrew ? 'english-result' : ''}
               search-suggestion-text`}>
                {displayedLabel}
              </div>
          </div>
      </a>
);
};

const EntitySearchSuggestion = ({label, onClick, type, url, ...props}) => {
    return (
        <SearchSuggestionInner onClick={() => onClick({type, url})} displayedLabel={label} label={label} type={type} url={url} {...props}/>
    );
}

const SearchInputBox = ({getInputProps, highlightedSuggestion, highlightedIndex, hideHebrewKeyboard, setInputValue,
                        setSearchFocused, searchFocused,
                            submitSearch, redirectToObject}) => {

    const getInputValue = () =>{
        return otherDownShiftProps.value || getVirtualKeyboardInputValue();
    }
    const getVirtualKeyboardInputValue = () =>{
        return document.querySelector('#searchBox .keyboardInput').value;
    }
    useEffect(() => {
      showVirtualKeyboardIcon(false); // Initially hide the virtual keyboard icon
    }, []);
   const { onBlur, onKeyDown, ...otherDownShiftProps } = getInputProps();

    const handleSearchKeyDown = (event) => {
      onKeyDown(event);
      if (event.keyCode !== 13) return;
      const highlightedItem = highlightedIndex > -1 ? highlightedSuggestion : null
      if (highlightedItem  && highlightedItem.type != 'search'){
        redirectToObject(highlightedItem);
        return;
      }
      const inputQuery = getInputValue();
      if (!inputQuery) return;
      submitSearch(inputQuery);
    };


    const handleSearchButtonClick = (event) => {
      const inputQuery = getInputValue();
      if (inputQuery) {
        submitSearch(inputQuery);
      } else {
        focusSearch()
      }
    };

    const showVirtualKeyboardIcon = (show) => {
      if (document.getElementById('keyboardInputMaster')) {
        return; // if keyboard is open, ignore
      }
      if (Sefaria.interfaceLang === 'english' && !hideHebrewKeyboard) {
        const keyboardInitiator = document.querySelector(".keyboardInputInitiator");
        if (keyboardInitiator) {
          keyboardInitiator.style.display = show ? "inline" : "none";
        }
      }
    };
    const focusSearch = () => {
      setSearchFocused(true);
      showVirtualKeyboardIcon(true);
    };

    const blurSearch = (e) => {
      onBlur(e);
      const oldValue = getVirtualKeyboardInputValue();
      const parent = document.getElementById('searchBox');
      if (!parent.contains(e.relatedTarget) && !document.getElementById('keyboardInputMaster')) {
        // debug: comment out the following line:
        setSearchFocused(false);
        showVirtualKeyboardIcon(false);
      }
      !document.getElementById('keyboardInputMaster') && setInputValue(oldValue)
    };

    const inputClasses = classNames({
      search: 1,
      serif: 1,
      keyboardInput: Sefaria.interfaceLang === "english",
      hebrewSearch: Sefaria.interfaceLang === "hebrew"
    });

    const searchBoxClasses = classNames({ searchBox: 1, searchFocused });

    return (
      <div id="searchBox"
           className={searchBoxClasses}
           role="search"
           aria-label={Sefaria._("Site search")}>
        <SearchButton onClick={handleSearchButtonClick} />
        <input
          className={inputClasses}
          id="searchInput"
          placeholder={Sefaria._("Search")}
          aria-label={Sefaria._("Search for Texts or Keywords Here")}
          onKeyDown={handleSearchKeyDown}
          onFocus={focusSearch}
          onBlur={blurSearch}
          maxLength={75}
          title={Sefaria._("Search for Texts or Keywords Here")}
          {...otherDownShiftProps}
        />
      </div>
    );
  };
const SuggestionsDispatcher = ({ suggestions, getItemProps, highlightedIndex,
                                            submitSearch, redirectToObject}) => {

    let groupedSuggestions = groupByType(suggestions);
    let universalIndex = 0;

    return (
        <>
            {groupedSuggestions.map((object, index) => {
                const initialIndexForGroup = universalIndex;
                universalIndex += object.items.length;
                return (
                    <SuggestionsGroup
                        getItemProps={getItemProps}
                        highlightedIndex={highlightedIndex}
                        key={object.type}
                        suggestions={object.items}
                        initialIndexForGroup={initialIndexForGroup}

                        submitSearch={submitSearch}
                        redirectToObject={redirectToObject}
                    />
                );
            })}
        </>
    );
}


const SearchSuggestionFactory = ({ type, submitSearch, redirectToObject, ...props }) => {
    const _type_component_map = {
        search: {
            onSuggestionClick: (query) => {submitSearch(query, undefined, undefined, true)},
            SuggestionComponent: TextualSearchSuggestion
        },
        other: {
            onSuggestionClick: redirectToObject,
            SuggestionComponent: EntitySearchSuggestion
        }
    };

    const { onSuggestionClick, SuggestionComponent } = _type_component_map[type] || _type_component_map.other;

    return (
        <SuggestionComponent onClick={onSuggestionClick} type={type} {...props} />
    );
}

const SuggestionsGroup = ({ suggestions, initialIndexForGroup, getItemProps, highlightedIndex,
                                    submitSearch, redirectToObject}) => {

    const type = suggestions[0].type;
    const title = type_title_map[type];

    return (
        <div className={"search-group-suggestions"}>

         {(type != 'search') &&
            <div className={'type-title'}><InterfaceText>{title}</InterfaceText></div>
         }

            <div className={"search-group-suggestions-items"}>
            {suggestions.map((suggestion, index) => {
                const universalIndex = initialIndexForGroup + index;
                return (
                        <SearchSuggestionFactory
                            key={suggestion.key}
                            value={suggestion.value}
                            type={suggestion.type}
                            label={suggestion.label}
                            url={suggestion.url}
                            pic={suggestion.pic}
                            universalIndex = {universalIndex}
                            highlightedIndex = {highlightedIndex}
                            getItemProps = {getItemProps}
                            submitSearch={submitSearch}
                            redirectToObject={redirectToObject}
                        />
                );
            })}
                </div>
        </div>
    );
};

export const HeaderAutocomplete = ({onRefClick, showSearch, openTopic, openURL, onNavigate, hideHebrewKeyboard = false}) => {
    const [searchFocused, setSearchFocused] = useState(false);


    const fetchSuggestions = async (inputValue) => {
        if (inputValue.length < 3){
          return[];
        }
        try {
        let types = Sefaria.activeModule === Sefaria.VOICES_MODULE ? ['Topic', 'User', 'Collection'] : undefined;
        const d = await Sefaria.getName(inputValue, undefined, types, Sefaria.activeModule);

        let comps = d["completion_objects"].map(o => {
          const c = {...o};
          c["value"] = `${o['title']}${o["type"] === "ref" ? "" : `(${o["type"]})`}`;
          c["label"] = o["title"];
          c["url"] = getURLForObject(c["type"], c["key"]);  // if null, the object will be filtered out

          //"Topic" and "PersonTopic" considered same type:
          const currentType = c["type"];
          const newType = ["Topic", "PersonTopic"].includes(currentType) ? "Topic" : currentType;
          c["type"] = newType;


          return c;
        }).filter(o => o.url !== null);  // filter out objects with null url
        comps = sortByTypeOrder(comps)
        if (comps.length > 0) {
          const q = inputValue;
          return([{value: "SEARCH_OVERRIDE", label: q, type: "search"}].concat(comps));

        } else {
          return[];
        }
        } catch (error) {
        console.error('Error fetching autocomplete suggestions:', error);
        return[];
        }
    };
    const clearSearchBox = function (onChange) {
        onChange({ target: { value: '' } });
  }
  const search = (onChange, query) => {
      //   Execute the actions for searching the query string
      Sefaria.track.event("Search", "Search Box Search", query);
      showSearchWrapper(query);
      clearSearchBox(onChange);
  }
  const redirectOrSearch = (onChange, query) => {
      //   Redirect search when an action that is not actually a search is needed (e.g. go to the selected ref), or execute a search
      getQueryObj(query).then(({ type: queryType, id: queryId, is_book: queryIsBook }) => {
          if (queryType === 'Ref') {
              let action = queryIsBook ? "Search Box Navigation - Book" : "Search Box Navigation - Citation";
              Sefaria.track.event("Search", action, queryId);
              clearSearchBox(onChange);
              onRefClick(queryId);
              onNavigate && onNavigate();
          } else if (queryType === 'Topic') {
              Sefaria.track.event("Search", "Search Box Navigation - Topic", query);
              clearSearchBox(onChange);
              openTopic(queryId);
              onNavigate && onNavigate();
          } else if (queryType === "Person" || queryType === "Collection" || queryType === "TocCategory") {
                const item = { type: queryType, key: queryId, url: getURLForObject(queryType, queryId) };
                redirectToObject(onChange, item);
          } else {
              search(onChange, query);
          }
      })
    }
   const submitSearch = (onChange, query, highlightedIndex, highlightedSuggestion, enforceSearch) => {
      if (highlightedIndex > -1 && highlightedSuggestion.type === 'search') {
              showSearchWrapper(query);
              clearSearchBox(onChange);
              return;
      }

      if (enforceSearch) {
          search(onChange, query);
      } else {
          redirectOrSearch(onChange, query);
      }
    };

    const showSearchWrapper = (query) => {
        query = query.trim();
        if (typeof sjs !== "undefined") {
          query = encodeURIComponent(query);
          window.location = `/search?q=${query}`;
          return;
        }
        showSearch(query);

        onNavigate && onNavigate();
    };

    const redirectToObject = (onChange, item) => {
        Sefaria.track.event("Search", `Search Box Navigation - ${item.type}`, item.key);
        clearSearchBox(onChange);
        const url = item.url.replace(/\?/g, '%3F');
        const handled = openURL(url);
        if (!handled) {
          window.location = url;
        }
        onNavigate && onNavigate();
    }

    const renderInput = (highlightedIndex, highlightedSuggestion, getInputProps, setInputValue)=> {

        return(
            <SearchInputBox
            getInputProps={getInputProps}
            highlightedSuggestion={highlightedSuggestion}
            hideHebrewKeyboard={hideHebrewKeyboard}
            highlightedIndex={highlightedIndex}
            setInputValue={setInputValue}

            setSearchFocused={setSearchFocused}
            searchFocused={searchFocused}

            submitSearch={submitSearch.bind(null, getInputProps().onChange)}
            redirectToObject={redirectToObject.bind(null, getInputProps().onChange)}
        />
        )
    };

    const renderItems =(suggestions, highlightedIndex, getItemProps, getInputProps) => {

        return(
             <SuggestionsDispatcher
                suggestions={suggestions}
                getItemProps={getItemProps}
                highlightedIndex={highlightedIndex}
                getInputProps={getInputProps}
                submitSearch={submitSearch.bind(null, getInputProps().onChange)}
                redirectToObject={redirectToObject.bind(null, getInputProps().onChange)}
              />
        )
    };


  return (
      <GeneralAutocomplete
          containerClassString='search-container'
          dropdownMenuClassString='autocomplete-dropdown'
          renderInput={renderInput}
          renderItems={renderItems}
          getSuggestions={fetchSuggestions}
          shouldDisplaySuggestions={isOpen=> isOpen && searchFocused}
      />
  );
};<|MERGE_RESOLUTION|>--- conflicted
+++ resolved
@@ -86,18 +86,6 @@
 }
 
 const getURLForObject = function(type, key) {
-<<<<<<< HEAD
-    if (type === "Collection" && Sefaria.activeModule === Sefaria.SHEETS_MODULE) {
-      return `/sheets/collections/${key}`;
-    } else if (type === "TocCategory" && Sefaria.activeModule === Sefaria.LIBRARY_MODULE) {
-      return `/texts/${key.join('/')}`;
-    } else if (type in {"Topic": 1, "PersonTopic": 1, "AuthorTopic": 1}) {
-      return Sefaria.activeModule === Sefaria.LIBRARY_MODULE ? `/topics/${key}` : `/sheets/topics/${key}`;
-    } else if (type === "ref" && Sefaria.activeModule === Sefaria.LIBRARY_MODULE) {
-      return `/${key.replace(/ /g, '_')}`;
-    } else if (type === "User" && Sefaria.activeModule === Sefaria.SHEETS_MODULE) {
-      return `/sheets/profile/${key}`;
-=======
     if (type === "Collection" && Sefaria.activeModule === Sefaria.VOICES_MODULE) {
       return `/collections/${key}`;
     } else if (type === "TocCategory" && Sefaria.activeModule === Sefaria.LIBRARY_MODULE) {
@@ -108,7 +96,6 @@
       return `/${key.replace(/ /g, '_')}`;
     } else if (type === "User" && Sefaria.activeModule === Sefaria.VOICES_MODULE) {
       return `/profile/${key}`;
->>>>>>> a97f8934
     }
 };
 
