--- conflicted
+++ resolved
@@ -86,25 +86,15 @@
 }
 
 const getURLForObject = function(type, key) {
-<<<<<<< HEAD
-    if (type === "Collection") {
-      return `/sheets/collections/${key}`;
-    } else if (type === "TocCategory") {
-=======
     if (type === "Collection" && Sefaria.activeModule === Sefaria.SHEETS_MODULE) {
       return `/sheets/collections/${key}`;
     } else if (type === "TocCategory" && Sefaria.activeModule === Sefaria.LIBRARY_MODULE) {
->>>>>>> dcd15b04
       return `/texts/${key.join('/')}`;
     } else if (type in {"Topic": 1, "PersonTopic": 1, "AuthorTopic": 1}) {
       return Sefaria.activeModule === Sefaria.LIBRARY_MODULE ? `/topics/${key}` : `/sheets/topics/${key}`;
     } else if (type === "ref" && Sefaria.activeModule === Sefaria.LIBRARY_MODULE) {
       return `/${key.replace(/ /g, '_')}`;
-<<<<<<< HEAD
-    } else if (type === "User") {
-=======
     } else if (type === "User" && Sefaria.activeModule === Sefaria.SHEETS_MODULE) {
->>>>>>> dcd15b04
       return `/sheets/profile/${key}`;
     }
 };
