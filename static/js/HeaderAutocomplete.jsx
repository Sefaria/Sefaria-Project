import Sefaria from "./sefaria/sefaria";
import React, {useEffect, useState} from "react";
import classNames from "classnames";
import {InterfaceText, SearchButton} from "./Misc";
import {GeneralAutocomplete} from "./GeneralAutocomplete";

const type_icon_map = {
  "Collection": "collection.svg",
  "AuthorTopic": "iconmonstr-pen-17.svg",
  "TocCategory": "iconmonstr-view-6.svg",
  "PersonTopic": "iconmonstr-hashtag-1.svg",
  "Topic": "iconmonstr-hashtag-1.svg",
  "ref": "iconmonstr-book-15.svg",
  "search": "iconmonstr-magnifier-2.svg",
  "Term": "iconmonstr-script-2.svg",
  "User": "profile.svg"
};

const type_title_map = {
  "Collection": "Collections",
  "AuthorTopic": "Authors",
  "TocCategory": "Categories",
  "PersonTopic": "Topics",
  "Topic": "Topics",
  "ref": "Books",
  "search": "",
  "Term": "Terms",
  "User": "Users"
};

const MODULE_ALLOWED_SEARCH_TYPES = {
  [Sefaria.LIBRARY_MODULE]: ['Topic', 'ref', 'TocCategory', 'Term'],
  [Sefaria.VOICES_MODULE]: ['Topic', 'User', 'Collection']
};

function type_icon(itemType, itemPic) {
    if (itemType === "User" && itemPic !== "") {
      return itemPic;
    } else {
      return `/static/icons/${type_icon_map[itemType]}`;
    }
};

function groupByType(seggestedItems) {
    const groupedItems = {};

    // Group items by their "type"
    seggestedItems.forEach(item => {
        if (!groupedItems[item.type]) {
            groupedItems[item.type] = [];
        }
        groupedItems[item.type].push(item);
    });

    //Convert into a datastructure like this: [{"type": name,
    //                                         "items" : [item1, item2]}]
    return Object.keys(groupedItems).map(type => ({
        type,
        items: groupedItems[type]
    }));

};

function sortByTypeOrder(array) {

    const typesOrder = [
        "search",
        "ref",
        "Collection",
        "TocCategory",
        "Topic",
        "PersonTopic",
        "AuthorTopic",
        "User",
        "Term",
    ];

    return array.sort((a, b) => {

        const typeAIndex = typesOrder.indexOf(a.type);
        const typeBIndex = typesOrder.indexOf(b.type);

        // If types are in the provided list, compare their index
        if (typeAIndex !== undefined && typeBIndex !== undefined) {
            return typeBIndex - typeAIndex
        }

        // If one of the types is not in the list, fallback to alphanumeric sorting
        return a.type.localeCompare(b.type);
    });
}

const getURLForObject = function(type, key) {
    if (type === "Collection" && Sefaria.activeModule === Sefaria.VOICES_MODULE) {
      return `/collections/${key}`;
    } else if (type === "TocCategory" && Sefaria.activeModule === Sefaria.LIBRARY_MODULE) {
      return `/texts/${key.join('/')}`;
    } else if (type in {"Topic": 1, "PersonTopic": 1, "AuthorTopic": 1}) {
      return `/topics/${key}`;
    } else if (type === "ref" && Sefaria.activeModule === Sefaria.LIBRARY_MODULE) {
      return `/${key.replace(/ /g, '_')}`;
    } else if (type === "User" && Sefaria.activeModule === Sefaria.VOICES_MODULE) {
      return `/profile/${key}`;
    }
};

const getQueryObj = (query) => {
  return Sefaria.getName(query)
    .then(d => {
      const repairedCaseVariant = Sefaria.repairCaseVariant(query, d);
      if (repairedCaseVariant !== query) {
        return getQueryObj(repairedCaseVariant);
      }
      const repairedQuery = Sefaria.repairGershayimVariant(query, d);
      if (repairedQuery !== query) {
        return getQueryObj(repairedQuery);
      }

      const allowedTypes = MODULE_ALLOWED_SEARCH_TYPES[Sefaria.activeModule];
      if (d["is_ref"] && allowedTypes.includes('ref')) {
        return {'type': 'Ref', 'id': d["ref"], 'is_book': d['is_book']};
      } else if (!!d["topic_slug"]) {
        return {'type': 'Topic', 'id': d["topic_slug"], 'is_book': d['is_book']};
      } else if (d["type"] === "Person" || d["type"] === "Collection" || d["type"] === "TocCategory") {
        return {'type': d["type"], 'id': d["key"], 'is_book': d['is_book']};
      } else {
        return {'type': "Search", 'id': query, 'is_book': d['is_book']};
      }
    });
};

const TextualSearchSuggestion = ({label, onClick, ...props}) => {
    const searchOverridePre = Sefaria._('Search for') +':';
    const displayedLabel = (
        <>
            <span className={"search-override-text"}>
                {searchOverridePre}
                <span>&nbsp;</span>
            </span>
            <InterfaceText html={{en: "&ldquo;", he: "&#1524;"}} />
            {label}
            <InterfaceText html={{en: "&rdquo;", he: "&#1524;"}} />
        </>
    );
    return (
        <div className={"TextualSearchSuggestion"}>
            <SearchSuggestionInner onClick={() => onClick(label)} displayedLabel={displayedLabel} label={label} wrapperClasses={"search-override-wrapper"} {...props}/>
        </div>
    );
};

const SearchSuggestionInner = ({ value, type, displayedLabel, label, url, pic,
                                wrapperClasses,
                              universalIndex, highlightedIndex, getItemProps, onClick}) => {
  const isHebrew = Sefaria.hebrew.isHebrew(label);
  url = url?.replace(/\?/g, '%3F');
  return (
      <a href={url} onClick={onClick} className={`search-suggestion-link-wrapper ${wrapperClasses}`}>
          <div
            key={value}
            {...getItemProps({ index: universalIndex})}
           className={` search-suggestion
           ${highlightedIndex === universalIndex ? 'highlighted' : ''}`}
          >
             <img alt={type}
                   className={`ac-img-${type === "User" && pic === "" ? "UserPlaceholder" : type} type-icon ${!isHebrew ? 'english-result' : ''} `}
                   src={type_icon(type, pic)}/>

              <div className={` ${isHebrew ? 'hebrew-result' : ''} ${!isHebrew ? 'english-result' : ''}
               search-suggestion-text`}>
                {displayedLabel}
              </div>
          </div>
      </a>
);
};

const EntitySearchSuggestion = ({label, onClick, type, url, ...props}) => {
    return (
        <SearchSuggestionInner onClick={() => onClick({type, url})} displayedLabel={label} label={label} type={type} url={url} {...props}/>
    );
}

const SearchInputBox = ({getInputProps, highlightedSuggestion, highlightedIndex, hideHebrewKeyboard, setInputValue,
                        setSearchFocused, searchFocused,
                            submitSearch, redirectToObject}) => {

    const getInputValue = () =>{
        return otherDownShiftProps.value || getVirtualKeyboardInputValue();
    }
    const getVirtualKeyboardInputValue = () =>{
        return document.querySelector('#searchBox .keyboardInput').value;
    }
    useEffect(() => {
      showVirtualKeyboardIcon(false); // Initially hide the virtual keyboard icon
    }, []);
   const { onBlur, onKeyDown, ...otherDownShiftProps } = getInputProps();

    const handleSearchKeyDown = (event) => {
      onKeyDown(event);
      if (event.keyCode !== 13) return;
      const highlightedItem = highlightedIndex > -1 ? highlightedSuggestion : null
      if (highlightedItem  && highlightedItem.type != 'search'){
        redirectToObject(highlightedItem);
        return;
      }
      const inputQuery = getInputValue();
      if (!inputQuery) return;
      submitSearch(inputQuery);
    };


    const handleSearchButtonClick = (event) => {
      const inputQuery = getInputValue();
      if (inputQuery) {
        submitSearch(inputQuery);
      } else {
        focusSearch()
      }
    };

    const showVirtualKeyboardIcon = (show) => {
      if (document.getElementById('keyboardInputMaster')) {
        return; // if keyboard is open, ignore
      }
      if (Sefaria.interfaceLang === 'english' && !hideHebrewKeyboard) {
        const keyboardInitiator = document.querySelector(".keyboardInputInitiator");
        if (keyboardInitiator) {
          keyboardInitiator.style.display = show ? "inline" : "none";
        }
      }
    };
    const focusSearch = () => {
      setSearchFocused(true);
      showVirtualKeyboardIcon(true);
    };

    const blurSearch = (e) => {
      onBlur(e);
      const oldValue = getVirtualKeyboardInputValue();
      const parent = document.getElementById('searchBox');
      if (!parent.contains(e.relatedTarget) && !document.getElementById('keyboardInputMaster')) {
        // debug: comment out the following line:
        setSearchFocused(false);
        showVirtualKeyboardIcon(false);
      }
      !document.getElementById('keyboardInputMaster') && setInputValue(oldValue)
    };

    const inputClasses = classNames({
      search: 1,
      serif: 1,
      keyboardInput: Sefaria.interfaceLang === "english",
      hebrewSearch: Sefaria.interfaceLang === "hebrew"
    });

    const searchBoxClasses = classNames({ searchBox: 1, searchFocused });

    return (
      <div id="searchBox"
           className={searchBoxClasses}
           role="search"
           aria-label={Sefaria._("Site search")}>
        <SearchButton onClick={handleSearchButtonClick} />
        <input
          className={inputClasses}
          id="searchInput"
          placeholder={Sefaria._("Search")}
          aria-label={Sefaria._("Search for Texts or Keywords Here")}
          onKeyDown={handleSearchKeyDown}
          onFocus={focusSearch}
          onBlur={blurSearch}
          maxLength={75}
          title={Sefaria._("Search for Texts or Keywords Here")}
          {...otherDownShiftProps}
        />
      </div>
    );
  };
const SuggestionsDispatcher = ({ suggestions, getItemProps, highlightedIndex,
                                            submitSearch, redirectToObject}) => {

    let groupedSuggestions = groupByType(suggestions);
    let universalIndex = 0;

    return (
        <>
            {groupedSuggestions.map((object, index) => {
                const initialIndexForGroup = universalIndex;
                universalIndex += object.items.length;
                return (
                    <SuggestionsGroup
                        getItemProps={getItemProps}
                        highlightedIndex={highlightedIndex}
                        key={object.type}
                        suggestions={object.items}
                        initialIndexForGroup={initialIndexForGroup}

                        submitSearch={submitSearch}
                        redirectToObject={redirectToObject}
                    />
                );
            })}
        </>
    );
}


const SearchSuggestionFactory = ({ type, submitSearch, redirectToObject, ...props }) => {
    const _type_component_map = {
        search: {
            onSuggestionClick: (query) => {submitSearch(query, undefined, undefined, true)},
            SuggestionComponent: TextualSearchSuggestion
        },
        other: {
            onSuggestionClick: redirectToObject,
            SuggestionComponent: EntitySearchSuggestion
        }
    };

    const { onSuggestionClick, SuggestionComponent } = _type_component_map[type] || _type_component_map.other;

    return (
        <SuggestionComponent onClick={onSuggestionClick} type={type} {...props} />
    );
}

const SuggestionsGroup = ({ suggestions, initialIndexForGroup, getItemProps, highlightedIndex,
                                    submitSearch, redirectToObject}) => {

    const type = suggestions[0].type;
    const title = type_title_map[type];

    return (
        <div className={"search-group-suggestions"}>

         {(type != 'search') &&
            <div className={'type-title'}><InterfaceText>{title}</InterfaceText></div>
         }

            <div className={"search-group-suggestions-items"}>
            {suggestions.map((suggestion, index) => {
                const universalIndex = initialIndexForGroup + index;
                return (
                        <SearchSuggestionFactory
                            key={suggestion.key}
                            value={suggestion.value}
                            type={suggestion.type}
                            label={suggestion.label}
                            url={suggestion.url}
                            pic={suggestion.pic}
                            universalIndex = {universalIndex}
                            highlightedIndex = {highlightedIndex}
                            getItemProps = {getItemProps}
                            submitSearch={submitSearch}
                            redirectToObject={redirectToObject}
                        />
                );
            })}
                </div>
        </div>
    );
};

export const HeaderAutocomplete = ({onRefClick, showSearch, openTopic, openURL, onNavigate, hideHebrewKeyboard = false}) => {
    const [searchFocused, setSearchFocused] = useState(false);

    const fetchSuggestions = async (inputValue) => {
        if (inputValue.length < 3){
          return[];
        }
        try {
<<<<<<< HEAD
        let types = Sefaria.activeModule === Sefaria.VOICES_MODULE ? ['Topic', 'User', 'Collection'] : undefined;
        const d = await Sefaria.getName(inputValue, undefined, types, Sefaria.activeModule);
=======
        const types = MODULE_ALLOWED_SEARCH_TYPES[Sefaria.activeModule];
        const topic_pool = Sefaria.getTopicPoolNameForModule(Sefaria.activeModule);
        const d = await Sefaria.getName(inputValue, undefined, types, topic_pool);
>>>>>>> 014e25e9

        let comps = d["completion_objects"].map(o => {
          const c = {...o};
          c["value"] = `${o['title']}${o["type"] === "ref" ? "" : `(${o["type"]})`}`;
          c["label"] = o["title"];
          c["url"] = getURLForObject(c["type"], c["key"]);  // if null, the object will be filtered out

          //"Topic" and "PersonTopic" considered same type:
          const currentType = c["type"];
          const newType = ["Topic", "PersonTopic"].includes(currentType) ? "Topic" : currentType;
          c["type"] = newType;


          return c;
        }).filter(o => o.url !== null);  // filter out objects with null url
        comps = sortByTypeOrder(comps)
        if (comps.length > 0) {
          const q = inputValue;
          return([{value: "SEARCH_OVERRIDE", label: q, type: "search"}].concat(comps));

        } else {
          return[];
        }
        } catch (error) {
        console.error('Error fetching autocomplete suggestions:', error);
        return[];
        }
    };
    const clearSearchBox = function (onChange) {
        onChange({ target: { value: '' } });
  }
  const search = (onChange, query) => {
      //   Execute the actions for searching the query string
      Sefaria.track.event("Search", "Search Box Search", query);
      showSearchWrapper(query);
      clearSearchBox(onChange);
  }
  const redirectOrSearch = (onChange, query) => {
      //   Redirect search when an action that is not actually a search is needed (e.g. go to the selected ref), or execute a search
      getQueryObj(query).then(({ type: queryType, id: queryId, is_book: queryIsBook }) => {
          if (queryType === 'Ref') {
              let action = queryIsBook ? "Search Box Navigation - Book" : "Search Box Navigation - Citation";
              Sefaria.track.event("Search", action, queryId);
              clearSearchBox(onChange);
              onRefClick(queryId);
              onNavigate && onNavigate();
          } else if (queryType === 'Topic') {
              Sefaria.track.event("Search", "Search Box Navigation - Topic", query);
              clearSearchBox(onChange);
              openTopic(queryId);
              onNavigate && onNavigate();
          } else if (queryType === "Person" || queryType === "Collection" || queryType === "TocCategory") {
                const item = { type: queryType, key: queryId, url: getURLForObject(queryType, queryId) };
                redirectToObject(onChange, item);
          } else {
              search(onChange, query);
          }
      })
    }
   const submitSearch = (onChange, query, highlightedIndex, highlightedSuggestion, enforceSearch) => {
      if (highlightedIndex > -1 && highlightedSuggestion.type === 'search') {
              showSearchWrapper(query);
              clearSearchBox(onChange);
              return;
      }

      if (enforceSearch) {
          search(onChange, query);
      } else {
          redirectOrSearch(onChange, query);
      }
    };

    const showSearchWrapper = (query) => {
        query = query.trim();
        if (typeof sjs !== "undefined") {
          query = encodeURIComponent(query);
          window.location = `/search?q=${query}`;
          return;
        }
        showSearch(query);

        onNavigate && onNavigate();
    };

    const redirectToObject = (onChange, item) => {
        Sefaria.track.event("Search", `Search Box Navigation - ${item.type}`, item.key);
        clearSearchBox(onChange);
        const url = item.url.replace(/\?/g, '%3F');
        const handled = openURL(url);
        if (!handled) {
          window.location = url;
        }
        onNavigate && onNavigate();
    }

    const renderInput = (highlightedIndex, highlightedSuggestion, getInputProps, setInputValue)=> {

        return(
            <SearchInputBox
            getInputProps={getInputProps}
            highlightedSuggestion={highlightedSuggestion}
            hideHebrewKeyboard={hideHebrewKeyboard}
            highlightedIndex={highlightedIndex}
            setInputValue={setInputValue}

            setSearchFocused={setSearchFocused}
            searchFocused={searchFocused}

            submitSearch={submitSearch.bind(null, getInputProps().onChange)}
            redirectToObject={redirectToObject.bind(null, getInputProps().onChange)}
        />
        )
    };

    const renderItems =(suggestions, highlightedIndex, getItemProps, getInputProps) => {

        return(
             <SuggestionsDispatcher
                suggestions={suggestions}
                getItemProps={getItemProps}
                highlightedIndex={highlightedIndex}
                getInputProps={getInputProps}
                submitSearch={submitSearch.bind(null, getInputProps().onChange)}
                redirectToObject={redirectToObject.bind(null, getInputProps().onChange)}
              />
        )
    };


  return (
      <GeneralAutocomplete
          containerClassString='search-container'
          dropdownMenuClassString='autocomplete-dropdown'
          renderInput={renderInput}
          renderItems={renderItems}
          getSuggestions={fetchSuggestions}
          shouldDisplaySuggestions={isOpen=> isOpen && searchFocused}
      />
  );
};<|MERGE_RESOLUTION|>--- conflicted
+++ resolved
@@ -370,14 +370,9 @@
           return[];
         }
         try {
-<<<<<<< HEAD
-        let types = Sefaria.activeModule === Sefaria.VOICES_MODULE ? ['Topic', 'User', 'Collection'] : undefined;
-        const d = await Sefaria.getName(inputValue, undefined, types, Sefaria.activeModule);
-=======
         const types = MODULE_ALLOWED_SEARCH_TYPES[Sefaria.activeModule];
         const topic_pool = Sefaria.getTopicPoolNameForModule(Sefaria.activeModule);
         const d = await Sefaria.getName(inputValue, undefined, types, topic_pool);
->>>>>>> 014e25e9
 
         let comps = d["completion_objects"].map(o => {
           const c = {...o};
