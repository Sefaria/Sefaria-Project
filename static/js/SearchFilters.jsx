import React, { useState } from 'react';
import ReactDOM from 'react-dom';
import Sefaria from './sefaria/sefaria';
import $ from './sefaria/sefariaJquery';
import SearchState from './sefaria/searchState';
import classNames  from 'classnames';
import PropTypes from 'prop-types';
import Component from 'react-class';
import {
  InterfaceText,
  LoadingMessage,
  ReaderNavigationMenuCloseButton,
  ToggleSet,
} from './Misc';


class SearchFilters extends Component {
  constructor(props) {
    super(props);
    this.state = {
      isExactSearch: props.searchState.field === props.searchState.fieldExact
    }
  }
  componentWillReceiveProps(newProps) {
    // Save current filters
    // todo: check for cases when we want to rebuild / not
    const { field, fieldExact } = this.props.searchState;
    if ((newProps.query != this.props.query)
        || (newProps.searchState.availableFilters.length !== this.props.searchState.availableFilters.length)) {

      this.setState({
        isExactSearch: field === fieldExact
      });
    }
  }
  getSelectedTitles(lang) {
    let results = [];
    for (let i = 0; i < this.props.searchState.availableFilters.length; i++) {
      const tempSelected = this.props.searchState.availableFilters[i].getSelectedTitles(lang);
      results = results.concat(tempSelected);
    }
    return results;
  }
  toggleExactSearch() {
    let newExactSearch = !this.state.isExactSearch;
    if (newExactSearch) {
      this.props.updateAppliedOptionField(this.props.searchState.fieldExact);
    } else {
      this.props.updateAppliedOptionField(this.props.searchState.fieldBroad);
    }
    this.setState({isExactSearch: newExactSearch});
  }
  render() {
<<<<<<< HEAD
    /*
    var runningQueryLine = (<LoadingMessage message="Searching..." heMessage="מבצע חיפוש..." />);

    var selected_filters = (<div className="results-count">
          <span className="int-en">
            {(!!this.props.searchState.appliedFilters.length && !!this.props.total)?(this.getSelectedTitles("en").join(", ")):""}
          </span>
          <span className="int-he">
            {(!!this.props.searchState.appliedFilters.length && !!this.props.total)?(this.getSelectedTitles("he").join(", ")):""}
          </span>
      </div>);
    */
=======
>>>>>>> bb7843b2
    const filters = (this.props.type === 'text' ?
      <TextSearchFilters
        toggleExactSearch={this.toggleExactSearch}
        openedCategory={this.state.openedCategory}
        openedCategoryBooks={this.state.openedCategoryBooks}
        updateAppliedFilter={this.props.updateAppliedFilter}
        availableFilters={this.props.searchState.availableFilters}
        isExactSearch={this.props.searchState.fieldExact === this.props.searchState.field}
      /> :
      <SheetSearchFilters
        updateAppliedFilter={this.props.updateAppliedFilter}
        availableFilters={this.props.searchState.availableFilters}
      />
    );

<<<<<<< HEAD
    return (
      <div className="searchFilters navSidebarModule">
        {filters}
      </div>
=======
    const {searchState, type, updateAppliedOptionSort} = this.props;
    console.log(searchState);
    const sortOptions = SearchState.metadataByType[type].sortTypeArray.map(data => ({
      name: data.type,
      content: <InterfaceText>{data.name}</InterfaceText>,
      role: "radio",
      ariaLabel: Sefaria._("Sort by") + " " + Sefaria._(data.name),
    }));

    return Sefaria.multiPanel ?(
      <div className="searchFilters navSidebarModule">
        {filters}
      </div>
    ) : (
      <>
        <div className="mobileSearchFiltersHeader sans-serif">
          <ReaderNavigationMenuCloseButton onClick={this.props.closeMobileFilters} />
          <InterfaceText>Filters</InterfaceText>
          <div></div>
        </div>
        <div className="searchFilters navSidebarModule">
          <div className="searchFilterGroup">
            <h2>
              <InterfaceText>Sort by</InterfaceText>
            </h2>
            <ToggleSet
              ariaLabel="Sort by"
              name="sortBy"
              options={sortOptions}
              setOption={(set, sortType) => updateAppliedOptionSort(sortType)}
              currentValue={searchState.sortType}
              blueStyle={true} />
          </div>

          {filters}
        </div>
        <div className="mobileSearchFiltersFooter">
          <div className="button fillWidth" onClick={this.props.closeMobileFilters}>
            <InterfaceText>Show Results</InterfaceText>
          </div>
        </div>
      </>
>>>>>>> bb7843b2
    );
  }
}
SearchFilters.propTypes = {
  query:                    PropTypes.string,
  searchState:              PropTypes.object,
  total:                    PropTypes.number,
  updateAppliedFilter:      PropTypes.func,
  updateAppliedOptionField: PropTypes.func,
  updateAppliedOptionSort:  PropTypes.func,
  isQueryRunning:           PropTypes.bool,
  type:                     PropTypes.string,
};


class TextSearchFilters extends Component {
  render() {
    return (
      <div className="searchFilterBoxes">
        <SearchFilterGroup
          name="Texts"
          filters={this.props.availableFilters}
          updateSelected={this.props.updateAppliedFilter}
          expandable={true} />

        <div className="searchFilterGroup">
          <h2>
            <InterfaceText>Options</InterfaceText>
          </h2>
          <SearchFilterExactBox
            selected={this.props.isExactSearch}
            checkBoxClick={this.props.toggleExactSearch} />
        </div>
      </div>
    );
  }
}
TextSearchFilters.propTypes = {
  availableFilters:    PropTypes.array,
  openedCategory:      PropTypes.object,
  updateAppliedFilter: PropTypes.func,
  openedCategoryBooks: PropTypes.array,
  isExactSearch:       PropTypes.bool,
  toggleExactSearch:   PropTypes.func,
<<<<<<< HEAD
  handleFocusCategory: PropTypes.func,
=======
>>>>>>> bb7843b2
};


const SearchFilterGroup = ({name, filters, updateSelected, expandable, paged}) => {
  if (!filters || !filters.length) { return null; }

  let content = filters.map(filter => (
    <SearchFilter
      filter={filter}
      updateSelected={updateSelected}
      expandable={expandable}
      key={filter.aggKey}/>
  ));

  if (paged) {
    content = <PagedList items={content} />
  }

  return (
    <div className="searchFilterGroup">
      <h2>
        <InterfaceText>{name}</InterfaceText>
      </h2>
      {content}
    </div>
  );
};



class SearchFilterExactBox extends Component {
  handleClick() {
    this.props.checkBoxClick();
  }
  handleKeyPress(e) {
    if (e.charCode == 13) { // enter
      this.handleClick(e);
    }
  }
  render() {
    return (
      <li>
        <div className="checkboxAndText">
          <input type="checkbox" id="searchFilterExactBox" className="filter" checked={this.props.selected} onChange={this.handleClick}/>
          <label tabIndex="0" onClick={this.handleClick} onKeyDown={this.handleKeyDown} onKeyPress={this.handleKeyPress}><span></span></label>
        
         <span className={"filter-title"}>
            <InterfaceText>Exact Matches Only</InterfaceText>
          </span>
        </div>
      </li>
    );
  }
}
SearchFilterExactBox.propTypes = {
  selected:      PropTypes.bool,
  checkBoxClick: PropTypes.func
};


class SearchFilter extends Component {
  constructor(props) {
    super(props);
    this.state = {
      expanded: false,
      selected: props.filter.selected
    };
  }
  componentWillReceiveProps(newProps) {
    if (newProps.filter.selected != this.state.selected) {
      this.setState({selected: newProps.filter.selected});
    }
  }
  componentDidMount() {
    // Can't set indeterminate in the render phase.  https://github.com/facebook/react/issues/1798
    ReactDOM.findDOMNode(this).querySelector("input").indeterminate = this.props.filter.isPartial();
    if (this.props.filter.isPartial()) {
      ReactDOM.findDOMNode(this).querySelector("label").setAttribute("aria-checked", "mixed");
    }
    else {
      ReactDOM.findDOMNode(this).querySelector("label").setAttribute("aria-checked", this.state.selected==1);
    }
  }
  componentDidUpdate() {
    ReactDOM.findDOMNode(this).querySelector("input").indeterminate = this.props.filter.isPartial();
    if (this.props.filter.isPartial()) {
      ReactDOM.findDOMNode(this).querySelector("label").setAttribute("aria-checked", "mixed");
    }
    else {
      ReactDOM.findDOMNode(this).querySelector("label").setAttribute("aria-checked", this.state.selected==1);
    }
<<<<<<< HEAD

    /* TODO verify no longer needed
    if ($(".searchFilterBookBox").children().length > 0 && !$('.searchFilterBookBox li label').is(':focus')) { // unoptimized code to focus on top of searchFilterBookBox when not previously selected. For a11y.
      $(".searchFilterBookBox").find(':focusable').first().focus();
    }
    */
=======
>>>>>>> bb7843b2
  }
  handleFilterClick(evt) {
    this.props.updateSelected(this.props.filter)
  }
  toggleExpanded() {
    this.props.expandable && this.setState({expanded: !this.state.expanded});    
<<<<<<< HEAD
  }
  handleFocusCategory() {
    if (this.props.focusCategory) {
      this.props.focusCategory(this.props.filter)
    }
=======
>>>>>>> bb7843b2
  }
  handleKeyPress(e) {
    if (e.charCode == 13) { // enter
      this.handleFilterClick(e);
    }
  }
<<<<<<< HEAD
  handleKeyDown(e) {
    if (e.keyCode === 9) { //9 is tab
      e.stopPropagation();
      var lastTab = $("div[role='dialog']").find(':tabbable').last();
      var firstTab = $("div[role='dialog']").find(':tabbable').first();
      if (e.shiftKey) {
        if ($(e.target).is(firstTab)) {
          $(lastTab).focus();
          e.preventDefault();
        }
      }
      else {
        if ($(e.target).is(lastTab)) {
          $(firstTab).focus();
          e.preventDefault();
        }
      }
    }   
  }
=======
>>>>>>> bb7843b2
  handleExpandKeyPress(e) {
    if (e.charCode == 13) { // enter
      this.toggleExpanded();
    }
  }
  render() {
<<<<<<< HEAD
    const { filter, expandable, isInFocus } = this.props;
=======
    const { filter, expandable } = this.props;
>>>>>>> bb7843b2
    const toggleMessage = "Press enter to toggle search filter for " + filter.title + ".";
    const expandMessage = "Press enter to toggle the list of specific books within " + filter.title + " to filter by."

    return (
      <>
<<<<<<< HEAD
        <li className={classNames({active: isInFocus})}>
=======
        <li>
>>>>>>> bb7843b2
          <div className="checkboxAndText">
            <input type="checkbox" id={filter.aggKey} className="filter" checked={this.state.selected == 1} onChange={this.handleFilterClick}/>
            <label 
              onClick={this.handleFilterClick} 
              id={"label-for-"+this.props.filter.aggKey} 
              tabIndex="0"
              onKeyDown={this.handleKeyDown} 
              onKeyPress={this.handleKeyPress} 
              aria-label={toggleMessage}>
              <span></span>
            </label>
            <span
              className="searchFilterTitle"
              onClick={expandable ? this.toggleExpanded : this.handleFilterClick}
              onKeyPress={expandable ? this.handleExpandKeyPress : this.handleKeyPress}
              tabIndex={expandable ? "0" : null}
              aria-label={expandable ? expandMessage : toggleMessage} >
              <InterfaceText text={{en: filter.title, he: filter.heTitle}} />&nbsp;
              <span className="filter-count"><InterfaceText>{`(${filter.docCount})`}</InterfaceText></span>
            </span>
          </div>
          {this.props.expandable ? <i className="fa fa-angle-down" onClick={this.toggleExpanded} /> : null}
        </li>
        {this.state.expanded ? 
        <li>
          <div className="searchFilterBooks">
            {filter.getLeafNodes().map(subFilter => (
              <SearchFilter
                filter={subFilter}
                updateSelected={this.props.updateSelected}
                key={filter.aggKey} />
            ))}
          </div>
        </li> : null}
      </>
    );
  }
}
SearchFilter.propTypes = {
  filter:         PropTypes.object.isRequired,
  expandable:     PropTypes.bool,
<<<<<<< HEAD
  isInFocus:      PropTypes.bool,
=======
>>>>>>> bb7843b2
  updateSelected: PropTypes.func.isRequired,
};


class SheetSearchFilters extends Component {
  render() {
    const collectionFilters = this.props.availableFilters.filter(filter => filter.aggType === 'collections' && filter.title);
    const tagFilters = this.props.availableFilters.filter(filter => filter.aggType.match(/^topics/) && filter.title);

    return (
      <div className="searchFilterBoxes" role="dialog">
        <SearchFilterGroup
          name="Topics"
          filters={tagFilters}
          updateSelected={this.props.updateAppliedFilter}
          paged={true} />

        <SearchFilterGroup
          name="Collections"
          filters={collectionFilters}
          updateSelected={this.props.updateAppliedFilter}
          paged={true} />
      </div>
    );
  }
}
SheetSearchFilters.propTypes = {
  updateAppliedFilter: PropTypes.func.isRequired,
  availableFilters:    PropTypes.array.isRequired,
};


const PagedList = ({items, initial=8, pageSize=20}) => {
  const [cutoff, setCutoff] = useState(initial);
  return (
    <>
      {items.slice(0, cutoff)}
      {items.length > cutoff ?
      <a href="javascript:void(0);" className="showMore sans-serif" onClick={() => {setCutoff(cutoff + pageSize);}}>
        <InterfaceText>See More</InterfaceText>
      </a>
      : null}
    </>
  );
};


class SheetSearchFilters extends Component {
  render() {
    const collectionFilters = this.props.availableFilters.filter(filter => filter.aggType === 'collections' && filter.title);
    const tagFilters = this.props.availableFilters.filter(filter => filter.aggType.match(/^topics/) && filter.title);

    return (
      <div className="searchFilterBoxes" role="dialog">
        <SearchFilterGroup
          name="Topics"
          filters={tagFilters}
          updateSelected={this.props.updateAppliedFilter}
          paged={true} />

        <SearchFilterGroup
          name="Collections"
          filters={collectionFilters}
          updateSelected={this.props.updateAppliedFilter}
          paged={true} />
      </div>
    );
  }
}
SheetSearchFilters.propTypes = {
  updateAppliedFilter: PropTypes.func.isRequired,
  availableFilters:    PropTypes.array.isRequired,
};


const PagedList = ({items, initial=8, pageSize=20}) => {
  const [cutoff, setCutoff] = useState(initial);
  return (
    <>
      {items.slice(0, cutoff)}
      {items.length > cutoff ?
      <a href="javascript:void(0);" className="showMore sans-serif" onClick={() => {setCutoff(cutoff + pageSize);}}>
        <InterfaceText>See More</InterfaceText>
      </a>
      : null}
    </>
  );
};


export default SearchFilters;<|MERGE_RESOLUTION|>--- conflicted
+++ resolved
@@ -51,21 +51,6 @@
     this.setState({isExactSearch: newExactSearch});
   }
   render() {
-<<<<<<< HEAD
-    /*
-    var runningQueryLine = (<LoadingMessage message="Searching..." heMessage="מבצע חיפוש..." />);
-
-    var selected_filters = (<div className="results-count">
-          <span className="int-en">
-            {(!!this.props.searchState.appliedFilters.length && !!this.props.total)?(this.getSelectedTitles("en").join(", ")):""}
-          </span>
-          <span className="int-he">
-            {(!!this.props.searchState.appliedFilters.length && !!this.props.total)?(this.getSelectedTitles("he").join(", ")):""}
-          </span>
-      </div>);
-    */
-=======
->>>>>>> bb7843b2
     const filters = (this.props.type === 'text' ?
       <TextSearchFilters
         toggleExactSearch={this.toggleExactSearch}
@@ -81,12 +66,6 @@
       />
     );
 
-<<<<<<< HEAD
-    return (
-      <div className="searchFilters navSidebarModule">
-        {filters}
-      </div>
-=======
     const {searchState, type, updateAppliedOptionSort} = this.props;
     console.log(searchState);
     const sortOptions = SearchState.metadataByType[type].sortTypeArray.map(data => ({
@@ -129,7 +108,6 @@
           </div>
         </div>
       </>
->>>>>>> bb7843b2
     );
   }
 }
@@ -174,10 +152,6 @@
   openedCategoryBooks: PropTypes.array,
   isExactSearch:       PropTypes.bool,
   toggleExactSearch:   PropTypes.func,
-<<<<<<< HEAD
-  handleFocusCategory: PropTypes.func,
-=======
->>>>>>> bb7843b2
 };
 
 
@@ -205,7 +179,6 @@
     </div>
   );
 };
-
 
 
 class SearchFilterExactBox extends Component {
@@ -269,78 +242,31 @@
     else {
       ReactDOM.findDOMNode(this).querySelector("label").setAttribute("aria-checked", this.state.selected==1);
     }
-<<<<<<< HEAD
-
-    /* TODO verify no longer needed
-    if ($(".searchFilterBookBox").children().length > 0 && !$('.searchFilterBookBox li label').is(':focus')) { // unoptimized code to focus on top of searchFilterBookBox when not previously selected. For a11y.
-      $(".searchFilterBookBox").find(':focusable').first().focus();
-    }
-    */
-=======
->>>>>>> bb7843b2
   }
   handleFilterClick(evt) {
     this.props.updateSelected(this.props.filter)
   }
   toggleExpanded() {
     this.props.expandable && this.setState({expanded: !this.state.expanded});    
-<<<<<<< HEAD
-  }
-  handleFocusCategory() {
-    if (this.props.focusCategory) {
-      this.props.focusCategory(this.props.filter)
-    }
-=======
->>>>>>> bb7843b2
   }
   handleKeyPress(e) {
     if (e.charCode == 13) { // enter
       this.handleFilterClick(e);
     }
   }
-<<<<<<< HEAD
-  handleKeyDown(e) {
-    if (e.keyCode === 9) { //9 is tab
-      e.stopPropagation();
-      var lastTab = $("div[role='dialog']").find(':tabbable').last();
-      var firstTab = $("div[role='dialog']").find(':tabbable').first();
-      if (e.shiftKey) {
-        if ($(e.target).is(firstTab)) {
-          $(lastTab).focus();
-          e.preventDefault();
-        }
-      }
-      else {
-        if ($(e.target).is(lastTab)) {
-          $(firstTab).focus();
-          e.preventDefault();
-        }
-      }
-    }   
-  }
-=======
->>>>>>> bb7843b2
   handleExpandKeyPress(e) {
     if (e.charCode == 13) { // enter
       this.toggleExpanded();
     }
   }
   render() {
-<<<<<<< HEAD
-    const { filter, expandable, isInFocus } = this.props;
-=======
     const { filter, expandable } = this.props;
->>>>>>> bb7843b2
     const toggleMessage = "Press enter to toggle search filter for " + filter.title + ".";
     const expandMessage = "Press enter to toggle the list of specific books within " + filter.title + " to filter by."
 
     return (
       <>
-<<<<<<< HEAD
-        <li className={classNames({active: isInFocus})}>
-=======
         <li>
->>>>>>> bb7843b2
           <div className="checkboxAndText">
             <input type="checkbox" id={filter.aggKey} className="filter" checked={this.state.selected == 1} onChange={this.handleFilterClick}/>
             <label 
@@ -382,10 +308,6 @@
 SearchFilter.propTypes = {
   filter:         PropTypes.object.isRequired,
   expandable:     PropTypes.bool,
-<<<<<<< HEAD
-  isInFocus:      PropTypes.bool,
-=======
->>>>>>> bb7843b2
   updateSelected: PropTypes.func.isRequired,
 };
 
@@ -433,47 +355,4 @@
 };
 
 
-class SheetSearchFilters extends Component {
-  render() {
-    const collectionFilters = this.props.availableFilters.filter(filter => filter.aggType === 'collections' && filter.title);
-    const tagFilters = this.props.availableFilters.filter(filter => filter.aggType.match(/^topics/) && filter.title);
-
-    return (
-      <div className="searchFilterBoxes" role="dialog">
-        <SearchFilterGroup
-          name="Topics"
-          filters={tagFilters}
-          updateSelected={this.props.updateAppliedFilter}
-          paged={true} />
-
-        <SearchFilterGroup
-          name="Collections"
-          filters={collectionFilters}
-          updateSelected={this.props.updateAppliedFilter}
-          paged={true} />
-      </div>
-    );
-  }
-}
-SheetSearchFilters.propTypes = {
-  updateAppliedFilter: PropTypes.func.isRequired,
-  availableFilters:    PropTypes.array.isRequired,
-};
-
-
-const PagedList = ({items, initial=8, pageSize=20}) => {
-  const [cutoff, setCutoff] = useState(initial);
-  return (
-    <>
-      {items.slice(0, cutoff)}
-      {items.length > cutoff ?
-      <a href="javascript:void(0);" className="showMore sans-serif" onClick={() => {setCutoff(cutoff + pageSize);}}>
-        <InterfaceText>See More</InterfaceText>
-      </a>
-      : null}
-    </>
-  );
-};
-
-
 export default SearchFilters;