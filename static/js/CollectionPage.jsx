--- conflicted
+++ resolved
@@ -329,11 +329,7 @@
       { isAdmin ? <EditCollectionButton slug={collection.slug} /> : null }
     </div> }
 
-<<<<<<< HEAD
-    <a className="collectionLabel" href="/sheets/collections">
-=======
     <a className="collectionLabel" href="/sheets/collections" data-target-module={Sefaria.SHEETS_MODULE}>
->>>>>>> dcd15b04
       <InterfaceText>Collection</InterfaceText>
     </a>
 
@@ -353,13 +349,8 @@
 
 
 const EditCollectionButton = ({slug}) => (
-<<<<<<< HEAD
-  <a className="button small white" href={`/sheets/collections/${slug}/settings`}>
+  <a className="button small white" href={`/sheets/collections/${slug}/settings`} data-target-module={Sefaria.SHEETS_MODULE}>
     <img className="buttonIcon" src="/static/icons/tools-write-note.svg" alt="Edit collection" /><InterfaceText>Edit</InterfaceText>
-=======
-  <a className="button small white" href={`/sheets/collections/${slug}/settings`} data-target-module={Sefaria.SHEETS_MODULE}>
-    <img className="buttonIcon" src="/static/icons/tools-write-note.svg" /><InterfaceText>Edit</InterfaceText>
->>>>>>> dcd15b04
   </a>
 );
 
@@ -395,11 +386,7 @@
             <InterfaceText text={tagGroup.label} />
           </div>}
           <ResponsiveNBox content={tagGroup.contents.map(tag => (
-<<<<<<< HEAD
-            <a href={`/sheets/collections/${collection.slug}?tag=${tag}`} className="collectionContentsTag" onClick={(e) => {
-=======
             <a href={`/sheets/collections/${collection.slug}?tag=${tag}`} data-target-module={Sefaria.SHEETS_MODULE} className="collectionContentsTag" onClick={(e) => {
->>>>>>> dcd15b04
               e.preventDefault();
               setFilter(tag);}}>
               <InterfaceText>{tag}</InterfaceText>
