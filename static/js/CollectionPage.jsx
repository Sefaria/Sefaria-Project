import React  from 'react';
import Component from 'react-class';
import PropTypes  from 'prop-types';
import classNames  from 'classnames';
import $  from './sefaria/sefariaJquery';
import Sefaria  from './sefaria/sefaria';
import { NavSidebar } from './NavSidebar';
import Footer  from './Footer';
import {
  CategoryColorLine,
  ContentText,
  DropdownModal,
  DropdownButton,
  DropdownOptionList,
  FilterableList,
  InterfaceText,
  LanguageToggleButton,
  LoadingMessage,
  ProfilePic,
  ResponsiveNBox,
  SheetListing,
  TabView,
  TwoOrThreeBox,
} from './Misc';


class CollectionPage extends Component {
  constructor(props) {
    super(props);

    const collectionData = Sefaria.getCollectionFromCache(props.slug);

    this.state = {
      showFilterHeader: !!props.tag,
      sheetFilterTopic: props.tag || '',
      tabIndex: !!props.tag ? 1 : 0,
      collectionData: collectionData,
    };
 
    this.scrollableRef = React.createRef();

    /*
    this.props.setCollectionTag(topic);
    */
  }
  componentDidMount() {
    this.loadData();
  }
  componentDidUpdate(prevProps, prevState) {
    if (this.props.slug !== prevProps.slug) {
      this.setState({collectionData: null});
      this.loadData();
    }

    if (prevState.sheetFilterTopic !== this.state.sheetFilterTopic && $(".content").scrollTop() > 260) {
      $(".content").scrollTop(0);
    }
  }
  loadData() {
    Sefaria.getCollection(this.props.slug)
      .then(collectionData => {
        this.setState({collectionData});
        this.props.updateCollectionName(collectionData.name);
      });
  }
  onDataChange() {
    this.setState({collectionData: Sefaria._collections[this.props.slug]});
  }
  setFilter(filter) {
    this.setState({tabIndex: 1, sheetFilterTopic: filter, showFilterHeader: true});
  }
  memberList() {
    var collection = this.state.collectionData;
    if (!collection) { return null; }
    var admins = collection.admins.map(function(member) {member.role = "Owner"; return member; });
    var members = collection.members.map(function(member) {member.role = "Editor"; return member; });
    var invitations = collection.invitations.map(function(member) {member.role = "Invitation"; return member; });

    return admins.concat(members, invitations);
  }
  isMember() {
    const members   = this.memberList();
    return members && members.filter(function(x) { return x.uid == Sefaria._uid } ).length !== 0;
  }
  pinSheet(sheetId) {
    if (this.pinning) { return; }
    $.post("/api/collections/" + this.props.slug + "/pin-sheet/" + sheetId, function(data) {
      if ("error" in data) {
        alert(data.error);
      } else {
        Sefaria._collections[this.props.slug] = data.collection;
        this.sortSheetData(data.collection);
        this.setState({collectionData: data.collection});
      }
      this.pinning = false;
    }.bind(this)).fail(function() {
        alert(Sefaria._("There was an error pinning your sheet."));
        this.pinning = false;
    }.bind(this));
    this.pinning = true;
  }
  sortSheets(option, a, b) {
    const [ai, bi] = [a, b].map(x => this.state.collectionData.pinnedSheets.indexOf(x.id));
    if (ai !== bi) {
      return  ai < bi ? -1 : 1;
    
    } else if (option == "Recent") {
      return Date.parse(b.modified) - Date.parse(a.modified);
  
    } else if (option === "Alphabetical") {
      return a.title.stripHtml().trim().toLowerCase() > b.title.stripHtml().trim().toLowerCase() ? 1 : -1;
  
    } else if (option === "Views") {
      return b.views - a.views;
    }
  }
  filterSheets(filter, sheet) {
    const n = text => text.toLowerCase();
    filter = n(filter);
    const filterText = [sheet.title.stripHtml(),
                        sheet.topics.map(topic => topic.asTyped).join(" "),
                        ].join(" ");
    return n(filterText).indexOf(filter) > -1;
  }
  renderSheet(sheet) {
    return (
      <SheetListing
        sheet={sheet}
        hideAuthor={true}
        infoUnderneath={true}
        showAuthorUnderneath={true}
        hideCollection={true}
        pinned={this.state.collectionData.pinnedSheets.indexOf(sheet.id) != -1}
        pinnable={this.isMember()}
        editable={sheet.author == Sefaria._uid}
        saveable={sheet.author !== Sefaria._uid && !this.isMember()}
        collectable={true}
        pinSheet={this.pinSheet.bind(null, sheet.id)}
        handleCollectionsChange={this.onDataChange}
        toggleSignUpModal={this.props.toggleSignUpModal}
        key={sheet.id} />
    );
  }
  renderEmptyList({filter}) {
    if (filter) {
      return (
        <div className="emptyMessage sans-serif">
<<<<<<< HEAD
          <InterfaceText>No sheets matching</InterfaceText>&nbsp;
=======
          <InterfaceText>No sheets matching </InterfaceText>;
>>>>>>> bb7843b2
          "<InterfaceText text={{en: filter, he: filter}} />".
        </div>
      );
    } else if (this.isMember()) {
      return (
        <div className="emptyMessage sans-serif">
          <InterfaceText>You can add sheets to this collection on your profile.</InterfaceText>
          <br />
          <a className="button" href="/my/profile">
            <InterfaceText>Open Profile</InterfaceText>
          </a>
        </div>
      );
    } else {
      return (
        <div className="emptyMessage sans-serif">
          <InterfaceText>There are no sheets in this collection yet.</InterfaceText>
        </div>
      );
    }
  }
  renderSearchLink({filter}) {
    if (!filter || !this.state.collectionData.listed) { return null; }
    return (
      <a className="searchInCollectionLink sans-serif" href={`/search?q=${filter}&tab=sheet&scollectionsFilters=${this.state.collectionData.name}`}
        onClick={(e) => {
          e.preventDefault();
          this.props.searchInCollection(filter, this.state.collectionData.name);
        }}>
        <InterfaceText>Search the full text of this collection for</InterfaceText>&nbsp;
        "<InterfaceText text={{en: filter, he: filter}} />" &raquo;
      </a>
    );
  }
  render() {
    const collection = this.state.collectionData;
    const sidebarModules = [];

    let content;

    if (!collection) {
      content = <LoadingMessage />;
    } else {
      const sheets  = collection.sheets;
      const isAdmin = collection.admins.filter(function(x) { return x.uid == Sefaria._uid } ).length !== 0;
<<<<<<< HEAD

      if (collection.imageUrl) {
        sidebarModules.push({type: "Image", props: {url: collection.imageUrl}});
      }

      const editorsBlock = (
        <div>
         {isAdmin ? <CollectionInvitationBox slug={this.props.slug} onDataChange={this.onDataChange}/> : null }
         {this.memberList().map((member, i) => (
            <CollectionMemberListing
              member={member}
              isAdmin={isAdmin}
              isSelf={member.uid == Sefaria._uid}
              slug={this.props.slug}
              onDataChange={this.onDataChange}
              key={i} />
          ))}
        </div>
      );
      sidebarModules.push({type: "Wrapper", props: {
        title: "Editors",
        content: editorsBlock}});

      const hasContentsTab = (collection.pinnedTags && collection.pinnedTags.length);
      const tabs = !hasContentsTab ? []
        : [{id: "contents", title: {en: "Contents", he: Sefaria._("Contents")}}];
      tabs.push(
        {id: "sheets", title: {en: "Sheets", he: Sefaria._("Sheets")}},
        {
          id: 'filter',
          title: {en: "Filter", he: Sefaria._("Filter")},
          icon: `/static/img/arrow-${this.state.showFilterHeader ? 'up' : 'down'}-bold.svg`,
          justifyright: true
        }
      );
      const setTab = (tabIndex) => {
        if (tabIndex === tabs.length - 1) {
          this.setState({showFilterHeader: !this.state.showFilterHeader});
        } else {
          this.setState({tabIndex, showFilterHeader: false, sheetFilterTopic: ""});
        }
      };
      const renderTab = t => (
        <div className={classNames({tab: 1, noselect: 1, filter: t.justifyright, open: t.justifyright && this.state.showFilterHeader})}>
          <InterfaceText text={t.title} />
          { t.icon ? <img src={t.icon} alt={`${t.title.en} icon`} /> : null }
        </div>
      );

      content = (
        <>
          <CollectionAbout
            collection={collection}
            isAdmin={isAdmin}
            toggleLanguage={this.props.toggleLanguage} />

          <TabView
            tabs={tabs}
            renderTab={renderTab}
            containerClasses={"largeTabs"}
            currTabIndex={this.state.tabIndex}
            setTab={setTab} >

            {!hasContentsTab ? null :
            <CollectionContentsTab 
              collection={collection}
              setFilter={this.setFilter} />}

            <FilterableList
              pageSize={20}
              filterFunc={this.filterSheets}
              sortFunc={this.sortSheets}
              renderItem={this.renderSheet}
              renderEmptyList={this.renderEmptyList}
              renderFooter={this.renderSearchLink}
              sortOptions={["Recent", "Alphabetical", "Views"]}
              data={sheets}
              containerClass={"sheetList"}
              scrollableElement={this.scrollableRef}
              initialRenderSize={collection._sheetsDisplayed}
              onDisplayedDataChange={data => {collection._sheetsDisplayed = data.length}}
              initialFilter={this.state.sheetFilterTopic}
              showFilterHeader={this.state.showFilterHeader} />
          
          </TabView>
        </>
      );
    }

    return (
      <div className="readerNavMenu">
        <CategoryColorLine category="Sheets" />
        <div className="content collectionPage" ref={this.scrollableRef}>
          <div className="sidebarLayout">
            <div className="contentInner">
              {content}
            </div>
            <NavSidebar modules={sidebarModules} />
          </div>
          <Footer />
        </div>
      </div>
    );
  }
}
CollectionPage.propTypes = {
  name:               PropTypes.string,
  slug:               PropTypes.string,
  width:              PropTypes.number,
  multiPanel:         PropTypes.bool,
  tag:                PropTypes.string,
  interfaceLang:      PropTypes.string,
  searchInCollection: PropTypes.func,
};


/*

      
        <div className="tabs">
          <a className={classNames({bubbleTab: 1, active: this.state.tab == "sheets"})} onClick={this.setTab.bind(null, "sheets")}>
            <span className="int-en">Sheets</span>
            <span className="int-he">דפי מקורות</span>
          </a>
          <a className={classNames({bubbleTab: 1, active: this.state.tab == "members"})} onClick={this.setTab.bind(null, "members")}>
            <InterfaceText>Editors</InterfaceText>
          </a>
          { isAdmin ?
            <a className="bubbleTab" href={"/collections/" + collection.slug + "/settings"}>
              <span className="int-en">Settings</span>
              <span className="int-he">הגדרות</span>
            </a>
            : null }
        </div>

*/


const CollectionAbout = ({collection, isAdmin, toggleLanguage}) => (
  <div className="collectionInfo sans-serif">
    {collection.toc ?
    <div className="navTitle">
      <h1>
        <ContentText text={{en: collection.toc.title, he: collection.toc.heTitle}} />
      </h1>
      { Sefaria.multiPanel && Sefaria.interfaceLang !== "hebrew" ? <LanguageToggleButton toggleLanguage={toggleLanguage} /> : null }
    </div>
    : <h1>{collection.name}</h1> }

    <a className="collectionLabel" href="/collections">
      <InterfaceText>Collection</InterfaceText>
    </a>

    {collection.toc ?
      <div className="collectionDescription">
        <ContentText html={{en: collection.toc.description, he: collection.toc.heDescription}} />
      </div>
    : collection.description ?
      <div className="collectionDescription"  dangerouslySetInnerHTML={ {__html: collection.description} }></div>
    : null }

    {collection.websiteUrl ?
      <a className="collectionWebsite" target="_blank" href={collection.websiteUrl}>{collection.websiteUrl.replace(/https?:\/\//, "")}</a>
      : null }
  </div>
);


const CollectionContentsTab = ({collection, setFilter}) => {
  let pinnedTags = collection.pinnedTags;
  
  if (!pinnedTags || !pinnedTags.length) { return null; }

  if (collection.name === "גיליונות נחמה" && Sefaria.interfaceLang === "english"){
    pinnedTags = ["English"].concat(pinnedTags);
=======

      if (collection.imageUrl) {
        sidebarModules.push({type: "Image", props: {url: collection.imageUrl}});
      }

      const editorsBlock = (
        <div>
         {isAdmin ? <CollectionInvitationBox slug={this.props.slug} onDataChange={this.onDataChange}/> : null }
         {this.memberList().map((member, i) => (
            <CollectionMemberListing
              member={member}
              isAdmin={isAdmin}
              isSelf={member.uid == Sefaria._uid}
              slug={this.props.slug}
              onDataChange={this.onDataChange}
              key={i} />
          ))}
        </div>
      );
      sidebarModules.push({type: "Wrapper", props: {
        title: "Editors",
        content: editorsBlock}});

      const hasContentsTab = (collection.pinnedTags && collection.pinnedTags.length);
      const tabs = !hasContentsTab ? []
        : [{id: "contents", title: {en: "Contents", he: Sefaria._("Contents")}}];
      tabs.push(
        {id: "sheets", title: {en: "Sheets", he: Sefaria._("Sheets")}},
        {
          id: 'filter',
          title: {en: "Filter", he: Sefaria._("Filter")},
          icon: `/static/img/arrow-${this.state.showFilterHeader ? 'up' : 'down'}-bold.svg`,
          justifyright: true
        }
      );
      const setTab = (tabIndex) => {
        if (tabIndex === tabs.length - 1) {
          this.setState({showFilterHeader: !this.state.showFilterHeader});
        } else {
          this.setState({tabIndex, showFilterHeader: false, sheetFilterTopic: ""});
        }
      };
      const renderTab = t => (
        <div className={classNames({tab: 1, noselect: 1, filter: t.justifyright, open: t.justifyright && this.state.showFilterHeader})}>
          <InterfaceText text={t.title} />
          { t.icon ? <img src={t.icon} alt={`${t.title.en} icon`} /> : null }
        </div>
      );

      content = (
        <>
          <CollectionAbout
            collection={collection}
            isAdmin={isAdmin}
            toggleLanguage={this.props.toggleLanguage} />

          <TabView
            tabs={tabs}
            renderTab={renderTab}
            containerClasses={"largeTabs"}
            currTabIndex={this.state.tabIndex}
            setTab={setTab} >

            {!hasContentsTab ? null :
            <CollectionContentsTab 
              collection={collection}
              setFilter={this.setFilter} />}

            <FilterableList
              pageSize={20}
              filterFunc={this.filterSheets}
              sortFunc={this.sortSheets}
              renderItem={this.renderSheet}
              renderEmptyList={this.renderEmptyList}
              renderFooter={this.renderSearchLink}
              sortOptions={["Recent", "Alphabetical", "Views"]}
              data={sheets}
              containerClass={"sheetList"}
              scrollableElement={this.scrollableRef}
              initialRenderSize={collection._sheetsDisplayed}
              onDisplayedDataChange={data => {collection._sheetsDisplayed = data.length}}
              initialFilter={this.state.sheetFilterTopic}
              showFilterHeader={this.state.showFilterHeader} />
          
          </TabView>
        </>
      );
    }

    return (
      <div className="readerNavMenu">
        <CategoryColorLine category="Sheets" />
        <div className="content collectionPage" ref={this.scrollableRef}>
          <div className="sidebarLayout">
            <div className="contentInner">
              {content}
            </div>
            <NavSidebar modules={sidebarModules} />
          </div>
          <Footer />
        </div>
      </div>
    );
>>>>>>> bb7843b2
  }

  // Tags may be grouped under labels which are represented as objects in `pinnedTags`, instead of strings.
  const groupedTags = pinnedTags.reduce((accum, tag) => {
    if (typeof tag === "object") {
      return accum.concat([{label: tag, contents: []}]);
    } else if (accum.length == 0) {
      return accum.concat([{label: null, contents: [tag]}]);
    } else {
      accum[accum.length -1].contents.push(tag);
      return accum;
    }
  }, []);

  return (
    <div className="collectionContentsTab">
      {groupedTags.map(tagGroup => (
        <div key={tagGroup.label ? tagGroup.label.en : "contents"}>
          {!tagGroup.label ? null :
          <div className="collectionContentsSectionLabel sans-serif">
            <InterfaceText text={tagGroup.label} />
          </div>}
          <ResponsiveNBox content={tagGroup.contents.map(tag => (
            <a href={`/collections/${collection.slug}?tag=${tag}`} className="collectionContentsTag" onClick={(e) => {
              e.preventDefault();
              setFilter(tag);}}>
              <InterfaceText>{tag}</InterfaceText>
            </a>   
          ))} />
        </div>
      ))}
    </div>
  );
};


const CollectionAbout = ({collection, isAdmin, toggleLanguage}) => (
  <div className="collectionInfo sans-serif">
    {collection.toc ?
    <div className="navTitle">
      <h1>
        <ContentText text={{en: collection.toc.title, he: collection.toc.heTitle}} />
      </h1>
      { isAdmin ? <EditCollectionButton slug={collection.slug} /> : null }
      { Sefaria.multiPanel && Sefaria.interfaceLang !== "hebrew" ? <LanguageToggleButton toggleLanguage={toggleLanguage} /> : null }
    </div>
    : 
    <div className="navTitle">
      <h1>{collection.name}</h1>
      { isAdmin ? <EditCollectionButton slug={collection.slug} /> : null }
    </div> }

    <a className="collectionLabel" href="/collections">
      <InterfaceText>Collection</InterfaceText>
    </a>

    {collection.toc ?
      <div className="collectionDescription">
        <ContentText html={{en: collection.toc.description, he: collection.toc.heDescription}} />
      </div>
    : collection.description ?
      <div className="collectionDescription"  dangerouslySetInnerHTML={ {__html: collection.description} }></div>
    : null }

    {collection.websiteUrl ?
      <a className="collectionWebsite" target="_blank" href={collection.websiteUrl}>{collection.websiteUrl.replace(/https?:\/\//, "")}</a>
      : null }
  </div>
);


const EditCollectionButton = (slug) => (
  <a class="button small white" href={`/collections/${slug}/settings`}>
    <img className="buttonIcon" src="/static/img/tools-write-note.svg" /><InterfaceText>Edit</InterfaceText>
  </a>
);



const CollectionContentsTab = ({collection, setFilter}) => {
  let pinnedTags = collection.pinnedTags;
  
  if (!pinnedTags || !pinnedTags.length) { return null; }

  if (collection.name === "גיליונות נחמה" && Sefaria.interfaceLang === "english"){
    pinnedTags = ["English"].concat(pinnedTags);
  }

  // Tags may be grouped under labels which are represented as objects in `pinnedTags`, instead of strings.
  const groupedTags = pinnedTags.reduce((accum, tag) => {
    if (typeof tag === "object") {
      return accum.concat([{label: tag, contents: []}]);
    } else if (accum.length == 0) {
      return accum.concat([{label: null, contents: [tag]}]);
    } else {
      accum[accum.length -1].contents.push(tag);
      return accum;
    }
  }, []);

  return (
    <div className="collectionContentsTab">
      {groupedTags.map(tagGroup => (
        <div key={tagGroup.label ? tagGroup.label.en : "contents"}>
          {!tagGroup.label ? null :
          <div className="collectionContentsSectionLabel sans-serif">
            <InterfaceText text={tagGroup.label} />
          </div>}
          <ResponsiveNBox content={tagGroup.contents.map(tag => (
            <a href={`/collections/${collection.slug}?tag=${tag}`} className="collectionContentsTag" onClick={(e) => {
              e.preventDefault();
              setFilter(tag);}}>
              <InterfaceText>{tag}</InterfaceText>
            </a>   
          ))} />
        </div>
      ))}
    </div>
  );
};


class CollectionInvitationBox extends Component {
  constructor(props) {
    super(props);

    this.state = {
      inviting: false,
      message: null
    };
  }
  onInviteClick() {
    if (!this.state.inviting) {
      this.inviteByEmail($("#collectionInvitationInput").val());
    }
  }
  flashMessage(message) {
    this.setState({message: message});
    setTimeout(function() {
      this.setState({message: null});
    }.bind(this), 5000);
  }
  inviteByEmail(email) {
    if (!this.validateEmail(email)) {
      this.flashMessage(Sefaria._("Please enter a valid email address."));
      return;
    }
    this.setState({inviting: true, message: Sefaria._("Inviting...")})
    $.post("/api/collections/" + this.props.slug + "/invite/" + email, function(data) {
      if ("error" in data) {
        alert(data.error);
        this.setState({message: null, inviting: false});
      } else {
        Sefaria._collections[this.props.slug] = data.collection;
        $("#collectionInvitationInput").val("");
        this.flashMessage(data.message);
        this.setState({inviting: false})
        this.props.onDataChange();
      }
    }.bind(this)).fail(function() {
        alert(Sefaria._("There was an error sending your invitation."));
        this.setState({message: null, inviting: false});
    }.bind(this));
  }
  validateEmail(email) {
    var re = /^(([^<>()\[\]\\.,;:\s@"]+(\.[^<>()\[\]\\.,;:\s@"]+)*)|(".+"))@((\[[0-9]{1,3}\.[0-9]{1,3}\.[0-9]{1,3}\.[0-9]{1,3}])|(([a-zA-Z\-0-9]+\.)+[a-zA-Z]{2,}))$/;
    return re.test(email);
  }
  render() {
    return (<div className="collectionInvitationBox sans-serif">
              <div className="collectionInvitationBoxInner">
                <input id="collectionInvitationInput" placeholder={Sefaria._("Email Address")} />
                <div className="button small" onClick={this.onInviteClick}>
                  <InterfaceText>Invite</InterfaceText>
                </div>
              </div>
              {this.state.message ?
                <div className="collectionInvitationBoxMessage"><InterfaceText>{this.state.message}</InterfaceText></div>
                : null}
            </div>);
  }
}
CollectionInvitationBox.propTypes = {
  slug: PropTypes.string.isRequired,
  onDataChange: PropTypes.func.isRequired,
};


class CollectionMemberListing extends Component {
  render() {
    if (this.props.member.role == "Invitation") {
      return this.props.isAdmin ?
        <CollectionInvitationListing
          member={this.props.member}
          slug={this.props.slug}
          onDataChange={this.props.onDataChange} />
        : null;
    }

    return (
      <div className="collectionMemberListing">
        <a href={this.props.member.profileUrl} className="collectionMemberListingPic">
          <ProfilePic
            url={this.props.member.imageUrl}
            name={this.props.member.name}
            len={40}
          />
        </a>
        <div className="collectionMemberListingText">
          <a href={this.props.member.profileUrl} className="collectionMemberListingName">
            {this.props.member.name}
          </a>
          <div className="collectionMemberListingRole">
            <InterfaceText>{this.props.member.role}</InterfaceText>
          {this.props.isAdmin || this.props.isSelf ?
            <CollectionMemberListingActions
              member={this.props.member}
              slug={this.props.slug}
              isAdmin={this.props.isAdmin}
              isSelf={this.props.isSelf}
              onDataChange={this.props.onDataChange} />
            : null }
          </div>
        </div>
      </div>);
  }
}
CollectionMemberListing.propTypes ={
  member:       PropTypes.object.isRequired,
  isAdmin:      PropTypes.bool,
  isSelf:       PropTypes.bool,
  slug:         PropTypes.string,
  onDataChange: PropTypes.func.isRequired,
};


class CollectionInvitationListing extends Component {
  render() {
    return (
      <div className="collectionMemberListing">
        <div className="collectionMemberListingPic invitation">
          <img src="/static/icons/mail.svg" />
        </div>
        <div className="collectionMemberListingText">
          <span className="collectionMemberListingName">
            {this.props.member.email}
          </span>
          <div className="collectionMemberListingRole">
            <InterfaceText>Invited</InterfaceText>
            <CollectionMemberListingActions
              member={this.props.member}
              slug={this.props.slug}
              isInvitation={true}
              onDataChange={this.props.onDataChange} />
          </div>
        </div>
      </div>);
  }
}
CollectionInvitationListing.propTypes = {
  member:       PropTypes.object.isRequired,
  slug:         PropTypes.string,
  onDataChange: PropTypes.func,
};


class CollectionMemberListingActions extends Component {
  constructor(props) {
    super(props);

    this.state = {
      menuOpen: false,
      invitationResent: false
    };
  }
  componentDidMount() {
    document.addEventListener('mousedown', this.handleClickOutside, false);
  }
  componentWillUnmount() {
    document.removeEventListener('mousedown', this.handleClickOutside, false);
  }
  handleClickOutside(event) {
    const domNode = ReactDOM.findDOMNode(this);
    if (((!domNode || !domNode.contains(event.target))) && this.state.menuOpen) {
      this.setState({menuOpen: false});
    }
  }
  toggleMenu() {
    this.setState({menuOpen: !this.state.menuOpen});
  }
  setRole(role) {
    if (this.props.isSelf && this.props.isAdmin && role !== "admin") {
      if (!confirm(Sefaria._("Are you sure you want to change your collection role? You won't be able to undo this action unless another owner restores your permissions."))) {
        return;
      }
    }

    $.post("/api/collections/" + this.props.slug + "/set-role/" + this.props.member.uid + "/" + role, function(data) {
      if ("error" in data) {
        alert(data.error)
      } else {
        Sefaria._collections[data.slug] = data;
        this.props.onDataChange();
      }
    }.bind(this));
  }
  removeMember() {
    var message = this.props.isSelf ?
      Sefaria._("Are you sure you want to leave this collection?") :
      Sefaria._("Are you sure you want to remove this person from this collection?");

    if (confirm(message)) {
      this.setRole("remove");
    }
  }
  resendInvitation() {
    $.post("/api/collections/" + this.props.slug + "/invite/" + this.props.member.email, function(data) {
      if ("error" in data) {
        alert(data.error)
      } else {
        Sefaria._collections[this.props.slug] = data.collection;
        this.props.onDataChange();
        this.setState({"invitationResent": true});
      }
    }.bind(this));
  }
  removeInvitation() {
    if (confirm(Sefaria._("Are you sure you want to remove this invitation?"))) {
      $.post("/api/collections/" + this.props.slug + "/invite/" + this.props.member.email + "/uninvite", function(data) {
        if ("error" in data) {
          alert(data.error)
        } else {
          Sefaria._collections[this.props.slug] = data.collection;
          this.props.onDataChange();
        }
      }.bind(this));
    }
  }
  render() {
    return (
      <div className="collectionMemberListingActions" onClick={this.toggleMenu}>
        <div className="collectionMemberListingActionsButton">
          <i className="fa fa-gear"></i>
        </div>
        {this.state.menuOpen ?
          <div className="collectionMemberListingActionsMenu">
            {this.props.isAdmin ?
              <div className="action" onClick={this.setRole.bind(this, "admin")}>
                <span className={classNames({role: 1, current: this.props.member.role == "Owner"})}><InterfaceText>Owner</InterfaceText></span>
                - <InterfaceText>can invite & edit settings</InterfaceText>
              </div>
              : null }
            {this.props.isAdmin ?
              <div className="action" onClick={this.setRole.bind(this, "member")}>
                <span className={classNames({role: 1, current: this.props.member.role == "Editor"})}><InterfaceText>Editor</InterfaceText></span>
                - <InterfaceText>can add & remove sheets</InterfaceText>
              </div>
              : null}
            {this.props.isAdmin || this.props.isSelf ?
              <div className="action" onClick={this.removeMember}>
                <span className="role"><InterfaceText>{this.props.isSelf ? "Leave Collection" : "Remove"}</InterfaceText></span>
              </div>
            : null }
            {this.props.isInvitation  && !this.state.invitationResent ?
              <div className="action" onClick={this.resendInvitation}>
                <span className="role"><InterfaceText>Resend Invitation</InterfaceText></span>
              </div>
              : null}
            {this.props.isInvitation  && this.state.invitationResent ?
              <div className="action">
                <span className="role"><InterfaceText>Invitation Resent</InterfaceText></span>
              </div>
              : null}
            {this.props.isInvitation ?
              <div className="action" onClick={this.removeInvitation}>
                <span className="role"><InterfaceText>Remove</InterfaceText></span>

              </div>
              : null}
          </div>
        : null }
      </div>);
  }
}
CollectionMemberListingActions.propTypes = {
  member:       PropTypes.object.isRequired,
  slug:         PropTypes.string.isRequired,
  isAdmin:      PropTypes.bool,
  isSelf:       PropTypes.bool,
  isInvitation: PropTypes.bool,
  onDataChange: PropTypes.func.isRequired
};


export default CollectionPage;<|MERGE_RESOLUTION|>--- conflicted
+++ resolved
@@ -145,11 +145,7 @@
     if (filter) {
       return (
         <div className="emptyMessage sans-serif">
-<<<<<<< HEAD
-          <InterfaceText>No sheets matching</InterfaceText>&nbsp;
-=======
           <InterfaceText>No sheets matching </InterfaceText>;
->>>>>>> bb7843b2
           "<InterfaceText text={{en: filter, he: filter}} />".
         </div>
       );
@@ -195,7 +191,6 @@
     } else {
       const sheets  = collection.sheets;
       const isAdmin = collection.admins.filter(function(x) { return x.uid == Sefaria._uid } ).length !== 0;
-<<<<<<< HEAD
 
       if (collection.imageUrl) {
         sidebarModules.push({type: "Image", props: {url: collection.imageUrl}});
@@ -309,206 +304,6 @@
   tag:                PropTypes.string,
   interfaceLang:      PropTypes.string,
   searchInCollection: PropTypes.func,
-};
-
-
-/*
-
-      
-        <div className="tabs">
-          <a className={classNames({bubbleTab: 1, active: this.state.tab == "sheets"})} onClick={this.setTab.bind(null, "sheets")}>
-            <span className="int-en">Sheets</span>
-            <span className="int-he">דפי מקורות</span>
-          </a>
-          <a className={classNames({bubbleTab: 1, active: this.state.tab == "members"})} onClick={this.setTab.bind(null, "members")}>
-            <InterfaceText>Editors</InterfaceText>
-          </a>
-          { isAdmin ?
-            <a className="bubbleTab" href={"/collections/" + collection.slug + "/settings"}>
-              <span className="int-en">Settings</span>
-              <span className="int-he">הגדרות</span>
-            </a>
-            : null }
-        </div>
-
-*/
-
-
-const CollectionAbout = ({collection, isAdmin, toggleLanguage}) => (
-  <div className="collectionInfo sans-serif">
-    {collection.toc ?
-    <div className="navTitle">
-      <h1>
-        <ContentText text={{en: collection.toc.title, he: collection.toc.heTitle}} />
-      </h1>
-      { Sefaria.multiPanel && Sefaria.interfaceLang !== "hebrew" ? <LanguageToggleButton toggleLanguage={toggleLanguage} /> : null }
-    </div>
-    : <h1>{collection.name}</h1> }
-
-    <a className="collectionLabel" href="/collections">
-      <InterfaceText>Collection</InterfaceText>
-    </a>
-
-    {collection.toc ?
-      <div className="collectionDescription">
-        <ContentText html={{en: collection.toc.description, he: collection.toc.heDescription}} />
-      </div>
-    : collection.description ?
-      <div className="collectionDescription"  dangerouslySetInnerHTML={ {__html: collection.description} }></div>
-    : null }
-
-    {collection.websiteUrl ?
-      <a className="collectionWebsite" target="_blank" href={collection.websiteUrl}>{collection.websiteUrl.replace(/https?:\/\//, "")}</a>
-      : null }
-  </div>
-);
-
-
-const CollectionContentsTab = ({collection, setFilter}) => {
-  let pinnedTags = collection.pinnedTags;
-  
-  if (!pinnedTags || !pinnedTags.length) { return null; }
-
-  if (collection.name === "גיליונות נחמה" && Sefaria.interfaceLang === "english"){
-    pinnedTags = ["English"].concat(pinnedTags);
-=======
-
-      if (collection.imageUrl) {
-        sidebarModules.push({type: "Image", props: {url: collection.imageUrl}});
-      }
-
-      const editorsBlock = (
-        <div>
-         {isAdmin ? <CollectionInvitationBox slug={this.props.slug} onDataChange={this.onDataChange}/> : null }
-         {this.memberList().map((member, i) => (
-            <CollectionMemberListing
-              member={member}
-              isAdmin={isAdmin}
-              isSelf={member.uid == Sefaria._uid}
-              slug={this.props.slug}
-              onDataChange={this.onDataChange}
-              key={i} />
-          ))}
-        </div>
-      );
-      sidebarModules.push({type: "Wrapper", props: {
-        title: "Editors",
-        content: editorsBlock}});
-
-      const hasContentsTab = (collection.pinnedTags && collection.pinnedTags.length);
-      const tabs = !hasContentsTab ? []
-        : [{id: "contents", title: {en: "Contents", he: Sefaria._("Contents")}}];
-      tabs.push(
-        {id: "sheets", title: {en: "Sheets", he: Sefaria._("Sheets")}},
-        {
-          id: 'filter',
-          title: {en: "Filter", he: Sefaria._("Filter")},
-          icon: `/static/img/arrow-${this.state.showFilterHeader ? 'up' : 'down'}-bold.svg`,
-          justifyright: true
-        }
-      );
-      const setTab = (tabIndex) => {
-        if (tabIndex === tabs.length - 1) {
-          this.setState({showFilterHeader: !this.state.showFilterHeader});
-        } else {
-          this.setState({tabIndex, showFilterHeader: false, sheetFilterTopic: ""});
-        }
-      };
-      const renderTab = t => (
-        <div className={classNames({tab: 1, noselect: 1, filter: t.justifyright, open: t.justifyright && this.state.showFilterHeader})}>
-          <InterfaceText text={t.title} />
-          { t.icon ? <img src={t.icon} alt={`${t.title.en} icon`} /> : null }
-        </div>
-      );
-
-      content = (
-        <>
-          <CollectionAbout
-            collection={collection}
-            isAdmin={isAdmin}
-            toggleLanguage={this.props.toggleLanguage} />
-
-          <TabView
-            tabs={tabs}
-            renderTab={renderTab}
-            containerClasses={"largeTabs"}
-            currTabIndex={this.state.tabIndex}
-            setTab={setTab} >
-
-            {!hasContentsTab ? null :
-            <CollectionContentsTab 
-              collection={collection}
-              setFilter={this.setFilter} />}
-
-            <FilterableList
-              pageSize={20}
-              filterFunc={this.filterSheets}
-              sortFunc={this.sortSheets}
-              renderItem={this.renderSheet}
-              renderEmptyList={this.renderEmptyList}
-              renderFooter={this.renderSearchLink}
-              sortOptions={["Recent", "Alphabetical", "Views"]}
-              data={sheets}
-              containerClass={"sheetList"}
-              scrollableElement={this.scrollableRef}
-              initialRenderSize={collection._sheetsDisplayed}
-              onDisplayedDataChange={data => {collection._sheetsDisplayed = data.length}}
-              initialFilter={this.state.sheetFilterTopic}
-              showFilterHeader={this.state.showFilterHeader} />
-          
-          </TabView>
-        </>
-      );
-    }
-
-    return (
-      <div className="readerNavMenu">
-        <CategoryColorLine category="Sheets" />
-        <div className="content collectionPage" ref={this.scrollableRef}>
-          <div className="sidebarLayout">
-            <div className="contentInner">
-              {content}
-            </div>
-            <NavSidebar modules={sidebarModules} />
-          </div>
-          <Footer />
-        </div>
-      </div>
-    );
->>>>>>> bb7843b2
-  }
-
-  // Tags may be grouped under labels which are represented as objects in `pinnedTags`, instead of strings.
-  const groupedTags = pinnedTags.reduce((accum, tag) => {
-    if (typeof tag === "object") {
-      return accum.concat([{label: tag, contents: []}]);
-    } else if (accum.length == 0) {
-      return accum.concat([{label: null, contents: [tag]}]);
-    } else {
-      accum[accum.length -1].contents.push(tag);
-      return accum;
-    }
-  }, []);
-
-  return (
-    <div className="collectionContentsTab">
-      {groupedTags.map(tagGroup => (
-        <div key={tagGroup.label ? tagGroup.label.en : "contents"}>
-          {!tagGroup.label ? null :
-          <div className="collectionContentsSectionLabel sans-serif">
-            <InterfaceText text={tagGroup.label} />
-          </div>}
-          <ResponsiveNBox content={tagGroup.contents.map(tag => (
-            <a href={`/collections/${collection.slug}?tag=${tag}`} className="collectionContentsTag" onClick={(e) => {
-              e.preventDefault();
-              setFilter(tag);}}>
-              <InterfaceText>{tag}</InterfaceText>
-            </a>   
-          ))} />
-        </div>
-      ))}
-    </div>
-  );
 };
 
 
