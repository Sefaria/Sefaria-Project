--- conflicted
+++ resolved
@@ -65,7 +65,7 @@
   ];
 
   const title = (
-    <span>
+    <span className="sans-serif">
       <a href="/texts/saved" className={"navTitleTab" + (menuOpen === "saved" ? " current" : "")}>
         <img src="/static/icons/bookmark.svg" />
         <InterfaceText>Saved</InterfaceText>
@@ -85,21 +85,11 @@
       <div className="content">
         <div className="sidebarLayout">
           <div className="contentInner">
-<<<<<<< HEAD
-            <div className="navTitle">
+            <div className="navTitle sans-serif-in-hebrew">
               <h1>{ title }</h1>
               {Sefaria.interfaceLang !== "hebrew" && Sefaria._siteSettings.TORAH_SPECIFIC ?
               <LanguageToggleButton toggleLanguage={toggleLanguage} /> : null}
             </div>
-=======
-            {this.props.hideNavHeader ?
-              <h1 className="sans-serif-in-hebrew">
-              {this.props.interfaceLang !== "hebrew" && Sefaria._siteSettings.TORAH_SPECIFIC ?
-              <LanguageToggleButton toggleLanguage={this.props.toggleLanguage} /> : null}
-              <InterfaceText>{ title }</InterfaceText>
-            </h1>
-            : null }
->>>>>>> b0b4d594
             { content }
           </div>
           <NavSidebar modules={sidebarModules} />
