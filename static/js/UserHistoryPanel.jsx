--- conflicted
+++ resolved
@@ -66,9 +66,9 @@
 
   const title = (
     <span className="sans-serif">
-<<<<<<< HEAD
       <a 
         href={ dataSource === 'library' ?  libraryURLs.saved : sheetsURLs.saved } 
+        data-target-module={dataSource === 'library' ? Sefaria.LIBRARY_MODULE : Sefaria.SHEETS_MODULE}
         className={"navTitleTab" + (menuOpen === 'texts-saved' || menuOpen === 'sheets-saved' ? ' current' : '') }
         onClick={(e) => { /* Let browser handle navigation naturally */ }}
         onKeyDown={(e) => { if (e.key === 'Enter' || e.key === ' ') { e.preventDefault(); e.currentTarget.click(); } }}
@@ -78,6 +78,7 @@
       </a>
       <a 
         href={ dataSource === "library" ?  libraryURLs.history : sheetsURLs.history } 
+        data-target-module={dataSource === 'library' ? Sefaria.LIBRARY_MODULE : Sefaria.SHEETS_MODULE}
         className={"navTitleTab" + (menuOpen === 'texts-history' || menuOpen === 'sheets-history' ? ' current' : '')}
         onClick={(e) => { /* Let browser handle navigation naturally */ }}
         onKeyDown={(e) => { if (e.key === 'Enter' || e.key === ' ') { e.preventDefault(); e.currentTarget.click(); } }}
@@ -93,19 +94,6 @@
           onKeyDown={(e) => { if (e.key === 'Enter' || e.key === ' ') { e.preventDefault(); e.currentTarget.click(); } }}
         >
         <img src="/static/icons/notes-icon.svg" alt="Notes" />
-=======
-      <a href={ dataSource === 'library' ?  libraryURLs.saved : sheetsURLs.saved } data-target-module={dataSource === 'library' ? Sefaria.LIBRARY_MODULE : Sefaria.SHEETS_MODULE} className={"navTitleTab" + (menuOpen === 'texts-saved' || menuOpen === 'sheets-saved' ? ' current' : '') }>
-        <img src="/static/icons/bookmark.svg" />
-        <InterfaceText>Saved</InterfaceText>
-      </a>
-      <a href={ dataSource === "library" ?  libraryURLs.history : sheetsURLs.history } data-target-module={dataSource === 'library' ? Sefaria.LIBRARY_MODULE : Sefaria.SHEETS_MODULE} className={"navTitleTab" + (menuOpen === 'texts-history' || menuOpen === 'sheets-history' ? ' current' : '')}>
-        <img src="/static/icons/clock.svg" />
-        <InterfaceText>History</InterfaceText>
-      </a>
-      { dataSource === "library" &&
-        <a href="/texts/notes" className={"navTitleTab" + (menuOpen === 'notes' ? ' current' : '')}>
-        <img src="/static/icons/notes-icon.svg" />
->>>>>>> dcd15b04
         <InterfaceText>Notes</InterfaceText>
       </a> }
     </span>
