import React, { useState, useEffect, useRef } from 'react';
import PropTypes  from 'prop-types';
import classNames  from 'classnames';
import Component from 'react-class';
import Sefaria  from './sefaria/sefaria';
import { useScrollToLoad } from "./Hooks";
import { NavSidebar } from './NavSidebar';
import Footer  from './Footer';
import { 
  SheetBlock,
  TextPassage
} from './Story';
import {
  CategoryColorLine,
  ReaderNavigationMenuMenuButton,
  ReaderNavigationMenuDisplaySettingsButton,
  TextBlockLink,
  LanguageToggleButton,
  LoadingMessage,
  InterfaceText,
} from './Misc';


const UserHistoryPanel = ({menuOpen, toggleLanguage, openDisplaySettings, openNav, compare, toggleSignUpModal}) => {
  const store = menuOpen === "saved" ? Sefaria.saved : Sefaria.userHistory;
  const contentRef = useRef();

  const title = (
    <span className="sans-serif">
      <a href="/texts/saved" className={"navTitleTab" + (menuOpen === "saved" ? " current" : "")}>
        <img src="/static/icons/bookmark.svg" />
        <InterfaceText>Saved</InterfaceText>
      </a>
      <a href="/texts/history" className={"navTitleTab" + (menuOpen === "history" ? " current" : "")}>
        <img src="/static/icons/clock.svg" />
        <InterfaceText>History</InterfaceText>
      </a>
    </span>
  );

  const sidebarModules = [
    {type: "GetTheApp"},
    {type: "SupportSefaria"},
  ];

  const footer = compare ? null : <Footer />;
  const navMenuClasses = classNames({readerNavMenu: 1, compare, noLangToggleInHebrew: 1});

  return (
    <div className={navMenuClasses}>
      <div className="content" ref={contentRef}>
        <div className="sidebarLayout">
          <div className="contentInner">
            <div className="navTitle sans-serif-in-hebrew">
              <h1>{ title }</h1>
              {Sefaria.interfaceLang !== "hebrew" && Sefaria._siteSettings.TORAH_SPECIFIC ?
              <LanguageToggleButton toggleLanguage={toggleLanguage} /> : null}
            </div>
            <UserHistoryList
              store={store}
              scrollableRef={contentRef}
              menuOpen={menuOpen}
              toggleSignUpModal={toggleSignUpModal}
              key={menuOpen}/>
          </div>
          <NavSidebar modules={sidebarModules} />
        </div>
        {footer}
      </div>
    </div>
    );
};
UserHistoryPanel.propTypes = {
  toggleLanguage:      PropTypes.func.isRequired,
  openDisplaySettings: PropTypes.func.isRequired,
  openNav:             PropTypes.func.isRequired,
  compare:             PropTypes.bool,
  menuOpen:            PropTypes.string.isRequired,
};


const UserHistoryList = ({store, scrollableRef, menuOpen, toggleSignUpModal}) => {
  const [items, setItems] = useState(store.loaded ? store.items : null);

  // Store changes when switching tabs, reset items
  useEffect(() => {
    setItems(store.loaded ? store.items : null);
  }, [store]);

  useScrollToLoad({
    scrollableRef: scrollableRef,
    url: "/api/profile/user_history?secondary=0&annotate=1" + (menuOpen === "saved" ? "&saved=1" : ""),
    setter: data => {
      if (!store.loaded) {
        store.items = []; // saved intially has items that have not been annotated with text
        store.loaded = true;
      }
      store.items.push(...data);
      setItems(store.items.slice());
    },
    itemsPreLoaded: items ? items.length : 0,
  });

  if (menuOpen === 'history' && !Sefaria.is_history_enabled) {
    return (
      <div className="savedHistoryMessage">
        <span className="int-en">Reading history is currently disabled. You can re-enable this feature in your <a href="/settings/account">account settings</a>.</span>
        <span className="int-he">היסטורית קריאה כבויה כרגע. ניתן להפעילה מחדש במסך <a href="/settings/account">ההגדרות</a>.</span>
      </div>
    );
  } else if (!items) {
    return <LoadingMessage />;
  } else if (items.length === 0) {
    return (
      <div className="savedHistoryMessage sans-serif">
        {menuOpen === "history" ?
        <InterfaceText>Texts and sheets that you read will be available for you to see here.</InterfaceText>
        : <InterfaceText>Click the bookmark icon on texts or sheets to save them here.</InterfaceText>}
      </div>
    );
  }
  
  return (
    <div className="savedHistoryList">
      {items.reduce((accum, curr, index) => {
        // reduce consecutive history items with the same text/sheet
        if (!accum.length || menuOpen === "saved") {return accum.concat([curr]); }
        const prev = accum[accum.length-1];

        if (curr.is_sheet && curr.sheet_id === prev.sheet_id) {
          return accum;
        } else if (!curr.is_sheet && curr.book === prev.book) {
          return accum;
        } else {
          return accum.concat(curr);
        }
      }, [])
      .map((item, iitem) => {
        const key = item.ref + "|" + item.time_stamp + "|" + iitem;
        
        const timeStamp = menuOpen === "saved" ? null : (
          <div className="timeStamp sans-serif">
<<<<<<< HEAD
            { Sefaria.util.naturalTime(item.time_stamp) }
=======
            { Sefaria.util.naturalTime(item.time_stamp, {short: true}) }
>>>>>>> 3ec8a06a
          </div>
        );

        return item.is_sheet ?
          <SheetBlock 
            sheet={{
              sheet_id:               item.sheet_id,
              sheet_title:            item.title,
              publisher_name:         item.ownerName,
              publisher_id:           item.owner,
              publisher_image:        item.ownerImageUrl,
              publisher_url:          item.ownerProfileUrl,
              publisher_organization: item.ownerOrganization,
              publisher_followed:     Sefaria.following.includes(item.owner),
            }}
            afterSave={timeStamp}
            smallfonts={true}
            key={key} />
          :
          // item.versions
          <TextPassage
            text={{
              ref: item.ref,
              heRef: item.he_ref,
              en: item.text.en,
              he: item.text.he,
              versions: item.versions,
            }}
            afterSave={timeStamp}
            toggleSignUpModal={toggleSignUpModal}
            key={key} />;
      })}
    </div>
  );
};


export default UserHistoryPanel;<|MERGE_RESOLUTION|>--- conflicted
+++ resolved
@@ -140,11 +140,7 @@
         
         const timeStamp = menuOpen === "saved" ? null : (
           <div className="timeStamp sans-serif">
-<<<<<<< HEAD
-            { Sefaria.util.naturalTime(item.time_stamp) }
-=======
             { Sefaria.util.naturalTime(item.time_stamp, {short: true}) }
->>>>>>> 3ec8a06a
           </div>
         );
 
