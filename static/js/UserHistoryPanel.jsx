import React, { useState, useEffect, useRef } from 'react';
import PropTypes  from 'prop-types';
import classNames  from 'classnames';
import Sefaria  from './sefaria/sefaria';
import { useScrollToLoad } from "./Hooks";
import { NavSidebar } from './NavSidebar';
import { NotesList } from './NoteListing';
import {
  SheetBlock,
  TextPassage
} from './Story';
import {
  LanguageToggleButton,
  LoadingMessage,
  InterfaceText,
} from './Misc';
import Util from './sefaria/util';


const filterDataByType = (data, dataSource) => {
  return data.filter(item => {
    if (dataSource === 'sheets') {
      return item.is_sheet;
    } else {
      return !item.is_sheet; // Keep only non-sheets (texts)
    }
  });
}

const UserHistoryPanel = ({menuOpen, toggleLanguage, openDisplaySettings, openNav, compare, toggleSignUpModal, dataSource}) => {

  const initialStore = menuOpen === 'texts-saved' || menuOpen === 'sheets-saved' ? Sefaria.saved : Sefaria.userHistory;

  const [notes, setNotes] = useState(null);
  const [dataStore, setDataStore] = useState(initialStore);

  const contentRef = useRef();

  useEffect(() => {
    Sefaria.allPrivateNotes((data) => {
      if (Array.isArray(data)) {
        const flattenedNotes = data.map(note => ({
          ref: note.ref,
          text: note.text
        }));
        setNotes(flattenedNotes);
      } else {
        console.error('Unexpected data format:', data);
      }
    });
  }, []);

  useEffect(() => {
    // Switch dataStore whenever menuOpen changes
    const newDataStore = menuOpen === 'texts-saved' || menuOpen === 'sheets-saved' ? Sefaria.saved : Sefaria.userHistory;
    setDataStore(newDataStore);
  }, [menuOpen, Sefaria.saved, Sefaria.userHistory]);

  const libraryURLs = {
    "saved": "/texts/saved",
    "history": "/texts/history"
  };
  const sheetsURLs = {
    "saved": "/saved",
    "history": "/history"
  };

  const title = (
    <span className="sans-serif">
<<<<<<< HEAD
      <a
        href={ dataSource === 'library' ?  libraryURLs.saved : sheetsURLs.saved }
        data-target-module={dataSource === 'library' ? Sefaria.LIBRARY_MODULE : Sefaria.SHEETS_MODULE}
        className={"navTitleTab" + (menuOpen === 'texts-saved' || menuOpen === 'sheets-saved' ? ' current' : '') }
        onKeyDown={(e) => Util.handleKeyboardClick(e)}
      >
        <img src="/static/icons/bookmark.svg" alt={Sefaria._("Saved")} />
        <InterfaceText>Saved</InterfaceText>
      </a>
      <a
        href={ dataSource === "library" ?  libraryURLs.history : sheetsURLs.history }
        data-target-module={dataSource === 'library' ? Sefaria.LIBRARY_MODULE : Sefaria.SHEETS_MODULE}
        className={"navTitleTab" + (menuOpen === 'texts-history' || menuOpen === 'sheets-history' ? ' current' : '')}
        onKeyDown={(e) => Util.handleKeyboardClick(e)}
      >
        <img src="/static/icons/clock.svg" alt={Sefaria._("History")} />
=======
      <a href={ dataSource === 'library' ?  libraryURLs.saved : sheetsURLs.saved } data-target-module={dataSource === 'library' ? Sefaria.LIBRARY_MODULE : Sefaria.VOICES_MODULE} className={"navTitleTab" + (menuOpen === 'texts-saved' || menuOpen === 'sheets-saved' ? ' current' : '') }>
        <img src="/static/icons/bookmark.svg" />
        <InterfaceText>Saved</InterfaceText>
      </a>
      <a href={ dataSource === "library" ?  libraryURLs.history : sheetsURLs.history } data-target-module={dataSource === 'library' ? Sefaria.LIBRARY_MODULE : Sefaria.VOICES_MODULE} className={"navTitleTab" + (menuOpen === 'texts-history' || menuOpen === 'sheets-history' ? ' current' : '')}>
        <img src="/static/icons/clock.svg" />
>>>>>>> 12c5f399
        <InterfaceText>History</InterfaceText>
      </a>
      { dataSource === "library" &&
        <a
          href="/texts/notes"
          className={"navTitleTab" + (menuOpen === 'notes' ? ' current' : '')}
          onKeyDown={(e) => Util.handleKeyboardClick(e)}
        >
        <img src="/static/icons/notes-icon.svg" alt={Sefaria._("Notes")} />
        <InterfaceText>Notes</InterfaceText>
      </a> }
    </span>
  );

  const sheetsDataStore = {'loaded': true, 'items': filterDataByType(dataStore?.items, 'sheets')};
  const libraryDataStore =  {'loaded': true, 'items': filterDataByType(dataStore?.items, 'library')};

  const sidebarModules = [
    {type: "Promo"},
    {type: "GetTheApp"},
    {type: "SupportSefaria"},
  ];

  const navMenuClasses = classNames({readerNavMenu: 1, compare, noLangToggleInHebrew: 1});

  return (
    <div className={navMenuClasses}>
      <div className="content" ref={contentRef}>
        <div className="sidebarLayout">
          <div className="contentInner">
            <div className="navTitle sans-serif-in-hebrew">
              <h1>{ title }</h1>
              {Sefaria.interfaceLang !== "hebrew" && Sefaria._siteSettings.TORAH_SPECIFIC ?
              <LanguageToggleButton toggleLanguage={toggleLanguage} /> : null}
            </div>
            { menuOpen === 'notes' ?
                  <NotesList notes={notes} />
                 :
                  <UserHistoryList
                    store={ dataSource === 'sheets' ? sheetsDataStore : libraryDataStore }
                    scrollableRef={contentRef}
                    menuOpen={menuOpen}
                    toggleSignUpModal={toggleSignUpModal}
                    key={menuOpen}
                    dataSource={dataSource}/>
            }
          </div>
          <NavSidebar sidebarModules={sidebarModules} />
        </div>
      </div>
    </div>
  );
};

UserHistoryPanel.propTypes = {
  toggleLanguage:      PropTypes.func.isRequired,
  openDisplaySettings: PropTypes.func.isRequired,
  openNav:             PropTypes.func,
  compare:             PropTypes.bool,
  menuOpen:            PropTypes.string.isRequired,
};


const LibraryUserHistoryPanelWrapper = (menuOpen, toggleLanguage, openDisplaySettings, openNav, compare, toggleSignUpModal) => {
  return (
    <UserHistoryPanel menuOpen={menuOpen.menuOpen}
                      toggleLanguage={toggleLanguage}
                      openDisplaySettings={openDisplaySettings}
                      openNav={openNav}
                      compare={compare}
                      toggleSignUpModal={toggleSignUpModal}
                      dataSource={'library'} />
  )
};

const SheetsUserHistoryPanelWrapper = (menuOpen, toggleLanguage, openDisplaySettings, openNav, compare, toggleSignUpModal) => {
  return (
    <UserHistoryPanel menuOpen={menuOpen.menuOpen}
                      toggleLanguage={toggleLanguage}
                      openDisplaySettings={openDisplaySettings}
                      openNav={openNav}
                      compare={compare}
                      toggleSignUpModal={toggleSignUpModal}
                      dataSource={'sheets'} />
  )
};

const UserHistoryList = ({store, scrollableRef, menuOpen, toggleSignUpModal, dataSource}) => {
  const [items, setItems] = useState(store.loaded ? store.items : null);

  // Store changes when switching tabs, reset items
  useEffect(() => {
    setItems(store.loaded ? store.items : null);
  }, [store]);

  useScrollToLoad({
    scrollableRef: scrollableRef,
    url: "/api/profile/user_history?secondary=0&annotate=1" + ((menuOpen === 'sheets-saved' || menuOpen === 'texts-saved') ? '&saved=1' : ''),
    setter: data => {
      if (!store.loaded) {
        store.items = []; // Initialize items only once
        store.loaded = true;
      }

      // Filter the data based on whether it's a sheet or not
      const filteredData = filterDataByType(data, dataSource);

      // Push the filtered data into the store
      store.items.push(...filteredData);

      // Update the state with the modified items array
      setItems(store.items.slice());

    },
    itemsPreLoaded: items ? items.length : 0,
  });


  if ((menuOpen === 'texts-history' || menuOpen === 'sheets-history') && !Sefaria.is_history_enabled) {
    return (
      <div className="savedHistoryMessage">
        <span className="int-en">Reading history is currently disabled. You can re-enable this feature in your <a href="/settings/account">account settings</a>.</span>
        <span className="int-he">היסטורית קריאה כבויה כרגע. ניתן להפעילה מחדש במסך <a href="/settings/account">ההגדרות</a>.</span>
      </div>
    );
  } else if (!items) {
    return <LoadingMessage />;
  } else if (items.length === 0) {
    return (
      <div className="savedHistoryMessage sans-serif">
        {(menuOpen === 'texts-history' || menuOpen === "sheets-history") ?
        <InterfaceText>Texts and sheets that you read will be available for you to see here.</InterfaceText>
        : <InterfaceText>Click the bookmark icon on texts or sheets to save them here.</InterfaceText>}
      </div>
    );
  }
  
  return (
    <div className="savedHistoryList">
      {items.reduce((accum, curr, index) => {
        // reduce consecutive history items with the same text/sheet
        if (!accum.length || (menuOpen === 'texts-saved' || menuOpen === 'sheets-saved')) {return accum.concat([curr]); }
        const prev = accum[accum.length-1];

        if (curr.is_sheet && curr.sheet_id === prev.sheet_id) {
          return accum;
        } else if (!curr.is_sheet && curr.book === prev.book) {
          return accum;
        } else {
          return accum.concat(curr);
        }
      }, [])
      .map((item, iitem) => {
        const key = item.ref + "|" + item.time_stamp + "|" + iitem;
        
        const timeStamp = (menuOpen === 'texts-saved' || menuOpen === 'sheets-saved') ? null : (
          <div className="timeStamp sans-serif">
            { Sefaria.util.naturalTime(item.time_stamp, {short: true}) }
          </div>
        );

        if (item.is_sheet) {
          return <SheetBlock sheet={{
              sheet_id: item.sheet_id,
              sheet_title: item.title,
              publisher_name: item.ownerName,
              publisher_id: item.owner,
              publisher_image: item.ownerImageUrl,
              publisher_url: item.ownerProfileUrl,
              publisher_organization: item.ownerOrganization,
              publisher_followed: Sefaria.following.includes(item.owner),
            }}
            afterSave={timeStamp}
            smallfonts={true}
            key={key}
          />
        }else if (!!item?.text) {
          // item.versions
          return <TextPassage text={{
                ref: item.ref,
                heRef: item.he_ref,
                en: item.text.en,
                he: item.text.he,
                versions: item.versions,
              }}
             afterSave={timeStamp}
             toggleSignUpModal={toggleSignUpModal}
             key={key}
          />;
        }else{
          return null;
        }
      })}
    </div>
  );
};


export default UserHistoryPanel;
export { SheetsUserHistoryPanelWrapper, LibraryUserHistoryPanelWrapper };<|MERGE_RESOLUTION|>--- conflicted
+++ resolved
@@ -67,10 +67,9 @@
 
   const title = (
     <span className="sans-serif">
-<<<<<<< HEAD
       <a
         href={ dataSource === 'library' ?  libraryURLs.saved : sheetsURLs.saved }
-        data-target-module={dataSource === 'library' ? Sefaria.LIBRARY_MODULE : Sefaria.SHEETS_MODULE}
+        data-target-module={dataSource === 'library' ? Sefaria.LIBRARY_MODULE : Sefaria.VOICES_MODULE}
         className={"navTitleTab" + (menuOpen === 'texts-saved' || menuOpen === 'sheets-saved' ? ' current' : '') }
         onKeyDown={(e) => Util.handleKeyboardClick(e)}
       >
@@ -79,19 +78,11 @@
       </a>
       <a
         href={ dataSource === "library" ?  libraryURLs.history : sheetsURLs.history }
-        data-target-module={dataSource === 'library' ? Sefaria.LIBRARY_MODULE : Sefaria.SHEETS_MODULE}
+        data-target-module={dataSource === 'library' ? Sefaria.LIBRARY_MODULE : Sefaria.VOICES_MODULE}
         className={"navTitleTab" + (menuOpen === 'texts-history' || menuOpen === 'sheets-history' ? ' current' : '')}
         onKeyDown={(e) => Util.handleKeyboardClick(e)}
       >
         <img src="/static/icons/clock.svg" alt={Sefaria._("History")} />
-=======
-      <a href={ dataSource === 'library' ?  libraryURLs.saved : sheetsURLs.saved } data-target-module={dataSource === 'library' ? Sefaria.LIBRARY_MODULE : Sefaria.VOICES_MODULE} className={"navTitleTab" + (menuOpen === 'texts-saved' || menuOpen === 'sheets-saved' ? ' current' : '') }>
-        <img src="/static/icons/bookmark.svg" />
-        <InterfaceText>Saved</InterfaceText>
-      </a>
-      <a href={ dataSource === "library" ?  libraryURLs.history : sheetsURLs.history } data-target-module={dataSource === 'library' ? Sefaria.LIBRARY_MODULE : Sefaria.VOICES_MODULE} className={"navTitleTab" + (menuOpen === 'texts-history' || menuOpen === 'sheets-history' ? ' current' : '')}>
-        <img src="/static/icons/clock.svg" />
->>>>>>> 12c5f399
         <InterfaceText>History</InterfaceText>
       </a>
       { dataSource === "library" &&
