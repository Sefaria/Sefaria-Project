import React, { useState, useEffect, useRef, useMemo } from 'react';
import PropTypes  from 'prop-types';
import classNames  from 'classnames';
import Sefaria  from './sefaria/sefaria';
import { useScrollToLoad } from "./Hooks";
import { NavSidebar } from './NavSidebar';
import { NotesList } from './NoteListing';
import {
  SheetBlock,
  TextPassage
} from './Story';
import {
  LanguageToggleButton,
  LoadingMessage,
  InterfaceText,
} from './Misc';
import Util from './sefaria/util';


const filterDataByType = (data) => {
  return data.filter(item => {
    if (Sefaria.activeModule === 'library') {
      return !item.is_sheet;
    } else {
      return item.is_sheet;
    }
  });
}

const UserHistoryPanel = ({menuOpen, toggleLanguage, openDisplaySettings, openNav, compare, toggleSignUpModal}) => {

  const [notes, setNotes] = useState(null);
  const contentRef = useRef();

  useEffect(() => {
    menuOpen === 'notes' && Sefaria.activeModule === 'library' && Sefaria.allPrivateNotes((data) => {
      if (Array.isArray(data)) {
        const flattenedNotes = data.map(note => ({
          ref: note.ref,
          text: note.text
        }));
        setNotes(flattenedNotes);
      } else {
        console.error('Unexpected data format:', data);
      }
    });
  }, [menuOpen]);

  const memoizedStore = useMemo(() => {
    const currentDataStore = menuOpen === 'saved' ? Sefaria.saved : Sefaria.userHistory;
    return {
      'loaded': currentDataStore?.loaded || false, 
      'items': currentDataStore?.items ? filterDataByType(currentDataStore.items) : []
    };
  }, [menuOpen, Sefaria.saved?.loaded, Sefaria.saved?.items, Sefaria.userHistory?.loaded, Sefaria.userHistory?.items]); // Re-create when these change
    

  const title = (
    <span className="sans-serif">
<<<<<<< HEAD

      <a href="/saved" data-target-module={Sefaria.activeModule === 'library' ? Sefaria.LIBRARY_MODULE : Sefaria.SHEETS_MODULE} className={"navTitleTab" + (menuOpen === 'saved' ? ' current' : '') }>
        <img src="/static/icons/bookmark.svg" />
        <InterfaceText>Saved</InterfaceText>
      </a>
      <a href="/history" data-target-module={Sefaria.activeModule === 'library' ? Sefaria.LIBRARY_MODULE : Sefaria.SHEETS_MODULE} className={"navTitleTab" + (menuOpen === 'history' ? ' current' : '')}>
        <img src="/static/icons/clock.svg" />
        <InterfaceText>History</InterfaceText>
      </a>
      { Sefaria.activeModule === "library" &&
        <a href="/texts/notes" className={"navTitleTab" + (menuOpen === 'notes' ? ' current' : '')}>
        <img src="/static/icons/notes-icon.svg" />
=======
      <a
        href={ dataSource === 'library' ?  libraryURLs.saved : sheetsURLs.saved }
        data-target-module={dataSource === 'library' ? Sefaria.LIBRARY_MODULE : Sefaria.VOICES_MODULE}
        className={"navTitleTab" + (menuOpen === 'texts-saved' || menuOpen === 'sheets-saved' ? ' current' : '') }
        onKeyDown={(e) => Util.handleKeyboardClick(e)}
      >
        <img src="/static/icons/bookmark.svg" alt={Sefaria._("Saved")} />
        <InterfaceText>Saved</InterfaceText>
      </a>
      <a
        href={ dataSource === "library" ?  libraryURLs.history : sheetsURLs.history }
        data-target-module={dataSource === 'library' ? Sefaria.LIBRARY_MODULE : Sefaria.VOICES_MODULE}
        className={"navTitleTab" + (menuOpen === 'texts-history' || menuOpen === 'sheets-history' ? ' current' : '')}
        onKeyDown={(e) => Util.handleKeyboardClick(e)}
      >
        <img src="/static/icons/clock.svg" alt={Sefaria._("History")} />
        <InterfaceText>History</InterfaceText>
      </a>
      { dataSource === "library" &&
        <a
          href="/texts/notes"
          className={"navTitleTab" + (menuOpen === 'notes' ? ' current' : '')}
          onKeyDown={(e) => Util.handleKeyboardClick(e)}
        >
        <img src="/static/icons/notes-icon.svg" alt={Sefaria._("Notes")} />
>>>>>>> 2b82e5b3
        <InterfaceText>Notes</InterfaceText>
      </a> }
    </span>
  );

  const sidebarModules = [
    {type: "Promo"},
    {type: "GetTheApp"},
    {type: "SupportSefaria"},
  ];

  const navMenuClasses = classNames({readerNavMenu: 1, compare, noLangToggleInHebrew: 1});

  return (
    <div className={navMenuClasses}>
      <div className="content" ref={contentRef}>
        <div className="sidebarLayout">
          <div className="contentInner">
            <div className="navTitle sans-serif-in-hebrew">
              <h1>{ title }</h1>
              {Sefaria.interfaceLang !== "hebrew" && Sefaria._siteSettings.TORAH_SPECIFIC ?
              <LanguageToggleButton toggleLanguage={toggleLanguage} /> : null}
            </div>
            { menuOpen === 'notes' ?
                  <NotesList notes={notes} />
                 :
                  <UserHistoryList
                    store={memoizedStore}
                    scrollableRef={contentRef}
                    menuOpen={menuOpen}
                    toggleSignUpModal={toggleSignUpModal}
                    key={menuOpen}/>
            }
          </div>
          <NavSidebar sidebarModules={sidebarModules} />
        </div>
      </div>
    </div>
  );
};

UserHistoryPanel.propTypes = {
  toggleLanguage:      PropTypes.func.isRequired,
  openDisplaySettings: PropTypes.func.isRequired,
  openNav:             PropTypes.func,
  compare:             PropTypes.bool,
  menuOpen:            PropTypes.string.isRequired,
};


const UserHistoryList = ({store, scrollableRef, menuOpen, toggleSignUpModal}) => {
  const [items, setItems] = useState(store.loaded ? store.items : null);

  // Store changes when switching tabs, reset items
  useEffect(() => {
    setItems(store.loaded ? store.items : null);
  }, [menuOpen]);

  useScrollToLoad({
    scrollableRef: scrollableRef,
    url: "/api/profile/user_history?secondary=0&annotate=1" + (menuOpen === 'saved' ? '&saved=1' : ''),
    setter: data => {
      if (!store.loaded) {
        store.items = []; // Initialize items only once
        store.loaded = true;
      }

      // Filter the data based on whether it's a sheet or not
      const filteredData = filterDataByType(data);

      // Push the filtered data into the store
      store.items.push(...filteredData);

      // Update the state with the modified items array
      setItems(store.items.slice());

    },
    itemsPreLoaded: items ? items.length : 0,
  });


  if (menuOpen === 'history' && !Sefaria.is_history_enabled) {
    return (
      <div className="savedHistoryMessage">
        <span className="int-en">Reading history is currently disabled. You can re-enable this feature in your <a href="/settings/account">account settings</a>.</span>
        <span className="int-he">היסטורית קריאה כבויה כרגע. ניתן להפעילה מחדש במסך <a href="/settings/account">ההגדרות</a>.</span>
      </div>
    );
  } else if (!items) {
    return <LoadingMessage />;
  } else if (items.length === 0) {
    return (
      <div className="savedHistoryMessage sans-serif">
        {menuOpen === 'history' ?
        <InterfaceText>Texts and sheets that you read will be available for you to see here.</InterfaceText>
        : <InterfaceText>Click the bookmark icon on texts or sheets to save them here.</InterfaceText>}
      </div>
    );
  }
  
  return (
    <div className="savedHistoryList">
      {items.reduce((accum, curr, index) => {
        // reduce consecutive history items with the same text/sheet
        if (!accum.length || (menuOpen === 'saved')) {return accum.concat([curr]); }
        const prev = accum[accum.length-1];

        if (curr.is_sheet && curr.sheet_id === prev.sheet_id) {
          return accum;
        } else if (!curr.is_sheet && curr.book === prev.book) {
          return accum;
        } else {
          return accum.concat(curr);
        }
      }, [])
      .map((item, iitem) => {
        const key = item.ref + "|" + item.time_stamp + "|" + iitem;
        
        const timeStamp = (menuOpen === 'saved') ? null : (
          <div className="timeStamp sans-serif">
            { Sefaria.util.naturalTime(item.time_stamp, {short: true}) }
          </div>
        );

        if (item.is_sheet) {
          return <SheetBlock sheet={{
              sheet_id: item.sheet_id,
              sheet_title: item.title,
              publisher_name: item.ownerName,
              publisher_id: item.owner,
              publisher_image: item.ownerImageUrl,
              publisher_url: item.ownerProfileUrl,
              publisher_organization: item.ownerOrganization,
              publisher_followed: Sefaria.following.includes(item.owner),
            }}
            afterSave={timeStamp}
            smallfonts={true}
            key={key}
          />
        }else if (!!item?.text) {
          // item.versions
          return <TextPassage text={{
                ref: item.ref,
                heRef: item.he_ref,
                en: item.text.en,
                he: item.text.he,
                versions: item.versions,
              }}
             afterSave={timeStamp}
             toggleSignUpModal={toggleSignUpModal}
             key={key}
          />;
        }else{
          return null;
        }
      })}
    </div>
  );
};


export default UserHistoryPanel;<|MERGE_RESOLUTION|>--- conflicted
+++ resolved
@@ -57,46 +57,22 @@
 
   const title = (
     <span className="sans-serif">
-<<<<<<< HEAD
-
-      <a href="/saved" data-target-module={Sefaria.activeModule === 'library' ? Sefaria.LIBRARY_MODULE : Sefaria.SHEETS_MODULE} className={"navTitleTab" + (menuOpen === 'saved' ? ' current' : '') }>
-        <img src="/static/icons/bookmark.svg" />
+      <a href="/saved" data-target-module={Sefaria.activeModule === 'library' ? Sefaria.LIBRARY_MODULE : Sefaria.VOICES_MODULE} 
+      className={"navTitleTab" + (menuOpen === 'saved' ? ' current' : '') }
+      onKeyDown={(e) => Util.handleKeyboardClick(e)}>
+        <img src="/static/icons/bookmark.svg" alt={Sefaria._("Saved")} />
         <InterfaceText>Saved</InterfaceText>
       </a>
-      <a href="/history" data-target-module={Sefaria.activeModule === 'library' ? Sefaria.LIBRARY_MODULE : Sefaria.SHEETS_MODULE} className={"navTitleTab" + (menuOpen === 'history' ? ' current' : '')}>
-        <img src="/static/icons/clock.svg" />
+      <a href="/history" data-target-module={Sefaria.activeModule === 'library' ? Sefaria.LIBRARY_MODULE : Sefaria.VOICES_MODULE} 
+      className={"navTitleTab" + (menuOpen === 'history' ? ' current' : '')}
+      onKeyDown={(e) => Util.handleKeyboardClick(e)}>
+        <img src="/static/icons/clock.svg" alt={Sefaria._("History")} />
         <InterfaceText>History</InterfaceText>
       </a>
       { Sefaria.activeModule === "library" &&
-        <a href="/texts/notes" className={"navTitleTab" + (menuOpen === 'notes' ? ' current' : '')}>
-        <img src="/static/icons/notes-icon.svg" />
-=======
-      <a
-        href={ dataSource === 'library' ?  libraryURLs.saved : sheetsURLs.saved }
-        data-target-module={dataSource === 'library' ? Sefaria.LIBRARY_MODULE : Sefaria.VOICES_MODULE}
-        className={"navTitleTab" + (menuOpen === 'texts-saved' || menuOpen === 'sheets-saved' ? ' current' : '') }
-        onKeyDown={(e) => Util.handleKeyboardClick(e)}
-      >
-        <img src="/static/icons/bookmark.svg" alt={Sefaria._("Saved")} />
-        <InterfaceText>Saved</InterfaceText>
-      </a>
-      <a
-        href={ dataSource === "library" ?  libraryURLs.history : sheetsURLs.history }
-        data-target-module={dataSource === 'library' ? Sefaria.LIBRARY_MODULE : Sefaria.VOICES_MODULE}
-        className={"navTitleTab" + (menuOpen === 'texts-history' || menuOpen === 'sheets-history' ? ' current' : '')}
-        onKeyDown={(e) => Util.handleKeyboardClick(e)}
-      >
-        <img src="/static/icons/clock.svg" alt={Sefaria._("History")} />
-        <InterfaceText>History</InterfaceText>
-      </a>
-      { dataSource === "library" &&
-        <a
-          href="/texts/notes"
-          className={"navTitleTab" + (menuOpen === 'notes' ? ' current' : '')}
-          onKeyDown={(e) => Util.handleKeyboardClick(e)}
-        >
+        <a href="/texts/notes" className={"navTitleTab" + (menuOpen === 'notes' ? ' current' : '')}
+        onKeyDown={(e) => Util.handleKeyboardClick(e)}>
         <img src="/static/icons/notes-icon.svg" alt={Sefaria._("Notes")} />
->>>>>>> 2b82e5b3
         <InterfaceText>Notes</InterfaceText>
       </a> }
     </span>
