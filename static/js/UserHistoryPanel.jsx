import React, { useState, useEffect, useRef } from 'react';
import PropTypes  from 'prop-types';
import classNames  from 'classnames';
import Sefaria  from './sefaria/sefaria';
import { useScrollToLoad } from "./Hooks";
import { NavSidebar } from './NavSidebar';
import { NotesList } from './NoteListing';
import {
  SheetBlock,
  TextPassage
} from './Story';
import {
  LanguageToggleButton,
  LoadingMessage,
  InterfaceText,
} from './Misc';
import Util from './sefaria/util';


const UserHistoryPanel = ({menuOpen, toggleLanguage, openDisplaySettings, openNav, compare, toggleSignUpModal}) => {

  const [notes, setNotes] = useState(null);
  const contentRef = useRef();

  useEffect(() => {
    if (menuOpen === 'notes' && Sefaria.activeModule === 'library') {
      Sefaria.allPrivateNotes((data) => {
        if (Array.isArray(data)) {
          const flattenedNotes = data.map(({ref, text}) => ({ref, text}));
          setNotes(flattenedNotes);
        } else {
          console.error('Unexpected data format:', data);
        }
      });
    }
  }, [menuOpen]);

  const currentDataStore = menuOpen === 'saved' ? Sefaria.saved : Sefaria.userHistory;
  const store = {
    'loaded': currentDataStore?.loaded || false,
    'items': currentDataStore?.items || []
  };

  const title = (
    <span className="sans-serif">
<<<<<<< HEAD
      <a
        href={ dataSource === 'library' ?  libraryURLs.saved : sheetsURLs.saved }
        data-target-module={dataSource === 'library' ? Sefaria.LIBRARY_MODULE : Sefaria.VOICES_MODULE}
        className={"navTitleTab" + (menuOpen === 'texts-saved' || menuOpen === 'sheets-saved' ? ' current' : '') }
        onKeyDown={(e) => Util.handleKeyboardClick(e)}
      >
        <img src="/static/icons/bookmark.svg" alt={Sefaria._("Saved")} />
        <InterfaceText>Saved</InterfaceText>
      </a>
      <a
        href={ dataSource === "library" ?  libraryURLs.history : sheetsURLs.history }
        data-target-module={dataSource === 'library' ? Sefaria.LIBRARY_MODULE : Sefaria.VOICES_MODULE}
        className={"navTitleTab" + (menuOpen === 'texts-history' || menuOpen === 'sheets-history' ? ' current' : '')}
        onKeyDown={(e) => Util.handleKeyboardClick(e)}
      >
        <img src="/static/icons/clock.svg" alt={Sefaria._("History")} />
        <InterfaceText>History</InterfaceText>
      </a>
      { dataSource === "library" &&
        <a
          href="/texts/notes"
          className={"navTitleTab" + (menuOpen === 'notes' ? ' current' : '')}
          onKeyDown={(e) => Util.handleKeyboardClick(e)}
        >
        <img src="/static/icons/notes-icon.svg" alt={Sefaria._("Notes")} />
        <InterfaceText>Notes</InterfaceText>
      </a> }
=======
      <a href="/saved" 
        data-target-module={Sefaria.activeModule === 'library' ? Sefaria.LIBRARY_MODULE : Sefaria.VOICES_MODULE} 
        className={"navTitleTab" + (menuOpen === 'saved' ? ' current' : '') }
        onKeyDown={(e) => Util.handleKeyboardClick(e)}>
          <img src="/static/icons/bookmark.svg" alt={Sefaria._("Saved")} />
          <InterfaceText>Saved</InterfaceText>
      </a>
      <a href="/history" 
        className={"navTitleTab" + (menuOpen === 'history' ? ' current' : '')}
        data-target-module={Sefaria.activeModule === 'library' ? Sefaria.LIBRARY_MODULE : Sefaria.VOICES_MODULE}
        onKeyDown={(e) => Util.handleKeyboardClick(e)}>
          <img src="/static/icons/clock.svg" alt={Sefaria._("History")} />
          <InterfaceText>History</InterfaceText>
      </a>
      { Sefaria.activeModule === "library" &&
        <a 
           href="/texts/notes" 
           className={"navTitleTab" + (menuOpen === 'notes' ? ' current' : '')}
           onKeyDown={(e) => Util.handleKeyboardClick(e)}
        >
          <img src="/static/icons/notes-icon.svg" alt={Sefaria._("Notes")} />
          <InterfaceText>Notes</InterfaceText>
        </a> }
>>>>>>> 014e25e9
    </span>
  );

  const sidebarModules = [
    {type: "Promo"},
    {type: "GetTheApp"},
    {type: "SupportSefaria"},
  ];

  const navMenuClasses = classNames({readerNavMenu: 1, compare, noLangToggleInHebrew: 1});

  return (
    <div className={navMenuClasses}>
      <div className="content" ref={contentRef}>
        <div className="sidebarLayout">
          <div className="contentInner">
            <div className="navTitle sans-serif-in-hebrew">
              <h1>{ title }</h1>
              {Sefaria.multiPanel && Sefaria.interfaceLang !== "hebrew" && Sefaria._siteSettings.TORAH_SPECIFIC &&
              <LanguageToggleButton toggleLanguage={toggleLanguage} />}
            </div>
            { menuOpen === 'notes' ?
                  <NotesList notes={notes} />
                 :
                  <UserHistoryList
                    store={store}
                    scrollableRef={contentRef}
                    menuOpen={menuOpen}
                    toggleSignUpModal={toggleSignUpModal}
                    key={menuOpen}/>
            }
          </div>
          <NavSidebar sidebarModules={sidebarModules} />
        </div>
      </div>
    </div>
  );
};

UserHistoryPanel.propTypes = {
  toggleLanguage:      PropTypes.func.isRequired,
  openDisplaySettings: PropTypes.func.isRequired,
  openNav:             PropTypes.func,
  compare:             PropTypes.bool,
  menuOpen:            PropTypes.string.isRequired,
};

<<<<<<< HEAD
const LibraryUserHistoryPanelWrapper = ({menuOpen, toggleLanguage, openDisplaySettings, openNav, compare, toggleSignUpModal}) => {
  return (
    <UserHistoryPanel menuOpen={menuOpen}
                      toggleLanguage={toggleLanguage}
                      openDisplaySettings={openDisplaySettings}
                      openNav={openNav}
                      compare={compare}
                      toggleSignUpModal={toggleSignUpModal}
                      dataSource={'library'} />
  )
};

const SheetsUserHistoryPanelWrapper = ({menuOpen, toggleLanguage, openDisplaySettings, openNav, compare, toggleSignUpModal}) => {
  return (
    <UserHistoryPanel menuOpen={menuOpen}
                      toggleLanguage={toggleLanguage}
                      openDisplaySettings={openDisplaySettings}
                      openNav={openNav}
                      compare={compare}
                      toggleSignUpModal={toggleSignUpModal}
                      dataSource={'sheets'} />
  )
=======

const dedupeItems = (items) => {
  /*
  Deduplicates consecutive items with the same book or sheet_id.  
  Essentially, we don't want two history items in a row that are of the same book (or if we're in voices, the same sheet).
  :param items: list of UserHistory objects to deduplicate
  :return: list of deduplicated items
  */
  const deduped = [];
  const key = Sefaria.activeModule === Sefaria.VOICES_MODULE ? 'sheet_id' : 'book';  
  let prevValue;
  for (const item of items) {
    if (item[key] !== prevValue) { // item[key] is the name of the sheet or book
      deduped.push(item);
      prevValue = item[key];
    }
  }
  return deduped;
>>>>>>> 014e25e9
};


const UserHistoryList = ({store, scrollableRef, menuOpen, toggleSignUpModal}) => {
  // Store raw items in state (never deduped)
  const [rawItems, setRawItems] = useState(store.loaded ? store.items.slice() : null);
  
  const params = new URLSearchParams({
    saved:  +(menuOpen === 'saved'),
    sheets_only: +(Sefaria.activeModule === Sefaria.VOICES_MODULE),
    secondary: 0,
    annotate: 1,
  });

  useScrollToLoad({
    scrollableRef: scrollableRef,
    url: `/api/profile/user_history?${params.toString()}`,
    setter: data => {
      if (!store.loaded) {
        store.items = []; // Initialize items only once
        store.loaded = true;
      }

      // Push the raw data into the store (no deduping yet)
      store.items.push(...data);

      // Update state with raw data - useMemo will handle transformation
      setRawItems(store.items.slice());
    },
    itemsPreLoaded: rawItems ? rawItems.length : 0,
  });
  
    
  // Compute display items: dedupe for history, keep as-is for saved
  let items;    
  if (rawItems) {
    items = menuOpen === 'saved' ? rawItems : dedupeItems(rawItems);
  }
  
  if (menuOpen === 'history' && !Sefaria.is_history_enabled) {
    return (
      <div className="savedHistoryMessage">
        <span className="int-en">Reading history is currently disabled. You can re-enable this feature in your <a href="/settings/account">account settings</a>.</span>
        <span className="int-he">היסטורית קריאה כבויה כרגע. ניתן להפעילה מחדש במסך <a href="/settings/account">ההגדרות</a>.</span>
      </div>
    );
  } else if (!items) {
    return <LoadingMessage />;
  } else if (items.length === 0) {
    return (
      <div className="savedHistoryMessage sans-serif">
        {menuOpen === 'history' ?
        <InterfaceText>Texts and sheets that you read will be available for you to see here.</InterfaceText>
        : <InterfaceText>Click the bookmark icon on texts or sheets to save them here.</InterfaceText>}
      </div>
    );
  }
  
  return (
    <div className="savedHistoryList">
      {items.map((item, iitem) => {
        const key = item.ref + "|" + item.time_stamp + "|" + iitem;
        
        const timeStamp = (menuOpen === 'saved') ? null : (
          <div className="timeStamp sans-serif">
            { Sefaria.util.naturalTime(item.time_stamp, {short: true}) }
          </div>
        );

        if (item.is_sheet) {
          return <SheetBlock sheet={{
              sheet_id: item.sheet_id,
              sheet_title: item.title,
              publisher_name: item.ownerName,
              publisher_id: item.owner,
              publisher_image: item.ownerImageUrl,
              publisher_url: item.ownerProfileUrl,
              publisher_organization: item.ownerOrganization,
              publisher_followed: Sefaria.following.includes(item.owner),
            }}
            afterSave={timeStamp}
            smallfonts={true}
            key={key}
          />
        }else if (!!item?.text) {
          // item.versions
          return <TextPassage text={{
                ref: item.ref,
                heRef: item.he_ref,
                en: item.text.en,
                he: item.text.he,
                versions: item.versions,
              }}
             afterSave={timeStamp}
             toggleSignUpModal={toggleSignUpModal}
             key={key}
          />;
        }else{
          return null;
        }
      })}
    </div>
  );
};


export default UserHistoryPanel;<|MERGE_RESOLUTION|>--- conflicted
+++ resolved
@@ -43,35 +43,6 @@
 
   const title = (
     <span className="sans-serif">
-<<<<<<< HEAD
-      <a
-        href={ dataSource === 'library' ?  libraryURLs.saved : sheetsURLs.saved }
-        data-target-module={dataSource === 'library' ? Sefaria.LIBRARY_MODULE : Sefaria.VOICES_MODULE}
-        className={"navTitleTab" + (menuOpen === 'texts-saved' || menuOpen === 'sheets-saved' ? ' current' : '') }
-        onKeyDown={(e) => Util.handleKeyboardClick(e)}
-      >
-        <img src="/static/icons/bookmark.svg" alt={Sefaria._("Saved")} />
-        <InterfaceText>Saved</InterfaceText>
-      </a>
-      <a
-        href={ dataSource === "library" ?  libraryURLs.history : sheetsURLs.history }
-        data-target-module={dataSource === 'library' ? Sefaria.LIBRARY_MODULE : Sefaria.VOICES_MODULE}
-        className={"navTitleTab" + (menuOpen === 'texts-history' || menuOpen === 'sheets-history' ? ' current' : '')}
-        onKeyDown={(e) => Util.handleKeyboardClick(e)}
-      >
-        <img src="/static/icons/clock.svg" alt={Sefaria._("History")} />
-        <InterfaceText>History</InterfaceText>
-      </a>
-      { dataSource === "library" &&
-        <a
-          href="/texts/notes"
-          className={"navTitleTab" + (menuOpen === 'notes' ? ' current' : '')}
-          onKeyDown={(e) => Util.handleKeyboardClick(e)}
-        >
-        <img src="/static/icons/notes-icon.svg" alt={Sefaria._("Notes")} />
-        <InterfaceText>Notes</InterfaceText>
-      </a> }
-=======
       <a href="/saved" 
         data-target-module={Sefaria.activeModule === 'library' ? Sefaria.LIBRARY_MODULE : Sefaria.VOICES_MODULE} 
         className={"navTitleTab" + (menuOpen === 'saved' ? ' current' : '') }
@@ -95,7 +66,6 @@
           <img src="/static/icons/notes-icon.svg" alt={Sefaria._("Notes")} />
           <InterfaceText>Notes</InterfaceText>
         </a> }
->>>>>>> 014e25e9
     </span>
   );
 
@@ -143,30 +113,6 @@
   menuOpen:            PropTypes.string.isRequired,
 };
 
-<<<<<<< HEAD
-const LibraryUserHistoryPanelWrapper = ({menuOpen, toggleLanguage, openDisplaySettings, openNav, compare, toggleSignUpModal}) => {
-  return (
-    <UserHistoryPanel menuOpen={menuOpen}
-                      toggleLanguage={toggleLanguage}
-                      openDisplaySettings={openDisplaySettings}
-                      openNav={openNav}
-                      compare={compare}
-                      toggleSignUpModal={toggleSignUpModal}
-                      dataSource={'library'} />
-  )
-};
-
-const SheetsUserHistoryPanelWrapper = ({menuOpen, toggleLanguage, openDisplaySettings, openNav, compare, toggleSignUpModal}) => {
-  return (
-    <UserHistoryPanel menuOpen={menuOpen}
-                      toggleLanguage={toggleLanguage}
-                      openDisplaySettings={openDisplaySettings}
-                      openNav={openNav}
-                      compare={compare}
-                      toggleSignUpModal={toggleSignUpModal}
-                      dataSource={'sheets'} />
-  )
-=======
 
 const dedupeItems = (items) => {
   /*
@@ -185,7 +131,6 @@
     }
   }
   return deduped;
->>>>>>> 014e25e9
 };
 
 
