--- conflicted
+++ resolved
@@ -413,13 +413,8 @@
         const chevrutaURL = `${window.location.host}/chavruta?ref=${window.location.pathname.replace(/\//, '')}&rid=${uuid}`
 
         content = (<div className="chavruta">
-<<<<<<< HEAD
-                    <div className="headerText int-en">Learn with a Chavruta</div>
-                    <div className="headerText int-he">ללמוד עם חברותא</div>
-=======
                     <div className="headerText">{Sefaria._("Learn with a Chavruta")}</div>
 
->>>>>>> afe66db9
                     <div className="fakeBrowser">
                       <div className="fakeBrowserHeader">
                         <div className="fakeBrowserButtons">
@@ -450,14 +445,7 @@
                         </div>
                       </div>
                     </div>
-<<<<<<< HEAD
-                    <p className="int-en">Share this link with your chavruta to start a video call with this text</p>
-                    <p className="int-he"> כדי להתחיל שיחת וידאו, שתפו עם החברותא שלכם את הקישור הזה: </p>
-
-
-=======
                     <p>{Sefaria._("Share this link with your chavruta to start a video call with this text")}</p>
->>>>>>> afe66db9
                     <p>
                     <input
                       id="chavrutaURL"
@@ -468,16 +456,7 @@
                     </p>
 
                     <p>
-<<<<<<< HEAD
-                    <a className="button fillWidth startChavrutaButton" href={"//"+chevrutaURL}><img src="/static/img/video.svg" />
-                    <span className="int-en">Start Call</span>
-                    <span className="int-he">התחלת שיחה</span>
-                    </a>
-
-
-=======
                     <a className="button fillWidth startChavrutaButton" href={"//"+chevrutaURL}><img src="/static/img/video.svg" />{Sefaria._("Start Call")}</a>
->>>>>>> afe66db9
                     </p>
                   </div>);
 
@@ -699,25 +678,6 @@
 
 const ResourcesList = ({setConnectionsMode, counts}) => {
   // A list of Resources in addition to connection
-<<<<<<< HEAD
-  render() {
-    return (<div className="resourcesList">
-              {this.props.multiPanel ?
-                <ToolsButton en="Other Text" he="טקסט נוסף" icon="search" onClick={this.props.openComparePanel} />
-              : null }
-              <ToolsButton en="Sheets" he="דפי מקורות" image="sheet.svg" count={this.props.sheetsCount} onClick={() => this.props.setConnectionsMode("Sheets")} />
-              <ToolsButton en="Chavruta" he="חברותא" image="video.svg" onClick={() => !Sefaria._uid ? this.props.toggleSignUpModal() : this.props.setConnectionsMode("Chavruta")} />
-              <ToolsButton en="Web Pages" he="דפי אינטרנט" image="webpage.svg" count={this.props.webpagesCount} onClick={() => this.props.setConnectionsMode("WebPages")} />
-              <ToolsButton en="Topics" he="נושאים" image="hashtag-icon.svg" count={this.props.topicsCount} onClick={() => this.props.setConnectionsMode("Topics")} />
-              <ToolsButton en="Translations" he="תרגומים" image="layers.png" onClick={() => this.props.setConnectionsMode("Translations")} />
-              <ToolsButton en="Notes" he="הערות" image="tools-write-note.svg" count={this.props.notesCount} onClick={() => !Sefaria._uid ? this.props.toggleSignUpModal() : this.props.setConnectionsMode("Notes")} />
-              <ToolsButton en="About" he="אודות" image="book-64.png" onClick={() => this.props.setConnectionsMode("About")} />
-              <ToolsButton en="Dictionaries" he="מילונים" image="book-2.svg" onClick={() => this.props.setConnectionsMode("Lexicon")} />
-              <ToolsButton en="Tools" he="כלים" icon="gear" onClick={() => this.props.setConnectionsMode("Tools")} />
-              <ToolsButton en="Feedback" he="משוב" icon="comment" onClick={() => this.props.setConnectionsMode("Feedback")} />
-            </div>);
-  }
-=======
     return (
         <div className="resourcesList">
             <ToolsButton en="Translations" he="תרגומים" image="translation.svg" count={counts["translations"]} onClick={() => setConnectionsMode("Translations")} />
@@ -728,7 +688,6 @@
             <ToolsButton en="Torah Readings" he="קריאה בתורה" image="torahreadings.svg" count={counts["audio"]} onClick={() => setConnectionsMode("Torah Readings")} />
         </div>
     );
->>>>>>> afe66db9
 }
 ResourcesList.propTypes = {
   setConnectionsMode: PropTypes.func.isRequired,
