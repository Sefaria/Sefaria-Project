--- conflicted
+++ resolved
@@ -296,26 +296,16 @@
       content = (
           <div>
               { this.state.flashMessage ? <div className="flashMessage sans-serif">{this.state.flashMessage}</div> : null }
-<<<<<<< HEAD
               { this.props.masterPanelMode === "Sheet" ? 
                <AboutSheetButton
                  setConnectionsMode={this.props.setConnectionsMode}
                  masterPanelSheetId={this.props.masterPanelSheetId}
-               /> : null }
-=======
-              {this.props.masterPanelMode==="Sheet" ?
-                  <SheetToolsList
-                     setConnectionsMode={this.props.setConnectionsMode}
-                     masterPanelSheetId={this.props.masterPanelSheetId}
-                     toggleSignUpModal={this.props.toggleSignUpModal}
-                   />
-                  :
+               /> : 
                   <>
                   <ToolsButton en="About this Text" he="אודות הטקסט" image="about-text.svg" onClick={() => this.props.setConnectionsMode("About")} />
                   <ToolsButton en="Table of Contents" he="תוכן העניינים" image="text-navigation.svg" onClick={() => this.props.setConnectionsMode("Navigation")} />
                   </>
               }
->>>>>>> f1b98446
               {showConnectionSummary ?
                   <ConnectionsPanelSection title="Related Texts">
                       <ConnectionsSummary
