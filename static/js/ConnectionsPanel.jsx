import {
  Ad,
  Dropdown,
  LoadingMessage,
  LoginPrompt,
  LanguageToggleButton,
  CloseButton,
  SheetListing,
  Note,
  FeedbackBox,
  ProfilePic,
  DivineNameReplacer,
  ToolTipped, InterfaceText, EnglishText, HebrewText,
} from './Misc';
import {ContentText} from "./ContentText";
import {
  MediaList
} from './Media';

import { CategoryFilter, TextFilter } from './ConnectionFilters';
import React, { useRef, useState, useEffect } from 'react';
import PropTypes from 'prop-types';
import ReactDOM from 'react-dom';
import Sefaria from './sefaria/sefaria';
import $ from './sefaria/sefariaJquery';
import SidebarSearch from './SidebarSearch';
import TextList from './TextList'
import ConnectionsPanelHeader from './ConnectionsPanelHeader';
import { AddToSourceSheetBox } from './AddToSourceSheet';
import LexiconBox from './LexiconBox';
import AboutBox from './AboutBox';
import GuideBox from './GuideBox';
import TranslationsBox from './TranslationsBox';
import ExtendedNotes from './ExtendedNotes';
import classNames from 'classnames';
import Component from 'react-class';
import { TextTableOfContents } from "./BookPage";
import { CollectionsModal } from './CollectionsWidget';
import { event } from 'jquery';
import TopicSearch from "./TopicSearch";
import WebPage from './WebPage'
import { SignUpModalKind } from './sefaria/signupModalContent';


class ConnectionsPanel extends Component {
  constructor(props) {
    super(props);
    this._savedHistorySegments = new Set();
    this.state = {
      flashMessage: null,
      currObjectVersions: { en: null, he: null },
      mainVersionLanguage: props.masterPanelLanguage === "bilingual" ? "hebrew" : props.masterPanelLanguage,
      availableTranslations: [],
      linksLoaded: false, // has the list of refs been loaded
      connectionSummaryCollapsed: true,
      currentlyVisibleSectionRef: Sefaria.sectionRef(this.props.currentlyVisibleRef),
    };
  }
  toggleTopLevelCollapsed() {
    this.setState({ connectionSummaryCollapsed: !this.state.connectionSummaryCollapsed });
  }
  componentDidMount() {
    this._isMounted = true;
    this.loadData();
    this.getCurrentVersions();
    this.debouncedCheckVisibleSegments = Sefaria.util.debounce(this.checkVisibleSegments, 100);
    this.addScrollListener();
  }

  componentWillUnmount() {
    this._isMounted = false;
    this.removeScrollListener();
  }
  componentDidUpdate(prevProps, prevState) {
    if (!prevProps.srefs.compare(this.props.srefs)) {
      this.loadData();
    }
    // Turn on the lexicon when receiving new words if they are less than 3
    // and don't span refs.
    if (this.props.selectedWords &&
      this.props.selectedWords !== prevProps.selectedWords &&
      this.props.selectedWords.match(/[\s:\u0590-\u05ff.]+/) &&
      this.props.selectedWords.split(" ").length < 3 &&
      this.props.srefs.length === 1) {
      this.props.setConnectionsMode("Lexicon");
    }
    // Go back to main sidebar when words are unselected
    if (prevProps.selectedWords && prevProps.mode === "Lexicon" && !this.props.selectedWords && !this.props.selectedNamedEntity) {
      this.props.setConnectionsMode("Resources");
    }

    if (prevProps.currVersions.en !== this.props.currVersions.en ||
      prevProps.currVersions.he !== this.props.currVersions.he ||
      prevProps.masterPanelLanguage !== this.props.masterPanelLanguage ||
      prevProps.srefs[0] !== this.props.srefs[0]) {
      this.getCurrentVersions();
    }

    if (prevProps.mode !== this.props.mode || prevProps.connectionsCategory !== this.props.connectionsCategory) {
      this.removeScrollListener();

      if(this.isScrollReset()) {
        this.props.setSideScrollPosition(null);
      }

      else if (this.props.scrollPosition && this.isScrollMonitored()) {
        $(".content").scrollTop(this.props.scrollPosition)
            .trigger("scroll");
      }

      this.addScrollListener();
    }
  }
  isScrollMonitored() {
    return ["ConnectionsList", "WebPages", "Sheets"].includes(this.props.mode);
  }
  isScrollReset() {
    return ["Resources"].includes(this.props.mode);
  }
  addScrollListener() {
    this.$scrollView = $(".connectionsPanel .texts");
    if (this.$scrollView[0]) {
      this.$scrollView[0].addEventListener("scroll", this.handleScroll);
    }
  }
  removeScrollListener() {
    if (!!this.$scrollView && this.$scrollView[0]) {
      this.$scrollView[0].removeEventListener("scroll", this.handleScroll);
    }
  }
  handleScroll(event) {
    if(this.isScrollMonitored()) {
      this.props.setSideScrollPosition($(event.target).scrollTop());
    }
    else if (this.props.mode === "TextList") {
      this.debouncedCheckVisibleSegments();
    }
  }
  checkVisibleSegments() {
    if (!this._isMounted || !this.props.filter || !this.props.filter.length) { return; }
    const initialFilter = this.props.filter;
    const initialRefs = this.props.srefs;
    this.$scrollView.find(".textListTextRangeBox .textRange").each((i, element) => {
      if (!this.isSegmentVisible(element)) { return; }
      const callback = this.onIntentTimer.bind(null, element, initialFilter, initialRefs);
      this.props.checkIntentTimer(null, callback);  // instead of saving timer, we want to have multiple timers running because multiple segments can be on screen
    });
  }
  onIntentTimer(element, initialFilter, initialRefs) {
    if (
      !this._isMounted ||
      !this.isSegmentVisible(element) ||
      this.didFilterChange(initialFilter, initialRefs, this.props.filter, this.props.srefs)
    ) { return; }
    const ref = element.getAttribute('data-ref');
    if (this._savedHistorySegments.has(ref)) { return; }
    const parsedRef = Sefaria.parseRef(ref);
    // TODO: add version info once we support that in links
    Sefaria.saveUserHistory({
      ref,
      versions: { en: null, he: null },
      book: parsedRef.book,
      language: this.props.contentLang,
      secondary: true,
    });
    this._savedHistorySegments.add(ref);
  }
  isSegmentVisible(segment) {
    const threshold = 100;
    const $segment = $(segment);
    const top = $segment.offset().top - this.$scrollView.offset().top;
    const bottom = $segment.outerHeight() + top;
    return top < this.$scrollView.outerHeight() - threshold && bottom > threshold;
  }
  didFilterChange(prevFilter, prevRefs, nextFilter, nextRefs) {
    if (
      !prevFilter || !nextFilter ||
      !prevFilter.length || !nextFilter.length ||
      prevFilter[0] !== nextFilter[0]
    ) { return true; }
    return !prevRefs.compare(nextRefs);
  }
  sectionRef() {
    return Sefaria.sectionRef(Sefaria.humanRef(this.props.srefs), true) || this.props.srefs;
  }
  loadData() {
    let ref = this.sectionRef();
    if (!Sefaria.related(ref)) {
      Sefaria.related(ref, function (data) {
        if (this._isMounted) {
          this.setState({
            linksLoaded: true,
          });
        }
      }.bind(this));
    }
    else {
      this.setState({
        linksLoaded: true,
      });
    }

    Sefaria.getTranslations(ref).then(versions => this.setState({ availableTranslations: Object.values(versions).flat() })); //for counting translations
<<<<<<< HEAD
    Sefaria.getRef(this.props.currentlyVisibleRef).then(data => { //this does not properly return a secionRef for a spanning/ranged ref
=======
    Sefaria.getRef(this.props.currentlyVisibleRef).then(data => { //this does not properly return a sectionRef for a spanning/ranged ref
>>>>>>> f7f300ac
      const currRef = (typeof data == "string") ? Sefaria.sectionRef(data) : data["sectionRef"]; //this is an annoying consequence of getRef not actually returning a
      // consistent response. Its either the ref from cache or the entire text api response if async.
      this.setState({currentlyVisibleSectionRef: currRef});
    });
<<<<<<< HEAD
    //this.setState({currentlyVisibleSectionRef: Sefaria.sectionRef(this.props.currentlyVisibleRef)});
=======
>>>>>>> f7f300ac
  }
  reloadData() {
    this.setState({
      linksLoaded: false,
    });
    Sefaria.clearLinks();
    this.loadData();
  }
  flashMessage(msg) {
    this.setState({ flashMessage: msg });
    setTimeout(function () {
      this.setState({ flashMessage: null });
    }.bind(this), 3000);
  }
  onSave() {
    this.reloadData();
    this.props.setConnectionsMode("Resources");
    this.flashMessage("Success! You've created a new connection.");
  }
  getData(cb) {
    // Gets data about this text from cache, which may be null.
    const versionPref = Sefaria.versionPreferences.getVersionPref(this.props.srefs[0]);
    return Sefaria.getText(this.props.srefs[0], { context: 1, enVersion: this.props.currVersions.en, heVersion: this.props.currVersions.he, translationLanguagePreference: this.props.translationLanguagePreference, versionPref}).then(cb);
  }
  getVersionFromData(d, lang) {
    //d - data received from this.getData()
    //language - the language of the version
    //console.log(d);
    const currentVersionTitle = (lang === "he") ? d.heVersionTitle : d.versionTitle;
    return {
      ...d.versions.find(v => v.versionTitle === currentVersionTitle && v.language === lang),
      title: d.indexTitle,
      heTitle: d.heIndexTitle,
      sources: lang === "he" ? d.heSources : d.sources,
      merged: lang === "he" ? !!d.heSources : !!d.sources,
    }
  }
  getCurrentVersions() {
    const data = this.getData((data) => {
      let currentLanguage = this.props.masterPanelLanguage;
      if (currentLanguage === "bilingual") {
        currentLanguage = "hebrew"
      }
      if (!data || data.error) {
        this.setState({
          currObjectVersions: { en: null, he: null },
          mainVersionLanguage: currentLanguage,
        });
        return
      }
      if (currentLanguage === "hebrew" && !data.he.length) {
        currentLanguage = "english"
      }
      if (currentLanguage === "english" && !data.text.length) {
        currentLanguage = "hebrew"
      }
      this.setState({
        currObjectVersions: {
          en: ((this.props.masterPanelLanguage !== "hebrew" && !!data.text.length) || (this.props.masterPanelLanguage === "hebrew" && !data.he.length)) ? this.getVersionFromData(data, "en") : null,
          he: ((this.props.masterPanelLanguage !== "english" && !!data.he.length) || (this.props.masterPanelLanguage === "english" && !data.text.length)) ? this.getVersionFromData(data, "he") : null,
        },
        mainVersionLanguage: currentLanguage,
        sectionRef: data.sectionRef,
      });
    });
  }
  checkSrefs(srefs) {
    // Mostly exists for properly displaying Ranging refs in TextList on page loads and on sheets
    if (typeof (srefs) == "object" && srefs.length === 1) {
      srefs = Sefaria.splitRangingRef(srefs[0]);
    }
    if (srefs.length === 1 && (Sefaria.sectionRef(srefs[0]) === srefs[0])) {
      const oref = Sefaria.ref(srefs[0]);
      srefs = Sefaria.makeSegments(oref).map(segment => segment.ref)
    }
    return (srefs)
  }
  openVersionInSidebar(versionTitle, versionLanguage) {
    this.props.setConnectionsMode("Translation Open");
    this.props.setFilter(Sefaria.getTranslateVersionsKey(versionTitle, versionLanguage));
  }
  render() {
    let content = null;
    if (!this.state.linksLoaded) {
      content = <LoadingMessage />;
    } else if (this.props.mode === "Resources") {
      const summary = Sefaria.linkSummary(this.props.srefs, this.props.nodeRef ? this.props.nodeRef.split(".")[0] : null);
      const showConnectionSummary = summary.length > 0 || Sefaria.hasEssayLinks(this.props.srefs);
      const resourcesButtonCounts = {
        sheets: Sefaria.sheets.sheetsTotalCount(this.props.srefs),
        webpages: Sefaria.webPagesByRef(this.props.srefs).length,
        audio: Sefaria.mediaByRef(this.props.srefs).length,
        topics: Sefaria.topicsByRefCount(this.props.srefs) || 0,
        manuscripts: Sefaria.manuscriptsByRef(this.props.srefs).length,
        guides: Sefaria.guidesByRef(this.props.srefs).length,
        translations: this.state.availableTranslations.length, //versions dont come from the related api, so this one looks a bit different than the others.
      }
      const showResourceButtons = Sefaria.is_moderator || Object.values(resourcesButtonCounts).some(elem => elem > 0);
      const toolsButtonsCounts = {
        notes: Sefaria.notesTotalCount(this.props.srefs),
      }
      content = (
        <div>
          {this.state.flashMessage ? <div className="flashMessage sans-serif">{this.state.flashMessage}</div> : null}
          <div className="topToolsButtons">
              {resourcesButtonCounts?.guides ? <ToolsButton en="Learning Guide" he="מדריך" image="iconmonstr-school-17.svg" blueBackground={true} experiment={true} urlConnectionsMode="Guide" onClick={() => this.props.setConnectionsMode("Guide")} /> : null}
              <ToolsButton en="About this Text" he="אודות הטקסט" image="about-text.svg" urlConnectionsMode="About" onClick={() => this.props.setConnectionsMode("About")} />
              <ToolsButton en="Table of Contents" he="תוכן העניינים" image="text-navigation.svg" urlConnectionsMode="Navigation" onClick={() => this.props.setConnectionsMode("Navigation")} />
              <ToolsButton en="Search in this Text" he="חיפוש בטקסט" image="compare.svg" urlConnectionsMode="SidebarSearch" onClick={() => this.props.setConnectionsMode("SidebarSearch")} />
              <ToolsButton en="Translations" he="תרגומים" image="translation.svg"  urlConnectionsMode="Translations" onClick={() => this.props.setConnectionsMode("Translations")} count={resourcesButtonCounts.translations} />
          </div>
          {showConnectionSummary ?
            <ConnectionsPanelSection title="Related Texts">
              <ConnectionsSummary
                currObjectVersions={this.state.currObjectVersions}
                srefs={this.props.srefs}
                showBooks={false}
                multiPanel={this.props.multiPanel}
                filter={this.props.filter}
                nodeRef={this.props.nodeRef}
                contentLang={this.props.contentLang}
                setFilter={this.props.setFilter}
                setConnectionsMode={this.props.setConnectionsMode}
                setConnectionsCategory={this.props.setConnectionsCategory}
                collapsed={this.state.connectionSummaryCollapsed}
                toggleTopLevelCollapsed={this.toggleTopLevelCollapsed}
              />
            </ConnectionsPanelSection>
            :
            null
          }
          {showResourceButtons ?
            <ConnectionsPanelSection title={"Resources"}>
              <ResourcesList
                srefs={this.props.srefs}
                setConnectionsMode={this.props.setConnectionsMode}
                counts={resourcesButtonCounts}
              />
            </ConnectionsPanelSection>
            :
            null
          }
          <ConnectionsPanelSection title={"Tools"}>

            <ToolsList
              setConnectionsMode={this.props.setConnectionsMode}
              masterPanelMode={this.props.masterPanelMode}
              toggleSignUpModal={this.props.toggleSignUpModal}
              openComparePanel={this.props.multiPanel ? this.props.openComparePanel : null}
              counts={toolsButtonsCounts} />
          </ConnectionsPanelSection>
        </div>
      );

    } else if (this.props.mode === "Navigation") {
      content = (
        <TextTableOfContents
          narrowPanel={this.props.narrowPanel}
          title={this.props.title}
          close={this.props.close}
          currVersions={this.props.currVersions}
          navigatePanel={this.props.navigatePanel}
          currentlyVisibleRef={this.props.currentlyVisibleRef}
          currentlyVisibleSectionRef={this.state.currentlyVisibleSectionRef}
        />
      );
    } else if (this.props.mode === "ConnectionsList") {
      content = (<ConnectionsSummary
        srefs={this.props.srefs}
        category={this.props.connectionsCategory}
        showBooks={true}
        multiPanel={this.props.multiPanel}
        nodeRef={this.props.nodeRef}
        contentLang={this.props.contentLang}
        filter={this.props.filter}
        setFilter={this.props.setFilter}
        setConnectionsMode={this.props.setConnectionsMode}
        setConnectionsCategory={this.props.setConnectionsCategory} />);

    } else if (this.props.mode === "TextList" || this.props.mode === "EssayList") {
      content = (<TextList
        panelPosition={this.props.panelPosition}
        srefs={this.checkSrefs(this.props.srefs)}
        filter={this.props.filter}
        recentFilters={this.props.recentFilters}
        nodeRef={this.props.nodeRef}
        fullPanel={this.props.fullPanel}
        multiPanel={this.props.multiPanel}
        contentLang={this.props.contentLang}
        setFilter={this.props.setFilter}
        setConnectionsMode={this.props.setConnectionsMode}
        onTextClick={this.props.onTextClick}
        onCitationClick={this.props.onCitationClick}
        handleSheetClick={this.props.handleSheetClick}
        openNav={this.props.openNav}
        openDisplaySettings={this.props.openDisplaySettings}
        closePanel={this.props.closePanel}
        selectedWords={this.props.selectedWords}
        checkVisibleSegments={this.checkVisibleSegments}
        translationLanguagePreference={this.props.translationLanguagePreference}
        filterRef={this.props.filterRef}
      />);

    } else if (this.props.mode === "Add To Sheet") {
      let refForSheet, versionsForSheet, selectedWordsForSheet, nodeRef;
      // add source from connections
      if (this.props.connectionData && this.props.connectionData.hasOwnProperty("addSource") && this.props.connectionData["addSource"] == 'connectionsPanel') {
        refForSheet = this.props.connectionData.hasOwnProperty("connectionRefs") ? this.props.connectionData["connectionRefs"] : this.props.srefs;
        versionsForSheet = this.props.connectionData.hasOwnProperty("versions") ? this.props.connectionData["versions"] : { "en": null, "he": null };
        selectedWordsForSheet = null;
      } else { // add source from sheet itself
        refForSheet = this.props.srefs;
        versionsForSheet = this.props.currVersions;
        selectedWordsForSheet = this.props.selectedWords;
        nodeRef = this.props.nodeRef;
      }
      content = (<div>
        <AddToSourceSheetBox
          srefs={refForSheet}
          currVersions={versionsForSheet} //sidebar doesn't actually do versions
          contentLanguage={this.props.masterPanelLanguage}
          selectedWords={selectedWordsForSheet}
          nodeRef={nodeRef}
          fullPanel={this.props.fullPanel}
          toggleSignUpModal={this.props.toggleSignUpModal}
          setConnectionsMode={this.props.setConnectionsMode} />
      </div>);

    }  else if (this.props.mode === "Notes") {
      content = (<div>
        <AddNoteBox
          srefs={this.props.srefs}
          fullPanel={this.props.fullPanel}
          closePanel={this.props.closePanel}
          onSave={() => this.props.setConnectionsMode("Notes")}
          onCancel={() => this.props.setConnectionsMode("Notes")} />
        {Sefaria._uid ?
          <div>
            <a href="/my/profile?tab=notes" className="allNotesLink button white transparent bordered fillWidth">
              <span className="int-en">Go to My Notes</span>
              <span className="int-he">הרשומות שלי</span>
            </a>
            <MyNotes
              srefs={this.props.srefs}
              editNote={this.props.editNote} />
          </div> : null}
      </div>);

    } else if (this.props.mode === "Lexicon") {
      content = (<LexiconBox
        selectedWords={this.props.selectedWords}
        selectedNamedEntity={this.props.selectedNamedEntity}
        selectedNamedEntityText={this.props.selectedNamedEntityText}
        oref={Sefaria.ref(this.props.srefs[0])}
        srefs={this.props.srefs}
        onEntryClick={this.props.onTextClick}
        onCitationClick={this.props.onCitationClick}
        clearSelectedWords={this.props.clearSelectedWords}
        clearNamedEntity={this.props.clearNamedEntity}
        interfaceLang={this.props.interfaceLang} />);

    } else if (this.props.mode === "Topics") {
      content = (
        <TopicList
          masterPanelMode={this.props.masterPanelMode}
          contentLang={this.props.contentLang}
          srefs={this.props.srefs}
          interfaceLang={this.props.interfaceLang}
          key={`Topics-${this.props.srefs.join("|")}`}
        />
      );
    } else if (this.props.mode === "WebPages" || this.props.mode === "WebPagesList") {
      content = (<WebPagesList
        srefs={this.props.srefs}
        filter={this.props.mode === "WebPages" ? null : this.props.webPagesFilter}
        setWebPagesFilter={this.props.setWebPagesFilter}
        interfaceLang={this.props.interfaceLang}
        key="WebPages" />);

    } else if (this.props.mode === "Torah Readings") {
      content = (<MediaList
        srefs={this.props.srefs}
        interfaceLang={this.props.interfaceLang}
        key="Media" />);

    } else if (this.props.mode === "Advanced Tools") {
      content = (<AdvancedToolsList
        srefs={this.props.srefs}
        toggleSignUpModal={this.props.toggleSignUpModal}
        canEditText={this.props.canEditText}
        setConnectionsMode={this.props.setConnectionsMode}
        currVersions={this.props.currVersions}
        masterPanelLanguage={this.props.masterPanelLanguage} />);

    } else if (this.props.mode === "Share") {
      content = (<ShareBox
        url={window.location.href}
        fullPanel={this.props.fullPanel}
        closePanel={this.props.closePanel}
        setConnectionsMode={this.props.setConnectionsMode} />);

    } else if (this.props.mode === "Feedback") {
      content = (<FeedbackBox
        srefs={this.props.srefs}
        url={window.location.href}
        currVersions={this.props.currVersions}
      />);

    } else if (this.props.mode === "Edit Note") {
      content = (<AddNoteBox
        srefs={this.props.srefs}
        noteId={this.props.noteBeingEdited._id}
        noteText={this.props.noteBeingEdited.text}
        noteTitle={this.props.noteBeingEdited.title}
        noteIsPublic={this.props.noteBeingEdited.isPublic}
        fullPanel={this.props.fullPanel}
        closePanel={this.props.closePanel}
        onSave={() => this.props.setConnectionsMode("Notes")}
        onCancel={() => this.props.setConnectionsMode("Notes")}
        onDelete={() => this.props.setConnectionsMode("Notes")} />);

    } else if (this.props.mode === "Add Connection") {
      content = <AddConnectionBox
        srefs={this.props.allOpenRefs}
        openComparePanel={this.props.openComparePanel}
        onSave={this.onSave}
        onCancel={() => this.props.setConnectionsMode("Resources")} />

    } else if (this.props.mode === "Login") {
      content = (<LoginPrompt fullPanel={this.props.fullPanel} />);

    } else if (this.props.mode === "About") {
      content = (<AboutBox
        currObjectVersions={this.state.currObjectVersions}
        masterPanelLanguage={this.props.masterPanelLanguage}
        setConnectionsMode={this.props.setConnectionsMode}
        mode={this.props.mode}
        setFilter={this.props.setVersionFilter}
        title={this.props.title}
        srefs={this.props.srefs}
        sectionRef={this.state.sectionRef}
        openVersionInReader={this.props.selectVersion}
        viewExtendedNotes={this.props.viewExtendedNotes}
      />);

    } else if (this.props.mode === "Guide") {
      content = (<GuideBox
        masterPanelLanguage={this.props.masterPanelLanguage}
        sref={this.props.srefs[0]}
        setPreviousSettings={this.props.setPreviousSettings}
      />);

    } else if (this.props.mode === "Translations" || this.props.mode === "Translation Open") {
      content = (<TranslationsBox
        key={`Translations`}
        currObjectVersions={this.state.currObjectVersions}
        setConnectionsMode={this.props.setConnectionsMode}
        mode={this.props.mode}
        setFilter={this.props.setVersionFilter}
        vFilter={this.props.versionFilter}
        recentVFilters={this.props.recentVersionFilters}
        srefs={this.props.srefs}
        sectionRef={this.state.sectionRef}
        onRangeClick={this.props.onTextClick}
        openVersionInReader={this.props.selectVersion}
        viewExtendedNotes={this.props.viewExtendedNotes}
        onCitationClick={this.props.onCitationClick}
        translationLanguagePreference={this.props.translationLanguagePreference}
      />);

    } else if (this.props.mode === "extended notes") {
      content = (<ExtendedNotes
        currVersions={this.props.currVersions}
        title={this.props.title} />);
    } else if (this.props.mode === "manuscripts") {
      content = (<ManuscriptImageList
        manuscriptList={Sefaria.manuscriptsByRef(this.props.srefs)}
        interfaceLang={this.props.interfaceLang}
        contentLang={this.props.contentLang}
      />);
    } else if (this.props.mode === "DivineName") {
      content = <DivineNameReplacer
          setDivineNameReplacement={this.props.setDivineNameReplacement}
          divineNameReplacement={this.props.divineNameReplacement}
      />
    } else if (this.props.mode === "SidebarSearch") {
    content = <SidebarSearch
                title={this.props.title}
                navigatePanel={this.props.navigatePanel}
                sidebarSearchQuery={this.props.sidebarSearchQuery}
                setSidebarSearchQuery={this.props.setSidebarSearchQuery}
                onSidebarSearchClick={this.props.onSidebarSearchClick}
              />
    }

    const marginless = ["Resources", "ConnectionsList", "Advanced Tools", "Share", "WebPages", "Topics", "manuscripts"].indexOf(this.props.mode) !== -1;
    let classes = classNames({ connectionsPanel: 1, textList: 1, marginless: marginless, fullPanel: this.props.fullPanel, singlePanel: !this.props.fullPanel });
    return (
      <div className={classes} key={this.props.mode}>
        {this.props.fullPanel ? null :
          <ConnectionsPanelHeader
            connectionsMode={this.props.mode}
            previousCategory={this.props.connectionsCategory}
            previousMode={this.props.connectionData?.previousMode}
            setConnectionsMode={this.props.setConnectionsMode}
            setConnectionsCategory={this.props.setConnectionsCategory}
            multiPanel={this.props.multiPanel}
            filter={this.props.filter}
            recentFilters={this.props.recentFilters}
            baseRefs={this.props.srefs}
            setFilter={this.props.setFilter}
            closePanel={this.props.closePanel}
            toggleLanguage={this.props.toggleLanguage}
            interfaceLang={this.props.interfaceLang}
            backButtonSettings={this.props.backButtonSettings}
          />}
        <div className="texts content">
          <div className="contentInner">{content}</div>
        </div>
      </div>);

  }
}
ConnectionsPanel.propTypes = {
  srefs: PropTypes.array.isRequired,  // an array of ref strings
  filter: PropTypes.array.isRequired,
  recentFilters: PropTypes.array.isRequired,
  mode: PropTypes.string.isRequired, // "Resources", "ConnectionsList", "TextList" etc., called `connectionsMode` above
  connectionsCategory: PropTypes.string,            // with mode:"ConnectionsList", which category of connections to show
  setFilter: PropTypes.func.isRequired,
  setConnectionsMode: PropTypes.func.isRequired,
  setConnectionsCategory: PropTypes.func.isRequired,
  editNote: PropTypes.func.isRequired,
  openComparePanel: PropTypes.func.isRequired,
  title: PropTypes.string.isRequired,
  currVersions: PropTypes.object.isRequired,
  selectVersion: PropTypes.func.isRequired,
  noteBeingEdited: PropTypes.object,
  fullPanel: PropTypes.bool,
  multiPanel: PropTypes.bool,
  canEditText: PropTypes.bool,
  onTextClick: PropTypes.func,
  onCitationClick: PropTypes.func,
  openNav: PropTypes.func,
  openDisplaySettings: PropTypes.func,
  closePanel: PropTypes.func,
  toggleLanguage: PropTypes.func,
  selectedWords: PropTypes.string,
  selectedNamedEntity: PropTypes.string,
  selectedNamedEntityText: PropTypes.string,
  interfaceLang: PropTypes.string,
  contentLang: PropTypes.string,
  masterPanelLanguage: PropTypes.oneOf(["english", "bilingual", "hebrew"]),
  masterPanelMode: PropTypes.string,
  versionFilter: PropTypes.array,
  recentVersionFilters: PropTypes.array,
  setVersionFilter: PropTypes.func.isRequired,
  checkIntentTimer: PropTypes.func.isRequired,
  clearSelectedWords: PropTypes.func.isRequired,
  clearNamedEntity: PropTypes.func.isRequired,
  translationLanguagePreference: PropTypes.string,
  scrollPosition: PropTypes.number,
  setSideScrollPosition: PropTypes.func.isRequired,
  setPreviousSettings: PropTypes.func,
  filterRef: PropTypes.string,
  backButtonSettings:      PropTypes.object,
};

const createSheetsWithRefURL = (srefs) => {
  const normalizedRef = Sefaria.normRef(srefs);
  window.open(`${Sefaria.apiHost}/sheets/sheets-with-ref/${normalizedRef}`);
}

const ResourcesList = ({ srefs, setConnectionsMode, counts }) => {
  // A list of Resources in addition to connection
  return (
    <div className="toolButtonsList">
      <ToolsButton en="Sheets" he="דפי מקורות" image="sheet.svg" count={counts["sheets"]} urlConnectionsMode="Sheets" onClick={() => createSheetsWithRefURL(srefs)} />
      <ToolsButton en="Web Pages" he="דפי אינטרנט" image="webpages.svg" count={counts["webpages"]} urlConnectionsMode="WebPages" onClick={() => setConnectionsMode("WebPages")} />
      <ToolsButton en="Topics" he="נושאים" image="hashtag-icon.svg" count={counts["topics"]} urlConnectionsMode="Topics" onClick={() => setConnectionsMode("Topics")} alwaysShow={Sefaria.is_moderator} />
      <ToolsButton en="Manuscripts" he="כתבי יד" image="manuscripts.svg" count={counts["manuscripts"]} urlConnectionsMode="manuscripts" onClick={() => setConnectionsMode("manuscripts")} />
      <ToolsButton en="Torah Readings" he="קריאה בתורה" image="torahreadings.svg" count={counts["audio"]} urlConnectionsMode="Torah Readings" onClick={() => setConnectionsMode("Torah Readings")} />
    </div>
  );
}
ResourcesList.propTypes = {
  setConnectionsMode: PropTypes.func.isRequired,
  counts: PropTypes.object.isRequired,
}

const ToolsList = ({ setConnectionsMode, toggleSignUpModal, openComparePanel, counts, masterPanelMode }) => {
  // A list of Resources in addition to connection
  return (
    <div className="toolButtonsList">
      <ToolsButton en="Add to Sheet" he="הוספה לדף מקורות" image="sheetsplus.svg" onClick={() => !Sefaria._uid ? toggleSignUpModal(SignUpModalKind.AddToSheet) : setConnectionsMode("Add To Sheet", { "addSource": "mainPanel" })} />
      <ToolsButton en="Dictionaries" he="מילונים" image="dictionaries.svg" urlConnectionsMode="Lexicon" onClick={() => setConnectionsMode("Lexicon")} />
      {openComparePanel ? <ToolsButton en="Compare Text" he="טקסט להשוואה" image="compare-panel.svg" onClick={openComparePanel} /> : null}
      <ToolsButton en="Notes" he="הערות" image="notes.svg" alwaysShow={true} count={counts["notes"]} urlConnectionsMode="Notes" onClick={() => !Sefaria._uid ? toggleSignUpModal(SignUpModalKind.Notes) : setConnectionsMode("Notes")} />
      <ToolsButton en="Share" he="שיתוף" image="share.svg" onClick={() => setConnectionsMode("Share")} />
      <ToolsButton en="Feedback" he="משוב" image="feedback.svg" onClick={() => setConnectionsMode("Feedback")} />
      <ToolsButton en="Advanced" he="כלים מתקדמים" image="advancedtools.svg" onClick={() => setConnectionsMode("Advanced Tools")} />
    </div>
  );
}
ToolsList.propTypes = {
  setConnectionsMode: PropTypes.func.isRequired,
  toggleSignUpModal: PropTypes.func.isRequired,
  counts: PropTypes.object.isRequired,
}

class ConnectionsSummary extends Component {
  // A summary of available connections on `srefs`.
  // If `category` is present, shows a single category, otherwise all categories.
  // If `showBooks`, show specific text counts beneath each category.

  render() {
    const collapsedTopLevelLimit = 4;
    const refs = this.props.srefs;
    const oref = Sefaria.ref(refs[0]);
    const isTopLevel = !this.props.category;
    const baseCat = oref ? oref["categories"][0] : null;
    let summary = Sefaria.linkSummary(refs);
    let essaySummary = [];

    if (!summary) { return null; }

    if (this.props.category === "Commentary") {
      // Show Quoting Commentary together with Commentary
      summary = summary.filter(cat => (cat.category.indexOf("Commentary") !== -1));
      const order = ["Commentary", "Quoting Commentary"];
      summary.sort((a, b) => {
        const ia = order.indexOf(a.category);
        const ib = order.indexOf(b.category);
        return ia - ib;
      });

    } else if (this.props.category) {
      // Single Category Summary
      summary = summary.filter(function (cat) { return cat.category === this.props.category; }.bind(this));
      if (summary.length === 0) {
        summary = [{ category: this.props.category, books: [], count: 0, hasEnglish: false }];
      }

    } else if (isTopLevel) {
      // Hide Quoting Commentary from the top level view
      let topSummary = summary.filter(cat => (cat.category.indexOf("Commentary") < 1));
      // But include Quoting Commentary counts and english mark in top level Commentary section
      let subCommentaryCats = summary.filter(cat => (cat.category.indexOf("Commentary") > 1));
      if (subCommentaryCats.length && summary[0].category !== "Commentary") {
        // handle case of having Modern/Quoting Commentary, but no Commentary
        topSummary = [{ category: "Commentary", count: 0, books: [], hasEnglish: false }].concat(topSummary);
      } else if (subCommentaryCats.length && summary[0].category === "Commentary") {
        // If Commentary object is present and we have sub commentary counts to add, replace the object
        // so we can add to the count without changing the underlying object.
        topSummary = [{ category: "Commentary", count: summary[0].count, books: [], hasEnglish: summary[0].hasEnglish }].concat(topSummary.slice(1))
      }
      subCommentaryCats.map(cat => {
        topSummary[0].count += cat.count;
        topSummary[0].hasEnglish = cat.hasEnglish || summary[0].hasEnglish;
      });

      summary = topSummary;
      let essayLinks = this.props.currObjectVersions ? Sefaria.essayLinks(refs, this.props.currObjectVersions) : [];
      if (essayLinks.length > 0) {
        essayLinks.forEach(function (link, i) {
          const essayTextFilter = <TextFilter
              setConnectionsMode={this.props.setConnectionsMode}
              srefs={this.props.srefs}
              key={i}
              book={link.index_title}
              heBook={link.heTitle}
              hasEnglish={link.sourceHasEn}
              category={link.category}
              updateRecent={true}
              setFilter={this.props.setFilter}
              hideCounts={true}
              enDisplayText={link.displayedText["en"]}
              heDisplayText={link.displayedText["he"]}
              filterSuffix={"Essay"}
              on={false}/>;
          essaySummary.push(essayTextFilter);
        }.bind(this));
        essaySummary = <div className={"essayGroup"}>{essaySummary}</div>;
      }
    }
    let connectionsSummary = summary.map(function (cat, i) {
      const books = this.props.contentLang === "hebrew"
        ? cat.books.concat().sort(Sefaria.linkSummaryBookSortHebrew.bind(null, baseCat))
        : cat.books;
      return (
        <CategoryFilter
          srefs={this.props.srefs}
          category={cat.category}
          heCategory={Sefaria.hebrewTerm(cat.category)}
          showBooks={this.props.showBooks}
          count={cat.count}
          books={books}
          hasEnglish={cat.hasEnglish}
          filter={this.props.filter}
          updateRecent={true}
          setFilter={this.props.setFilter}
          setConnectionsCategory={this.props.setConnectionsCategory}
          on={Sefaria.util.inArray(cat.category, this.props.filter) !== -1}
          key={cat.category} />
      );
    }.bind(this));

    let summaryToggle = null;
    if (isTopLevel && connectionsSummary.length > collapsedTopLevelLimit) {
      if (this.props.collapsed) {
        connectionsSummary = connectionsSummary.slice(0, collapsedTopLevelLimit) //get the first x items
        summaryToggle = (
          <ToolsButton en="More" he="עוד" image="more.svg" onClick={this.props.toggleTopLevelCollapsed} control="interface" typeface="system" />
        );
      } else {
        summaryToggle = (
          <ToolsButton en="See Less" he="פחות" image="less.svg" onClick={this.props.toggleTopLevelCollapsed} control="interface" typeface="system" />
        )
      }
    }

    return (
      <div>
        {isTopLevel ? essaySummary : null}
        {connectionsSummary}
        {summaryToggle}
      </div>
    );
  }
}
ConnectionsSummary.propTypes = {
  srefs: PropTypes.array.isRequired, // an array of ref strings
  category: PropTypes.string, // if present show connections for category, if null show category summary
  filter: PropTypes.array,
  fullPanel: PropTypes.bool,
  multiPanel: PropTypes.bool,
  contentLang: PropTypes.string,
  showBooks: PropTypes.bool,
  setConnectionsMode: PropTypes.func,
  setFilter: PropTypes.func,
  setConnectionsCategory: PropTypes.func.isRequired,
  currObjectVersions: PropTypes.object
};

const TopicList = ({ masterPanelMode, srefs, interfaceLang, contentLang }) => {
  // segment ref topicList can be undefined even if loaded
  // but section ref topicList is null when loading and array when loaded
  const [topics, setTopics] = useState(Sefaria.topicsByRef(srefs));
  const updateTopics = function() {
    setTopics(Sefaria.topicsByRef(srefs));
  }
  return (
    <div className={`topicList ${contentLang === 'hebrew' ? 'topicsHe' : 'topicsEn'}`}>
      {Sefaria.is_moderator && masterPanelMode === "Text" ? <TopicSearch contentLang={contentLang} contextSelector=".topicList"
                                                                         srefs={srefs}
                                                                         update={updateTopics}
                                                                         createNewTopicStr={Sefaria.translation(contentLang, "Create a new topic: ")}/>
                                                                         : null}
      {(!topics || !topics.length) ? (
        <div className="webpageList empty">
          <div className="loadingMessage sans-serif">
            <ContentText text={{ en: "No known Topics Here.", he: "אין קשרים ידועים." }} />
          </div>
        </div>
      ) : topics.map(
          (topic, i) => (
          <TopicListItem
            key={topic.topic}
            id={i}
            topic={topic}
            interfaceLang={interfaceLang}
            srefs={srefs}
          />
        )
      )}
    </div>
  );
}

const TopicListItem = ({ id, topic, interfaceLang, srefs }) => {
  let dataSourceText = '';
  const langKey = interfaceLang === 'english' ? 'en' : 'he';
  if (!!topic.dataSources && Object.values(topic.dataSources).length > 0) {
    dataSourceText = `${Sefaria._('This topic is connected to ')}"${Sefaria._r(srefs[0])}" ${Sefaria._('by')} ${Object.values(topic.dataSources).map(d => d[langKey]).join(' & ')}.`;
  }
  return (
      <a href={`/topics/${topic.topic}`} className="topicButton" target="_blank" id={`topicItem-${id}`}>
      <span className="topicButtonTitle">
        <span className="contentText">
          <span className="en">{topic.title.en}</span>
          <span className="he">{topic.title.he}</span>
        </span>
        <ToolTipped altText={dataSourceText} classes={"saveButton tooltip-toggle three-dots-button"}>
          <img src="/static/img/three-dots.svg" alt={dataSourceText} />
        </ToolTipped>
      </span>
      {
        topic.description && (topic.description.en || topic.description.he) ? (

          <span className="smallText">
            <ContentText markdown={{en: topic.description.en, he: topic.description.he}} />
          </span>
        ) : null
      }
    </a>
  );
}

class WebPagesList extends Component {
  // List of web pages for a ref in the sidebar
  setFilter(filter) {
    this.props.setWebPagesFilter(filter);
  }
  webSitesSort(a, b) {
    // First sort by site language / interface language
    let aHe, bHe;
    [aHe, bHe] = [a.name, b.name].map(Sefaria.hebrew.isHebrew);
    if (aHe !== bHe) { return (bHe ? -1 : 1) * (Sefaria.interfaceLang === "hebrew" ? -1 : 1); }
    // Then by number of pages
    return b.count - a.count;
  }
  render() {
    let webpages = Sefaria.webPagesByRef(this.props.srefs)
    let content = [];

    if (!this.props.filter) {
      let sites = {};
      webpages.map(page => {
        if (page.siteName in sites) {
          sites[page.siteName].count++;
        } else {
          sites[page.siteName] = { name: page.siteName, faviconUrl: page.favicon, count: 1 };
        }
      });
      sites = Object.values(sites).sort(this.webSitesSort);
      content = sites.map(site => {
        return (<div className="website" role="button" tabindex="0" onKeyUp={(event) => event.key==='Enter' && this.setFilter(site.name)} onClick={() => this.setFilter(site.name)} key={site.name}>
          <img className="icon" src={site.faviconUrl} />
          <span className="siteName">{site.name} <span className="connectionsCount">({site.count})</span></span>
        </div>);
      });
    } else {
      webpages = webpages.filter(page => this.props.filter == "all" || page.siteName == this.props.filter);
      content = webpages.map((webpage, i) => {
        return (<WebPage {...webpage} key={i} />);
      });
    }

    if (!content.length) {
      const filterName = this.props.filter !== "all" ? this.props.filter : null;
      const en = "No web pages known" + (filterName ? " from " + filterName : "") + " here.";
      const he = "אין דפי אינטרנט ידועים" + (filterName ? " מ" + filterName : "") + ".";
      return <div className="webpageList empty">
        <LoadingMessage message={en} heMessage={he} />
      </div>;
    }

    const linkerMessage = Sefaria._siteSettings.TORAH_SPECIFIC ?
      <div className="webpagesLinkerMessage sans-serif">
        <InterfaceText>Sites that are listed here use the</InterfaceText> <a href="/linker"><InterfaceText>Sefaria Linker</InterfaceText></a>
      </div> : null;

    return <div className="webpageList">
      {content}
      {linkerMessage}
    </div>;

  }
}
WebPagesList.propTypes = {
  srefs: PropTypes.array.isRequired,
};

const AdvancedToolsList = ({srefs, canEditText, currVersions, setConnectionsMode, masterPanelLanguage, toggleSignUpModal}) => {
    const editText = canEditText ? function () {
      let refString = srefs[0];
      let currentPath = Sefaria.util.currentPath();
      let currentLangParam;
      const langCode = masterPanelLanguage.slice(0, 2);
      if (currVersions[langCode]) {
        refString += "/" + encodeURIComponent(langCode) + "/" + encodeURIComponent(currVersions[langCode]);
      }
      let path = "/edit/" + refString;
      let nextParam = "?next=" + encodeURIComponent(currentPath);
      path += nextParam;
      //console.log(path);
      Sefaria.track.event("Tools", "Edit Text Click", refString,
        { hitCallback: () => window.location = path }
      );
    } : null;

    const addTranslation = function () {
      if (!Sefaria._uid) { toggleSignUpModal(SignUpModalKind.AddTranslation) }
      else {
        let nextParam = "?next=" + Sefaria.util.currentPath();
        Sefaria.track.event("Tools", "Add Translation Click", srefs[0],
          { hitCallback: () => { window.location = "/translate/" + srefs[0] + nextParam } }
        );
      }
    };

    return (
      <div>
        <ToolsButton en="Add Translation" he="הוספת תרגום" image="tools-translate.svg" onClick={addTranslation} />
        <ToolsButton en="Add Connection" he="הוספת קישור לטקסט אחר" image="tools-add-connection.svg" onClick={() => !Sefaria._uid ? toggleSignUpModal(SignUpModalKind.AddConnection) : setConnectionsMode("Add Connection")} />
        {editText ? (<ToolsButton en="Edit Text" he="עריכת טקסט" image="tools-edit-text.svg" onClick={editText} />) : null}
      </div>
    );
}
AdvancedToolsList.propTypes = {
  srefs:                PropTypes.array.isRequired,  // an array of ref strings
  canEditText:          PropTypes.bool,
  currVersions:         PropTypes.object,
  setConnectionsMode:   PropTypes.func.isRequired,
  masterPanelLanguage:  PropTypes.oneOf(["english", "hebrew", "bilingual"]),
  toggleSignUpModal:    PropTypes.func,
};


const ToolsButton = ({ en, he, onClick, urlConnectionsMode = null, icon, image,
                       count = null, control = "interface", typeface = "system", alwaysShow = false,
                       secondaryHe, secondaryEn, greyColor=false, blueBackground=false, experiment=false }) => {
  const clickHandler = (e) => {
    e.preventDefault();
    gtag("event", "feature_clicked", {name: `tools_button_${en}`})
    onClick();
  }
  let iconElem = null;
  if (icon) {
    let iconName = "fa-" + icon;
    let classes = { fa: 1, toolsButtonIcon: 1 };
    classes[iconName] = 1;
    iconElem = (<i className={classNames(classes)} />)
  } else if (image) {
    iconElem = (<img src={"/static/img/" + image} className="toolsButtonIcon" alt="" />);
  }
  //We only want to generate reloadable urls for states where we actually respond to said url. See ReaderApp.makeHistoryState()- sidebarModes.
  const url = urlConnectionsMode ? Sefaria.util.replaceUrlParam("with", urlConnectionsMode) : null;
  const nameClass = en.camelize();
  const wrapperClasses = classNames({ toolsButton: 1, [nameClass]: 1, [control + "Control"]: 1, [typeface + "Typeface"]: 1, noselect: 1, greyColor: greyColor })
  return (
    count == null || count > 0 || alwaysShow ?
    <div className={classNames({toolsButtonContainer: 1, blue: blueBackground})}>
      <a href={url} className={wrapperClasses} data-name={en} onClick={clickHandler}>
        {iconElem}
        <span className="toolsButtonText">
          {control === "interface" ? <InterfaceText text={{ en: en, he: he }} /> : <ContentText text={{ en: en, he: he }} />}
          {count ? (<span className="connectionsCount">({count})</span>) : null}
          {experiment ? <span className="experimentLabel">Experiment</span> : null}
        </span>
      </a>
      {secondaryEn && secondaryHe ? <a className="toolsSecondaryButton" onClick={clickHandler}><InterfaceText text={{ en: secondaryEn, he: secondaryHe }} /> <img className="linkArrow" src={`/static/img/${Sefaria.interfaceLang === "hebrew" ? "arrow-left-bold" : "arrow-right-bold"}.svg`} aria-hidden="true"></img></a> : null}
      </div>
      : null
  );
}
ToolsButton.propTypes = {
  en: PropTypes.string.isRequired,
  he: PropTypes.string.isRequired,
  icon: PropTypes.string,
  image: PropTypes.string,
  count: PropTypes.number,
  onClick: PropTypes.func,
  greyColor: PropTypes.bool,
  blueBackground: PropTypes.bool,
  experiment: PropTypes.bool,
  secondaryEn: PropTypes.string,
  secondaryHe: PropTypes.string
};


class ShareBox extends Component {
  constructor(props) {
    super(props);
    if (this.props.sheetID) {
      const sheet = Sefaria.sheets.loadSheetByID(this.props.sheetID);
      this.state = {
        sheet: sheet,
        shareValue: sheet.options.collaboration ? sheet.options.collaboration : "none"
      }
    }
    else {
      this.state = {
        sheet: null,
        shareValue: null
      }
    }

  }
  componentDidUpdate(prevProps, prevState) {
    if (this.state.shareValue != prevState.shareValue) {
      new Promise((resolve, reject) => Sefaria.sheets.loadSheetByID(this.props.sheetID, sheet => resolve(sheet))).then(updatedSheet => {
        updatedSheet.options.collaboration = this.state.shareValue;
        updatedSheet.lastModified = updatedSheet.dateModified
        delete updatedSheet._id;
        delete updatedSheet.error;
        const postJSON = JSON.stringify(updatedSheet);
        this.postSheet(postJSON)
      })
    }
  }
  focusInput() {
    $(ReactDOM.findDOMNode(this)).find("input").select();
  }

  postSheet(postJSON) {
    $.post("/api/sheets/", { "json": postJSON }, (data) => {
      if (data.id) {
        console.log('saved...')
        Sefaria.sheets._loadSheetByID[data.id] = data;
      } else {
        console.log(data);
      }
    })
  }
  updateShareOptions(event) {
    this.setState({ shareValue: event.target.value });
  }
  copySheetLink() {
    const copyText = document.getElementById("sheetShareLink");
    copyText.select();
    copyText.setSelectionRange(0, 99999); // For mobile devices

    if (!navigator.clipboard) { // fallback if navigator.clipboard does not work
      document.execCommand('copy');
    } else {
      navigator.clipboard.writeText(copyText.value);
    }
  }
  render() {
    const url = this.props.url;

    const shareFacebook = function () {
      Sefaria.util.openInNewTab("https://www.facebook.com/sharer/sharer.php?u=" + encodeURIComponent(url));
    };
    const shareTwitter = function () {
      Sefaria.util.openInNewTab("https://twitter.com/share?url=" + encodeURIComponent(url));
    };
    const shareEmail = function () {
      Sefaria.util.openInNewTab("mailto:?&subject=Text on Sefaria&body=" + url);
    };
    const classes = classNames({ textList: 1, fullPanel: this.props.fullPanel });
    return (
      <div>
        <ConnectionsPanelSection title="Share Link">
          <div className="shareInputBox">
            <button tabindex="0" className="shareInputButton" aria-label="Copy Link to Sheet" onClick={this.copySheetLink.bind(this)}><img src="/static/icons/copy.svg" className="copyLinkIcon" aria-hidden="true"></img></button>
            <input tabindex="0" className="shareInput" id="sheetShareLink" value={this.props.url} />
          </div>
          {this.state.sheet && Sefaria._uid === this.state.sheet.owner ?
            <div className="shareSettingsBox">
              <InterfaceText>People with this link can</InterfaceText>
              <select
                className="shareDropdown"
                name="Share"
                onChange={this.updateShareOptions.bind(this)}
                value={this.state.shareValue}>
                <option value="none">{Sefaria._("View", "Sheet Share")}</option>
                <option value="anyone-can-add">{Sefaria._("Add", "Sheet Share")}</option>
                <option value="anyone-can-edit">{Sefaria._("Edit", "Sheet Share")}</option>
              </select>
            </div> : null}
        </ConnectionsPanelSection>
        <ConnectionsPanelSection title="More Options">
          <ToolsButton en="Share on Facebook" he="פייסבוק" icon="facebook-official" onClick={shareFacebook} />
          <ToolsButton en="Share on X" he="X" icon="X" onClick={shareTwitter} />
          <ToolsButton en="Share by Email" he="אימייל" icon="envelope-o" onClick={shareEmail} />
        </ConnectionsPanelSection>
      </div>);
  }
}
ShareBox.propTypes = {
  url: PropTypes.string.isRequired,
  setConnectionsMode: PropTypes.func.isRequired,
  closePanel: PropTypes.func.isRequired,
  fullPanel: PropTypes.bool,
  sheetID: PropTypes.number
};


class AddNoteBox extends Component {
  constructor(props) {
    super(props);
    this.state = {
      isPrivate: !props.noteIsPublic,
      saving: false
    };
  }
  componentDidMount() {
    this.focusNoteText();
  }
  focusNoteText() {
    $(ReactDOM.findDOMNode(this)).find(".noteText").focus();
  }
  saveNote() {
    const text = $(ReactDOM.findDOMNode(this)).find(".noteText").val();
    if (!text) { return; }
    let note = {
      text: text,
      refs: this.props.srefs,
      type: "note",
      public: !this.state.isPrivate
    };

    if (this.props.noteId) { note._id = this.props.noteId; }
    const postData = { json: JSON.stringify(note) };
    const url = "/api/notes/";
    $.post(url, postData, function (data) {
      if (data.error) {
        alert(data.error);
      } else if (data) {
        if (this.props.noteId) {
          Sefaria.clearPrivateNotes(data);
        } else {
          Sefaria.addPrivateNote(data);
        }
        Sefaria.track.event("Tools", "Note Save " + ((this.state.isPrivate) ? "Private" : "Public"), this.props.srefs.join("/"));
        $(ReactDOM.findDOMNode(this)).find(".noteText").val("");
        this.props.onSave();
      } else {
        alert(Sefaria._("Sorry, there was a problem saving your note."));
      }
    }.bind(this)).fail(function (xhr, textStatus, errorThrown) {
      alert(Sefaria._("Unfortunately, there was an error saving this note. Please try again or try reloading this page."));
    });
    this.setState({ saving: true });
  }
  setPrivate() {
    this.setState({ isPrivate: true });
  }
  setPublic() {
    this.setState({ isPrivate: false });
  }
  deleteNote() {
    alert(Sefaria._("Something went wrong (that's all I know)."));
    if (!confirm(Sefaria._("Are you sure you want to delete this note?"))) { return; }
    Sefaria.deleteNote(this.props.noteId).then(this.props.onDelete);
  }
  render() {
    if (!Sefaria._uid) {
      return (<div className="addNoteBox"><LoginPrompt /></div>);
    }
    //const privateClasses = classNames({ notePrivateButton: 1, active: this.state.isPrivate });
    //const publicClasses = classNames({ notePublicButton: 1, active: !this.state.isPrivate });
    return (
      <div className="addNoteBox">
        <textarea className="noteText" placeholder={Sefaria._("Write a note...")} defaultValue={this.props.noteText}></textarea>
        <div className="button fillWidth" onClick={this.saveNote}>
          <span className="int-en">{this.props.noteId ? "Save" : "Add Note"}</span>
          <span className="int-he">{this.props.noteId ? "שמירה" : "הוספת הערה"}</span>
        </div>
        {this.props.noteId ?
          <div className="button white fillWidth" onClick={this.props.onCancel}>
            <span className="int-en">Cancel</span>
            <span className="int-he">בטל</span>
          </div> : null}
        {this.props.noteId ?
          (<div className="deleteNote" onClick={this.deleteNote}>
            <span className="int-en">Delete Note</span>
            <span className="int-he">מחיקת הערה</span>
          </div>) : null}
      </div>);

    /* Leaving out public / private toggle until public notes are reintroduced
    <div className="noteSharingToggle">
      <div className={privateClasses} onClick={this.setPrivate}>
        <span className="int-en"><i className="fa fa-lock"></i> Private</span>
        <span className="int-he"><i className="fa fa-lock"></i>רשומה פרטית</span>
      </div>
      <div className={publicClasses} onClick={this.setPublic}>
        <span className="int-en">Public</span>
        <span className="int-he">רשומה כללית</span>
      </div>
    </div>
    */
  }
}
AddNoteBox.propTypes = {
  srefs: PropTypes.array.isRequired,
  onSave: PropTypes.func.isRequired,
  onCancel: PropTypes.func.isRequired,
  onDelete: PropTypes.func,
  noteId: PropTypes.string,
  noteText: PropTypes.string,
  noteTitle: PropTypes.string,
  noteIsPublic: PropTypes.bool
};


class MyNotes extends Component {
  componentDidMount() {
    this.loadNotes();
  }
  componentDidUpdate(prevProps, prevState) {
    if (!prevProps.srefs.compare(this.props.srefs)) {
      this.loadNotes();
    }
  }
  loadNotes() {
    // Rerender this component when privateNotes arrive.
    Sefaria.privateNotes(this.props.srefs, this.rerender);
  }
  rerender() {
    this.forceUpdate();
  }
  render() {
    const myNotesData = Sefaria.privateNotes(this.props.srefs);
    const myNotes = myNotesData ? myNotesData.map(function (note) {
      let editNote = function () {
        this.props.editNote(note);
      }.bind(this);
      return (<Note
        text={note.text}
        isPrivate={!note.public}
        isMyNote={true}
        ownerName={note.ownerName}
        ownerProfileUrl={note.ownerProfileUrl}
        ownerImageUrl={note.ownerImageUrl}
        editNote={editNote}
        key={note._id} />);
    }.bind(this)) : null;

    return myNotes ? (
      <div className="noteList myNoteList">
        {myNotes}
      </div>) : null;
  }
}
MyNotes.propTypes = {
  srefs: PropTypes.array.isRequired,
  editNote: PropTypes.func.isRequired,
}


class PublicNotes extends Component {
  // List of Publc notes a ref or range or refs.
  render() {
    const notes = Sefaria.notes(this.props.srefs);
    const content = notes ? notes.filter(function (note) {
      // Exlude my notes, shown already in MyNotes.
      return note.owner !== Sefaria._uid;
    }).map(function (note) {
      return (<Note
        text={note.text}
        ownerName={note.ownerName}
        ownerProfileUrl={note.ownerProfileUrl}
        ownerImageUrl={note.ownerImageUrl}
        isPrivate={false}
        key={note._id} />)
    }) : null;

    return content && content.length ? (<div className="noteList publicNoteList">{content}</div>) : null;
  }
}
PublicNotes.propTypes = {
  srefs: PropTypes.array.isRequired,
};


class AddConnectionBox extends Component {
  constructor(props) {
    super(props);
    this.state = {
      refs: this.props.srefs,
      heRefs: this.getHeRefs(this.props.srefs),
      type: "",
    };
  }
  componentWillReceiveProps(nextProps) {
    if (!this.props.srefs.compare(nextProps.srefs)) {
      this.setState({
        refs: nextProps.srefs,
        heRefs: this.getHeRefs(nextProps.srefs),
      })
    }
  }
  getHeRefs(refs) {
    let heRefs = refs.map(ref => {
      let oRef = Sefaria.ref(ref);
      if (!oRef) {
        // If a range was selected, the ref cache may not have a Hebrew ref for us, so ask the API
        Sefaria.getRef(ref).then(this.setHeRefs);
        return "...";
      }
      return oRef.heRef;
    });
    return heRefs;
  }
  setHeRefs() {
    this.setState({ heRefs: this.getHeRefs(this.state.refs) });
  }
  setType(event) {
    this.setState({ type: event.target.value });
  }
  addConnection() {
    let connection = {
      refs: this.props.srefs,
      type: this.state.type,
    };
    let postData = { json: JSON.stringify(connection) };
    const url = "/api/links/";
    $.post(url, postData, function (data) {
      if (data.error) {
        alert(data.error);
      } else {
        Sefaria.track.event("Tools", "Add Connection", this.props.srefs.join("/"));
        Sefaria.clearLinks();
        this.props.onSave();
      }
    }.bind(this)).fail(function (xhr, textStatus, errorThrown) {
      alert("Unfortunately, there was an error saving this connection. Please try again or try reloading this page.");
    });
    this.setState({ saving: true });
  }
  render() {
    const refs = this.state.refs;
    const heRefs = this.state.heRefs;
    return (<div className="addConnectionBox">

      {this.props.srefs.length == 1 ?
        <div>
          <span className="int-en">Choose a text to connect.</span>
          <span className="int-he">בחר טקסט לקישור</span>

          <div className="button fillWidth" onClick={this.props.openComparePanel}>
            <span className="int-en">Browse</span>
            <span className="int-he">סייר</span>
          </div>
        </div>
        : null}

      {this.props.srefs.length > 2 ?
        <div>
          <span className="int-en">We currently only understand connections between two texts.</span>
          <span className="int-he">ניתן לקשר רק בין 2 טקסטים</span>
        </div>
        : null}

      {this.props.srefs.length == 2 ?
        <div>

          <div className="addConnectionSummary">
            <span className="en">{refs[0]}<br />&<br />{refs[1]}</span>
            <span className="he">{heRefs[0]}<br />&<br />{heRefs[1]}</span>
          </div>

          <Dropdown
            name="connectionType"
            options={[
              { value: "", label: Sefaria._("None", "AddConnectionBox") },
              { value: "commentary", label: Sefaria._("Commentary", "AddConnectionBox") },
              { value: "quotation", label: Sefaria._("Quotation", "AddConnectionBox") },
              { value: "midrash", label: Sefaria._("Midrash", "AddConnectionBox") },
              { value: "ein mishpat", label: Sefaria._("Ein Mishpat / Ner Mitsvah", "AddConnectionBox") },
              { value: "mesorat hashas", label: Sefaria._("Mesorat HaShas", "AddConnectionBox") },
              { value: "reference", label: Sefaria._("Reference", "AddConnectionBox") },
              { value: "related", label: Sefaria._("Related Passage", "AddConnectionBox") }
            ]}
            placeholder={Sefaria._("Select Type", "AddConnectionBox")}
            onChange={this.setType} />

          <div className="button fillWidth" onClick={this.addConnection}>
            <span className="int-en">Add Connection</span>
            <span className="int-he">הוסף קישור</span>
          </div>

        </div>
        : null}

    </div>);
  }
}
AddConnectionBox.propTypes = {
  srefs: PropTypes.array.isRequired,
  onSave: PropTypes.func.isRequired,
  onCancel: PropTypes.func.isRequired
}

function ManuscriptImageList(props) {
  const content = props.manuscriptList.map(x => <ManuscriptImage
    manuscript={x}
    interfaceLang={props.interfaceLang}
    contentLang={props.contentLang}
    key={`${x['manuscript_slug']}-${x['page_id']}`}
  />);
  return <div className={"manuscriptList"}>{content}</div>
}

function ManuscriptImage(props) {
  let manuscript = props.manuscript;
  const [cls, description] = props.interfaceLang === 'hebrew'
    ? ['int-he', 'he_description'] : ['int-en', 'description'];
  return <div className={"manuscript"} >
    <a href={manuscript['image_url']} target="_blank">
      <img className={"manuscriptImage"} src={manuscript["thumbnail_url"]} alt={"Ancient Manuscript"} />
    </a>
    {
      (props.interfaceLang === 'hebrew')
        ? <p className={"hebrew manuscriptCaptionHe"}>{manuscript.manuscript.he_title}</p>
        : <p className={"english manuscriptCaption"}>{manuscript.manuscript.title}</p>
    }
    <div className="meta">
      <InterfaceText>Location: </InterfaceText><span>{manuscript['page_id'].replace(/_/g, ' ')}</span><br />
      {
        manuscript.manuscript[description]
          ? <span>
            <InterfaceText text={{ en: 'Courtesy of: ', he: 'הודות ל' }} />
            <span className={cls}>{manuscript.manuscript[description]}<br /></span>
          </span>
          : ''
      }
      {
        manuscript.manuscript['license']
          ? <div className="manuscriptLicense">
              <InterfaceText>License</InterfaceText>
              <InterfaceText>:</InterfaceText>
              <a className="manuscriptLicenseLink" href={Sefaria.getLicenseMap()[manuscript.manuscript['license']]} target="_blank">
                {Sefaria._(manuscript.manuscript['license'])}
              </a>
          </div>
          : ''
      }
      <InterfaceText text={{ en: 'Source: ', he: 'מקור: ' }} />
      <a className="versionDetailsLink" href={manuscript.manuscript['source']} target="_blank">
        { Sefaria.util.parseUrl(manuscript.manuscript['source']).host.replace("www.", "") }
      </a>
    </div>


  </div>
}

ManuscriptImage.propTypes = {
  manuscript: PropTypes.object.isRequired,
  interfaceLang: PropTypes.string.isRequired,
  contentLang: PropTypes.string.isRequired,
};

ManuscriptImageList.propTypes = {
  manuscriptList: PropTypes.array.isRequired,
  interfaceLang: PropTypes.string.isRequired,
  contentLang: PropTypes.string.isRequired,
};


const ConnectionsPanelSection = ({ title, children }) => {
  return (
    <>
      <div className="connectionPanelSectionHeader sans-serif">
        <span className="connectionPanelSectionHeaderInner">
          <InterfaceText context="ConnectionPanelSection">{title}</InterfaceText>
        </span>
      </div>
      {children}
    </>
  );
}

export {
  ConnectionsPanel,
  ConnectionsPanelHeader,
};<|MERGE_RESOLUTION|>--- conflicted
+++ resolved
@@ -201,19 +201,11 @@
     }
 
     Sefaria.getTranslations(ref).then(versions => this.setState({ availableTranslations: Object.values(versions).flat() })); //for counting translations
-<<<<<<< HEAD
-    Sefaria.getRef(this.props.currentlyVisibleRef).then(data => { //this does not properly return a secionRef for a spanning/ranged ref
-=======
     Sefaria.getRef(this.props.currentlyVisibleRef).then(data => { //this does not properly return a sectionRef for a spanning/ranged ref
->>>>>>> f7f300ac
       const currRef = (typeof data == "string") ? Sefaria.sectionRef(data) : data["sectionRef"]; //this is an annoying consequence of getRef not actually returning a
       // consistent response. Its either the ref from cache or the entire text api response if async.
       this.setState({currentlyVisibleSectionRef: currRef});
     });
-<<<<<<< HEAD
-    //this.setState({currentlyVisibleSectionRef: Sefaria.sectionRef(this.props.currentlyVisibleRef)});
-=======
->>>>>>> f7f300ac
   }
   reloadData() {
     this.setState({
