--- conflicted
+++ resolved
@@ -272,7 +272,6 @@
                     />
                  </div>);
     } else if (this.props.mode === "Resources") {
-<<<<<<< HEAD
       const showConnectionSummary = Sefaria.linkSummary(this.props.srefs, this.props.nodeRef ? this.props.nodeRef.split(".")[0] : null).length > 0;
       const resourcesButtonCounts = {
         sheets: Sefaria.sheets.sheetsTotalCount(this.props.srefs),
@@ -288,7 +287,7 @@
       }
       content = (
           <div>
-              { this.state.flashMessage ? <div className="flashMessage sans">{this.state.flashMessage}</div> : null }
+              { this.state.flashMessage ? <div className="flashMessage sans-serif">{this.state.flashMessage}</div> : null }
               <ToolsButton en="About this Text" he="אודות הטקסט" image="about-text.svg" onClick={() => this.props.setConnectionsMode("About")} />
               {showConnectionSummary ?
                   <ConnectionsPanelSection title="Related Texts">
@@ -321,25 +320,6 @@
               }
               <ConnectionsPanelSection title={"Tools"}>
                 <ToolsList
-=======
-      content = (<div>
-                  { this.state.flashMessage ?
-                    <div className="flashMessage sans-serif">{this.state.flashMessage}</div>
-                    : null }
-                  <ToolsButton en="About" he="אודות" image="book-64.png" onClick={() => this.props.setConnectionsMode("About")} />
-                  <ConnectionsSummary
-                    srefs={this.props.srefs}
-                    showBooks={false}
-                    multiPanel={this.props.multiPanel}
-                    filter={this.props.filter}
-                    nodeRef={this.props.nodeRef}
-                    contentLang={this.props.contentLang}
-                    setFilter={this.props.setFilter}
-                    setConnectionsMode={this.props.setConnectionsMode}
-                    setConnectionsCategory={this.props.setConnectionsCategory} />
-                  <ResourcesList
-                    multiPanel={this.props.multiPanel}
->>>>>>> d66bc6e7
                     setConnectionsMode={this.props.setConnectionsMode}
                     toggleSignUpModal = {this.props.toggleSignUpModal}
                     openComparePanel={this.props.multiPanel? this.props.openComparePanel : null}
@@ -1112,14 +1092,9 @@
     const nameClass = en.camelize();
     const wrapperClasses = classNames({toolsButton: 1,[nameClass]:1, [control+"Control"]: 1, [typeface+"Typeface"]: 1, noselect: 1})
     return (
-<<<<<<< HEAD
       count == null || count > 0 ?
       <a href={url} className={wrapperClasses} data-name={en} onClick={clickHandler}>
         {iconElem}
-=======
-      <a href={url} className="toolsButton sans-serif noselect" data-name={this.props.en} onClick={this.onClick}>
-        {icon}
->>>>>>> d66bc6e7
         <span className="toolsButtonText">
             {control == "interface" ? <InterfaceText text={{en: en , he: he }} /> : <ContentText text={{en: en , he: he }}/>}
             {count ? (<span className="connectionsCount">({count})</span>) : null}
