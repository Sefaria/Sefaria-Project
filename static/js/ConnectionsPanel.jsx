--- conflicted
+++ resolved
@@ -423,14 +423,6 @@
                     setWebPagesFilter={this.props.setWebPagesFilter}
                     interfaceLang={this.props.interfaceLang}
                     key="WebPages"/>);
-					
-	} else if (this.props.mode === "Audio" || this.props.mode === "AudioList") {
-      content = (<AudioList
-					srefs={this.props.srefs}
-                    //filter={this.props.mode == "Audios" ? null : this.props.webPagesFilter}
-                    //setWebPagesFilter={this.props.setWebPagesFilter}
-                    interfaceLang={this.props.interfaceLang}
-                    key="Audio"/>);
 
 	} else if (this.props.mode === "Audio" || this.props.mode === "AudioList") {
       content = (<AudioList
@@ -599,11 +591,7 @@
               <ToolsButton en="Translations" he="תרגומים" image="layers.png" onClick={() => this.props.setConnectionsMode("Translations")} />
               <ToolsButton en="Dictionaries" he="מילונים" image="book-2.svg" onClick={() => this.props.setConnectionsMode("Lexicon")} />
               <ToolsButton en="Web Pages" he="דפי אינטרנט" image="webpage.svg" count={this.props.webpagesCount} onClick={() => this.props.setConnectionsMode("WebPages")} />
-<<<<<<< HEAD
-			  <ToolsButton en="Audio" he="שמיעה" image="audio.jpg" count={"1"} onClick={() => this.props.setConnectionsMode("Audio")} />
-=======
 			  <ToolsButton en="Audio" he="שמיעה" image="audio.svg" count={this.props.audioCount} onClick={() => this.props.setConnectionsMode("Audio")} />
->>>>>>> 3ba84d47
               <ToolsButton en="Tools" he="כלים" icon="gear" onClick={() => this.props.setConnectionsMode("Tools")} />
               <ToolsButton en="Feedback" he="משוב" icon="comment" onClick={() => this.props.setConnectionsMode("Feedback")} />
             </div>);
@@ -899,58 +887,19 @@
   srefs: PropTypes.array.isRequired,
 };
 
-<<<<<<< HEAD
-const Audio = ({audioUrl, startTime, endTime, source, license, source_site, description}) => {
-=======
 const Audio = ({audioUrl, startTime, endTime, source, license, source_site, description, anchor}) => {
->>>>>>> 3ba84d47
    const audioElement = useRef();
    const [currTime, setCurrTime] = useState(true);
    const [playing, setPlaying] = useState(false); //true for autoplay
    const [clipEndTime, setClipEndTime] = useState();
    const [clipStartTime, setClipStartTime] = useState();
    const handleChange = (value) => {
-<<<<<<< HEAD
 		   setCurrTime(value);
-=======
-		   setCurrTime(value); 
->>>>>>> 3ba84d47
 		   setCurrTime(value.currentTarget.value);
 		   audioElement.current.currentTime = value.currentTarget.value
 		};
 
-<<<<<<< HEAD
-
-   useEffect(() => {
-       const setAudioData = () => {
-		   if (startTime < clipStartTime){
-		   if (clipStartTime != currTime) setPlaying(true);
-		   setCurrTime(null)};
-           setClipEndTime(endTime);
-		   setClipStartTime(startTime);
-       };
-
-       const setAudioTime = () => setCurrTime(audioElement.current.currentTime); //control range component
-
-
-       audioElement.current.addEventListener("timeupdate", setAudioTime);
-	   setAudioData();
-
-	   if (clipStartTime && currTime < clipStartTime){
-			audioElement.current.currentTime = clipStartTime;
-	   };
-
-
-       playing ? audioElement.current.play() : audioElement.current.pause();
-
-       if (clipEndTime && currTime > clipEndTime) {
-           setPlaying(false);
-		   setCurrTime(null);
-       }
-
-
-=======
-   const reportUser = () => {
+   const reportAudioError = () => {
 	   console.log("report got called")
 
 	  var feedback = {
@@ -976,51 +925,42 @@
    useEffect(() => {
        const setAudioData = () => {
 		   if (startTime < clipStartTime){
-		   if (clipStartTime != currTime) setPlaying(true); 
+		   if (clipStartTime != currTime) setPlaying(true);
 		   setCurrTime(null)};
            setClipEndTime(endTime);
 		   setClipStartTime(startTime);
-       }; 
-	   
-       const setAudioTime = () => setCurrTime(audioElement.current.currentTime); //control range component 
-	   
-	   
+       };
+
+       const setAudioTime = () => setCurrTime(audioElement.current.currentTime); //control range component
+
+
        audioElement.current.addEventListener("timeupdate", setAudioTime);
 	   setAudioData();
-	   
-	   if (clipStartTime && currTime < clipStartTime){		   
+
+	   if (clipStartTime && currTime < clipStartTime){
 			audioElement.current.currentTime = clipStartTime;
 	   };
-			
-	   
+
+
        playing ? audioElement.current.play() : audioElement.current.pause();
-	   
+
        if (clipEndTime && currTime > clipEndTime) {
            setPlaying(false);
 		   setCurrTime(null);
-       } 
-	   
-	   
->>>>>>> 3ba84d47
+       }
+
+
        return () => { //pretty sure these are both unnecassary
            audioElement.current.removeEventListener("loadeddata", setAudioData);
            audioElement.current.removeEventListener("timeupdate", setAudioTime);
        }
    });
-<<<<<<< HEAD
-   return (
-=======
       return (
->>>>>>> 3ba84d47
 		<div className="audio"  key={audioUrl}>
 			  <div className="title">{source}</div>
 			  <div className="description"><a>{description}</a></div>
 			  <div className="panel">
-<<<<<<< HEAD
-				<button onClick={() => setPlaying(playing ? false : true)}>{playing ? "Pause" : "Play"}</button>
-=======
 			    <input type="image" src = {playing ? "static/img/pause.svg" : "static/img/play.svg"} onClick={() => setPlaying(playing ? false : true)} id="pause"/>
->>>>>>> 3ba84d47
 				<input type="range" min={startTime} max={endTime} value = {currTime} step="any" class="slider" onChange={(value) => {handleChange(value)}}/>
 				<a> {parseInt((clipEndTime-clipStartTime) - (clipEndTime - currTime)) + "/" + parseInt(clipEndTime-clipStartTime)}</a>
 			  </div>
@@ -1028,27 +968,17 @@
 				 <source src={audioUrl} type="audio/mpeg"/>
 			  </audio>
 			  <div className="meta">
-<<<<<<< HEAD
-				<a>License: {license}</a>
-				<a>Source: {source_site}</a>
-			  </div>
-		   </div>
-   )
-};
-
-=======
 				<span className="int-en">License: {license}</span>
 				<span className="int-he">עסק רשיון: {license}</span>
 				<span className="int-en">Source: {source_site}</span>
 				<span className="int-he">מקור: {source_site}</span>
 			  </div>
-			  
-			  <p><a href="#" id="reportUser" onClick={() => {reportUser()}}>Report User</a></p>
-
-		</div> 
+
+			  <p><a href="#" id="reportAudioError" onClick={() => {reportAudioError()}}>Report audio error</a></p>
+
+		</div>
    )
 };
->>>>>>> 3ba84d47
 class AudioList extends Component {
 	render() {
 		let audios = Sefaria.audioByRef(this.props.srefs)
@@ -1062,15 +992,9 @@
 				license = {audio.license}
 				source_site = {audio.source_site}
 				description = {audio.description}
-<<<<<<< HEAD
-				/>
-		  });
-      console.log(content);
-=======
 				anchor = {audio.anchorRef}
 				/>
 		  });
->>>>>>> 3ba84d47
 		 if (!content.length) {
 			return <div className="audioList empty">
                   No known audio
@@ -1078,14 +1002,10 @@
 		 }
 
 		return <div className="audioList">
-<<<<<<< HEAD
-				<div class="audioTitle"> Torah Reading </div>
-=======
 				<div class="audioTitle">
 					<div className="en">Torah Reading </div>
 					<div className="he">קריאת התורה </div>
 				</div>
->>>>>>> 3ba84d47
 				  {content}
 			   </div>;
 	}
