--- conflicted
+++ resolved
@@ -1254,11 +1254,7 @@
       });
       sites = Object.values(sites).sort(this.webSitesSort);
       content = sites.map(site => {
-<<<<<<< HEAD
         return (<div className="website" role="button" tabindex="0" onKeyUp={(event) => event.key==='Enter' && this.setFilter(site.name)} onClick={() => this.setFilter(site.name)} key={site.name}>
-=======
-        return (<div className="website" role="button" tabindex="0" onKeyUp={(eventq) => event.key==='Enter' && this.setFilter(site.name)} onClick={() => this.setFilter(site.name)} key={site.name}>
->>>>>>> 60d8b518
           <img className="icon" src={site.faviconUrl} />
           <span className="siteName">{site.name} <span className="connectionsCount">({site.count})</span></span>
         </div>);
