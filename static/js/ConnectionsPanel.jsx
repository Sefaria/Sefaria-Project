--- conflicted
+++ resolved
@@ -813,19 +813,11 @@
   // A list of Resources in addition to connection
   return (
     <div className="toolButtonsList">
-<<<<<<< HEAD
-      <ToolsButton en="Add to Sheet" he="הוספה לדף מקורות" image="sheetsplus.svg" onClick={() => !Sefaria._uid ? toggleSignUpModal() : setConnectionsMode("Add To Sheet", { "addSource": "mainPanel" })} />
+      <ToolsButton en="Add to Sheet" he="הוספה לדף מקורות" image="sheetsplus.svg" onClick={() => !Sefaria._uid ? toggleSignUpModal(SignUpModalKind.AddToSheet) : setConnectionsMode("Add To Sheet", { "addSource": "mainPanel" })} />
       {Sefaria._siteSettings.TORAH_SPECIFIC ? <ToolsButton en="Dictionaries" he="מילונים" image="dictionaries.svg" urlConnectionsMode="Lexicon" onClick={() => setConnectionsMode("Lexicon")} /> : null}
       {openComparePanel ? <ToolsButton en="Compare Text" he="טקסט להשוואה" image="compare-panel.svg" onClick={openComparePanel} /> : null}
-      <ToolsButton en="Notes" he="הערות" image="notes.svg" alwaysShow={true} count={counts["notes"]} urlConnectionsMode="Notes" onClick={() => !Sefaria._uid ? toggleSignUpModal() : setConnectionsMode("Notes")} />
-      {Sefaria._siteSettings.TORAH_SPECIFIC ? <ToolsButton en="Chavruta" he="חברותא" image="chavruta.svg" onClick={() => !Sefaria._uid ? toggleSignUpModal() : setConnectionsMode("Chavruta")} /> : null}
-=======
-      <ToolsButton en="Add to Sheet" he="הוספה לדף מקורות" image="sheetsplus.svg" onClick={() => !Sefaria._uid ? toggleSignUpModal(SignUpModalKind.AddToSheet) : setConnectionsMode("Add To Sheet", { "addSource": "mainPanel" })} />
-      <ToolsButton en="Dictionaries" he="מילונים" image="dictionaries.svg" urlConnectionsMode="Lexicon" onClick={() => setConnectionsMode("Lexicon")} />
-      {openComparePanel ? <ToolsButton en="Compare Text" he="טקסט להשוואה" image="compare-panel.svg" onClick={openComparePanel} /> : null}
       <ToolsButton en="Notes" he="הערות" image="notes.svg" alwaysShow={true} count={counts["notes"]} urlConnectionsMode="Notes" onClick={() => !Sefaria._uid ? toggleSignUpModal(SignUpModalKind.Notes) : setConnectionsMode("Notes")} />
-      <ToolsButton en="Chavruta" he="חברותא" image="chavruta.svg" onClick={() => !Sefaria._uid ? toggleSignUpModal(SignUpModalKind.Chavruta) : setConnectionsMode("Chavruta")} />
->>>>>>> 2bdc42cd
+      {Sefaria._siteSettings.TORAH_SPECIFIC ?       <ToolsButton en="Chavruta" he="חברותא" image="chavruta.svg" onClick={() => !Sefaria._uid ? toggleSignUpModal(SignUpModalKind.Chavruta) : setConnectionsMode("Chavruta")} /> : null}
       {masterPanelMode !== "Sheet" ? <ToolsButton en="Share" he="שיתוף" image="share.svg" onClick={() => setConnectionsMode("Share")} /> : null}
       <ToolsButton en="Feedback" he="משוב" image="feedback.svg" onClick={() => setConnectionsMode("Feedback")} />
       <ToolsButton en="Advanced" he="כלים מתקדמים" image="advancedtools.svg" onClick={() => setConnectionsMode("Advanced Tools")} />
@@ -1356,13 +1348,8 @@
 
     return (
       <div>
-<<<<<<< HEAD
         { Sefaria._siteSettings.TORAH_SPECIFIC ? <ToolsButton en="Add Translation" he="הוספת תרגום" image="tools-translate.svg" onClick={addTranslation} /> : null}
-        <ToolsButton en="Add Connection" he="הוספת קישור לטקסט אחר" image="tools-add-connection.svg" onClick={() => !Sefaria._uid ? toggleSignUpModal() : setConnectionsMode("Add Connection")} />
-=======
-        <ToolsButton en="Add Translation" he="הוספת תרגום" image="tools-translate.svg" onClick={addTranslation} />
         <ToolsButton en="Add Connection" he="הוספת קישור לטקסט אחר" image="tools-add-connection.svg" onClick={() => !Sefaria._uid ? toggleSignUpModal(SignUpModalKind.AddConnection) : setConnectionsMode("Add Connection")} />
->>>>>>> 2bdc42cd
         {editText ? (<ToolsButton en="Edit Text" he="עריכת טקסט" image="tools-edit-text.svg" onClick={editText} />) : null}
       </div>
     );
