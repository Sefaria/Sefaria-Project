--- conflicted
+++ resolved
@@ -345,7 +345,7 @@
             :
             null
           }
-          {showResourceButtons || Sefaria.is_moderator ?
+          {showResourceButtons ?
             <ConnectionsPanelSection title={"Resources"}>
               {
                 //ironically we need the masterpanel mode to be sheet to indicate a sheet is loaded, but the
@@ -772,17 +772,10 @@
   return (
     <div className="toolButtonsList">
       <ToolsButton en="Sheets" he="דפי מקורות" image="sheet.svg" count={counts["sheets"]} urlConnectionsMode="Sheets" onClick={() => setConnectionsMode("Sheets")} />
-<<<<<<< HEAD
       {Sefaria._siteSettings.TORAH_SPECIFIC ? <ToolsButton en="Web Pages" he="דפי אינטרנט" image="webpages.svg" count={counts["webpages"]} urlConnectionsMode="WebPages" onClick={() => setConnectionsMode("WebPages")} /> : null}
       <ToolsButton en="Topics" he="נושאים" image="hashtag-icon.svg" count={counts["topics"]} urlConnectionsMode="Topics" onClick={() => setConnectionsMode("Topics")} alwaysShow={Sefaria.is_moderator} />
       {Sefaria._siteSettings.TORAH_SPECIFIC ? <ToolsButton en="Manuscripts" he="כתבי יד" image="manuscripts.svg" count={counts["manuscripts"]} urlConnectionsMode="manuscripts" onClick={() => setConnectionsMode("manuscripts")} /> : null}
       {Sefaria._siteSettings.TORAH_SPECIFIC ? <ToolsButton en="Torah Readings" he="קריאה בתורה" image="torahreadings.svg" count={counts["audio"]} urlConnectionsMode="Torah Readings" onClick={() => setConnectionsMode("Torah Readings")} /> : null}
-=======
-      <ToolsButton en="Web Pages" he="דפי אינטרנט" image="webpages.svg" count={counts["webpages"]} urlConnectionsMode="WebPages" onClick={() => setConnectionsMode("WebPages")} />
-      <ToolsButton en="Topics" he="נושאים" image="hashtag-icon.svg" count={counts["topics"]} urlConnectionsMode="Topics" onClick={() => setConnectionsMode("Topics")} alwaysShow={Sefaria.is_moderator} />
-      <ToolsButton en="Manuscripts" he="כתבי יד" image="manuscripts.svg" count={counts["manuscripts"]} urlConnectionsMode="manuscripts" onClick={() => setConnectionsMode("manuscripts")} />
-      <ToolsButton en="Torah Readings" he="קריאה בתורה" image="torahreadings.svg" count={counts["audio"]} urlConnectionsMode="Torah Readings" onClick={() => setConnectionsMode("Torah Readings")} />
->>>>>>> c0ce26dd
     </div>
   );
 }
@@ -1180,15 +1173,11 @@
   }
   return (
     <div className={`topicList ${contentLang === 'hebrew' ? 'topicsHe' : 'topicsEn'}`}>
-<<<<<<< HEAD
-      {Sefaria.is_moderator && masterPanelMode === "Text" ? <TopicSearch contextSelector=".topicList" srefs={srefs} update={updateTopics}/> : null}
-=======
       {Sefaria.is_moderator && masterPanelMode === "Text" ? <TopicSearch contentLang={contentLang} contextSelector=".topicList"
                                                                          srefs={srefs}
                                                                          update={updateTopics}
                                                                          createNewTopicStr={Sefaria.translation(contentLang, "Create a new topic: ")}/>
                                                                          : null}
->>>>>>> c0ce26dd
       {(!topics || !topics.length) ? (
         <div className="webpageList empty">
           <div className="loadingMessage sans-serif">
@@ -1198,7 +1187,6 @@
       ) : topics.map(
           (topic, i) => (
           <TopicListItem
-            isFirst={i === 0}
             key={topic.topic}
             id={i}
             topic={topic}
@@ -1211,23 +1199,14 @@
   );
 }
 
-<<<<<<< HEAD
-const TopicListItem = ({ isFirst, topic, interfaceLang, srefs }) => {
-=======
 const TopicListItem = ({ id, topic, interfaceLang, srefs }) => {
->>>>>>> c0ce26dd
   let dataSourceText = '';
   const langKey = interfaceLang === 'english' ? 'en' : 'he';
   if (!!topic.dataSources && Object.values(topic.dataSources).length > 0) {
     dataSourceText = `${Sefaria._('This topic is connected to ')}"${Sefaria._r(srefs[0])}" ${Sefaria._('by')} ${Object.values(topic.dataSources).map(d => d[langKey]).join(' & ')}.`;
   }
-  const topicLinkClass = isFirst ? "topicButton isFirst" : "topicButton";
   return (
-<<<<<<< HEAD
-      <a href={`/topics/${topic.topic}`} className={topicLinkClass} target="_blank">
-=======
       <a href={`/topics/${topic.topic}`} className="topicButton" target="_blank" id={`topicItem-${id}`}>
->>>>>>> c0ce26dd
       <span className="topicButtonTitle">
         <span className="contentText">
           <span className="en">{topic.title.en}</span>
