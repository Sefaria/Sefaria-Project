import {
  Ad,
  Dropdown,
  LoadingMessage,
  LoginPrompt,
  LanguageToggleButton,
  CloseButton,
  SheetListing,
  Note,
  FeedbackBox,
  DivineNameReplacer,
  ToolTipped, InterfaceText, EnglishText, HebrewText,
} from './Misc';
import {ContentText} from "./ContentText";
import {
  MediaList
} from './Media';

import { CategoryFilter, TextFilter } from './ConnectionFilters';
import React, { useContext, useState, useEffect } from 'react';
import { ReaderPanelContext } from './context';
import PropTypes from 'prop-types';
import ReactDOM from 'react-dom';
import Sefaria from './sefaria/sefaria';
import $ from './sefaria/sefariaJquery';
import SidebarSearch from './SidebarSearch';
import TextList from './TextList'
import ConnectionsPanelHeader from './ConnectionsPanelHeader';
import { AddToSourceSheetBox } from './AddToSourceSheet';
import LexiconBox from './LexiconBox';
import AboutBox from './AboutBox';
import GuideBox from './GuideBox';
import TranslationsBox from './TranslationsBox';
import ExtendedNotes from './ExtendedNotes';
import classNames from 'classnames';
import Component from 'react-class';
import { TextTableOfContents } from "./BookPage";
import { CollectionsModal } from './CollectionsWidget';
import { event } from 'jquery';
import TopicSearch from "./TopicSearch";
import WebPage from './WebPage'
import { SignUpModalKind } from './sefaria/signupModalContent';


class ConnectionsPanel extends Component {
  constructor(props) {
    super(props);
    this._savedHistorySegments = new Set();
    this.state = {
      flashMessage: null,
      currObjectVersions: { en: null, he: null },
      // mainVersionLanguage: props.masterPanelLanguage === "bilingual" ? "hebrew" : props.masterPanelLanguage,
      availableTranslations: [],
      linksLoaded: false, // has the list of refs been loaded
      connectionSummaryCollapsed: true,
      currentlyVisibleSectionRef: Sefaria.sectionRef(this.props.currentlyVisibleRef),
    };
  }
  toggleTopLevelCollapsed() {
    this.setState({ connectionSummaryCollapsed: !this.state.connectionSummaryCollapsed });
  }
  componentDidMount() {
    this._isMounted = true;
    this.loadData();
    this.setCurrentVersions();
    this.debouncedCheckVisibleSegments = Sefaria.util.debounce(this.checkVisibleSegments, 100);
    this.addScrollListener();
  }

  componentWillUnmount() {
    this._isMounted = false;
    this.removeScrollListener();
  }
  componentDidUpdate(prevProps, prevState) {
    if (!prevProps.srefs.compare(this.props.srefs)) {
      this.loadData();
    }
    // Turn on the lexicon when receiving new words if they are less than 3
    // and don't span refs.
    if (this.props.selectedWords &&
      this.props.selectedWords !== prevProps.selectedWords &&
      this.props.selectedWords.match(/[\s:\u0590-\u05ff.]+/) &&
      this.props.selectedWords.split(" ").length < 3 &&
      this.props.srefs.length === 1) {
      this.props.setConnectionsMode("Lexicon");
    }
    // Go back to main sidebar when words are unselected
    if (prevProps.selectedWords && prevProps.mode === "Lexicon" && !this.props.selectedWords && !this.props.selectedNamedEntity) {
      this.props.setConnectionsMode("Resources");
    }

    if (!Sefaria.areBothVersionsEqual(prevProps.currVersions, this.props.currVersions) ||
      prevProps.masterPanelLanguage !== this.props.masterPanelLanguage ||
      prevProps.srefs[0] !== this.props.srefs[0]) {
      this.setCurrentVersions();
    }

    if (prevProps.mode !== this.props.mode || prevProps.connectionsCategory !== this.props.connectionsCategory) {
      this.removeScrollListener();

      if(this.isScrollReset()) {
        this.props.setSideScrollPosition(null);
      }

      else if (this.props.scrollPosition && this.isScrollMonitored()) {
        $(".content").scrollTop(this.props.scrollPosition)
            .trigger("scroll");
      }

      this.addScrollListener();
    }
  }
  isScrollMonitored() {
    return ["ConnectionsList", "WebPages", "Sheets"].includes(this.props.mode);
  }
  isScrollReset() {
    return ["Resources"].includes(this.props.mode);
  }
  addScrollListener() {
    this.$scrollView = $(".connectionsPanel .texts");
    if (this.$scrollView[0]) {
      this.$scrollView[0].addEventListener("scroll", this.handleScroll);
    }
  }
  removeScrollListener() {
    if (!!this.$scrollView && this.$scrollView[0]) {
      this.$scrollView[0].removeEventListener("scroll", this.handleScroll);
    }
  }
  handleScroll(event) {
    if(this.isScrollMonitored()) {
      this.props.setSideScrollPosition($(event.target).scrollTop());
    }
    else if (this.props.mode === "TextList") {
      this.debouncedCheckVisibleSegments();
    }
  }
  checkVisibleSegments() {
    if (!this._isMounted || !this.props.filter || !this.props.filter.length) { return; }
    const initialFilter = this.props.filter;
    const initialRefs = this.props.srefs;
    this.$scrollView.find(".textListTextRangeBox .textRange").each((i, element) => {
      if (!this.isSegmentVisible(element)) { return; }
      const callback = this.onIntentTimer.bind(null, element, initialFilter, initialRefs);
      this.props.checkIntentTimer(null, callback);  // instead of saving timer, we want to have multiple timers running because multiple segments can be on screen
    });
  }
  onIntentTimer(element, initialFilter, initialRefs) {
    if (
      !this._isMounted ||
      !this.isSegmentVisible(element) ||
      this.didFilterChange(initialFilter, initialRefs, this.props.filter, this.props.srefs)
    ) { return; }
    const ref = element.getAttribute('data-ref');
    if (this._savedHistorySegments.has(ref)) { return; }
    const parsedRef = Sefaria.parseRef(ref);
    // TODO: add version info once we support that in links
    Sefaria.saveUserHistory({
      ref,
      versions: { en: null, he: null },
      book: parsedRef.book,
      language: this.props.contentLang,
      secondary: true,
    });
    this._savedHistorySegments.add(ref);
  }
  isSegmentVisible(segment) {
    const threshold = 100;
    const $segment = $(segment);
    const top = $segment.offset().top - this.$scrollView.offset().top;
    const bottom = $segment.outerHeight() + top;
    return top < this.$scrollView.outerHeight() - threshold && bottom > threshold;
  }
  didFilterChange(prevFilter, prevRefs, nextFilter, nextRefs) {
    if (
      !prevFilter || !nextFilter ||
      !prevFilter.length || !nextFilter.length ||
      prevFilter[0] !== nextFilter[0]
    ) { return true; }
    return !prevRefs.compare(nextRefs);
  }
  sectionRef() {
    return Sefaria.sectionRef(Sefaria.humanRef(this.props.srefs), true) || this.props.srefs;
  }
  loadData() {
    let ref = this.props.srefs[0];
    if (!Sefaria.related(ref)) {
      Sefaria.related(ref, function (data) {
        if (this._isMounted) {
          this.setState({
            linksLoaded: true,
          });
        }
      }.bind(this));
    }
    else {
      this.setState({
        linksLoaded: true,
      });
    }

    Sefaria.getTranslations(ref).then(versions => this.setState({ availableTranslations: Object.values(versions).flat() })); //for counting translations
    Sefaria.getRef(this.props.currentlyVisibleRef).then(data => { //this does not properly return a sectionRef for a spanning/ranged ref
      const currRef = (typeof data == "string") ? Sefaria.sectionRef(data) : data["sectionRef"]; //this is an annoying consequence of getRef not actually returning a
      // consistent response. Its either the ref from cache or the entire text api response if async.
      this.setState({currentlyVisibleSectionRef: currRef});
    });
  }
  reloadData() {
    this.setState({
      linksLoaded: false,
    });
    Sefaria.clearLinks();
    this.loadData();
  }
  flashMessage(msg) {
    this.setState({ flashMessage: msg });
    setTimeout(function () {
      this.setState({ flashMessage: null });
    }.bind(this), 3000);
  }
  onSave() {
    this.reloadData();
    this.props.setConnectionsMode("Resources");
    this.flashMessage("Success! You've created a new connection.");
  }
  async getData() {
    // Gets data about this text from cache, which may be null.
    const versionPref = Sefaria.versionPreferences.getVersionPref(this.props.srefs[0]);
    return await Sefaria.getTextFromCurrVersions(this.props.srefs[0], this.props.currVersions, this.props.translationLanguagePreference, 1);
  }
  async setCurrentVersions() {
    const data = await this.getData();
    let currentLanguage = this.props.masterPanelLanguage;
    if (currentLanguage === "bilingual") {
      currentLanguage = "hebrew"
    }
    if (!data || data.error) {
      this.setState({
        currObjectVersions: { en: null, he: null },
      });
    }
    const [primary, translation] = Sefaria.getPrimaryAndTranslationFromVersions(data.versions);
    this.setState({
      currObjectVersions: {
        en: ((this.props.masterPanelLanguage !== "hebrew" && !!data.text.length) || (this.props.masterPanelLanguage === "hebrew" && !data.he.length)) ? translation : null,
        he: ((this.props.masterPanelLanguage !== "english" && !!data.he.length) || (this.props.masterPanelLanguage === "english" && !data.text.length)) ? primary : null,
      },
      sectionRef: data.sectionRef,
    });
  }
  checkSrefs(srefs) {
    // Mostly exists for properly displaying Ranging refs in TextList on page loads and on sheets
    if (typeof (srefs) == "object" && srefs.length === 1) {
      srefs = Sefaria.splitRangingRef(srefs[0]);
    }
    if (srefs.length === 1 && (Sefaria.sectionRef(srefs[0]) === srefs[0])) {
      const oref = Sefaria.ref(srefs[0]);
      srefs = Sefaria.makeSegments(oref).map(segment => segment.ref)
    }
    return (srefs)
  }
  openVersionInSidebar(versionTitle, versionLanguage) {
    this.props.setConnectionsMode("Translation Open");
    this.props.setFilter(Sefaria.getTranslateVersionsKey(versionTitle, versionLanguage));
  }
  render() {
    let content = null;
    if (!this.state.linksLoaded) {
      content = <LoadingMessage />;
    } else if (this.props.mode === "Resources") {
      const summary = Sefaria.linkSummary(this.props.srefs, this.props.nodeRef ? this.props.nodeRef.split(".")[0] : null);
      const showConnectionSummary = summary.length > 0 || Sefaria.hasEssayLinks(this.props.srefs);
      const resourcesButtonCounts = {
        sheets: Sefaria.sheets.sheetsTotalCount(this.props.srefs),
        webpages: Sefaria.webPagesByRef(this.props.srefs).length,
        audio: Sefaria.mediaByRef(this.props.srefs).length,
        topics: Sefaria.topicsByRefCount(this.props.srefs) || 0,
        manuscripts: Sefaria.manuscriptsByRef(this.props.srefs).length,
        guides: Sefaria.guidesByRef(this.props.srefs).length,
        translations: this.state.availableTranslations.length, //versions dont come from the related api, so this one looks a bit different than the others.
      }
      const showResourceButtons = Sefaria.is_moderator || Object.values(resourcesButtonCounts).some(elem => elem > 0);
      const toolsButtonsCounts = {
        notes: Sefaria.notesTotalCount(this.props.srefs),
      }
      content = (
        <div>
          {this.state.flashMessage ? <div className="flashMessage sans-serif">{this.state.flashMessage}</div> : null}
          <div className="topToolsButtons">
              <ToolsButton en="About this Text" he="אודות הטקסט" image="about-text.svg" urlConnectionsMode="About" onClick={() => this.props.setConnectionsMode("About")} />
              <ToolsButton en="Table of Contents" he="תוכן העניינים" image="text-navigation.svg" urlConnectionsMode="Navigation" onClick={() => this.props.setConnectionsMode("Navigation")} />
              <ToolsButton en="Search in this Text" he="חיפוש בטקסט" image="compare.svg" urlConnectionsMode="SidebarSearch" onClick={() => this.props.setConnectionsMode("SidebarSearch")} />
              <ToolsButton en="Translations" he="תרגומים" image="translation.svg"  urlConnectionsMode="Translations" onClick={() => this.props.setConnectionsMode("Translations")} count={resourcesButtonCounts.translations} />
              {resourcesButtonCounts?.guides ? <ToolsButton en="Guided Learning" he="מדריך" image="iconmonstr-school-17.svg" highlighted={true} experiment={true} urlConnectionsMode="Guide" onClick={() => this.props.setConnectionsMode("Guide")} /> : null}
            </div>
          }
          {showConnectionSummary ?
            <ConnectionsPanelSection title="Related Texts">
              <ConnectionsSummary
                currObjectVersions={this.state.currObjectVersions}
                srefs={this.props.srefs}
                showBooks={false}
                multiPanel={this.props.multiPanel}
                filter={this.props.filter}
                nodeRef={this.props.nodeRef}
                contentLang={this.props.contentLang}
                setFilter={this.props.setFilter}
                setConnectionsMode={this.props.setConnectionsMode}
                setConnectionsCategory={this.props.setConnectionsCategory}
                collapsed={this.state.connectionSummaryCollapsed}
                toggleTopLevelCollapsed={this.toggleTopLevelCollapsed}
              />
            </ConnectionsPanelSection>
            :
            null
          }
          {showResourceButtons ?
            <ConnectionsPanelSection title={"Resources"}>
              <ResourcesList
                srefs={this.props.srefs}
                setConnectionsMode={this.props.setConnectionsMode}
                counts={resourcesButtonCounts}
              />
            </ConnectionsPanelSection>
            :
            null
          }
          <ConnectionsPanelSection title={"Tools"}>

<<<<<<< HEAD
            {this.props.masterPanelMode === "Sheet" ? <SheetToolsList
              toggleSignUpModal={this.props.toggleSignUpModal}
              setConnectionsMode={this.props.setConnectionsMode}
              masterPanelLanguage={this.props.masterPanelLanguage}
              masterPanelLayout={this.props.masterPanelLayout}
              masterPanelSheetId={this.props.masterPanelSheetId} /> : null}
=======
>>>>>>> c8a6496a
            <ToolsList
              setConnectionsMode={this.props.setConnectionsMode}
              masterPanelMode={this.props.masterPanelMode}
              toggleSignUpModal={this.props.toggleSignUpModal}
              openComparePanel={this.props.multiPanel ? this.props.openComparePanel : null}
              counts={toolsButtonsCounts} />
          </ConnectionsPanelSection>
        </div>
      );

    } else if (this.props.mode === "Navigation") {
      content = (
        <TextTableOfContents
          narrowPanel={this.props.narrowPanel}
          title={this.props.title}
          close={this.props.close}
          currVersions={this.props.currVersions}
          navigatePanel={this.props.navigatePanel}
          currentlyVisibleRef={this.props.currentlyVisibleRef}
          currentlyVisibleSectionRef={this.state.currentlyVisibleSectionRef}
        />
      );
    } else if (this.props.mode === "ConnectionsList") {
      content = (<ConnectionsSummary
        srefs={this.props.srefs}
        category={this.props.connectionsCategory}
        showBooks={true}
        multiPanel={this.props.multiPanel}
        nodeRef={this.props.nodeRef}
        contentLang={this.props.contentLang}
        filter={this.props.filter}
        setFilter={this.props.setFilter}
        setConnectionsMode={this.props.setConnectionsMode}
        setConnectionsCategory={this.props.setConnectionsCategory} />);

    } else if (this.props.mode === "TextList" || this.props.mode === "EssayList") {
      content = (<TextList
        panelPosition={this.props.panelPosition}
        srefs={this.checkSrefs(this.props.srefs)}
        filter={this.props.filter}
        recentFilters={this.props.recentFilters}
        nodeRef={this.props.nodeRef}
        fullPanel={this.props.fullPanel}
        multiPanel={this.props.multiPanel}
        contentLang={this.props.contentLang}
        setFilter={this.props.setFilter}
        setConnectionsMode={this.props.setConnectionsMode}
        onTextClick={this.props.onTextClick}
        onCitationClick={this.props.onCitationClick}
        handleSheetClick={this.props.handleSheetClick}
        openNav={this.props.openNav}
        closePanel={this.props.closePanel}
        selectedWords={this.props.selectedWords}
        checkVisibleSegments={this.checkVisibleSegments}
        translationLanguagePreference={this.props.translationLanguagePreference}
        filterRef={this.props.filterRef}
      />);

    } else if (this.props.mode === "Add To Sheet") {
      let refForSheet, versionsForSheet, selectedWordsForSheet, nodeRef;
      // add source from connections
      if (this.props.connectionData && this.props.connectionData.hasOwnProperty("addSource") && this.props.connectionData["addSource"] == 'connectionsPanel') {
        refForSheet = this.props.connectionData.hasOwnProperty("connectionRefs") ? this.props.connectionData["connectionRefs"] : this.props.srefs;
        versionsForSheet = this.props.connectionData.hasOwnProperty("versions") ? this.props.connectionData["versions"] : { "en": null, "he": null };
        selectedWordsForSheet = null;
      } else { // add source from sheet itself
        refForSheet = this.props.srefs;
        versionsForSheet = this.state.currObjectVersions;
        selectedWordsForSheet = this.props.selectedWords;
        nodeRef = this.props.nodeRef;
      }
      content = (<div>
        <AddToSourceSheetBox
          srefs={refForSheet}
          currObjectVersions={versionsForSheet} //sidebar doesn't actually do versions
          contentLanguage={this.props.masterPanelLanguage}
          selectedWords={selectedWordsForSheet}
          nodeRef={nodeRef}
          fullPanel={this.props.fullPanel}
          toggleSignUpModal={this.props.toggleSignUpModal}
          setConnectionsMode={this.props.setConnectionsMode} />
      </div>);

    }  else if (this.props.mode === "Notes") {
      content = (<div>
        <AddNoteBox
          srefs={this.props.srefs}
          fullPanel={this.props.fullPanel}
          closePanel={this.props.closePanel}
          onSave={() => this.props.setConnectionsMode("Notes")}
          onCancel={() => this.props.setConnectionsMode("Notes")} />
        {Sefaria._uid ?
          <div>
            <a href="/my/profile?tab=notes" className="allNotesLink button white transparent bordered fillWidth">
              <span className="int-en">Go to My Notes</span>
              <span className="int-he">הרשומות שלי</span>
            </a>
            <MyNotes
              srefs={this.props.srefs}
              editNote={this.props.editNote} />
          </div> : null}
      </div>);

    } else if (this.props.mode === "Lexicon") {
      content = (<LexiconBox
        selectedWords={this.props.selectedWords}
        selectedNamedEntity={this.props.selectedNamedEntity}
        selectedNamedEntityText={this.props.selectedNamedEntityText}
        oref={Sefaria.ref(this.props.srefs[0])}
        srefs={this.props.srefs}
        onEntryClick={this.props.onTextClick}
        onCitationClick={this.props.onCitationClick}
        clearSelectedWords={this.props.clearSelectedWords}
        clearNamedEntity={this.props.clearNamedEntity}
        interfaceLang={this.props.interfaceLang} />);

    } else if (this.props.mode === "Topics") {
      content = (
        <TopicList
          masterPanelMode={this.props.masterPanelMode}
          contentLang={this.props.contentLang}
          srefs={this.props.srefs}
          interfaceLang={this.props.interfaceLang}
          key={`Topics-${this.props.srefs.join("|")}`}
        />
      );
    } else if (this.props.mode === "WebPages" || this.props.mode === "WebPagesList") {
      content = (<WebPagesList
        srefs={this.props.srefs}
        filter={this.props.mode === "WebPages" ? null : this.props.webPagesFilter}
        setWebPagesFilter={this.props.setWebPagesFilter}
        interfaceLang={this.props.interfaceLang}
        key="WebPages" />);

    } else if (this.props.mode === "Torah Readings") {
      content = (<MediaList
        srefs={this.props.srefs}
        interfaceLang={this.props.interfaceLang}
        key="Media" />);

    } else if (this.props.mode === "Advanced Tools") {
      content = (<AdvancedToolsList
        srefs={this.props.srefs}
        toggleSignUpModal={this.props.toggleSignUpModal}
        canEditText={this.props.canEditText}
        setConnectionsMode={this.props.setConnectionsMode}
        currVersions={this.props.currVersions}
        masterPanelLanguage={this.props.masterPanelLanguage} />);

    } else if (this.props.mode === "Share") {
      content = (<ShareBox
        url={window.location.href}
        fullPanel={this.props.fullPanel}
        closePanel={this.props.closePanel}
        setConnectionsMode={this.props.setConnectionsMode} />);

    } else if (this.props.mode === "Feedback") {
      content = (<FeedbackBox
        srefs={this.props.srefs}
        url={window.location.href}
        currVersions={this.props.currVersions}
      />);

    } else if (this.props.mode === "Edit Note") {
      content = (<AddNoteBox
        srefs={this.props.srefs}
        noteId={this.props.noteBeingEdited._id}
        noteText={this.props.noteBeingEdited.text}
        noteTitle={this.props.noteBeingEdited.title}
        noteIsPublic={this.props.noteBeingEdited.isPublic}
        fullPanel={this.props.fullPanel}
        closePanel={this.props.closePanel}
        onSave={() => this.props.setConnectionsMode("Notes")}
        onCancel={() => this.props.setConnectionsMode("Notes")}
        onDelete={() => this.props.setConnectionsMode("Notes")} />);

    } else if (this.props.mode === "Add Connection") {
      content = <AddConnectionBox
        srefs={this.props.allOpenRefs}
        openComparePanel={this.props.openComparePanel}
        onSave={this.onSave}
        onCancel={() => this.props.setConnectionsMode("Resources")} />

    } else if (this.props.mode === "Login") {
      content = (<LoginPrompt fullPanel={this.props.fullPanel} />);

    } else if (this.props.mode === "About" || this.props.mode === 'Version Open') {
      content = (<AboutBox
        currObjectVersions={this.state.currObjectVersions}
        masterPanelLanguage={this.props.masterPanelLanguage}
        setConnectionsMode={this.props.setConnectionsMode}
        mode={this.props.mode}
        setFilter={this.props.setVersionFilter}
        vFilter={this.props.versionFilter}
        onRangeClick={this.props.onTextClick}
        onCitationClick={this.props.onCitationClick}
        title={this.props.title}
        srefs={this.props.srefs}
        sectionRef={this.state.sectionRef}
        openVersionInReader={this.props.selectVersion}
        viewExtendedNotes={this.props.viewExtendedNotes}
      />);

    } else if (this.props.mode === "Guide") {
      content = (<GuideBox
        masterPanelLanguage={this.props.masterPanelLanguage}
        sref={this.props.srefs[0]}
        setPreviousSettings={this.props.setPreviousSettings}
      />);

    } else if (this.props.mode === "Translations" || this.props.mode === "Translation Open") {
      content = (<TranslationsBox
        key={`Translations`}
        currObjectVersions={this.state.currObjectVersions}
        setConnectionsMode={this.props.setConnectionsMode}
        mode={this.props.mode}
        setFilter={this.props.setVersionFilter}
        vFilter={this.props.versionFilter}
        recentVFilters={this.props.recentVersionFilters}
        srefs={this.props.srefs}
        sectionRef={this.state.sectionRef}
        onRangeClick={this.props.onTextClick}
        openVersionInReader={this.props.selectVersion}
        viewExtendedNotes={this.props.viewExtendedNotes}
        onCitationClick={this.props.onCitationClick}
        translationLanguagePreference={this.props.translationLanguagePreference}
      />);

    } else if (this.props.mode === "extended notes") {
      content = (<ExtendedNotes
        currVersions={this.props.currVersions}
        title={this.props.title} />);
    } else if (this.props.mode === "manuscripts") {
      content = (<ManuscriptImageList
        manuscriptList={Sefaria.manuscriptsByRef(this.props.srefs)}
        interfaceLang={this.props.interfaceLang}
        contentLang={this.props.contentLang}
      />);
    } else if (this.props.mode === "DivineName") {
      content = <DivineNameReplacer
          setDivineNameReplacement={this.props.setDivineNameReplacement}
          divineNameReplacement={this.props.divineNameReplacement}
      />
    } else if (this.props.mode === "SidebarSearch") {
    content = <SidebarSearch
                title={this.props.title}
                navigatePanel={this.props.navigatePanel}
                sidebarSearchQuery={this.props.sidebarSearchQuery}
                setSidebarSearchQuery={this.props.setSidebarSearchQuery}
                onSidebarSearchClick={this.props.onSidebarSearchClick}
              />
    }

    const marginless = ["Resources", "ConnectionsList", "Advanced Tools", "Share", "WebPages", "Topics", "manuscripts"].indexOf(this.props.mode) !== -1;
    let classes = classNames({ connectionsPanel: 1, textList: 1, marginless: marginless, fullPanel: this.props.fullPanel, singlePanel: !this.props.fullPanel });
    return (
      <div className={classes} key={this.props.mode}>
        {this.props.fullPanel ? null :
          <ConnectionsPanelHeader
            connectionsMode={this.props.mode}
            previousCategory={this.props.connectionsCategory}
            previousMode={this.props.connectionData?.previousMode}
            setConnectionsMode={this.props.setConnectionsMode}
            setConnectionsCategory={this.props.setConnectionsCategory}
            multiPanel={this.props.multiPanel}
            filter={this.props.filter}
            recentFilters={this.props.recentFilters}
            baseRefs={this.props.srefs}
            setFilter={this.props.setFilter}
            closePanel={this.props.closePanel}
            toggleLanguage={this.props.toggleLanguage}
            interfaceLang={this.props.interfaceLang}
            backButtonSettings={this.props.backButtonSettings}
          />}
        <div className="texts content">
          <div className="contentInner">{content}</div>
        </div>
      </div>);

  }
}
ConnectionsPanel.propTypes = {
  srefs: PropTypes.array.isRequired,  // an array of ref strings
  filter: PropTypes.array.isRequired,
  recentFilters: PropTypes.array.isRequired,
  mode: PropTypes.string.isRequired, // "Resources", "ConnectionsList", "TextList" etc., called `connectionsMode` above
  connectionsCategory: PropTypes.string,            // with mode:"ConnectionsList", which category of connections to show
  setFilter: PropTypes.func.isRequired,
  setConnectionsMode: PropTypes.func.isRequired,
  setConnectionsCategory: PropTypes.func.isRequired,
  editNote: PropTypes.func.isRequired,
  openComparePanel: PropTypes.func.isRequired,
  title: PropTypes.string.isRequired,
  currVersions: PropTypes.object.isRequired,
  selectVersion: PropTypes.func.isRequired,
  noteBeingEdited: PropTypes.object,
  fullPanel: PropTypes.bool,
  multiPanel: PropTypes.bool,
  canEditText: PropTypes.bool,
  onTextClick: PropTypes.func,
  onCitationClick: PropTypes.func,
  openNav: PropTypes.func,
  closePanel: PropTypes.func,
  toggleLanguage: PropTypes.func,
  selectedWords: PropTypes.string,
  selectedNamedEntity: PropTypes.string,
  selectedNamedEntityText: PropTypes.string,
  interfaceLang: PropTypes.string,
  contentLang: PropTypes.string,
  masterPanelLanguage: PropTypes.oneOf(["english", "bilingual", "hebrew"]),
  masterPanelLayout: PropTypes.string,
  masterPanelMode: PropTypes.string,
  versionFilter: PropTypes.array,
  recentVersionFilters: PropTypes.array,
  setVersionFilter: PropTypes.func.isRequired,
  checkIntentTimer: PropTypes.func.isRequired,
  clearSelectedWords: PropTypes.func.isRequired,
  clearNamedEntity: PropTypes.func.isRequired,
  translationLanguagePreference: PropTypes.string,
  scrollPosition: PropTypes.number,
  setSideScrollPosition: PropTypes.func.isRequired,
  setPreviousSettings: PropTypes.func,
  filterRef: PropTypes.string,
  backButtonSettings:      PropTypes.object,
};

const createSheetsWithRefURL = (srefs) => {
  const normalizedRef = Sefaria.normRef(srefs);
  window.open(`${Sefaria.apiHost}/sheets/sheets-with-ref/${normalizedRef}`);
}

const ResourcesList = ({ srefs, setConnectionsMode, counts }) => {
  // A list of Resources in addition to connection
  return (
    <div className="toolButtonsList">
      <ToolsButton en="Sheets" he="דפי מקורות" image="sheet.svg" count={counts["sheets"]} urlConnectionsMode="Sheets" onClick={() => createSheetsWithRefURL(srefs)} />
      <ToolsButton en="Web Pages" he="דפי אינטרנט" image="webpages.svg" count={counts["webpages"]} urlConnectionsMode="WebPages" onClick={() => setConnectionsMode("WebPages")} />
      <ToolsButton en="Topics" he="נושאים" image="hashtag-icon.svg" count={counts["topics"]} urlConnectionsMode="Topics" onClick={() => setConnectionsMode("Topics")} alwaysShow={Sefaria.is_moderator} />
      <ToolsButton en="Manuscripts" he="כתבי יד" image="manuscripts.svg" count={counts["manuscripts"]} urlConnectionsMode="manuscripts" onClick={() => setConnectionsMode("manuscripts")} />
      <ToolsButton en="Torah Readings" he="קריאה בתורה" image="torahreadings.svg" count={counts["audio"]} urlConnectionsMode="Torah Readings" onClick={() => setConnectionsMode("Torah Readings")} />
    </div>
  );
}
ResourcesList.propTypes = {
  setConnectionsMode: PropTypes.func.isRequired,
  counts: PropTypes.object.isRequired,
}

const ToolsList = ({ setConnectionsMode, toggleSignUpModal, openComparePanel, counts, masterPanelMode }) => {
  // A list of Resources in addition to connection
  return (
    <div className="toolButtonsList">
      {Sefaria._uid && <ToolsButton en="Add to Sheet" he="הוספה לדף מקורות" image="sheetsplus.svg" onClick={() => setConnectionsMode("Add To Sheet", { "addSource": "mainPanel" })} />}
      <ToolsButton en="Dictionaries" he="מילונים" image="dictionaries.svg" urlConnectionsMode="Lexicon" onClick={() => setConnectionsMode("Lexicon")} />
      {openComparePanel ? <ToolsButton en="Compare Text" he="טקסט להשוואה" image="compare-panel.svg" onClick={openComparePanel} /> : null}
      <ToolsButton en="Notes" he="הערות" image="notes.svg" alwaysShow={true} count={counts["notes"]} urlConnectionsMode="Notes" onClick={() => !Sefaria._uid ? toggleSignUpModal(SignUpModalKind.Notes) : setConnectionsMode("Notes")} />
      <ToolsButton en="Share" he="שיתוף" image="share.svg" onClick={() => setConnectionsMode("Share")} />
      <ToolsButton en="Feedback" he="משוב" image="feedback.svg" onClick={() => setConnectionsMode("Feedback")} />
      <ToolsButton en="Advanced" he="כלים מתקדמים" image="advancedtools.svg" onClick={() => setConnectionsMode("Advanced Tools")} />
    </div>
  );
}
ToolsList.propTypes = {
  setConnectionsMode: PropTypes.func.isRequired,
  toggleSignUpModal: PropTypes.func.isRequired,
  counts: PropTypes.object.isRequired,
}

<<<<<<< HEAD
const AboutSheetButtons = ({ setConnectionsMode, masterPanelSheetId }) => {

  const [isOwner, setIsOwner] = useState(false);
  const [showEditButton, setShowEditButton] = useState(false);
  useEffect(() => {
    const sheet = Sefaria.sheets.loadSheetByID(masterPanelSheetId)
    setIsOwner(sheet.owner === Sefaria._uid);
    console.log(sheet)
  }, []);

  return (<div className="topToolsButtons">
    {isOwner ?
        <ToolsButton en="Publish Settings" he="הגדרות פרסום" image="about-text.svg" urlConnectionsMode="AboutSheet" onClick={() => setConnectionsMode("AboutSheet")} />
        :
        <ToolsButton en="About this Sheet" he="אודות דף המקורות" image="about-text.svg" urlConnectionsMode="AboutSheet" onClick={() => setConnectionsMode("AboutSheet")} />
    }
    {showEditButton  ?
        <ToolsButton en="Edit" he="עריכה" image="note.svg" onClick={() => {
          window.location = `//${window.location.host}/sheets/${masterPanelSheetId}?editor=1`;
        }} />
        : null }

    <ToolsButton en="Share" he="שיתוף" image="share.svg" onClick={() => setConnectionsMode("Share")} />
  </div>);
}

const SheetToolsList = ({ toggleSignUpModal, masterPanelSheetId, setConnectionsMode, masterPanelLanguage, masterPanelLayout }) => {

  // const [isOwner, setIsOwner] = useState(false);
  // const [isPublished, setIsPublished] = useState(false);
  const googleDriveState = {
    export: { en: "Export to Google Docs", he: "ייצוא לגוגל דוקס" },
    exporting: {en: "Exporting to Google Docs...", he: "מייצא לגוגל דוקס...", greyColor: true},
    exportComplete: { en: "Export Complete", he: "ייצוא הסתיים", secondaryEn: "Open in Google", secondaryHe: "לפתיחה בגוגל דוקס", greyColor: true}
  }
  const copyState = {
    copy: { en: "Copy", he: "העתקה" },
    copying: { en: "Copying...", he: "מעתיק...", greyColor: true},
    copied: { en: "Sheet Copied", he: "הדף מועתק", secondaryHe: "צפייה בדף המקורות", secondaryEn: "View Copy", greyColor: true },
    error: { en: "Sorry, there was an error.", he: "סליחה, ארעה שגיאה" }
  }
  const [copyText, setCopyText] = useState(copyState.copy);
  const urlHashObject = Sefaria.util.parseHash(Sefaria.util.parseUrl(window.location).hash).afterLoading;
  const [googleDriveText, setGoogleDriveText] = urlHashObject === "exportToDrive" ? useState(googleDriveState.exporting) : useState(googleDriveState.export);
  const [googleDriveLink, setGoogleDriveLink] = useState("");
  const [copiedSheetId, setCopiedSheetId] = useState(0);
  const sheet = Sefaria.sheets.loadSheetByID(masterPanelSheetId);
  const [showCollectionsModal, setShowCollectionsModal] = useState(false);

  useEffect(() => {
    if (googleDriveText.en == googleDriveState.exporting.en) {
      history.replaceState("", document.title, window.location.pathname + window.location.search); // remove exportToDrive hash once it's used to trigger export
      $.ajax({
        type: "POST",
        url: "/api/sheets/" + sheet.id + `/export_to_drive?language=${masterPanelLanguage}&layout=${masterPanelLayout}`,
        success: function (data) {
          if ("error" in data) {
            console.log(data.error.message);
            // Export Failed
          } else {
            // Export succeeded
            setGoogleDriveLink(data.webViewLink);
            setGoogleDriveText(googleDriveState.exportComplete)
          }
        },
        statusCode: {
          401: function () {
            window.location.href = "/gauth?next=" + encodeURIComponent(window.location.protocol + '//' + window.location.host + window.location.pathname + window.location.search + "#afterLoading=exportToDrive");
          }
        }
      });
    }
  }, [googleDriveText])

  // const toggleCollectionsModal = () => {
  //   if (!Sefaria._uid) {
  //     toggleSignUpModal();
  //   } else {
  //     setShowCollectionsModal(!showCollectionsModal)
  //   }
  // }



  const filterAndSaveCopiedSheetData = (data) => {
    let newSheet = Sefaria.util.clone(data);
    newSheet.status = "unlisted";
    newSheet.title = newSheet.title + " (Copy)";

    if (Sefaria._uid != newSheet.owner) {
      newSheet.via = newSheet.id;
      newSheet.viaOwner = newSheet.owner;
      newSheet.owner = Sefaria._uid
    }
    delete newSheet.id;
    delete newSheet.ownerName;
    delete newSheet.views;
    delete newSheet.dateCreated;
    delete newSheet.dateModified;
    delete newSheet.displayedCollection;
    delete newSheet.collectionName;
    delete newSheet.collectionImage;
    delete newSheet.likes;
    delete newSheet.promptedToPublish;
    delete newSheet._id;

    const postJSON = JSON.stringify(newSheet);
    $.post("/api/sheets/", { "json": postJSON }, (data) => {
      if (data.id) {
        setCopiedSheetId(data.id);
        setCopyText(copyState.copied);
      } else if ("error" in data) {
        setCopyText(copyState.error);
        console.log(data.error);
      }
    })
  }

  const copySheet = () => {
    if (!Sefaria._uid) {
      toggleSignUpModal(SignUpModalKind.AddToSheet);
    } else if (copyText.en === copyState.copy.en) {
      setCopyText(copyState.copying);
      filterAndSaveCopiedSheetData(sheet);
    } else if (copyText.en === copyState.copied.en) {
      window.location.href = `/sheets/${copiedSheetId}`
      // TODO: open copied sheet
    }
  }

  const googleDriveExport = () => {
    // $("#overlay").show();
    // sjs.alert.message('<span class="int-en">Syncing with Google Docs...</span><span class="int-he">מייצא לגוגל דרייב...</span>');
    if (!Sefaria._uid) {
      toggleSignUpModal();
    }
    else if (googleDriveText.en === googleDriveState.exportComplete.en) {
      Sefaria.util.openInNewTab(googleDriveLink);
    } else {
      Sefaria.track.sheets("Export to Google Docs");
      setGoogleDriveText(googleDriveState.exporting)
    }
  }
  return (<div>
    <ToolsButton en={copyText.en} he={copyText.he} secondaryEn={copyText.secondaryEn} secondaryHe={copyText.secondaryHe} image="copy.png" greyColor={!!copyText.secondaryEn || copyText.greyColor} onClick={() => copySheet()} />
    {/* <ToolsButton en="Add to Collection" he="תרגומים" image="add-to-collection.svg" onClick={() => toggleCollectionsModal()} /> */}
    <ToolsButton en="Print" he="הדפסה" image="print.svg" onClick={() => window.print()} />
    <ToolsButton en={googleDriveText.en} he={googleDriveText.he} greyColor={!!googleDriveText.secondaryEn || googleDriveText.greyColor} secondaryEn={googleDriveText.secondaryEn} secondaryHe={googleDriveText.secondaryHe} image="googledrive.svg" onClick={() => googleDriveExport()} />
    {
      Sefaria._uid && (
            sheet.owner === Sefaria._uid ||
            sheet.options.collaboration == "anyone-can-edit"
        ) ?
      <ToolsButton en="Divine Name" he="שמות קודש" image="tools-translate.svg" onClick={() => setConnectionsMode("DivineName")} /> : null}

  </div>
  )
}
SheetToolsList.propTypes = {
  toggleSignUpModal: PropTypes.func.isRequired,
  masterPanelSheetId: PropTypes.number.isRequired,
  setConnectionsMode: PropTypes.func.isRequired,
  masterPanelLanguage: PropTypes.string.isRequired,
  masterPanelLayout: PropTypes.string.isRequired
};

class SheetNodeConnectionTools extends Component {
  // A list of Resources in addition to connections
  render() {
    return (<div className="toolButtonsList">
      {this.props.multiPanel ?
        <ToolsButton en="Other Text" he="טקסט נוסף" icon="search" onClick={this.props.openComparePanel} />
        : null}
      <ToolsButton en="Sheets" he="דפי מקורות" image="sheet.svg" urlConnectionsMode="Sheets" count={this.props.sheetsCount} onClick={() => this.props.setConnectionsMode("Sheets")} />
      <ToolsButton en="Feedback" he="משוב" icon="comment" onClick={() => this.props.setConnectionsMode("Feedback")} />
    </div>);
  }
}
SheetNodeConnectionTools.propTypes = {
  multiPanel: PropTypes.bool.isRequired,
  setConnectionsMode: PropTypes.func.isRequired,
  openComparePanel: PropTypes.func.isRequired,
};


=======
>>>>>>> c8a6496a
class ConnectionsSummary extends Component {
  // A summary of available connections on `srefs`.
  // If `category` is present, shows a single category, otherwise all categories.
  // If `showBooks`, show specific text counts beneath each category.

  render() {
    const collapsedTopLevelLimit = 4;
    const refs = this.props.srefs;
    const oref = Sefaria.ref(refs[0]);
    const isTopLevel = !this.props.category;
    const baseCat = oref ? oref["categories"][0] : null;
    let summary = Sefaria.linkSummary(refs);
    let essaySummary = [];

    if (!summary) { return null; }

    if (this.props.category === "Commentary") {
      // Show Quoting Commentary together with Commentary
      summary = summary.filter(cat => (cat.category.indexOf("Commentary") !== -1));
      const order = ["Commentary", "Quoting Commentary"];
      summary.sort((a, b) => {
        const ia = order.indexOf(a.category);
        const ib = order.indexOf(b.category);
        return ia - ib;
      });

    } else if (this.props.category) {
      // Single Category Summary
      summary = summary.filter(function (cat) { return cat.category === this.props.category; }.bind(this));
      if (summary.length === 0) {
        summary = [{ category: this.props.category, books: [], count: 0, hasEnglish: false }];
      }

    } else if (isTopLevel) {
      // Hide Quoting Commentary from the top level view
      let topSummary = summary.filter(cat => (cat.category.indexOf("Commentary") < 1));
      // But include Quoting Commentary counts and english mark in top level Commentary section
      let subCommentaryCats = summary.filter(cat => (cat.category.indexOf("Commentary") > 1));
      if (subCommentaryCats.length && summary[0].category !== "Commentary") {
        // handle case of having Modern/Quoting Commentary, but no Commentary
        topSummary = [{ category: "Commentary", count: 0, books: [], hasEnglish: false }].concat(topSummary);
      } else if (subCommentaryCats.length && summary[0].category === "Commentary") {
        // If Commentary object is present and we have sub commentary counts to add, replace the object
        // so we can add to the count without changing the underlying object.
        topSummary = [{ category: "Commentary", count: summary[0].count, books: [], hasEnglish: summary[0].hasEnglish }].concat(topSummary.slice(1))
      }
      subCommentaryCats.map(cat => {
        topSummary[0].count += cat.count;
        topSummary[0].hasEnglish = cat.hasEnglish || summary[0].hasEnglish;
      });

      summary = topSummary;
      let essayLinks = this.props.currObjectVersions ? Sefaria.essayLinks(refs, this.props.currObjectVersions) : [];
      if (essayLinks.length > 0) {
        essayLinks.forEach(function (link, i) {
          const essayTextFilter = <TextFilter
              setConnectionsMode={this.props.setConnectionsMode}
              srefs={this.props.srefs}
              key={i}
              book={link.index_title}
              heBook={link.heTitle}
              hasEnglish={link.sourceHasEn}
              category={link.category}
              updateRecent={true}
              setFilter={this.props.setFilter}
              hideCounts={true}
              enDisplayText={link.displayedText["en"]}
              heDisplayText={link.displayedText["he"]}
              filterSuffix={"Essay"}
              on={false}/>;
          essaySummary.push(essayTextFilter);
        }.bind(this));
        essaySummary = <div className={"essayGroup"}>{essaySummary}</div>;
      }
    }
    let connectionsSummary = summary.map(function (cat, i) {
      const books = this.props.contentLang === "hebrew"
        ? cat.books.concat().sort(Sefaria.linkSummaryBookSortHebrew.bind(null, baseCat))
        : cat.books;
      return (
        <CategoryFilter
          srefs={this.props.srefs}
          category={cat.category}
          heCategory={Sefaria.hebrewTerm(cat.category)}
          showBooks={this.props.showBooks}
          count={cat.count}
          books={books}
          hasEnglish={cat.hasEnglish}
          filter={this.props.filter}
          updateRecent={true}
          setFilter={this.props.setFilter}
          setConnectionsCategory={this.props.setConnectionsCategory}
          on={Sefaria.util.inArray(cat.category, this.props.filter) !== -1}
          key={cat.category} />
      );
    }.bind(this));

    let summaryToggle = null;
    if (isTopLevel && connectionsSummary.length > collapsedTopLevelLimit) {
      if (this.props.collapsed) {
        connectionsSummary = connectionsSummary.slice(0, collapsedTopLevelLimit) //get the first x items
        summaryToggle = (
          <ToolsButton en="More" he="עוד" image="more.svg" onClick={this.props.toggleTopLevelCollapsed} control="interface" typeface="system" />
        );
      } else {
        summaryToggle = (
          <ToolsButton en="See Less" he="פחות" image="less.svg" onClick={this.props.toggleTopLevelCollapsed} control="interface" typeface="system" />
        )
      }
    }

    return (
      <div>
        {isTopLevel && essaySummary}
        {connectionsSummary}
        {summaryToggle}
      </div>
    );
  }
}
ConnectionsSummary.propTypes = {
  srefs: PropTypes.array.isRequired, // an array of ref strings
  category: PropTypes.string, // if present show connections for category, if null show category summary
  filter: PropTypes.array,
  fullPanel: PropTypes.bool,
  multiPanel: PropTypes.bool,
  contentLang: PropTypes.string,
  showBooks: PropTypes.bool,
  setConnectionsMode: PropTypes.func,
  setFilter: PropTypes.func,
  setConnectionsCategory: PropTypes.func.isRequired,
  currObjectVersions: PropTypes.object
};

const TopicList = ({ masterPanelMode, srefs, interfaceLang, contentLang }) => {
  // segment ref topicList can be undefined even if loaded
  // but section ref topicList is null when loading and array when loaded
  const [topics, setTopics] = useState(Sefaria.topicsByRef(srefs));
  const updateTopics = function() {
    setTopics(Sefaria.topicsByRef(srefs));
  }
  return (
    <div className={`topicList ${contentLang === 'hebrew' ? 'topicsHe' : 'topicsEn'}`}>
      {Sefaria.is_moderator && masterPanelMode === "Text" ? <TopicSearch contentLang={contentLang} contextSelector=".topicList"
                                                                         srefs={srefs}
                                                                         update={updateTopics}
                                                                         createNewTopicStr={Sefaria.translation(contentLang, "Create a new topic: ")}/>
                                                                         : null}
      {(!topics || !topics.length) ? (
        <div className="webpageList empty">
          <div className="loadingMessage sans-serif">
            <ContentText text={{ en: "No known Topics Here.", he: "אין קשרים ידועים." }} />
          </div>
        </div>
      ) : topics.map(
          (topic, i) => (
          <TopicListItem
            key={topic.topic}
            id={i}
            topic={topic}
            interfaceLang={interfaceLang}
            srefs={srefs}
          />
        )
      )}
    </div>
  );
}

const TopicListItem = ({ id, topic, interfaceLang, srefs }) => {
  let dataSourceText = '';
  const langKey = interfaceLang === 'english' ? 'en' : 'he';
  if (!!topic.dataSources && Object.values(topic.dataSources).length > 0) {
    dataSourceText = `${Sefaria._('This topic is connected to ')}"${Sefaria._r(srefs[0])}" ${Sefaria._('by')} ${Object.values(topic.dataSources).map(d => d[langKey]).join(' & ')}.`;
  }
  return (
      <a href={`/topics/${topic.topic}`} className="topicButton" target="_blank" id={`topicItem-${id}`}>
      <span className="topicButtonTitle">
        <span className="contentText">
          <span className="en">{topic.title.en}</span>
          <span className="he">{topic.title.he}</span>
        </span>
        <ToolTipped altText={dataSourceText} classes={"saveButton tooltip-toggle three-dots-button"}>
          <img src="/static/img/three-dots.svg" alt={dataSourceText} />
        </ToolTipped>
      </span>
      {
        topic.description && (topic.description.en || topic.description.he) ? (

          <span className="smallText">
            <ContentText markdown={{en: topic.description.en, he: topic.description.he}} />
          </span>
        ) : null
      }
    </a>
  );
}

class WebPagesList extends Component {
  // List of web pages for a ref in the sidebar
  setFilter(filter) {
    this.props.setWebPagesFilter(filter);
  }
  webSitesSort(a, b) {
    // First sort by site language / interface language
    let aHe, bHe;
    [aHe, bHe] = [a.name, b.name].map(Sefaria.hebrew.isHebrew);
    if (aHe !== bHe) { return (bHe ? -1 : 1) * (Sefaria.interfaceLang === "hebrew" ? -1 : 1); }
    // Then by number of pages
    return b.count - a.count;
  }
  render() {
    let webpages = Sefaria.webPagesByRef(this.props.srefs)
    let content = [];

    if (!this.props.filter) {
      let sites = {};
      webpages.map(page => {
        if (page.siteName in sites) {
          sites[page.siteName].count++;
        } else {
          sites[page.siteName] = { name: page.siteName, faviconUrl: page.favicon, count: 1 };
        }
      });
      sites = Object.values(sites).sort(this.webSitesSort);
      content = sites.map(site => {
        return (<div className="website" role="button" tabindex="0" onKeyUp={(event) => event.key==='Enter' && this.setFilter(site.name)} onClick={() => this.setFilter(site.name)} key={site.name}>
          <img className="icon" src={site.faviconUrl} />
          <span className="siteName">{site.name} <span className="connectionsCount">({site.count})</span></span>
        </div>);
      });
    } else {
      webpages = webpages.filter(page => this.props.filter == "all" || page.siteName == this.props.filter);
      content = webpages.map((webpage, i) => {
        return (<WebPage {...webpage} key={i} />);
      });
    }

    if (!content.length) {
      const filterName = this.props.filter !== "all" ? this.props.filter : null;
      const en = "No web pages known" + (filterName ? " from " + filterName : "") + " here.";
      const he = "אין דפי אינטרנט ידועים" + (filterName ? " מ" + filterName : "") + ".";
      return <div className="webpageList empty">
        <LoadingMessage message={en} heMessage={he} />
      </div>;
    }

    const linkerMessage = Sefaria._siteSettings.TORAH_SPECIFIC ?
      <div className="webpagesLinkerMessage sans-serif">
        <InterfaceText>Sites that are listed here use the</InterfaceText> <a href="/linker"><InterfaceText>Sefaria Linker</InterfaceText></a>
      </div> : null;

    return <div className="webpageList">
      {content}
      {linkerMessage}
    </div>;

  }
}
WebPagesList.propTypes = {
  srefs: PropTypes.array.isRequired,
};

const AdvancedToolsList = ({srefs, canEditText, currVersions, setConnectionsMode, masterPanelLanguage, toggleSignUpModal}) => {
    const {textsData} = useContext(ReaderPanelContext);
    const editText = canEditText && textsData ? function () {
      const isTranslation = masterPanelLanguage === 'english';
      const versionType = isTranslation ? 'translation' : 'primary';
      const langCode = textsData[`${versionType}Direction`] === 'ltr' ? 'en': 'he';
      const versionTitle = isTranslation ? textsData.versionTitle : textsData.heVersionTitle;
      const refString = `${srefs[0]}/${encodeURIComponent(langCode)}/${encodeURIComponent(versionTitle)}`;

      let path = "/edit/" + refString;
      let currentPath = Sefaria.util.currentPath();
      let nextParam = "?next=" + encodeURIComponent(currentPath);
      path += nextParam;
      Sefaria.track.event("Tools", "Edit Text Click", refString,
        { hitCallback: () => window.location = path }
      );
    } : null;

    const addTranslation = function () {
      if (!Sefaria._uid) { toggleSignUpModal(SignUpModalKind.AddTranslation) }
      else {
        let nextParam = "?next=" + Sefaria.util.currentPath();
        Sefaria.track.event("Tools", "Add Translation Click", srefs[0],
          { hitCallback: () => { window.location = "/translate/" + srefs[0] + nextParam } }
        );
      }
    };

    return (
      <div>
        <ToolsButton en="Add Translation" he="הוספת תרגום" image="tools-translate.svg" onClick={addTranslation} />
        <ToolsButton en="Add Connection" he="הוספת קישור לטקסט אחר" image="tools-add-connection.svg" onClick={() => !Sefaria._uid ? toggleSignUpModal(SignUpModalKind.AddConnection) : setConnectionsMode("Add Connection")} />
        {editText ? (<ToolsButton en="Edit Text" he="עריכת טקסט" image="tools-edit-text.svg" onClick={editText} />) : null}
      </div>
    );
}
AdvancedToolsList.propTypes = {
  srefs:                PropTypes.array.isRequired,  // an array of ref strings
  canEditText:          PropTypes.bool,
  currVersions:         PropTypes.object,
  setConnectionsMode:   PropTypes.func.isRequired,
  masterPanelLanguage:  PropTypes.oneOf(["english", "hebrew", "bilingual"]),
  toggleSignUpModal:    PropTypes.func,
};


const ToolsButton = ({ en, he, onClick, urlConnectionsMode = null, icon, image,
                       count = null, control = "interface", typeface = "system", alwaysShow = false,
                       secondaryHe, secondaryEn, greyColor=false, highlighted=false, experiment=false }) => {
  const clickHandler = (e) => {
    e.preventDefault();
    gtag("event", "feature_clicked", {name: `tools_button_${en}`})
    onClick();
  }
  let iconElem = null;
  if (icon) {
    let iconName = "fa-" + icon;
    let classes = { fa: 1, toolsButtonIcon: 1 };
    classes[iconName] = 1;
    iconElem = (<i className={classNames(classes)} />)
  } else if (image) {
    iconElem = (<img src={"/static/img/" + image} className="toolsButtonIcon" alt="" />);
  }
  //We only want to generate reloadable urls for states where we actually respond to said url. See ReaderApp.makeHistoryState()- sidebarModes.
  const url = urlConnectionsMode ? Sefaria.util.replaceUrlParam("with", urlConnectionsMode) : null;
  const nameClass = en.camelize();
  const wrapperClasses = classNames({ toolsButton: 1, [nameClass]: 1, [control + "Control"]: 1, [typeface + "Typeface"]: 1, noselect: 1, greyColor: greyColor })
  return (
    count == null || count > 0 || alwaysShow ?
    <div className={classNames({toolsButtonContainer: 1, highlighted: highlighted})}>
      <a href={url} className={wrapperClasses} data-name={en} onClick={clickHandler}>
        {iconElem}
        <span className="toolsButtonText">
          {control === "interface" ? <InterfaceText text={{ en: en, he: he }} /> : <ContentText text={{ en: en, he: he }} />}
          {count ? (<span className="connectionsCount">({count})</span>) : null}
          {experiment ? <span className="experimentLabel">Experiment</span> : null}
        </span>
      </a>
      {secondaryEn && secondaryHe ? <a className="toolsSecondaryButton" onClick={clickHandler}><InterfaceText text={{ en: secondaryEn, he: secondaryHe }} /> <img className="linkArrow" src={`/static/img/${Sefaria.interfaceLang === "hebrew" ? "arrow-left-bold" : "arrow-right-bold"}.svg`} aria-hidden="true"></img></a> : null}
      </div>
      : null
  );
}
ToolsButton.propTypes = {
  en: PropTypes.string.isRequired,
  he: PropTypes.string.isRequired,
  icon: PropTypes.string,
  image: PropTypes.string,
  count: PropTypes.number,
  onClick: PropTypes.func,
  greyColor: PropTypes.bool,
  highlighted: PropTypes.bool,
  experiment: PropTypes.bool,
  secondaryEn: PropTypes.string,
  secondaryHe: PropTypes.string
};

class ShareBox extends Component {
  constructor(props) {
    super(props);
    if (this.props.sheetID) {
      const sheet = Sefaria.sheets.loadSheetByID(this.props.sheetID);
      this.state = {
        sheet: sheet,
        shareValue: sheet.options.collaboration ? sheet.options.collaboration : "none"
      }
    }
    else {
      this.state = {
        sheet: null,
        shareValue: null
      }
    }

  }
  componentDidUpdate(prevProps, prevState) {
    if (this.state.shareValue != prevState.shareValue) {
      new Promise((resolve, reject) => Sefaria.sheets.loadSheetByID(this.props.sheetID, sheet => resolve(sheet))).then(updatedSheet => {
        updatedSheet.options.collaboration = this.state.shareValue;
        updatedSheet.lastModified = updatedSheet.dateModified
        delete updatedSheet._id;
        delete updatedSheet.error;
        const postJSON = JSON.stringify(updatedSheet);
        this.postSheet(postJSON)
      })
    }
  }
  focusInput() {
    $(ReactDOM.findDOMNode(this)).find("input").select();
  }

  postSheet(postJSON) {
    $.post("/api/sheets/", { "json": postJSON }, (data) => {
      if (data.id) {
        console.log('saved...')
        Sefaria.sheets._loadSheetByID[data.id] = data;
      } else {
        console.log(data);
      }
    })
  }
  updateShareOptions(event) {
    this.setState({ shareValue: event.target.value });
  }
  copySheetLink() {
    const copyText = document.getElementById("sheetShareLink");
    copyText.select();
    copyText.setSelectionRange(0, 99999); // For mobile devices

    if (!navigator.clipboard) { // fallback if navigator.clipboard does not work
      document.execCommand('copy');
    } else {
      navigator.clipboard.writeText(copyText.value);
    }
  }
  render() {
    const url = this.props.url;

    const shareFacebook = function () {
      Sefaria.util.openInNewTab("https://www.facebook.com/sharer/sharer.php?u=" + encodeURIComponent(url));
    };
    const shareTwitter = function () {
      Sefaria.util.openInNewTab("https://twitter.com/share?url=" + encodeURIComponent(url));
    };
    const shareEmail = function () {
      Sefaria.util.openInNewTab("mailto:?&subject=Text on Sefaria&body=" + url);
    };
    const classes = classNames({ textList: 1, fullPanel: this.props.fullPanel });
    return (
      <div>
        <ConnectionsPanelSection title="Share Link">
          <div className="shareInputBox">
            <button tabIndex="0" className="shareInputButton" aria-label="Copy Link to Sheet" onClick={this.copySheetLink.bind(this)}><img src="/static/icons/copy.svg" className="copyLinkIcon" aria-hidden="true"></img></button>
            <input tabIndex="0" className="shareInput" id="sheetShareLink" value={this.props.url} />
          </div>
        </ConnectionsPanelSection>
        <ConnectionsPanelSection title="More Options">
          <ToolsButton en="Share on Facebook" he="פייסבוק" icon="facebook-official" onClick={shareFacebook} />
          <ToolsButton en="Share on X" he="X" icon="X" onClick={shareTwitter} />
          <ToolsButton en="Share by Email" he="אימייל" icon="envelope-o" onClick={shareEmail} />
        </ConnectionsPanelSection>
      </div>);
  }
}
ShareBox.propTypes = {
  url: PropTypes.string.isRequired,
  fullPanel: PropTypes.bool,
  sheetID: PropTypes.number
};

class AddNoteBox extends Component {
  constructor(props) {
    super(props);
    this.state = {
      isPrivate: !props.noteIsPublic,
      saving: false
    };
  }
  componentDidMount() {
    this.focusNoteText();
  }
  focusNoteText() {
    $(ReactDOM.findDOMNode(this)).find(".noteText").focus();
  }
  saveNote() {
    const text = $(ReactDOM.findDOMNode(this)).find(".noteText").val();
    if (!text) { return; }
    let note = {
      text: text,
      refs: this.props.srefs,
      type: "note",
      public: !this.state.isPrivate
    };

    if (this.props.noteId) { note._id = this.props.noteId; }
    const postData = { json: JSON.stringify(note) };
    const url = "/api/notes/";
    $.post(url, postData, function (data) {
      if (data.error) {
        alert(data.error);
      } else if (data) {
        if (this.props.noteId) {
          Sefaria.clearPrivateNotes(data);
        } else {
          Sefaria.addPrivateNote(data);
        }
        Sefaria.track.event("Tools", "Note Save " + ((this.state.isPrivate) ? "Private" : "Public"), this.props.srefs.join("/"));
        $(ReactDOM.findDOMNode(this)).find(".noteText").val("");
        this.props.onSave();
      } else {
        alert(Sefaria._("Sorry, there was a problem saving your note."));
      }
    }.bind(this)).fail(function (xhr, textStatus, errorThrown) {
      alert(Sefaria._("Unfortunately, there was an error saving this note. Please try again or try reloading this page."));
    });
    this.setState({ saving: true });
  }
  setPrivate() {
    this.setState({ isPrivate: true });
  }
  setPublic() {
    this.setState({ isPrivate: false });
  }
  deleteNote() {
    alert(Sefaria._("Something went wrong (that's all I know)."));
    if (!confirm(Sefaria._("Are you sure you want to delete this note?"))) { return; }
    Sefaria.deleteNote(this.props.noteId).then(this.props.onDelete);
  }
  render() {
    if (!Sefaria._uid) {
      return (<div className="addNoteBox"><LoginPrompt /></div>);
    }
    //const privateClasses = classNames({ notePrivateButton: 1, active: this.state.isPrivate });
    //const publicClasses = classNames({ notePublicButton: 1, active: !this.state.isPrivate });
    return (
      <div className="addNoteBox">
        <textarea className="noteText" placeholder={Sefaria._("Write a note...")} defaultValue={this.props.noteText}></textarea>
        <div className="button fillWidth" onClick={this.saveNote}>
          <span className="int-en">{this.props.noteId ? "Save" : "Add Note"}</span>
          <span className="int-he">{this.props.noteId ? "שמירה" : "הוספת הערה"}</span>
        </div>
        {this.props.noteId ?
          <div className="button white fillWidth" onClick={this.props.onCancel}>
            <span className="int-en">Cancel</span>
            <span className="int-he">בטל</span>
          </div> : null}
        {this.props.noteId ?
          (<div className="deleteNote" onClick={this.deleteNote}>
            <span className="int-en">Delete Note</span>
            <span className="int-he">מחיקת הערה</span>
          </div>) : null}
      </div>);

    /* Leaving out public / private toggle until public notes are reintroduced
    <div className="noteSharingToggle">
      <div className={privateClasses} onClick={this.setPrivate}>
        <span className="int-en"><i className="fa fa-lock"></i> Private</span>
        <span className="int-he"><i className="fa fa-lock"></i>רשומה פרטית</span>
      </div>
      <div className={publicClasses} onClick={this.setPublic}>
        <span className="int-en">Public</span>
        <span className="int-he">רשומה כללית</span>
      </div>
    </div>
    */
  }
}
AddNoteBox.propTypes = {
  srefs: PropTypes.array.isRequired,
  onSave: PropTypes.func.isRequired,
  onCancel: PropTypes.func.isRequired,
  onDelete: PropTypes.func,
  noteId: PropTypes.string,
  noteText: PropTypes.string,
  noteTitle: PropTypes.string,
  noteIsPublic: PropTypes.bool
};


class MyNotes extends Component {
  componentDidMount() {
    this.loadNotes();
  }
  componentDidUpdate(prevProps, prevState) {
    if (!prevProps.srefs.compare(this.props.srefs)) {
      this.loadNotes();
    }
  }
  loadNotes() {
    // Rerender this component when privateNotes arrive.
    Sefaria.privateNotes(this.props.srefs, this.rerender);
  }
  rerender() {
    this.forceUpdate();
  }
  render() {
    const myNotesData = Sefaria.privateNotes(this.props.srefs);
    const myNotes = myNotesData ? myNotesData.map(function (note) {
      let editNote = function () {
        this.props.editNote(note);
      }.bind(this);
      return (<Note
        text={note.text}
        isPrivate={!note.public}
        isMyNote={true}
        ownerName={note.ownerName}
        ownerProfileUrl={note.ownerProfileUrl}
        ownerImageUrl={note.ownerImageUrl}
        editNote={editNote}
        key={note._id} />);
    }.bind(this)) : null;

    return myNotes ? (
      <div className="noteList myNoteList">
        {myNotes}
      </div>) : null;
  }
}
MyNotes.propTypes = {
  srefs: PropTypes.array.isRequired,
  editNote: PropTypes.func.isRequired,
}


class PublicNotes extends Component {
  // List of Publc notes a ref or range or refs.
  render() {
    const notes = Sefaria.notes(this.props.srefs);
    const content = notes ? notes.filter(function (note) {
      // Exlude my notes, shown already in MyNotes.
      return note.owner !== Sefaria._uid;
    }).map(function (note) {
      return (<Note
        text={note.text}
        ownerName={note.ownerName}
        ownerProfileUrl={note.ownerProfileUrl}
        ownerImageUrl={note.ownerImageUrl}
        isPrivate={false}
        key={note._id} />)
    }) : null;

    return content && content.length ? (<div className="noteList publicNoteList">{content}</div>) : null;
  }
}
PublicNotes.propTypes = {
  srefs: PropTypes.array.isRequired,
};


class AddConnectionBox extends Component {
  constructor(props) {
    super(props);
    this.state = {
      refs: this.props.srefs,
      heRefs: this.getHeRefs(this.props.srefs),
      type: "",
    };
  }
  componentWillReceiveProps(nextProps) {
    if (!this.props.srefs.compare(nextProps.srefs)) {
      this.setState({
        refs: nextProps.srefs,
        heRefs: this.getHeRefs(nextProps.srefs),
      })
    }
  }
  getHeRefs(refs) {
    let heRefs = refs.map(ref => {
      let oRef = Sefaria.ref(ref);
      if (!oRef) {
        // If a range was selected, the ref cache may not have a Hebrew ref for us, so ask the API
        Sefaria.getRef(ref).then(this.setHeRefs);
        return "...";
      }
      return oRef.heRef;
    });
    return heRefs;
  }
  setHeRefs() {
    this.setState({ heRefs: this.getHeRefs(this.state.refs) });
  }
  setType(event) {
    this.setState({ type: event.target.value });
  }
  addConnection() {
    let connection = {
      refs: this.props.srefs,
      type: this.state.type,
    };
    let postData = { json: JSON.stringify(connection) };
    const url = "/api/links/";
    $.post(url, postData, function (data) {
      if (data.error) {
        alert(data.error);
      } else {
        Sefaria.track.event("Tools", "Add Connection", this.props.srefs.join("/"));
        Sefaria.clearLinks();
        this.props.onSave();
      }
    }.bind(this)).fail(function (xhr, textStatus, errorThrown) {
      alert("Unfortunately, there was an error saving this connection. Please try again or try reloading this page.");
    });
    this.setState({ saving: true });
  }
  render() {
    const refs = this.state.refs;
    const heRefs = this.state.heRefs;
    return (<div className="addConnectionBox">

      {this.props.srefs.length == 1 ?
        <div>
          <span className="int-en">Choose a text to connect.</span>
          <span className="int-he">בחר טקסט לקישור</span>

          <div className="button fillWidth" onClick={this.props.openComparePanel}>
            <span className="int-en">Browse</span>
            <span className="int-he">סייר</span>
          </div>
        </div>
        : null}

      {this.props.srefs.length > 2 ?
        <div>
          <span className="int-en">We currently only understand connections between two texts.</span>
          <span className="int-he">ניתן לקשר רק בין 2 טקסטים</span>
        </div>
        : null}

      {this.props.srefs.length == 2 ?
        <div>

          <div className="addConnectionSummary">
            <span className="en">{refs[0]}<br />&<br />{refs[1]}</span>
            <span className="he">{heRefs[0]}<br />&<br />{heRefs[1]}</span>
          </div>

          <Dropdown
            name="connectionType"
            options={[
              { value: "", label: Sefaria._("None", "AddConnectionBox") },
              { value: "commentary", label: Sefaria._("Commentary", "AddConnectionBox") },
              { value: "quotation", label: Sefaria._("Quotation", "AddConnectionBox") },
              { value: "midrash", label: Sefaria._("Midrash", "AddConnectionBox") },
              { value: "ein mishpat", label: Sefaria._("Ein Mishpat / Ner Mitsvah", "AddConnectionBox") },
              { value: "mesorat hashas", label: Sefaria._("Mesorat HaShas", "AddConnectionBox") },
              { value: "reference", label: Sefaria._("Reference", "AddConnectionBox") },
              { value: "related", label: Sefaria._("Related Passage", "AddConnectionBox") }
            ]}
            placeholder={Sefaria._("Select Type", "AddConnectionBox")}
            onChange={this.setType} />

          <div className="button fillWidth" onClick={this.addConnection}>
            <span className="int-en">Add Connection</span>
            <span className="int-he">הוסף קישור</span>
          </div>

        </div>
        : null}

    </div>);
  }
}
AddConnectionBox.propTypes = {
  srefs: PropTypes.array.isRequired,
  onSave: PropTypes.func.isRequired,
  onCancel: PropTypes.func.isRequired
}

function ManuscriptImageList(props) {
  const content = props.manuscriptList.map(x => <ManuscriptImage
    manuscript={x}
    interfaceLang={props.interfaceLang}
    contentLang={props.contentLang}
    key={`${x['manuscript_slug']}-${x['page_id']}`}
  />);
  return <div className={"manuscriptList"}>{content}</div>
}

function ManuscriptImage(props) {
  let manuscript = props.manuscript;
  const [cls, description] = props.interfaceLang === 'hebrew'
    ? ['int-he', 'he_description'] : ['int-en', 'description'];
  return <div className={"manuscript"} >
    <a href={manuscript['image_url']} target="_blank">
      <img className={"manuscriptImage"} src={manuscript["thumbnail_url"]} alt={"Ancient Manuscript"} />
    </a>
    {
      (props.interfaceLang === 'hebrew')
        ? <p className={"hebrew manuscriptCaptionHe"}>{manuscript.manuscript.he_title}</p>
        : <p className={"english manuscriptCaption"}>{manuscript.manuscript.title}</p>
    }
    <div className="meta">
      <InterfaceText>Location: </InterfaceText><span>{manuscript['page_id'].replace(/_/g, ' ')}</span><br />
      {
        manuscript.manuscript[description]
          ? <span>
            <InterfaceText text={{ en: 'Courtesy of: ', he: 'הודות ל' }} />
            <span className={cls}>{manuscript.manuscript[description]}<br /></span>
          </span>
          : ''
      }
      {
        manuscript.manuscript['license']
          ? <div className="manuscriptLicense">
              <InterfaceText>License</InterfaceText>
              <InterfaceText>:</InterfaceText>
              <a className="manuscriptLicenseLink" href={Sefaria.getLicenseMap()[manuscript.manuscript['license']]} target="_blank">
                {Sefaria._(manuscript.manuscript['license'])}
              </a>
          </div>
          : ''
      }
      <InterfaceText text={{ en: 'Source: ', he: 'מקור: ' }} />
      <a className="versionDetailsLink" href={manuscript.manuscript['source']} target="_blank">
        { Sefaria.util.parseUrl(manuscript.manuscript['source']).host.replace("www.", "") }
      </a>
    </div>


  </div>
}

ManuscriptImage.propTypes = {
  manuscript: PropTypes.object.isRequired,
  interfaceLang: PropTypes.string.isRequired,
  contentLang: PropTypes.string.isRequired,
};

ManuscriptImageList.propTypes = {
  manuscriptList: PropTypes.array.isRequired,
  interfaceLang: PropTypes.string.isRequired,
  contentLang: PropTypes.string.isRequired,
};


const ConnectionsPanelSection = ({ title, children }) => {
  return (
    <>
      <div className="connectionPanelSectionHeader sans-serif">
        <span className="connectionPanelSectionHeaderInner">
          <InterfaceText context="ConnectionPanelSection">{title}</InterfaceText>
        </span>
      </div>
      {children}
    </>
  );
}

export {
  ConnectionsPanel,
  ConnectionsPanelHeader,
  ToolsButton,
  ShareBox
};<|MERGE_RESOLUTION|>--- conflicted
+++ resolved
@@ -328,15 +328,6 @@
           }
           <ConnectionsPanelSection title={"Tools"}>
 
-<<<<<<< HEAD
-            {this.props.masterPanelMode === "Sheet" ? <SheetToolsList
-              toggleSignUpModal={this.props.toggleSignUpModal}
-              setConnectionsMode={this.props.setConnectionsMode}
-              masterPanelLanguage={this.props.masterPanelLanguage}
-              masterPanelLayout={this.props.masterPanelLayout}
-              masterPanelSheetId={this.props.masterPanelSheetId} /> : null}
-=======
->>>>>>> c8a6496a
             <ToolsList
               setConnectionsMode={this.props.setConnectionsMode}
               masterPanelMode={this.props.masterPanelMode}
@@ -705,194 +696,6 @@
   counts: PropTypes.object.isRequired,
 }
 
-<<<<<<< HEAD
-const AboutSheetButtons = ({ setConnectionsMode, masterPanelSheetId }) => {
-
-  const [isOwner, setIsOwner] = useState(false);
-  const [showEditButton, setShowEditButton] = useState(false);
-  useEffect(() => {
-    const sheet = Sefaria.sheets.loadSheetByID(masterPanelSheetId)
-    setIsOwner(sheet.owner === Sefaria._uid);
-    console.log(sheet)
-  }, []);
-
-  return (<div className="topToolsButtons">
-    {isOwner ?
-        <ToolsButton en="Publish Settings" he="הגדרות פרסום" image="about-text.svg" urlConnectionsMode="AboutSheet" onClick={() => setConnectionsMode("AboutSheet")} />
-        :
-        <ToolsButton en="About this Sheet" he="אודות דף המקורות" image="about-text.svg" urlConnectionsMode="AboutSheet" onClick={() => setConnectionsMode("AboutSheet")} />
-    }
-    {showEditButton  ?
-        <ToolsButton en="Edit" he="עריכה" image="note.svg" onClick={() => {
-          window.location = `//${window.location.host}/sheets/${masterPanelSheetId}?editor=1`;
-        }} />
-        : null }
-
-    <ToolsButton en="Share" he="שיתוף" image="share.svg" onClick={() => setConnectionsMode("Share")} />
-  </div>);
-}
-
-const SheetToolsList = ({ toggleSignUpModal, masterPanelSheetId, setConnectionsMode, masterPanelLanguage, masterPanelLayout }) => {
-
-  // const [isOwner, setIsOwner] = useState(false);
-  // const [isPublished, setIsPublished] = useState(false);
-  const googleDriveState = {
-    export: { en: "Export to Google Docs", he: "ייצוא לגוגל דוקס" },
-    exporting: {en: "Exporting to Google Docs...", he: "מייצא לגוגל דוקס...", greyColor: true},
-    exportComplete: { en: "Export Complete", he: "ייצוא הסתיים", secondaryEn: "Open in Google", secondaryHe: "לפתיחה בגוגל דוקס", greyColor: true}
-  }
-  const copyState = {
-    copy: { en: "Copy", he: "העתקה" },
-    copying: { en: "Copying...", he: "מעתיק...", greyColor: true},
-    copied: { en: "Sheet Copied", he: "הדף מועתק", secondaryHe: "צפייה בדף המקורות", secondaryEn: "View Copy", greyColor: true },
-    error: { en: "Sorry, there was an error.", he: "סליחה, ארעה שגיאה" }
-  }
-  const [copyText, setCopyText] = useState(copyState.copy);
-  const urlHashObject = Sefaria.util.parseHash(Sefaria.util.parseUrl(window.location).hash).afterLoading;
-  const [googleDriveText, setGoogleDriveText] = urlHashObject === "exportToDrive" ? useState(googleDriveState.exporting) : useState(googleDriveState.export);
-  const [googleDriveLink, setGoogleDriveLink] = useState("");
-  const [copiedSheetId, setCopiedSheetId] = useState(0);
-  const sheet = Sefaria.sheets.loadSheetByID(masterPanelSheetId);
-  const [showCollectionsModal, setShowCollectionsModal] = useState(false);
-
-  useEffect(() => {
-    if (googleDriveText.en == googleDriveState.exporting.en) {
-      history.replaceState("", document.title, window.location.pathname + window.location.search); // remove exportToDrive hash once it's used to trigger export
-      $.ajax({
-        type: "POST",
-        url: "/api/sheets/" + sheet.id + `/export_to_drive?language=${masterPanelLanguage}&layout=${masterPanelLayout}`,
-        success: function (data) {
-          if ("error" in data) {
-            console.log(data.error.message);
-            // Export Failed
-          } else {
-            // Export succeeded
-            setGoogleDriveLink(data.webViewLink);
-            setGoogleDriveText(googleDriveState.exportComplete)
-          }
-        },
-        statusCode: {
-          401: function () {
-            window.location.href = "/gauth?next=" + encodeURIComponent(window.location.protocol + '//' + window.location.host + window.location.pathname + window.location.search + "#afterLoading=exportToDrive");
-          }
-        }
-      });
-    }
-  }, [googleDriveText])
-
-  // const toggleCollectionsModal = () => {
-  //   if (!Sefaria._uid) {
-  //     toggleSignUpModal();
-  //   } else {
-  //     setShowCollectionsModal(!showCollectionsModal)
-  //   }
-  // }
-
-
-
-  const filterAndSaveCopiedSheetData = (data) => {
-    let newSheet = Sefaria.util.clone(data);
-    newSheet.status = "unlisted";
-    newSheet.title = newSheet.title + " (Copy)";
-
-    if (Sefaria._uid != newSheet.owner) {
-      newSheet.via = newSheet.id;
-      newSheet.viaOwner = newSheet.owner;
-      newSheet.owner = Sefaria._uid
-    }
-    delete newSheet.id;
-    delete newSheet.ownerName;
-    delete newSheet.views;
-    delete newSheet.dateCreated;
-    delete newSheet.dateModified;
-    delete newSheet.displayedCollection;
-    delete newSheet.collectionName;
-    delete newSheet.collectionImage;
-    delete newSheet.likes;
-    delete newSheet.promptedToPublish;
-    delete newSheet._id;
-
-    const postJSON = JSON.stringify(newSheet);
-    $.post("/api/sheets/", { "json": postJSON }, (data) => {
-      if (data.id) {
-        setCopiedSheetId(data.id);
-        setCopyText(copyState.copied);
-      } else if ("error" in data) {
-        setCopyText(copyState.error);
-        console.log(data.error);
-      }
-    })
-  }
-
-  const copySheet = () => {
-    if (!Sefaria._uid) {
-      toggleSignUpModal(SignUpModalKind.AddToSheet);
-    } else if (copyText.en === copyState.copy.en) {
-      setCopyText(copyState.copying);
-      filterAndSaveCopiedSheetData(sheet);
-    } else if (copyText.en === copyState.copied.en) {
-      window.location.href = `/sheets/${copiedSheetId}`
-      // TODO: open copied sheet
-    }
-  }
-
-  const googleDriveExport = () => {
-    // $("#overlay").show();
-    // sjs.alert.message('<span class="int-en">Syncing with Google Docs...</span><span class="int-he">מייצא לגוגל דרייב...</span>');
-    if (!Sefaria._uid) {
-      toggleSignUpModal();
-    }
-    else if (googleDriveText.en === googleDriveState.exportComplete.en) {
-      Sefaria.util.openInNewTab(googleDriveLink);
-    } else {
-      Sefaria.track.sheets("Export to Google Docs");
-      setGoogleDriveText(googleDriveState.exporting)
-    }
-  }
-  return (<div>
-    <ToolsButton en={copyText.en} he={copyText.he} secondaryEn={copyText.secondaryEn} secondaryHe={copyText.secondaryHe} image="copy.png" greyColor={!!copyText.secondaryEn || copyText.greyColor} onClick={() => copySheet()} />
-    {/* <ToolsButton en="Add to Collection" he="תרגומים" image="add-to-collection.svg" onClick={() => toggleCollectionsModal()} /> */}
-    <ToolsButton en="Print" he="הדפסה" image="print.svg" onClick={() => window.print()} />
-    <ToolsButton en={googleDriveText.en} he={googleDriveText.he} greyColor={!!googleDriveText.secondaryEn || googleDriveText.greyColor} secondaryEn={googleDriveText.secondaryEn} secondaryHe={googleDriveText.secondaryHe} image="googledrive.svg" onClick={() => googleDriveExport()} />
-    {
-      Sefaria._uid && (
-            sheet.owner === Sefaria._uid ||
-            sheet.options.collaboration == "anyone-can-edit"
-        ) ?
-      <ToolsButton en="Divine Name" he="שמות קודש" image="tools-translate.svg" onClick={() => setConnectionsMode("DivineName")} /> : null}
-
-  </div>
-  )
-}
-SheetToolsList.propTypes = {
-  toggleSignUpModal: PropTypes.func.isRequired,
-  masterPanelSheetId: PropTypes.number.isRequired,
-  setConnectionsMode: PropTypes.func.isRequired,
-  masterPanelLanguage: PropTypes.string.isRequired,
-  masterPanelLayout: PropTypes.string.isRequired
-};
-
-class SheetNodeConnectionTools extends Component {
-  // A list of Resources in addition to connections
-  render() {
-    return (<div className="toolButtonsList">
-      {this.props.multiPanel ?
-        <ToolsButton en="Other Text" he="טקסט נוסף" icon="search" onClick={this.props.openComparePanel} />
-        : null}
-      <ToolsButton en="Sheets" he="דפי מקורות" image="sheet.svg" urlConnectionsMode="Sheets" count={this.props.sheetsCount} onClick={() => this.props.setConnectionsMode("Sheets")} />
-      <ToolsButton en="Feedback" he="משוב" icon="comment" onClick={() => this.props.setConnectionsMode("Feedback")} />
-    </div>);
-  }
-}
-SheetNodeConnectionTools.propTypes = {
-  multiPanel: PropTypes.bool.isRequired,
-  setConnectionsMode: PropTypes.func.isRequired,
-  openComparePanel: PropTypes.func.isRequired,
-};
-
-
-=======
->>>>>>> c8a6496a
 class ConnectionsSummary extends Component {
   // A summary of available connections on `srefs`.
   // If `category` is present, shows a single category, otherwise all categories.
