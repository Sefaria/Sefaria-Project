--- conflicted
+++ resolved
@@ -253,11 +253,7 @@
     return (srefs)
   }
   showSheetNodeConnectionTools(ref, mode) {
-<<<<<<< HEAD
     const dontShowModes = ["Share", "Feedback", "Sheets"];
-=======
-    var dontShowModes = ["Share", "Feedback", "Sheets"];
->>>>>>> c0651d44
     if (ref.indexOf("Sheet") !== -1 && !dontShowModes.includes(mode)) {
       return true
     }
@@ -309,10 +305,7 @@
             <div class="topToolsButtons">
               <ToolsButton en="About this Text" he="אודות הטקסט" image="about-text.svg" onClick={() => this.props.setConnectionsMode("About")} />
               <ToolsButton en="Table of Contents" he="תוכן העניינים" image="text-navigation.svg" onClick={() => this.props.setConnectionsMode("Navigation")} />
-<<<<<<< HEAD
               <ToolsButton en="Translations" he="תרגומים" image="translation.svg"  onClick={() => this.props.setConnectionsMode("Translations")} />
-=======
->>>>>>> c0651d44
             </div>
           }
           {showConnectionSummary ?
@@ -341,14 +334,10 @@
                 // title prop to be something other than "Sheet" to indicate that a real source is being
                 // looked at
                 (this.props.masterPanelMode == "Sheet" && this.props.title !== "Sheet") ?
-<<<<<<< HEAD
                     <>
                       <ToolsButton en="About this Source" he="אודות מקור זה" image="about-text.svg" onClick={() => this.props.setConnectionsMode("About")} />
                       <ToolsButton en="Translations" he="תרגומים" image="translation.svg" count={resourcesButtonCounts["translations"]} onClick={() => this.props.setConnectionsMode("Translations")} />
                     </>
-=======
-                  <ToolsButton en="About this Source" he="אודות מקור זה" image="about-text.svg" onClick={() => this.props.setConnectionsMode("About")} />
->>>>>>> c0651d44
                   :
                   null
               }
@@ -671,13 +660,8 @@
       />
     }
 
-<<<<<<< HEAD
     const marginless = ["Resources", "ConnectionsList", "Advanced Tools", "Share", "WebPages", "Topics", "manuscripts"].indexOf(this.props.mode) != -1;
     let classes = classNames({ connectionsPanel: 1, textList: 1, marginless: marginless, fullPanel: this.props.fullPanel, singlePanel: !this.props.fullPanel });
-=======
-    var marginless = ["Resources", "ConnectionsList", "Advanced Tools", "Share", "WebPages", "Topics", "manuscripts"].indexOf(this.props.mode) != -1;
-    var classes = classNames({ connectionsPanel: 1, textList: 1, marginless: marginless, fullPanel: this.props.fullPanel, singlePanel: !this.props.fullPanel });
->>>>>>> c0651d44
     return (
       <div className={classes} key={this.props.mode}>
         {this.props.fullPanel ? null :
@@ -748,10 +732,6 @@
   // A list of Resources in addition to connection
   return (
     <div className="toolButtonsList">
-<<<<<<< HEAD
-=======
-      <ToolsButton en="Translations" he="תרגומים" image="translation.svg" count={counts["translations"]} onClick={() => setConnectionsMode("Translations")} />
->>>>>>> c0651d44
       <ToolsButton en="Sheets" he="דפי מקורות" image="sheet.svg" count={counts["sheets"]} onClick={() => setConnectionsMode("Sheets")} />
       <ToolsButton en="Web Pages" he="דפי אינטרנט" image="webpages.svg" count={counts["webpages"]} onClick={() => setConnectionsMode("WebPages")} />
       <ToolsButton en="Topics" he="נושאים" image="hashtag-icon.svg" count={counts["topics"]} onClick={() => setConnectionsMode("Topics")} />
@@ -784,7 +764,6 @@
   setConnectionsMode: PropTypes.func.isRequired,
   toggleSignUpModal: PropTypes.func.isRequired,
   counts: PropTypes.object.isRequired,
-<<<<<<< HEAD
 }
 
 const AboutSheetButtons = ({ setConnectionsMode, masterPanelSheetId }) => {
@@ -805,28 +784,6 @@
   </div>);
 }
 
-=======
-}
-
-const AboutSheetButtons = ({ setConnectionsMode, masterPanelSheetId }) => {
-
-  const [isOwner, setIsOwner] = useState(false);
-  useEffect(() => {
-    const sheet = Sefaria.sheets.loadSheetByID(masterPanelSheetId)
-    setIsOwner(sheet.owner === Sefaria._uid);
-  }, []);
-
-  return (<div class="topToolsButtons">
-    {isOwner ?
-        <ToolsButton en="Publish Settings" he="הגדרות פרסום" image="about-text.svg" onClick={() => setConnectionsMode("AboutSheet")} />
-        :
-        <ToolsButton en="About this Sheet" he="אודות דף המקורות" image="about-text.svg" onClick={() => setConnectionsMode("AboutSheet")} />
-    }
-    <ToolsButton en="Share" he="שיתוף" image="share.svg" onClick={() => setConnectionsMode("Share")} />
-  </div>);
-}
-
->>>>>>> c0651d44
 const SheetToolsList = ({ toggleSignUpModal, masterPanelSheetId }) => {
 
   // const [isOwner, setIsOwner] = useState(false);
@@ -891,7 +848,6 @@
   // }
 
 
-<<<<<<< HEAD
 
   const filterAndSaveCopiedSheetData = (data) => {
     let newSheet = Sefaria.util.clone(data);
@@ -939,55 +895,6 @@
     }
   }
 
-=======
-
-  const filterAndSaveCopiedSheetData = (data) => {
-    var newSheet = Sefaria.util.clone(data);
-    newSheet.status = "unlisted";
-    newSheet.title = newSheet.title + " (Copy)";
-
-    if (Sefaria._uid != newSheet.owner) {
-      newSheet.via = newSheet.id;
-      newSheet.viaOwner = newSheet.owner;
-      newSheet.owner = Sefaria._uid
-    }
-    delete newSheet.id;
-    delete newSheet.ownerName;
-    delete newSheet.views;
-    delete newSheet.dateCreated;
-    delete newSheet.dateModified;
-    delete newSheet.displayedCollection;
-    delete newSheet.collectionName;
-    delete newSheet.collectionImage;
-    delete newSheet.likes;
-    delete newSheet.promptedToPublish;
-    delete newSheet._id;
-
-    var postJSON = JSON.stringify(newSheet);
-    $.post("/api/sheets/", { "json": postJSON }, (data) => {
-      if (data.id) {
-        setCopiedSheetId(data.id);
-        setCopyText(copyState.copied);
-      } else if ("error" in data) {
-        setCopyText(copyState.error);
-        console.log(data.error);
-      }
-    })
-  }
-
-  const copySheet = () => {
-    if (!Sefaria._uid) {
-      toggleSignUpModal();
-    } else if (copyText.en === copyState.copy.en) {
-      setCopyText(copyState.copying);
-      filterAndSaveCopiedSheetData(sheet);
-    } else if (copyText.en === copyState.copied.en) {
-      window.location.href = `/sheets/${copiedSheetId}`
-      // TODO: open copied sheet
-    }
-  }
-
->>>>>>> c0651d44
   const googleDriveExport = () => {
     // $("#overlay").show();
     // sjs.alert.message('<span class="int-en">Syncing with Google Docs...</span><span class="int-he">מייצא לגוגל דרייב...</span>');
@@ -1326,7 +1233,6 @@
   srefs: PropTypes.array.isRequired,
 };
 
-<<<<<<< HEAD
 const AdvancedToolsList = ({srefs, canEditText, currVersions, setConnectionsMode, masterPanelLanguage, toggleSignUpModal}) => {
     const editText = canEditText ? function () {
       let refString = srefs[0];
@@ -1338,46 +1244,19 @@
       }
       let path = "/edit/" + refString;
       let nextParam = "?next=" + encodeURIComponent(currentPath);
-=======
-class AdvancedToolsList extends Component {
-  render() {
-    var editText = this.props.canEditText ? function () {
-      var refString = this.props.srefs[0];
-      var currentPath = Sefaria.util.currentPath();
-      var currentLangParam;
-      const langCode = this.props.masterPanelLanguage.slice(0, 2);
-      if (this.props.currVersions[langCode]) {
-        refString += "/" + encodeURIComponent(langCode) + "/" + encodeURIComponent(this.props.currVersions[langCode]);
-      }
-      var path = "/edit/" + refString;
-      var nextParam = "?next=" + encodeURIComponent(currentPath);
->>>>>>> c0651d44
       path += nextParam;
       //console.log(path);
       Sefaria.track.event("Tools", "Edit Text Click", refString,
         { hitCallback: () => window.location = path }
       );
-<<<<<<< HEAD
     } : null;
-=======
-    }.bind(this) : null;
-
-    var addTranslation = function () {
-      if (!Sefaria._uid) { this.props.toggleSignUpModal() }
->>>>>>> c0651d44
 
     const addTranslation = function () {
       if (!Sefaria._uid) { toggleSignUpModal() }
       else {
-<<<<<<< HEAD
         let nextParam = "?next=" + Sefaria.util.currentPath();
         Sefaria.track.event("Tools", "Add Translation Click", srefs[0],
           { hitCallback: () => { window.location = "/translate/" + srefs[0] + nextParam } }
-=======
-        var nextParam = "?next=" + Sefaria.util.currentPath();
-        Sefaria.track.event("Tools", "Add Translation Click", this.props.srefs[0],
-          { hitCallback: () => { window.location = "/translate/" + this.props.srefs[0] + nextParam } }
->>>>>>> c0651d44
         );
       }
     };
@@ -1385,7 +1264,6 @@
     return (
       <div>
         <ToolsButton en="Add Translation" he="הוספת תרגום" image="tools-translate.svg" onClick={addTranslation} />
-<<<<<<< HEAD
         <ToolsButton en="Add Connection" he="הוספת קישור לטקסט אחר" image="tools-add-connection.svg" onClick={() => !Sefaria._uid ? toggleSignUpModal() : setConnectionsMode("Add Connection")} />
         {editText ? (<ToolsButton en="Edit Text" he="עריכת טקסט" image="tools-edit-text.svg" onClick={editText} />) : null}
       </div>
@@ -1398,19 +1276,6 @@
   setConnectionsMode:   PropTypes.func.isRequired,
   masterPanelLanguage:  PropTypes.oneOf(["english", "hebrew", "bilingual"]),
   toggleSignUpModal:    PropTypes.func,
-=======
-        <ToolsButton en="Add Connection" he="הוספת קישור לטקסט אחר" image="tools-add-connection.svg" onClick={() => !Sefaria._uid ? this.props.toggleSignUpModal() : this.props.setConnectionsMode("Add Connection")} />
-        {editText ? (<ToolsButton en="Edit Text" he="עריכת טקסט" image="tools-edit-text.svg" onClick={editText} />) : null}
-      </div>);
-  }
-}
-AdvancedToolsList.propTypes = {
-  srefs: PropTypes.array.isRequired,  // an array of ref strings
-  canEditText: PropTypes.bool,
-  currVersions: PropTypes.object,
-  setConnectionsMode: PropTypes.func.isRequired,
-  masterPanelLanguage: PropTypes.oneOf(["english", "hebrew", "bilingual"]),
->>>>>>> c0651d44
 };
 
 
@@ -1476,17 +1341,8 @@
       }
     }
 
-<<<<<<< HEAD
-  }
-  componentDidMount() {
-    this.focusInput();
   }
   componentDidUpdate(prevProps, prevState) {
-    this.focusInput();
-=======
-  }
-  componentDidUpdate(prevProps, prevState) {
->>>>>>> c0651d44
     if (this.state.shareValue != prevState.shareValue) {
       new Promise((resolve, reject) => Sefaria.sheets.loadSheetByID(this.props.masterPanelSheetId, sheet => resolve(sheet))).then(updatedSheet => {
         updatedSheet.options.collaboration = this.state.shareValue;
@@ -1516,11 +1372,7 @@
     this.setState({ shareValue: event.target.value });
   }
   copySheetLink() {
-<<<<<<< HEAD
     const copyText = document.getElementById("sheetShareLink");
-=======
-    var copyText = document.getElementById("sheetShareLink");
->>>>>>> c0651d44
     copyText.select();
     copyText.setSelectionRange(0, 99999); // For mobile devices
 
@@ -1533,7 +1385,6 @@
   render() {
     const url = this.props.url;
 
-<<<<<<< HEAD
     const shareFacebook = function () {
       Sefaria.util.openInNewTab("https://www.facebook.com/sharer/sharer.php?u=" + encodeURIComponent(url));
     };
@@ -1544,29 +1395,12 @@
       Sefaria.util.openInNewTab("mailto:?&subject=Text on Sefaria&body=" + url);
     };
     const classes = classNames({ textList: 1, fullPanel: this.props.fullPanel });
-=======
-    var shareFacebook = function () {
-      Sefaria.util.openInNewTab("https://www.facebook.com/sharer/sharer.php?u=" + encodeURIComponent(url));
-    };
-    var shareTwitter = function () {
-      Sefaria.util.openInNewTab("https://twitter.com/share?url=" + encodeURIComponent(url));
-    };
-    var shareEmail = function () {
-      Sefaria.util.openInNewTab("mailto:?&subject=Text on Sefaria&body=" + url);
-    };
-    var classes = classNames({ textList: 1, fullPanel: this.props.fullPanel });
->>>>>>> c0651d44
     return (
       <div>
         <ConnectionsPanelSection title="Share Link">
           <div className="shareInputBox">
-<<<<<<< HEAD
-            <input className="shareInput" id="sheetShareLink" value={this.props.url} />
-            <button className="shareInputButton" aria-label="Copy Link to Sheet" onClick={this.copySheetLink.bind(this)}><img src="/static/icons/copy.svg" className="copyLinkIcon" aria-hidden="true" tabIndex="0"></img></button>
-=======
             <button tabindex="0" className="shareInputButton" aria-label="Copy Link to Sheet" onClick={this.copySheetLink.bind(this)}><img src="/static/icons/copy.svg" className="copyLinkIcon" aria-hidden="true"></img></button>
             <input tabindex="0" className="shareInput" id="sheetShareLink" value={this.props.url} />
->>>>>>> c0651d44
           </div>
           {this.state.sheet && Sefaria._uid === this.state.sheet.owner ?
             <div className="shareSettingsBox">
@@ -1614,12 +1448,7 @@
     $(ReactDOM.findDOMNode(this)).find(".noteText").focus();
   }
   saveNote() {
-<<<<<<< HEAD
     const text = $(ReactDOM.findDOMNode(this)).find(".noteText").val();
-=======
-    console.log(this.props)
-    var text = $(ReactDOM.findDOMNode(this)).find(".noteText").val();
->>>>>>> c0651d44
     if (!text) { return; }
     let note = {
       text: text,
@@ -1627,18 +1456,10 @@
       type: "note",
       public: !this.state.isPrivate
     };
-<<<<<<< HEAD
 
     if (this.props.noteId) { note._id = this.props.noteId; }
     const postData = { json: JSON.stringify(note) };
     const url = "/api/notes/";
-=======
-    console.log(note)
-
-    if (this.props.noteId) { note._id = this.props.noteId; }
-    var postData = { json: JSON.stringify(note) };
-    var url = "/api/notes/";
->>>>>>> c0651d44
     $.post(url, postData, function (data) {
       if (data.error) {
         alert(data.error);
@@ -1674,13 +1495,8 @@
     if (!Sefaria._uid) {
       return (<div className="addNoteBox"><LoginPrompt /></div>);
     }
-<<<<<<< HEAD
     //const privateClasses = classNames({ notePrivateButton: 1, active: this.state.isPrivate });
     //const publicClasses = classNames({ notePublicButton: 1, active: !this.state.isPrivate });
-=======
-    var privateClasses = classNames({ notePrivateButton: 1, active: this.state.isPrivate });
-    var publicClasses = classNames({ notePublicButton: 1, active: !this.state.isPrivate });
->>>>>>> c0651d44
     return (
       <div className="addNoteBox">
         <textarea className="noteText" placeholder={Sefaria._("Write a note...")} defaultValue={this.props.noteText}></textarea>
@@ -1743,15 +1559,9 @@
     this.forceUpdate();
   }
   render() {
-<<<<<<< HEAD
     const myNotesData = Sefaria.privateNotes(this.props.srefs);
     const myNotes = myNotesData ? myNotesData.map(function (note) {
       let editNote = function () {
-=======
-    var myNotesData = Sefaria.privateNotes(this.props.srefs);
-    var myNotes = myNotesData ? myNotesData.map(function (note) {
-      var editNote = function () {
->>>>>>> c0651d44
         this.props.editNote(note);
       }.bind(this);
       return (<Note
@@ -1780,13 +1590,8 @@
 class PublicNotes extends Component {
   // List of Publc notes a ref or range or refs.
   render() {
-<<<<<<< HEAD
     const notes = Sefaria.notes(this.props.srefs);
     const content = notes ? notes.filter(function (note) {
-=======
-    var notes = Sefaria.notes(this.props.srefs);
-    var content = notes ? notes.filter(function (note) {
->>>>>>> c0651d44
       // Exlude my notes, shown already in MyNotes.
       return note.owner !== Sefaria._uid;
     }).map(function (note) {
