--- conflicted
+++ resolved
@@ -760,13 +760,7 @@
       <ToolsButton en="Add to Sheet" he="הוספה לדף מקורות" image="sheetsplus.svg" onClick={() => !Sefaria._uid ? toggleSignUpModal() : setConnectionsMode("Add To Sheet", { "addSource": "mainPanel" })} />
       {Sefaria._siteSettings.TORAH_SPECIFIC ? <ToolsButton en="Dictionaries" he="מילונים" image="dictionaries.svg" urlConnectionsMode="Lexicon" onClick={() => setConnectionsMode("Lexicon")} /> : null}
       {openComparePanel ? <ToolsButton en="Compare Text" he="טקסט להשוואה" image="compare-panel.svg" onClick={openComparePanel} /> : null}
-<<<<<<< HEAD
       <ToolsButton en="Notes" he="הערות" image="notes.svg" alwaysShow={true} count={counts["notes"]} urlConnectionsMode="Notes" onClick={() => !Sefaria._uid ? toggleSignUpModal(SignUpModalKind.Notes) : setConnectionsMode("Notes")} />
-
-=======
-      <ToolsButton en="Notes" he="הערות" image="notes.svg" alwaysShow={true} count={counts["notes"]} urlConnectionsMode="Notes" onClick={() => !Sefaria._uid ? toggleSignUpModal() : setConnectionsMode("Notes")} />
-      {Sefaria._siteSettings.TORAH_SPECIFIC ? <ToolsButton en="Chavruta" he="חברותא" image="chavruta.svg" onClick={() => !Sefaria._uid ? toggleSignUpModal() : setConnectionsMode("Chavruta")} /> : null}
->>>>>>> 2090e6ed
       {masterPanelMode !== "Sheet" ? <ToolsButton en="Share" he="שיתוף" image="share.svg" onClick={() => setConnectionsMode("Share")} /> : null}
       <ToolsButton en="Feedback" he="משוב" image="feedback.svg" onClick={() => setConnectionsMode("Feedback")} />
       <ToolsButton en="Advanced" he="כלים מתקדמים" image="advancedtools.svg" onClick={() => setConnectionsMode("Advanced Tools")} />
