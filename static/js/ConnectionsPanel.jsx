import {
    Dropdown,
    LoadingMessage,
    LoginPrompt,
    LanguageToggleButton,
    ReaderNavigationMenuCloseButton,
    SheetListing,
    Note,
    FeedbackBox,
    ProfilePic,
    ToolTipped, InterfaceText, ContentText,
} from './Misc';

import {
  MediaList
} from './Media';

import {  CategoryFilter,} from './ConnectionFilters';
import React,{useRef, useState, useEffect} from 'react';
import PropTypes from 'prop-types';
import ReactDOM from 'react-dom';
import Sefaria from './sefaria/sefaria';
import $ from './sefaria/sefariaJquery';
import TextList from './TextList'
import ConnectionsPanelHeader from './ConnectionsPanelHeader';
import { AddToSourceSheetBox } from './AddToSourceSheet';
import LexiconBox from './LexiconBox';
import AboutBox from './AboutBox';
import TranslationsBox from './TranslationsBox';
import ExtendedNotes from './ExtendedNotes';
import classNames from 'classnames';
import Component             from 'react-class';


class ConnectionsPanel extends Component {
  constructor(props) {
    super(props);
    this._savedHistorySegments = new Set();
    this.state = {
      flashMessage: null,
      currObjectVersions: {en: null, he: null},
      mainVersionLanguage: props.masterPanelLanguage === "bilingual" ? "hebrew" : props.masterPanelLanguage,
      availableTranslations: [],
      linksLoaded: false, // has the list of refs been loaded
      connectionSummaryCollapsed: true,
    };
  }
  toggleTopLevelCollapsed(){
      this.setState({connectionSummaryCollapsed: !this.state.connectionSummaryCollapsed});
  }
  componentDidMount() {
    this._isMounted = true;
    this.loadData();
    this.getCurrentVersions();
    this.debouncedCheckVisibleSegments = Sefaria.util.debounce(this.checkVisibleSegments, 100);
    this.addScrollListener();
  }
  componentWillUnmount() {
    this._isMounted = false;
    this.removeScrollListener();
  }
  componentDidUpdate(prevProps, prevState) {
    if (!prevProps.srefs.compare(this.props.srefs)) {
      this.loadData();
    }
    // Turn on the lexicon when receiving new words if they are less than 3
    // and don't span refs.
    if (this.props.selectedWords &&
        this.props.selectedWords !== prevProps.selectedWords &&
        this.props.selectedWords.match(/[\s:\u0590-\u05ff.]+/) &&
        this.props.selectedWords.split(" ").length < 3 &&
        this.props.srefs.length === 1) {
      this.props.setConnectionsMode("Lexicon");
    }
    // Go back to main sidebar when words are unselected
    if (prevProps.selectedWords && prevProps.mode === "Lexicon" && !this.props.selectedWords && !this.props.selectedNamedEntity) {
      this.props.setConnectionsMode("Resources");
    }

    if (prevProps.currVersions.en     !== this.props.currVersions.en     ||
        prevProps.currVersions.he     !== this.props.currVersions.he     ||
        prevProps.masterPanelLanguage !== this.props.masterPanelLanguage ||
        prevProps.srefs[0]            !== this.props.srefs[0]) {
      this.getCurrentVersions();
    }

    if (prevProps.mode !== 'TextList' && this.props.mode === 'TextList') {
      this.removeScrollListener();
      this.addScrollListener();
    }
  }
  addScrollListener() {
    this.$scrollView = $(".connectionsPanel .texts");
    if (this.$scrollView[0]) {
      this.$scrollView[0].addEventListener("scroll", this.handleScroll);
    }
  }
  removeScrollListener() {
    if (!!this.$scrollView && this.$scrollView[0]) {
      this.$scrollView[0].removeEventListener("scroll", this.handleScroll);
    }
  }
  handleScroll(event) {
    this.debouncedCheckVisibleSegments();
  }
  checkVisibleSegments() {
    if (!this._isMounted || !this.props.filter || !this.props.filter.length) { return; }
    const initialFilter = this.props.filter;
    const initialRefs = this.props.srefs;
    this.$scrollView.find(".textListTextRangeBox .textRange").each((i, element) => {
      if (!this.isSegmentVisible(element)) { return; }
      const callback = this.onIntentTimer.bind(null, element, initialFilter, initialRefs);
      this.props.checkIntentTimer(null, callback);  // instead of saving timer, we want to have multiple timers running because multiple segments can be on screen
    });
  }
  onIntentTimer(element, initialFilter, initialRefs) {
    if (
      !this._isMounted                ||
      !this.isSegmentVisible(element) ||
      this.didFilterChange(initialFilter, initialRefs, this.props.filter, this.props.srefs)
    ) { return; }
    const ref = element.getAttribute('data-ref');
    if (this._savedHistorySegments.has(ref)) { return; }
    const parsedRef = Sefaria.parseRef(ref);
    // TODO: add version info once we support that in links
    Sefaria.saveUserHistory({
      ref,
      versions: {en: null, he: null},
      book: parsedRef.book,
      language: this.props.contentLang,
      secondary: true,
    });
    this._savedHistorySegments.add(ref);
  }
  isSegmentVisible(segment) {
    const threshold = 100;
    const $segment = $(segment);
    const top = $segment.offset().top - this.$scrollView.offset().top;
    const bottom = $segment.outerHeight() + top;
    return top < this.$scrollView.outerHeight() - threshold && bottom > threshold;
  }
  didFilterChange(prevFilter, prevRefs, nextFilter, nextRefs) {
    if (
      !prevFilter || !nextFilter ||
      !prevFilter.length || !nextFilter.length ||
      prevFilter[0] !== nextFilter[0]
    ) { return true; }
    return !prevRefs.compare(nextRefs);
  }
  sectionRef() {
    return Sefaria.sectionRef(Sefaria.humanRef(this.props.srefs)) || this.props.srefs;
  }
  loadData() {
    let ref = this.sectionRef();
    if (!Sefaria.related(ref)) {
        Sefaria.related(ref, function (data) {
            if (this._isMounted) {
                this.setState({
                  linksLoaded: true,
                });
            }
        }.bind(this));
    }
    else {
        this.setState({
          linksLoaded: true,
        });
    }
    Sefaria.versions(ref, false, ["he"], true).then(versions => this.setState({availableTranslations: versions})); //for counting translations
  }
  reloadData() {
    this.setState({
      linksLoaded: false,
    });
    Sefaria.clearLinks();
    this.loadData();
  }
  flashMessage(msg) {
    this.setState({flashMessage: msg});
    setTimeout(function() {
      this.setState({flashMessage: null});
    }.bind(this), 3000);
  }
  onSave() {
    this.reloadData();
    this.props.setConnectionsMode("Resources");
    this.flashMessage("Success! You've created a new connection.");
  }
  getData(cb) {
    // Gets data about this text from cache, which may be null.
    return Sefaria.getText(this.props.srefs[0], {context: 1, enVersion: this.props.currVersions.en, heVersion: this.props.currVersions.he}).then(cb);
  }
  getVersionFromData(d, lang) {
    //d - data received from this.getData()
    //language - the language of the version
    //console.log(d);
    const currentVersionTitle = (lang == "he") ? d.heVersionTitle : d.versionTitle;
    return {
      ... d.versions.find(v => v.versionTitle == currentVersionTitle && v.language == lang),
      title:                  d.indexTitle,
      heTitle:                d.heIndexTitle,
      sources:                lang == "he" ? d.heSources : d.sources,
      merged:                 lang == "he" ? !!d.heSources : !!d.sources,
    }
  }
  getCurrentVersions() {
      const data = this.getData((data) => {
          let currentLanguage = this.props.masterPanelLanguage;
          if (currentLanguage == "bilingual") {
              currentLanguage = "hebrew"
          }
          if (!data || data.error) {
              this.setState({
                  currObjectVersions: {en: null, he: null},
                  mainVersionLanguage: currentLanguage,
              });
              return
          }
          if (currentLanguage == "hebrew" && !data.he.length) {
              currentLanguage = "english"
          }
          if (currentLanguage == "english" && !data.text.length) {
              currentLanguage = "hebrew"
          }
          this.setState({
              currObjectVersions: {
                  en: (this.props.masterPanelLanguage != "hebrew" && !!data.text.length) ? this.getVersionFromData(data, "en") : null,
                  he: (this.props.masterPanelLanguage != "english" && !!data.he.length) ? this.getVersionFromData(data, "he") : null,
              },
              mainVersionLanguage: currentLanguage,
              sectionRef: data.sectionRef,
          });
      });
  }
  checkSrefs(srefs) {
    // Mostly exists for properly displaying Ranging refs in TextList on page loads and on sheets
    if (typeof(srefs) == "object" && srefs.length == 1) {
      srefs = Sefaria.splitRangingRef(srefs[0]);
    }
    if (srefs.length == 1 && (Sefaria.sectionRef(srefs[0]) == srefs[0])) {
        const oref = Sefaria.ref(srefs[0]);
        srefs = Sefaria.makeSegments(oref).map(segment => segment.ref)
    }
    return(srefs)
  }
  showSheetNodeConnectionTools(ref,mode) {
      var dontShowModes = ["Share","Feedback","Sheets"];
      if (ref.indexOf("Sheet") !== -1 && !dontShowModes.includes(mode) ) {
          return true
      }

      else {
          return false
      }
  }
  openVersionInSidebar(versionTitle, versionLanguage) {
    this.props.setConnectionsMode("Translation Open");
    this.props.setFilter(Sefaria.getTranslateVersionsKey(versionTitle, versionLanguage));
  }
  render() {
    var content = null;
    if (!this.state.linksLoaded) {
      content = <LoadingMessage />;
    } else if (this.showSheetNodeConnectionTools(this.props.srefs, this.props.mode)) {
      content = (<div>
                    <SheetNodeConnectionTools
                    multiPanel={this.props.multiPanel}
                    setConnectionsMode={this.props.setConnectionsMode}
                    openComparePanel={this.props.openComparePanel}
                    srefs={this.props.srefs}
                    nodeRef = {this.props.nodeRef}
                    />
                 </div>);
    } else if (this.props.mode === "Resources") {
      const showConnectionSummary = Sefaria.linkSummary(this.props.srefs, this.props.nodeRef ? this.props.nodeRef.split(".")[0] : null).length > 0;
      const resourcesButtonCounts = {
        sheets: Sefaria.sheets.sheetsTotalCount(this.props.srefs),
        webpages: Sefaria.webPagesByRef(this.props.srefs).length,
        audio: Sefaria.mediaByRef(this.props.srefs).length,
        topics: Sefaria.topicsByRefCount(this.props.srefs) || 0,
        manuscripts: Sefaria.manuscriptsByRef(this.props.srefs).length,
        translations: this.state.availableTranslations.length, //versions dont come from the related api, so this one looks a bit different than the others.
      }
      const showResourceButtons = Object.values(resourcesButtonCounts).some(elem => elem > 0);
      const toolsButtonsCounts = {
        notes: Sefaria.notesTotalCount(this.props.srefs),
      }
      content = (
          <div>
              { this.state.flashMessage ? <div className="flashMessage sans-serif">{this.state.flashMessage}</div> : null }
              <ToolsButton en="About this Text" he="אודות הטקסט" image="about-text.svg" onClick={() => this.props.setConnectionsMode("About")} />
              {showConnectionSummary ?
                  <ConnectionsPanelSection title="Related Texts">
                      <ConnectionsSummary
                        srefs={this.props.srefs}
                        showBooks={false}
                        multiPanel={this.props.multiPanel}
                        filter={this.props.filter}
                        nodeRef={this.props.nodeRef}
                        contentLang={this.props.contentLang}
                        setFilter={this.props.setFilter}
                        setConnectionsMode={this.props.setConnectionsMode}
                        setConnectionsCategory={this.props.setConnectionsCategory}
                        collapsed={this.state.connectionSummaryCollapsed}
                        toggleTopLevelCollapsed={this.toggleTopLevelCollapsed}
                      />
                  </ConnectionsPanelSection>
                  :
                  null
              }
              {showResourceButtons ?
                  <ConnectionsPanelSection title={"Resources"}>
                    <ResourcesList
                        setConnectionsMode={this.props.setConnectionsMode}
                        counts={resourcesButtonCounts}
                    />
                  </ConnectionsPanelSection>
                  :
                  null
              }
              <ConnectionsPanelSection title={"Tools"}>
                <ToolsList
                    setConnectionsMode={this.props.setConnectionsMode}
                    toggleSignUpModal = {this.props.toggleSignUpModal}
                    openComparePanel={this.props.multiPanel? this.props.openComparePanel : null}
                    counts={toolsButtonsCounts} />
              </ConnectionsPanelSection>
          </div>
      );

    } else if (this.props.mode === "ConnectionsList") {
      content = (<ConnectionsSummary
                    srefs={this.props.srefs}
                    category={this.props.connectionsCategory}
                    showBooks={true}
                    multiPanel={this.props.multiPanel}
                    nodeRef={this.props.nodeRef}
                    contentLang={this.props.contentLang}
                    filter={this.props.filter}
                    setFilter={this.props.setFilter}
                    setConnectionsMode={this.props.setConnectionsMode}
                    setConnectionsCategory={this.props.setConnectionsCategory} />);

    } else if (this.props.mode === "TextList") {
      content = (<TextList
                    panelPosition ={this.props.panelPosition}
                    srefs={this.checkSrefs(this.props.srefs)}
                    filter={this.props.filter}
                    recentFilters={this.props.recentFilters}
                    nodeRef={this.props.nodeRef}
                    fullPanel={this.props.fullPanel}
                    multiPanel={this.props.multiPanel}
                    contentLang={this.props.contentLang}
                    setFilter={this.props.setFilter}
                    setConnectionsMode={this.props.setConnectionsMode}
                    onTextClick={this.props.onTextClick}
                    onCitationClick={this.props.onCitationClick}
                    handleSheetClick={this.props.handleSheetClick}
                    openNav={this.props.openNav}
                    openDisplaySettings={this.props.openDisplaySettings}
                    closePanel={this.props.closePanel}
                    selectedWords={this.props.selectedWords}
                    checkVisibleSegments={this.checkVisibleSegments}
                  />);

    } else if (this.props.mode === "Sheets") {
      var connectedSheet = this.props.nodeRef ? this.props.nodeRef.split(".")[0] : null;
      content = (<div>
                  { this.props.srefs[0].indexOf("Sheet") === -1 ?
                      <MySheetsList
                        srefs={this.props.srefs}
                        connectedSheet = {connectedSheet}
                        fullPanel={this.props.fullPanel}
                        handleSheetClick={this.props.handleSheetClick}
                      />
                      : null
                  }
                  { this.props.srefs[0].indexOf("Sheet") === -1 ?
                      <PublicSheetsList
                        srefs={this.props.srefs}
                        connectedSheet = {connectedSheet}
                        fullPanel={this.props.fullPanel}
                        handleSheetClick={this.props.handleSheetClick}
                      /> : null
                  }
                </div>);
    } else if (this.props.mode == "Add To Sheet"){
        let refForSheet, versionsForSheet, selectedWordsForSheet;
        if (this.props.connectionData && this.props.connectionData.hasOwnProperty("addSource") && this.props.connectionData["addSource"] == 'connectionsPanel'){
            refForSheet = this.props.connectionData.hasOwnProperty("connectionRefs") ? this.props.connectionData["connectionRefs"] : this.props.srefs;
            versionsForSheet = this.props.connectionData.hasOwnProperty("versions") ? this.props.connectionData["versions"] : {"en":null,"he":null};
            selectedWordsForSheet = null;
        }else{
            refForSheet = this.props.srefs;
            versionsForSheet = this.props.currVersions;
            selectedWordsForSheet = this.props.selectedWords;
        }
        content = (<div>
                  <AddToSourceSheetBox
                    srefs={refForSheet}
                    currVersions={versionsForSheet} //sidebar doesn't actually do versions
                    contentLanguage={this.props.masterPanelLanguage}
                    selectedWords={selectedWordsForSheet}
                    nodeRef = {this.props.nodeRef}
                    fullPanel={this.props.fullPanel}
                    toggleSignUpModal = {this.props.toggleSignUpModal}
                    setConnectionsMode={this.props.setConnectionsMode} />
                   </div>);

    } else if (this.props.mode === "Chavruta") {
        const uuid = Math.random().toString(36).substring(2, 15) + Math.random().toString(36).substring(2, 15);
        const chevrutaURL = `${window.location.host}/chavruta?ref=${window.location.pathname.replace(/\//, '')}&rid=${uuid}`

        content = (<div className="chavruta">
                    <div className="headerText">{Sefaria._("Learn with a Chavruta")}</div>

                    <div className="fakeBrowser">
                      <div className="fakeBrowserHeader">
                        <div className="fakeBrowserButtons">
                          <div className="fakeBrowserButton red"></div>
                          <div className="fakeBrowserButton yellow"></div>
                          <div className="fakeBrowserButton green"></div>
                        </div>
                        <div className="fakeBrowserURLBar">sefaria.org</div>
                      </div>
                      <div className="fakeBrowserMain">
                        <div className="fakeBrowserLeft">
                          <div className="fakeBrowserButtonAvatar"><ProfilePic len={68} url={Sefaria.profile_pic_url} name={Sefaria.full_name} /></div>
                          <div className="fakeBrowserButtonAvatar"><img src="/static/img/anon_user.svg"/></div>
                        </div>
                        <div className="fakeBrowserRight">
                          <hr/>
                          <hr/>
                          <hr/>
                          <hr/>
                          <hr/>
                          <hr/>
                          <hr/>
                          <hr/>
                          <hr/>
                          <hr/>
                          <hr/>
                          <hr/>
                        </div>
                      </div>
                    </div>
                    <p>{Sefaria._("Share this link with your chavruta to start a video call with this text")}</p>
                    <p>
                    <input
                      id="chavrutaURL"
                      type="text"
                      value={chevrutaURL}
                      onFocus={(e) => event.target.select()}
                    />
                    </p>

                    <p>
                    <a className="button fillWidth startChavrutaButton" href={"//"+chevrutaURL}><img src="/static/img/video.svg" />{Sefaria._("Start Call")}</a>
                    </p>
                  </div>);



    } else if (this.props.mode === "Notes") {
      content = (<div>
                  <AddNoteBox
                    srefs={this.props.srefs}
                    fullPanel={this.props.fullPanel}
                    closePanel={this.props.closePanel}
                    onSave={() => this.props.setConnectionsMode("Notes")}
                    onCancel={() => this.props.setConnectionsMode("Notes")} />
                  { Sefaria._uid ?
                  <div>
                    <a href="/my/profile?tab=notes" className="allNotesLink button transparent bordered fillWidth">
                      <span className="int-en">Go to My Notes</span>
                      <span className="int-he">הרשומות שלי</span>
                    </a>
                    <MyNotes
                      srefs={this.props.srefs}
                      editNote={this.props.editNote} />
                  </div> : null }
                </div>);

    } else if (this.props.mode === "Lexicon") {
      content = (<LexiconBox
                    selectedWords={this.props.selectedWords}
                    selectedNamedEntity={this.props.selectedNamedEntity}
                    selectedNamedEntityText={this.props.selectedNamedEntityText}
                    oref={Sefaria.ref(this.props.srefs[0])}
                    srefs={this.props.srefs}
                    onEntryClick={this.props.onTextClick}
                    onCitationClick={this.props.onCitationClick}
                    clearSelectedWords={this.props.clearSelectedWords}
                    clearNamedEntity={this.props.clearNamedEntity}
                    interfaceLang={this.props.interfaceLang} />);

    } else if (this.props.mode === "Topics") {
      content = (
        <TopicList
          contentLang={this.props.contentLang}
          srefs={this.props.srefs}
          interfaceLang={this.props.interfaceLang}
        />
      );
    } else if (this.props.mode === "WebPages" || this.props.mode === "WebPagesList") {
      content = (<WebPagesList
                    srefs={this.props.srefs}
                    filter={this.props.mode == "WebPages" ? null : this.props.webPagesFilter}
                    setWebPagesFilter={this.props.setWebPagesFilter}
                    interfaceLang={this.props.interfaceLang}
                    key="WebPages"/>);

	} else if (this.props.mode === "Torah Readings") {
      content = (<MediaList
					          srefs={this.props.srefs}
                    interfaceLang={this.props.interfaceLang}
                    key="Media"/>);

    } else if (this.props.mode === "Advanced Tools") {
      content = (<AdvancedToolsList
                    srefs={this.props.srefs}
                    toggleSignUpModal={this.props.toggleSignUpModal}
                    canEditText={this.props.canEditText}
                    setConnectionsMode={this.props.setConnectionsMode}
                    currVersions={this.props.currVersions}
                    masterPanelLanguage={this.props.masterPanelLanguage} />);

    } else if (this.props.mode === "Share") {
      content = (<ShareBox
                    url={window.location.href}
                    fullPanel={this.props.fullPanel}
                    closePanel={this.props.closePanel}
                    setConnectionsMode={this.props.setConnectionsMode} />);

    } else if (this.props.mode === "Feedback") {
      content = (<FeedbackBox
                    srefs={this.props.srefs}
                    url={window.location.href}
                    currVersions={this.props.currVersions}
                 />);

    } else if (this.props.mode === "Edit Note") {
      content = (<AddNoteBox
                    srefs={this.props.srefs}
                    noteId={this.props.noteBeingEdited._id}
                    noteText={this.props.noteBeingEdited.text}
                    noteTitle={this.props.noteBeingEdited.title}
                    noteIsPublic={this.props.noteBeingEdited.isPublic}
                    fullPanel={this.props.fullPanel}
                    closePanel={this.props.closePanel}
                    onSave={() => this.props.setConnectionsMode("Notes")}
                    onCancel={() => this.props.setConnectionsMode("Notes")}
                    onDelete={() => this.props.setConnectionsMode("Notes")} />);

    } else if (this.props.mode === "Add Connection") {
      content = <AddConnectionBox
                    srefs={this.props.allOpenRefs}
                    openComparePanel={this.props.openComparePanel}
                    onSave={this.onSave}
                    onCancel={() => this.props.setConnectionsMode("Resources")} />

    } else if (this.props.mode === "Login") {
      content = (<LoginPrompt fullPanel={this.props.fullPanel} />);

    } else if (this.props.mode === "About") {
      content = (<AboutBox
                  key={`About-${Object.values(this.state.currObjectVersions).map((v) => v?.versionTitle ?? "").join("|")}`}
                  currObjectVersions={this.state.currObjectVersions}
                  mainVersionLanguage={this.state.mainVersionLanguage}
                  setConnectionsMode={this.props.setConnectionsMode}
                  mode={this.props.mode}
                  setFilter={this.props.setVersionFilter}
                  title={this.props.title}
                  srefs={this.props.srefs}
                  sectionRef={this.state.sectionRef}
                  getLicenseMap={this.props.getLicenseMap}
                  openVersionInReader={this.props.selectVersion}
                  viewExtendedNotes={this.props.viewExtendedNotes}/>);

    } else if (this.props.mode === "Translations" || this.props.mode === "Translation Open") {
      content = (<TranslationsBox
                  key={`Translations`}
                  currObjectVersions={this.state.currObjectVersions}
                  mainVersionLanguage={this.state.mainVersionLanguage}
                  setConnectionsMode={this.props.setConnectionsMode}
                  mode={this.props.mode}
                  setFilter={this.props.setVersionFilter}
                  vFilter={this.props.versionFilter}
                  recentVFilters={this.props.recentVersionFilters}
                  getLicenseMap={this.props.getLicenseMap}
                  srefs={this.props.srefs}
                  sectionRef={this.state.sectionRef}
                  onRangeClick={this.props.onTextClick}
                  openVersionInReader={this.props.selectVersion}
                  viewExtendedNotes={this.props.viewExtendedNotes}
                  onCitationClick={this.props.onCitationClick} />);

    } else if (this.props.mode === "extended notes") {
      content = (<ExtendedNotes
                  currVersions={this.props.currVersions}
                  title={this.props.title}/>);
    } else if (this.props.mode === "manuscripts") {
      content = (<ManuscriptImageList
        manuscriptList={Sefaria.manuscriptsByRef(this.props.srefs)}
        interfaceLang={this.props.interfaceLang}
        contentLang={this.props.contentLang}
      />);
    }

    var marginless = ["Resources", "ConnectionsList", "Advanced Tools", "Share", "WebPages", "Topics", "manuscripts"].indexOf(this.props.mode) != -1;
    var classes = classNames({connectionsPanel: 1, textList: 1, marginless: marginless, fullPanel: this.props.fullPanel, singlePanel: !this.props.fullPanel});
    return (
      <div className={classes} key={this.props.mode}>
        { this.props.fullPanel ? null :
          <ConnectionsPanelHeader
            connectionsMode={this.props.mode}
            previousCategory={this.props.connectionsCategory}
            previousMode={this.props.connectionData?.previousMode}
            setConnectionsMode={this.props.setConnectionsMode}
            setConnectionsCategory={this.props.setConnectionsCategory}
            multiPanel={this.props.multiPanel}
            filter={this.props.filter}
            recentFilters={this.props.recentFilters}
            baseRefs={this.props.srefs}
            setFilter={this.props.setFilter}
            closePanel={this.props.closePanel}
            toggleLanguage={this.props.toggleLanguage}
            interfaceLang={this.props.interfaceLang}/> }
        <div className="texts">
          <div className="contentInner">{content}</div>
        </div>
      </div>);

  }
}
ConnectionsPanel.propTypes = {
  srefs:                   PropTypes.array.isRequired,  // an array of ref strings
  filter:                  PropTypes.array.isRequired,
  recentFilters:           PropTypes.array.isRequired,
  mode:                    PropTypes.string.isRequired, // "Resources", "ConnectionsList", "TextList" etc., called `connectionsMode` above
  connectionsCategory:     PropTypes.string,            // with mode:"ConnectionsList", which category of connections to show
  setFilter:               PropTypes.func.isRequired,
  setConnectionsMode:      PropTypes.func.isRequired,
  setConnectionsCategory:  PropTypes.func.isRequired,
  editNote:                PropTypes.func.isRequired,
  openComparePanel:        PropTypes.func.isRequired,
  title:                   PropTypes.string.isRequired,
  currVersions:            PropTypes.object.isRequired,
  selectVersion:           PropTypes.func.isRequired,
  noteBeingEdited:         PropTypes.object,
  fullPanel:               PropTypes.bool,
  multiPanel:              PropTypes.bool,
  canEditText:             PropTypes.bool,
  onTextClick:             PropTypes.func,
  onCitationClick:         PropTypes.func,
  openNav:                 PropTypes.func,
  openDisplaySettings:     PropTypes.func,
  closePanel:              PropTypes.func,
  toggleLanguage:          PropTypes.func,
  selectedWords:           PropTypes.string,
  selectedNamedEntity:     PropTypes.string,
  selectedNamedEntityText: PropTypes.string,
  interfaceLang:           PropTypes.string,
  contentLang:             PropTypes.string,
  getLicenseMap:           PropTypes.func.isRequired,
  masterPanelLanguage:     PropTypes.oneOf(["english", "bilingual", "hebrew"]),
  versionFilter:           PropTypes.array,
  recentVersionFilters:    PropTypes.array,
  setVersionFilter:        PropTypes.func.isRequired,
  checkIntentTimer:        PropTypes.func.isRequired,
  clearSelectedWords:      PropTypes.func.isRequired,
  clearNamedEntity:        PropTypes.func.isRequired,
};


const ResourcesList = ({setConnectionsMode, counts}) => {
  // A list of Resources in addition to connection
    return (
        <div className="resourcesList">
            <ToolsButton en="Translations" he="תרגומים" image="translation.svg" count={counts["translations"]} onClick={() => setConnectionsMode("Translations")} />
            <ToolsButton en="Sheets" he="דפי מקורות" image="sheet.svg" count={counts["sheets"]} onClick={() => setConnectionsMode("Sheets")} />
            <ToolsButton en="Web Pages" he="דפי אינטרנט" image="webpages.svg" count={counts["webpages"]} onClick={() => setConnectionsMode("WebPages")} />
            <ToolsButton en="Topics" he="נושאים" image="hashtag-icon.svg" count={counts["topics"]}  onClick={() => setConnectionsMode("Topics")} />
            <ToolsButton en="Manuscripts" he="כתבי יד" image="manuscripts.svg" count={counts["manuscripts"]}  onClick={() => setConnectionsMode("manuscripts")}/>
            <ToolsButton en="Torah Readings" he="קריאה בתורה" image="torahreadings.svg" count={counts["audio"]} onClick={() => setConnectionsMode("Torah Readings")} />
        </div>
    );
}
ResourcesList.propTypes = {
  setConnectionsMode: PropTypes.func.isRequired,
  counts:        PropTypes.object.isRequired,
}

const ToolsList = ({setConnectionsMode, toggleSignUpModal, openComparePanel, counts}) => {
  // A list of Resources in addition to connection
    return (
        <div className="resourcesList">
              <ToolsButton en="Add to Sheet" he="הוספה לדף מקורות" image="sheetsplus.svg" onClick={() => !Sefaria._uid ? toggleSignUpModal() : setConnectionsMode("Add To Sheet", {"addSource": "mainPanel"})} />
              <ToolsButton en="Dictionaries" he="מילונים" image="dictionaries.svg" onClick={() => setConnectionsMode("Lexicon")} />
              {openComparePanel ? <ToolsButton en="Compare Text" he="טקסט להשוואה" image="compare-panel.svg" onClick={openComparePanel} /> : null }
<<<<<<< HEAD
              <ToolsButton en="Notes" he="הערות" image="notes.svg" onClick={() => !Sefaria._uid ? toggleSignUpModal() : setConnectionsMode("Notes")} />
=======
              <ToolsButton en="Notes" he="הערות" image="notes.svg" alwaysShow={true} count={counts["notes"]} onClick={() => !Sefaria._uid ? toggleSignUpModal() : setConnectionsMode("Notes")} />
>>>>>>> b08da88f
              <ToolsButton en="Chavruta" he="חברותא" image="chavruta.svg" onClick={() => !Sefaria._uid ? toggleSignUpModal() : setConnectionsMode("Chavruta")} />
              <ToolsButton en="Share" he="שיתוף" image="share.svg" onClick={() => setConnectionsMode("Share")} />
              <ToolsButton en="Feedback" he="משוב" image="feedback.svg" onClick={() => setConnectionsMode("Feedback")} />
              <ToolsButton en="Advanced" he="כלים מתקדמים" image="advancedtools.svg" onClick={() => setConnectionsMode("Advanced Tools")} />
        </div>
    );
}
ToolsList.propTypes = {
    setConnectionsMode: PropTypes.func.isRequired,
    toggleSignUpModal:  PropTypes.func.isRequired,
    counts:        PropTypes.object.isRequired,
}


class SheetNodeConnectionTools extends Component {
  // A list of Resources in addition to connections
  render() {
    return (<div className="resourcesList">
              {this.props.multiPanel ?
                <ToolsButton en="Other Text" he="טקסט נוסף" icon="search" onClick={this.props.openComparePanel} />
              : null }
                <ToolsButton en="Sheets" he="דפי מקורות" image="sheet.svg" count={this.props.sheetsCount} onClick={() => this.props.setConnectionsMode("Sheets")} />
                <ToolsButton en="Feedback" he="משוב" icon="comment" onClick={() => this.props.setConnectionsMode("Feedback")} />
            </div>);
  }
}
SheetNodeConnectionTools.propTypes = {
  multiPanel:         PropTypes.bool.isRequired,
  setConnectionsMode: PropTypes.func.isRequired,
  openComparePanel:   PropTypes.func.isRequired,
};


class ConnectionsSummary extends Component {
  // A summary of available connections on `srefs`.
  // If `category` is present, shows a single category, otherwise all categories.
  // If `showBooks`, show specific text counts beneath each category.

  render() {
    const collapsedTopLevelLimit = 4;
    const refs          = this.props.srefs;
    const excludedSheet = this.props.nodeRef ? this.props.nodeRef.split(".")[0] : null;
    const oref          = Sefaria.ref(refs[0]);
    const isTopLevel    = !this.props.category;
    const baseCat       = oref ? oref["categories"][0] : null;
    let summary       = Sefaria.linkSummary(refs, excludedSheet);

    if (!summary) { return null; }

    if (this.props.category === "Commentary" ) {
      // Show Quoting Commentary together with Commentary
      summary = summary.filter(cat => (cat.category.indexOf("Commentary") !== -1));
      const order = ["Commentary", "Quoting Commentary"];
      summary.sort((a, b) => {
        const ia = order.indexOf(a.category);
        const ib = order.indexOf(b.category);
        return ia - ib;
      });

    } else if (this.props.category) {
      // Single Category Summary
      summary = summary.filter(function(cat) { return cat.category === this.props.category; }.bind(this));
      if (summary.length === 0) {
        summary = [{category: this.props.category, books: [], count: 0, hasEnglish: false}];
      }

    } else if (isTopLevel) {
      // Hide Quoting Commentary from the top level view
      let topSummary = summary.filter(cat => (cat.category.indexOf("Commentary") < 1));
      // But include Quoting Commentary counts and english mark in top level Commentary section
      let subCommentaryCats = summary.filter(cat => (cat.category.indexOf("Commentary") > 1));
      if (subCommentaryCats.length && summary[0].category !== "Commentary") {
        // handle case of having Modern/Quoting Commentary, but no Commentary
         topSummary = [{category: "Commentary", count: 0, books: [], hasEnglish: false}].concat(topSummary);
      } else if (subCommentaryCats.length && summary[0].category === "Commentary") {
        // If Commentary object is present and we have sub commentary counts to add, replace the object
        // so we can add to the count without changing the underlying object.
         topSummary = [{category: "Commentary", count: summary[0].count, books: [], hasEnglish: summary[0].hasEnglish}].concat(topSummary.slice(1))
      }
      subCommentaryCats.map(cat => {
        topSummary[0].count += cat.count;
        topSummary[0].hasEnglish = cat.hasEnglish || summary[0].hasEnglish;
      });

      summary = topSummary;
    }

    let connectionsSummary = summary.map(function(cat, i) {

      const books = this.props.contentLang === "hebrew"
                    ? cat.books.concat().sort(Sefaria.linkSummaryBookSortHebrew.bind(null, baseCat))
                    : cat.books;
      return (
        <CategoryFilter
          srefs={this.props.srefs}
          category={cat.category}
          heCategory={Sefaria.hebrewTerm(cat.category)}
          showBooks={this.props.showBooks}
          count={cat.count}
          books={books}
          hasEnglish={cat.hasEnglish}
          filter={this.props.filter}
          updateRecent={true}
          setFilter={this.props.setFilter}
          setConnectionsCategory={this.props.setConnectionsCategory}
          on={Sefaria.util.inArray(cat.category, this.props.filter) !== -1}
          key={cat.category} />
      );
    }.bind(this));

    let summaryToggle = null;
    if(isTopLevel && connectionsSummary.length > collapsedTopLevelLimit){
        if(this.props.collapsed){
            connectionsSummary = connectionsSummary.slice(0, collapsedTopLevelLimit) //get the first x items
            summaryToggle = (
                <ToolsButton en="More" he="עוד" image="more.svg" onClick={this.props.toggleTopLevelCollapsed} control="interface" typeface="system" />
            );
        }else{
            summaryToggle = (
                <ToolsButton en="See Less" he="פחות" image="less.svg" onClick={this.props.toggleTopLevelCollapsed} control="interface" typeface="system" />
            )
        }
    }

    return (
        <div>
            {connectionsSummary}
            {summaryToggle}
        </div>
    );
   }
}
ConnectionsSummary.propTypes = {
  srefs:                   PropTypes.array.isRequired, // an array of ref strings
  category:                PropTypes.string, // if present show connections for category, if null show category summary
  filter:                  PropTypes.array,
  fullPanel:               PropTypes.bool,
  multiPanel:              PropTypes.bool,
  contentLang:             PropTypes.string,
  showBooks:               PropTypes.bool,
  setConnectionsMode:      PropTypes.func,
  setFilter:               PropTypes.func,
  setConnectionsCategory:  PropTypes.func.isRequired,
};


class MySheetsList extends Component {
  // List of my sheets for a ref in the Sidebar
  render() {
    var sheets = Sefaria.sheets.userSheetsByRef(this.props.srefs);
    var content = sheets.length ? sheets.filter(sheet => {
      // Don't show sheets as connections to themselves
      return sheet.id !== this.props.connectedSheet;
    }).map(sheet => {
      return (<SheetListing sheet={sheet} key={sheet.sheetUrl} handleSheetClick={this.props.handleSheetClick} connectedRefs={this.props.srefs} />)
    }, this) : null;
    return content && content.length ? (<div className="sheetList">{content}</div>) : null;
  }
}
MySheetsList.propTypes = {
  srefs:          PropTypes.array.isRequired,
  connectedSheet: PropTypes.string,
};


class PublicSheetsList extends Component {
  // List of public sheets for a ref in the sidebar
  render() {
    var sheets = Sefaria.sheets.sheetsByRef(this.props.srefs);
    var content = sheets.length ? sheets.filter(sheet => {
      // My sheets are shown already in MySheetList
      return sheet.owner !== Sefaria._uid && sheet.id !== this.props.connectedSheet;
    }).sort((a,b ) => {
      // First sort by language / interface language
      let aHe, bHe;
      [aHe, bHe] = [a.title, b.title].map(Sefaria.hebrew.isHebrew);
      if (aHe !== bHe) { return (bHe ? -1 : 1) * (Sefaria.interfaceLang === "hebrew" ? -1 : 1); }
      // Then by number of views
      return b.views - a.views;
    }).map(sheet => {
      return (<SheetListing sheet={sheet} key={sheet.sheetUrl} handleSheetClick={this.props.handleSheetClick} connectedRefs={this.props.srefs} />)
    }, this) : null;
    return content && content.length ? (<div className="sheetList">{content}</div>) : null;
  }
}
PublicSheetsList.propTypes = {
  srefs: PropTypes.array.isRequired,
  connectedSheet: PropTypes.string,
};


const TopicList = ({ srefs, interfaceLang, contentLang }) => {
  // segment ref topicList can be undefined even if loaded
  // but section ref topicList is null when loading and array when loaded
  const sectionRef = Sefaria.getRefFromCache(srefs[0]).sectionRef;
  const topics = Sefaria.topicsByRef(srefs)
  return (
    <div className={`topicList ${contentLang === 'hebrew' ? 'topicsHe' : 'topicsEn'}`}>
      {
        Sefaria.topicsByRef(sectionRef) === null ? (
          <div className="webpageList empty">
            <LoadingMessage />
          </div>
        ) : (!topics || !topics.length) ? (
          <div className="webpageList empty">
            <LoadingMessage
              message={"No topics known here."}
              heMessage={"אין נושאים ידועים."}
            />
          </div>
        ) : topics.map(
          topic => (
            <TopicListItem
              key={topic.topic}
              topic={topic}
              interfaceLang={interfaceLang}
              srefs={srefs}
            />
          )
        )
      }
    </div>
  );
}

const TopicListItem = ({ topic, interfaceLang, srefs }) => {
  let dataSourceText = '';
  const langKey = interfaceLang === 'english' ? 'en' : 'he';
  if (!!topic.dataSources && Object.values(topic.dataSources).length > 0) {
    dataSourceText = `${Sefaria._('This topic is connected to ')}"${Sefaria._r(srefs[0])}" ${Sefaria._('by')} ${Object.values(topic.dataSources).map(d => d[langKey]).join(' & ')}.`;
  }
  return (
    <a href={`/topics/${topic.topic}`} className="toolsButton topicButton" target="_blank">
      <span className="topicButtonTitle">
        <span className="contentText">
          <span className="en">{topic.title.en}</span>
          <span className="he">{topic.title.he}</span>
        </span>
        <ToolTipped altText={dataSourceText} classes={"saveButton tooltip-toggle three-dots-button"}>
          <img src="/static/img/three-dots.svg" alt={dataSourceText}/>
        </ToolTipped>
      </span>
      {
        topic.description && (topic.description.en || topic.description.he) ? (
          <span className="smallText">
            <span className="en">{topic.description.en}</span>
            <span className="he">{topic.description.he}</span>
          </span>
        ) : null
      }
    </a>
  );
}

class WebPagesList extends Component {
  // List of web pages for a ref in the sidebar
  setFilter(filter) {
    this.props.setWebPagesFilter(filter);
  }
  webSitesSort(a, b) {
    // First sort by site language / interface language
    let aHe, bHe;
    [aHe, bHe] = [a.name, b.name].map(Sefaria.hebrew.isHebrew);
    if (aHe !== bHe) { return (bHe ? -1 : 1) * (Sefaria.interfaceLang === "hebrew" ? -1 : 1); }
    // Then by number of pages
    return b.count - a.count;
  }
  render() {
    let webpages = Sefaria.webPagesByRef(this.props.srefs)
    let content = [];

    if (!this.props.filter) {
      let sites = {};
      webpages.map(page => {
        if (page.siteName in sites) {
          sites[page.siteName].count++;
        } else {
          sites[page.siteName] = {name: page.siteName, faviconUrl: page.faviconUrl, count: 1};
        }
      });
      sites = Object.values(sites).sort(this.webSitesSort);
      content = sites.map(site => {
        return (<div className="website toolsButton" onClick={()=>this.setFilter(site.name)} key={site.name}>
          <img className="icon" src={site.faviconUrl} />
          <span className="siteName toolsButtonText">{site.name} <span className="connectionsCount">({site.count})</span></span>
        </div>);
      });
    } else {
      webpages = webpages.filter(page => this.props.filter == "all" || page.siteName == this.props.filter);
      content = webpages.map(webpage => {
        return (<div className={"webpage" + (webpage.isHebrew ? " hebrew" : "")} key={webpage.url}>
          <img className="icon" src={webpage.faviconUrl} />
          <a className="title" href={webpage.url} target="_blank">{webpage.title}</a>
          <div className="domain">{webpage.domain}</div>
          {webpage.description ? <div className="description">{webpage.description}</div> : null}
          <div className="stats">
            <span className="int-en">Citing: {webpage.anchorRef}</span>
            <span className="int-he">מצטט: {Sefaria._r(webpage.anchorRef)}</span>
          </div>
        </div>)
      });
    }

    if (!content.length) {
      const filterName = this.props.filter !== "all" ? this.props.filter : null;
      const en = "No web pages known" + (filterName ? " from " + filterName : "") + " here.";
      const he = "אין דפי אינטרנט ידועים" + (filterName ? " מ" + filterName : "") + ".";
      return <div className="webpageList empty">
                  <LoadingMessage message={en} heMessage={he} />
                </div>;
    }

    const linkerMessage = Sefaria._siteSettings.TORAH_SPECIFIC ?
              <div className="webpagesLinkerMessage sans-serif">
                <span className="int-en">Sites that are listed here use the <a href="/linker">Sefaria Linker</a>.</span>
                <span className="int-he">אתרים המפורטים כאן משתמשים <a href="/linker">במרשתת ההפניות</a>.</span>
              </div> : null;

    return <div className="webpageList">
              {content}
              {linkerMessage}
            </div>;

  }
}
WebPagesList.propTypes = {
  srefs: PropTypes.array.isRequired,
};

class AdvancedToolsList extends Component {
  render() {
    var editText  = this.props.canEditText ? function() {
        var refString = this.props.srefs[0];
        var currentPath = Sefaria.util.currentPath();
        var currentLangParam;
        const langCode = this.props.masterPanelLanguage.slice(0,2);
        if (this.props.currVersions[langCode]) {
          refString += "/" + encodeURIComponent(langCode) + "/" + encodeURIComponent(this.props.currVersions[langCode]);
        }
        var path = "/edit/" + refString;
        var nextParam = "?next=" + encodeURIComponent(currentPath);
        path += nextParam;
        //console.log(path);
        Sefaria.track.event("Tools", "Edit Text Click", refString,
          {hitCallback: () =>  window.location = path}
        );
    }.bind(this) : null;

    var addTranslation = function() {
      if (!Sefaria._uid) { this.props.toggleSignUpModal() }

      else {
          var nextParam = "?next=" + Sefaria.util.currentPath();
          Sefaria.track.event("Tools", "Add Translation Click", this.props.srefs[0],
              {hitCallback: () => {window.location = "/translate/" + this.props.srefs[0] + nextParam}}
          );
      }
    }.bind(this);

    return (
      <div>
        <ToolsButton en="Add Translation" he="הוספת תרגום" image="tools-translate.svg" onClick={addTranslation} />
        <ToolsButton en="Add Connection" he="הוספת קישור לטקסט אחר" image="tools-add-connection.svg" onClick={() => !Sefaria._uid  ? this.props.toggleSignUpModal() : this.props.setConnectionsMode("Add Connection")} />
        { editText ? (<ToolsButton en="Edit Text" he="עריכת טקסט" image="tools-edit-text.svg" onClick={editText} />) : null }
      </div>);
  }
}
AdvancedToolsList.propTypes = {
  srefs:               PropTypes.array.isRequired,  // an array of ref strings
  canEditText:         PropTypes.bool,
  currVersions:        PropTypes.object,
  setConnectionsMode:  PropTypes.func.isRequired,
  masterPanelLanguage: PropTypes.oneOf(["english", "hebrew", "bilingual"]),
};


<<<<<<< HEAD
const ToolsButton = ({en, he, icon, image, count=null, onClick, control="interface", typeface="system"}) => {
=======
const ToolsButton = ({en, he, icon, image, count=null, onClick, control="interface", typeface="system", alwaysShow = false}) => {
>>>>>>> b08da88f
    const clickHandler = (e) => {
        e.preventDefault();
        onClick();
    }
    let iconElem = null;
    if (icon) {
      let iconName = "fa-" + icon;
      let classes = {fa: 1, toolsButtonIcon: 1};
      classes[iconName] = 1;
      iconElem = (<i className={classNames(classes)} />)
    } else if (image) {
      iconElem = (<img src={"/static/img/" + image} className="toolsButtonIcon" alt="" />);
    }
    const url = Sefaria.util.replaceUrlParam("with", en);
    const nameClass = en.camelize();
    const wrapperClasses = classNames({toolsButton: 1,[nameClass]:1, [control+"Control"]: 1, [typeface+"Typeface"]: 1, noselect: 1})
    return (
<<<<<<< HEAD
      count == null || count > 0 ?
=======
      count == null || count > 0 || alwaysShow ?
>>>>>>> b08da88f
      <a href={url} className={wrapperClasses} data-name={en} onClick={clickHandler}>
        {iconElem}
        <span className="toolsButtonText">
            {control == "interface" ? <InterfaceText text={{en: en , he: he }} /> : <ContentText text={{en: en , he: he }}/>}
            {count ? (<span className="connectionsCount">({count})</span>) : null}
        </span>
      </a> : null
    );
}
ToolsButton.propTypes = {
  en:      PropTypes.string.isRequired,
  he:      PropTypes.string.isRequired,
  icon:    PropTypes.string,
  image:   PropTypes.string,
  count:   PropTypes.number,
  onClick: PropTypes.func,
};


class ShareBox extends Component {
  componentDidMount() {
    this.focusInput();
  }
  componentDidUpdate() {
    this.focusInput();
  }
  focusInput() {
    $(ReactDOM.findDOMNode(this)).find("input").select();
  }
  render() {
    var url = this.props.url;

    var shareFacebook = function() {
      Sefaria.util.openInNewTab("https://www.facebook.com/sharer/sharer.php?u=" + encodeURIComponent(url));
    };
    var shareTwitter = function() {
      Sefaria.util.openInNewTab("https://twitter.com/share?url=" + encodeURIComponent(url));
    };
    var shareEmail = function() {
      Sefaria.util.openInNewTab("mailto:?&subject=Text on Sefaria&body=" + url);
    };
    var classes = classNames({textList: 1, fullPanel: this.props.fullPanel});
    return (
      <div>
        <div className="shareInputBox">
          <input className="shareInput" value={this.props.url} />
        </div>
        <ToolsButton en="Facebook" he="פייסבוק" icon="facebook-official" onClick={shareFacebook} />
        <ToolsButton en="Twitter" he="טוויטר" icon="twitter" onClick={shareTwitter} />
        <ToolsButton en="Email" he="אימייל" icon="envelope-o" onClick={shareEmail} />
      </div>);
  }
}
ShareBox.propTypes = {
  url:                PropTypes.string.isRequired,
  setConnectionsMode: PropTypes.func.isRequired,
  closePanel:         PropTypes.func.isRequired,
  fullPanel:          PropTypes.bool
};


class AddNoteBox extends Component {
  constructor(props) {
    super(props);
    this.state = {
      isPrivate: !props.noteIsPublic,
      saving: false
    };
  }
  componentDidMount() {
    this.focusNoteText();
  }
  focusNoteText() {
    $(ReactDOM.findDOMNode(this)).find(".noteText").focus();
  }
  saveNote() {
    console.log(this.props)
      var text = $(ReactDOM.findDOMNode(this)).find(".noteText").val();
    if (!text) { return; }
    var note = {
      text: text,
      refs: this.props.srefs,
      type:  "note",
      public: !this.state.isPrivate
    };
   console.log(note)

    if (this.props.noteId) { note._id = this.props.noteId; }
    var postData = { json: JSON.stringify(note) };
    var url = "/api/notes/";
    $.post(url, postData, function(data) {
      if (data.error) {
        alert(data.error);
      } else if (data) {
        if (this.props.noteId) {
          Sefaria.clearPrivateNotes(data);
        } else {
          Sefaria.addPrivateNote(data);
        }
        Sefaria.track.event("Tools", "Note Save " + ((this.state.isPrivate)?"Private":"Public"), this.props.srefs.join("/"));
        $(ReactDOM.findDOMNode(this)).find(".noteText").val("");
        this.props.onSave();
      } else {
        alert(Sefaria._("Sorry, there was a problem saving your note."));
      }
    }.bind(this)).fail( function(xhr, textStatus, errorThrown) {
      alert(Sefaria._("Unfortunately, there was an error saving this note. Please try again or try reloading this page."));
    });
    this.setState({saving: true});
  }
  setPrivate() {
    this.setState({isPrivate: true});
  }
  setPublic() {
    this.setState({isPrivate: false});
  }
  deleteNote() {
          alert(Sefaria._("Something went wrong (that's all I know)."));
    if (!confirm(Sefaria._("Are you sure you want to delete this note?"))) { return; }
    Sefaria.deleteNote(this.props.noteId).then(this.props.onDelete);
  }
  render() {
    if (!Sefaria._uid) {
      return (<div className="addNoteBox"><LoginPrompt /></div>);
    }
    var privateClasses = classNames({notePrivateButton: 1, active: this.state.isPrivate});
    var publicClasses  = classNames({notePublicButton: 1, active: !this.state.isPrivate});
    return (
      <div className="addNoteBox">
        <textarea className="noteText" placeholder={Sefaria._("Write a note...")} defaultValue={this.props.noteText}></textarea>
        <div className="button fillWidth" onClick={this.saveNote}>
          <span className="int-en">{this.props.noteId ? "Save" : "Add Note"}</span>
          <span className="int-he">{this.props.noteId ? "שמירה": "הוספת הערה"}</span>
        </div>
        {this.props.noteId ?
          <div className="button white fillWidth" onClick={this.props.onCancel}>
            <span className="int-en">Cancel</span>
            <span className="int-he">בטל</span>
          </div> : null }
        {this.props.noteId ?
          (<div className="deleteNote" onClick={this.deleteNote}>
            <span className="int-en">Delete Note</span>
            <span className="int-he">מחיקת הערה</span>
           </div>): null }
      </div>);

    /* Leaving out public / private toggle until public notes are reintroduced
    <div className="noteSharingToggle">
      <div className={privateClasses} onClick={this.setPrivate}>
        <span className="int-en"><i className="fa fa-lock"></i> Private</span>
        <span className="int-he"><i className="fa fa-lock"></i>רשומה פרטית</span>
      </div>
      <div className={publicClasses} onClick={this.setPublic}>
        <span className="int-en">Public</span>
        <span className="int-he">רשומה כללית</span>
      </div>
    </div>
    */
  }
}
AddNoteBox.propTypes = {
  srefs:          PropTypes.array.isRequired,
  onSave:         PropTypes.func.isRequired,
  onCancel:       PropTypes.func.isRequired,
  onDelete:       PropTypes.func,
  noteId:         PropTypes.string,
  noteText:       PropTypes.string,
  noteTitle:      PropTypes.string,
  noteIsPublic:   PropTypes.bool
};


class MyNotes extends Component {
  componentDidMount() {
    this.loadNotes();
  }
  componentDidUpdate(prevProps, prevState) {
    if (!prevProps.srefs.compare(this.props.srefs)) {
      this.loadNotes();
    }
  }
  loadNotes() {
    // Rerender this component when privateNotes arrive.
    Sefaria.privateNotes(this.props.srefs, this.rerender);
  }
  rerender() {
    this.forceUpdate();
  }
  render() {
    var myNotesData = Sefaria.privateNotes(this.props.srefs);
    var myNotes = myNotesData ? myNotesData.map(function(note) {
      var editNote = function() {
        this.props.editNote(note);
      }.bind(this);
      return (<Note
                text={note.text}
                isPrivate={!note.public}
                isMyNote={true}
                ownerName={note.ownerName}
                ownerProfileUrl={note.ownerProfileUrl}
                ownerImageUrl={note.ownerImageUrl}
                editNote={editNote}
                key={note._id} />);
    }.bind(this)) : null ;

    return myNotes ? (
      <div className="noteList myNoteList">
        {myNotes}
      </div>) : null;
  }
}
MyNotes.propTypes = {
  srefs:    PropTypes.array.isRequired,
  editNote: PropTypes.func.isRequired,
}


class PublicNotes extends Component {
  // List of Publc notes a ref or range or refs.
  render() {
    var notes   = Sefaria.notes(this.props.srefs);
    var content = notes ? notes.filter(function(note) {
      // Exlude my notes, shown already in MyNotes.
      return note.owner !== Sefaria._uid;
    }).map(function(note) {
      return (<Note
                text={note.text}
                ownerName={note.ownerName}
                ownerProfileUrl={note.ownerProfileUrl}
                ownerImageUrl={note.ownerImageUrl}
                isPrivate={false}
                key={note._id} />)
    }) : null;

    return content && content.length ? (<div className="noteList publicNoteList">{content}</div>) : null;
  }
}
PublicNotes.propTypes = {
  srefs: PropTypes.array.isRequired,
};


class AddConnectionBox extends Component {
  constructor(props) {
    super(props);
    this.state = {
      refs: this.props.srefs,
      heRefs: this.getHeRefs(this.props.srefs),
      type: "",
    };
  }
  componentWillReceiveProps(nextProps) {
    if (!this.props.srefs.compare(nextProps.srefs)) {
      this.setState({
        refs: nextProps.srefs,
        heRefs: this.getHeRefs(nextProps.srefs),
      })
    }
  }
  getHeRefs(refs) {
    var heRefs = refs.map( ref =>  {
      var oRef = Sefaria.ref(ref);
      if (!oRef) {
        // If a range was selected, the ref cache may not have a Hebrew ref for us, so ask the API
        Sefaria.getRef(ref).then(this.setHeRefs);
        return "...";
      }
      return oRef.heRef;
    });
    return heRefs;
  }
  setHeRefs() {
    this.setState({heRefs: this.getHeRefs(this.state.refs)});
  }
  setType(type) {
    this.setState({type: type});
  }
  addConnection() {
    var connection = {
      refs: this.props.srefs,
      type: this.state.type,
    };
    var postData = { json: JSON.stringify(connection) };
    var url = "/api/links/";
    $.post(url, postData, function(data) {
      if (data.error) {
        alert(data.error);
      } else {
        Sefaria.track.event("Tools", "Add Connection", this.props.srefs.join("/"));
        Sefaria.clearLinks();
        this.props.onSave();
      }
    }.bind(this)).fail( function(xhr, textStatus, errorThrown) {
      alert("Unfortunately, there was an error saving this connection. Please try again or try reloading this page.");
    });
    this.setState({saving: true});
  }
  render() {
    var refs = this.state.refs;
    var heRefs = this.state.heRefs;
    return (<div className="addConnectionBox">

            { this.props.srefs.length == 1 ?
              <div>
                <span className="int-en">Choose a text to connect.</span>
                <span className="int-he">בחר טקסט לקישור</span>

                <div className="button fillWidth" onClick={this.props.openComparePanel}>
                  <span className="int-en">Browse</span>
                  <span className="int-he">סייר</span>
                </div>
              </div>
              : null }

            { this.props.srefs.length > 2 ?
              <div>
                <span className="int-en">We currently only understand connections between two texts.</span>
                <span className="int-he">ניתן לקשר רק בין 2 טקסטים</span>
              </div>
              : null }

            { this.props.srefs.length == 2 ?
              <div>

                <div className="addConnectionSummary">
                  <span className="en">{ refs[0] }<br/>&<br/>{ refs[1]}</span>
                  <span className="he">{ heRefs[0] }<br/>&<br/>{ heRefs[1] }</span>
                </div>

                <Dropdown
                  options={[
                            {value: "",               label: Sefaria._("None", "AddConnectionBox")},
                            {value: "commentary",     label: Sefaria._("Commentary", "AddConnectionBox")},
                            {value: "quotation",      label: Sefaria._("Quotation", "AddConnectionBox")},
                            {value: "midrash",        label: Sefaria._("Midrash", "AddConnectionBox")},
                            {value: "ein mishpat",    label: Sefaria._("Ein Mishpat / Ner Mitsvah", "AddConnectionBox")},
                            {value: "mesorat hashas", label: Sefaria._("Mesorat HaShas", "AddConnectionBox")},
                            {value: "reference",      label: Sefaria._("Reference", "AddConnectionBox")},
                            {value: "related",        label: Sefaria._("Related Passage", "AddConnectionBox")}
                          ]}
                  placeholder={Sefaria._("Select Type", "AddConnectionBox")}
                  onSelect={this.setType} />

                <div className="button fillWidth" onClick={this.addConnection}>
                  <span className="int-en">Add Connection</span>
                  <span className="int-he">הוסף קישור</span>
                </div>

              </div>
              : null }

          </div>);
  }
}
AddConnectionBox.propTypes = {
  srefs:    PropTypes.array.isRequired,
  onSave:   PropTypes.func.isRequired,
  onCancel: PropTypes.func.isRequired
}

function ManuscriptImageList(props) {
  const content = props.manuscriptList.map(x => <ManuscriptImage
    manuscript={x}
    interfaceLang={props.interfaceLang}
    contentLang={props.contentLang}
    key={`${x['manuscript_slug']}-${x['page_id']}`}
  /> );
  return <div className={"manuscriptList"}>{content}</div>
}

function ManuscriptImage(props) {
  let manuscript = props.manuscript;
  const [cls, description] = props.interfaceLang === 'hebrew'
    ? ['int-he', 'he_description']  : ['int-en', 'description'];
  return <div className={"manuscript"} >
    <a href={manuscript['image_url']} target="_blank">
      <img className={"manuscriptImage"} src={manuscript["thumbnail_url"]} alt={"Ancient Manuscript"}/>
    </a>
    {
      (props.interfaceLang === 'hebrew')
        ? <p className={"hebrew manuscriptCaptionHe"}>{manuscript.manuscript.he_title}</p>
        : <p className={"english manuscriptCaption"}>{manuscript.manuscript.title}</p>
    }
      <div className="meta">
        <InterfaceText>Location: </InterfaceText><span>{manuscript['page_id'].replace(/_/g, ' ')}</span><br/>
        {
          manuscript.manuscript[description]
            ? <span>
                <InterfaceText text={{en:'Courtesy of: ', he:'הודות ל'}} />
                <span className={cls}>{manuscript.manuscript[description]}<br/></span>
              </span>
            : ''
        }
        <InterfaceText text={{en:'Source: ', he:'מקור: '}}/>
        <a href={manuscript.manuscript['source']} target="_blank">{manuscript.manuscript['source'].replace("https://", "")}</a>
      </div>


  </div>
}

ManuscriptImage.propTypes = {
  manuscript: PropTypes.object.isRequired,
  interfaceLang: PropTypes.string.isRequired,
  contentLang: PropTypes.string.isRequired,
};

ManuscriptImageList.propTypes = {
  manuscriptList: PropTypes.array.isRequired,
  interfaceLang: PropTypes.string.isRequired,
  contentLang: PropTypes.string.isRequired,
};


const ConnectionsPanelSection = ({title, children}) => {
    return (
        <>
            <div className="connectionPanelSectionHeader sans-serif">
                <span className="connectionPanelSectionHeaderInner">
                    <InterfaceText context="ConnectionPanelSection">{title}</InterfaceText>
                </span>
            </div>
            {children}
        </>
    );
}

export {
  ConnectionsPanel,
  ConnectionsPanelHeader,
};

<|MERGE_RESOLUTION|>--- conflicted
+++ resolved
@@ -698,11 +698,7 @@
               <ToolsButton en="Add to Sheet" he="הוספה לדף מקורות" image="sheetsplus.svg" onClick={() => !Sefaria._uid ? toggleSignUpModal() : setConnectionsMode("Add To Sheet", {"addSource": "mainPanel"})} />
               <ToolsButton en="Dictionaries" he="מילונים" image="dictionaries.svg" onClick={() => setConnectionsMode("Lexicon")} />
               {openComparePanel ? <ToolsButton en="Compare Text" he="טקסט להשוואה" image="compare-panel.svg" onClick={openComparePanel} /> : null }
-<<<<<<< HEAD
-              <ToolsButton en="Notes" he="הערות" image="notes.svg" onClick={() => !Sefaria._uid ? toggleSignUpModal() : setConnectionsMode("Notes")} />
-=======
               <ToolsButton en="Notes" he="הערות" image="notes.svg" alwaysShow={true} count={counts["notes"]} onClick={() => !Sefaria._uid ? toggleSignUpModal() : setConnectionsMode("Notes")} />
->>>>>>> b08da88f
               <ToolsButton en="Chavruta" he="חברותא" image="chavruta.svg" onClick={() => !Sefaria._uid ? toggleSignUpModal() : setConnectionsMode("Chavruta")} />
               <ToolsButton en="Share" he="שיתוף" image="share.svg" onClick={() => setConnectionsMode("Share")} />
               <ToolsButton en="Feedback" he="משוב" image="feedback.svg" onClick={() => setConnectionsMode("Feedback")} />
@@ -1079,11 +1075,7 @@
 };
 
 
-<<<<<<< HEAD
-const ToolsButton = ({en, he, icon, image, count=null, onClick, control="interface", typeface="system"}) => {
-=======
 const ToolsButton = ({en, he, icon, image, count=null, onClick, control="interface", typeface="system", alwaysShow = false}) => {
->>>>>>> b08da88f
     const clickHandler = (e) => {
         e.preventDefault();
         onClick();
@@ -1101,11 +1093,7 @@
     const nameClass = en.camelize();
     const wrapperClasses = classNames({toolsButton: 1,[nameClass]:1, [control+"Control"]: 1, [typeface+"Typeface"]: 1, noselect: 1})
     return (
-<<<<<<< HEAD
-      count == null || count > 0 ?
-=======
       count == null || count > 0 || alwaysShow ?
->>>>>>> b08da88f
       <a href={url} className={wrapperClasses} data-name={en} onClick={clickHandler}>
         {iconElem}
         <span className="toolsButtonText">
