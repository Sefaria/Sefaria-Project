import {AdminToolHeader, CategoryChooser, InterfaceText, ToggleSet} from "./Misc";
import Sefaria from "./sefaria/sefaria";
import $ from "./sefaria/sefariaJquery";
import {AdminEditor} from "./AdminEditor";
import React, {useState, useRef} from "react";

const redirect = function (newPath) {
    window.location.href = "/texts/"+newPath;
}

const Reorder = ({subcategoriesAndBooks, updateOrder, updateParentChangedStatus=null}) => {
    const clickHandler = (e) => {
        const pos = (100 * e.clientX / e.currentTarget.getBoundingClientRect().right);
        const index = subcategoriesAndBooks.indexOf(e.currentTarget.value);
        let index_to_swap = -1;
        if (pos > 96 && index < subcategoriesAndBooks.length)
        { //click down
            index_to_swap = index + 1;
        }
        else if (pos > 90 && index > 0)
        { //click up
            index_to_swap = index - 1;
        }
        if (index_to_swap >= 0) {
            let temp = subcategoriesAndBooks[index_to_swap];
            subcategoriesAndBooks[index_to_swap] = subcategoriesAndBooks[index];
            subcategoriesAndBooks[index] = temp;
            updateOrder([...subcategoriesAndBooks]);
            if (updateParentChangedStatus) {
                updateParentChangedStatus(true);
            }
        }
    }

    return subcategoriesAndBooks.map((child, i) => {
                return <input type="text" id={`reorder-${i}`} className="reorderTool"
                onClick={(e) => clickHandler(e)} readOnly value={child}/>;
            })
}

const post = ({url, postCategoryData, setSavingStatus}) => {
    $.post(url, {"json": JSON.stringify(postCategoryData)}, function (result) {
            if (result.error) {
                setSavingStatus(false);
                alert(result.error);
            } else {
                redirect(result.path);
            }
        }).fail(function (xhr, status, errorThrown) {
            alert("Unfortunately, there may have been an error saving this topic information: " + errorThrown.toString());
        });
}

const ReorderEditor = ({close, path=[]}) => {
    const [tocItems, setTocItems] = useState(path.length === 0 ? Sefaria.toc.map(child => child.category)
                                            : Sefaria.tocItemsByCategories(path).map(child => child.title || child.category));
    const [savingStatus, setSavingStatus] = useState(false);
    const [isChanged, setIsChanged] = useState(false);
    const update = (newTocItems) => {
        setTocItems(newTocItems);
        setIsChanged(true);
    }
    const validate = () => {
        if (!isChanged) {
            alert("You haven't reordered the categories.")
        }
        else {
            save();
        }
    }
    const save = () => {
        setSavingStatus(true);
        const postCategoryData = {subcategoriesAndBooks: tocItems, path};
        let url = `/api/category/${path.join("/")}?&reorder=1`;
        post({url, postCategoryData, setSavingStatus});
    }
    return <div className="editTextInfo">
            <div className="static">
                <div className="inner">
                    {savingStatus ?  <div className="collectionsWidget">{Sefaria._("Saving...")}</div> : null}
                    <div id="newIndex">
                        <AdminToolHeader title={"Reorder Editor"} close={close} validate={() => validate()}/>
                        <Reorder subcategoriesAndBooks={tocItems} updateOrder={update}/>
                    </div>
                </div>
            </div>
    </div>
}

const CategoryEditor = ({origData={}, close, origPath=[]}) => {
    const [path, setPath] = useState(origPath);
    const [data, setData] = useState({enTitle: origData.origEn,
                                heTitle: origData.origHe || "", heDescription: origData?.origDesc?.he,
                                enDescription: origData?.origDesc?.en,
                                enCategoryDescription: origData?.origCategoryDesc?.en,
                                heCategoryDescription: origData?.origCategoryDesc?.he});
    const [isNew, setIsNew] = useState(origData?.origEn === "");
    const [changed, setChanged] = useState(false);
    const [savingStatus, setSavingStatus] = useState(false);
    const [isPrimary, setIsPrimary] = useState(origData.isPrimary ? 'true' : 'false');
    const origSubcategoriesAndBooks = useRef((Sefaria.tocItemsByCategories([...origPath, origData.origEn]) || []).map(child => child.title || child.category));

    const [subcategoriesAndBooks, setSubcategoriesAndBooks] = useState(origSubcategoriesAndBooks.current);

    const handlePrimaryClick = function(type, status) {
        setIsPrimary(status);
        setChanged(true);
    }

    const populateCatMenu = (update) => (
        <div className="section">
            <label><InterfaceText>Category</InterfaceText></label>
            <CategoryChooser categories={path} update={update}/>
        </div>
    )

    const updateCatMenu = function(newPath) {
        if (newPath !== path && !changed) {
            setChanged(true);
        }
        setPath(newPath);
    }

    let catMenu = populateCatMenu(updateCatMenu);

    const updateData = function(newData) {
        setChanged(true);
        setData(newData);
    }

    const validate = async function () {
        if (!changed) {
            alert("Please change one of the fields before saving.");
            return false;
        }

        if (data.enTitle.length === 0) {
          alert(Sefaria._("Title must be provided."));
          return false;
        }
        await save();
    }

    const save = async function () {
        setSavingStatus(true);
        const fullPath = [...path, data.enTitle];
        const origFullPath = [...origPath, origData.origEn];
        let postCategoryData = {
            "isPrimary": isPrimary === 'true',
            "enDesc": data.enDescription,
            "heDesc": data.heDescription,
            "enShortDesc": data.enCategoryDescription,
            "heShortDesc": data.heCategoryDescription,
            "heSharedTitle": data.heTitle,
            "sharedTitle": data.enTitle,
            "path": fullPath
        };

        if (Sefaria._siteSettings.SITE_NAME["en"] === "ContextUS") {
<<<<<<< HEAD
            postCategoryData["heSharedTitle"] = data.enTitle.split("").reverse().join("");  // there needs to be a hebrew title for the category's term
=======
            postCategoryData["heSharedTitle"] = data.enTitle.slice(0, -1);  // there needs to be a hebrew title for the category's term
>>>>>>> 27da9bd9
        }

        let url = `/api/category/${fullPath.join("/")}?&category_editor=1`;
        if (!isNew) {
            url += "&update=1";
            postCategoryData = {...postCategoryData, origPath: origFullPath}
        }

        if (origSubcategoriesAndBooks.current !== subcategoriesAndBooks && !isNew) {  // only reorder children when category isn't new
            postCategoryData["subcategoriesAndBooks"] = subcategoriesAndBooks;
            url += "&reorder=1";
        }

        post({url, postCategoryData, setSavingStatus});
    }


    const deleteObj = function() {
      if (subcategoriesAndBooks.length > 0) {
          alert("Cannot delete a category with contents.");
          return;
      }
      $.ajax({
        url: "/api/category/"+origPath.concat(origData.origEn).join("/"),
        type: "DELETE",
        success: function(result) {
          if ("error" in result) {
            alert(result.error);
          } else {
            alert(Sefaria._("Category Deleted."));
            window.location = "/texts";
          }
        }
      }).fail(function() {
        alert(Sefaria._("Something went wrong. Sorry!"));
      });
    }
    const primaryOptions = [
                          {name: "true",   content: Sefaria._("True"), role: "radio", ariaLabel: Sefaria._("Set Primary Status to True") },
                          {name: "false", content: Sefaria._("False"), role: "radio", ariaLabel: Sefaria._("Set Primary Status to False") },
                        ];
    return <div>
        <AdminEditor title="Category Editor" close={close} catMenu={catMenu} data={data} savingStatus={savingStatus}
                validate={validate} deleteObj={deleteObj} updateData={updateData} isNew={isNew} shortDescBool={true} path={path}
                extras={
                    [isNew ? null :
                        <Reorder subcategoriesAndBooks={subcategoriesAndBooks} updateParentChangedStatus={setChanged} updateOrder={setSubcategoriesAndBooks}/>,
                    <ToggleSet
                      blueStyle={true}
                      ariaLabel="Primary Status"
                      label={Sefaria._("Primary Status")}
                      name="primary"
                      separated={false}
                      options={primaryOptions}
                      setOption={handlePrimaryClick}
                      currentValue={isPrimary} />,
                    ]
                }/>

    </div>;
}

export {CategoryEditor, ReorderEditor};<|MERGE_RESOLUTION|>--- conflicted
+++ resolved
@@ -157,11 +157,7 @@
         };
 
         if (Sefaria._siteSettings.SITE_NAME["en"] === "ContextUS") {
-<<<<<<< HEAD
-            postCategoryData["heSharedTitle"] = data.enTitle.split("").reverse().join("");  // there needs to be a hebrew title for the category's term
-=======
             postCategoryData["heSharedTitle"] = data.enTitle.slice(0, -1);  // there needs to be a hebrew title for the category's term
->>>>>>> 27da9bd9
         }
 
         let url = `/api/category/${fullPath.join("/")}?&category_editor=1`;
