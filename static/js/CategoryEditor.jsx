import {CategoryChooser, InterfaceText, ToggleSet} from "./Misc";
import Sefaria from "./sefaria/sefaria";
import $ from "./sefaria/sefariaJquery";
import {AdminEditor} from "./AdminEditor";
import {ReorderEditor, Reorder, postWithCallBack} from "./Misc";
import React, {useState, useRef} from "react";

<<<<<<< HEAD
=======
const redirect = function (newPath) {
    window.location.href = "/texts/"+newPath;
}

const Reorder = ({subcategoriesAndBooks, updateOrder, updateParentChangedStatus=null}) => {
    const clickHandler = (e) => {
        const pos = (100 * e.clientX / e.currentTarget.getBoundingClientRect().right);
        const index = subcategoriesAndBooks.indexOf(e.currentTarget.value);
        let index_to_swap = -1;
        if (pos > 96 && index < subcategoriesAndBooks.length)
        { //click down
            index_to_swap = index + 1;
        }
        else if (pos > 90 && index > 0)
        { //click up
            index_to_swap = index - 1;
        }
        if (index_to_swap >= 0) {
            let temp = subcategoriesAndBooks[index_to_swap];
            subcategoriesAndBooks[index_to_swap] = subcategoriesAndBooks[index];
            subcategoriesAndBooks[index] = temp;
            updateOrder([...subcategoriesAndBooks]);
            if (updateParentChangedStatus) {
                updateParentChangedStatus(true);
            }
        }
    }

    return subcategoriesAndBooks.map((child, i) => {
                return <div id={`reorder-${i}`} className="reorderTool">{child}
                        <div id="up" onClick={(e) => clickHandler(e)}>^</div>
                        <div id="down" onClick={(e) => clickHandler(e)}>v</div></div>;
            })
}

const post = ({url, postCategoryData, setSavingStatus}) => {
    $.post(url, {"json": JSON.stringify(postCategoryData)}, function (result) {
            if (result.error) {
                setSavingStatus(false);
                alert(result.error);
            } else {
                redirect("");
            }
        }).fail(function (xhr, status, errorThrown) {
            alert("Unfortunately, there may have been an error saving this topic information: " + errorThrown.toString());
        });
}

const ReorderEditor = ({close, path=[]}) => {
    const [tocItems, setTocItems] = useState(path.length === 0 ? Sefaria.toc.map(child => child.category)
                                            : Sefaria.tocItemsByCategories(path).map(child => child.title || child.category));
    const [savingStatus, setSavingStatus] = useState(false);
    const [isChanged, setIsChanged] = useState(false);
    const update = (newTocItems) => {
        setTocItems(newTocItems);
        setIsChanged(true);
    }
    const validate = () => {
        if (!isChanged) {
            alert("You haven't reordered the categories.")
        }
        else {
            save();
        }
    }
    const save = () => {
        setSavingStatus(true);
        const postCategoryData = {subcategoriesAndBooks: tocItems, path};
        let url = `/api/category/${path.join("/")}?&reorder=1`;
        post({url, postCategoryData, setSavingStatus});
    }
    return <div className="editTextInfo">
            <div className="static">
                <div className="inner">
                    {savingStatus ?  <div className="collectionsWidget">{Sefaria._("Saving...")}</div> : null}
                    <div id="newIndex">
                        <AdminToolHeader title={"Reorder Editor"} close={close} validate={() => validate()}/>
                        <Reorder subcategoriesAndBooks={tocItems} updateOrder={update}/>
                    </div>
                </div>
            </div>
    </div>
}
>>>>>>> 21ad0af9

const CategoryEditor = ({origData={}, close, origPath=[]}) => {
    const [path, setPath] = useState(origPath);
    const [data, setData] = useState({enTitle: origData.origEn,
                                heTitle: origData.origHe || "", heDescription: origData?.origDesc?.he || "",
                                enDescription: origData?.origDesc?.en || "",
                                enCategoryDescription: origData?.origCategoryDesc?.en,
                                heCategoryDescription: origData?.origCategoryDesc?.he});
    const [isNew, setIsNew] = useState(origData?.origEn === "");
    const [changed, setChanged] = useState(false);
    const [savingStatus, setSavingStatus] = useState(false);
    const [isPrimary, setIsPrimary] = useState(origData.isPrimary ? 'true' : 'false');
    const [subcategoriesAndBooks, setSubcategoriesAndBooks] = useState([]);
    const [changedCatsOrder, setChangedCatsOrder] = useState(false);

    const updateSubcatsAndBooks = (newCats) => {
        setChangedCatsOrder(true);
        setChanged(true);
        setSubcategoriesAndBooks(newCats);
    }

    const handlePrimaryClick = function(type, status) {
        setIsPrimary(status);
        setChanged(true);
    }

    const populateCatMenu = (update) => (
        <div className="section">
            <label><InterfaceText>Parent Category</InterfaceText></label>
            <CategoryChooser categories={path} update={update}/>
        </div>
    )

    const updateCatMenu = function(newPath) {
        if (newPath !== path && !changed) {
            setChanged(true);
        }
        setPath(newPath);
    }

    let catMenu = populateCatMenu(updateCatMenu);

    const updateData = function(newData) {
        setChanged(true);
        setData(newData);
    }

    const validate = async function () {
        if (!changed) {
            alert("Please change one of the fields before saving.");
            return false;
        }

        if (data.enTitle.length === 0) {
          alert(Sefaria._("Title must be provided."));
          return false;
        }
        await save();
    }

    const save = async function () {
        setSavingStatus(true);
        const fullPath = [...path, data.enTitle];
        const origFullPath = [...origPath, origData.origEn];
        let postCategoryData = {
            "isPrimary": isPrimary === 'true',
            "enDesc": data.enDescription,
            "heDesc": data.heDescription,
            "enShortDesc": data.enCategoryDescription,
            "heShortDesc": data.heCategoryDescription,
            "heSharedTitle": data.heTitle,
            "sharedTitle": data.enTitle,
            "path": fullPath
        };

        if (Sefaria._siteSettings.SITE_NAME["en"] === "ContextUS") {
            postCategoryData["heSharedTitle"] = data.enTitle.slice(0, -1);  // there needs to be a hebrew title for the category's term
        }

        let url = `/api/category/${fullPath.join("/")}`;
        if (!isNew) {
            url += "&update=1";
            postCategoryData = {...postCategoryData, origPath: origFullPath};
            if (changedCatsOrder) {  // only reorder order was changed
                postCategoryData["subcategoriesAndBooks"] = subcategoriesAndBooks;
                url += "&reorder=1";
            }
        }



        postWithCallBack({url, data: postCategoryData, setSavingStatus, redirect: () => window.location.href = "/texts/"+fullPath});
    }


    const deleteObj = function() {
      if (subcategoriesAndBooks.length > 0) {
          alert("Cannot delete a category with contents.");
          return;
      }
      $.ajax({
        url: "/api/category/"+origPath.concat(origData.origEn).join("/"),
        type: "DELETE",
        success: function(result) {
          if ("error" in result) {
            alert(result.error);
          } else {
            alert(Sefaria._("Category Deleted."));
            window.location = "/texts";
          }
        }
      }).fail(function() {
        alert(Sefaria._("Something went wrong. Sorry!"));
      });
    }
    const primaryOptions = [
                          {name: "true",   content: Sefaria._("True"), role: "radio", ariaLabel: Sefaria._("Set Primary Status to True") },
                          {name: "false", content: Sefaria._("False"), role: "radio", ariaLabel: Sefaria._("Set Primary Status to False") },
                        ];
    return <div>
        <AdminEditor title="Category Editor" close={close} catMenu={catMenu} data={data} savingStatus={savingStatus}
                validate={validate} deleteObj={deleteObj} updateData={updateData} isNew={isNew} shortDescBool={true} path={path}
                extras={
                    [isNew ? null :
                        <Reorder path={[...origPath, origData.origEn]}
                                 origSubcategoriesAndBooks={subcategoriesAndBooks}
                                 type="books"
                                 updateOrder={updateSubcatsAndBooks}/>,
                    <ToggleSet
                      blueStyle={true}
                      ariaLabel="Primary Status (If true, this category will display its contents on its own category page.)"
                      label={Sefaria._("Primary Status (If true, this category will display its contents on its own category page.)")}
                      name="primary"
                      separated={false}
                      options={primaryOptions}
                      setOption={handlePrimaryClick}
                      currentValue={isPrimary} />,
                    ]
                }/>

    </div>;
}

export {CategoryEditor, ReorderEditor};<|MERGE_RESOLUTION|>--- conflicted
+++ resolved
@@ -4,93 +4,6 @@
 import {AdminEditor} from "./AdminEditor";
 import {ReorderEditor, Reorder, postWithCallBack} from "./Misc";
 import React, {useState, useRef} from "react";
-
-<<<<<<< HEAD
-=======
-const redirect = function (newPath) {
-    window.location.href = "/texts/"+newPath;
-}
-
-const Reorder = ({subcategoriesAndBooks, updateOrder, updateParentChangedStatus=null}) => {
-    const clickHandler = (e) => {
-        const pos = (100 * e.clientX / e.currentTarget.getBoundingClientRect().right);
-        const index = subcategoriesAndBooks.indexOf(e.currentTarget.value);
-        let index_to_swap = -1;
-        if (pos > 96 && index < subcategoriesAndBooks.length)
-        { //click down
-            index_to_swap = index + 1;
-        }
-        else if (pos > 90 && index > 0)
-        { //click up
-            index_to_swap = index - 1;
-        }
-        if (index_to_swap >= 0) {
-            let temp = subcategoriesAndBooks[index_to_swap];
-            subcategoriesAndBooks[index_to_swap] = subcategoriesAndBooks[index];
-            subcategoriesAndBooks[index] = temp;
-            updateOrder([...subcategoriesAndBooks]);
-            if (updateParentChangedStatus) {
-                updateParentChangedStatus(true);
-            }
-        }
-    }
-
-    return subcategoriesAndBooks.map((child, i) => {
-                return <div id={`reorder-${i}`} className="reorderTool">{child}
-                        <div id="up" onClick={(e) => clickHandler(e)}>^</div>
-                        <div id="down" onClick={(e) => clickHandler(e)}>v</div></div>;
-            })
-}
-
-const post = ({url, postCategoryData, setSavingStatus}) => {
-    $.post(url, {"json": JSON.stringify(postCategoryData)}, function (result) {
-            if (result.error) {
-                setSavingStatus(false);
-                alert(result.error);
-            } else {
-                redirect("");
-            }
-        }).fail(function (xhr, status, errorThrown) {
-            alert("Unfortunately, there may have been an error saving this topic information: " + errorThrown.toString());
-        });
-}
-
-const ReorderEditor = ({close, path=[]}) => {
-    const [tocItems, setTocItems] = useState(path.length === 0 ? Sefaria.toc.map(child => child.category)
-                                            : Sefaria.tocItemsByCategories(path).map(child => child.title || child.category));
-    const [savingStatus, setSavingStatus] = useState(false);
-    const [isChanged, setIsChanged] = useState(false);
-    const update = (newTocItems) => {
-        setTocItems(newTocItems);
-        setIsChanged(true);
-    }
-    const validate = () => {
-        if (!isChanged) {
-            alert("You haven't reordered the categories.")
-        }
-        else {
-            save();
-        }
-    }
-    const save = () => {
-        setSavingStatus(true);
-        const postCategoryData = {subcategoriesAndBooks: tocItems, path};
-        let url = `/api/category/${path.join("/")}?&reorder=1`;
-        post({url, postCategoryData, setSavingStatus});
-    }
-    return <div className="editTextInfo">
-            <div className="static">
-                <div className="inner">
-                    {savingStatus ?  <div className="collectionsWidget">{Sefaria._("Saving...")}</div> : null}
-                    <div id="newIndex">
-                        <AdminToolHeader title={"Reorder Editor"} close={close} validate={() => validate()}/>
-                        <Reorder subcategoriesAndBooks={tocItems} updateOrder={update}/>
-                    </div>
-                </div>
-            </div>
-    </div>
-}
->>>>>>> 21ad0af9
 
 const CategoryEditor = ({origData={}, close, origPath=[]}) => {
     const [path, setPath] = useState(origPath);
