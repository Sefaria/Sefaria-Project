--- conflicted
+++ resolved
@@ -2,14 +2,8 @@
 import Sefaria from "./sefaria/sefaria";
 import $ from "./sefaria/sefariaJquery";
 import {AdminEditor} from "./AdminEditor";
-import {ReorderEditor, Reorder, postWithCallBack} from "./Misc";
+import {postWithCallBack, AdminToolHeader} from "./Misc";
 import React, {useState, useRef} from "react";
-
-<<<<<<< HEAD
-=======
-const redirect = function (newPath) {
-    window.location.href = "/texts/"+newPath;
-}
 
 const Reorder = ({subcategoriesAndBooks, updateOrder, updateParentChangedStatus=null}) => {
     const clickHandler = (dir, child) => {
@@ -43,22 +37,27 @@
             })
 }
 
-const post = ({url, postCategoryData, setSavingStatus}) => {
-    $.post(url, {"json": JSON.stringify(postCategoryData)}, function (result) {
-            if (result.error) {
-                setSavingStatus(false);
-                alert(result.error);
-            } else {
-                redirect("");
-            }
-        }).fail(function (xhr, status, errorThrown) {
-            alert("Unfortunately, there may have been an error saving this topic information: " + errorThrown.toString());
-        });
-}
-
-const ReorderEditor = ({close, path=[]}) => {
-    const [tocItems, setTocItems] = useState(path.length === 0 ? Sefaria.toc.map(child => child.category)
-                                            : Sefaria.tocItemsByCategories(path).map(child => child.title || child.category));
+const ReorderEditor = ({close, path=[], type=""}) => {
+    const determineOrigItems = () => {
+        if (type === "books")
+        {
+            if (path.length === 0) {
+                return Sefaria.toc.map(child => child.category);
+            }
+            else {
+                 return Sefaria.tocItemsByCategories(path).map(child => child.title || child.category);
+            }
+        }
+        else if (type === "topics") {
+            if (path.length === 0) {
+                return Sefaria.topic_toc.map(child => child.en);
+            }
+            else {
+                return Sefaria.topicTocPage(path).map(child => child.en);
+            }
+        }
+    }
+    const [tocItems, setTocItems] = useState(determineOrigItems());
     const [savingStatus, setSavingStatus] = useState(false);
     const [isChanged, setIsChanged] = useState(false);
     const update = (newTocItems) => {
@@ -74,10 +73,18 @@
         }
     }
     const save = () => {
-        setSavingStatus(true);
-        const postCategoryData = {subcategoriesAndBooks: tocItems, path};
-        let url = `/api/category?reorder=1`;
-        post({url, postCategoryData, setSavingStatus});
+        let postCategoryData = {};
+        let url = "";
+        if (type !== "topics") {
+            postCategoryData = {subcategoriesAndBooks: tocItems, path};
+            url = `/api/category?reorder=1`;
+            postWithCallBack({url, data: postCategoryData, setSavingStatus, redirect: () => window.location.href = "/texts/"+path.join("/")});
+        }
+        else {
+             url = `api/topic/reorder`;
+             postCategoryData = {topics: tocItems};
+             postWithCallBack({url, data: postCategoryData, setSavingStatus, redirect: () => window.location.href = "/topics"});
+        }
     }
     return <div className="editTextInfo">
             <div className="static">
@@ -92,7 +99,6 @@
     </div>
 }
 
->>>>>>> bc517095
 const CategoryEditor = ({origData={}, close, origPath=[]}) => {
     const [path, setPath] = useState(origPath);
     const [data, setData] = useState({enTitle: origData.origEn,
@@ -104,14 +110,8 @@
     const [changed, setChanged] = useState(false);
     const [savingStatus, setSavingStatus] = useState(false);
     const [isPrimary, setIsPrimary] = useState(origData.isPrimary ? 'true' : 'false');
-    const [subcategoriesAndBooks, setSubcategoriesAndBooks] = useState([]);
-    const [changedCatsOrder, setChangedCatsOrder] = useState(false);
-
-    const updateSubcatsAndBooks = (newCats) => {
-        setChangedCatsOrder(true);
-        setChanged(true);
-        setSubcategoriesAndBooks(newCats);
-    }
+    const origSubcategoriesAndBooks = useRef((Sefaria.tocItemsByCategories([...origPath, origData.origEn]) || []).map(child => child.title || child.category));
+    const [subcategoriesAndBooks, setSubcategoriesAndBooks] = useState(origSubcategoriesAndBooks.current);
 
     const handlePrimaryClick = function(type, status) {
         setIsPrimary(status);
@@ -174,23 +174,9 @@
         let url = `/api/category/${fullPath.join("/")}`;
         let urlParams = []
         if (!isNew) {
-<<<<<<< HEAD
-            url += "&update=1";
-            postCategoryData = {...postCategoryData, origPath: origFullPath};
-            if (changedCatsOrder) {  // only reorder order was changed
-                postCategoryData["subcategoriesAndBooks"] = subcategoriesAndBooks;
-                url += "&reorder=1";
-            }
-        }
-
-
-
-        postWithCallBack({url, data: postCategoryData, setSavingStatus, redirect: () => window.location.href = "/texts/"+fullPath});
-=======
             urlParams.push("update=1");
             postCategoryData = {...postCategoryData, origPath: origFullPath}
         }
-
         if (origSubcategoriesAndBooks.current !== subcategoriesAndBooks && !isNew) {  // only reorder children when category isn't new
             postCategoryData["subcategoriesAndBooks"] = subcategoriesAndBooks;
             urlParams.push("reorder=1");
@@ -198,8 +184,7 @@
         if (urlParams.length > 0) {
             url += `?${urlParams.join('&')}`;
         }
-        post({url, postCategoryData, setSavingStatus});
->>>>>>> bc517095
+        postWithCallBack({url, data: postCategoryData, setSavingStatus, redirect: () => window.location.href = "/texts/"+fullPath});
     }
 
 
@@ -232,19 +217,16 @@
                 validate={validate} deleteObj={deleteObj} updateData={updateData} isNew={isNew} shortDescBool={true} path={path}
                 extras={
                     [isNew ? null :
-                        <Reorder path={[...origPath, origData.origEn]}
-                                 origSubcategoriesAndBooks={subcategoriesAndBooks}
-                                 type="books"
-                                 updateOrder={updateSubcatsAndBooks}/>,
-                    <ToggleSet
-                      blueStyle={true}
-                      ariaLabel="Primary Status (If true, this category will display its contents on its own category page.)"
-                      label={Sefaria._("Primary Status (If true, this category will display its contents on its own category page.)")}
-                      name="primary"
-                      separated={false}
-                      options={primaryOptions}
-                      setOption={handlePrimaryClick}
-                      currentValue={isPrimary} />,
+                        <Reorder subcategoriesAndBooks={subcategoriesAndBooks} updateParentChangedStatus={setChanged} updateOrder={setSubcategoriesAndBooks}/>,
+                        <ToggleSet
+                          blueStyle={true}
+                          ariaLabel="Primary Status (If true, this category will display its contents on its own category page.)"
+                          label={Sefaria._("Primary Status (If true, this category will display its contents on its own category page.)")}
+                          name="primary"
+                          separated={false}
+                          options={primaryOptions}
+                          setOption={handlePrimaryClick}
+                          currentValue={isPrimary} />,
                     ]
                 }/>
 
