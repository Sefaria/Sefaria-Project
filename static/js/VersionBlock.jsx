--- conflicted
+++ resolved
@@ -137,11 +137,7 @@
     }
     const withParam = versionParam === 'side' ? "&with=Translation Open" : "";
     const nonSelectedVersionParams = Object.entries(this.props.currObjectVersions)
-<<<<<<< HEAD
-                                      .filter(([vlang, version])=>!!version && (versionParam === 'side' || vlang !== this.props.version.language))  // in 'side' case, keep all version params
-=======
                                       .filter(([vlang, version])=>!!version && !version?.merged && (versionParam === 'side' || vlang !== this.props.version.language))  // in 'side' case, keep all version params
->>>>>>> 3ae959ed
                                       .map(([vlang, version])=>`&v${vlang}=${version.versionTitle.replace(/\s/g,'_')}`)
                                       .join("");
     const versionLink = nonSelectedVersionParams == "" ? null : `/${Sefaria.normRef(this.props.currentRef)}${nonSelectedVersionParams}&v${versionParam}=${this.props.version.versionTitle.replace(/\s/g,'_')}${withParam}`.replace("&","?");
