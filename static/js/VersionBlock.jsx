const React                  = require('react');
const PropTypes              = require('prop-types');
const classNames             = require('classnames');
const Sefaria                = require('./sefaria/sefaria');
const $                      = require('./sefaria/sefariaJquery');
import Component             from 'react-class';


class VersionBlock extends Component {
  constructor(props) {
    super(props);
    this.updateableVersionAttributes = [
      "versionTitle",
      "versionSource",
      "versionNotes",
      "license",
      "priority",
      "digitizedBySefaria",
      "status",
      "versionTitleInHebrew",
      "versionNotesInHebrew"
    ];
    var s = {
      editing: false,
      error: null,
      originalVersionTitle: props.version["versionTitle"]
    };
    this.updateableVersionAttributes.forEach(attr => s[attr] = props.version[attr]);
    this.state = s;
  }
  onVersionTitleClick(e) {
    e.preventDefault();
    if (this.props.firstSectionRef) {
      window.location = `/${this.props.firstSectionRef}?v${this.props.version.language}=${this.props.version.versionTitle.replace(/\s/g,'_')}`;
    } else {
      const action = this.props.openVersionInSidebar ? this.props.openVersionInSidebar : this.props.openVersionInReader;
      if (action) {
        action(this.props.version.versionTitle, this.props.version.language);
      }
    }
  }
  onSelectVersionClick(e) {
    e.preventDefault();
    if (this.props.openVersionInReader) {
      this.props.openVersionInReader(this.props.version.versionTitle, this.props.version.language);
    }
  }
  onLicenseChange(event) {
    this.setState({license: event.target.value, "error": null});
  }
  onVersionSourceChange(event) {
    this.setState({versionSource: event.target.value, "error": null});
  }
  onVersionNotesChange(event) {
    this.setState({versionNotes: event.target.value, "error": null});
  }
  onVersionNotesInHebrewChange(event) {
    this.setState({versionNotesInHebrew: event.target.value, "error": null});
  }
  onPriorityChange(event) {
    this.setState({priority: event.target.value, "error": null});
  }
  onDigitizedBySefariaChange(event) {
    this.setState({digitizedBySefaria: event.target.checked, "error": null});
  }
  onLockedChange(event) {
    this.setState({status: event.target.checked ? "locked" : null, "error": null});
  }
  onVersionTitleChange(event) {
    this.setState({versionTitle: event.target.value, "error": null});
  }
  onVersionTitleInHebrewChange(event) {
    this.setState({versionTitleInHebrew: event.target.value, "error": null});
  }
  saveVersionUpdate(event) {
    var v = this.props.version;

    var payloadVersion = {};
    this.updateableVersionAttributes.forEach(function(attr) {
      if (this.state[attr] || this.state[attr] != this.props.version[attr]) {
        payloadVersion[attr] = this.state[attr];
      }
    }.bind(this));
    delete payloadVersion.versionTitle;
    if (this.state.versionTitle != this.state.originalVersionTitle) {
      payloadVersion.newVersionTitle = this.state.versionTitle;
    }
    this.setState({"error": "Saving.  Page will reload on success."});
    $.ajax({
      url: `/api/version/flags/${this.props.title}/${v.language}/${v.versionTitle}`,
      dataType: 'json',
      type: 'POST',
      data: {json: JSON.stringify(payloadVersion)},
      success: function(data) {
        if (data.status == "ok") {
          document.location.reload(true);
        } else {
          this.setState({error: data.error});
        }
      }.bind(this),
      error: function(xhr, status, err) {
        this.setState({error: err.toString()});
      }.bind(this)
    });
  }
  deleteVersion() {
    if (!confirm("Are you sure you want to delete this text version?")) { return; }

    var title = this.props.title;
    var url = "/api/texts/" + title + "/" + this.props.version.language + "/" + this.props.version.versionTitle;

    $.ajax({
      url: url,
      type: "DELETE",
      success: function(data) {
        if ("error" in data) {
          alert(data.error)
        } else {
          alert("Text Version Deleted.");
          window.location = "/" + Sefaria.normRef(title);
        }
      }
    }).fail(function() {
      alert("Something went wrong. Sorry!");
    });
  }
  openEditor() {
    this.setState({editing:true});
  }
  closeEditor() {
    this.setState({editing:false});
  }
  openExtendedNotes(e){
    e.preventDefault();
    this.props.viewExtendedNotes(this.props.title, this.props.version.language, this.props.version.versionTitle);
  }
  makeVersionLink(versionParam) {
    //versionParam - either version language (e.g. 'en') in the case when you're making a link for versions in reader
    //otherwise, 'side' for making link for versions in sidebar

    // maintain all versions for languages you're not currently selecting
    if (this.props.version.merged) {
      return "#"; // there's no url for a merged version
    }
    const nonSelectedVersionParams = versionParam !== "side" ? Object.keys(this.props.currVersions)
                                      .filter(vlang=>!!this.props.currVersions[vlang] && vlang !== this.props.version.language)
                                      .map(vlang=>`&v${vlang}=${this.props.currVersions[vlang].replace(/\s/g,'_')}`)
                                      .join("") : "";
    const versionLink = `/${(this.props.firstSectionRef ? Sefaria.normRef(this.props.firstSectionRef) : this.props.version.versionTitle)}${nonSelectedVersionParams}&v${versionParam}=${this.props.version.versionTitle.replace(/\s/g,'_')}`.replace("&","?");
    return versionLink;
  }
  render() {
    var v = this.props.version;

    if (this.state.editing) {
      // Editing View
      var close_icon = (Sefaria.is_moderator)?<i className="fa fa-times-circle" aria-hidden="true" onClick={this.closeEditor}/>:"";

      var licenses = Object.keys(this.props.getLicenseMap());
      licenses = licenses.includes(v.license) ? licenses : [v.license].concat(licenses);

      return (
        <div className = "versionBlock">
          <div className="error">{this.state.error}</div>
          <div className="versionEditForm">

            <label htmlFor="versionTitle" className="">Version Title</label>
            {close_icon}
            <input id="versionTitle" className="" type="text" value={this.state.versionTitle} onChange={this.onVersionTitleChange} />

            <label htmlFor="versionTitleInHebrew" className="">Hebrew Version Title</label>
            <input id="versionTitleInHebrew" className="" type="text" value={this.state.versionTitleInHebrew} onChange={this.onVersionTitleInHebrewChange} />

            <label htmlFor="versionSource">Version Source</label>
            <input id="versionSource" className="" type="text" value={this.state.versionSource} onChange={this.onVersionSourceChange} />

            <label id="license_label" htmlFor="license">License</label>
            <select id="license" className="" value={this.state.license} onChange={this.onLicenseChange}>
              {licenses.map(v => <option key={v} value={v}>{v?v:"(None Listed)"}</option>)}
            </select>

            <label id="digitzedBySefaria_label" htmlFor="digitzedBySefaria">Digitized by Sefaria</label>
            <input type="checkbox" id="digitzedBySefaria" checked={this.state.digitizedBySefaria} onChange={this.onDigitizedBySefariaChange}/>

            <label id="priority_label" htmlFor="priority">Priority</label>
            <input id="priority" className="" type="text" value={this.state.priority} onChange={this.onPriorityChange} />

            <label id="locked_label" htmlFor="locked">Locked</label>
            <input type="checkbox" id="locked" checked={this.state.status == "locked"} onChange={this.onLockedChange}/>

            <label id="versionNotes_label" htmlFor="versionNotes">VersionNotes</label>
            <textarea id="versionNotes" placeholder="Version Notes" onChange={this.onVersionNotesChange} value={this.state.versionNotes} rows="5" cols="40"/>

            <label id="versionNotesInHebrew_label" htmlFor="versionNotes_in_hebrew">Hebrew VersionNotes</label>
            <textarea id="versionNotesInHebrew" placeholder="Hebrew Version Notes" onChange={this.onVersionNotesInHebrewChange} value={this.state.versionNotesInHebrew} rows="5" cols="40"/>
            <div>
              <div id="delete_button" onClick={this.deleteVersion}>Delete Version</div>
              <div id="save_button" onClick={this.saveVersionUpdate}>SAVE</div>
              <div className="clearFix"></div>
            </div>
          </div>
        </div>
      );
    } else {
      // Presentation View
      var license = this.props.getLicenseMap()[v.license]?<a href={this.props.getLicenseMap()[v.license]} target="_blank">{Sefaria._(v.license)}</a>:v.license;
      var digitizedBySefaria = v.digitizedBySefaria
          ? <a className="versionDigitizedBySefaria" href="/digitized-by-sefaria">{Sefaria._("Digitized by Sefaria")}</a> : "";
      var licenseLine = "";
      if (v.license && v.license != "unknown") {
        licenseLine =
          <span className="versionLicense">
            {license}
            {digitizedBySefaria?" - ":""}{digitizedBySefaria}
          </span>
        ;
      }
      var edit_icon = (Sefaria.is_moderator)?<i className="fa fa-pencil" aria-hidden="true" onClick={this.openEditor}/>:"";

      var versionNotes = "";
      if (this.props.showNotes) {
        if (Sefaria.interfaceLang=="english" && !!(v.versionNotes)) {
          versionNotes = v.versionNotes;
        }
        else if (Sefaria.interfaceLang=="hebrew" && !!(v.versionNotesInHebrew)) {
          versionNotes = v.versionNotesInHebrew;
        }
      }

      const versionTitle = (Sefaria.interfaceLang=="english" || v.versionTitleInHebrew==="") ? v.versionTitle : v.versionTitleInHebrew;
      const selectButtonClasses = classNames({selectButton: 1, currSelectButton: this.props.isCurrent});

      const versionSidebarLink = this.makeVersionLink('sel');
      const versionReaderLink = this.makeVersionLink(this.props.version.language);
      return (
        <div className = "versionBlock">
          {!!this.props.openVersionInSidebar || !!this.props.openVersionInReader ?
            <div>
              <a className="versionTitle"
                href={versionReaderLink}
                onClick={this.onVersionTitleClick}>
                {versionTitle}
              </a>
              {edit_icon}
            </div> :
            <div className="versionTitle">
              {this.props.version.merged ? `Merged from ${Array.from(new Set(this.props.version.sources)).join(", ")}` : versionTitle}
            </div>
          }
<<<<<<< HEAD
          {versionNotes ? <div className="versionNotes">
            <span dangerouslySetInnerHTML={ {__html: versionNotes} } />
            {(this.props.version.extendedNotes || this.props.version.extendedNotesHebrew) ? <span className="extendedNotesLinks">
              &nbsp;<a onClick={this.openExtendedNotes} href={`/${this.props.title}/${this.props.version.language}/${this.props.version.versionTitle}/notes`}>
                {Sefaria.interfaceLang === "english" ? "Read More" : "קרא עוד"}
              </a>
            </span> : ""}
          </div> : ""}
          <div className="versionDetails">
            {!!this.props.openVersionInReader ?
              <a className={selectButtonClasses} href={versionSidebarLink} onClick={this.onSelectVersionClick}>
                {this.props.isCurrent ? Sefaria._("Current") : Sefaria._("Select")}
              </a> : null}
            {this.props.openVersionInReader ? <span className="separator">&#8226;</span>: null}
            <a className="versionSource" target="_blank" href={v.versionSource}>
            { Sefaria.util.parseURL(v.versionSource).host }
            </a>
            {licenseLine ? <span className="separator">&#8226;</span>: null}
            {licenseLine}
            {this.props.showHistory ? <span className="separator">&#8226;</span>: null}
            {this.props.showHistory ? <a className="versionHistoryLink" href={`/activity/${Sefaria.normRef(this.props.currentRef)}/${v.language}/${v.versionTitle && v.versionTitle.replace(/\s/g,"_")}`}>{Sefaria._("History") + " "}›</a>:""}
          </div>
=======
          {versionNotes ? <div className="versionNotes" dangerouslySetInnerHTML={ {__html: versionNotes} } ></div> : ""}
          { !v.merged ?
            <div className="versionDetails">
              {!!this.props.openVersionInReader ?
                <a className={selectButtonClasses} href={versionSidebarLink} onClick={this.onSelectVersionClick}>
                  {this.props.isCurrent ? Sefaria._("Current") : Sefaria._("Select")}
                </a> : null}
              {this.props.openVersionInReader ? <span className="separator">&#8226;</span>: null}
              <a className="versionSource" target="_blank" href={v.versionSource}>
              { Sefaria.util.parseURL(v.versionSource).host }
              </a>
              {licenseLine ? <span className="separator">&#8226;</span>: null}
              {licenseLine}
              {this.props.showHistory ? <span className="separator">&#8226;</span>: null}
              {this.props.showHistory ? <a className="versionHistoryLink" href={`/activity/${Sefaria.normRef(this.props.currentRef)}/${v.language}/${v.versionTitle && v.versionTitle.replace(/\s/g,"_")}`}>{Sefaria._("History") + " "}&#xfeff;›</a>:""}
            </div> : null
          }
>>>>>>> 4393200a
        </div>
      );
    }

  }
}
VersionBlock.propTypes = {
  title:           PropTypes.string,
  version:         PropTypes.object.isRequired,
  currVersions:    PropTypes.object.isRequired,
  currentRef:      PropTypes.string,
  firstSectionRef: PropTypes.string,
  showHistory:     PropTypes.bool,
  showNotes:       PropTypes.bool,
  openVersionInSidebar: PropTypes.func,
  openVersionInReader: PropTypes.func,
  getLicenseMap:   PropTypes.func.isRequired,
  isCurrent:       PropTypes.bool,
  openVersion:     PropTypes.func,
  viewExtendedNotes: PropTypes.func,
};
VersionBlock.defaultProps = {
  showHistory: true,
  showNotes: true
};

module.exports = VersionBlock;<|MERGE_RESOLUTION|>--- conflicted
+++ resolved
@@ -247,7 +247,6 @@
               {this.props.version.merged ? `Merged from ${Array.from(new Set(this.props.version.sources)).join(", ")}` : versionTitle}
             </div>
           }
-<<<<<<< HEAD
           {versionNotes ? <div className="versionNotes">
             <span dangerouslySetInnerHTML={ {__html: versionNotes} } />
             {(this.props.version.extendedNotes || this.props.version.extendedNotesHebrew) ? <span className="extendedNotesLinks">
@@ -256,22 +255,6 @@
               </a>
             </span> : ""}
           </div> : ""}
-          <div className="versionDetails">
-            {!!this.props.openVersionInReader ?
-              <a className={selectButtonClasses} href={versionSidebarLink} onClick={this.onSelectVersionClick}>
-                {this.props.isCurrent ? Sefaria._("Current") : Sefaria._("Select")}
-              </a> : null}
-            {this.props.openVersionInReader ? <span className="separator">&#8226;</span>: null}
-            <a className="versionSource" target="_blank" href={v.versionSource}>
-            { Sefaria.util.parseURL(v.versionSource).host }
-            </a>
-            {licenseLine ? <span className="separator">&#8226;</span>: null}
-            {licenseLine}
-            {this.props.showHistory ? <span className="separator">&#8226;</span>: null}
-            {this.props.showHistory ? <a className="versionHistoryLink" href={`/activity/${Sefaria.normRef(this.props.currentRef)}/${v.language}/${v.versionTitle && v.versionTitle.replace(/\s/g,"_")}`}>{Sefaria._("History") + " "}›</a>:""}
-          </div>
-=======
-          {versionNotes ? <div className="versionNotes" dangerouslySetInnerHTML={ {__html: versionNotes} } ></div> : ""}
           { !v.merged ?
             <div className="versionDetails">
               {!!this.props.openVersionInReader ?
@@ -288,7 +271,6 @@
               {this.props.showHistory ? <a className="versionHistoryLink" href={`/activity/${Sefaria.normRef(this.props.currentRef)}/${v.language}/${v.versionTitle && v.versionTitle.replace(/\s/g,"_")}`}>{Sefaria._("History") + " "}&#xfeff;›</a>:""}
             </div> : null
           }
->>>>>>> 4393200a
         </div>
       );
     }
