--- conflicted
+++ resolved
@@ -2637,146 +2637,6 @@
   link ? <a href={link} target="_blank">{children}</a> : children;
 
 /*
-<<<<<<< HEAD
-* Jobs Page
-*/
-
-// Show a different header with a description of Sefaria for the page in the case that there are jobs available
-const JobsPageHeader = ({ jobsAreAvailable }) => {
-    return (
-        <>
-            <header>
-                <h1 className="serif">
-                    <span className="int-en">Jobs at Sefaria</span>
-                    <span className="int-he">משרות פנויות בספריא</span>
-                </h1>
-
-                {jobsAreAvailable ? (
-                    <>
-                        <h2>
-                            <span className="int-en">About Sefaria</span>
-                            <span className="int-he">אודות ספריא</span>
-                        </h2>
-                        <p>
-                            <span className="int-en">
-                                Sefaria is a non-profit organization dedicated to creating the
-                                future of Torah in an open and participatory way. We are assembling
-                                a free, living library of Jewish texts and their interconnections,
-                                in Hebrew and in translation.
-                            </span>
-                            <span className="int-he">
-                                ספריא היא ארגון ללא מטרות רווח שמטרתו יצירת הדור הבא של לימוד התורה
-                                באופן פתוח ומשותף. אנחנו בספריא מרכיבים ספרייה חיה וחופשית של טקסטים
-                                יהודיים וכלל הקישורים ביניהם, בשפת המקור ובתרגומים.
-                            </span>
-                        </p>
-                    </>
-                ) : null}
-            </header>
-        </>
-    );
-};
-
-const Job = ({ job }) => {
-    return (
-        <div className="job">
-            <a className="joblink" target="_blank" href={job.jobLink}>
-                {job.jobDescription}
-            </a>
-        </div>
-    );
-};
-
-// Show the list of job postings within a department category
-const JobsListForDepartment = ({ jobsList }) => {
-    return (
-        <section className="jobsListForDepartment">
-            {jobsList.map((job) => (
-                <Job key={job.id} job={job} />
-            ))}
-        </section>
-    );
-};
-
-// Job postings are grouped by department. This component will show the jobs for a specific department
-// Each department has a header for its category before showing a list of the job postings there
-const JobPostingsByDepartment = ({ department, departmentJobPostings }) => {
-    return (
-        <section className="section department englishOnly">
-            <header>
-                <h2 className="anchorable">{department}</h2>
-            </header>
-            <JobsListForDepartment key={department} jobsList={departmentJobPostings} />
-        </section>
-    );
-};
-
-// Show all the job postings grouped by department and render each department separately
-const GroupedJobPostings = ({ groupedJobPostings }) => {
-
-    return (
-        Object.entries(groupedJobPostings).map(([department, departmentJobPostings]) => {
-            return (
-                <JobPostingsByDepartment
-                    key={department}
-                    department={department}
-                    departmentJobPostings={departmentJobPostings}
-                />
-            );
-        })
-    );
-};
-
-
-const NoJobsNotice = () => {
-    return (
-        <div className="section nothing">
-            <p>
-                <span className="int-en">
-                    Sefaria does not currently have any open positions.
-                    Please follow us on <a target="_blank" href="http://www.facebook.com/sefaria.org" >Facebook</a>
-                    to hear about our next openings.
-                </span>
-                <span className="int-he">
-                    ספריא איננה מחפשת כעת עובדים חדשים.
-                    עקבו אחרינו ב<a target="_blank" href="http://www.facebook.com/sefaria.org" >פייסבוק</a>&nbsp;
-                    כדי להשאר מעודכנים במשרות עתידיות.
-                </span>
-            </p>
-        </div>
-    );
-};
-
-
-
-const JobsPage = memo(() => {
-    const [groupedJobPostings, setGroupedJobPostings] = useState({});
-    const [error, setError] = useState(null);
-
-    const fetchJobsJSON = async () => {
-        const currentDateTime = new Date().toISOString();
-        const query = `
-            query { 
-                jobPostings(
-                    pagination: { limit: -1 }
-                    filters: {
-                        jobPostingStartDate: { lte: \"${currentDateTime}\" }
-                        jobPostingEndDate: { gte: \"${currentDateTime}\" }
-                    }
-                ) {
-                    data {
-                        id
-                        attributes {
-                            jobLink
-                            jobDescription
-                            jobDepartmentCategory
-                        }
-                    }
-                }
-            }
-        `;
-    
-=======
 * Team Page
 */
 
@@ -2919,7 +2779,6 @@
                 }
             }
             `;
->>>>>>> 59b964e3
         try {
             const response = await fetch(STRAPI_INSTANCE + "/graphql", {
                 method: "POST",
@@ -2942,36 +2801,6 @@
             throw error;
         }
     };
-<<<<<<< HEAD
-    
-    const loadJobPostings = async () => {
-        if (typeof STRAPI_INSTANCE !== "undefined" && STRAPI_INSTANCE) {
-            try {
-                const jobsData = await fetchJobsJSON();
-
-                const jobsFromStrapi = jobsData.data?.jobPostings?.data?.map((jobPosting) => {
-                    return {
-                        id: jobPosting.id,
-                        jobLink: jobPosting.attributes.jobLink,
-                        jobDescription: jobPosting.attributes.jobDescription,
-                        jobDepartmentCategory: jobPosting.attributes.jobDepartmentCategory
-                            .split("_")
-                            .join(" "),
-                    };
-                });
-
-                // Group the job postings by department
-                const groupedJobs = jobsFromStrapi.reduce((jobPostingsGroupedByDepartment, jobPosting) => {
-                    const category = jobPosting.jobDepartmentCategory;
-                    if (!jobPostingsGroupedByDepartment[category]) {
-                        jobPostingsGroupedByDepartment[category] = [];
-                    }
-                    jobPostingsGroupedByDepartment[category].push(jobPosting);
-                    return jobPostingsGroupedByDepartment;
-                }, {});
-
-                setGroupedJobPostings(groupedJobs);
-=======
 
     const loadTeamMembers = async () => {
         if (typeof STRAPI_INSTANCE !== "undefined" && STRAPI_INSTANCE) {
@@ -3014,7 +2843,6 @@
 
                 setOrdinaryTeamMembers(ordinaryMembers);
                 setTeamBoardMembers(boardMembers);
->>>>>>> 59b964e3
             } catch (error) {
                 console.error("Fetch error:", error);
                 setError("Error: Sefaria's CMS cannot be reached");
@@ -3025,11 +2853,7 @@
     };
 
     useEffect(() => {
-<<<<<<< HEAD
-        loadJobPostings();
-=======
         loadTeamMembers();
->>>>>>> 59b964e3
     }, []);
 
     return (
@@ -3038,14 +2862,6 @@
                 <h1>{error}</h1>
             ) : (
                 <>
-<<<<<<< HEAD
-                    <JobsPageHeader jobsAreAvailable={Object.keys(groupedJobPostings)?.length} />
-                    {Object.keys(groupedJobPostings)?.length ? (
-                        <GroupedJobPostings groupedJobPostings={groupedJobPostings} />
-                    ) : (
-                        <NoJobsNotice />
-                    )}
-=======
                     <section className="main-text team-members">
                         <TeamMembers
                             teamMembers={ordinaryTeamMembers.sort(byLastName())}
@@ -3060,7 +2876,226 @@
                     <section className="main-text board-members">
                         <BoardMembers boardMembers={teamBoardMembers} />
                     </section>
->>>>>>> 59b964e3
+                </>
+            )}
+        </div>
+    );
+});
+
+/*
+* Jobs Page
+*/
+
+// Show a different header with a description of Sefaria for the page in the case that there are jobs available
+const JobsPageHeader = ({ jobsAreAvailable }) => {
+    return (
+        <>
+            <header>
+                <h1 className="serif">
+                    <span className="int-en">Jobs at Sefaria</span>
+                    <span className="int-he">משרות פנויות בספריא</span>
+                </h1>
+
+                {jobsAreAvailable ? (
+                    <>
+                        <h2>
+                            <span className="int-en">About Sefaria</span>
+                            <span className="int-he">אודות ספריא</span>
+                        </h2>
+                        <p>
+                            <span className="int-en">
+                                Sefaria is a non-profit organization dedicated to creating the
+                                future of Torah in an open and participatory way. We are assembling
+                                a free, living library of Jewish texts and their interconnections,
+                                in Hebrew and in translation.
+                            </span>
+                            <span className="int-he">
+                                ספריא היא ארגון ללא מטרות רווח שמטרתו יצירת הדור הבא של לימוד התורה
+                                באופן פתוח ומשותף. אנחנו בספריא מרכיבים ספרייה חיה וחופשית של טקסטים
+                                יהודיים וכלל הקישורים ביניהם, בשפת המקור ובתרגומים.
+                            </span>
+                        </p>
+                    </>
+                ) : null}
+            </header>
+        </>
+    );
+};
+
+const Job = ({ job }) => {
+    return (
+        <div className="job">
+            <a className="joblink" target="_blank" href={job.jobLink}>
+                {job.jobDescription}
+            </a>
+        </div>
+    );
+};
+
+// Show the list of job postings within a department category
+const JobsListForDepartment = ({ jobsList }) => {
+    return (
+        <section className="jobsListForDepartment">
+            {jobsList.map((job) => (
+                <Job key={job.id} job={job} />
+            ))}
+        </section>
+    );
+};
+
+// Job postings are grouped by department. This component will show the jobs for a specific department
+// Each department has a header for its category before showing a list of the job postings there
+const JobPostingsByDepartment = ({ department, departmentJobPostings }) => {
+    return (
+        <section className="section department englishOnly">
+            <header>
+                <h2 className="anchorable">{department}</h2>
+            </header>
+            <JobsListForDepartment key={department} jobsList={departmentJobPostings} />
+        </section>
+    );
+};
+
+// Show all the job postings grouped by department and render each department separately
+const GroupedJobPostings = ({ groupedJobPostings }) => {
+
+    return (
+        Object.entries(groupedJobPostings).map(([department, departmentJobPostings]) => {
+            return (
+                <JobPostingsByDepartment
+                    key={department}
+                    department={department}
+                    departmentJobPostings={departmentJobPostings}
+                />
+            );
+        })
+    );
+};
+
+
+const NoJobsNotice = () => {
+    return (
+        <div className="section nothing">
+            <p>
+                <span className="int-en">
+                    Sefaria does not currently have any open positions.
+                    Please follow us on <a target="_blank" href="http://www.facebook.com/sefaria.org" >Facebook</a>
+                    to hear about our next openings.
+                </span>
+                <span className="int-he">
+                    ספריא איננה מחפשת כעת עובדים חדשים.
+                    עקבו אחרינו ב<a target="_blank" href="http://www.facebook.com/sefaria.org" >פייסבוק</a>&nbsp;
+                    כדי להשאר מעודכנים במשרות עתידיות.
+                </span>
+            </p>
+        </div>
+    );
+};
+
+
+
+const JobsPage = memo(() => {
+    const [groupedJobPostings, setGroupedJobPostings] = useState({});
+    const [error, setError] = useState(null);
+
+    const fetchJobsJSON = async () => {
+        const currentDateTime = new Date().toISOString();
+        const query = `
+            query { 
+                jobPostings(
+                    pagination: { limit: -1 }
+                    filters: {
+                        jobPostingStartDate: { lte: \"${currentDateTime}\" }
+                        jobPostingEndDate: { gte: \"${currentDateTime}\" }
+                    }
+                ) {
+                    data {
+                        id
+                        attributes {
+                            jobLink
+                            jobDescription
+                            jobDepartmentCategory
+                        }
+                    }
+                }
+            }
+        `;
+    
+        try {
+            const response = await fetch(STRAPI_INSTANCE + "/graphql", {
+                method: "POST",
+                mode: "cors",
+                cache: "no-cache",
+                credentials: "omit",
+                headers: {
+                    "Content-Type": "application/json",
+                },
+                redirect: "follow",
+                referrerPolicy: "no-referrer",
+                body: JSON.stringify({ query }),
+            });
+            if (!response.ok) {
+                throw new Error(`HTTP Error: ${response.statusText}`);
+            }
+            const data = await response.json();
+            return data;
+        } catch (error) {
+            throw error;
+        }
+    };
+    
+    const loadJobPostings = async () => {
+        if (typeof STRAPI_INSTANCE !== "undefined" && STRAPI_INSTANCE) {
+            try {
+                const jobsData = await fetchJobsJSON();
+
+                const jobsFromStrapi = jobsData.data?.jobPostings?.data?.map((jobPosting) => {
+                    return {
+                        id: jobPosting.id,
+                        jobLink: jobPosting.attributes.jobLink,
+                        jobDescription: jobPosting.attributes.jobDescription,
+                        jobDepartmentCategory: jobPosting.attributes.jobDepartmentCategory
+                            .split("_")
+                            .join(" "),
+                    };
+                });
+
+                // Group the job postings by department
+                const groupedJobs = jobsFromStrapi.reduce((jobPostingsGroupedByDepartment, jobPosting) => {
+                    const category = jobPosting.jobDepartmentCategory;
+                    if (!jobPostingsGroupedByDepartment[category]) {
+                        jobPostingsGroupedByDepartment[category] = [];
+                    }
+                    jobPostingsGroupedByDepartment[category].push(jobPosting);
+                    return jobPostingsGroupedByDepartment;
+                }, {});
+
+                setGroupedJobPostings(groupedJobs);
+            } catch (error) {
+                console.error("Fetch error:", error);
+                setError("Error: Sefaria's CMS cannot be reached");
+            }
+        } else {
+            setError("Error: Sefaria's CMS cannot be reached");
+        }
+    };
+
+    useEffect(() => {
+        loadJobPostings();
+    }, []);
+
+    return (
+        <div>
+            {error ? (
+                <h1>{error}</h1>
+            ) : (
+                <>
+                    <JobsPageHeader jobsAreAvailable={Object.keys(groupedJobPostings)?.length} />
+                    {Object.keys(groupedJobPostings)?.length ? (
+                        <GroupedJobPostings groupedJobPostings={groupedJobPostings} />
+                    ) : (
+                        <NoJobsNotice />
+                    )}
                 </>
             )}
         </div>
@@ -3079,10 +3114,6 @@
     RabbisPage,
     DonatePage,
     WordByWordPage,
-<<<<<<< HEAD
-    JobsPage
-}
-=======
+    JobsPage,
     TeamMembersPage,
-};
->>>>>>> 59b964e3
+};