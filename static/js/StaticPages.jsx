import React, {useState, useRef, useEffect, memo} from 'react';
import {
    SimpleInterfaceBlock,
    TwoOrThreeBox,
    ResponsiveNBox,
    NBox, 
    InterfaceText, 
    HebrewText, 
    EnglishText,
    LoadingMessage,
    LoadingRing,
} from './Misc';
import {NewsletterSignUpForm} from "./NewsletterSignUpForm";
import palette from './sefaria/palette';
import classNames from 'classnames';
import Cookies from 'js-cookie';
import ReactMarkdown from 'react-markdown';
import Sefaria from './sefaria/sefaria';
import { OnInView, handleAnalyticsOnMarkdown } from './Misc';


/*  Templates:

        <Header
            enTitle=""
            enText=""
            enImg="/static/img/"
            enImgAlt=""
            enActionURL={null}
            enActionText={null}
            heTitle=""
            heText=""
            heImg="/static/img/"
            heImgAlt=""
            heActionURL={null}
            heActionText={null}
        />

        <H2Block
            en=""
            he=""
        />

        <EnBlock padded={true}>
            {Any content}
        </EnBlock

        <HeBlock padded={true}>
            {Any content}
        </HeBlock>

        <Feature
            enTitle=""
            enText=""
            enImg="/static/img/"
            enImgAlt=""
            heTitle=""
            heText=""
            heImg="/static/img/"
            heImgAlt=""
            borderColor="#"
        />

        <About
            enTitle=""
            heTitle=""
            enText=""
            heText=""
            backgroundColor=""
        />
 */


const ContestLandingPage = () => (
    <StaticPage>
        <Header
            enTitle="Powered by Sefaria Contest"
            enText="Advance the frontiers of tech and Torah this summer. Build something new using our free data or API."
            enImg="/static/img/contest-landing-page/codemockup3.png"
            enImgAlt=""
            enActionURL="#"
            enActionText="Register to Join"
            heTitle="תחרות פיתוח תוכנה"
            heText="הצטרפו אלינו לאתגר שיקדם את תחום התורה והטכנולוגיה בבניית תוצר יצירתי ועצמאי בעזרת המאגר החופשי וממשק ה־API של ספריא."
            heImg="/static/img/contest-landing-page/codemockup3.png"
            heImgAlt=""
            heActionURL="#"
            heActionText="הרשמה לתחרות"
        />

        <H2Block en="The Contest" he="התחרות"/>
        <EnBlock padded={true}>
            <p>Sefaria offers a free digital dataset of Jewish texts, translations, and interconnections that is open for anyone to reuse in novel ways. Last year, we received over 50 innovative Powered by Sefaria projects using our open data or API (<a href="/powered-by-sefaria-contest-2020">see the winners and honorable mentions!</a>). We’re eager to see what else our community can dream up to advance the frontiers of Torah and technology in this year’s contest!</p>
            <p>What you create is up to you. It could be a functioning web app or just a compelling demo; an interactive visualization, or just a question that digs into data quantitatively in search of an answer; something useful and impactful to the world of learning, or just a crazy experiment that fascinates you without a clear application. <b>The only requirement is that your project must prominently make use of the data that Sefaria has to offer</b>.</p>
            <p>To get your ideas flowing, here are three great examples from last year’s Powered by Sefaria contest. You can find dozens more projects on our <a href="https://github.com/Sefaria/Sefaria-Project/wiki/Projects-Powered-by-Sefaria">Powered by Sefaria list</a> on GitHub and on the <a href="https://www.sefaria.org/powered-by-sefaria-contest-2020">Powered by Sefaria 2020 Winners & Honorable Mentions page</a>.</p>
        </EnBlock>
        <HeBlock padded={true}>
            <p>ספריא מציעה לציבור מסד נתונים דיגיטלי וחופשי של מקורות יהודיים, תרגומים וקישורים בין־טקסטואליים.  בשנה שעברה הגיעו לפתחנו יותר מ־50 מיזמים חדשניים שהשתמשו במסד הנתונים הפתוח  או ב־API שלנו (<a href="/powered-by-sefaria-contest-2020">ראו את המיזמים הזוכים ואת המיזמים שזכו להערכה מיוחדת</a>). אנו מלאי ציפייה לראות מה עוד מסוגלת הקהילה שלנו לעשות כדי לחצות את הגבולות המוכרים של התורה והטכנולוגיה?</p>
            <p>המיזם תלוי רק בכם: זה יכול להיות יישומון רשת פעיל או דמו משכנע; ויזואליזציה אינטראקטיבית או שאלה שיורדת לעומקם של הנתונים הכמותיים של המערכת; כלי שימושי ויעיל לעולם הלימוד או ניסוי מדליק ללא תוצר ברור שפשוט מרתק אתכם. <b>הדרישה היחידה היא שבמיזם ייעשה שימוש מובהק במסד הנתונים של ספריא</b>.</p>
            <p>כדי לעזור לכם להתחיל הינה שלוש דוגמאות מעולות מתחרות פיתוח התוכנה בשנה שעברה. אפשר למצוא עשרות מיזמים אחרים ברשימת המיזמים של התחרות ב<a href="https://github.com/Sefaria/Sefaria-Project/wiki/Projects-Powered-by-Sefaria">גיטהאב</a> וב<a href="/powered-by-sefaria-contest-2020">עמוד המיזמים הזוכים והמיזמים שזכו להערכה מיוחדת בתחרות פיתוח התוכנה לשנת 2020</a>.</p>
        </HeBlock>

        <ButtonRow white={true}>
            <SimpleButton
                white={true}
                rounded={false}
                tall={true}
                href="https://www.youtube.com/watch?v=C6nMn4CLuEU"
                he_href="https://www.youtube.com/watch?v=C6nMn4CLuEU"
                he="סרגל הכלים של התלמוד"
                en="Talmud Sidebar Extension"
            />
            <SimpleButton
                white={true}
                rounded={false}
                tall={true}
                href="https://www.youtube.com/watch?v=uB4In-Nc2WU"
                he_href="https://www.youtube.com/watch?v=uB4In-Nc2WU"
                he="מזמור שיר"
                en="Mizmor Shir"
            />
            <SimpleButton
                white={true}
                rounded={false}
                tall={true}
                href="https://jhostyk.github.io/SeferSimilarityMap/"
                he_href="https://jhostyk.github.io/SeferSimilarityMap/"
                he="ספר – מפת דמיון בין טקסטים"
                en="Sefer Similarity Map"
            />
        </ButtonRow>


        <H2Block en="Timeline and Prize" he="לוח זמנים ופרסים" />
        <EnBlock padded={true}>
            <p>The contest is open from Sunday, June 13th through Tuesday, August 31st. <a href="https://sefaria.nationbuilder.com/contest2021">Registered participants</a> will receive a form to submit their projects. The contest deliverable must be in the form of a URL where our judges can directly access your work. For many projects, this will be a running demo of an app on the web. For other projects, your URL may point to a description and summary of the work you've done, much like a poster for a research project presented at a conference. For desktop or mobile apps, you will need to host your app on a web-based emulator (like <a href="https://appetize.io/">Appetize.io</a>) so our judges can interact with it without downloading executables.</p>
            <p>A jury will select three projects to win cash prizes: $5,000 for the grand prize, $5,000 for the Women in Tech prize, and $3,600 for the youth prize.</p>
            <p>A selection of completed projects will also be featured on a contest page and shared with our community.</p>
        </EnBlock>
        <HeBlock padded={true}>
            <p>התחרות תתחיל ביום רשון, 13 ביוני, ותסתיים ביום שלישי, 31 באוגוסט. <a href="#">המשתתפים והמשתתפות שיירשמו</a> יקבלו טופס להגשת המיזם. ההגשה צריכה להיות בפורמט URL שדרכו יוכלו השופטים לגשת ישירות אל המיזם. עבור מיזמים רבים משמעות הדבר היא העלאת גרסת דמו חיה של היישומון, שתפעל ברשת. עבור מיזמים אחרים כתובת ה־URL תוביל לתיאור ולתקציר של המיזם, בדומה לכרזות המציגות מיזמי מחקר בכנסים. אם המיזם שלכם הוא יישומון לשולחן עבודה או לטלפון נייד, יש להפעיל אותו באמצעות אמולטור מבוסס רשת (לדוגמה <a href="https://appetize.io">Appetize.io</a>), כדי שהשופטים והשופטות יוכלו להשתמש בו בלי להוריד קובצי הרצה כלשהם.</p>
            <p>השופטים יבחרו שלושה מיזמים שיזכו בפרס כספי: 5,000 דולר לפרס הכללי, 5,000 דולר לפרס לנשים מפתחות תוכנה ו־3,600 דולר לפרס המתמודד הצעיר.</p>
            <p>מבחר מיזמים אחרים שיושלמו, יופיעו אף הם בדף התחרות וישותפו עם קהילת ספריא.</p>
        </HeBlock>

        <H2Block en="Eligibility" he="זכאות" />
        <EnBlock padded={true}>
            <p>The Contest is open to applicants from the United States and Israel. All participants are eligible to enter the grand prize. Eligible participants for the Women in Tech prize include a) individuals who identify as women or b) groups of 3 or more, the majority of whom identify as women. Participants who are eligible for the Women in Tech prize may submit their project into both the Women in Tech prize and grand prize categories, and the youth prize category if eligible. Eligible participants for the youth prize include people under the age of 23. Participants who are eligible for the youth prize may submit their project into both the youth prize and grand prize categories, as well as the Women in Tech category if eligible. All entrants under the age of 18 must obtain permission from their parent or guardian before entering the contest. <b>To learn more, see our official <a href="https://drive.google.com/file/d/1CMlxEe-xIk8RNpfdBRlytLDWsdLMXPpl/view">Contest Rules</a></b>.</p>
        </EnBlock>
        <HeBlock padded={true}>
            <p>התחרות הכללית פתוחה למועמדים מארצות הברית ומישראל (נשים וגברים). הפרס המיוחד עבור נשים מיועד לנשים שמפתחות תוכנה או לקבוצה בתנאי שיש בה רוב נשי. א. אישה; ב. קבוצה של שלושה משתתפים או יותר, שמורכבת רובה מנשים. המשתתפות הזכאיות יכולות לשלוח את המיזם שלהן להתמודדות על כמה פרסים: הפרס הכללי, הפרס לנשים מפתחות תוכנה ועל פרס המתמודד הצעיר, אם הן עומדות בתנאיו. התנאי להתמודדות בקטגוריית פרס המתמודד הצעיר הוא שגיל המשתתף אינו עולה על 23. כל המשתתפים בתחרות מתחת לגיל 18 חייבים להציג אישור מהורה או מאפטרופוס לפני הכניסה לתחרות. לעיון נוסף, ראו את <a href="https://drive.google.com/file/d/1CMlxEe-xIk8RNpfdBRlytLDWsdLMXPpl/view">תקנון התחרות הרשמי שלנו</a>.</p>
        </HeBlock>
        <Spacer/>

        <GreyBox>
            <ImageWithText
                enText="<i>“By open-sourcing a vast array of Jewish texts, Sefaria's API makes programmatic analysis of Jewish tradition simple for the everyday programmer. talmud.page began as my own hand-tailored UI for learning Daf Yomi. The more developers use Sefaria's API to solve creative questions, the richer Jewish learning will be worldwide.”
                    <br/><br/>
                    - Ron Shapiro, <a href='https://talmud.page'>talmud.page</a></i></div>"
                enImg="/static/img/contest-landing-page/AdobeStock_314348719.png"
                enImgAlt=""
                heText='<i>"על-ידי אספקת גישה למגוון עצום של טקסטים יהודיים, ה-API של ספריא מאפשר למתכנת הפשוט לבצע ניתוח פרוגרמטי של המסורת היהודי. talmud.page החל כממשק משתמש אישי לצורך לימוד דף יומי. ככל שמפתחים ישתמשו יותר  ב-API של ספריא לפתרון שאלות יצירתיות- הלימוד היהודי בכל העולם- יזכה"
                    <br/><br/>
                    - רון שפירא, <a href="https://talmud.page">talmud.page</a></i>'
                heImg="/static/img/contest-landing-page/AdobeStock_314348719.png"
                heImgAlt=""
            />
        </GreyBox>

        <H2Block en="Winner Selection" he="בחירת הזוכה" />
        <EnBlock padded={true}>
            <p>Winners will be selected by a panel of three judges. The judges will evaluate each project on the basis of four criteria:</p>
            <ol>
                <li>Highlighting of Jewish texts and their unique value</li>
                <li>Technological accomplishment</li>
                <li>Potential for impact or inspiration</li>
                <li>Creativity</li>
            </ol>
            <p>Projects that existed prior to the call for submission may enter on the basis of additional work added since the time the contest began. Judges will evaluate the projects on the basis of the additional work. Projects don’t have to be 100% complete or polished to enter either; our judges will be happy to see the potential in a promising start. </p>
        </EnBlock>
        <HeBlock padded={true}>
            <p>הזוכים ייבחרו על ידי פאנל של שלושה שופטים. השופטים יבחנו כל פרויקט על בסיס הקריטריונים הבאים:</p>
            <ol>
                <li>דגש על טקסטים יהודיים וערכם המיוחד</li>
                <li>ההישגים הטכנולוגיים שבמיזם</li>
                <li>פוטנציאל ההשפעה או ההשראה הטמון במיזם</li>
                <li>יצירתיות המיזם</li>
            </ol>
            <p>אפשר להגיש מיזמים שהתחילו עוד לפני פרסום הקול קורא, כל עוד תיעשה עבודה נוספת במיזם אחרי שהתחרות כבר החלה. השופטים יעריכו את המיזמים על פי העבודה שהתווספה.</p>
        </HeBlock>

        <H2Block en="Registration" he="הרשמה"/>
        <EnBlock padded={true}>
            <p>Interested in participating in the contest? <a href="#">Sign up</a> for updates and resources, including office hours with the Sefaria engineering team. We'll share a link for project submissions with you in the coming weeks!</p>
        </EnBlock>
        <HeBlock padded={true}>
            <p>אם אתם מעוניינים להשתתף בתחרות, <a href="#">לחצו כאן להרשמה</a>, כדי שנוכל לשלוח לכם עדכונים במהלך התחרות בנוגע לכלים ומשאבים, כולל שעות העבודה של המתכנתים שלנו, שתוכלו לשאול אותם שאלות ולהתייעץ איתם על רעיונות אחד־על־אחד. תוכלו להתמודד באופן עצמאי או כחלק מצוות, ולהירשם בכל שלב מעכשיו ועד לסיום התחרות.</p>
        </HeBlock>

        <ButtonRow white={true}>
            <SimpleButton
                white={true}
                rounded={false}
                tall={true}
                href="#"
                he_href="#"
                he="טופס הרשמה"
                en="Register"
            />
            <SimpleButton
                white={true}
                rounded={false}
                tall={true}
                href="https://drive.google.com/file/d/1CMlxEe-xIk8RNpfdBRlytLDWsdLMXPpl/view"
                he_href="https://drive.google.com/file/d/1CMlxEe-xIk8RNpfdBRlytLDWsdLMXPpl/view"
                he="כללי התחרות"
                en="Official Rules"
            />
            <SimpleButton
                white={true}
                rounded={false}
                tall={true}
                href="https://github.com/Sefaria/Sefaria-Project"
                he_href="https://github.com/Sefaria/Sefaria-Project"
                he="GitHub"
                en="GitHub"
            />
        </ButtonRow>

        <CallToActionFooterWithButton
            href="/powered-by-sefaria-contest-2020"
            he_href="/powered-by-sefaria-contest-2020"
            enText="Need Inspiration?"
            heText="רוצה לקבל השראה?"
            enButtonText="See 2020 Projects"
            heButtonText="למיזמי 2020"
        />

        {/*
        <CallToActionFooterWithButton
            href="https://docs.google.com/forms/d/e/1FAIpQLSdYygtWWCte6ljlNUq7qwVItoJREeaVRXznuuVC8213xw6k4w/viewform"
            he_href="https://docs.google.com/forms/d/e/1FAIpQLSdYygtWWCte6ljlNUq7qwVItoJREeaVRXznuuVC8213xw6k4w/viewform"
            enText="Ready to share what you created?"
            heText="מוכנים לשתף את מה שיצרתם?"
            enButtonText="Submit your project"
            heButtonText="הגישו את הפרוייקט שלכם"
        />
        */}
    </StaticPage>
);


const RambanLandingPage = () => {
    const emailLink = <a target="_blank" href="mailto:hannah@sefaria.org?Subject=Ramban Sponsorship">hannah@sefaria.org</a>
    return <StaticPage optionalClass="englishOnly">
        <Header
            enTitle="Ramban on Torah: A Translation"
            enText="Sefaria is thrilled to release Rabbi Charles Chavel's classic English translation of Rabbi Moshe ben Nachman (known as Ramban or Nachmanides) on Torah. This historic launch makes a complete bilingual version of Ramban's commentary available online for the very first time, and it will remain free for use and re-use under a CC-BY license. We are profoundly grateful to the following donors for making this possible."
            enActionText="Read the Text"
            enActionURL="/texts/Tanakh/Rishonim%20on%20Tanakh/Ramban"
            heTitle="Ramban on Torah: A Translation"
            heText="Sefaria is thrilled to be able to offer Rabbi Charles Chavel's classic English translation of Ramban (Nachmanides) on Torah
            to the world.  This historic launch makes a complete version of this work available online for the very first time,
            and it will remain free for use and re-use under a CC-BY license. We are profoundly grateful to the following donors for making this possible."
            heActionURL="/texts/Tanakh/Rishonim%20on%20Tanakh/Ramban"
            heActionText="Read the Text"
            enImg=""
            heImg=""
        />
        <div className="staticPageBlockInner flexContainer">
        <ResponsiveNBox content={
            [['Bereshit', 'Leib and Linda Koyfman', 'In honor of Hilary and Mo Koyfman and family', '/Genesis.1.1?with=Ramban'],
            ['Noach', 'Tali and Sender Cohen', '', '/Genesis.6.9?with=Ramban'],
            ['Lech Lecha', 'Rabbi David Aladjem', 'In support of Sefaria', '/Genesis.12.1?with=Ramban'],
            ['Vayera', 'Howard and Tova Weiser', 'In honor of their children and grandchildren', '/Genesis.18.1?with=Ramban'],
            ['Chayei Sara', 'Rechtschaffen Family', "In honor of the 30th anniversary of Andrew Rechtscaffen's bar mitzvah", '/Genesis.23.1?with=Ramban'],
            ['Toldot', 'Shapira-Stern Family', 'In honor of David Shapira', '/Genesis.25.19?with=Ramban'],
            ['Vayetzei', null, null, '/Genesis.28.10?with=Ramban'],
            ['Vayishlach', null, null, '/Genesis.32.4?with=Ramban'],
            ['Vayashev', null, null, '/Genesis.37.1?with=Ramban'],
            ['Miketz', 'Raquel and Aryeh Rubin', 'In memory of the one and a half million children', '/Genesis.41.1?with=Ramban'],
            ['Vayigash', 'Laurie and Milton Wakschlag', 'In memory of their parents Fishel and Sheva Wakschlag', '/Genesis.44.18?with=Ramban'],
            ['Vayechi', 'The Stein Children', 'In memory of their father Jacob K. Stein z"l', '/Genesis.47.28?with=Ramban']]
            .map(i => <ParashaSponsorship title={i[0]} sponsorNames={i[1]} message={i[2]} link={i[3]}/>)}/>
        </div>

        <StaticHR />

        <div className="staticPageBlockInner flexContainer">
        <ResponsiveNBox content={
            [['Shemot', 'Sam and Debbie Moed', 'In memory of Henry I. Zeisel, who derived tremendous joy from learning. This perush of his bar mitzvah parashah is dedicated with love.', '/Exodus.1.1?with=Ramban'],
            ['Vaera', 'The loving children and children-in-law of Arthur Helft', 'In memory of Dr. Arthur Helft', '/Exodus.6.2?with=Ramban'],
            ['Bo', 'Honey Kessler Amado', 'In memory of her husband, Ralph A. Amado; her parents, Bernard and Mildred Kessler; and our teacher, Rabbi Moshe ben Nachman (Nachmanides).', '/Exodus.10.1?with=Ramban'],
            ['Beshalach', 'Nicole and Raanan Agus', 'In memory of Dr. Saul G. Agus z"l', '/Exodus.13.17?with=Ramban'],
            ['Yitro', 'Anonymous', 'To honor the memory of Joe and Rose Rudis', '/Exodus.18.1?with=Ramban'],
            ['Mishpatim ', null, null, '/Exodus.21.1?with=Ramban'],
            ['Terumah', 'Julia Baum and Adam Feldman', 'In memory of Earl Katz and Annette Steinman', '/Exodus.25.1?with=Ramban'],
            ['Tetzaveh', 'Huti and Jay', 'In Gratitude to all the Health Care Workers during the Pandemic', '/Exodus.27.20?with=Ramban'],
            ['Ki Tisa', 'Nicole and Raanan Agus', 'In memory of Dr. Saul G. Agus z"l', '/Exodus.30.11?with=Ramban'],
            ['Vayahkel', 'The Berkowitz Family', 'In honor of their parents and grandparents (Bebe, Bepop, Pop pop, and grandmama) who provide a sense of inspiration and demonstrate a desire to constantly learn more.', '/Exodus.35.1?with=Ramban'],
            ['Pekudei', 'The Hiltzik Family', '', '/Exodus.38.21?with=Ramban']]
            .map(i => <ParashaSponsorship title={i[0]} sponsorNames={i[1]} message={i[2]} link={i[3]}/>)}/>
        </div>

        <StaticHR />

        <div className="staticPageBlockInner flexContainer">
        <ResponsiveNBox content={
            [['Vayikra', 'Edy and Jacob Kupietzky and Family', '', '/Leviticus.1.1?with=Ramban'],
            ['Tzav', 'Rabbi Ruth Adar', 'In memory of K\'vod HaRav André Zaoui, z"l', '/Leviticus.6.1?with=Ramban'],
            ['Shmini', 'Joshua and Dinah Foer', '', '/Leviticus.9.1?with=Ramban'],
            ['Tazria', 'Diane and Howard Zack and Family', 'In honor of their parents', '/Leviticus.12.1?with=Ramban'],
            ['Metzora', 'Anne Germanacos', 'In honor of Rabbi Noa Kusher and Rabbi Jessica Kate Meyer in gratitude for their brilliance and resilience during the pandemic, and their friendship in all times.', '/Leviticus.14.1?with=Ramban'],
            ['Achrei Mot', 'Anne Germanacos', 'In honor of Rabbi Noa Kusher and Rabbi Jessica Kate Meyer in gratitude for their brilliance and resilience during the pandemic, and their friendship in all times.', '/Leviticus.16.1?with=Ramban'],
            ['Kedoshim', 'Karine and Michael Bloch', 'In honor of our children Eitan, Yoel, and Tali'], ['Emor', 'Joshua and Dinah Foer', '', '/Leviticus.19.1?with=Ramban'],
            ['Behar ', 'Tamar and Eric Goldstein', 'In honor of Aryeh’s aufruf', '/Leviticus.25.1?with=Ramban'],
            ['Bechukotai ', 'Tamar and Eric Goldstein', 'In honor of Aryeh’s aufruf', '/Leviticus.26.3?with=Ramban']]
            .map(i => <ParashaSponsorship title={i[0]} sponsorNames={i[1]} message={i[2]} link={i[3]}/>)}/>
        </div>

        <StaticHR />

        <div className="staticPageBlockInner flexContainer">
        <ResponsiveNBox content={
            [['Bamidbar', 'The Hiltzik Family', '', '/Numbers.1.1?with=Ramban'],
            ['Nasso', 'Annoymous Sponsor', 'In honor of Tzeela, Rina Faiga, Dalia and Penina Malka', '/Numbers.4.21?with=Ramban'],
            ["Beha'alotcha", null, null, '/Numbers.8.1?with=Ramban'],
            ["Sh'lach", 'Meyer Family', 'In honor of the bar mitzvah of George Meyer', '/Numbers.13.1?with=Ramban'],
            ['Korach', 'Fred Blau and Maayan Roth', 'In memory of Sarita Blau, loving mother and teacher', '/Numbers.16.1?with=Ramban'],
            ['Chukat', 'Kevin Waldman', 'In support of Sefaria', '/Numbers.19.1?with=Ramban'],
            ['Balak', null, null, '/Numbers.22.2?with=Ramban'],
            ['Pinchas', 'The Berkowitz Family', "In honor of our parent's and grandparent's (Bebe, Bepop, Pop pop, and grandmama) who provide a sense of inspiration and demonstrate a desire to constantly learn more.", '/Numbers.25.10?with=Ramban'],
            ['Matot', 'Shprintzy and Effy', 'Dedicated in memory of the late Mendel Schoenberg, son of the late Naftali Binyamin and Shprintza. Born in Sanok, Poland, in Elul, between the years 5684 and 5686. Passed away at a ripe old age at his home in Brooklyn, New York, on the First Night of Chanukah 5779.', '/Numbers.30.2?with=Ramban', '/Numbers.33.1?with=Ramban'],
            ['Masei', 'Nadine and Beni Gesundheit', '', '/Numbers.33.1?with=Ramban']]
            .map(i => <ParashaSponsorship title={i[0]} sponsorNames={i[1]} message={i[2]} link={i[3]}/>)}/>
        </div>

        <StaticHR />

        <div className="staticPageBlockInner flexContainer">
        <ResponsiveNBox content={
            [['Devarim', null, null, '/Deuteronomy.1.1?with=Ramban'],
            ['Vaetchanan', 'Becky and Avi Katz', 'In honor of Sefaria', '/Deuteronomy.3.23?with=Ramban'],
            ['Eikev', 'Annoymous Sponsor', '', '/Deuteronomy.7.12?with=Ramban'],
            ["Re'eh", 'Tamar and Eric Goldstein', "In honor of Adin's aufruf", '/Deuteronomy.11.26?with=Ramban'],
            ['Shoftim', 'Tricia Gibbs', 'In memory of F. Warren Hellman', '/Deuteronomy.16.18?with=Ramban'],
            ['Ki Tetzei', 'The Katz Family', 'In honor of the victims of Covid-19', '/Deuteronomy.21.10?with=Ramban'],
            ['Ki Tavo ', 'Rechtschaffen Family', "In honor of the 3rd anniversary of Jordan Rechtscaffen's bar mitzvah", '/Deuteronomy.26.1?with=Ramban'],
            ['Nitzavim', 'Jeremy Rosenthal', 'In honor of Judy and Stuart Rosenthal, in gratitude for their commitment to a sustained Jewish future.', '/Deuteronomy.29.9?with=Ramban'],
            ['Vayeilech', 'Nicole and Raanan Agus', 'In memory of Dr. Saul G. Agus z"l', '/Deuteronomy.31.1?with=Ramban'],
            ["Ha'Azinu", 'Mayer', 'In honour of Shalom Rosenzweig, on the occasion of his Bar Mitzvah, October 10, 1992', '/Deuteronomy.32.1?with=Ramban'],
            ["V'Zot HaBerachah", 'Elisha Wiesel', 'In memory of Elie Wiesel', '/Deuteronomy.33.1?with=Ramban']]
            .map(i => <ParashaSponsorship title={i[0]} sponsorNames={i[1]} message={i[2]} link={i[3]}/>)}/>
        </div>
        <Spacer/>
        <Spacer/>
        <Spacer/>
        <div className="staticPageCallToActionFooter">
            <div className="staticPageBlockInner flexContainer">
                <div className="callToActionText noButton">
                    <span className="int-en">Interested in sponsoring a parashah? Please email {emailLink} for more information.</span>
                    <span className="int-he">Interested in sponsoring a parashah? Please email {emailLink} for more information.</span>
                </div>
            </div>
        </div>
    </StaticPage>
};

const SheetsLandingPage = () => (
    <StaticPage>
        <Header
            enTitle="Create with Sefaria"
            enText="Mix and match sources from Sefaria’s library of Jewish texts, and add your comments, images and videos."
            enImg="/static/img/sheets-landing-page/sheetspage_headerimage.png"
            enImgAlt="Sefaria Sheets"
            enActionURL="/sheets/new?utm_source=Sefaria&utm_medium=LandingPage&utm_campaign=Sheets"
            enActionText="Make a Sheet"
            heTitle="דפי מקורות"
            heText="בחרו לכם מקורות מארון הספרים היהודי של ספריא והוסיפו הערות, תמונות או סרטונים משלכם."
            heImg="/static/img/sheets-landing-page/sheetspage_headerimage_HEB.png"
            heImgAlt="דפי מקורות"
            heActionURL="/sheets/new?utm_source=Sefaria&utm_medium=LandingPage&utm_campaign=Sheets_HEB"
            heActionText="בנו דף מקורות"
        />
        <GreyBox light={true}>
            <H2Block
                en="Discover new ways to learn & teach"
                he="גלו דרכים חדשות ללמוד וללמד"
            />
        </GreyBox>
        <Feature
            enTitle="Organize Sources"
            enText="Sheets let you mix and match sources from our library. Type in a source title and chapter to add it to your sheet, then edit the source to cut it down or customize  the translation. Use sources in any order you wish. "
            enImg="/static/img/sheets-landing-page/organizesources.jpg"
            enImgAlt="Organize Sources"
            heTitle="סדרו את המקורות"
            heText="תוכלו לבחור טקסטים מתוך שלל המקורות בספרייה שלנו ולצרף אותם לדף מקורות. הקלידו את שם המקור ואת מספר הפרק כדי להוסיף אותו לדף המקורות שלכם. בשלב הבא תוכלו לערוך ולקצר את המקור, לבחור בתרגום אחר ולארגן את המקורות בסדר הרצוי לכם."
            heImg="/static/img/sheets-landing-page/organizesources_HEB.jpg"
            heImgAlt="סדרו את המקורות"
            borderColor="#004E5F"
        />
        <Feature
            enTitle="Add Your Commentary"
            enText="Make it more than sources. You can easily add your own commentary or texts from outside our library to create something new. You can also add images and videos to enhance your reader’s experience even more. "
            enImg="/static/img/sheets-landing-page/commentary_sheet.jpg"
            enImgAlt="Add Your Commentary"
            heTitle="הוסיפו הערות משלכם"
            heText="התוצר שלכם יכול להיות יותר מרשימת מקורות בלבד. תוכלו בקלות להוסיף הערות, פרשנות והסברים משלכם וכן טקסטים אחרים כדי ליצור משהו חדש. לחוויית לימוד משמעותית יותר תוכלו אפילו להוסיף תמונות וסרטונים."
            heImg="/static/img/sheets-landing-page/addcommentary_HEB.jpg"
            heImgAlt="הוסיפו הערות משלכם"
            borderColor="#CCB479"
        />
        <Feature
            enTitle="Share Your Work"
            enText="You can share your sheet privately with a link, publicly on our site, or print it out for your class. Make your sheet public and add it to our library of over 200,000 user-created sheets. "
            enImg="/static/img/sheets-landing-page/shareyoursheets.jpg"
            enImgAlt="Share Your Work"
            heTitle="שתפו"
            heText="תוכלו לשתף את דף המקורות באופן פרטי בעזרת לינק, להדפיס אותו עבור הכיתה שלכם או להעלות אותו לאתר שלנו לתועלת ציבור הגולשים. אתם מוזמנים להוסיף את דף המקורות לספרייה שלנו – תוכלו למצוא בה למעלה מ־200,000 דפי מקורות שנוצרו על ידי גולשי האתר."
            heImg="/static/img/sheets-landing-page/shareyoursheets_HEB.jpg"
            heImgAlt="שתפו"
            borderColor="#802F3E"
        />
        <Feature
            enTitle="Find Great Resources"
            enText="Browse user-created sheets by topic to research for your next class, learn something new, or to get inspiration for your own sheets. Filter results further by keyword and sort by relevance, views, or creation date."
            enImg="/static/img/sheets-landing-page/sheetssearch.jpg"
            enImgAlt="Find Great Resources"
            heTitle="אתרו מקורות מעולים"
            heText="כדי להעשיר את השיעור הבא שלכם, ללמוד משהו חדש או לחפש השראה לדף מקורות משלכם, דפדפו לפי נושא בדפי מקורות שיצרו משתמשים אחרים. סננו את התוצאות לפי מילות מפתח או לפי רלוונטיות, תצוגה או תאריך."
            heImg="/static/img/sheets-landing-page/sheetssearch_HEB.jpg"
            heImgAlt="אתרו מקורות מעולים"
            borderColor="#5A99B7"
        />
        <H2Block
            en="See what people are making with Sheets"
            he="ראו מה משתמשים אחרים יוצרים בעזרת דפי המקורות שלהם"
        />
        <EnBlock>
            <Section>
                <Sheet
                    title="Creation and Consciousness"
                    link="/sheets/17566?lang=bi&utm_source=Sefaria&utm_medium=LandingPage&utm_campaign=Sheets"
                    author="Michael Feuer"
                    image="/static/img/sheets-landing-page/michael.png"
                />
                <Sheet
                    title="Is Love the Death of Duty? A Tanakh Take on the Game of Thrones Maxim"
                    link="/sheets/184685?lang=bi&utm_source=Sefaria&utm_medium=LandingPage&utm_campaign=Sheets"
                    author="Olivia Friedman"
                    image="/static/img/sheets-landing-page/olivia.png"
                />
                <Sheet
                    title="Practical Torah for Time Management"
                    link="/sheets/193023?utm_source=Sefaria&utm_medium=LandingPage&utm_campaign=Sheets"
                    author="Loren Berman (Moishe House)"
                    image="/static/img/sheets-landing-page/loren.png"
                />
                <Sheet
                    title="The Four (Thousand) Questions: Cultivating Question-Asking at Your Pesach Seder"
                    link="/sheets/9219?lang=bi&utm_source=Sefaria&utm_medium=LandingPage&utm_campaign=Sheets"
                    author="Dasi Fruchter"
                    image="/static/img/sheets-landing-page/dasi.png"
                />
            </Section>
        </EnBlock>
        <HeBlock>
            <Section>
                <Sheet
                    title="תפילת הדרך"
                    link="/sheets/216261?lang=he&utm_source=Sefaria&utm_medium=LandingPage&utm_campaign=Sheets_HEB"
                    author="אתר מדרשת"
                    image="/static/img/sheets-landing-page/midreshet.png"
                />
                <Sheet
                    title="כיצד למד הבעל שם טוב את התורה?"
                    link="/sheets/112651?lang=he&utm_source=Sefaria&utm_medium=LandingPage&utm_campaign=Sheets_HEB"
                    author="יכין אפשטיין (זושא: מגלים את הסיפור החסידי)"
                    image="/static/img/sheets-landing-page/yachin.png"
                />
                <Sheet
                    title="ילדים רואים את עצמם כאילו יצאו ממצרים"
                    link="/sheets/222661?lang=he&utm_source=Sefaria&utm_medium=LandingPage&utm_campaign=Sheets_HEB"
                    author="חדוה יחיאלי"
                    image="/static/img/sheets-landing-page/hedva.png"
                />
                <Sheet
                    title="מעשה ברבי ישמעאל"
                    link="/sheets/141399?lang=he&utm_source=Sefaria&utm_medium=LandingPage&utm_campaign=Sheets_HEB"
                    author="יורם גלילי (בואו נלמד משפט ויושר)"
                    image="/static/img/sheets-landing-page/yoram.png"
                />
            </Section>
        </HeBlock>
        <Section>
            <SimpleButton
                he="חפשו עוד לפי נושא"
                en="Explore More by Topic"
                href="/topics?utm_source=Sefaria&utm_medium=LandingPage&utm_campaign=Sheets"
                he_href="/topics?utm_source=Sefaria&utm_medium=LandingPage&utm_campaign=Sheets_HEB"
            />
        </Section>
        <Spacer />
        <CallToActionFooterWithButton
            href="/sheets/228095?utm_source=Sefaria&utm_medium=LandingPage&utm_campaign=Sheets"
            he_href="/sheets/226003?utm_source=Sefaria&utm_medium=LandingPage&utm_campaign=Sheets_HEB"
            enText="Start creating a sheet today."
            heText="צרו דף מקורות היום"
            enButtonText="How to Create a Sheet"
            heButtonText="איך יוצרים דף מקורות"
        />

    </StaticPage>
);

const RemoteLearningPage = () => (
    <StaticPage>
        <Header
            enTitle="Remote Learning"
            enText="Discover the power of online education. Sefaria is always available to provide foundational Jewish texts, educational materials, and the tools to allow you to engage with dynamic Jewish learning."
            enImg="/static/img/distance-learning-landing-page/remotelearning_headerimage.png"
            enImgAlt="Sefaria on tablet."
            enActionURL={null}
            enActionText={null}
            heTitle="מקורות ללימוד וללמידה מרחוק"
            heText="לומדים רבים ברחבי העולם מגלים את הכוח והפוטנציאל שיש בלמידה מקוונת. אתר ספריא פתוח לכולם בחינם, ומציע מאגר רחב של מקורות יהודיים וכלים מתקדמים להעצמת הלמידה."
            heImg="/static/img/distance-learning-landing-page/remotelearningpage_headerimage_HEB.png"
            heImgAlt="Sefaria on tablet."
            heActionURL={null}
            heActionText={null}
        />
        <GreyBox>
            <ButtonRow enTitle="Browse our Latest Resources" heTitle="מקורות בספריא">
                <SimpleButton
                    white={true}
                    rounded={false}
                    tall={true}
                    href="/collections/educator-newsletters?utm_source=sefaria&utm_medium=landingpage&utm_campaign=remotelearning"
                    he_href="/sheets/219410?lang=he?utm_source=sefaria&utm_medium=landingpage&utm_campaign=remotelearning"
                    he="דפי מקורות אקטואליים"
                    en="Educator Newsletters"
                />
                <SimpleButton
                    white={true}
                    rounded={false}
                    tall={true}
                    href="/sheets/227733?lang=bi?utm_source=sefaria&utm_medium=landingpage&utm_campaign=remotelearning"
                    he_href="/sheets/227981.5?lang=he&utm_source=sefaria&utm_medium=landingpage&utm_campaign=remotelearning"
                    he="נגיף הקורונה"
                    en="A Jewish Response to COVID-19"
                />
                <SimpleButton
                    white={true}
                    rounded={false}
                    tall={true}
                    href="/collections/KGvMhYW3#?utm_source=sefaria&utm_medium=landingpage&utm_campaign=remotelearning"
                    he_href="/collections/KGvMhYW3?lang=he&utm_source=sefaria&utm_medium=landingpage&utm_campaign=remotelearning"
                    he="עשרת הדיברות ללמידה מרחוק"
                    en="Online Learning Resources"
                />
            </ButtonRow>
        </GreyBox>
        <GreyBox light={true}>
            <H2Block en="Resources for Everyone" he="לומדים עם ספריא" />
        </GreyBox>
        <Feature
            enTitle="Learners"
            enText="Whether you’re a pro, or a new user, Sefaria has resources to help your virtual study thrive. Join a Sefaria 101 webinar, browse our tutorials, or sign up for the online student training course to up your skills on all things Sefaria. <a href='/register?utm_source=sefaria&utm_medium=landingpage&utm_campaign=remotelearning'>Create a free account</a> to track your learning, save texts, and follow users creating things that interest you."
            enImg="/static/img/distance-learning-landing-page/remotelearningpage_learners.png"
            enImgAlt="Source Sheet - Pesach 101"
            heTitle="לומדים עם ספריא"
            heText={
                "ספריא נותנת כלים להעצים את הלימוד המקוון שלכם. השתמשו בוובינרים וב'מדריך למשתמש המתחיל' כדי ללמוד איך להשתמש באתר. "
                + "<a href='/register?utm_source=sefaria&utm_medium=landingpage&utm_campaign=remotelearning'>"
                + "צרו חשבון משתמש"
                + "</a>"
                + " כדי לארגן את חומרי הלימוד שלכם, לשמור מקורות ולעקוב אחר חומרים של אנשים אחרים שמעניינים אתכם."
            }
            heImg="/static/img/distance-learning-landing-page/remotelearningpage_learners_HEB.png"
            heImgAlt=""
            borderColor="#004E5F"
        />
        <ButtonRow light={true}>
            <SimpleButton
                white={true}
                rounded={false}
                tall={true}
                href="/collections/webinars-for-learners?utm_source=sefaria&utm_medium=landingpage&utm_campaign=remotelearning"
                he_href="/sheets/224909?lang=he?utm_source=sefaria&utm_medium=landingpage&utm_campaign=remotelearning"
                he="וובינרים"
                en="Webinars for Learners"
            />
            <SimpleButton
                white={true}
                rounded={false}
                tall={true}
                href="/collections/sefaria-faqs?utm_source=sefaria&utm_medium=landingpage&utm_campaign=remotelearning"
                he_href="/sheets/224919?lang=he?utm_source=sefaria&utm_medium=landingpage&utm_campaign=remotelearning"
                he="מדריך למשתמש המתחיל"
                en="Tutorials for Learners"
            />
            <SimpleButton
                white={true}
                rounded={false}
                tall={true}
                href="/collections/sefaria-student-course?utm_source=sefaria&utm_medium=landingpage&utm_campaign=remotelearning"
                he_href="/sheets/228260?lang=he&utm_source=sefaria&utm_medium=landingpage&utm_campaign=remotelearning"
                he="הסודות של ספריא"
                en="Student Course"
            />
        </ButtonRow>
        <Feature
            enTitle="Educators & Rabbis"
            enText="Sefaria is here to support your online teaching. Our <a href='/educators?utm_source=sefaria&utm_medium=landingpage&utm_campaign=remotelearning'>Learning Department</a> has a variety of resources to get you started with distance learning using Sefaria. <a href='/register?utm_source=sefaria&utm_medium=landingpage&utm_campaign=remotelearning'>Create a free account</a> to make and assign source sheets to your students, organize your sheets into groups, and save texts."
            enImg="/static/img/distance-learning-landing-page/remotelearningpage_educators.png"
            enImgAlt="Source Sheet - Teaching with Sefaria Online"
            heTitle="מורים ואנשי הוראה"
            heText={"צוות ספריא תומך בהוראה דיגיטלית ובהוראה מרחוק. למדו בעזרת החומרים שצוות החינוך שלנו יצר עבורכם, בכיתה ומחוצה לה. "
                + "<a href='/register?utm_source=sefaria&utm_medium=landingpage&utm_campaign=remotelearning'>"
                + "צרו חשבון משתמש"
                + "</a>"
                + ' כדי ליצור דפי מקורות עבורכם או עבור תלמידים, לארגן דפי מקורות ע"פי נושאים ולשמור מקורות נבחרים.'
            }
            heImg="/static/img/distance-learning-landing-page/remotelearningpage_educators_HEB.png"
            heImgAlt=""
            borderColor="#CCB479"
        />
        <ButtonRow light={true}>
            <SimpleButton
                white={true}
                rounded={false}
                tall={true}
                href="/collections/webinars-for-educators?utm_source=sefaria&utm_medium=landingpage&utm_campaign=remotelearning"
                he_href="/sheets/224909?lang=he?utm_source=sefaria&utm_medium=landingpage&utm_campaign=remotelearning"
                he="וובינרים"
                en="Webinars for Educators"
            />
            <SimpleButton
                white={true}
                rounded={false}
                tall={true}
                href="/collections/tutorials-for-educators?utm_source=sefaria&utm_medium=landingpage&utm_campaign=remotelearning"
                he_href="/sheets/224923?lang=he?utm_source=sefaria&utm_medium=landingpage&utm_campaign=remotelearning"
                he="קורס למורים: 'ספריא בכיתה'"
                en="Tutorials for Educators"
            />
            <SimpleButton
                white={true}
                rounded={false}
                tall={true}
                href="https://sefaria.typeform.com/to/tJVexqpG?utm_source=sefaria&utm_medium=landingpage&utm_campaign=remotelearning"
                he_href="/sheets/223245?lang=he?utm_source=sefaria&utm_medium=landingpage&utm_campaign=remotelearning"
                he="טיפים להוראה עם ספריא"
                en="Educator Course"
            />
        </ButtonRow>
        <Feature
            enTitle="Institutions & Organizations"
            enText="Is it time to start incorporating digital texts into your website, blog, or app? Sefaria has you covered. All of our software is open source and our texts are all in the creative commons – meaning you can use anything we have for your own projects. Take a look at these resources and get in touch with your web/app developer to start including Sefaria’s texts on your site."
            enImg="/static/img/distance-learning-landing-page/remotelearningpage_developers.png"
            enImgAlt="Source Sheet - Link Sefaria to your Site"
            heTitle="מוסדות וארגונים"
            heText="האם תרצו להטמיע מקורות דיגיטליים לאתר, לבלוג או לאפליקציה שלכם? ספריא יכולה לסייע לכם. כל המידע שיש באתר הינו בקוד פתוח, ותוכלו להשתמש בכל המקורות של ספריא עבור הפרוייקטים האישיים שלכם. אתם מוזמנים לפנות למפתחים ולמהנדסים שלכם בכדי להשתמש במקורות של ספריא באתר שלכם."
            heImg="/static/img/distance-learning-landing-page/remotelearningpage_developers_HEB.png"
            heImgAlt=""
            borderColor="#802F3E"
        />
        <ButtonRow light={true}>
            <SimpleButton white={true} tall={true} rounded={false} href="/linker?utm_source=sefaria&utm_medium=landingpage&utm_campaign=remotelearning" he="לינקר דו צדדי" en="Two-Way Linker"/>
            <SimpleButton white={true} tall={true} rounded={false} href="https://github.com/Sefaria/Sefaria-Project/wiki/Projects-Powered-by-Sefaria" he="אתרים המופעלים ע”י ספריא" en="Powered by Sefaria"/>
            <SimpleButton white={true} tall={true} rounded={false} href="https://github.com/Sefaria/Sefaria-Project/wiki#developers" he="Github גיטהאב" en="GitHub"/>
        </ButtonRow>
        <CallToActionFooterWithNewsletter
            enText="Sign up for our mailing list to get updates in your inbox."
            heText="הרשמו לרשימת התפוצה שלנו על מנת לקבל עדכונים מספריא."
            includeEducatorOption={true}
        />
    </StaticPage>
);

const EducatorsPage = () => (
  <StaticPage>
    <HeaderForEducatorsPage/>
    <GreyBox>
      <H2Block en="Empower and Engage" he="מסע של גילוי"/>
      <EnBlock padded={true}>
        <p>Empower your students with Sefaria’s free library of digital texts, in Hebrew and English translation, and use our teaching materials to spark creativity and foster independence. Learn new ways of teaching and engaging your students in the centuries-old conversation around Jewish texts, and join Sefaria’s Educator community.</p>
      </EnBlock>
      <HeBlock padded={true}>
        <p>            דמיינו את התלמידים שלכם  מטיילים במסדרונות ספריית ענק ושולפים ספרים עתיקים וחדשים בהם מתגלים דמויות, רעיונות ומחשבות מתוך העולם היהודי שנכתבו במשך 3000 שנה. בספריא החלום הופך למציאות. הובילו את התלמידים למסע של גילוי ולמידה בין המקורות של ארון הספרים היהודי.</p>
      </HeBlock>
      <Spacer/>
    </GreyBox>


    <Feature
      enTitle="Professional Development"
      enText="Whether you’re a pro or a new user, Sefaria has resources to help you and your students learn and thrive. Join a Sefaria webinar, browse our tutorials, sign up for our Educator course, or request a custom workshop for your team or your students."
      enImg="/static/img/educators-landing-page/teaching-with-sefaria-library.png"
      enImgAlt="Professional Development"
      heTitle="איך להשתמש באתר?"
      heText='נתחיל בהתחלה: "המדריך למשתמש בספריא" מורכב מיחידות מודרכות בהן נלמדות צעד אחר צעד האפשרויות השונות באתר ספריא. באסופה "ספריא לתלמידים" נמצאות הדרכות על השימוש באתר שמותאמות במיוחד עבור למידה עצמאית של תלמידים. כדי ללמוד ולהכיר חלק מסוים באתר תוכלו להשתמש באסופה של "שאלות נפוצות".'
      heImg="/static/img/educators-landing-page/teaching-with-sefaria-library-heb.png"
      heImgAlt="Professional Development"
      borderColor={palette.colors.darkblue}
    />

    <ButtonRow white={true} enTitle="" heTitle="">
      { [
          ["Online Educator Course", "מדריך למשתמש בספריא", "https://sefaria.typeform.com/to/tJVexqpG", "https://www.sefaria.org.il/sheets/361600?lang=he"],
          ["Lesson Plans on Sefaria", "ספריא לתלמידים", "/collections/pedagogy-on-sefaria-exemplary-lesson-plans", "https://www.sefaria.org.il/collections/KGMlHrvA"],
          ["Schedule A Workshop", "שאלות נפוצות", "https://sefaria.typeform.com/to/Pl3biam8", "https://www.sefaria.org.il/collections/%D7%A9%D7%90%D7%9C%D7%95%D7%AA-%D7%A0%D7%A4%D7%95%D7%A6%D7%95%D7%AA-%D7%91%D7%A1%D7%A4%D7%A8%D7%99%D7%90"]
      ].map(i =>
          <SimpleButton
              white={true}
              rounded={false}
              tall={true}
              newTab={true}
              href={i[2]}
              he_href={i[3]}
              he={i[1]}
              en={i[0]}
          />)
      }
    </ButtonRow>

     <Feature
      enTitle="Resources for Educators"
      enText="Stay up to date with the latest news and resources from Sefaria. Learn from other educators’ experiences teaching and using Sefaria’s resources, and get inspired to try new things in your work. Discover our adaptable lesson plans and resources, or find learning materials and activities ready-to-go for your classroom!"
      enImg="/static/img/educators-landing-page/megillah-activity.png"
      enImgAlt="Resources for Educators"
      heTitle="מערכי שיעור וחומרי הוראה"
      heText="צוות החינוך של ספריא יצר ואסף עבורכם המורים, חומרי הוראה בעזרתם תוכלו להעשיר ולהעמיק את הלמידה. <br><br>לפניכם אסופה של מערכי שיעור בנושאים שונים, הצעה לתהליך של עבודת חקר באמצעות ספריא ורעיונות להערכה חלופית."
      heImg="/static/img/educators-landing-page/369968.png"
      heImgAlt=""
      borderColor={palette.colors.gold}
      link=""
     />

    <ButtonRow white={true} enTitle="" heTitle="">
      { [
          ["Past Educator Newsletters", "10 רעיונות להערכה חלופית", "/collections/qZ0UWi5y", "https://www.sefaria.org.il/sheets/281661?lang=he"],
          ["Sefaria in Action", "עבודת חקר: מסע בין מקורות", "/sheets/311116?lang=bi", "https://www.sefaria.org.il/collections/%D7%A2%D7%91%D7%95%D7%93%D7%AA-%D7%97%D7%A7%D7%A8-%D7%91%D7%A1%D7%A4%D7%A8%D7%99%D7%90-%D7%9E%D7%A1%D7%A2-%D7%91%D7%99%D7%9F-%D7%9E%D7%A7%D7%95%D7%A8%D7%95%D7%AA"],
          ["For Your Students", "מערכי שיעור", "/sheets/311291?lang=bi", "https://www.sefaria.org.il/sheets/361593?lang=he"]
      ].map(i =>
          <SimpleButton
              white={true}
              rounded={false}
              tall={true}
              newTab={true}
              href={i[2]}
              he_href={i[3]}
              he={i[1]}
              en={i[0]}
          />)
      }
    </ButtonRow>
    <Feature
      enTitle="Sefaria for Educators How-Tos"
      enText="Browse our FAQ’s and learn more about how to use Sefaria’s tools to study and to teach. Sefaria’s Learning Team is always available to support you and your students or answer any questions you might have. If there are texts, translations, lesson plans, or student materials that would enhance your teaching, please share that with us as well."
      enImg="/static/img/educators-landing-page/tutorials-for-educators.png"
      enImgAlt="Sefaria for Educators How-Tos"
      heTitle="גם את זה יש בספריא! אל תחמיצו!"
      heText='מאגר ספריא הוא גדול ובתוכו אפשרויות לימוד רבות. מוזמנים לעיין באסופות מעניינות ושימושיות, להכיר את עמוד הקהילה והתכנים שבו וגם לגלות את "הסודות של ספריא"'
      heImg="/static/img/educators-landing-page/228260.png"
      heImgAlt=""
      borderColor={palette.colors.red}
    />

    <ButtonRow white={true} enTitle="" heTitle="">
      { [
          ["Educator FAQ", "אסופות מומלצות", "/collections/tutorials-for-educators","https://www.sefaria.org.il/sheets/360599?lang=he"],
          ["Request New Resources", "עמוד הקהילה", "https://sefaria.typeform.com/to/aaZmi4JD","https://www.sefaria.org.il/community"],
          ["Webinars for Educators", "הסודות של ספריא", "/collections/qJLU68HQ","https://www.sefaria.org.il/sheets/228260.2?lang=he"]
      ].map(i =>
          <SimpleButton
              white={true}
              rounded={false}
              tall={true}
              newTab={true}
              href={i[2]}
              he_href={i[3]}
              he={i[1]}
              en={i[0]}
          />)
      }
    </ButtonRow>

    <GreyBox>
      <H2Block en="Get in touch" he="אנחנו רוצים לשמוע מכם"/>
      <EnBlock padded={true}>
          <p>Was your teaching enhanced by Sefaria? Did you have a “Sefaria moment” with your students? Share it with us! We love to hear how educators are using Sefaria in the field and we learn from the feedback we receive. We are also available to answer all of your Sefaria questions. Write to us at education@sefaria.org.</p>
      </EnBlock>
      <HeBlock padded={true}>
          <p>אנחנו לומדים רבות ממורים ותלמידים שמספרים לנו על ההתנסות שלהם עם ספריא. נשמח מאד אם תשתפו אותנו בחוויית הלימוד שלכם. אתם מוזמנים ליצור איתנו קשר כדי לתאם הדרכה למורים וגם לתלמידים,  לספר לנו על חוויית הלמידה עם ספריא ולהתייעץ איתנו בכל דבר ועניין</p>
          <p>כתבו לנו לכתובת המייל hello@sefaria.org</p>

      </HeBlock>
      <Spacer/>
    </GreyBox>

    <H2Block en="What the educators have to say…" he="מורים ותלמידים ממליצים"/>

    <EnBlock>
    <Section>
      <UserQuote
          heText=""
          enText="As an educator, I have come to appreciate Sefaria more and more. I now make sure to expose all of my students to what Sefaria has to offer. I show them how to use Sefaria to make source sheets. <b>I love hearing their excitement as they realize how easy it is to make a sheet on Sefaria and how organized their final products look.</b> They also are impressed at how Sefaria helps them do research by finding sources that connect to their topic. I am grateful that Sefaria is there to provide Torah resources to my students after they complete their formal Jewish education. Overall, the experience of using Sefaria with my students has been very positive!"
          enName="Sarit Anstandig | High School Judaics Teacher | Farber Hebrew Day School"
          heName=""
          image="/static/img/educators-landing-page/sarit anstandig.png"
      />
      <UserQuote
          enText="I really appreciate Sefaria. I use it all the time studying for tests, doing homework, doing learning on my own or even preparing for a seminary interview. <b>The fact that I can quickly and easily find whatever I need wherever I am and understand and study it is incredible.</b> I'm so so grateful for Sefaria. I've introduced all my friends to it and they all use it now too."
          heText=""
          enName="Anonymous day school student"
          heName=""
          image="/static/img/educators-landing-page/anonymous.png"
      />
      <UserQuote
        heText=""
        enText="Digital learning is making its way into all aspects of our students' education and learning, and if we are not on the train we will lose the hearts and minds of our students. We risk Torah being viewed as antiquated if it does not respond to our students' way of thinking about the world. Equally important, there are tools at our disposal which can enhance the experience of learning Torah and it would be malpractice not to see them. Through Sefaria's innovative educational features, my students' learning has been greatly enhanced. <b>We owe it to our students, and to ourselves, to make the most of this platform and to help make it better.</b>"
        enName="Leib Zalesch | Judaic Studies Teacher | Beth Tfiloh Dahan Community School"
        heName=""
        image="/static/img/educators-landing-page/Leib Pic Prof.png"
      />
      <UserQuote
        enText="Students have exposure to so many more commentaries than they would have in the past because of Sefaria and online texts. What I like most about Sefaria is the ability to compare and contrast texts clearly with the text side by side. It is a very powerful tool in the classroom and allows students to be more active in the learning process. Sefaria has also enhanced the level of sophistication of student project based learning."
        heText=""
        enName="Yael Goldfischer | Chair: Chumash Department | The Frisch School"
        heName=""
        image="/static/img/educators-landing-page/Yael Goldfischer.png"
      />
    </Section>
    </EnBlock>


    <HeBlock>
    <Section>
      <UserQuote
          heText='מצאתי ש-"ספריא" היא דרך טובה להמחיש לתלמידים את מה שהתגלה לנו והפעים אותנו, ומה שאנחנו לפעמים מתקשים להסביר להם: שהיהדות היא מארג שלם של הקשרים, שאינו מפסיק ליצור ולהתקיים. ב-"ספריא" ההקשרים האלה נראים לעין, מתגלים בקליק, ולוקחים את התלמיד/ה איתם למסע מסחרר שאינו נגמר: דבר מוביל לדבר, דבר קשור לדבר: פסוק לפרשנות, למדרש, לדף לימוד, לשיר עכשווי שבו מצוטט פסוק, שגם עליו יש מדרש, וכך הלאה וכך הלאה. "ספריא" היא המחשה של העושר הבלתי-נתפס של היצירה היהודית, והיא גם הזמנה לקחת בו חלק ולהוסיף את החוליה שלך לשלשלת הזהב.'
          enText=""
          enName=""
          heName='יורם גלילי, מורה לתושב"ע, מנחה מורים במשרד החינוך ובתכנית בארי של מכון הרטמן'
          image="/static/img/educators-landing-page/yoram-galil.png"
      />
      <UserQuote
          enText=""
          heText='עבורי ספריא הוא מרחב פעילות חינוכי רב ענפים, בית מדרש דיגיטלי שלם. משמש עבורי כספריה  ללימוד ולהכנת חומרי לימוד ודפי מקורות  לתלמידיי. עבור תלמידיי זה המקום שאליו נכנסים לחפש, לקרא ולבנות דפי מקורות אותם הם לומדים בחברותא ומלמדים את חבריהם.    דבר גדול הוא שתלמיד נכנס כל פעם להיכל, לספריה שלמה מחפש ומדפדף  ואגב כך  נחשף לעושר גדול - זה דבר חשוב מאין כמותו. כך  שלפעמים מחפשים אתונות ומוצאים מלוכה.'
          enName=""
          heName='איציק רבי, מורה ומדריך ארצי לתושב"ע ומשפט עברי בחינוך הממלכתי, מנחה להוראת תרבות יהודית ישראלית בתכנית בארי של מכון הרטמן'
          image="/static/img/educators-landing-page/izhak-rabi.png"
      />
      <UserQuote
        heText='אני משתמשת בספריא לא פעם כמורה - לעתים בהכנת השיעורים בעצמי , אבל בעיקר - ככלי מעשי עבור התלמידות: עבור גישה לפרשנים ומקורות שלא נגישים להן בכיתה או בבית, להדגמת הקישוריות בין סוגיות בגמרא לבין פסיקת ההלכה, להיכרות עם הדמויות המוזכרות במקורות חז"ל, ועוד. הכלי של דפי מקורות הוא נהדר כפרוייקט הערכה חלופית - תהליך של איתור חומרים, חשיבה על היחס ביניהם, והגעה לתוצר שיכול להיות מעניין גם לחברותיהן לכיתה וגם לציבור הרחב דרך האתר.'
        enText=""
        enName=""
        heName='אביגיל גרוס-גלמן, מובילה רוחנית בתיכון "פלך" לבנות בזכרון יעקב'
        image="/static/img/educators-landing-page/avigail-gross.png"
      />
    </Section>
    </HeBlock>


    <div className="staticPageCallToActionFooter">
      <div className="staticPageBlockInner flexContainer">
        <SimpleInterfaceBlock classes="callToActionText" en="Sign up for our mailing list to get updates in your inbox" he="קבלו עדכונים והפניות למקורות מעניינים" />
        <NewsletterSignUpForm contextName="educators" />
      </div>
    </div>


  </StaticPage>
);

const RabbisPage = () => (
  <StaticPage>
    <HeaderForRabbisPage/>
    <GreyBox>
      <H2Block en="Engage Your Community and Share Your Torah" he=""/>
      <EnBlock padded={true}>
        <p>Engage your community in learning using Sefaria’s free library of digital texts, in Hebrew and English translation. Enjoy having an extensive library at your fingertips for learning in the synagogue, on campus, at home or on the go. Share your Torah with Sefaria learners near and far.</p>
      </EnBlock>
      <Spacer/>
    </GreyBox>


    <Feature
      enTitle="Sefaria in Your Community"
      enText="Explore the ways in which Sefaria supports teaching and learning. Whether you’re a pro or a new user, Sefaria has resources to help you and your community learn and thrive. Request a custom workshop for your team or your community, discover how to use Chavruta for learning events, and share your Divrei Torah and Sermons using Collections."
      enImg="/static/img/rabbis-landing-page/sara+rabbis.jpg"
      enImgAlt="Sefaria in Your Community"
      borderColor={palette.colors.darkblue}
    />

    <ButtonRow white={true} enTitle="" heTitle="">
      { [
          ["Schedule A Workshop", "שאלות נפוצות", "https://www.sefaria.org/sheets/370615?lang=bi", "https://www.sefaria.org.il/collections/%D7%A9%D7%90%D7%9C%D7%95%D7%AA-%D7%A0%D7%A4%D7%95%D7%A6%D7%95%D7%AA-%D7%91%D7%A1%D7%A4%D7%A8%D7%99%D7%90"],
          ["Innovating with a Digital Library", "", "https://www.sefaria.org/sheets/415628?lang=bi", ""],
          ["Collections: A Home for Sermons and Classes", "", "https://www.sefaria.org/sheets/370836?lang=bi", ""]
      ].map(i =>
          <SimpleButton
              white={true}
              rounded={false}
              tall={true}
              newTab={true}
              href={i[2]}
              he_href={i[3]}
              he={i[1]}
              en={i[0]}
          />)
      }
    </ButtonRow>

     <Feature
      enTitle="Resources for Rabbis"
      enText="Stay up to date with the latest news and resources from Sefaria. Find relevant texts and sheets for thousands of topics, use and share Sefaria’s Chavruta feature for your own chavruta study, and get inspired to try something new in your work."
      enImg="/static/img/rabbis-landing-page/Sermon landing page screenshot.png"
      enImgAlt="Resources for Rabbis"
      borderColor={palette.colors.gold}
      link=""
     />

    <ButtonRow white={true} enTitle="" heTitle="">
      { [
          ["Past Rabbi Newsletters", "", "https://www.sefaria.org/collections/T-5hbqOq?tab=sheets", ""],
          ["Topics Tutorial", "", "https://www.sefaria.org/sheets/231377?lang=bi", ""],
          ["Studying With a Partner: A Chavruta Tutorial", "", "https://www.sefaria.org/sheets/263246?lang=bi", ""]
      ].map(i =>
          <SimpleButton
              white={true}
              rounded={false}
              tall={true}
              newTab={true}
              href={i[2]}
              he_href={i[3]}
              he={i[1]}
              en={i[0]}
          />)
      }
    </ButtonRow>
    <Feature
      enTitle="Sefaria How-Tos"
      enText="Browse our Help Center and learn more about how to use Sefaria’s tools to study and to teach. Sefaria’s Learning Team is always available to support you or answer any questions you might have. If there are texts, translations, or learning materials that would enhance your work, please share that with us as well!"
      enImg="/static/img/rabbis-landing-page/help-center-screenshot.png"
      enImgAlt="Sefaria How-Tos"
      borderColor={palette.colors.red}
    />

    <ButtonRow white={true} enTitle="" heTitle="">
      { [
          ["Help Center", "", "https://www.sefaria.org/collections/sefaria-faqs",""],
          ["Webinars", "", "https://www.sefaria.org/sheets/228105?lang=bi",""],
          ["Request New Resources", "", "https://sefaria.typeform.com/to/aaZmi4JD?typeform-source=www.sefaria.org",""]
      ].map(i =>
          <SimpleButton
              white={true}
              rounded={false}
              tall={true}
              newTab={true}
              href={i[2]}
              he_href={i[3]}
              he={i[1]}
              en={i[0]}
          />)
      }
    </ButtonRow>

    <GreyBox>
      <H2Block en="Keep in touch" he="אנחנו רוצים לשמוע מכם"/>
      <EnBlock padded={true}>
          <p>Was your work enhanced by Sefaria? Did you have a “Sefaria moment” with your learning community? Share it with us! We love to hear how rabbis are using Sefaria in the field and we learn from the feedback we receive. We are also available to answer all of your Sefaria questions. Write to us at education@sefaria.org.</p>
      </EnBlock>
      <Spacer/>
    </GreyBox>

    <H2Block en="As the Rabbis say…" he="מורים ותלמידים ממליצים"/>

    <EnBlock>
    <Section>
      <UserQuote
          heText=""
          enText="“Sefaria is a gift to those of us seeking not just the conclusions to Halakhic arguments, but the entirety of the conversation; we are the ones who look up every citation and want to fully grasp the web of discourse for ourselves and Sefaria makes that so easy. It is equally a gift to those of us who teach and know the importance of providing readable and easy to find sources for our students. I use Sefaria to create and share annotated source sheets with some of the more complicated sources we discuss and invite my students to iterate on those sheets in turn. Before applying to rabbinical school, I studied how Sefaria shaped students' experiences of learning. Now, I am lucky to study Torah with my students using Sefaria.”"
          enName="Rabbanit Dr. Liz Shayne"
          heName=""
          image="/static/img/rabbis-landing-page/lizshayne 1.png"
      />
      <UserQuote
          enText="“Sefaria’s commitment to digital text access for all who seek to take hold of Torah played a pivotal and unparalleled role in my rabbinical school journey. As a blind woman in the rabbinate, Sefaria’s digital library enabled me to access texts with ease for both educational and Torah lishma purposes. With much hakarat hatov do I thank Sefaria for the holy work you are doing.”"
          heText=""
          enName="Rabbi Lauren Tuchman"
          heName=""
          image="/static/img/rabbis-landing-page/lauren-tuchman.png"
      />
      <UserQuote
        heText=""
        enText="“As a Rabbi, I have come to rely on Sefaria for my own lishmah study, as well as for creating source sheets for programs and study sessions in my community. I look forward to all that Sefaria still has in store for the Jewish world, and am proud to continue supporting your work.”"
        enName="Rabbi Max Chaiken | Temple Emanuel | Andover, MA"
        heName=""
        image="/static/img/rabbis-landing-page/Rabbi-Chaiken-Headshot.png"
      />
      <UserQuote
        enText="“Due to Hurricane Harvey in 2017 I lost about half of my library.  While some of the lost seforim have been replaced, I do not have the physical space to have access to them.  I have relied on the amazing Sefaria library to make up for the books that I am missing or cannot get to. I use Sefaria on a daily basis and there are some days that it is open on my computer all day long.  Sefaria and I spend extra time together on Friday when it is Drasha preparation time. I am grateful for the regular updates and additions Sefaria makes to the library.”"
        heText=""
        enName="Rabbi Barry Gelman | Director of the Bobbi and Vic Samuels Center For Jewish Living and Learning | ERJCC in Houston"
        heName=""
        image="/static/img/rabbis-landing-page/Rabbi Gelman 1.png"
      />
      <UserQuote
        enText="“My community and I worked this summer to put together a haggadah for the high holidays and wanted to thank you for all the help Sefaria provided as a source for Hebrew texts and inspiration. We couldn't dive as deep into our faith as we do without you! You offer us an ocean of Torah and boats to set sail upon it.”"
        heText=""
        enName="Rabbi David Winship | Temple Beth David of the South Shore"
        heName=""
        image="/static/img/rabbis-landing-page/rabbi-david-winship.png"
      />
    </Section>
    </EnBlock>



    <div className="staticPageCallToActionFooter">
      <div className="staticPageBlockInner flexContainer">
        <SimpleInterfaceBlock classes="callToActionText" en="Sign up for our mailing list to get updates in your inbox" he="קבלו עדכונים והפניות למקורות מעניינים" />
        <SubscribeButton
             enAction={"Sign up for Rabbi Newsletter"}
             heAction={"הירשמו לקבלת הניוזלטר"}
             heLists={"Announcements_General_Hebrew|Announcements_Edu_Hebrew"}
             enLists={"Announcements_General|Announcements_Edu"}
             redirectURL={"/register?next=/rabbis"}
            />
      </div>
    </div>

  </StaticPage>
);

const PBSC2020LandingPage = () => (
    <StaticPage>
        <Header
            enTitle="Powered by Sefaria Contest 2020"
            enText="Explore the Projects"
            enImg="/static/img/pbsc-2020-landing-page/codemockup3.png"
            enImgAlt=""
            heTitle="תחרות פיתוח תוכנה 2020"
            heText="הכירו את המיזמים"
            heImg="/static/img/pbsc-2020-landing-page/codemockup3.png"
            heImgAlt=""
        />

        <GreyBox>
            <H2Block en="Inviting Innovation" he=""/>
            <EnBlock padded={true}>
                <p>In an effort to seed the digital future of Jewish texts, the Powered by Sefaria Contest was launched in July 2020 — inviting the global Sefaria community to make use of our free and open digital dataset of Jewish texts, translations, and interconnections. Over the years, dozens of third parties have created apps, visualizations, and conducted research using our data or API, and we wanted to see what else our community could dream up. We saw tremendous enthusiasm and welcomed 50 high quality submissions from Sefaria users around the world. <b>Keep reading to learn more about the two winners and some incredibly innovative honorable mentions.</b></p>
            </EnBlock>
            <HeBlock padded={true}>
                <p>מתוך רצון לטפח את העתיד הדיגיטלי של מקורות יהודיים, הוצאנו לפועל ביולי 2020 את תחרות פיתוח התוכנה של ספריא. הזמנו את קהילת ספריא ברחבי העולם להשתמש במסד הנתונים הפתוח שלנו, הכולל מקורות יהודיים, תרגומים וקישורים אינטרטקסטואליים. במשך השנים השתמשו עשרות גופי צד שלישי ב־API שלנו, ערכו בעזרתו מחקרים ויצרו באמצעותו יישומים ותרשימים גרפיים. כעת רצינו לראות מה עוד הקהילה שלנו מסוגלת להמציא. נענינו בהתלהבות יוצאת דופן וקיבלנו בברכה 50 מיזמים איכותיים מאוד ממשתמשי ספריא ברחבי העולם. המשיכו לקרוא כדי לדעת עוד על שני הזוכים ועל כמה רעיונות יצירתיים מאוד הראויים בעינינו למקום של כבוד.</p>
            </HeBlock>
            <Spacer/>
        </GreyBox>

        <GreyBox light={true}>
            <H2Block en="Grand Prize Winner" he="זוכה הפרס הראשון"/>
        </GreyBox>

        <Feature
            enTitle="Talmud Sidebar Extension"
            enText="By Dov Katz<br/><br/>The Talmud Sidebar Extension brings Sefaria’s learning resources to Daf Yomi sites across the web. Created in response to the move to Zoom for Daf Yomi classes the world over in the wake of COVID-19, the extension recognizes what daf you’re learning or listening to on nearly a dozen Daf Yomi sites. It then enables a sidebar to see connections from Sefaria’s library or link straight back to Sefaria."
            enImg="/static/img/pbsc-2020-landing-page/talmudsidebar.png"
            enImgAlt="Talmud Sidebar Extension"
            heTitle="תוסף סרגל הכלים של התלמוד"
            heText="דב כץ<br/><br/>תוסף סרגל הכלים של התלמוד מביא את משאבי הלימוד של ספריא לאתרי דף יומי ברחבי הרשת. הפיתוח הזה נוצר מתוך רצון להתמודד עם המעבר של שיעורי הדף היומי ברחבי העולם אל המרחב הווירטואלי בעקבות נגיף קורונה.  התוסף יכול לזהות בדיוק מהו הדף שאנחנו לומדים או מאזינים לו מתוך קרוב לתריסר אתרי דף יומי – Hadran.org.il, YUTorah.org, Steinsaltz-center.org, OUTorah.org ועוד – ולפתוח סרגל כלים הכולל קישורים לטקסטים רלוונטיים במאגר של ספריא וכן קישור לדף היומי של ספריא."
            heImg="/static/img/pbsc-2020-landing-page/talmudsidebar.png"
            heImgAlt="תוסף סרגל הכלים של התלמוד"
            borderColor={palette.colors.yellow}
            link="https://chrome.google.com/webstore/detail/talmud-sidebar-extension/dmpiiciebnbekblfbcdeogjkbbmeeimi"
        />

        <GreyBox>
            <H2Block en="Meet the Grand Prize Winner" he="הכירו את הזוכה"/>
            <EnBlock padded={true}>
                <p>Originally from Memphis, TN and now living in Modiin, Israel, Dov Katz leads a developer productivity group for the technology arm of a large financial services firm and enjoys tinkering with tech in his free time. Long interested in the ways technology could increase access to Jewish life and Torah study – he created the popular Jewish site OnlySimchas.com back in 1999! – he invented the Sidebar Extension this summer to meet the new digital needs of his own formerly in-person Daf Yomi shiur. Dov’s passion for access leads him to be a strong advocate of Open Source and he currently sits as the Chairman of the board on the Fintech Open Source Foundation.</p>
            </EnBlock>
            <HeBlock padded={true}>
                <p>דב כץ גדל בממפיס שבמדינת טנסי בארצות הברית וכיום מתגורר במודיעין. הוא עומד בראש צוות פיתוח ייצור באגף הטכנולוגי של חברת שירותים פיננסיים גדולה, ובשעות הפנאי הוא מפתח חובב של חידושים טכנולוגיים. מציאת דרכים להרחבת הגישה לחיים יהודיים וללימוד תורה באמצעות טכנולוגיה מעסיקה את דב זה זמן רב, ועוד בשנת 1999 הוא הקים את האתר המוכר onlysimchas.com, מעין לוח שמחות אינטרנטי. בקיץ האחרון יצר את תוסף סרגל הכלים של התלמוד כדי לענות על צרכים דיגיטליים חדשים בשיעור הדף היומי שלו שהפך מקוון. בזכות התשוקה של דב לשכלול דרכי גישה דיגיטליות הוא נהיה תומך נלהב בקוד פתוח וכיום משמש יו"ר הדירקטוריון של קרן הקוד הפתוח של Fintech.</p>
            </HeBlock>
            <Spacer/>
        </GreyBox>

        <GreyBox light={true}>
            <H2Block en="Youth Prize Winner" he="זוכי פרס המתמודד הצעיר"/>
        </GreyBox>

        <Feature
            enTitle="Mizmor Shir"
            enText="By Immanuel Bissel, Simon Landau, and Ben Kotton<br/><br/>Mizmor Shir explores the intersections of Torah and music as two forms of holy language. Using the Kabbalistic tradition of gematria, Mizmor Shir transforms the text of the Torah into music, in keys and scales that you choose, to reveal unseen (and unheard) patterns within it. "
            enImg="/static/img/pbsc-2020-landing-page/mizmorshir.png"
            enImgAlt="Talmud Sidebar Extension"
            heTitle="מזמור שיר"
            heText='עמנואל ביסל, סיימון לנדאו ובן קוטון<br/><br/>"מזמור שיר" מתבונן בממשקים של תורה ומוזיקה כמפגש בין שתי צורות שונות של שפת קודש. באמצעות שימוש בגימטרייה קבלית הופך מזמור שיר את התורה הכתובה למוזיקה בתווים ובסולמות הניתנים לבחירה, וחושף בה דפוסים שלא נראו (ולא נשמעו) מעולם.'
            heImg="/static/img/pbsc-2020-landing-page/mizmorshir.png"
            heImgAlt="מזמור שיר"
            borderColor={palette.colors.raspberry}
            link="http://mizmor-shir.herokuapp.com/"
        />

        <GreyBox>
            <H2Block en="Meet the Youth Prize Winners" he="הכירו את זוכי הפרס"/>
            <EnBlock padded={true}>
                <p>Mizmor Shir was created by three college students – Simon Landau, a junior at USC majoring in Computer Science; Immanuel Bissel, a rising sophomore at Yale majoring in Earth and Planetary Science; and Ben Kotton, also a rising Sophomore at Yale, majoring in applied mathematics. Friends from a childhood shared in Los Angeles, all three are avid music lovers – Simon plays both orchestral bass as well as guitar in a three-piece band, Emmanuel the guitar, and Ben the mandolin. It was this love that got them excited to respond to Sefaria’s PBS challenge with an idea that combined music with Torah and harnessed the power of technology to reveal the beauty of each in new ways.</p>
            </EnBlock>
            <HeBlock padded={true}>
                <p>מזמור שיר נוצר בידי שלושה סטודנטים – סיימון לנדאו, סטודנט בשנה השלישית למדעי המחשב באוניברסיטת דרום קליפורניה; עמנואל ביסל, סטודנט בשנה השנייה למדעי כדור הארץ וכוכבי הלכת באוניברסיטת ייל; ובן קוטון, סטודנט בשנה השנייה למתמטיקה שימושית באוניברסיטת ייל. שלושתם חברי ילדות מלוס אנג'לס ואוהבי מוזיקה נלהבים: סיימון הוא נגן קונטרבס וגיטריסט בשלישייה מוזיקלית, עמנואל מנגן גם הוא בגיטרה, ובן מנגן במנדולינה. האהבה הזו היא שדרבנה אותם לנסות להתמודד עם האתגר של ספריא בעזרת רעיון ששילב מוזיקה ותורה ורתם את כוחה של הטכנולוגיה לחשוף את היופי שבכל אחת מהן בדרכים חדשות.</p>
            </HeBlock>
            <Spacer/>
        </GreyBox>

        <H2Block en="What the Judges Had to Say" he="דברי השופטים"/>

        <Section>
            <UserQuote
                enText="It was very exciting to see all of the creative applications to the Powered by Sefaria Contest. There was such a wide range of ideas, truly displaying the power of Sefaria to engage a range of audiences. At the core of all of the ideas was creating innovative ways to allow more people to engage with text in a deeper way, from bringing the text to life through interactive museums to creating additional features and ease for the toolbar and the Sefaria browsing experience.<br/><br/>Many of the ideas are very promising and I hope the contestants continue to explore their ideas and bring their passion to life. Thanks to Sefaria for creating such an accessible and open platform to allow for such a meaningful and collaborative competition."
                heText="התרגשנו מאוד לראות את המיזמים היצירתיים שנשלחו לתחרות פיתוח התוכנה של ספריא. מנעד הרעיונות היה רחב במיוחד וחשף את כוחה של ספריא לרתום מגוון קהלים. הלב של כל הרעיונות הללו היה אחד – יצירת דרכים חדשניות לאפשר לעוד ועוד אנשים לעסוק בטקסט באופן עמוק יותר, החל במוזיאונים אינטראקטיביים המפיחים חיים בטקסטים עצמם וכלה בשלל כלים שמטרתם להוסיף נוחות ויעילות לחוויית הגלישה בספריא או לשימוש בסרגל הכלים שלה. רבים מן הרעיונות האלה מבטיחים מאוד, ואנו מקווים שהמשתתפים והמשתתפות ימשיכו לחקור את הרעיונות שלהם ולהגשים את שאיפותיהם. תודה לספריא על יצירת פלטפורמה נגישה ופתוחה כל כך המאפשרת תחרות בעלת ערך ושיתופי פעולה."
                enName="Libby Novack, <i>Chief Operations Officer, Maapilim; Sefaria advisory board member</i>"
                heName='ליבי נובאק, סמנכ"ל תפעול בחברת "מעפילים"; חברה בצוות הייעוץ לספריא.'
                image="/static/img/pbsc-2020-landing-page/libby.png"
            />
            <UserQuote
                enText="Each of the top projects that I looked into were intriguing and useful.The Sidebar extension won deservedly because it is so obviously helpful for increasing Sefaria's efficiency. But I greatly admired the cleverness of the Shulkhan tool, the mathematical sophistication of the Sefer Similarity Map, and the ingenuity and resourcefulness of all the submissions."
                heText='כל אחד מן המיזמים המעולים שבחנתי היו מסקרנים ושימושיים. במקום הראשון זכה ביושר תוסף סרגל הכלים של התלמוד, מכיוון שברור שבכוחו להגביר את היעילות של ספריא בקרב משתמשיה. עם זאת יש בי גם הערכה רבה לפיקחות של מיזם "השולחן", לתחכום המתמטי של "ספר" – מפת הדמיון הטקסטואלית – ולתושייה וכוח ההמצאה של כל אחד מן המיזמים האחרים.'
                enName="Moshe Koppel, <i>Professor of Computer Science at Bar-Ilan University; Founder of DICTA, a laboratory creating computational linguistics tools for the analysis of Jewish and Hebrew texts</i>"
                heName='משה קופל, פרופסור במחלקה למדעי המחשב באוניברסיטת בר־אילן; המקים של "דיקטה", מעבדה לפיתוח כלי לשון דיגיטליים לניתוח של טקסטים עבריים ויהודיים.'
                image="/static/img/pbsc-2020-landing-page/moshe.png"
            />
            <UserQuote
                enText="I was incredibly impressed by the submissions to the Powered by Sefaria contest. When Sefaria started, we could not have imagined the level of technical talent that would be applied to enhancing Sefaria's texts and platform. The submissions to the contest were both interesting and often quite practical, many adding useful features on top of Sefaria's existing platform. I was especially excited to see such wonderful energy from our younger supporters who brought creativity and vision to the contest. Congratulations to all the submitters!"
                heText="התרשמתי עמוקות מן המיזמים שנשלחו לתחרות פיתוח התוכנה של ספריא. כשספריא החלה את פעילותה, לא יכולנו לדמיין שבעתיד ייעשה שימוש ברמה גבוהה כל כך של מיומנות טכנולוגית כדי לשכלל את הפלטפורמה ואת הטקסטים של ספריא. המיזמים שנשלחו לתחרות היו מעניינים ולרוב גם מעשיים למדי, ובהם תוספים שימושיים רבים לפלטפורמה הנוכחית של ספריא. התרגשתי מאוד לראות אנרגיה מופלאה כל כך מתומכינו הצעירים, שהביאו אל התחרות חזון ויצירתיות. ברכות לכל המשתתפים והמשתתפות!"
                enName="Mo Koyfman, <i>Founder of early-stage venture capital firm, Shine Capital; founding Sefaria board member</i>"
                heName="מוֹ קאופמן, מייסד Shine Capital, קרן הון־סיכון לחברות הזנק; חבר הנהלה בצוות המייסדים של ספריא."
                image="/static/img/pbsc-2020-landing-page/mo.png"
            />
        </Section>

        <GreyBox light={true}>
            <H2Block en="Honorable Mentions" he="מיזמים שזכו להערכה מיוחדת"/>
        </GreyBox>

        <Feature
            enTitle="Shulkhan"
            enText="By Joseph Tepperman<br/><br/>Shulkhan is a touch interface for the printed Talmud. Using a camera and projector, Shulkan can watch as you learn with a book and project translations to the passages of text that you touch."
            enImg="/static/img/pbsc-2020-landing-page/shulkhan.png"
            enImgAlt="Shulkhan"
            heTitle="שולחן"
            heText='ג׳וזף טפרמן<br/><br/>שולחן הוא ממשק מגע המיועד לתלמוד מודפס. באמצעות מצלמה ומקרן, "שולחן" יכול לצפות במשתמש בזמן לימוד גמרא ולהקרין תרגומים של הפיסקה שהם נוגעים בה. לקריאה נוספת על המיזם.'
            heImg="/static/img/pbsc-2020-landing-page/shulkhan.png"
            heImgAlt="שולחן"
            borderColor={palette.colors.green}
            link="http://josephtepperman.com/shulkhan.htm"
        />


        <Feature
            enTitle="Goof - Body parts in Tefillah"
            enText="By Judah Kaunfer and Matan Kotler-Berkowitz<br/><br/>Goof lets you explore texts of Tefillah through the lens of the body. Pick a body part and see texts that relate to it. <b>Goof has the honor of being the project submitted to the contest by the youngest entrant, Mr. Kaunfer, at 11 years old.</b>"
            enImg="/static/img/pbsc-2020-landing-page/goof.png"
            enImgAlt="Goof - Body parts in Tefillah"
            heTitle="גוף: איברי הגוף בתפילה"
            heText='יהודה קאונפר ומתן קוטלר־ברקוביץ<br/><br/>גוף עוזר לחקור את הטקסטים של התפילה דרך הגוף. בעזרת "גוף" אפשר לבחור באיבר בגוף ולראות את הטקסטים הקשורים אליו. למיזם זה מקום של כבוד בהיותו המיזם שנשלח לתחרות על ידי המתמודד הצעיר ביותר, מר קאונפר, בן 11 בלבד'
            heImg="/static/img/pbsc-2020-landing-page/goof.png"
            heImgAlt="גוף: איברי הגוף בתפילה"
            borderColor={palette.colors.paleblue}
            link="https://goof.surge.sh/"
        />


        <Feature
            enTitle="Capish - Interactive Learning"
            enText="By Chanah Emunah Deitch and Shalva Eisenberg<br/><br/>Capish is an interactive learning environment for Jewish texts. For this contest, Capish added a feature that allows users to record themselves reading lines of text. As they play back their recordings the users see words highlighted as they are spoken, or jump to parts of the recording by clicking words."
            enImg="/static/img/pbsc-2020-landing-page/capish.png"
            enImgAlt="Capish - Interactive Learning"
            heTitle="קאפיש: לימוד אינטראקטיבי"
            heText="חנה אמונה דייטש ושלווה אייזנברג<br/><br/>קאפיש הוא מרחב לימוד אינטראקטיבי לטקסטים יהודיים. לצורך התחרות נוסף לקאפיש כלי חדש המאפשר למשתמשים להקליט את עצמם בזמן קריאת שורות בטקסט. כאשר מפעילים את ההקלטה, אפשר לראות את המילים המושמעות בולטות בתוך הטקסט או לחלופין לדלג לחלקים אחרים בהקלטה באמצעות לחיצה על מילים בטקסט."
            heImg="/static/img/pbsc-2020-landing-page/capish.png"
            heImgAlt="קאפיש: לימוד אינטראקטיבי"
            borderColor={palette.colors.blue}
            link="https://capish.me/"
        />


        <Feature
            enTitle="Daf Yomi Crossword"
            enText="By Chanoch Goldfarb<br/><br/>Daf Yomi Crossword automatically generates a crossword puzzle based on any page of Talmud. The clues ask you to find words used on the page based on their context, or to find the words that commentaries choose to comment on."
            enImg="/static/img/pbsc-2020-landing-page/dafyomicrossword.png"
            enImgAlt="Daf Yomi Crossword"
            heTitle="תשבץ דף יומי"
            heText="חנוך גולדפרב<br/><br/>תשבץ דף יומי הוא תשבץ שנוצר אוטומטית על בסיס כל עמוד בתלמוד. הרמזים מובילים את המשתמשים למצוא מילים שנעשה בהן שימוש בעמוד בהתאם להקשר שלהן או למצוא מילים שהמפרשים עוסקים בהן."
            heImg="/static/img/pbsc-2020-landing-page/dafyomicrossword.png"
            heImgAlt="תשבץ דף יומי"
            borderColor={palette.colors.orange}
            link="http://ee.cooper.edu/~goldfarb/daf/"
        />


        <Feature
            enTitle="Sefer Similarity Map"
            enText="By Joseph Hostyk and Alex Zaloum<br/><br/>Sefer Similarity Map visualizes relationships among Jewish texts by analyzing their usage of words or phrases to show which texts and sections have the most in common. Exploring the results in graphical form can illuminate historical, authorial, linguistic, and stylistic connections between texts."
            enImg="/static/img/pbsc-2020-landing-page/sefersimilarity.png"
            enImgAlt="Sefer Similarity Map"
            heTitle="ספר– מפת דמיון בין טקסטים"
            heText='ג׳וזף הוסטיק ואלכס זאלום<br/><br/>בעזרת ניתוח של אחוזי השימוש במילים או בביטויים מסוימים, "ספר" – מפת דמיון בין טקסטים – ממחישה את הקשרים בין טקסטים יהודיים, ובאופן זה מראה לאילו מהטקסטים או הקטעים הנבחרים יש הכי הרבה במשותף. הצגת התוצאות בצורה גרפית כזו יכולה לשפוך אור על קשרים היסטוריים, לשוניים וסגנוניים ואחרים בין טקסטים.'
            heImg="/static/img/pbsc-2020-landing-page/sefersimilarity.png"
            heImgAlt="ספר– מפת דמיון בין טקסטים"
            borderColor={palette.colors.lightpink}
            link="https://jhostyk.github.io/SeferSimilarityMap/"
        />


        <Feature
            enTitle="Custom Mikraot Gedolot"
            enText="By Eshel Sinclair and Ben Gold<br/><br/>Custom Mikraot Gedolot lets you create your own Mikraot Gedolot. You choose the texts, translations and up to 9 commentaries, and the app will automatically generate a PDF that you can download and print."
            enImg="/static/img/pbsc-2020-landing-page/mikraotgedolot.png"
            enImgAlt="Custom Mikraot Gedolot"
            heTitle="מקראות גדולות בהתאמה אישית"
            heText="אשל סינקלייר ובן גולד<br/><br/>יישומון מקראות גדולות בהתאמה אישית מאפשר לך ליצור מקראות גדולות אישיות. ביכולתך לבחור את הטקסטים, את התרגומים וכן עד 9 פרשנים שונים, ובהתאם לבחירות אלה ייצור היישומון קובץ PDF באופן אוטומטי."
            heImg="/static/img/pbsc-2020-landing-page/mikraotgedolot.png"
            heImgAlt="מקראות גדולות בהתאמה אישית"
            borderColor={palette.colors.darkblue}
            link="http://ec2-3-129-165-55.us-east-2.compute.amazonaws.com:3002/"
        />


        <Feature
            enTitle="Sefaria Space: (Topic Museum + Text Mania)"
            enText="By David Komer<br/><br/>The Sefaria Space has two parts: the Topic Museum creates an immersive 3D environment where you can explore texts related to a topic as though they were paintings hanging on a wall. Text Mania is a 3D game based on the letters of a text of your choosing."
            enImg="/static/img/pbsc-2020-landing-page/sefariaspace.png"
            enImgAlt="Sefaria Space: (Topic Museum + Text Mania)"
            heTitle="מרחב ספריא (מוזיאון נושאי + טָרֶפֶת טקסט)"
            heText='דוד קומר<br/><br/>מרחב ספריא מורכב משני חלקים: המוזיאון הנושאי – סביבה תלת־ממדית סוחפת שבה אפשר לחקור טקסטים על פי נושא כאילו היו ציורים על הקיר – ו"טרפת טקסט", משחק תלת־ממד המבוסס על האותיות של הטקסט שבחרתם.'
            heImg="/static/img/pbsc-2020-landing-page/sefariaspace.png"
            heImgAlt="מרחב ספריא (מוזיאון נושאי + טָרֶפֶת טקסט)"
            borderColor={palette.colors.darkpink}
            link=" https://sefaria-space.web.app/"
        />


        <Feature
            enTitle="The Rabbinic Citation Network"
            enText="By Michael Satlow and Mike Sperling<br/><br/>Using Sefaria's digital text of the Bavli, the Rabbinic Citation Networks extracts the names and links of rabbis who cite (or who are cited by) other rabbis and visualizes the resulting network."
            enImg="/static/img/pbsc-2020-landing-page/rabbiniccitation.png"
            enImgAlt="The Rabbinic Citation Network"
            heTitle="רשת ציטוטים של חכמי התלמוד"
            heText="מייקל סאטלו ומייק ספרלינג<br/><br/>באמצעות טקסט התלמוד הבבלי המקוון בספריא, רשת הציטוטים של חכמי התלמוד מחלצת את השמות ואת הקישורים של החכמים המצטטים (או המצוטטים בידי) חכמים אחרים וממחישה את רשת התוצאות."
            heImg="/static/img/pbsc-2020-landing-page/rabbiniccitation.png"
            heImgAlt="רשת ציטוטים של חכמי התלמוד"
            borderColor={palette.colors.lavender}
            link="http://www.rabbiniccitations.jewishstudies.digitalscholarship.brown.edu/blog/"
        />


        <Feature
            enTitle="T'Feeling"
            enText="By Matan Kotler-Berkowitz<br/><br/>T’Feeling encourages people to think deeply and intentionally about the connections between t'fillot and emotions. The site allows users to browse t’fillot by emotion (either what they’re currently feeling or what they hope to be feeling), as well as contribute their own ratings for which t’fillot connect most to which emotions."
            enImg="/static/img/pbsc-2020-landing-page/tfeeling.png"
            enImgAlt="T'Feeling"
            heTitle="ת'פילינג"
            heText="מתן קוטלר־ברקוביץ<br/><br/>ת'פילינג (T’Feeling) מעודד לחשוב בצורה עמוקה ומכוונת יותר על הקשרים שבין תפילות ורגשות. האתר מציג למשתמשים שלל תפילות על פי רגש (שאותו הם מרגישים עכשיו או מייחלים לחוש), וכן מאפשר להם לדרג אילו תפילות הן המתאימות ביותר לכל רגש."
            heImg="/static/img/pbsc-2020-landing-page/tfeeling.png"
            heImgAlt="ת'פילינג"
            borderColor={palette.colors.yellow}
            link="https://tfeeling.netlify.app"
        />


        <Feature
            enTitle="CiteMakor"
            enText="By Ariel Caplan<br/><br/>CiteMakor is a Twitter bot which accepts requests for citations and responds by tweeting back one or more images that include the cited text. The goal of CiteMakor is to make it easy to bring source texts into discussions of Jewish topics on Twitter."
            enImg="/static/img/pbsc-2020-landing-page/citemakor.png"
            enImgAlt="CiteMakor"
            heTitle="המצ'טט"
            heText="אריאל קפלן<br/><br/>המצ'טט הוא בוט טוויטר המקבל בקשות למקורות מסוימים ומשיב על ידי ציוץ של תמונה אחת או יותר הכוללת את הטקסט המצוטט. מטרת־העל של המצ'טט היא להקל על הבאת מקורות טקסטואליים לתוך דיונים יהודיים עכשוויים בטוויטר."
            heImg="/static/img/pbsc-2020-landing-page/citemakor.png"
            heImgAlt=""
            borderColor={palette.colors.purple}
            link="https://twitter.com/CiteMakor"
        />


        <Feature
            enTitle="Gifaria"
            enText="By John Cassil and Tiger Tang<br/><br/>For a little bit of fun, gifaria finds GIFs relevant to any verse in Tanakh. This project provides an engaging way for people to interact with biblical texts in a lighthearted way."
            enImg="/static/img/pbsc-2020-landing-page/gifaria.png"
            enImgAlt="Gifaria"
            heTitle="גיפַריא"
            heText='ג׳ון קסיל וטייגר טאנג<br/><br/>אי אפשר בלי קצת כיף. בעזרת גיפריא תוכלו למצוא גיפים רלוונטיים לכל פסוק בתנ"ך. המיזם הזה מספק דרך אטרקטיבית וקלילה לעסוק בטקסטים תנ"כיים.'
            heImg="/static/img/pbsc-2020-landing-page/gifaria.png"
            heImgAlt="גיפַריא"
            borderColor={palette.colors.lightblue}
            link="https://tiger-tang.shinyapps.io/gifaria/"
        />


        <Feature
            enTitle="The Taryag Mitzvos"
            enText="By Rafi Wolfe<br/><br/>The Taryag Mitzvos is an interactive visualization of the 613 commandments, and the different ways that different scholars have enumerated that list. The interface lets users view and sort according to which opinions support each mitzvah’s inclusion, as well as compare the differences between different lists."
            enImg="/static/img/pbsc-2020-landing-page/thetaryag.png"
            enImgAlt="The Taryag Mitzvos"
            heTitle='תרי"ג מצוות'
            heText='רפי וולף<br/><br/>תרי"ג מצוות הוא המחשה אינטראקטיבית של 613 המצוות ושל שלל דרכי המנייה שלהן שנקטו חכמים שונים ביצירת הרשימה הזו. הממשק מאפשר למשתמשים ולמשתמשות לגלות אילו מצוות נמנו בידי אילו רבנים ולמיין אותן בהתאם, וכן להשוות בין הרשימות'
            heImg="/static/img/pbsc-2020-landing-page/thetaryag.png"
            heImgAlt='תרי"ג מצוות'
            borderColor={palette.colors.lightgreen}
            link="https://thetaryag.com/"
        />


        <Feature
            enTitle="3D Tanach Family Tree"
            enText='By Moshe Escott, Shlomo Gordon, Simcha Schaum, Aaron Farntrog and Ari Abramowitz<br/><br/>The 3D Tanach Family Tree is an interactive 3D visualization of characters mentioned in Tanach. As you float through the tree you can find information about each character, search relationships between them, and find verses on Tanach where they appear.  Select "Tanach Family Tree" from the menu at top right to view.'
            enImg="/static/img/pbsc-2020-landing-page/familytree.jpg"
            enImgAlt="3D Tanach Family Tree"
            heTitle='אילן יוחסין תנ"כי תלת ממדי'
            heText='משה אסקוט, שלמה גורדון, שמחה שאום, אהרון פרנטרוג וארי אברמוביץ<br/><br/>אילן היוחסין התנ"כי והתלת־ממדי הוא המחשה תלת־ממדית של דמויות תנ"כיות. ביכולתך לשוטט בתוך האילן ולמצוא מידע על כל דמות ודמות, לחפש קשרים ביניהן ולגלות פסוקים שבהם הן נזכרות. כדי לצפות באילן, יש ללחוץ על "אילן יוחסין תנ"כי" שבתפריט הנמצא בפינה הימנית העליונה של הדף.'
            heImg="/static/img/pbsc-2020-landing-page/familytree.jpg"
            heImgAlt='אילן יוחסין תנ"כי תלת־ממדי'
            borderColor={palette.colors.red}
            link="http://www.basehasefer.com/"
        />


        <Feature
            enTitle="Gematriaphone"
            enText="By Alexander Boxer<br/><br/>Gematriaphone lets you hear the Torah's hidden mathematical music. Starting from any word of Torah, users can hear tones corresponding to the gematria of each word as it is highlighted on the screen."
            enImg="/static/img/pbsc-2020-landing-page/gematriaphone.png"
            enImgAlt="Gematriaphone"
            heTitle='גימטריה קולית'
            heText="אלכסנדר בוקסר<br/><br/>הגימטריה הקולית מאפשרת לך לשמוע את המוזיקה המתמטית החבויה בתורה. המשתמשים והמשתמשות יכולים לבחור כל מילה בתורה, לשמוע את הצלילים על פי הגימטריה שלה ולראות אותה מודגשת על הצג."
            heImg="/static/img/pbsc-2020-landing-page/gematriaphone.png"
            heImgAlt="גימטריה קולית"
            borderColor={palette.colors.teal}
            link="http://alexboxer.com/gematriaphone/"
        />


        <Feature
            enTitle="sefaria-connections"
            enText="By Charles Loder<br/><br/>Sefaria-connections is an interactive visualization of the connections between texts in Sefaria’s library. Starting from any line of Tanakh you can choose a type of connection, see the sources that match that type, and see the sources connected to those sources."
            enImg="/static/img/pbsc-2020-landing-page/sefariaconnections.png"
            enImgAlt="SefariAcrostic"
            heTitle="קשרי ספריא"
            heText='צ׳רלס לודר<br/><br/>קשרי ספריא הם המחשה אינטראקטיבית של הַקשרים שבין הטקסטים המצויים בספריית ספריא. אפשר לבחור כל פסוק בתנ"ך ואת סוג הקשר האינטרטקסטואלי, לראות את המקורות המתאימים לסוג הקשר הזה ולגלות את המקורות הקשורים לאותם המקורות.'
            heImg="/static/img/pbsc-2020-landing-page/sefariaconnections.png"
            heImgAlt="קשרי ספריא"
            borderColor={palette.colors.tan}
            link="https://charlesloder.github.io/sefaria-connections/"
        />


        <Feature
            enTitle="SefariAcrostic"
            enText="By Ezra Gordon<br/><br/>SefariaAcrostic searches books of Tanakh for acrostics that match a person’s Hebrew name. Acrostics can be used to create digital art or to inspire personalized artwork for a simcha, such as finding an acrostic with the couple's names for a wedding."
            enImg="/static/img/pbsc-2020-landing-page/acrostic.png"
            enImgAlt="SefariAcrostic"
            heTitle="ספריאקרוסטיכון"
            heText='עזרא גורדון<br/><br/>ספריאקרוסטיכון מסוגל למצוא אקרוסטיכונים בספרי התנ"ך לפי שמות פרטיים עבריים. בעזרת המיזם אפשר ליצור אומנות דיגיטלית או קטע אומנות אישי לצורך אירוע משמח, למשל אקרוסטיכון לחתונה עם שמות בני הזוג.'
            heImg="/static/img/pbsc-2020-landing-page/acrostic.png"
            heImgAlt="ספריאקרוסטיכון"
            borderColor={palette.colors.lightbg}
            link="https://20gordone.github.io/SefariaContest/"
        />


        <CallToActionFooterWithButton
            href="https://github.com/Sefaria/Sefaria-Project"
            he_href="https://github.com/Sefaria/Sefaria-Project"
            enText="Want to create something of your own?"
            heText="רוצה ליצור משהו משלך?"
            enButtonText="GitHub"
            heButtonText="GitHub"
        />

        <ButtonRow white={true} enTitle="Explore more projects" heTitle="למידע על עוד כמה מיזמים">
            { [
                ["Abba Saul", "", "https://github.com/scopreon/abba-saul/"],
                ["Amud-anan", "", "https://github.com/Binyomin-Cohen/sefaria"],
                ["Bashamayim Hi", "", "https://yosefsklar.github.io/bashamayim-hi/"],
                ["Daily Daf Tracker", "", "https://mattpolanieckidev.github.io/dailydaf/"],
                ["I’m Learning Lucky", "", "https://github.com/jmcaplan/sefariaExtension"],
                ["Jew And A", "", "https://seph-efd35.web.app/"],
                ["Leiner", "", "https://appetize.io/app/w380pbm112n7ar9m4n6er9kpm8?device=iphone11promax&scale=100&orientation=portrait&osVersion=13.3"],
                ["Memorize Plus", "", "https://www.dropbox.com/sh/cd5xhc1gg8oqqk7/AAAeFSscagGfesVgyBkBwEiIa?dl=0"],
                ["NLP-Talmud", "", "https://github.com/adinabruce/NLP-Talmud"],
                ["Pninim", "", "https://pninim.yiddishe-kop.com/"],
                ["QUIZARIA", "", "https://www.figma.com/proto/wk07O8t1I9Wxw989SGopwr/QUIZARIA!?node-id=11%3A14&scaling=scale-down"],
                ["Quran Tanakh Kabbalah Project", "", "https://bref-saucisson-56522.herokuapp.com/"],
                ["RecurrentRav", "", "https://github.com/leerosenthalj/RecurrentRav"],
                ["Scribe", "", "https://www.youtube.com/watch?v=BkCKrLf6pvk&feature=youtu.be"],
                ["Sheilta", "", "https://www.sheilta.ml/"],
                ["Talmud Note", "", "https://play.google.com/store/apps/details?id=com.graytapps.talmudnote"],
                ["Talmudoi Beyodoi", "", " https://torah.yiddishe-kop.com/"],
                ["The Jewish Story Through Books", "", "https://joshcooper417.github.io/"],
                ["Torah for the Blind", "", "https://torahfortheblind.com/"],
                ["Tweet Yomi", "", "https://tweetyomi.org/"],
                ["Visualizations of Sefaria", "", "https://guedalia.github.io/testab/test"],
                ["Visualizing Talmud Topics", "", "https://share.streamlit.io/guedalia/streamlit/main/first_app.py"],
                ["Visualizing Works Influence", "", "https://adinabechhofer.github.io/"],
                ["Yamim Noraim Machzor", "", "https://play.google.com/store/apps/details?id=com.machzoryamimnoraim"],
                ["Yomyomishna", "", "https://yomyomishna.web.app/"]
            ].map(i =>
                <SimpleButton
                    white={true}
                    rounded={false}
                    tall={true}
                    newTab={true}
                    href={i[2]}
                    he_href={i[2]}
                    he={i[0]}
                    en={i[0]}
                />)
            }
        </ButtonRow>

    </StaticPage>
);

const DonatePage = () => (
  <StaticPage optionalClass="donate">
    <HeaderForDonatePage/>
    <div className="center">
        <H1Block en="How to make a difference:" he="מסע של גילוי"/>
    </div>
    <div className="staticPageBlockInner flexContainer">

        <ResponsiveNBox gap="30px" content={[
            <FeatureBox
                enTitle="Make a One-Time Gift"
                heTitle=""
                enText="Whether you give $1.80, $18, or $1,800, every gift made to Sefaria supports the future of Torah."
                heText=""
                enButtonText="Donate Now"
                heButtonText=""
                enButtonUrl="https://donate.sefaria.org/give/451346/#!/donation/checkout?c_src=ways-to-give"
                heButtonUrl="https://donate.sefaria.org/give/468442/#!/donation/checkout?c_src=ways-to-give"
                borderColor="#004E5F"
            />,
            <FeatureBox
                enTitle="Become a Sustainer"
                heTitle=""
                enText="Multiply the power of your impact by signing up for a monthly donation with hundreds of other users, supporting a vision of <em>Torah for all.</em>"
                heText=""
                enButtonText="Join the Sustainers"
                heButtonText=""
                enButtonUrl="https://donate.sefaria.org/give/457760/#!/donation/checkout?c_src=waystogive"
                heButtonUrl="https://donate.sefaria.org/give/478929/#!/donation/checkout?c_src=waystogive"
                borderColor="#97B386"
            />,
            <FeatureBox
                enTitle="Sponsor a Day of Learning"
                heTitle=""
                enText="Fuel a day of study on Sefaria by celebrating a special occasion, commemorating a yahrzeit, or honoring a legacy — with a gift of $360 or more."
                heText=""
                enButtonText="Sponsor a Day of Learning"
                heButtonText=""
                enButtonUrl="https://donate.sefaria.org/campaign/sponsor-a-day-of-learning/c460961?c_src=waystogive"
                heButtonUrl="https://donate.sefaria.org/campaign/sponsor-a-day-of-learning-hebrew/c479003?c_src=waystogive"
                borderColor="#4B71B7"
            />,
            <FeatureBox
                enTitle="Join a Giving Circle"
                heTitle=""
                enText="Become a lead supporter of Sefaria and ensure a vibrant future for the Jewish textual tradition."
                heText=""
                enButtonText="Join Now or Learn More"
                heButtonText=""
                enButtonUrl="https://donate.sefaria.org/campaign/giving-circles/c557214?c_src=waystogive"
                heButtonUrl=""
                borderColor="#7C416F"
            />

        ]}
        />
    </div>
    <Spacer/>

    <GreyBox>
      <H1Block en="Ways to Give" he="" serif={true}/>
      <div className="staticPageBlockInner flexContainer">

          <ResponsiveNBox
            threshold3={768}
            threshold2={500}
            gap="10px"
            stretch={true}
            content={[
                <HeaderWithColorAccentBlockAndText
                    enTitle="Donate Online"
                    heTitle=""
                    enText="<p>Make a donation by <strong>credit card, PayPal, GooglePay, ApplePay, Venmo, or bank transfer</strong> on our <a href='https://donate.sefaria.org/give/451346/#!/donation/checkout?c_src=waystogive'>main donation page</a>.</p>"
                    heText=""
                    colorBar="#AB4E66"
                />,
                <HeaderWithColorAccentBlockAndText
                    enTitle="Donate by Mail"
                    heTitle=""
                    enText="<p><strong>Personal checks</strong> should be made payable to “Sefaria” and mailed to:</p>
                            <p>Sefaria<br/>
                            228 Park Avenue South<br/>
                            Suite 79262<br/>
                            New York, NY 10003-1502</p>"
                    heText=""
                    colorBar="#D4896C"
                />,
                <HeaderWithColorAccentBlockAndText
                    enTitle="Donor-Advised Fund"
                    heTitle=""
                    enText="<p>Sefaria accepts donations from donor-advised funds; our <strong>EIN is 46-4406454</strong>. If you need additional information to make a DAF donation, please contact Caitlyn Cushing, Development Operations Associate, at <a href='mailto:donate@sefaria.org'>donate@sefaria.org</a>.</p>"
                    heText=""
                    colorBar="#CCB479"
                />,
                <HeaderWithColorAccentBlockAndText
                    enTitle="Additional Ways to Give"
                    heTitle=""
                    enText="<p>Sefaria also accepts donations via <strong>wire transfer</strong>, <strong>stock</strong>, and <strong>Cryptocurrency</strong>. For more information, please email Caitlyn Cushing, Development Operations Associate, at <a href='mailto:donate@sefaria.org'>donate@sefaria.org</a>. (For wire transfers, you can also <a href='https://sefaria.formstack.com/forms/wire_request'>click here</a> to get our account information)."
                    heText=""
                    colorBar="#97B386"
                />


            ]}
          />
      </div>
      <Spacer/>
    </GreyBox>

    <div className="staticPageCallToActionFooter">
      <div className="staticPageBlockInner flexContainer light">
          <div className="msgToSupporters">
            <h1 className="serif center">
                Thank you for your support!
            </h1>
          </div>
      </div>
    </div>

    <H1Block en="Get Your questions answered." he="" serif={true}/>
    <div className="staticPageBlockInner">

        <h2 className="serif">
            <span className="int-en">Your Gift to Sefaria</span>
        </h2>
        <Accordian
            enTitle="Can I make my gift in honor or memory of someone?"
            heTitle=""
            enText="<p>Yes! If you’re donating online, check the box for “Dedicate my donation <strong>in honor or in memory</strong> of someone” right after entering your donation amount. Then enter your desired tribute information and our donation processing platform will send your message to the recipient. If you have questions about this process, please email <a href='mailto:donate@sefaria.org'>donate@sefaria.org</a></p>"
            heText=""
            colorBar="#B8D4D3"
        />

        <Accordian
            enTitle="Where does my gift go? How does Sefaria use the donations it receives?"
            heTitle=""
            enText="<p>Generally, gifts made to Sefaria are considered “unrestricted,” meaning that our staff allocates funds where they’re needed most. This includes everything from the text and learning you see on your screen to the technology support that keeps us online to the time and energy of the Sefaria team.</p>
                    <p><a href='https://www.guidestar.org/profile/46-4406454'>Sefaria has a Platinum rating on GuideStar</a> and we’re devoted to making sure we’re transparent and open with our donors. For a closer look at our financials, <a target='_blank' href='/static/files/Sefaria_2022_990_Public.pdf'>download the most recent Sefaria 990</a>.</p>"
            heText=""
            colorBar="#B8D4D3"
        />

        <Accordian
            enTitle="Can I make a gift to support a specific program or initiative?"
            heTitle=""
            enText="<p>Our online giving page does not support restricted gifts. You can sponsor a day of learning <a href='https://donate.sefaria.org/campaign/sponsor-a-day-of-learning/c460961?c_src=waystogive'>here</a>. If you would like to sponsor a text or support a specific Sefaria program, please email Samantha Shokin, Grant Writer and Development Associate, at <a href='mailto:samantha@sefaria.org'>samantha@sefaria.org</a> for more information.</p>"
            heText=""
            colorBar="#B8D4D3"
        />

        <Accordian
            enTitle="I want to sponsor a day of learning or a new text. How do I know what’s available and where my message will appear?"
            heTitle=""
            enText="<p>To learn more about available sponsorship dates and texts on Sefaria, send an email to Samantha Shokin, Grant Writer and Development Associate, at <a href='mailto:samantha@sefaria.org'>samantha@sefaria.org</a>, with “Sponsorship” in your subject line. We’ll aim to get back to you within two business days.</p>
            <p>Sponsorships can be made in honor, memory, or celebration of a person, group, occasion, or anything else that matters to you. </p>
            <p>Dedications for a day, week, or month of learning will appear on Sefaria’s homepage throughout the duration of the sponsorship period beginning the evening of the date you choose. <a href='https://docs.google.com/spreadsheets/d/1CUVb18QKbRcgBvBzH-x9R_Stx-_o5YkE9bi7oYBTlRw/edit#gid=0'>Available dates can be viewed in this calendar</a>. To convert a Hebrew date to the English calendar, we recommend <a href='https://www.hebcal.com/converter/'>HebCal’s date converter</a>.</p>"
            heText=""
            colorBar="#B8D4D3"
        />


        <h2 className="serif">
            <span className="int-en">Giving Logistics</span>
        </h2>

        <Accordian
            enTitle="Is my donation tax-deductible?"
            heTitle=""
            enText="<p>Sefaria is a registered 501(c)(3) in the United States, and all donations are fully tax-deductible under the extent of the law. We are not able to issue tax receipts to donors outside the United States.</p>"
            heText=""
            colorBar="#7F85A9"
        />

        <Accordian
            enTitle="Why aren’t you tax-exempt outside of the United States?"
            heTitle=""
            enText="<p>At this time, Sefaria only meets eligibility requirements for tax-exempt status in the United States.</p>"
            heText=""
            colorBar="#7F85A9"
        />

        <Accordian
            enTitle="Can I still donate from outside the USA?"
            heTitle=""
            enText="<p>Yes! Donors outside of the USA may make a gift online  – via credit card, PayPal, GooglePay, ApplePay, Venmo, and bank transfer – <a href='https://donate.sefaria.org/give/451346/#!/donation/checkout?c_src=waystogive'>on this page</a> On this page you can modify your currency. You can also <a href='https://sefaria.formstack.com/forms/wire_request'>make a wire transfer</a>.</p>"
            heText=""
            colorBar="#7F85A9"
        />

        <Accordian
            enTitle="Will I get a gift receipt?"
            heTitle=""
            enText="<p>Yes! If you make your gift online, you will receive an email acknowledgment that includes all the information necessary for use as a tax receipt. If you make your gift by mail, you will receive a printed acknowledgment. If you don’t receive your gift receipt, please let us know at <a href='mailto:donate@sefaria.org'>donate@sefaria.org</a> and we will issue a replacement.</p>"
            heText=""
            colorBar="#7F85A9"
        />

        <Accordian
            enTitle="I want to donate through a donor-advised fund, federation, or foundation. What do I need to send you?"
            heTitle=""
            enText="<p>Donations from these types of institutions can be made through any of the payment methods listed in the Ways to Give section above. If you are donating from a foundation, federation, or donor-advised fund, please include any relevant gift acknowledgment information or preferences along with your gift. <strong>Sefaria's EIN is 46-4406454</strong>.</p>
                    <p>If you are sending your donation by mail, please include this information in a cover letter accompanying your check; if you are donating through a wire transfer or other electronic method, please send an email with this information to <a href='mailto:donate@sefaria.org'>donate@sefaria.org</a>. This ensures we have all the necessary information to send your gift acknowledgment and tax receipt.</p>"
            heText=""
            colorBar="#7F85A9"
        />

        <Accordian
            enTitle="I think my employer will match my gift. How can I find out?"
            heTitle=""
            enText="<p>The best way to find out if your employer matches donations made to eligible nonprofits is to ask directly at your place of work. <a href='https://www.charitynavigator.org/index.cfm?bay=content.view&cpid=1799'>You can also search for your employer on Charity Navigator</a>.</p>"
            heText=""
            colorBar="#7F85A9"
        />

        <Accordian
            enTitle="My gift is going to be matched by someone else. Will you send them an acknowledgment as well?"
            heTitle=""
            enText="<p>Typically, matching gifts are directly acknowledged through the third-party processor. If you would like to request a thank you letter from the Sefaria team for the individual or organization matching your gift, please send us an email at <a href='mailto:donate@sefaria.org'>donate@sefaria.org</a>. </p>"
            heText=""
            colorBar="#7F85A9"
        />


        <h2 className="serif">
            <span className="int-en">Help and Support</span>
        </h2>

        <Accordian
            enTitle="I’m having trouble making my donation."
            heTitle=""
            enText="<p>If you’re having difficulty donating online, we want to help! Please email us at <a href='mailto:donate@sefaria.org'>donate@sefaria.org</a> with a detailed description of the issue you’re experiencing, and we will get back to you within two business days. The more information you provide in your email, the more we will be able to help resolve the situation. We appreciate your patience and generosity.</p>"
            heText=""
            colorBar="#5A99B7"
        />

        <Accordian
            enTitle="I made a one-time or monthly donation in error."
            heTitle=""
            enText="<p>To cancel and/or request a refund for a donation, please follow the link in your email confirmation to view your online Classy (Sefaria's donation processor) profile where you can manually update or cancel your monthly gift. In addition, you can email Caitlyn Cushing, Development Operations Associate <a href='mailto:donate@sefaria.org'>donate@sefaria.org</a>, for support with this process.</p>"
            heText=""
            colorBar="#5A99B7"
        />

        <Accordian
            enTitle="I never received a gift receipt / I need a new gift receipt."
            heTitle=""
            enText="<p>If you’re looking for a missing e-receipt, we first recommend checking your spam folder for any emails received from info@sefaria-inc.classy-mail.org. If you’re unable to find your gift receipt or you need a new copy of a mailed gift receipt, please email us at <a href='mailto:donate@sefaria.org'>donate@sefaria.org</a>. </p>"
            heText=""
            colorBar="#5A99B7"
        />

        <Accordian
            enTitle="I want to cancel my monthly donation."
            heTitle=""
            enText="<p>We’re sorry to see you go! To cancel your sustaining donation, please follow the link in your email confirmation to view your online Classy (Sefaria's donation processor) profile where you can manually update or cancel your monthly gift. In addition, you can email Caitlyn Cushing, Development Operations Associate at <a href='mailto:donate@sefaria.org'>donate@sefaria.org</a>, or by phone at <a href='tel:+13477730077'>(347) 773-0077</a></p>"
            heText=""
            colorBar="#5A99B7"
        />

        <Accordian
            enTitle="I want to change my monthly donation by updating the amount or changing my credit card."
            heTitle=""
            enText="<p>To change the amount of or credit card information associated with your monthly donation, please follow the link in your email confirmation to your Classy (Sefaria's donation processor) profile. On your profile, you can edit this information. You can also contact Caitlyn Cushing, Development Operations Associate, at <a href='mailto:donate@sefaria.org'>donate@sefaria.org</a>, for assistance with this process."
            heText=""
            colorBar="#5A99B7"
        />

    </div>
    <Spacer/>

    <div className="staticPageCallToActionFooter">
      <div className="staticPageBlockInner flexContainer light">
          <div className="msgToSupporters">
            <h2 className="serif">
            Sefaria takes pride in its financial stewardship as a fully transparent, 501(c)(3) charitable organization. Sefaria’s EIN is 46-4406454.
            </h2>

          <ResponsiveNBox
            threshold3={768}
            threshold2={500}
            gap="10px"
            stretch={true}
            content={[
                <div className="finStewardBox">
                    <h2 className="serif">GuideStar Platinum</h2>
                    <p>Sefaria is proud to have received a Platinum Seal of Transparency from Guidestar, which indicates that we have proven a commitment to sharing our goals, strategies, and key metrics towards achieving our mission and vision.</p>
                    <SimpleButton
                        white={true}
                        rounded={true}
                        tall={false}
                        newTab={true}
                        href="https://www.guidestar.org/profile/46-4406454"
                        he_href=""
                        he=""
                        en="Learn More"
                    />

                </div>,

                <div className="finStewardBox">
                    <h2 className="serif">Sefaria’s 990 </h2>
                    <p>Nonprofit organizations are required to file a Form 990 each year that provides the public with information about our revenue, expenditures, and other key financial data. We are committed to making sure our 990 is always easily accessible. </p>
                    <SimpleButton
                        white={true}
                        rounded={true}
                        tall={false}
                        newTab={true}
                        href="/static/files/Sefaria_2022_990_Public.pdf"
                        he_href=""
                        he=""
                        en="See Here"
                    />

                </div>,

                <div className="finStewardBox">
                    <h2 className="serif">Annual Report </h2>
                    <p>Each year, our annual report gives an up-to-date account of our achievements, challenges, innovations, and benchmarks. The annual report also includes messages and stories from our leadership, team members, and supporters like you.</p>
                    <SimpleButton
                        white={true}
                        rounded={true}
                        tall={false}
                        newTab={true}
                        href="/annualreport"
                        he_href=""
                        he=""
                        en="Read Here"
                    />

                </div>
            ]}
            />


          </div>
      </div>
    </div>


  </StaticPage>
);

const WordByWordPage = () => (
  <StaticPage optionalClass="donate wordbyword">

    <div className="staticPageHeader wordbyword">
      <div className="staticPageBlockInner flexContainer">
        <div className="staticPageHeaderTextBox donate">
          <h1>
            <span className="int-en">{"Word-by-Word: A Jewish Women's Writing Circle"}</span>
          </h1>
          <div className="staticPageHeaderText"><em>"...I am grateful to God for this gift, this possibility of developing myself and of writing, of expressing all that is in me."</em><br/>- Anne Frank</div>
        </div>
      </div>
    </div>


    <div className="staticPageCallToActionFooter">
      <div className="staticPageBlockInner flexContainer light">
          <div className="msgToSupportersEven">

              <p>Word-by-Word: A Jewish Women’s Writing Circle will provide up to 20 Jewish women writers engaged in serious Torah scholarship the support and guidance to complete publishable books of Jewish textual analysis that will be significant contributions to any Jewish library. Word-by-Word will offer writers a three-year stipend and community to develop talent by providing skill-based workshops, professional coaching, peer mentoring, an annual retreat, and opportunities to network with publishers and experienced authors. Sefaria is proud to partner with Dr. Erica Brown on this new initiative, co-led by Sefaria’s Chief Learning Officer, Sara Wolkenfeld.</p>
              <p><em>This program is generously funded by Micah Philanthropies, Walder Foundation, and the Arev Fund.</em></p>

          </div>
      </div>
    </div>

    <GreyBox>
      <H2Block en="About the Program" he="" />
      <div className="staticPageBlockInner flexContainer">
          <ResponsiveNBox
            threshold3={768}
            threshold2={500}
            gap="10px"
            stretch={true}
            content={[
                <HeaderWithColorAccentBlockAndText
                    enTitle="Requirements"
                    heTitle=""
                    enText="<p>Application must include a detailed synopsis of the proposed book (1,000 words), a detailed table of contents, and two published writing samples. </p>
                            <p>The finished book must be written in English, must be at least 150 pages / 75,000 words.</p>
                            <p>Participants should be located in a time zone that makes it reasonable for them to participate in programming on U.S. time zones.</p>"
                    heText=""
                    colorBar="#AB4E66"
                />,
                <HeaderWithColorAccentBlockAndText
                    enTitle="Schedule"
                    heTitle=""
                    enText="<p>Applicants must be willing to commit to the following schedule:</p>
                            <p>Annual writing retreat each June. The first retreat is provisionally scheduled for June 18-22, 2023</p>
                            <p>Monthly online meetings of a 1.5 hour duration. Participants are required to attend 8 out of 10 of these meetings each year.</p>"
                    heText=""
                    colorBar="#D4896C"
                />,
                <HeaderWithColorAccentBlockAndText
                    enTitle="Benefits"
                    heTitle=""
                    enText="<p>Each participant will receive a total stipend of $18,000 ($6,000/year over three years).</p>
                            <p>Workshops with experts from the writing and publishing world.</p>
                            <p>Each participant is entitled to 10-15 hours of coaching per year. Program leaders will work with each author to match her with an appropriate coach. Coaching sessions will be scheduled at the discretion of the participant.</p>"
                    heText=""
                    colorBar="#CCB479"
                />
            ]}
          />
      </div>
      <Spacer/>
    </GreyBox>

    <CallToActionFooterWithButton
        href="https://drive.google.com/file/d/1DXh0J-y0hHJTZuIdaoa2k3CrJBHeBdxK/view"
        he_href=""
        enText="Read the full schedule, requirements, and application information."
        heText=""
        enButtonText="Download"
        heButtonText=""
        newTab={true}
    />
    <GreyBox light={true}>
    <H2Block en="Word-by-Word Leadership" he=""/>
</GreyBox>
    <Feature
        enTitle="Sara Wolkenfeld"
        enText="Sara Wolkenfeld is the Chief Learning Officer at Sefaria, an online database and interface for Jewish texts. Sara is also a fellow at the David Hartman Center at the Hartman Institute of North America, and is a member of Class Six of the Wexner Field Fellowship. She writes about Jewish texts and Jewish law, and her current projects focus on applying Talmudic ideas to questions of advancements in digital technology."
        enImg="/static/img/sara_circle.png"
        enImgAlt="Sara Wolkenfeld headshot"
        heTitle=""
        heText=""
        heImg=""
        heImgAlt=""
        borderColor="#004E5F"
    />

    <Feature
        enTitle="Erica Brown"
        enText="Dr. Erica Brown is the Vice Provost for Values and Leadership at Yeshiva University and the founding director of its Rabbi Lord Jonathan Sacks-Herenstein Center for Values and Leadership. She previously served as the director of the Mayberg Center for Jewish Education and Leadership and an associate professor of curriculum and pedagogy at The George Washington University. Erica is the author or co-author of 15 books on leadership, the Hebrew Bible and spirituality. Erica has a daily podcast, “Take Your Soul to Work.” Her forthcoming book Kohelet and the Search for Meaning (Maggid) will be available in 2023. Her last book Esther: Power, Fate and Fragility in Exile (Maggid) was a finalist for the National Jewish Book Award."
        enImg="/static/img/ericabrown_circle 1.png"
        enImgAlt="Erica Brown headshot"
        heTitle=""
        heText=""
        heImg=""
        heImgAlt=""
        borderColor="#004E5F"
    />
    <H1Block en="Get Your questions answered." he="" serif={true}/>
    <div className="staticPageBlockInner">
        <Accordian
            enTitle="What’s the application deadline?"
            heTitle=""
            enText="<p>The deadline for applications is March 13, 2023. We will not consider applications submitted after this date.</p>"
            heText=""
            colorBar="#B8D4D3"
        />

        <Accordian
            enTitle="How many women will be in the cohort?"
            heTitle=""
            enText="<p>We plan to welcome 20 women to this cohort.</p>"
            heText=""
            colorBar="#B8D4D3"
        />

        <Accordian
            enTitle="How does the stipend work?"
            heTitle=""
            enText="<p>Each woman will be awarded $6,000 per year, contingent on meeting the yearly writing requirements (15,000 words in the first year, 25,000 words in years two and three).</p>"
            heText=""
            colorBar="#B8D4D3"
        />

        <Accordian
            enTitle="How will the cohort support each other?"
            heTitle=""
            enText="<p>Through monthly meetings, a WhatsApp group, and regular check-ins, this cohort will build a supportive community in which women motivate each other, check in on progress, and share ideas. The monthly meetings will provide space to get to know one another, share drafts and get feedback, collaborate around best practices, and champion one another’s projects. The annual retreat will help cement these relationships and expose the cohort to developments in the field and veteran writers.</p>"
            heText=""
            colorBar="#B8D4D3"
        />

        <Accordian
            enTitle="I have more questions. How can I contact you?"
            heTitle=""
            enText="<p>Please email Rachel Buckman at <a href='mailto:rachel@sefaria.org'>rachel@sefaria.org</a></p>"
            heText=""
            colorBar="#B8D4D3"
        />


    </div>
    <Spacer/>

    <CallToActionFooterWithButton
        href="https://sefaria.typeform.com/to/wJXgn9jL"
        he_href=""
        enText="Ready to Apply? Fill out your application by March 13, 2023."
        heText=""
        enButtonText="Apply Now"
        heButtonText=""
        newTab={true}
    />



  </StaticPage>
);


const PoweredByPage = () => (
    <StaticPage optionalClass="englishOnly">
        <Header
            enTitle="Powered by Sefaria"
            enText="Did you know that Sefaria’s open data and API can be used by anyone to create new technological solutions for learning Torah? You can find it all for free in the Sefaria Developer Portal!"
            heTitle="Powered by Sefaria"
            heText="Did you know that Sefaria’s open data and API can be used by anyone to create new technological solutions for learning Torah? You can find it all for free in the Sefaria Developer Portal!"
            enActionURL="https://developers.sefaria.org/"
            enActionText="Create Something New"
            heActionURL="https://developers.sefaria.org/"
            heActionText="Create Something New"
            newTab={true}
        />
        <GreyBox>
            <H2Block en="Open Source Torah" he="Open Source Torah"/>
            <EnBlock padded={true}>
                <p>We do our best to ensure that the texts we put in our library come with a Creative Commons license, so the texts can be used and reused, for free. We also make all of our code available for open source use by other developers in any way they’d like. To date, there are more than 70 projects Powered by Sefaria, and nearly 100 sites linked to the Sefaria library through our Linker API.</p>
            </EnBlock>
            <HeBlock padded={true}>
                <p>We do our best to ensure that the texts we put in our library come with a Creative Commons license, so the texts can be used and reused, for free. We also make all of our code available for open source use by other developers in any way they’d like. To date, there are more than 70 projects Powered by Sefaria, and nearly 100 sites linked to the Sefaria library through our Linker API.</p>
            </HeBlock>
            <Spacer/>
        </GreyBox>
        <GreyBox light={true}>
            <H2Block en="Projects Powered by Sefaria" he="Projects Powered by Sefaria"/>
        </GreyBox>
        <Feature
            enTitle="AlHaTorah"
            enText="AlHaTorah is a website with a broad range of tools for studying Tanakh, including study guides broken down by parashah, biblical art, and interactive modules. Among the available sources, AlHaTorah makes use of biblical commentaries from Sefaria’s library."
            enImg="/static/img/powered-by-landing-page/alhatorah.org_.png"
            enImgAlt="Screenshot of AlHaTorah"
            borderColor={palette.colors.darkteal}
            link="https://alhatorah.org/"
            heText="AlHaTorah is a website with a broad range of tools for studying Tanakh, including study guides broken down by parashah, biblical art, and interactive modules. Among the available sources, AlHaTorah makes use of biblical commentaries from Sefaria’s library."
            heTitle="AlHaTorah"
            heImg="/static/img/powered-by-landing-page/alhatorah.org_.png"
            heImgAlt="Screenshot of AlHaTorah"
        />
        <Feature
            enTitle="AllDaf"
            enText="This app for learning Daf Yomi from the Orthodox Union provides users with personalized feeds that adapt to learners’ interests, supporting study of the Daf in a user-friendly and approachable format. The English text on AllDaf is sourced from Sefaria."
            enImg="/static/img/powered-by-landing-page/alldaf.org_.png"
            enImgAlt="Screenshot of AllDaf"
            borderColor={palette.colors.yellow}
            link="https://alldaf.org/"
            heTitle="AllDaf"
            heText="This app for learning Daf Yomi from the Orthodox Union provides users with personalized feeds that adapt to learners’ interests, supporting study of the Daf in a user-friendly and approachable format. The English text on AllDaf is sourced from Sefaria."
            heImg="/static/img/powered-by-landing-page/alldaf.org_.png"
            heImgAlt="Screenshot of AllDaf"
        />
        <Feature
            enTitle="Hadran"
            enText="Founded in 2018 by a group of women studying Talmud together, Hadran aims to make the study of Talmud more accessible to Jewish women at all levels of learning. Among the resources they provide are guides to learning Daf Yomi, and these lessons use texts from Sefaria."
            enImg="/static/img/powered-by-landing-page/hadran.org.il_daf_yevamot-63_.png"
            enImgAlt="Screenshot of Hadran"
            borderColor={palette.colors.green}
            link="https://hadran.org.il/"
            heTitle="Hadran"
            heText="Founded in 2018 by a group of women studying Talmud together, Hadran aims to make the study of Talmud more accessible to Jewish women at all levels of learning. Among the resources they provide are guides to learning Daf Yomi, and these lessons use texts from Sefaria."
            heImg="/static/img/powered-by-landing-page/hadran.org.il_daf_yevamot-63_.png"
            heImgAlt="Screenshot of Hadran"
        />
        <Feature
            enTitle="Dicta"
            enText="Dicta is a nonprofit research organization based in Israel that applies cutting-edge machine learning and natural language processing (the ability of a computer program to understand human language as it is spoken and written) to the analysis of Hebrew texts. Sefaria and Dicta often collaborate, sharing texts and splitting the costs of shared projects. Dicta offers a broad range of tools for free use by anyone, including the ability to add nikud (vocalization) to text as you type, intuitive Talmud and Bible search, and more."
            enImg="/static/img/powered-by-landing-page/talmudsearch.dicta.org.il_.png"
            enImgAlt="Screenshot of Dicta"
            borderColor={palette.colors.lightblue}
            link="https://dicta.org.il/"
            heTitle="Dicta"
            heText="Dicta is a nonprofit research organization based in Israel that applies cutting-edge machine learning and natural language processing (the ability of a computer program to understand human language as it is spoken and written) to the analysis of Hebrew texts. Sefaria and Dicta often collaborate, sharing texts and splitting the costs of shared projects. Dicta offers a broad range of tools for free use by anyone, including the ability to add nikud (vocalization) to text as you type, intuitive Talmud and Bible search, and more."
            heImg="/static/img/powered-by-landing-page/talmudsearch.dicta.org.il_.png"
            heImgAlt="Screenshot of Dicta"
        />
        <Feature
            enTitle="Artscroll Smart Siddur"
            enText="This app converts the popular ArtSchool Siddur into a fully digital format, including hyperlinks to secondary sources, translations, and commentary, as well as the ability to customize your siddur experience.  When you click on citations to non-ArtScroll books in the siddur's footnotes, they include texts from the Sefaria library."
            enImg="/static/img/powered-by-landing-page/artscroll siddur.png"
            enImgAlt="Screenshot of Artscroll Smart Siddur"
            borderColor={palette.colors.red}
            link="https://www.artscroll.com/Categories/DSD.html"
            heTitle="Artscroll Smart Siddur"
            heText="This app converts the popular ArtSchool Siddur into a fully digital format, including hyperlinks to secondary sources, translations, and commentary, as well as the ability to customize your siddur experience.  When you click on citations to non-ArtScroll books in the siddur's footnotes, they include texts from the Sefaria library."
            heImg="/static/img/powered-by-landing-page/artscroll siddur.png"
            heImgAlt="Screenshot of Artscroll Smart Siddur"
        />
        <GreyBox>
            <H2Block en="Tell us about your projects!" he="Tell us about your projects!"/>
            <EnBlock padded={true}>
                <p>Have you used Sefaria’s data to build an app, visualization, website, or other digital tool? Tell us about it! We’d love to see your project. You can also reach out to us with your questions about our open source data and API by writing to us at <a href="mailto:developers@sefaria.org">developers@sefaria.org</a>.</p>
            </EnBlock>
            <HeBlock padded={true}>
                <p>Have you used Sefaria’s data to build an app, visualization, website, or other digital tool? Tell us about it! We’d love to see your project. You can also reach out to us with your questions about our open source data and API by writing to us at <a href="mailto:developers@sefaria.org">developers@sefaria.org</a>.</p>
            </HeBlock>
            <Spacer/>
        </GreyBox>

        <ButtonRow white={true} enTitle="Explore a few more projects" heTitle="Explore a few more projects">
            {[["HaTanakh.com", "http://www.hatanakh.com/"],
                ["Koveah", "https://koveah.org/"],
                ["Shnayim Mikra", "http://www.shnayim.com/"],
                ["Russel Neiss' Micrography", "https://github.com/rneiss/micrography"],
                ["Sefaria Wordpress Plugin", "https://github.com/JoshMB/sefaria-wp-plugin"],
                ["Capish - Interactive Learning", "https://capish.me/"],
                ["Sefer Similarity Map", "https://jhostyk.github.io/SeferSimilarityMap/"],
                ["Sefaria Space: (Topic Museum + Text Mania)", "https://sefaria-space.web.app/"],
                ["T'Feeling", "https://tfeeling.netlify.app/"],
                ["The Taryag Mitzvos", "https://thetaryag.com/"],
                ["Gematriaphone", "http://alexboxer.com/gematriaphone/"],
                ["Yamim Noraim Machzor", "https://play.google.com/store/apps/details?id=com.machzoryamimnoraim"],
                ["Sefaria Sidebar Extension", "https://github.com/DovOps/SefariaSidebarExtension/"],
                ["Kindle Seforim", "https://kindleseforim.paritcher.com/"],
                ["The Jewish Story Through Books", "https://joshcooper417.github.io/"]
            ].map(([enText, hrefURL]) =>
                <SimpleButton
                    white={true}
                    rounded={false}
                    tall={true}
                    newTab={true}
                    href={hrefURL}
                    en={enText}
                    he={enText}
                />)
            }
        </ButtonRow>

    </StaticPage>
);

const PBSC2021LandingPage = () => (
    <StaticPage>
        <Header
            enTitle="Powered by Sefaria Contest 2021"
            enText="Explore the Projects"
            enImg="/static/img/pbsc-2020-landing-page/codemockup3.png"
            enImgAlt=""
            heTitle="תחרות פיתוח התוכנה של ספריא 2021"
            heText="גלו את המיזמים"
            heImg="/static/img/pbsc-2020-landing-page/codemockup3.png"
            heImgAlt=""
        />

        <GreyBox>
            <H2Block en="Inviting Innovation" he="הזמנה לחידוש"/>
            <EnBlock padded={true}>
                <p>In an effort to seed the digital future of Jewish texts, the Powered by Sefaria Contest was launched in July 2020 — inviting the global Sefaria community to make use of our free and open digital dataset of Jewish texts, translations, and interconnections. Over the years, dozens of third parties have created apps, visualizations, and conducted research using our data or API, and we wanted to see what else our community could dream up. The second annual Powered by Sefaria Contest saw tremendous enthusiasm and welcomed many high quality submissions from Sefaria users around the world. <strong>Keep reading to learn more about the two winners and some innovative honorable mentions.</strong></p>
            </EnBlock>
            <HeBlock padded={true}>
                <p>מתוך רצון לזרוע את זרעי העתיד הדיגיטלי של ארון הספרים היהודי, השקנו בשנת 2020 את תחרות פיתוח התוכנה של ספריא, ובה הזמנו את הקהילה הגלובלית של ספריא להשתמש במערך הנתונים הדיגיטלי הפתוח והחופשי של מקורות יהודיים, תרגומים וקישורים בין־טקסטואליים. לאורך השנים היינו עדים לעשרות מפתחי גוף שלישי שהשתמשו בנתונים או ב־API שלנו ליצירת יישומונים והדמיות ולצורכי מחקר, ורצינו לבדוק אילו רעיונות נוספים יש בקהילה שלנו. התחרות הפגישה אותנו עם התלהבות יוצאת מן הכלל ועם תוצרים באיכות גבוהה שקיבלנו ממשתמשי ספריא ברחבי העולם. המשיכו לקרוא כדי ללמוד על שני המנצחים ועל מיזמים נוספים שזכו בציון לשבח.</p>
            </HeBlock>
            <Spacer/>
        </GreyBox>

        <GreyBox light={true}>
            <H2Block en="Grand Prize Winner" he="זוכה הפרס הכללי"/>
        </GreyBox>

        <Feature
            enTitle="Sefaria Chavrusa"
            enText="Gershon Binder<br/><br/>Sefaria Chavrusa is designed to increase accessibility by introducing a text-to-speech feature on Sefaria. Most text-to-speech options struggle with Hebrew; Sefaria Chavrusa is a solution for people who use screen readers, are unfamiliar with reading Hebrew, or just prefer hearing texts read aloud.  It also allows for customized voices with different accents including Chassidish, Litvish, and Israeli."
            enImg="/static/img/pbsc-2021-landing-page/sefariachavrusa.png"
            enImgAlt="Screenshot of Sefaria Chavrusa"
            heTitle="או 'חברותא עם ספריא'"
            heText="מאת גרשון בינדר<br><br>'חברותא עם ספריא' היא כלי שנועד להגביר את נגישותם של טקסטים בספריא על ידי השמעה קולית של טקסטים. כיום מרבית הכלים שהופכים טקסט לשמע מתקשים לעשות זאת בעברית, ועל כן 'חברותא עם ספריא' תסייע למשתמשים שנעזרים בקוראי מסך, למשתמשים שאינם מנוסים דיים בקריאת עברית או למשתמשים שפשוט מעדיפים לשמוע את המקורות בקול. המיזם מאפשר שימוש בקולות מותאמים אישית עם מבטאים לבחירה, כגון חסידי, אשכנזי או ישראלי."
            heImg="/static/img/pbsc-2021-landing-page/sefariachavrusa.png"
            heImgAlt="Screenshot of Sefaria Chavrusa"
            borderColor={palette.colors.yellow}
            link="https://www.youtube.com/watch?v=wnvw6H9BWDw&feature=youtu.be"
        />

        <GreyBox>
            <H2Block en="Meet the Grand Prize Winner" he="פגשו את זוכה הפרס הכללי"/>
            <EnBlock padded={true}>
                <p>Originally from Huntington, Long Island, Gershon Binder is a senior at Lander College for Men working toward a degree in Computer Science. He is a graphic and web designer working with 3D rendering and Unreal Engine. He currently lives in Queens, New York.</p>
            </EnBlock>
            <HeBlock padded={true}>
                <p>גרשון בינדר מהנטינגטון שבלונג איילנד במדינת ניו יורק הוא סטודנט למדעי המחשב בשנתו האחרונה בקולג' לנדר לגברים. בינדר הוא מעצב אתרים ומעצב גרפי ועובד עם מודלים תלת-ממדיים ועם מנוע Unreal. כיום מתגורר בקווינס שבניו יורק.</p>
            </HeBlock>
            <H2Block en="What Our Team Had to Say" he="מה יש לצוות שלנו להגיד על זה"/>
            <Section noPadding={true}>
                <UserQuote
                    enText="“I was really impressed with the quality of the speech, even for unvowelized texts.  One of the things that we learned early at Sefaria is that making a text digital opens it up to people with low vision.  But the quality of Rabbinic Hebrew text-to-speech has always been poor, especially in comparison with English. This project gave me hope that we could provide low-sighted users a truly excellent spoken version of all of our texts.”"
                    heText="התרשמתי מאוד מאיכות הדיבור, אפילו עבור טקסטים ללא ניקוד. אחד הדברים שגילינו בשלב מוקדם בספריא הוא שהפיכת טקסט לדיגיטלי מאפשרת ללקויי ראיה להינות מהטקסטים שלנו. הבעיה היא שהעברה של מקורות רבניים מטקסט כתוב לדיבור פוגעת באיכות של הטקסט. הפרויקט הזה נתן לי תקווה שנוכל לספק למשתמשים לקויי ראייה גרסה מדוברת מעולה באמת של כל הטקסטים שלנו."
                    enName="Lev Israel, Chief Data Officer at Sefaria"
                    heName='לב ישראל, מנהל נתונים ראשי, בספריא'
                    image="/static/img/pbsc-2021-landing-page/lev.png"
                />
            </Section>

        </GreyBox>

        <GreyBox light={true}>
            <H2Block en="Women in Tech Winner" he="זוכת פרס נשים מפתחות טכנולוגיה"/>
        </GreyBox>

        <Feature
            enTitle="Torah Chanting Source Sheet Generator"
            enText="By Valerie Monaco<br><br>The Torah Chanting Source Sheet Generator takes a range of Torah verses and provides a generated Sefaria sheet loaded with features for people learning how to chant, including trope identification and highlighting, trope cantillation tunes, and full verse chanting audio files."
            enImg="/static/img/pbsc-2021-landing-page/torahchanting.png"
            enImgAlt="Screenshot of Torah Chanting Source Sheet Generator"
            heTitle="מחולל דפי מקורות לקריאה בתורה"
            heText='מאת ולרי מונקו<br><br>"מחולל דפי המקורות לקריאה בתורה"  אוסף מגוון  פסוקים מן התורה כדי לחולל בעזרתם דף מקורות הכולל כלי עזר לקריאה בתורה – זיהוי והדגשה של טעמי המקרא, הדגמות שמע של טעמי המקרא וכן קובצי שמע של פסוקים מלאים.'
            heImg="/static/img/pbsc-2021-landing-page/torahchanting.png"
            heImgAlt="Screenshot of Torah Chanting Source Sheet Generator"
            borderColor={palette.colors.raspberry}
            link="https://www.torahchantinghelper.net/"
        />

        <GreyBox>
            <H2Block en="Meet the Women in Tech Winner" he="פגשו את זוכת פרס נשים מפתחות טכנולוגיה"/>
            <EnBlock padded={true}>
                <p>The Torah Chanting Source Sheet Generator was created by Valerie Monaco, who officially converted to Judaism in 2013. In addition to being members at Rodef Shalom in Pittsburgh, PA, she and her wife are very involved with Congregation Bet Tikvah. Valerie works as a Senior Data Analyst for the City of Pittsburgh and has graduate degrees in psychology and human-computer interaction. As she was studying chanting, Valerie found it was difficult without a shared visual resource, and setting up a useful sheet “by hand” was time-consuming and had limitations. The Torah Chanting Source Sheet Generator eases the process of creating sheets to make it easier for people to spend their time learning.</p>
            </EnBlock>
            <HeBlock padded={true}>
                <p>"מחולל דפי המקורות לקריאה בתורה" נוצר על ידי ולרי מונקו, שהתגיירה בשנת 2013. נוסף על חברותן בקהילת "רודף שלום" בפיטסבורג שבפנסילבניה, היא ובת זוגה הן גם שותפות נלהבות בקהילת "בית תקווה". ולרי היא אנליסטית דאטה בכירה בעיריית פיטסבורג ובעלת תואר ראשון בפסיכולוגיה ובקשרי אדם־מחשב. כאשר למדה לקרוא בתורה גילתה ולרי שקשה לעשות זאת ללא דף מקורות ויזואלי משותף, ושהכנת דף שימושי כזה באופן ידני תיארך זמן רב ויהיו לה מגבלות. "מחולל דפי המקורות לקריאה בתורה" מקל על תהליך יצירת דפי המקורות ומאפשר להקדיש יותר זמן ללימוד.</p>
            </HeBlock>
            <H2Block en="What Our Team Had to Say" he="מה יש לצוות שלנו להגיד על זה"/>
            <Section noPadding={true}>
                <UserQuote
                    enText="“One of the most powerful things about Sefaria is how our tools and resources can be harnessed to provide access and ease of use for folks to grow into their Judaism and Torah learning whenever they're ready. As an adult b'nai mitzvah student Valerie knows this first hand, and her extension of our API and resources to create a tool that simplifies the process of learning Torah reading by automatically creating interactive trope exercises and highlighting trop phrases in a given selection of text is exactly the kind of project that would have been much more difficult to create without our open APIs and data.”"
                    heText=""
                    enName="Russel Neiss, Sr. Product Engineer at Sefaria"
                    heName='רזיאל ניס, מהנדס מוצר בכיר, בספריא'
                    image="/static/img/pbsc-2021-landing-page/russel.png"
                />
            </Section>
        </GreyBox>

        <GreyBox light={true}>
            <H2Block en="Honorable Mentions" he="מיזמים שזכו בציון לשבח"/>
        </GreyBox>

        <Feature
            enTitle="he_Toranit"
            enText="By Zeev Pekar<br><br>Ivrit Toranit is a free spelling dictionary. It includes Hebrew from different eras,  as well as Western and Eastern Aramaic. The dictionary is designed to reduce the ‘mispellings’ wrongly detected by the modern Hebrew spell checkers when working with Torah literature."
            enImg="/static/img/pbsc-2021-landing-page/he_toranit.png"
            enImgAlt="he_Toranit screenshot"
            heTitle="עברית תורנית"
            heText='מאת זאב פקר<br><br>"עברית תורנית" היא מילון איות ללא תשלום הכולל עברית מתקופות שונות וכן ארמית מזרחית ומערבית. המילון נועד להפחית את "שגיאות הכתיב" שבודקי האיות, הפועלים על פי העברית המודרנית, מרבים למצוא ולהתריע עליהן בעת עבודה עם ספרות תורנית.'
            heImg="/static/img/pbsc-2021-landing-page/he_toranit.png"
            heImgAlt="he_Toranit screenshot"
            borderColor={palette.colors.green}
            link="https://gitlab.com/pninim.org/he_TORANIT"
        />


        <Feature
            enTitle="ShenaimMikra - Text to Speech"
            enText="By Abraham Saiovici<br><br>ShnaimMikra Text-to-Speech is an application that pulls in the weekly Parsha along with the Rashis and synthesizes the text into speech, providing a way of hearing the Parsha on the go. Handy for long commutes!"
            enImg="/static/img/pbsc-2021-landing-page/shenaim mikra.png"
            enImgAlt="ShenaimMikra - Text to Speech"
            heTitle="שניימקרא – טקסט לשמע"
            heText='מאת אברהם סיוביצ’י<br><br>"שניימקרא – טקסט לשמע" הוא יישומון השולף את פרשת השבוע עם פרשנות רש"י מסנתז את הטקסט לשמע ומאפשר לשמוע את הפרשה "בלכתך בדרך". שימושי מאוד לנסיעות ארוכות לעבודה!'
            heImg="/static/img/pbsc-2021-landing-page/shenaim mikra.png"
            heImgAlt="שניימקרא – טקסט לשמע"
            borderColor={palette.colors.paleblue}
            link="http://shnaim-mikra-abe.s3-website-us-east-1.amazonaws.com/"
        />


        <Feature
            enTitle="Verse-Based Search"
            enText="By Oren Mishali<br><br>An innovative tool that helps users search for sources by quotations. On selecting a set of verses, the site generates a list of texts that quote verses from the set. This tool provides an different way to quickly find relevant sources - sorting results by their relationship to a specific verse rather than topic or text"
            enImg="/static/img/pbsc-2021-landing-page/verse search.png"
            enImgAlt="Verse-Based Search"
            heTitle="חיפוש מבוסס פסוקים"
            heText='מאת אורן משעלי<br><br>"חיפוש מבוסס פסוקים" הוא כלי חדשני שעוזר למשתמשים לחפש מקורות על פי ציטוטים. באמצעות בחירה של סדרת פסוקים, האתר מחולל רשימה של טקסטים המצטטים פסוקים בסדרה. הכלי הזה מספק דרך חלופית למציאת מקורות רלוונטיים במהירות – הוא ממיין תוצאות על פי הקשר שלהם לפסוק מסוים במקום לפי הקשר שלהם לנושא או לטקסט.'
            heImg="/static/img/pbsc-2021-landing-page/verse search.png"
            heImgAlt="חיפוש מבוסס פסוקים"
            borderColor={palette.colors.blue}
            link="http://jbse.cs.technion.ac.il/#/show?uri=section-tanach-1-1"
        />


        <Feature
            enTitle="Stories of the Zohar"
            enText="By Yair Gardin<br><br>A digital resource of the stories of the sages that appear in the Zohar, allowing easy perusal of the stories. The site includes mapping of all the stories of the Zohar according to parshas and topics, as well as accompanying visuals and links to similar stories."
            enImg="/static/img/pbsc-2021-landing-page/zohar stories.png"
            enImgAlt="Daf Yomi Crossword"
            heTitle="סיפורי הזוהר"
            heText='מאת יאיר גרדין<br><br>זהו משאב דיגיטלי לסיפורי החכמים שבזוהר, המאפשר קריאה מעמיקה בקלות. האתר כולל מיפוי של כל סיפורי הזוהר על פי פרשות ונושאים, וכן הדמיות המלוות את הסיפורים וקישורים לסיפורים דומים. '
            heImg="/static/img/pbsc-2021-landing-page/zohar stories.png"
            heImgAlt="תשבץ דף יומי"
            borderColor={palette.colors.orange}
            link="https://www.zohar-stories.com/"
        />


        <CallToActionFooterWithButton
            href="https://github.com/Sefaria/Sefaria-Project"
            he_href="https://github.com/Sefaria/Sefaria-Project"
            enText="Want to create something of your own?"
            heText="רוצה ליצור משהו משלך?"
            enButtonText="GitHub"
            heButtonText="גיטהאב"
        />

        <ButtonRow white={true} enTitle="Explore the 2021 projects" heTitle="גלו את מיזמי 2021">
            { [
                ["Talmud Sidebar Extension", "תוסף סרגל הכלים של התלמוד", "https://chrome.google.com/webstore/detail/talmud-sidebar-extension/dmpiiciebnbekblfbcdeogjkbbmeeimi"],
                ["Mizmor Shir", "מזמור שיר", "http://mizmor-shir.herokuapp.com/"],
                ["Shulkhan", "שולחן", "http://josephtepperman.com/shulkhan.htm"],
                ["Goof - Body parts in Tefillah", "גוף: איברי הגוף בתפילה", "https://goof.surge.sh/"],
                ["Capish - Interactive Learning", "קאפיש: לימוד אינטראקטיבי", "https://capish.me/"],
                ["Daf Yomi Crossword", "תשבץ דף יומי", "http://ee.cooper.edu/~goldfarb/daf"],
                ["Sefer Similarity Map", "ספר– מפת דמיון בין טקסטים", "https://jhostyk.github.io/SeferSimilarityMap"],
                ["Custom Mikraot Gedolot", "מקראות גדולות בהתאמה אישית", "http://ec2-3-129-165-55.us-east-2.compute.amazonaws.com:3002/"],
                ["Sefaria Space: (Topic Museum + Text Mania)", "מרחב ספריא (מוזיאון נושאי + טָרֶפֶת טקסט)", "https://sefaria-space.web.app/"],
                ["The Rabbinic Citation Network", "רשת ציטוטים של חכמי התלמוד", "http://www.rabbiniccitations.jewishstudies.digitalscholarship.brown.edu/blog/"],
                ["T'Feeling", "פילינג", "https://tfeeling.netlify.app"],
                ["CiteMakor", "המצ'טט", "https://twitter.com/CiteMakor"],
                ["Gifaria", "גיפַריא", "https://tiger-tang.shinyapps.io/gifaria"],
                ["The Taryag Mitzvos", "תרי\"ג מצוות", "https://thetaryag.com/"],
                ["3D Tanach Family Tree", "אילן יוחסין תנ\"כי תלת ממדי", "http://www.basehasefer.com"],
                ["Gematriaphone", "גימטריה קולית", "http://alexboxer.com/gematriaphone"],
                ["sefaria-connections", "קשרי ספריא", "https://charlesloder.github.io/sefaria-connections"],
                ["SefariAcrostic", "ספריאקרוסטיכון", "https://20gordone.github.io/SefariaContest"],

            ].map(i =>
                <SimpleButton
                    white={true}
                    rounded={false}
                    tall={true}
                    newTab={true}
                    href={i[2]}
                    he_href={i[2]}
                    he={i[1]}
                    en={i[0]}
                />)
            }
        </ButtonRow>

    </StaticPage>
);

const Accordian = ({enTitle, heTitle, enText, heText, colorBar}) => (
     <details style={{borderColor: colorBar}}>
      <summary>
          <span className="int-en">{enTitle}</span>
          <span className="int-he">{heTitle}</span>
      </summary>
      <div className="int-en" dangerouslySetInnerHTML={{__html:enText}} />
      <div className="int-he" dangerouslySetInnerHTML={{__html:heText}} />
     </details>
)


const StaticPage = ({children, optionalClass=""}) => {
    var staticPageClass = "staticPage";
    if (optionalClass !== "") {
        staticPageClass += " " + optionalClass;
    }
    return <div className={staticPageClass}>
        {children}
    </div>
};

const Spacer = ({height}) => <div className={"staticPageSpacer"} style={{height: height || 60}}></div>;

const HeBlock = ({children, padded}) => <div className={"int-he" + (padded ? " staticPageBlockInner" : "")}>{children}</div>;

const EnBlock = ({children, padded}) => <div className={"int-en" + (padded ? " staticPageBlockInner" : "")}>{children}</div>;

const GreyBox = ({children, light}) => <div className={light ? "lightgreyBackground" : "greyBackground"}>{children}</div>

const H1Block = ({en, he}) =>
  <div className="staticPageBlockInner">
    <h1 className="staticPageH1 serif">
        <SimpleInterfaceBlock en={en} he={he} />
    </h1>
  </div>;


const H2Block = ({en, he, classes, serif}) =>
  <div className="staticPageBlockInner">
    <h2 className={serif ? "staticPageH2 serif" : "staticPageH2"}>
        <SimpleInterfaceBlock en={en} he={he} />
    </h2>
  </div>;

const HeaderWithColorAccentBlockAndText = ({enTitle, heTitle, enText, heText, colorBar}) => (
    <div className="HeaderWithColorAccentBlockAndText">
        <h2 className="serif">
            <span className="int-en">{enTitle}</span>
            <span className="int-he">{heTitle}</span>
        </h2>

        <hr style={{borderColor: colorBar}} />

        <div className="int-en" dangerouslySetInnerHTML={{__html:enText}} />
        <div className="int-he" dangerouslySetInnerHTML={{__html:heText}} />

    </div>
)

const SubscribeButton = ({enAction, heAction, heLists, enLists, redirectURL}) => {
  const email = Sefaria._email;
  const [message, setMessage] = useState("");
  const [messageStyle, setMessageStyle] = useState("");
  const heActionText = useRef(heAction);
  const enActionText = useRef(enAction);

  if (email.length === 0) {
    enActionText.current = enAction;
    heActionText.current = heAction;
  }

  const handleClick = () => {
      if (Sefaria.util.isValidEmailAddress(email)) {
          setMessage("Subscribing...");
          setMessageStyle("italics");
          const lists = Sefaria.interfaceLang == "hebrew" ? heLists : enLists

          const request = new Request(
              "/api/subscribe/" + email,
              {headers: {'X-CSRFToken': Cookies.get('csrftoken')}}
          );
          fetch(request, {
              method: 'POST',
              mode: 'same-origin',
              credentials: 'same-origin',
              body: JSON.stringify({"lists": lists}),
          }).then(response => {
              if (!response.ok) {
                  response.text().then(resp_text => {
                      setMessage(resp_text)
                      setMessageStyle("");
                  });
              } else {
                  response.json().then(resp_json => {
                      if (resp_json.hasOwnProperty("status") && resp_json["status"] == "ok") {
                          setMessage("Subscribed! Welcome to our list.");
                          setMessageStyle("");
                      } else if (resp_json.hasOwnProperty("error")) {
                          setMessage(resp_json["error"]);
                          setMessageStyle("");
                      }
                  });
              }
          }).catch(error => {
              setMessage(`Failed to subscribe ${email}.`);
          });
      }
  }

  return <span>
      <div className="simpleButtonWrapper signUpEducators">
        <div onClick={handleClick} className={classNames({button:1, flexContainer:1, "int-en":1, white: true, tall: false, rounded:true})}>
          <span className="int-en">{email.length === 0 ? <a href={redirectURL}>{enActionText.current}</a> : enActionText.current}<img src="/static/img/circled-arrow-right.svg"/></span>
        </div>
        <div onClick={handleClick} className={classNames({button:1, flexContainer:1, "int-he":1, white: true, tall: false, rounded:true})}>
          <span className="int-he">{email.length === 0 ? <a href={redirectURL}>{heActionText.current}</a> : heActionText.current}<img src="/static/img/circled-arrow-left.svg"/></span>
        </div>
      </div>
      <div className={`signUpEducatorsMessage ${messageStyle}`}>{message}<br/></div>
  </span>
}

const HeaderForEducatorsPage = () => {
  var enTitle="Teach with Sefaria"
  var enText="Discover the power of digital texts and tools in your classroom. Explore Sefaria’s many resources to enrich teaching and learning in your community."
  var heText="גלו כיצד להעשיר את הלמידה וההוראה באמצעות מאגר מקורות דיגיטלי. באתר אפשרויות רבות ללומדים:  תוכלו למצוא מקורות, להיפגש עם מגוון של חומרי הוראה ולחזק את התלמידים שלכם כלומדים עצמאיים."
  var heTitle="מלמדים עם ספריא"

  return <div className="staticPageHeader educators">
    <div className="staticPageBlockInner flexContainer">
      <div className="staticPageHeaderTextBox educators">
        <h1>
          <span className="int-en">{enTitle}</span>
          <span className="int-he">{heTitle}</span>
        </h1>
        <SimpleInterfaceBlock classes="staticPageHeaderText" he={heText} en={enText}/>
        <NewsletterSignUpForm contextName="educators" />
      </div>
    </div>
  </div>
};

const HeaderForRabbisPage = () => {
  var enTitle="Sefaria for Rabbis"
  var enText="Discover the power of digital texts and tools to fuel your rabbinate. Explore Sefaria’s many resources to enrich learning and teaching in your community."

  return <div className="staticPageHeader rabbis">
    <div className="staticPageBlockInner flexContainer">
      <div className="staticPageHeaderTextBox educators">
        <h1>
          <span className="int-en">{enTitle}</span>
        </h1>
        <SimpleInterfaceBlock classes="staticPageHeaderText" en={enText}/>
        <SubscribeButton
             enAction={"Sign up for Rabbi Newsletter"}
             heAction={"הירשמו לקבלת הניוזלטר"}
             heLists={"ANNOUNCEMENTS_General_Hebrew|ANNOUNCEMENTS_Rabbi_Hebrew"}
             enLists={"ANNOUNCEMENTS_General|ANNOUNCEMENTS_Rabbi"}
             redirectURL={"/register?next=/rabbis"}
            />
      </div>
    </div>
  </div>
};


const HeaderForDonatePage = () => {
  var enTitle="Your gift. Your impact."
  var enText="When you give to Sefaria, you’re powering a living library of more than 3,000 years of Jewish texts. Donate today and support the future of Jewish learning, innovation, and conversation."
  var heText="גלו כיצד להעשיר את הלמידה וההוראה באמצעות מאגר מקורות דיגיטלי. באתר אפשרויות רבות ללומדים:  תוכלו למצוא מקורות, להיפגש עם מגוון של חומרי הוראה ולחזק את התלמידים שלכם כלומדים עצמאיים."
  var heTitle="מלמדים עם ספריא"

  return <div className="staticPageHeader donate">
    <div className="staticPageBlockInner flexContainer">
      <div className="staticPageHeaderTextBox donate">
        <h1>
          <span className="int-en">{enTitle}</span>
          <span className="int-he">{heTitle}</span>
        </h1>
        <SimpleInterfaceBlock classes="staticPageHeaderText" he={heText} en={enText}/>
      </div>
    </div>
  </div>
};


const Header = ({enTitle, heTitle, enText, heText, enImg, heImg, enImgAlt, heImgAlt, enActionURL, enActionText, heActionURL, heActionText, newTab}) => {
    var staticPageHeaderClass = "staticPageHeader";
    var imgComponent = "";
    if (enImg === "" && heImg === "") {
      staticPageHeaderClass += " textOnly";
    }
    else
    {
      imgComponent = <span><img className="int-en" src={enImg} alt={enImgAlt}/><img className="int-he" src={heImg} alt={heImgAlt}/></span>;
    }
    return <div className={staticPageHeaderClass}>
        <div className="staticPageBlockInner flexContainer">
            <div className="staticPageHeaderTextBox">
                <h1>
                    <span className="int-en">{enTitle}</span>
                    <span className="int-he">{heTitle}</span>
                </h1>
                <SimpleInterfaceBlock classes="staticPageHeaderText" he={heText} en={enText}/>
                {enActionURL ?
                    <SimpleButton en={enActionText} he={heActionText} href={enActionURL} he_href={heActionURL}
                                  white={true} newTab={newTab}/> : null}
            </div>
            <div className="staticPageHeaderImg">
                {imgComponent}
            </div>
        </div>
    </div>
};

const Section = ({children, noPadding}) =>
    <div className={classNames({
        "staticPageBlockInner": 1,
        "staticPageSection": !noPadding,
    })}>
        {children}
    </div>;

const UserQuote = ({enText, heText, image, enName, heName}) =>
    <div className="staticPageUserQuote">
        <div className="staticPageUserQuoteContent">
            <div className="int-en" dangerouslySetInnerHTML={{__html:enText}} />
            <div className="int-he" dangerouslySetInnerHTML={{__html:heText}} />
        </div>
        <div className="staticPageUserQuoteNameBox">
            <img src={image} />
            <div className="staticPageUserQuoteName">
                <span className="int-en" dangerouslySetInnerHTML={{__html:enName}} />
                <span className="int-he" dangerouslySetInnerHTML={{__html:heName}} />
            </div>
        </div>
    </div>;

const Sheet = ({title, link, author, image}) =>
    <div className="staticPageSheetItem">
        <a href={link}>{title}</a>
        <img src={image}/>
        <span className="staticPageSheetAuthor">{author}</span>
    </div>;

const CallToActionFooterWithButton = ({href, he_href, enText, heText, enButtonText, heButtonText, newTab=false}) => (
  <div className="staticPageCallToActionFooter">
    <div className="staticPageBlockInner flexContainer">
      <SimpleInterfaceBlock classes="callToActionText" en={enText} he={heText} />
      <SimpleButton href={href} he_href={he_href} en={enButtonText} he={heButtonText} white={true} newTab={newTab}/>
    </div>
  </div>
);

const CallToActionFooter = ({enText, heText}) => (
    <div className="staticPageCallToActionFooter">
        <div className="staticPageBlockInner flexContainer">
            <SimpleInterfaceBlock classes="callToActionText noButton" en={enText} he={heText} />
        </div>
    </div>
);

const CallToActionFooterWithNewsletter = ({enText, heText, includeEducatorOption}) => (
    <div className="staticPageCallToActionFooter">
        <div className="staticPageBlockInner flexContainer">
            <SimpleInterfaceBlock classes="callToActionText" en={enText} he={heText} />
            <NewsletterSignUpForm contextName="Distance Learning Static Page" includeEducatorOption={includeEducatorOption} />
        </div>
    </div>
);

const About = ({enTitle, heTitle, enText, heText, backgroundColor}) => (
    <div className={"staticPageAbout" + (backgroundColor == "grey" ? " greyBackground" : "")}>
        <div className="staticPageBlockInner">
            <h2>
                <span className="int-en">{enTitle}</span>
                <span className="int-he">{heTitle}</span>
            </h2>
            <SimpleInterfaceBlock classes="staticPageAboutText" he={heText} en={enText} />
        </div>
    </div>
);

const ImageWithText = ({enText, heText, enImg, heImg, enImgAlt, heImgAlt}) => (
    <div className="feature blockVerticalPadding" style={{backgroundColor: "inherit"}}>
        <div className="staticPageBlockInner flexContainer">
            <div className="featureText" style={{borderTop: 0}}>
                <div className="int-en" dangerouslySetInnerHTML={{__html:enText}} />
                <div className="int-he" dangerouslySetInnerHTML={{__html:heText}} />
            </div>
            <div className="featureImage">
                <img className="int-en" src={enImg} alt={enImgAlt}/>
                <img className="int-he" src={heImg} alt={heImgAlt}/>
            </div>
        </div>
    </div>
);

const FeatureBox = ({enTitle, heTitle, enText, heText, enButtonText, heButtonText, enButtonUrl, heButtonUrl, borderColor}) => (
    <div className="featureBox" style={{borderColor: borderColor}}>
        <div className="featureHeader">
            <h3>
                <span className="int-en">{enTitle}</span>
                <span className="int-he">{heTitle}</span>
            </h3>
        </div>
        <div className="int-en" dangerouslySetInnerHTML={{__html:enText}} />
        <div className="int-he" dangerouslySetInnerHTML={{__html:heText}} />

        <SimpleButton
            white={false}
            rounded={true}
            tall={false}
            href={enButtonUrl}
            he_href={heButtonUrl}
            he={heButtonText}
            en={enButtonText}
        />

    </div>
)

const Feature = ({enTitle, heTitle, enText, heText, enImg, heImg, enImgAlt, heImgAlt, borderColor, link}) => (
    <div className="feature">
        <div className="staticPageBlockInner flexContainer">
            <div className="featureText" style={{borderColor: borderColor}}>
                <div className="featureHeader">
                    <ConditionalLink link={link}>
                        <h3>
                            <span className="int-en">{enTitle}</span>
                            <span className="int-he">{heTitle}</span>
                        </h3>
                    </ConditionalLink>
                </div>
                <div className="int-en" dangerouslySetInnerHTML={{__html:enText}} />
                <div className="int-he" dangerouslySetInnerHTML={{__html:heText}} />
            </div>
            <ConditionalLink link={link}>
                <div className="featureImage">
                    <img className="int-en" src={enImg} alt={enImgAlt}/>
                    <img className="int-he" src={heImg} alt={heImgAlt}/>
                </div>
            </ConditionalLink>
        </div>
    </div>
);

const ButtonRow = ({children, light, white, enTitle, heTitle}) => (
    <div className={classNames({
        "buttonRow": 1,
        "blockVerticalPadding": 1,
        "lightgreyBackground": light,
        "greyBackground": !white && !light
    })}>
        {enTitle && heTitle ?  <H2Block en={enTitle} he={heTitle}/> : null }
        <div className="staticPageBlockInner flexContainer">{children}</div>
    </div>
);

const SimpleButton = ({href, he_href, he, en, white, rounded=true, tall=false, newTab=false}) => (
    <div className="simpleButtonWrapper">
        <a href={href} className={classNames({button:1, flexContainer:1, "int-en":1, white: white, tall: tall, rounded:rounded})} target={newTab ? "_blank" : "_self"}>
            <span className="int-en">{en}</span>
        </a>
        <a href={he_href || href} className={classNames({button:1, flexContainer:1, "int-he":1, white: white, tall: tall, rounded:rounded})}>
            <span className="int-he">{he}</span>
        </a>
    </div>
);

const ParashaSponsorship = ({title, sponsorNames, message, link}) => {
    if (!sponsorNames) {
        return <div className="parashaSponsorship">
            <div className="parashaTitle">{title}</div>
            <div className="parashaSponsorNames"><a target="_blank" href='mailto:hannah@sefaria.org?subject=Ramban Sponsorship'><b><i>Available for Sponsorship</i></b></a></div>
        </div>
    }
    else {
        return <div className="parashaSponsorship">
            <a href={link} className="parashaTitle">{title}</a>
            <div className="parashaSponsorNames">{sponsorNames}</div>
            {message ?
            <div className="parashaMessage">{message}</div> : null }
        </div>
    }
};

const StaticHR = () =>
    <div className="staticPageBlockInner"><hr /></div>;

const ConditionalLink = ({ link, children }) =>
  link ? <a href={link} target="_blank">{children}</a> : children;

/*
* Team Page
*/

// Takes an array and boolean proposition function to be evaluated against each element
// Returns two arrays within an array
// The first contains the elements for which the proposition function evaluates to true. The second contains the rest
const partition = (arr, prop) =>
    arr.reduce(
        (accumulator, currentValue) => {
            accumulator[prop(currentValue) ? 0 : 1].push(currentValue);
            return accumulator;
        },
        [[], []]
    );

// Defines a comparator to be used for sorting team members
const byLastName = () => {
    const locale = Sefaria.interfaceLang === "hebrew" ? "he" : "en";
    return (a, b) => {
        const lastNameA = a.teamMemberDetails.teamName[locale].split(" ").pop();
        const lastNameB = b.teamMemberDetails.teamName[locale].split(" ").pop();
        return lastNameA.localeCompare(lastNameB, locale);
    };
};

const TeamTitle = ({ teamTitle }) => (
    <div className="teamTitle">
        <InterfaceText text={teamTitle} />
    </div>
);

const TeamName = ({ teamName }) => (
    <div className="teamName">
        <InterfaceText text={teamName} />
    </div>
);

const TeamMemberDetails = ({ teamMemberDetails }) => (
    <div className="teamMemberDetails">
        <TeamName teamName={teamMemberDetails.teamName} />
        <TeamTitle teamTitle={teamMemberDetails.teamTitle} />
    </div>
);

const TeamMemberImage = ({ teamMember }) => (
    <div className="teamMemberImage">
        <img
            src={teamMember.teamMemberImage}
            alt={`Headshot of ${teamMember.teamMemberDetails.teamName.en}`}
        />
    </div>
);

const TeamMember = ({ teamMember }) => (
    <div className="teamMember">
        <TeamMemberImage teamMember={teamMember} />
        <TeamMemberDetails teamMemberDetails={teamMember.teamMemberDetails} />
    </div>
);

const TeamMembers = ({ teamMembers }) => (
    <>
        {teamMembers.map((teamMember) => (
            <TeamMember key={teamMember.id} teamMember={teamMember} />
        ))}
    </>
);

const BoardMember = ({ boardMember }) => (
    <div className="teamBoardMember">
        <TeamMemberDetails teamMemberDetails={boardMember.teamMemberDetails} />
    </div>
);

const BoardMembers = ({ boardMembers }) => {
    let chairmanBoardMember;
    const chairmanIndex = boardMembers.findIndex(
        (boardMember) =>
            boardMember.teamMemberDetails.teamTitle.en.toLowerCase() ===
            "chairman"
    );
    if (chairmanIndex !== -1) {
        chairmanBoardMember = boardMembers.splice(chairmanIndex, 1);
    }
    const [cofounderBoardMembers, regularBoardMembers] = partition(
        boardMembers,
        (boardMember) =>
            boardMember.teamMemberDetails.teamTitle.en.toLowerCase() ===
            "co-founder"
    );

    return (
        <>
            {chairmanBoardMember && (
                <BoardMember boardMember={chairmanBoardMember[0]} />
            )}
            {cofounderBoardMembers.map((boardMember) => (
                <BoardMember key={boardMember.id} boardMember={boardMember} />
            ))}
            {regularBoardMembers.sort(byLastName()).map((boardMember) => (
                <BoardMember key={boardMember.id} boardMember={boardMember} />
            ))}
        </>
    );
};

const TeamMembersPage = memo(() => {
    const [ordinaryTeamMembers, setOrdinaryTeamMembers] = useState([]);
    const [teamBoardMembers, setTeamBoardMembers] = useState([]);
    const [error, setError] = useState(null);

    const fetchTeamMembersJSON = async () => {
        const query = `
            query {
                teamMembers(pagination: { limit: -1 }) {
                    data {
                        id
                        attributes {
                            teamName
                            teamTitle
                            isTeamBoardMember
                            teamMemberImage {
                                data {
                                    attributes {
                                        url
                                    }
                                }
                            }
                            localizations {
                                data {
                                    attributes {
                                        locale
                                        teamName
                                        teamTitle
                                    }
                                }
                            }
                        }
                    }
                }
            }
            `;
        try {
            const response = await fetch(STRAPI_INSTANCE + "/graphql", {
                method: "POST",
                mode: "cors",
                cache: "no-cache",
                credentials: "omit",
                headers: {
                    "Content-Type": "application/json",
                },
                redirect: "follow",
                referrerPolicy: "no-referrer",
                body: JSON.stringify({ query }),
            });
            if (!response.ok) {
                throw new Error(`HTTP Error: ${response.statusText}`);
            }
            const data = await response.json();
            return data;
        } catch (error) {
            throw error;
        }
    };

    const loadTeamMembers = async () => {
        if (typeof STRAPI_INSTANCE !== "undefined" && STRAPI_INSTANCE) {
            try {
                const teamMembersData = await fetchTeamMembersJSON();

                const teamMembersFromStrapi =
                    teamMembersData.data.teamMembers.data.map(
                        (teamMember) => {
                            const heLocalization =
                                teamMember.attributes.localizations.data[0];

                            return {
                                id: teamMember.id,
                                isTeamBoardMember:
                                    teamMember.attributes.isTeamBoardMember,
                                teamMemberImage:
                                    teamMember.attributes.teamMemberImage
                                        ?.data?.attributes?.url,
                                teamMemberDetails: {
                                    teamName: {
                                        en: teamMember.attributes.teamName,
                                        he: heLocalization.attributes
                                            .teamName,
                                    },
                                    teamTitle: {
                                        en: teamMember.attributes.teamTitle,
                                        he: heLocalization.attributes
                                            .teamTitle,
                                    },
                                },
                            };
                        }
                    );

                const [ordinaryMembers, boardMembers] = partition(
                    teamMembersFromStrapi,
                    (teamMember) => !teamMember.isTeamBoardMember
                );

                setOrdinaryTeamMembers(ordinaryMembers);
                setTeamBoardMembers(boardMembers);
            } catch (error) {
                console.error("Fetch error:", error);
                setError("Error: Sefaria's CMS cannot be reached");
            }
        } else {
            setError("Error: Sefaria's CMS cannot be reached");
        }
    };

    useEffect(() => {
        loadTeamMembers();
    }, []);

    return (
        <div>
            {error ? (
                <h1>{error}</h1>
            ) : (
                <>
                    <section className="main-text team-members">
                        <TeamMembers
                            teamMembers={ordinaryTeamMembers.sort(byLastName())}
                        />
                    </section>
                    <header>
                        <h2>
                            <span className="int-en">BOARD OF DIRECTORS</span>
                            <span className="int-he">מועצת המנהלים</span>
                        </h2>
                    </header>
                    <section className="main-text board-members">
                        <BoardMembers boardMembers={teamBoardMembers} />
                    </section>
                </>
            )}
        </div>
    );
});

/*
* Jobs Page
*/

// Show a different header with a description of Sefaria for the page in the case that there are jobs available
const JobsPageHeader = ({ jobsAreAvailable }) => {
    return (
        <>
            <header>
                <h1 className="mobileAboutHeader">
                    <span className="int-en">Jobs at Sefaria</span>
                    <span className="int-he">משרות פנויות בספריא</span>
                </h1>
                {jobsAreAvailable ? (
                    <>
                        <h2>
                            <span className="int-en">About Sefaria</span>
                            <span className="int-he">אודות ספריא</span>
                        </h2>
                        <p>
                            <span className="int-en">
                                Sefaria is a nonprofit organization dedicated to creating the
                                future of Torah in an open and participatory way. We are assembling
                                a free, living library of Jewish texts and their interconnections,
                                in Hebrew and in translation.
                            </span>
                            <span className="int-he">
                                ספריא היא ארגון ללא מטרות רווח שמטרתו יצירת הדור הבא של לימוד התורה
                                באופן פתוח ומשותף. אנחנו בספריא מרכיבים ספרייה חיה וחופשית של טקסטים
                                יהודיים וכלל הקישורים ביניהם, בשפת המקור ובתרגומים.
                            </span>
                        </p>
                    </>
                ) : null}
            </header>
        </>
    );
};

const Job = ({ job }) => {
    return (
        <div className="job">
            <a className="joblink" target="_blank" href={job.jobLink}>
                {job.jobDescription}
            </a>
        </div>
    );
};

// Show the list of job postings within a department category
const JobsListForDepartment = ({ jobsList }) => {
    return (
        <section className="jobsListForDepartment">
            {jobsList.map((job) => (
                <Job key={job.id} job={job} />
            ))}
        </section>
    );
};

// Job postings are grouped by department. This component will show the jobs for a specific department
// Each department has a header for its category before showing a list of the job postings there
const JobPostingsByDepartment = ({ department, departmentJobPostings }) => {
    return (
        <section className="section department englishOnly">
            <header>
                <h2 className="anchorable">{department}</h2>
            </header>
            <JobsListForDepartment key={department} jobsList={departmentJobPostings} />
        </section>
    );
};

// Show all the job postings grouped by department and render each department separately
const GroupedJobPostings = ({ groupedJobPostings }) => {

    return (
        Object.entries(groupedJobPostings).map(([department, departmentJobPostings]) => {
            return (
                <JobPostingsByDepartment
                    key={department}
                    department={department}
                    departmentJobPostings={departmentJobPostings}
                />
            );
        })
    );
};


const NoJobsNotice = () => {
    return (
        <div className="section nothing">
            <p>
                <span className="int-en">
                    Sefaria does not currently have any open positions.
                    Please follow us on <a target="_blank" href="http://www.facebook.com/sefaria.org" >Facebook</a>
                    to hear about our next openings.
                </span>
                <span className="int-he">
                    ספריא איננה מחפשת כעת עובדים חדשים.
                    עקבו אחרינו ב<a target="_blank" href="http://www.facebook.com/sefaria.org" >פייסבוק</a>&nbsp;
                    כדי להשאר מעודכנים במשרות עתידיות.
                </span>
            </p>
        </div>
    );
};



const JobsPage = memo(() => {
    const [groupedJobPostings, setGroupedJobPostings] = useState({});
    const [error, setError] = useState(null);
    const [loading, setLoading] = useState(true);

    const fetchJobsJSON = async () => {
        const currentDateTime = new Date().toISOString();
        const query = `
            query { 
                jobPostings(
                    pagination: { limit: -1 }
                    filters: {
                        jobPostingStartDate: { lte: \"${currentDateTime}\" }
                        jobPostingEndDate: { gte: \"${currentDateTime}\" }
                    }
                ) {
                    data {
                        id
                        attributes {
                            jobLink
                            jobDescription
                            jobDepartmentCategory
                        }
                    }
                }
            }
        `;
    
        try {
            const response = await fetch(STRAPI_INSTANCE + "/graphql", {
                method: "POST",
                mode: "cors",
                cache: "no-cache",
                credentials: "omit",
                headers: {
                    "Content-Type": "application/json",
                },
                redirect: "follow",
                referrerPolicy: "no-referrer",
                body: JSON.stringify({ query }),
            });
            if (!response.ok) {
                throw new Error(`HTTP Error: ${response.statusText}`);
            }
            const data = await response.json();
            return data;
        } catch (error) {
            throw error;
        }
    };
    
    const loadJobPostings = async () => {
        setLoading(true);
        if (typeof STRAPI_INSTANCE !== "undefined" && STRAPI_INSTANCE) {
            try {
                const jobsData = await fetchJobsJSON();

                const jobsFromStrapi = jobsData.data?.jobPostings?.data?.map((jobPosting) => {
                    return {
                        id: jobPosting.id,
                        jobLink: jobPosting.attributes.jobLink,
                        jobDescription: jobPosting.attributes.jobDescription,
                        jobDepartmentCategory: jobPosting.attributes.jobDepartmentCategory
                            .split("_")
                            .join(" "),
                    };
                });

                // Group the job postings by department
                const groupedJobs = jobsFromStrapi.reduce((jobPostingsGroupedByDepartment, jobPosting) => {
                    const category = jobPosting.jobDepartmentCategory;
                    if (!jobPostingsGroupedByDepartment[category]) {
                        jobPostingsGroupedByDepartment[category] = [];
                    }
                    jobPostingsGroupedByDepartment[category].push(jobPosting);
                    return jobPostingsGroupedByDepartment;
                }, {});

                setGroupedJobPostings(groupedJobs);
            } catch (error) {
                console.error("Fetch error:", error);
                setError("Error: Sefaria's CMS cannot be reached");
            }
        } else {
            setError("Error: Sefaria's CMS cannot be reached");
        }
        setLoading(false);
    };

    useEffect(() => {
        loadJobPostings();
    }, []);

    const jobsAvailable = Object.keys(groupedJobPostings)?.length;
    return (
        <div>
            {error ? (
                <h1>{error}</h1>
            ) : loading ? (
                <>
                    <LoadingMessage />
                </>
            ) : (
                <>
                    <JobsPageHeader jobsAreAvailable={jobsAvailable} />
                    {jobsAvailable ? (
                        <GroupedJobPostings groupedJobPostings={groupedJobPostings} />
                    ) : (
                        <NoJobsNotice />
                    )}
                </>
            )}
        </div>
    );
});


/*
* Products Page
*/

// The static content on the page inviting users to browse our "powered-by" products
const DevBox = () => {
    return (
      <aside className='productsDevBox'>
        <div className='productsDevHeader'>
            <InterfaceText text={{en: "Powered by Sefaria" , he:"פרויקטים מכח ספריא" }} />
        </div>
        <div>
            <InterfaceText>  
                <HebrewText>   
                    נסו את המוצרים שמפתחי תוכנה וידידי ספריא מרחבי העולם בנו עבורכם! <a href="https://developers.sefaria.org/docs/powered-by-sefaria">גלו את הפרויקטים</a>                
                </HebrewText>  
                <EnglishText>
                Check out the products our software developer friends from around the world have been building for you! <a href="https://developers.sefaria.org/docs/powered-by-sefaria">Explore</a> 
                </EnglishText>
            </InterfaceText>
        </div>
      </aside>
    );
  };

/**
 * The following are the building block components of an individual product. 
 */
 
// The title and gray background label for each product
const ProductTitle = ({product}) => {
    return (
        <div className='productsTitleAndLabel'>
        <span className="productsTitle">
            <InterfaceText text={{en: product.titles.en , he: product.titles.he }} />
        </span>
        {product.type.en ? (<span className="productsTypeLabel"> 
            <InterfaceText text={{en: product.type.en , he: product.type.he }} />                               
        </span>) : ''}
    </div>
    );
};

// Generalized function for catching products page analytics - to be revisited
const productsAnalytics = (rank, product, cta, label, link_type, event) => {    
    gtag("event", `products_${event}`, {
        project: 'Products',
        panel_type: "strapi-static",
        panel_number: 1,   
        panel_name: "Products",
        position: rank,
        link_text: cta,
        experiment: label === 'Experiment' ?  1 : 0,
        feature_name: product,  
        link_classes: link_type,
        engagement_type: "navigation",
        engagement_value: 0
    });
}


// The call-to-action (link) in the heading of each product
// For desc link, change cta text to desc and "cta" to desc
// TODO - uncomment <OnInView /> once analytics is confirmed
const ProductCTA = ({product, cta}) => {
    return (

        // <OnInView onVisible={() => productsAnalytics(product?.rank, product?.titles.en, cta.text.en, product?.type.en, "viewed")}>
        <a href={cta.url} onClick={(e) => productsAnalytics(product.rank, product.titles.en, cta.text.en, product.type.en, "cta", "clicked")}>
            {cta.icon.url && <img className="productsCTAIcon" 
                                    src={cta.icon.url}
                                    alt="Click icon" />}
                                
            <span className="productsCTA">
                <InterfaceText text={{en: cta.text.en , he: cta.text.he }} />
            </span>
        </a>

        // </OnInView> 


    );
};

// The main body of each product entry, containing an image and description
const ProductDesc = ({product}) => {
    return (
        <div className="productInner">
            <div className='productImgWrapper'>
                <img src={product.rectanglion.url} alt={`Image for product: ${product?.titles?.en}`}/>
            </div>
            <div className='productDescWrapper' onClick={(e) => handleAnalyticsOnMarkdown(e, productsAnalytics, product.rank, product.titles.en, null, null, "product_desc", "clicked")}>
                <InterfaceText markdown={{en: product.desc?.en, he: product.desc?.he }} />
            </div>            
        </div>
    );
};

// The main product component, comprised of the building block sub-components
const Product = ({product}) => {
    return (
        <div className="product">
            <div className="productsHeader">
                <ProductTitle product={product} />
                <div className="cta">
                    {product.ctaLabels?.map(cta => (
                        <ProductCTA key={cta.id} product={product} cta={cta} />
                    ))}
                </div>       
            </div>
            <ProductDesc product={product} />
        </div>
    );
};




const ProductsPage = memo(() => {
    const [products, setProducts] = useState([]);
    const [error, setError] = useState(null);
    const [loading, setLoading] = useState(true);

    useEffect(() => {
        loadProducts();
        setLoading(false);
    }, []);

    // GraphQL query to Strapi
    const fetchProductsJSON = async () => {

        // If the viewer is an admin, edit the query to retrieve the drafts as well
        var includeDrafts = '';
        if (Sefaria.is_moderator){
            includeDrafts = 'publicationState:PREVIEW,';
        }
        
        const query = `query {
            products (
                pagination: { limit: -1 },
                ${includeDrafts}
                sort: "rank:asc"
            )
            {
              data {
                id
                attributes {
                  title
                  rank
                  url
                  type
                  description
                  rectanglion {
                    data {
                      attributes {
                        url
                        alternativeText
                      }
                    }
                  }
                  createdAt
                  updatedAt
                  locale
                  call_to_actions {
                    data {
                      id
                      attributes {
                        text
                        url
                        icon {
                          data {
                            id
                            attributes {
                              url
                              alternativeText
                            }
                          }
                        }
                        locale
                        localizations {
                          data {
                            id
                            attributes {
                              text
                            }
                          }
                        }
                      }
                    }
                  }
                  localizations {
                    data {
                      attributes {
                        locale
                        title
                        type
                        description
                      }
                    }
                  }
                }
              }
            }
        }`;
        
        try {
            const response = await fetch(STRAPI_INSTANCE + "/graphql", {
                method: "POST",
                mode: "cors",
                cache: "no-cache",
                credentials: "omit",
                headers: {
                    "Content-Type": "application/json",
                },
                redirect: "follow",
                referrerPolicy: "no-referrer",
                body: JSON.stringify({ query }),
            });
            if (!response.ok) {
                throw new Error(`HTTP Error: ${response.statusText}`);
            }
            const data = await response.json();
            return data;
        } catch (error) {
            throw error;
        }
    };
    
    // Loading Products data, and setting the state ordering the products by their `rank`
    const loadProducts = async () => {
        if (typeof STRAPI_INSTANCE !== "undefined" && STRAPI_INSTANCE) {
            try {
                const productsData = await fetchProductsJSON();

                const productsFromStrapi = productsData.data?.products?.data?.map((productsData) => {

                    const heLocalization = productsData.attributes?.localizations?.data[0]?.attributes;
                    const ctaLabels = productsData.attributes?.call_to_actions?.data;

                    const ctaLabelsLocalized = ctaLabels.map((cta) => {
                        return {
                            text: {
                                en: cta.attributes?.text,
                                he: cta.attributes?.localizations?.data[0]?.attributes.text
                            },
                            url: cta.attributes?.url,
                            icon: {
                                url: cta.attributes?.icon?.data?.attributes?.url,
                            },
                            id: cta.id
                        };
                    });

                    return {
                        id: productsData.id,
                        titles: {
                            en: productsData.attributes?.title,
                            he: heLocalization?.title
                        },
                        rank: productsData.attributes?.rank,
                        type: {
                            en: productsData.attributes?.type,
                            he: productsData.attributes?.localizations?.data[0]?.attributes?.type,
                        },
                        url: productsData.attributes?.url,
                        desc:
                        {
                            en: productsData.attributes?.description,
                            he: heLocalization?.description
                        },
                        rectanglion: {
                            url: productsData.attributes?.rectanglion?.data?.attributes?.url,
                        },
                        ctaLabels: ctaLabelsLocalized,

                    };
                }, {});
                setProducts(productsFromStrapi);   
            } catch (error) {
                console.error("Fetch error:", error);
                setError("Error: Sefaria's CMS cannot be reached");
            }
        } else {
            setError("Error: Sefaria's CMS cannot be reached");
        }
    };


    // In order to inject the static 'DevBox' in a fixed position on the page, we 
    // create an array of <Product /> components, and then slice the list into two sub-lists at the 
    // desired insertion position for the 'DevBox'.  When rendering, we render the 
    // first sub-list, the <DevBox />, and finally the second sub-list. 
    const ProductList = [];
    if (products) {
        for (const product of products) {
            ProductList.push(<Product key={product.id} product={product} />)
        }
    }

    const devBoxPosition = 2;
    const initialProducts = ProductList.slice(0, devBoxPosition);
    const remainingProducts = ProductList.slice(devBoxPosition);
    return (
        loading ? <LoadingMessage/> :
            <>

                 <h1 className="mobileAboutHeader">
                    <span className="int-en">Sefaria's Products</span>
                    <span className="int-he">המוצרים של ספריא</span>
                </h1>
<<<<<<< HEAD
                <div className='productsFlexWrapper'>
                    {products && products.length > 0  ? (
                        <>
                        {initialProducts}
                        {/* <DevBox /> */}
                        {remainingProducts}
                        </>
                    ) : null}
                </div>
           </>
=======
            <div className='productsFlexWrapper'>
                {products && products.length > 0  ? (
                    <>
                    {initialProducts}
                    <DevBox />
                    {remainingProducts}
                    </>
                ) : null}
            </div>
        </>
>>>>>>> 60059c55
    );
});


export {
    RemoteLearningPage,
    SheetsLandingPage,
    PBSC2020LandingPage,
    PBSC2021LandingPage,
    PoweredByPage,
    ContestLandingPage,
    RambanLandingPage,
    EducatorsPage,
    RabbisPage,
    DonatePage,
    WordByWordPage,
    JobsPage,
    TeamMembersPage,
    ProductsPage,
};<|MERGE_RESOLUTION|>--- conflicted
+++ resolved
@@ -3441,18 +3441,6 @@
                     <span className="int-en">Sefaria's Products</span>
                     <span className="int-he">המוצרים של ספריא</span>
                 </h1>
-<<<<<<< HEAD
-                <div className='productsFlexWrapper'>
-                    {products && products.length > 0  ? (
-                        <>
-                        {initialProducts}
-                        {/* <DevBox /> */}
-                        {remainingProducts}
-                        </>
-                    ) : null}
-                </div>
-           </>
-=======
             <div className='productsFlexWrapper'>
                 {products && products.length > 0  ? (
                     <>
@@ -3463,7 +3451,6 @@
                 ) : null}
             </div>
         </>
->>>>>>> 60059c55
     );
 });
 
