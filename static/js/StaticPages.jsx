import React, {useState, useRef, useEffect, memo} from 'react';
import {
    SimpleInterfaceBlock,
    TwoOrThreeBox,
    ResponsiveNBox,
    NBox, 
    InterfaceText, 
    HebrewText, 
    EnglishText,
    LoadingMessage,
    LoadingRing,
} from './Misc';
import {NewsletterSignUpForm} from "./NewsletterSignUpForm";
import palette from './sefaria/palette';
import classNames from 'classnames';
import Cookies from 'js-cookie';
import ReactMarkdown from 'react-markdown';
import Sefaria from './sefaria/sefaria';
import { OnInView, handleAnalyticsOnMarkdown } from './Misc';


/*  Templates:

        <Header
            enTitle=""
            enText=""
            enImg="/static/img/"
            enImgAlt=""
            enActionURL={null}
            enActionText={null}
            heTitle=""
            heText=""
            heImg="/static/img/"
            heImgAlt=""
            heActionURL={null}
            heActionText={null}
        />

        <H2Block
            en=""
            he=""
        />

        <EnBlock padded={true}>
            {Any content}
        </EnBlock

        <HeBlock padded={true}>
            {Any content}
        </HeBlock>

        <Feature
            enTitle=""
            enText=""
            enImg="/static/img/"
            enImgAlt=""
            heTitle=""
            heText=""
            heImg="/static/img/"
            heImgAlt=""
            borderColor="#"
        />

        <About
            enTitle=""
            heTitle=""
            enText=""
            heText=""
            backgroundColor=""
        />
 */


const ContestLandingPage = () => (
    <StaticPage>
        <Header
            enTitle="Powered by Sefaria Contest"
            enText="Advance the frontiers of tech and Torah this summer. Build something new using our free data or API."
            enImg="/static/img/contest-landing-page/codemockup3.png"
            enImgAlt=""
            enActionURL="#"
            enActionText="Register to Join"
            heTitle="תחרות פיתוח תוכנה"
            heText="הצטרפו אלינו לאתגר שיקדם את תחום התורה והטכנולוגיה בבניית תוצר יצירתי ועצמאי בעזרת המאגר החופשי וממשק ה־API של ספריא."
            heImg="/static/img/contest-landing-page/codemockup3.png"
            heImgAlt=""
            heActionURL="#"
            heActionText="הרשמה לתחרות"
        />

        <H2Block en="The Contest" he="התחרות"/>
        <EnBlock padded={true}>
            <p>Sefaria offers a free digital dataset of Jewish texts, translations, and interconnections that is open for anyone to reuse in novel ways. Last year, we received over 50 innovative Powered by Sefaria projects using our open data or API (<a href="/powered-by-sefaria-contest-2020">see the winners and honorable mentions!</a>). We’re eager to see what else our community can dream up to advance the frontiers of Torah and technology in this year’s contest!</p>
            <p>What you create is up to you. It could be a functioning web app or just a compelling demo; an interactive visualization, or just a question that digs into data quantitatively in search of an answer; something useful and impactful to the world of learning, or just a crazy experiment that fascinates you without a clear application. <b>The only requirement is that your project must prominently make use of the data that Sefaria has to offer</b>.</p>
            <p>To get your ideas flowing, here are three great examples from last year’s Powered by Sefaria contest. You can find dozens more projects on our <a href="https://github.com/Sefaria/Sefaria-Project/wiki/Projects-Powered-by-Sefaria">Powered by Sefaria list</a> on GitHub and on the <a href="https://www.sefaria.org/powered-by-sefaria-contest-2020">Powered by Sefaria 2020 Winners & Honorable Mentions page</a>.</p>
        </EnBlock>
        <HeBlock padded={true}>
            <p>ספריא מציעה לציבור מסד נתונים דיגיטלי וחופשי של מקורות יהודיים, תרגומים וקישורים בין־טקסטואליים.  בשנה שעברה הגיעו לפתחנו יותר מ־50 מיזמים חדשניים שהשתמשו במסד הנתונים הפתוח  או ב־API שלנו (<a href="/powered-by-sefaria-contest-2020">ראו את המיזמים הזוכים ואת המיזמים שזכו להערכה מיוחדת</a>). אנו מלאי ציפייה לראות מה עוד מסוגלת הקהילה שלנו לעשות כדי לחצות את הגבולות המוכרים של התורה והטכנולוגיה?</p>
            <p>המיזם תלוי רק בכם: זה יכול להיות יישומון רשת פעיל או דמו משכנע; ויזואליזציה אינטראקטיבית או שאלה שיורדת לעומקם של הנתונים הכמותיים של המערכת; כלי שימושי ויעיל לעולם הלימוד או ניסוי מדליק ללא תוצר ברור שפשוט מרתק אתכם. <b>הדרישה היחידה היא שבמיזם ייעשה שימוש מובהק במסד הנתונים של ספריא</b>.</p>
            <p>כדי לעזור לכם להתחיל הינה שלוש דוגמאות מעולות מתחרות פיתוח התוכנה בשנה שעברה. אפשר למצוא עשרות מיזמים אחרים ברשימת המיזמים של התחרות ב<a href="https://github.com/Sefaria/Sefaria-Project/wiki/Projects-Powered-by-Sefaria">גיטהאב</a> וב<a href="/powered-by-sefaria-contest-2020">עמוד המיזמים הזוכים והמיזמים שזכו להערכה מיוחדת בתחרות פיתוח התוכנה לשנת 2020</a>.</p>
        </HeBlock>

        <ButtonRow white={true}>
            <SimpleButton
                white={true}
                rounded={false}
                tall={true}
                href="https://www.youtube.com/watch?v=C6nMn4CLuEU"
                he_href="https://www.youtube.com/watch?v=C6nMn4CLuEU"
                he="סרגל הכלים של התלמוד"
                en="Talmud Sidebar Extension"
            />
            <SimpleButton
                white={true}
                rounded={false}
                tall={true}
                href="https://www.youtube.com/watch?v=uB4In-Nc2WU"
                he_href="https://www.youtube.com/watch?v=uB4In-Nc2WU"
                he="מזמור שיר"
                en="Mizmor Shir"
            />
            <SimpleButton
                white={true}
                rounded={false}
                tall={true}
                href="https://jhostyk.github.io/SeferSimilarityMap/"
                he_href="https://jhostyk.github.io/SeferSimilarityMap/"
                he="ספר – מפת דמיון בין טקסטים"
                en="Sefer Similarity Map"
            />
        </ButtonRow>


        <H2Block en="Timeline and Prize" he="לוח זמנים ופרסים" />
        <EnBlock padded={true}>
            <p>The contest is open from Sunday, June 13th through Tuesday, August 31st. <a href="https://sefaria.nationbuilder.com/contest2021">Registered participants</a> will receive a form to submit their projects. The contest deliverable must be in the form of a URL where our judges can directly access your work. For many projects, this will be a running demo of an app on the web. For other projects, your URL may point to a description and summary of the work you've done, much like a poster for a research project presented at a conference. For desktop or mobile apps, you will need to host your app on a web-based emulator (like <a href="https://appetize.io/">Appetize.io</a>) so our judges can interact with it without downloading executables.</p>
            <p>A jury will select three projects to win cash prizes: $5,000 for the grand prize, $5,000 for the Women in Tech prize, and $3,600 for the youth prize.</p>
            <p>A selection of completed projects will also be featured on a contest page and shared with our community.</p>
        </EnBlock>
        <HeBlock padded={true}>
            <p>התחרות תתחיל ביום רשון, 13 ביוני, ותסתיים ביום שלישי, 31 באוגוסט. <a href="#">המשתתפים והמשתתפות שיירשמו</a> יקבלו טופס להגשת המיזם. ההגשה צריכה להיות בפורמט URL שדרכו יוכלו השופטים לגשת ישירות אל המיזם. עבור מיזמים רבים משמעות הדבר היא העלאת גרסת דמו חיה של היישומון, שתפעל ברשת. עבור מיזמים אחרים כתובת ה־URL תוביל לתיאור ולתקציר של המיזם, בדומה לכרזות המציגות מיזמי מחקר בכנסים. אם המיזם שלכם הוא יישומון לשולחן עבודה או לטלפון נייד, יש להפעיל אותו באמצעות אמולטור מבוסס רשת (לדוגמה <a href="https://appetize.io">Appetize.io</a>), כדי שהשופטים והשופטות יוכלו להשתמש בו בלי להוריד קובצי הרצה כלשהם.</p>
            <p>השופטים יבחרו שלושה מיזמים שיזכו בפרס כספי: 5,000 דולר לפרס הכללי, 5,000 דולר לפרס לנשים מפתחות תוכנה ו־3,600 דולר לפרס המתמודד הצעיר.</p>
            <p>מבחר מיזמים אחרים שיושלמו, יופיעו אף הם בדף התחרות וישותפו עם קהילת ספריא.</p>
        </HeBlock>

        <H2Block en="Eligibility" he="זכאות" />
        <EnBlock padded={true}>
            <p>The Contest is open to applicants from the United States and Israel. All participants are eligible to enter the grand prize. Eligible participants for the Women in Tech prize include a) individuals who identify as women or b) groups of 3 or more, the majority of whom identify as women. Participants who are eligible for the Women in Tech prize may submit their project into both the Women in Tech prize and grand prize categories, and the youth prize category if eligible. Eligible participants for the youth prize include people under the age of 23. Participants who are eligible for the youth prize may submit their project into both the youth prize and grand prize categories, as well as the Women in Tech category if eligible. All entrants under the age of 18 must obtain permission from their parent or guardian before entering the contest. <b>To learn more, see our official <a href="https://drive.google.com/file/d/1CMlxEe-xIk8RNpfdBRlytLDWsdLMXPpl/view">Contest Rules</a></b>.</p>
        </EnBlock>
        <HeBlock padded={true}>
            <p>התחרות הכללית פתוחה למועמדים מארצות הברית ומישראל (נשים וגברים). הפרס המיוחד עבור נשים מיועד לנשים שמפתחות תוכנה או לקבוצה בתנאי שיש בה רוב נשי. א. אישה; ב. קבוצה של שלושה משתתפים או יותר, שמורכבת רובה מנשים. המשתתפות הזכאיות יכולות לשלוח את המיזם שלהן להתמודדות על כמה פרסים: הפרס הכללי, הפרס לנשים מפתחות תוכנה ועל פרס המתמודד הצעיר, אם הן עומדות בתנאיו. התנאי להתמודדות בקטגוריית פרס המתמודד הצעיר הוא שגיל המשתתף אינו עולה על 23. כל המשתתפים בתחרות מתחת לגיל 18 חייבים להציג אישור מהורה או מאפטרופוס לפני הכניסה לתחרות. לעיון נוסף, ראו את <a href="https://drive.google.com/file/d/1CMlxEe-xIk8RNpfdBRlytLDWsdLMXPpl/view">תקנון התחרות הרשמי שלנו</a>.</p>
        </HeBlock>
        <Spacer/>

        <GreyBox>
            <ImageWithText
                enText="<i>“By open-sourcing a vast array of Jewish texts, Sefaria's API makes programmatic analysis of Jewish tradition simple for the everyday programmer. talmud.page began as my own hand-tailored UI for learning Daf Yomi. The more developers use Sefaria's API to solve creative questions, the richer Jewish learning will be worldwide.”
                    <br/><br/>
                    - Ron Shapiro, <a href='https://talmud.page'>talmud.page</a></i></div>"
                enImg="/static/img/contest-landing-page/AdobeStock_314348719.png"
                enImgAlt=""
                heText='<i>"על-ידי אספקת גישה למגוון עצום של טקסטים יהודיים, ה-API של ספריא מאפשר למתכנת הפשוט לבצע ניתוח פרוגרמטי של המסורת היהודי. talmud.page החל כממשק משתמש אישי לצורך לימוד דף יומי. ככל שמפתחים ישתמשו יותר  ב-API של ספריא לפתרון שאלות יצירתיות- הלימוד היהודי בכל העולם- יזכה"
                    <br/><br/>
                    - רון שפירא, <a href="https://talmud.page">talmud.page</a></i>'
                heImg="/static/img/contest-landing-page/AdobeStock_314348719.png"
                heImgAlt=""
            />
        </GreyBox>

        <H2Block en="Winner Selection" he="בחירת הזוכה" />
        <EnBlock padded={true}>
            <p>Winners will be selected by a panel of three judges. The judges will evaluate each project on the basis of four criteria:</p>
            <ol>
                <li>Highlighting of Jewish texts and their unique value</li>
                <li>Technological accomplishment</li>
                <li>Potential for impact or inspiration</li>
                <li>Creativity</li>
            </ol>
            <p>Projects that existed prior to the call for submission may enter on the basis of additional work added since the time the contest began. Judges will evaluate the projects on the basis of the additional work. Projects don’t have to be 100% complete or polished to enter either; our judges will be happy to see the potential in a promising start. </p>
        </EnBlock>
        <HeBlock padded={true}>
            <p>הזוכים ייבחרו על ידי פאנל של שלושה שופטים. השופטים יבחנו כל פרויקט על בסיס הקריטריונים הבאים:</p>
            <ol>
                <li>דגש על טקסטים יהודיים וערכם המיוחד</li>
                <li>ההישגים הטכנולוגיים שבמיזם</li>
                <li>פוטנציאל ההשפעה או ההשראה הטמון במיזם</li>
                <li>יצירתיות המיזם</li>
            </ol>
            <p>אפשר להגיש מיזמים שהתחילו עוד לפני פרסום הקול קורא, כל עוד תיעשה עבודה נוספת במיזם אחרי שהתחרות כבר החלה. השופטים יעריכו את המיזמים על פי העבודה שהתווספה.</p>
        </HeBlock>

        <H2Block en="Registration" he="הרשמה"/>
        <EnBlock padded={true}>
            <p>Interested in participating in the contest? <a href="#">Sign up</a> for updates and resources, including office hours with the Sefaria engineering team. We'll share a link for project submissions with you in the coming weeks!</p>
        </EnBlock>
        <HeBlock padded={true}>
            <p>אם אתם מעוניינים להשתתף בתחרות, <a href="#">לחצו כאן להרשמה</a>, כדי שנוכל לשלוח לכם עדכונים במהלך התחרות בנוגע לכלים ומשאבים, כולל שעות העבודה של המתכנתים שלנו, שתוכלו לשאול אותם שאלות ולהתייעץ איתם על רעיונות אחד־על־אחד. תוכלו להתמודד באופן עצמאי או כחלק מצוות, ולהירשם בכל שלב מעכשיו ועד לסיום התחרות.</p>
        </HeBlock>

        <ButtonRow white={true}>
            <SimpleButton
                white={true}
                rounded={false}
                tall={true}
                href="#"
                he_href="#"
                he="טופס הרשמה"
                en="Register"
            />
            <SimpleButton
                white={true}
                rounded={false}
                tall={true}
                href="https://drive.google.com/file/d/1CMlxEe-xIk8RNpfdBRlytLDWsdLMXPpl/view"
                he_href="https://drive.google.com/file/d/1CMlxEe-xIk8RNpfdBRlytLDWsdLMXPpl/view"
                he="כללי התחרות"
                en="Official Rules"
            />
            <SimpleButton
                white={true}
                rounded={false}
                tall={true}
                href="https://github.com/Sefaria/Sefaria-Project"
                he_href="https://github.com/Sefaria/Sefaria-Project"
                he="GitHub"
                en="GitHub"
            />
        </ButtonRow>

        <CallToActionFooterWithButton
            href="/powered-by-sefaria-contest-2020"
            he_href="/powered-by-sefaria-contest-2020"
            enText="Need Inspiration?"
            heText="רוצה לקבל השראה?"
            enButtonText="See 2020 Projects"
            heButtonText="למיזמי 2020"
        />

        {/*
        <CallToActionFooterWithButton
            href="https://docs.google.com/forms/d/e/1FAIpQLSdYygtWWCte6ljlNUq7qwVItoJREeaVRXznuuVC8213xw6k4w/viewform"
            he_href="https://docs.google.com/forms/d/e/1FAIpQLSdYygtWWCte6ljlNUq7qwVItoJREeaVRXznuuVC8213xw6k4w/viewform"
            enText="Ready to share what you created?"
            heText="מוכנים לשתף את מה שיצרתם?"
            enButtonText="Submit your project"
            heButtonText="הגישו את הפרוייקט שלכם"
        />
        */}
    </StaticPage>
);


const RambanLandingPage = () => {
    const emailLink = <a target="_blank" href="mailto:hannah@sefaria.org?Subject=Ramban Sponsorship">hannah@sefaria.org</a>
    return <StaticPage optionalClass="englishOnly">
        <Header
            enTitle="Ramban on Torah: A Translation"
            enText="Sefaria is thrilled to release Rabbi Charles Chavel's classic English translation of Rabbi Moshe ben Nachman (known as Ramban or Nachmanides) on Torah. This historic launch makes a complete bilingual version of Ramban's commentary available online for the very first time, and it will remain free for use and re-use under a CC-BY license. We are profoundly grateful to the following donors for making this possible."
            enActionText="Read the Text"
            enActionURL="/texts/Tanakh/Rishonim%20on%20Tanakh/Ramban"
            heTitle="Ramban on Torah: A Translation"
            heText="Sefaria is thrilled to be able to offer Rabbi Charles Chavel's classic English translation of Ramban (Nachmanides) on Torah
            to the world.  This historic launch makes a complete version of this work available online for the very first time,
            and it will remain free for use and re-use under a CC-BY license. We are profoundly grateful to the following donors for making this possible."
            heActionURL="/texts/Tanakh/Rishonim%20on%20Tanakh/Ramban"
            heActionText="Read the Text"
            enImg=""
            heImg=""
        />
        <div className="staticPageBlockInner flexContainer">
        <ResponsiveNBox content={
            [['Bereshit', 'Leib and Linda Koyfman', 'In honor of Hilary and Mo Koyfman and family', '/Genesis.1.1?with=Ramban'],
            ['Noach', 'Tali and Sender Cohen', '', '/Genesis.6.9?with=Ramban'],
            ['Lech Lecha', 'Rabbi David Aladjem', 'In support of Sefaria', '/Genesis.12.1?with=Ramban'],
            ['Vayera', 'Howard and Tova Weiser', 'In honor of their children and grandchildren', '/Genesis.18.1?with=Ramban'],
            ['Chayei Sara', 'Rechtschaffen Family', "In honor of the 30th anniversary of Andrew Rechtscaffen's bar mitzvah", '/Genesis.23.1?with=Ramban'],
            ['Toldot', 'Shapira-Stern Family', 'In honor of David Shapira', '/Genesis.25.19?with=Ramban'],
            ['Vayetzei', null, null, '/Genesis.28.10?with=Ramban'],
            ['Vayishlach', null, null, '/Genesis.32.4?with=Ramban'],
            ['Vayashev', null, null, '/Genesis.37.1?with=Ramban'],
            ['Miketz', 'Raquel and Aryeh Rubin', 'In memory of the one and a half million children', '/Genesis.41.1?with=Ramban'],
            ['Vayigash', 'Laurie and Milton Wakschlag', 'In memory of their parents Fishel and Sheva Wakschlag', '/Genesis.44.18?with=Ramban'],
            ['Vayechi', 'The Stein Children', 'In memory of their father Jacob K. Stein z"l', '/Genesis.47.28?with=Ramban']]
            .map(i => <ParashaSponsorship title={i[0]} sponsorNames={i[1]} message={i[2]} link={i[3]}/>)}/>
        </div>

        <StaticHR />

        <div className="staticPageBlockInner flexContainer">
        <ResponsiveNBox content={
            [['Shemot', 'Sam and Debbie Moed', 'In memory of Henry I. Zeisel, who derived tremendous joy from learning. This perush of his bar mitzvah parashah is dedicated with love.', '/Exodus.1.1?with=Ramban'],
            ['Vaera', 'The loving children and children-in-law of Arthur Helft', 'In memory of Dr. Arthur Helft', '/Exodus.6.2?with=Ramban'],
            ['Bo', 'Honey Kessler Amado', 'In memory of her husband, Ralph A. Amado; her parents, Bernard and Mildred Kessler; and our teacher, Rabbi Moshe ben Nachman (Nachmanides).', '/Exodus.10.1?with=Ramban'],
            ['Beshalach', 'Nicole and Raanan Agus', 'In memory of Dr. Saul G. Agus z"l', '/Exodus.13.17?with=Ramban'],
            ['Yitro', 'Anonymous', 'To honor the memory of Joe and Rose Rudis', '/Exodus.18.1?with=Ramban'],
            ['Mishpatim ', null, null, '/Exodus.21.1?with=Ramban'],
            ['Terumah', 'Julia Baum and Adam Feldman', 'In memory of Earl Katz and Annette Steinman', '/Exodus.25.1?with=Ramban'],
            ['Tetzaveh', 'Huti and Jay', 'In Gratitude to all the Health Care Workers during the Pandemic', '/Exodus.27.20?with=Ramban'],
            ['Ki Tisa', 'Nicole and Raanan Agus', 'In memory of Dr. Saul G. Agus z"l', '/Exodus.30.11?with=Ramban'],
            ['Vayahkel', 'The Berkowitz Family', 'In honor of their parents and grandparents (Bebe, Bepop, Pop pop, and grandmama) who provide a sense of inspiration and demonstrate a desire to constantly learn more.', '/Exodus.35.1?with=Ramban'],
            ['Pekudei', 'The Hiltzik Family', '', '/Exodus.38.21?with=Ramban']]
            .map(i => <ParashaSponsorship title={i[0]} sponsorNames={i[1]} message={i[2]} link={i[3]}/>)}/>
        </div>

        <StaticHR />

        <div className="staticPageBlockInner flexContainer">
        <ResponsiveNBox content={
            [['Vayikra', 'Edy and Jacob Kupietzky and Family', '', '/Leviticus.1.1?with=Ramban'],
            ['Tzav', 'Rabbi Ruth Adar', 'In memory of K\'vod HaRav André Zaoui, z"l', '/Leviticus.6.1?with=Ramban'],
            ['Shmini', 'Joshua and Dinah Foer', '', '/Leviticus.9.1?with=Ramban'],
            ['Tazria', 'Diane and Howard Zack and Family', 'In honor of their parents', '/Leviticus.12.1?with=Ramban'],
            ['Metzora', 'Anne Germanacos', 'In honor of Rabbi Noa Kusher and Rabbi Jessica Kate Meyer in gratitude for their brilliance and resilience during the pandemic, and their friendship in all times.', '/Leviticus.14.1?with=Ramban'],
            ['Achrei Mot', 'Anne Germanacos', 'In honor of Rabbi Noa Kusher and Rabbi Jessica Kate Meyer in gratitude for their brilliance and resilience during the pandemic, and their friendship in all times.', '/Leviticus.16.1?with=Ramban'],
            ['Kedoshim', 'Karine and Michael Bloch', 'In honor of our children Eitan, Yoel, and Tali'], ['Emor', 'Joshua and Dinah Foer', '', '/Leviticus.19.1?with=Ramban'],
            ['Behar ', 'Tamar and Eric Goldstein', 'In honor of Aryeh’s aufruf', '/Leviticus.25.1?with=Ramban'],
            ['Bechukotai ', 'Tamar and Eric Goldstein', 'In honor of Aryeh’s aufruf', '/Leviticus.26.3?with=Ramban']]
            .map(i => <ParashaSponsorship title={i[0]} sponsorNames={i[1]} message={i[2]} link={i[3]}/>)}/>
        </div>

        <StaticHR />

        <div className="staticPageBlockInner flexContainer">
        <ResponsiveNBox content={
            [['Bamidbar', 'The Hiltzik Family', '', '/Numbers.1.1?with=Ramban'],
            ['Nasso', 'Annoymous Sponsor', 'In honor of Tzeela, Rina Faiga, Dalia and Penina Malka', '/Numbers.4.21?with=Ramban'],
            ["Beha'alotcha", null, null, '/Numbers.8.1?with=Ramban'],
            ["Sh'lach", 'Meyer Family', 'In honor of the bar mitzvah of George Meyer', '/Numbers.13.1?with=Ramban'],
            ['Korach', 'Fred Blau and Maayan Roth', 'In memory of Sarita Blau, loving mother and teacher', '/Numbers.16.1?with=Ramban'],
            ['Chukat', 'Kevin Waldman', 'In support of Sefaria', '/Numbers.19.1?with=Ramban'],
            ['Balak', null, null, '/Numbers.22.2?with=Ramban'],
            ['Pinchas', 'The Berkowitz Family', "In honor of our parent's and grandparent's (Bebe, Bepop, Pop pop, and grandmama) who provide a sense of inspiration and demonstrate a desire to constantly learn more.", '/Numbers.25.10?with=Ramban'],
            ['Matot', 'Shprintzy and Effy', 'Dedicated in memory of the late Mendel Schoenberg, son of the late Naftali Binyamin and Shprintza. Born in Sanok, Poland, in Elul, between the years 5684 and 5686. Passed away at a ripe old age at his home in Brooklyn, New York, on the First Night of Chanukah 5779.', '/Numbers.30.2?with=Ramban', '/Numbers.33.1?with=Ramban'],
            ['Masei', 'Nadine and Beni Gesundheit', '', '/Numbers.33.1?with=Ramban']]
            .map(i => <ParashaSponsorship title={i[0]} sponsorNames={i[1]} message={i[2]} link={i[3]}/>)}/>
        </div>

        <StaticHR />

        <div className="staticPageBlockInner flexContainer">
        <ResponsiveNBox content={
            [['Devarim', null, null, '/Deuteronomy.1.1?with=Ramban'],
            ['Vaetchanan', 'Becky and Avi Katz', 'In honor of Sefaria', '/Deuteronomy.3.23?with=Ramban'],
            ['Eikev', 'Annoymous Sponsor', '', '/Deuteronomy.7.12?with=Ramban'],
            ["Re'eh", 'Tamar and Eric Goldstein', "In honor of Adin's aufruf", '/Deuteronomy.11.26?with=Ramban'],
            ['Shoftim', 'Tricia Gibbs', 'In memory of F. Warren Hellman', '/Deuteronomy.16.18?with=Ramban'],
            ['Ki Tetzei', 'The Katz Family', 'In honor of the victims of Covid-19', '/Deuteronomy.21.10?with=Ramban'],
            ['Ki Tavo ', 'Rechtschaffen Family', "In honor of the 3rd anniversary of Jordan Rechtscaffen's bar mitzvah", '/Deuteronomy.26.1?with=Ramban'],
            ['Nitzavim', 'Jeremy Rosenthal', 'In honor of Judy and Stuart Rosenthal, in gratitude for their commitment to a sustained Jewish future.', '/Deuteronomy.29.9?with=Ramban'],
            ['Vayeilech', 'Nicole and Raanan Agus', 'In memory of Dr. Saul G. Agus z"l', '/Deuteronomy.31.1?with=Ramban'],
            ["Ha'Azinu", 'Mayer', 'In honour of Shalom Rosenzweig, on the occasion of his Bar Mitzvah, October 10, 1992', '/Deuteronomy.32.1?with=Ramban'],
            ["V'Zot HaBerachah", 'Elisha Wiesel', 'In memory of Elie Wiesel', '/Deuteronomy.33.1?with=Ramban']]
            .map(i => <ParashaSponsorship title={i[0]} sponsorNames={i[1]} message={i[2]} link={i[3]}/>)}/>
        </div>
        <Spacer/>
        <Spacer/>
        <Spacer/>
        <div className="staticPageCallToActionFooter">
            <div className="staticPageBlockInner flexContainer">
                <div className="callToActionText noButton">
                    <span className="int-en">Interested in sponsoring a parashah? Please email {emailLink} for more information.</span>
                    <span className="int-he">Interested in sponsoring a parashah? Please email {emailLink} for more information.</span>
                </div>
            </div>
        </div>
    </StaticPage>
};

const SheetsLandingPage = () => (
    <StaticPage>
        <Header
            enTitle="Create with Sefaria"
            enText="Mix and match sources from Sefaria’s library of Jewish texts, and add your comments, images and videos."
            enImg="/static/img/sheets-landing-page/sheetspage_headerimage.png"
            enImgAlt="Sefaria Sheets"
            enActionURL="/sheets/new?utm_source=Sefaria&utm_medium=LandingPage&utm_campaign=Sheets"
            enActionText="Make a Sheet"
            heTitle="דפי מקורות"
            heText="בחרו לכם מקורות מארון הספרים היהודי של ספריא והוסיפו הערות, תמונות או סרטונים משלכם."
            heImg="/static/img/sheets-landing-page/sheetspage_headerimage_HEB.png"
            heImgAlt="דפי מקורות"
            heActionURL="/sheets/new?utm_source=Sefaria&utm_medium=LandingPage&utm_campaign=Sheets_HEB"
            heActionText="בנו דף מקורות"
        />
        <GreyBox light={true}>
            <H2Block
                en="Discover new ways to learn & teach"
                he="גלו דרכים חדשות ללמוד וללמד"
            />
        </GreyBox>
        <Feature
            enTitle="Organize Sources"
            enText="Sheets let you mix and match sources from our library. Type in a source title and chapter to add it to your sheet, then edit the source to cut it down or customize  the translation. Use sources in any order you wish. "
            enImg="/static/img/sheets-landing-page/organizesources.jpg"
            enImgAlt="Organize Sources"
            heTitle="סדרו את המקורות"
            heText="תוכלו לבחור טקסטים מתוך שלל המקורות בספרייה שלנו ולצרף אותם לדף מקורות. הקלידו את שם המקור ואת מספר הפרק כדי להוסיף אותו לדף המקורות שלכם. בשלב הבא תוכלו לערוך ולקצר את המקור, לבחור בתרגום אחר ולארגן את המקורות בסדר הרצוי לכם."
            heImg="/static/img/sheets-landing-page/organizesources_HEB.jpg"
            heImgAlt="סדרו את המקורות"
            borderColor="#004E5F"
        />
        <Feature
            enTitle="Add Your Commentary"
            enText="Make it more than sources. You can easily add your own commentary or texts from outside our library to create something new. You can also add images and videos to enhance your reader’s experience even more. "
            enImg="/static/img/sheets-landing-page/commentary_sheet.jpg"
            enImgAlt="Add Your Commentary"
            heTitle="הוסיפו הערות משלכם"
            heText="התוצר שלכם יכול להיות יותר מרשימת מקורות בלבד. תוכלו בקלות להוסיף הערות, פרשנות והסברים משלכם וכן טקסטים אחרים כדי ליצור משהו חדש. לחוויית לימוד משמעותית יותר תוכלו אפילו להוסיף תמונות וסרטונים."
            heImg="/static/img/sheets-landing-page/addcommentary_HEB.jpg"
            heImgAlt="הוסיפו הערות משלכם"
            borderColor="#CCB479"
        />
        <Feature
            enTitle="Share Your Work"
            enText="You can share your sheet privately with a link, publicly on our site, or print it out for your class. Make your sheet public and add it to our library of over 200,000 user-created sheets. "
            enImg="/static/img/sheets-landing-page/shareyoursheets.jpg"
            enImgAlt="Share Your Work"
            heTitle="שתפו"
            heText="תוכלו לשתף את דף המקורות באופן פרטי בעזרת לינק, להדפיס אותו עבור הכיתה שלכם או להעלות אותו לאתר שלנו לתועלת ציבור הגולשים. אתם מוזמנים להוסיף את דף המקורות לספרייה שלנו – תוכלו למצוא בה למעלה מ־200,000 דפי מקורות שנוצרו על ידי גולשי האתר."
            heImg="/static/img/sheets-landing-page/shareyoursheets_HEB.jpg"
            heImgAlt="שתפו"
            borderColor="#802F3E"
        />
        <Feature
            enTitle="Find Great Resources"
            enText="Browse user-created sheets by topic to research for your next class, learn something new, or to get inspiration for your own sheets. Filter results further by keyword and sort by relevance, views, or creation date."
            enImg="/static/img/sheets-landing-page/sheetssearch.jpg"
            enImgAlt="Find Great Resources"
            heTitle="אתרו מקורות מעולים"
            heText="כדי להעשיר את השיעור הבא שלכם, ללמוד משהו חדש או לחפש השראה לדף מקורות משלכם, דפדפו לפי נושא בדפי מקורות שיצרו משתמשים אחרים. סננו את התוצאות לפי מילות מפתח או לפי רלוונטיות, תצוגה או תאריך."
            heImg="/static/img/sheets-landing-page/sheetssearch_HEB.jpg"
            heImgAlt="אתרו מקורות מעולים"
            borderColor="#5A99B7"
        />
        <H2Block
            en="See what people are making with Sheets"
            he="ראו מה משתמשים אחרים יוצרים בעזרת דפי המקורות שלהם"
        />
        <EnBlock>
            <Section>
                <Sheet
                    title="Creation and Consciousness"
                    link="/sheets/17566?lang=bi&utm_source=Sefaria&utm_medium=LandingPage&utm_campaign=Sheets"
                    author="Michael Feuer"
                    image="/static/img/sheets-landing-page/michael.png"
                />
                <Sheet
                    title="Is Love the Death of Duty? A Tanakh Take on the Game of Thrones Maxim"
                    link="/sheets/184685?lang=bi&utm_source=Sefaria&utm_medium=LandingPage&utm_campaign=Sheets"
                    author="Olivia Friedman"
                    image="/static/img/sheets-landing-page/olivia.png"
                />
                <Sheet
                    title="Practical Torah for Time Management"
                    link="/sheets/193023?utm_source=Sefaria&utm_medium=LandingPage&utm_campaign=Sheets"
                    author="Loren Berman (Moishe House)"
                    image="/static/img/sheets-landing-page/loren.png"
                />
                <Sheet
                    title="The Four (Thousand) Questions: Cultivating Question-Asking at Your Pesach Seder"
                    link="/sheets/9219?lang=bi&utm_source=Sefaria&utm_medium=LandingPage&utm_campaign=Sheets"
                    author="Dasi Fruchter"
                    image="/static/img/sheets-landing-page/dasi.png"
                />
            </Section>
        </EnBlock>
        <HeBlock>
            <Section>
                <Sheet
                    title="תפילת הדרך"
                    link="/sheets/216261?lang=he&utm_source=Sefaria&utm_medium=LandingPage&utm_campaign=Sheets_HEB"
                    author="אתר מדרשת"
                    image="/static/img/sheets-landing-page/midreshet.png"
                />
                <Sheet
                    title="כיצד למד הבעל שם טוב את התורה?"
                    link="/sheets/112651?lang=he&utm_source=Sefaria&utm_medium=LandingPage&utm_campaign=Sheets_HEB"
                    author="יכין אפשטיין (זושא: מגלים את הסיפור החסידי)"
                    image="/static/img/sheets-landing-page/yachin.png"
                />
                <Sheet
                    title="ילדים רואים את עצמם כאילו יצאו ממצרים"
                    link="/sheets/222661?lang=he&utm_source=Sefaria&utm_medium=LandingPage&utm_campaign=Sheets_HEB"
                    author="חדוה יחיאלי"
                    image="/static/img/sheets-landing-page/hedva.png"
                />
                <Sheet
                    title="מעשה ברבי ישמעאל"
                    link="/sheets/141399?lang=he&utm_source=Sefaria&utm_medium=LandingPage&utm_campaign=Sheets_HEB"
                    author="יורם גלילי (בואו נלמד משפט ויושר)"
                    image="/static/img/sheets-landing-page/yoram.png"
                />
            </Section>
        </HeBlock>
        <Section>
            <SimpleButton
                he="חפשו עוד לפי נושא"
                en="Explore More by Topic"
                href="/topics?utm_source=Sefaria&utm_medium=LandingPage&utm_campaign=Sheets"
                he_href="/topics?utm_source=Sefaria&utm_medium=LandingPage&utm_campaign=Sheets_HEB"
            />
        </Section>
        <Spacer />
        <CallToActionFooterWithButton
            href="/sheets/228095?utm_source=Sefaria&utm_medium=LandingPage&utm_campaign=Sheets"
            he_href="/sheets/226003?utm_source=Sefaria&utm_medium=LandingPage&utm_campaign=Sheets_HEB"
            enText="Start creating a sheet today."
            heText="צרו דף מקורות היום"
            enButtonText="How to Create a Sheet"
            heButtonText="איך יוצרים דף מקורות"
        />

    </StaticPage>
);

const RemoteLearningPage = () => (
    <StaticPage>
        <Header
            enTitle="Remote Learning"
            enText="Discover the power of online education. Sefaria is always available to provide foundational Jewish texts, educational materials, and the tools to allow you to engage with dynamic Jewish learning."
            enImg="/static/img/distance-learning-landing-page/remotelearning_headerimage.png"
            enImgAlt="Sefaria on tablet."
            enActionURL={null}
            enActionText={null}
            heTitle="מקורות ללימוד וללמידה מרחוק"
            heText="לומדים רבים ברחבי העולם מגלים את הכוח והפוטנציאל שיש בלמידה מקוונת. אתר ספריא פתוח לכולם בחינם, ומציע מאגר רחב של מקורות יהודיים וכלים מתקדמים להעצמת הלמידה."
            heImg="/static/img/distance-learning-landing-page/remotelearningpage_headerimage_HEB.png"
            heImgAlt="Sefaria on tablet."
            heActionURL={null}
            heActionText={null}
        />
        <GreyBox>
            <ButtonRow enTitle="Browse our Latest Resources" heTitle="מקורות בספריא">
                <SimpleButton
                    white={true}
                    rounded={false}
                    tall={true}
                    href="/collections/educator-newsletters?utm_source=sefaria&utm_medium=landingpage&utm_campaign=remotelearning"
                    he_href="/sheets/219410?lang=he?utm_source=sefaria&utm_medium=landingpage&utm_campaign=remotelearning"
                    he="דפי מקורות אקטואליים"
                    en="Educator Newsletters"
                />
                <SimpleButton
                    white={true}
                    rounded={false}
                    tall={true}
                    href="/sheets/227733?lang=bi?utm_source=sefaria&utm_medium=landingpage&utm_campaign=remotelearning"
                    he_href="/sheets/227981.5?lang=he&utm_source=sefaria&utm_medium=landingpage&utm_campaign=remotelearning"
                    he="נגיף הקורונה"
                    en="A Jewish Response to COVID-19"
                />
                <SimpleButton
                    white={true}
                    rounded={false}
                    tall={true}
                    href="/collections/KGvMhYW3#?utm_source=sefaria&utm_medium=landingpage&utm_campaign=remotelearning"
                    he_href="/collections/KGvMhYW3?lang=he&utm_source=sefaria&utm_medium=landingpage&utm_campaign=remotelearning"
                    he="עשרת הדיברות ללמידה מרחוק"
                    en="Online Learning Resources"
                />
            </ButtonRow>
        </GreyBox>
        <GreyBox light={true}>
            <H2Block en="Resources for Everyone" he="לומדים עם ספריא" />
        </GreyBox>
        <Feature
            enTitle="Learners"
            enText="Whether you’re a pro, or a new user, Sefaria has resources to help your virtual study thrive. Join a Sefaria 101 webinar, browse our tutorials, or sign up for the online student training course to up your skills on all things Sefaria. <a href='/register?utm_source=sefaria&utm_medium=landingpage&utm_campaign=remotelearning'>Create a free account</a> to track your learning, save texts, and follow users creating things that interest you."
            enImg="/static/img/distance-learning-landing-page/remotelearningpage_learners.png"
            enImgAlt="Source Sheet - Pesach 101"
            heTitle="לומדים עם ספריא"
            heText={
                "ספריא נותנת כלים להעצים את הלימוד המקוון שלכם. השתמשו בוובינרים וב'מדריך למשתמש המתחיל' כדי ללמוד איך להשתמש באתר. "
                + "<a href='/register?utm_source=sefaria&utm_medium=landingpage&utm_campaign=remotelearning'>"
                + "צרו חשבון משתמש"
                + "</a>"
                + " כדי לארגן את חומרי הלימוד שלכם, לשמור מקורות ולעקוב אחר חומרים של אנשים אחרים שמעניינים אתכם."
            }
            heImg="/static/img/distance-learning-landing-page/remotelearningpage_learners_HEB.png"
            heImgAlt=""
            borderColor="#004E5F"
        />
        <ButtonRow light={true}>
            <SimpleButton
                white={true}
                rounded={false}
                tall={true}
                href="/collections/webinars-for-learners?utm_source=sefaria&utm_medium=landingpage&utm_campaign=remotelearning"
                he_href="/sheets/224909?lang=he?utm_source=sefaria&utm_medium=landingpage&utm_campaign=remotelearning"
                he="וובינרים"
                en="Webinars for Learners"
            />
            <SimpleButton
                white={true}
                rounded={false}
                tall={true}
                href="/collections/sefaria-faqs?utm_source=sefaria&utm_medium=landingpage&utm_campaign=remotelearning"
                he_href="/sheets/224919?lang=he?utm_source=sefaria&utm_medium=landingpage&utm_campaign=remotelearning"
                he="מדריך למשתמש המתחיל"
                en="Tutorials for Learners"
            />
            <SimpleButton
                white={true}
                rounded={false}
                tall={true}
                href="/collections/sefaria-student-course?utm_source=sefaria&utm_medium=landingpage&utm_campaign=remotelearning"
                he_href="/sheets/228260?lang=he&utm_source=sefaria&utm_medium=landingpage&utm_campaign=remotelearning"
                he="הסודות של ספריא"
                en="Student Course"
            />
        </ButtonRow>
        <Feature
            enTitle="Educators & Rabbis"
            enText="Sefaria is here to support your online teaching. Our <a href='/educators?utm_source=sefaria&utm_medium=landingpage&utm_campaign=remotelearning'>Learning Department</a> has a variety of resources to get you started with distance learning using Sefaria. <a href='/register?utm_source=sefaria&utm_medium=landingpage&utm_campaign=remotelearning'>Create a free account</a> to make and assign source sheets to your students, organize your sheets into groups, and save texts."
            enImg="/static/img/distance-learning-landing-page/remotelearningpage_educators.png"
            enImgAlt="Source Sheet - Teaching with Sefaria Online"
            heTitle="מורים ואנשי הוראה"
            heText={"צוות ספריא תומך בהוראה דיגיטלית ובהוראה מרחוק. למדו בעזרת החומרים שצוות החינוך שלנו יצר עבורכם, בכיתה ומחוצה לה. "
                + "<a href='/register?utm_source=sefaria&utm_medium=landingpage&utm_campaign=remotelearning'>"
                + "צרו חשבון משתמש"
                + "</a>"
                + ' כדי ליצור דפי מקורות עבורכם או עבור תלמידים, לארגן דפי מקורות ע"פי נושאים ולשמור מקורות נבחרים.'
            }
            heImg="/static/img/distance-learning-landing-page/remotelearningpage_educators_HEB.png"
            heImgAlt=""
            borderColor="#CCB479"
        />
        <ButtonRow light={true}>
            <SimpleButton
                white={true}
                rounded={false}
                tall={true}
                href="/collections/webinars-for-educators?utm_source=sefaria&utm_medium=landingpage&utm_campaign=remotelearning"
                he_href="/sheets/224909?lang=he?utm_source=sefaria&utm_medium=landingpage&utm_campaign=remotelearning"
                he="וובינרים"
                en="Webinars for Educators"
            />
            <SimpleButton
                white={true}
                rounded={false}
                tall={true}
                href="/collections/tutorials-for-educators?utm_source=sefaria&utm_medium=landingpage&utm_campaign=remotelearning"
                he_href="/sheets/224923?lang=he?utm_source=sefaria&utm_medium=landingpage&utm_campaign=remotelearning"
                he="קורס למורים: 'ספריא בכיתה'"
                en="Tutorials for Educators"
            />
            <SimpleButton
                white={true}
                rounded={false}
                tall={true}
                href="https://sefaria.typeform.com/to/tJVexqpG?utm_source=sefaria&utm_medium=landingpage&utm_campaign=remotelearning"
                he_href="/sheets/223245?lang=he?utm_source=sefaria&utm_medium=landingpage&utm_campaign=remotelearning"
                he="טיפים להוראה עם ספריא"
                en="Educator Course"
            />
        </ButtonRow>
        <Feature
            enTitle="Institutions & Organizations"
            enText="Is it time to start incorporating digital texts into your website, blog, or app? Sefaria has you covered. All of our software is open source and our texts are all in the creative commons – meaning you can use anything we have for your own projects. Take a look at these resources and get in touch with your web/app developer to start including Sefaria’s texts on your site."
            enImg="/static/img/distance-learning-landing-page/remotelearningpage_developers.png"
            enImgAlt="Source Sheet - Link Sefaria to your Site"
            heTitle="מוסדות וארגונים"
            heText="האם תרצו להטמיע מקורות דיגיטליים לאתר, לבלוג או לאפליקציה שלכם? ספריא יכולה לסייע לכם. כל המידע שיש באתר הינו בקוד פתוח, ותוכלו להשתמש בכל המקורות של ספריא עבור הפרוייקטים האישיים שלכם. אתם מוזמנים לפנות למפתחים ולמהנדסים שלכם בכדי להשתמש במקורות של ספריא באתר שלכם."
            heImg="/static/img/distance-learning-landing-page/remotelearningpage_developers_HEB.png"
            heImgAlt=""
            borderColor="#802F3E"
        />
        <ButtonRow light={true}>
            <SimpleButton white={true} tall={true} rounded={false} href="/linker?utm_source=sefaria&utm_medium=landingpage&utm_campaign=remotelearning" he="לינקר דו צדדי" en="Two-Way Linker"/>
            <SimpleButton white={true} tall={true} rounded={false} href="https://github.com/Sefaria/Sefaria-Project/wiki/Projects-Powered-by-Sefaria" he="אתרים המופעלים ע”י ספריא" en="Powered by Sefaria"/>
            <SimpleButton white={true} tall={true} rounded={false} href="https://github.com/Sefaria/Sefaria-Project/wiki#developers" he="Github גיטהאב" en="GitHub"/>
        </ButtonRow>
        <CallToActionFooterWithNewsletter
            enText="Sign up for our mailing list to get updates in your inbox."
            heText="הרשמו לרשימת התפוצה שלנו על מנת לקבל עדכונים מספריא."
            includeEducatorOption={true}
        />
    </StaticPage>
);

const EducatorsPage = () => (
  <StaticPage>
    <HeaderForEducatorsPage/>
    <GreyBox>
      <H2Block en="Empower and Engage" he="מסע של גילוי"/>
      <EnBlock padded={true}>
        <p>Empower your students with Sefaria’s free library of digital texts, in Hebrew and English translation, and use our teaching materials to spark creativity and foster independence. Learn new ways of teaching and engaging your students in the centuries-old conversation around Jewish texts, and join Sefaria’s Educator community.</p>
      </EnBlock>
      <HeBlock padded={true}>
        <p>            דמיינו את התלמידים שלכם  מטיילים במסדרונות ספריית ענק ושולפים ספרים עתיקים וחדשים בהם מתגלים דמויות, רעיונות ומחשבות מתוך העולם היהודי שנכתבו במשך 3000 שנה. בספריא החלום הופך למציאות. הובילו את התלמידים למסע של גילוי ולמידה בין המקורות של ארון הספרים היהודי.</p>
      </HeBlock>
      <Spacer/>
    </GreyBox>


    <Feature
      enTitle="Professional Development"
      enText="Whether you’re a pro or a new user, Sefaria has resources to help you and your students learn and thrive. Join a Sefaria webinar, browse our tutorials, sign up for our Educator course, or request a custom workshop for your team or your students."
      enImg="/static/img/educators-landing-page/teaching-with-sefaria-library.png"
      enImgAlt="Professional Development"
      heTitle="איך להשתמש באתר?"
      heText='נתחיל בהתחלה: "המדריך למשתמש בספריא" מורכב מיחידות מודרכות בהן נלמדות צעד אחר צעד האפשרויות השונות באתר ספריא. באסופה "ספריא לתלמידים" נמצאות הדרכות על השימוש באתר שמותאמות במיוחד עבור למידה עצמאית של תלמידים. כדי ללמוד ולהכיר חלק מסוים באתר תוכלו להשתמש באסופה של "שאלות נפוצות".'
      heImg="/static/img/educators-landing-page/teaching-with-sefaria-library-heb.png"
      heImgAlt="Professional Development"
      borderColor={palette.colors.darkblue}
    />

    <ButtonRow white={true} enTitle="" heTitle="">
      { [
          ["Online Educator Course", "מדריך למשתמש בספריא", "https://sefaria.typeform.com/to/tJVexqpG", "https://www.sefaria.org.il/sheets/361600?lang=he"],
          ["Lesson Plans on Sefaria", "ספריא לתלמידים", "/collections/pedagogy-on-sefaria-exemplary-lesson-plans", "https://www.sefaria.org.il/collections/KGMlHrvA"],
          ["Schedule A Workshop", "שאלות נפוצות", "https://sefaria.typeform.com/to/Pl3biam8", "https://www.sefaria.org.il/collections/%D7%A9%D7%90%D7%9C%D7%95%D7%AA-%D7%A0%D7%A4%D7%95%D7%A6%D7%95%D7%AA-%D7%91%D7%A1%D7%A4%D7%A8%D7%99%D7%90"]
      ].map(i =>
          <SimpleButton
              white={true}
              rounded={false}
              tall={true}
              newTab={true}
              href={i[2]}
              he_href={i[3]}
              he={i[1]}
              en={i[0]}
          />)
      }
    </ButtonRow>

     <Feature
      enTitle="Resources for Educators"
      enText="Stay up to date with the latest news and resources from Sefaria. Learn from other educators’ experiences teaching and using Sefaria’s resources, and get inspired to try new things in your work. Discover our adaptable lesson plans and resources, or find learning materials and activities ready-to-go for your classroom!"
      enImg="/static/img/educators-landing-page/megillah-activity.png"
      enImgAlt="Resources for Educators"
      heTitle="מערכי שיעור וחומרי הוראה"
      heText="צוות החינוך של ספריא יצר ואסף עבורכם המורים, חומרי הוראה בעזרתם תוכלו להעשיר ולהעמיק את הלמידה. <br><br>לפניכם אסופה של מערכי שיעור בנושאים שונים, הצעה לתהליך של עבודת חקר באמצעות ספריא ורעיונות להערכה חלופית."
      heImg="/static/img/educators-landing-page/369968.png"
      heImgAlt=""
      borderColor={palette.colors.gold}
      link=""
     />

    <ButtonRow white={true} enTitle="" heTitle="">
      { [
          ["Past Educator Newsletters", "10 רעיונות להערכה חלופית", "/collections/qZ0UWi5y", "https://www.sefaria.org.il/sheets/281661?lang=he"],
          ["Sefaria in Action", "עבודת חקר: מסע בין מקורות", "/sheets/311116?lang=bi", "https://www.sefaria.org.il/collections/%D7%A2%D7%91%D7%95%D7%93%D7%AA-%D7%97%D7%A7%D7%A8-%D7%91%D7%A1%D7%A4%D7%A8%D7%99%D7%90-%D7%9E%D7%A1%D7%A2-%D7%91%D7%99%D7%9F-%D7%9E%D7%A7%D7%95%D7%A8%D7%95%D7%AA"],
          ["For Your Students", "מערכי שיעור", "/sheets/311291?lang=bi", "https://www.sefaria.org.il/sheets/361593?lang=he"]
      ].map(i =>
          <SimpleButton
              white={true}
              rounded={false}
              tall={true}
              newTab={true}
              href={i[2]}
              he_href={i[3]}
              he={i[1]}
              en={i[0]}
          />)
      }
    </ButtonRow>
    <Feature
      enTitle="Sefaria for Educators How-Tos"
      enText="Browse our FAQ’s and learn more about how to use Sefaria’s tools to study and to teach. Sefaria’s Learning Team is always available to support you and your students or answer any questions you might have. If there are texts, translations, lesson plans, or student materials that would enhance your teaching, please share that with us as well."
      enImg="/static/img/educators-landing-page/tutorials-for-educators.png"
      enImgAlt="Sefaria for Educators How-Tos"
      heTitle="גם את זה יש בספריא! אל תחמיצו!"
      heText='מאגר ספריא הוא גדול ובתוכו אפשרויות לימוד רבות. מוזמנים לעיין באסופות מעניינות ושימושיות, להכיר את עמוד הקהילה והתכנים שבו וגם לגלות את "הסודות של ספריא"'
      heImg="/static/img/educators-landing-page/228260.png"
      heImgAlt=""
      borderColor={palette.colors.red}
    />

    <ButtonRow white={true} enTitle="" heTitle="">
      { [
          ["Educator FAQ", "אסופות מומלצות", "/collections/tutorials-for-educators","https://www.sefaria.org.il/sheets/360599?lang=he"],
          ["Request New Resources", "עמוד הקהילה", "https://sefaria.typeform.com/to/aaZmi4JD","https://www.sefaria.org.il/community"],
          ["Webinars for Educators", "הסודות של ספריא", "/collections/qJLU68HQ","https://www.sefaria.org.il/sheets/228260.2?lang=he"]
      ].map(i =>
          <SimpleButton
              white={true}
              rounded={false}
              tall={true}
              newTab={true}
              href={i[2]}
              he_href={i[3]}
              he={i[1]}
              en={i[0]}
          />)
      }
    </ButtonRow>

    <GreyBox>
      <H2Block en="Get in touch" he="אנחנו רוצים לשמוע מכם"/>
      <EnBlock padded={true}>
          <p>Was your teaching enhanced by Sefaria? Did you have a “Sefaria moment” with your students? Share it with us! We love to hear how educators are using Sefaria in the field and we learn from the feedback we receive. We are also available to answer all of your Sefaria questions. Write to us at education@sefaria.org.</p>
      </EnBlock>
      <HeBlock padded={true}>
          <p>אנחנו לומדים רבות ממורים ותלמידים שמספרים לנו על ההתנסות שלהם עם ספריא. נשמח מאד אם תשתפו אותנו בחוויית הלימוד שלכם. אתם מוזמנים ליצור איתנו קשר כדי לתאם הדרכה למורים וגם לתלמידים,  לספר לנו על חוויית הלמידה עם ספריא ולהתייעץ איתנו בכל דבר ועניין</p>
          <p>כתבו לנו לכתובת המייל hello@sefaria.org</p>

      </HeBlock>
      <Spacer/>
    </GreyBox>

    <H2Block en="What the educators have to say…" he="מורים ותלמידים ממליצים"/>

    <EnBlock>
    <Section>
      <UserQuote
          heText=""
          enText="As an educator, I have come to appreciate Sefaria more and more. I now make sure to expose all of my students to what Sefaria has to offer. I show them how to use Sefaria to make source sheets. <b>I love hearing their excitement as they realize how easy it is to make a sheet on Sefaria and how organized their final products look.</b> They also are impressed at how Sefaria helps them do research by finding sources that connect to their topic. I am grateful that Sefaria is there to provide Torah resources to my students after they complete their formal Jewish education. Overall, the experience of using Sefaria with my students has been very positive!"
          enName="Sarit Anstandig | High School Judaics Teacher | Farber Hebrew Day School"
          heName=""
          image="/static/img/educators-landing-page/sarit anstandig.png"
      />
      <UserQuote
          enText="I really appreciate Sefaria. I use it all the time studying for tests, doing homework, doing learning on my own or even preparing for a seminary interview. <b>The fact that I can quickly and easily find whatever I need wherever I am and understand and study it is incredible.</b> I'm so so grateful for Sefaria. I've introduced all my friends to it and they all use it now too."
          heText=""
          enName="Anonymous day school student"
          heName=""
          image="/static/img/educators-landing-page/anonymous.png"
      />
      <UserQuote
        heText=""
        enText="Digital learning is making its way into all aspects of our students' education and learning, and if we are not on the train we will lose the hearts and minds of our students. We risk Torah being viewed as antiquated if it does not respond to our students' way of thinking about the world. Equally important, there are tools at our disposal which can enhance the experience of learning Torah and it would be malpractice not to see them. Through Sefaria's innovative educational features, my students' learning has been greatly enhanced. <b>We owe it to our students, and to ourselves, to make the most of this platform and to help make it better.</b>"
        enName="Leib Zalesch | Judaic Studies Teacher | Beth Tfiloh Dahan Community School"
        heName=""
        image="/static/img/educators-landing-page/Leib Pic Prof.png"
      />
      <UserQuote
        enText="Students have exposure to so many more commentaries than they would have in the past because of Sefaria and online texts. What I like most about Sefaria is the ability to compare and contrast texts clearly with the text side by side. It is a very powerful tool in the classroom and allows students to be more active in the learning process. Sefaria has also enhanced the level of sophistication of student project based learning."
        heText=""
        enName="Yael Goldfischer | Chair: Chumash Department | The Frisch School"
        heName=""
        image="/static/img/educators-landing-page/Yael Goldfischer.png"
      />
    </Section>
    </EnBlock>


    <HeBlock>
    <Section>
      <UserQuote
          heText='מצאתי ש-"ספריא" היא דרך טובה להמחיש לתלמידים את מה שהתגלה לנו והפעים אותנו, ומה שאנחנו לפעמים מתקשים להסביר להם: שהיהדות היא מארג שלם של הקשרים, שאינו מפסיק ליצור ולהתקיים. ב-"ספריא" ההקשרים האלה נראים לעין, מתגלים בקליק, ולוקחים את התלמיד/ה איתם למסע מסחרר שאינו נגמר: דבר מוביל לדבר, דבר קשור לדבר: פסוק לפרשנות, למדרש, לדף לימוד, לשיר עכשווי שבו מצוטט פסוק, שגם עליו יש מדרש, וכך הלאה וכך הלאה. "ספריא" היא המחשה של העושר הבלתי-נתפס של היצירה היהודית, והיא גם הזמנה לקחת בו חלק ולהוסיף את החוליה שלך לשלשלת הזהב.'
          enText=""
          enName=""
          heName='יורם גלילי, מורה לתושב"ע, מנחה מורים במשרד החינוך ובתכנית בארי של מכון הרטמן'
          image="/static/img/educators-landing-page/yoram-galil.png"
      />
      <UserQuote
          enText=""
          heText='עבורי ספריא הוא מרחב פעילות חינוכי רב ענפים, בית מדרש דיגיטלי שלם. משמש עבורי כספריה  ללימוד ולהכנת חומרי לימוד ודפי מקורות  לתלמידיי. עבור תלמידיי זה המקום שאליו נכנסים לחפש, לקרא ולבנות דפי מקורות אותם הם לומדים בחברותא ומלמדים את חבריהם.    דבר גדול הוא שתלמיד נכנס כל פעם להיכל, לספריה שלמה מחפש ומדפדף  ואגב כך  נחשף לעושר גדול - זה דבר חשוב מאין כמותו. כך  שלפעמים מחפשים אתונות ומוצאים מלוכה.'
          enName=""
          heName='איציק רבי, מורה ומדריך ארצי לתושב"ע ומשפט עברי בחינוך הממלכתי, מנחה להוראת תרבות יהודית ישראלית בתכנית בארי של מכון הרטמן'
          image="/static/img/educators-landing-page/izhak-rabi.png"
      />
      <UserQuote
        heText='אני משתמשת בספריא לא פעם כמורה - לעתים בהכנת השיעורים בעצמי , אבל בעיקר - ככלי מעשי עבור התלמידות: עבור גישה לפרשנים ומקורות שלא נגישים להן בכיתה או בבית, להדגמת הקישוריות בין סוגיות בגמרא לבין פסיקת ההלכה, להיכרות עם הדמויות המוזכרות במקורות חז"ל, ועוד. הכלי של דפי מקורות הוא נהדר כפרוייקט הערכה חלופית - תהליך של איתור חומרים, חשיבה על היחס ביניהם, והגעה לתוצר שיכול להיות מעניין גם לחברותיהן לכיתה וגם לציבור הרחב דרך האתר.'
        enText=""
        enName=""
        heName='אביגיל גרוס-גלמן, מובילה רוחנית בתיכון "פלך" לבנות בזכרון יעקב'
        image="/static/img/educators-landing-page/avigail-gross.png"
      />
    </Section>
    </HeBlock>


    <div className="staticPageCallToActionFooter">
      <div className="staticPageBlockInner flexContainer">
        <SimpleInterfaceBlock classes="callToActionText" en="Sign up for our mailing list to get updates in your inbox" he="קבלו עדכונים והפניות למקורות מעניינים" />
        <NewsletterSignUpForm contextName="educators" />
      </div>
    </div>


  </StaticPage>
);

const RabbisPage = () => (
  <StaticPage>
    <HeaderForRabbisPage/>
    <GreyBox>
      <H2Block en="Engage Your Community and Share Your Torah" he=""/>
      <EnBlock padded={true}>
        <p>Engage your community in learning using Sefaria’s free library of digital texts, in Hebrew and English translation. Enjoy having an extensive library at your fingertips for learning in the synagogue, on campus, at home or on the go. Share your Torah with Sefaria learners near and far.</p>
      </EnBlock>
      <Spacer/>
    </GreyBox>


    <Feature
      enTitle="Sefaria in Your Community"
      enText="Explore the ways in which Sefaria supports teaching and learning. Whether you’re a pro or a new user, Sefaria has resources to help you and your community learn and thrive. Request a custom workshop for your team or your community, discover how to use Chavruta for learning events, and share your Divrei Torah and Sermons using Collections."
      enImg="/static/img/rabbis-landing-page/sara+rabbis.jpg"
      enImgAlt="Sefaria in Your Community"
      borderColor={palette.colors.darkblue}
    />

    <ButtonRow white={true} enTitle="" heTitle="">
      { [
          ["Schedule A Workshop", "שאלות נפוצות", "https://www.sefaria.org/sheets/370615?lang=bi", "https://www.sefaria.org.il/collections/%D7%A9%D7%90%D7%9C%D7%95%D7%AA-%D7%A0%D7%A4%D7%95%D7%A6%D7%95%D7%AA-%D7%91%D7%A1%D7%A4%D7%A8%D7%99%D7%90"],
          ["Innovating with a Digital Library", "", "https://www.sefaria.org/sheets/415628?lang=bi", ""],
          ["Collections: A Home for Sermons and Classes", "", "https://www.sefaria.org/sheets/370836?lang=bi", ""]
      ].map(i =>
          <SimpleButton
              white={true}
              rounded={false}
              tall={true}
              newTab={true}
              href={i[2]}
              he_href={i[3]}
              he={i[1]}
              en={i[0]}
          />)
      }
    </ButtonRow>

     <Feature
      enTitle="Resources for Rabbis"
      enText="Stay up to date with the latest news and resources from Sefaria. Find relevant texts and sheets for thousands of topics, use and share Sefaria’s Chavruta feature for your own chavruta study, and get inspired to try something new in your work."
      enImg="/static/img/rabbis-landing-page/Sermon landing page screenshot.png"
      enImgAlt="Resources for Rabbis"
      borderColor={palette.colors.gold}
      link=""
     />

    <ButtonRow white={true} enTitle="" heTitle="">
      { [
          ["Past Rabbi Newsletters", "", "https://www.sefaria.org/collections/T-5hbqOq?tab=sheets", ""],
          ["Topics Tutorial", "", "https://www.sefaria.org/sheets/231377?lang=bi", ""],
          ["Studying With a Partner: A Chavruta Tutorial", "", "https://www.sefaria.org/sheets/263246?lang=bi", ""]
      ].map(i =>
          <SimpleButton
              white={true}
              rounded={false}
              tall={true}
              newTab={true}
              href={i[2]}
              he_href={i[3]}
              he={i[1]}
              en={i[0]}
          />)
      }
    </ButtonRow>
    <Feature
      enTitle="Sefaria How-Tos"
      enText="Browse our Help Center and learn more about how to use Sefaria’s tools to study and to teach. Sefaria’s Learning Team is always available to support you or answer any questions you might have. If there are texts, translations, or learning materials that would enhance your work, please share that with us as well!"
      enImg="/static/img/rabbis-landing-page/help-center-screenshot.png"
      enImgAlt="Sefaria How-Tos"
      borderColor={palette.colors.red}
    />

    <ButtonRow white={true} enTitle="" heTitle="">
      { [
          ["Help Center", "", "https://www.sefaria.org/collections/sefaria-faqs",""],
          ["Webinars", "", "https://www.sefaria.org/sheets/228105?lang=bi",""],
          ["Request New Resources", "", "https://sefaria.typeform.com/to/aaZmi4JD?typeform-source=www.sefaria.org",""]
      ].map(i =>
          <SimpleButton
              white={true}
              rounded={false}
              tall={true}
              newTab={true}
              href={i[2]}
              he_href={i[3]}
              he={i[1]}
              en={i[0]}
          />)
      }
    </ButtonRow>

    <GreyBox>
      <H2Block en="Keep in touch" he="אנחנו רוצים לשמוע מכם"/>
      <EnBlock padded={true}>
          <p>Was your work enhanced by Sefaria? Did you have a “Sefaria moment” with your learning community? Share it with us! We love to hear how rabbis are using Sefaria in the field and we learn from the feedback we receive. We are also available to answer all of your Sefaria questions. Write to us at education@sefaria.org.</p>
      </EnBlock>
      <Spacer/>
    </GreyBox>

    <H2Block en="As the Rabbis say…" he="מורים ותלמידים ממליצים"/>

    <EnBlock>
    <Section>
      <UserQuote
          heText=""
          enText="“Sefaria is a gift to those of us seeking not just the conclusions to Halakhic arguments, but the entirety of the conversation; we are the ones who look up every citation and want to fully grasp the web of discourse for ourselves and Sefaria makes that so easy. It is equally a gift to those of us who teach and know the importance of providing readable and easy to find sources for our students. I use Sefaria to create and share annotated source sheets with some of the more complicated sources we discuss and invite my students to iterate on those sheets in turn. Before applying to rabbinical school, I studied how Sefaria shaped students' experiences of learning. Now, I am lucky to study Torah with my students using Sefaria.”"
          enName="Rabbanit Dr. Liz Shayne"
          heName=""
          image="/static/img/rabbis-landing-page/lizshayne 1.png"
      />
      <UserQuote
          enText="“Sefaria’s commitment to digital text access for all who seek to take hold of Torah played a pivotal and unparalleled role in my rabbinical school journey. As a blind woman in the rabbinate, Sefaria’s digital library enabled me to access texts with ease for both educational and Torah lishma purposes. With much hakarat hatov do I thank Sefaria for the holy work you are doing.”"
          heText=""
          enName="Rabbi Lauren Tuchman"
          heName=""
          image="/static/img/rabbis-landing-page/lauren-tuchman.png"
      />
      <UserQuote
        heText=""
        enText="“As a Rabbi, I have come to rely on Sefaria for my own lishmah study, as well as for creating source sheets for programs and study sessions in my community. I look forward to all that Sefaria still has in store for the Jewish world, and am proud to continue supporting your work.”"
        enName="Rabbi Max Chaiken | Temple Emanuel | Andover, MA"
        heName=""
        image="/static/img/rabbis-landing-page/Rabbi-Chaiken-Headshot.png"
      />
      <UserQuote
        enText="“Due to Hurricane Harvey in 2017 I lost about half of my library.  While some of the lost seforim have been replaced, I do not have the physical space to have access to them.  I have relied on the amazing Sefaria library to make up for the books that I am missing or cannot get to. I use Sefaria on a daily basis and there are some days that it is open on my computer all day long.  Sefaria and I spend extra time together on Friday when it is Drasha preparation time. I am grateful for the regular updates and additions Sefaria makes to the library.”"
        heText=""
        enName="Rabbi Barry Gelman | Director of the Bobbi and Vic Samuels Center For Jewish Living and Learning | ERJCC in Houston"
        heName=""
        image="/static/img/rabbis-landing-page/Rabbi Gelman 1.png"
      />
      <UserQuote
        enText="“My community and I worked this summer to put together a haggadah for the high holidays and wanted to thank you for all the help Sefaria provided as a source for Hebrew texts and inspiration. We couldn't dive as deep into our faith as we do without you! You offer us an ocean of Torah and boats to set sail upon it.”"
        heText=""
        enName="Rabbi David Winship | Temple Beth David of the South Shore"
        heName=""
        image="/static/img/rabbis-landing-page/rabbi-david-winship.png"
      />
    </Section>
    </EnBlock>



    <div className="staticPageCallToActionFooter">
      <div className="staticPageBlockInner flexContainer">
        <SimpleInterfaceBlock classes="callToActionText" en="Sign up for our mailing list to get updates in your inbox" he="קבלו עדכונים והפניות למקורות מעניינים" />
        <SubscribeButton
             enAction={"Sign up for Rabbi Newsletter"}
             heAction={"הירשמו לקבלת הניוזלטר"}
             heLists={"Announcements_General_Hebrew|Announcements_Edu_Hebrew"}
             enLists={"Announcements_General|Announcements_Edu"}
             redirectURL={"/register?next=/rabbis"}
            />
      </div>
    </div>

  </StaticPage>
);

const PBSC2020LandingPage = () => (
    <StaticPage>
        <Header
            enTitle="Powered by Sefaria Contest 2020"
            enText="Explore the Projects"
            enImg="/static/img/pbsc-2020-landing-page/codemockup3.png"
            enImgAlt=""
            heTitle="תחרות פיתוח תוכנה 2020"
            heText="הכירו את המיזמים"
            heImg="/static/img/pbsc-2020-landing-page/codemockup3.png"
            heImgAlt=""
        />

        <GreyBox>
            <H2Block en="Inviting Innovation" he=""/>
            <EnBlock padded={true}>
                <p>In an effort to seed the digital future of Jewish texts, the Powered by Sefaria Contest was launched in July 2020 — inviting the global Sefaria community to make use of our free and open digital dataset of Jewish texts, translations, and interconnections. Over the years, dozens of third parties have created apps, visualizations, and conducted research using our data or API, and we wanted to see what else our community could dream up. We saw tremendous enthusiasm and welcomed 50 high quality submissions from Sefaria users around the world. <b>Keep reading to learn more about the two winners and some incredibly innovative honorable mentions.</b></p>
            </EnBlock>
            <HeBlock padded={true}>
                <p>מתוך רצון לטפח את העתיד הדיגיטלי של מקורות יהודיים, הוצאנו לפועל ביולי 2020 את תחרות פיתוח התוכנה של ספריא. הזמנו את קהילת ספריא ברחבי העולם להשתמש במסד הנתונים הפתוח שלנו, הכולל מקורות יהודיים, תרגומים וקישורים אינטרטקסטואליים. במשך השנים השתמשו עשרות גופי צד שלישי ב־API שלנו, ערכו בעזרתו מחקרים ויצרו באמצעותו יישומים ותרשימים גרפיים. כעת רצינו לראות מה עוד הקהילה שלנו מסוגלת להמציא. נענינו בהתלהבות יוצאת דופן וקיבלנו בברכה 50 מיזמים איכותיים מאוד ממשתמשי ספריא ברחבי העולם. המשיכו לקרוא כדי לדעת עוד על שני הזוכים ועל כמה רעיונות יצירתיים מאוד הראויים בעינינו למקום של כבוד.</p>
            </HeBlock>
            <Spacer/>
        </GreyBox>

        <GreyBox light={true}>
            <H2Block en="Grand Prize Winner" he="זוכה הפרס הראשון"/>
        </GreyBox>

        <Feature
            enTitle="Talmud Sidebar Extension"
            enText="By Dov Katz<br/><br/>The Talmud Sidebar Extension brings Sefaria’s learning resources to Daf Yomi sites across the web. Created in response to the move to Zoom for Daf Yomi classes the world over in the wake of COVID-19, the extension recognizes what daf you’re learning or listening to on nearly a dozen Daf Yomi sites. It then enables a sidebar to see connections from Sefaria’s library or link straight back to Sefaria."
            enImg="/static/img/pbsc-2020-landing-page/talmudsidebar.png"
            enImgAlt="Talmud Sidebar Extension"
            heTitle="תוסף סרגל הכלים של התלמוד"
            heText="דב כץ<br/><br/>תוסף סרגל הכלים של התלמוד מביא את משאבי הלימוד של ספריא לאתרי דף יומי ברחבי הרשת. הפיתוח הזה נוצר מתוך רצון להתמודד עם המעבר של שיעורי הדף היומי ברחבי העולם אל המרחב הווירטואלי בעקבות נגיף קורונה.  התוסף יכול לזהות בדיוק מהו הדף שאנחנו לומדים או מאזינים לו מתוך קרוב לתריסר אתרי דף יומי – Hadran.org.il, YUTorah.org, Steinsaltz-center.org, OUTorah.org ועוד – ולפתוח סרגל כלים הכולל קישורים לטקסטים רלוונטיים במאגר של ספריא וכן קישור לדף היומי של ספריא."
            heImg="/static/img/pbsc-2020-landing-page/talmudsidebar.png"
            heImgAlt="תוסף סרגל הכלים של התלמוד"
            borderColor={palette.colors.yellow}
            link="https://chrome.google.com/webstore/detail/talmud-sidebar-extension/dmpiiciebnbekblfbcdeogjkbbmeeimi"
        />

        <GreyBox>
            <H2Block en="Meet the Grand Prize Winner" he="הכירו את הזוכה"/>
            <EnBlock padded={true}>
                <p>Originally from Memphis, TN and now living in Modiin, Israel, Dov Katz leads a developer productivity group for the technology arm of a large financial services firm and enjoys tinkering with tech in his free time. Long interested in the ways technology could increase access to Jewish life and Torah study – he created the popular Jewish site OnlySimchas.com back in 1999! – he invented the Sidebar Extension this summer to meet the new digital needs of his own formerly in-person Daf Yomi shiur. Dov’s passion for access leads him to be a strong advocate of Open Source and he currently sits as the Chairman of the board on the Fintech Open Source Foundation.</p>
            </EnBlock>
            <HeBlock padded={true}>
                <p>דב כץ גדל בממפיס שבמדינת טנסי בארצות הברית וכיום מתגורר במודיעין. הוא עומד בראש צוות פיתוח ייצור באגף הטכנולוגי של חברת שירותים פיננסיים גדולה, ובשעות הפנאי הוא מפתח חובב של חידושים טכנולוגיים. מציאת דרכים להרחבת הגישה לחיים יהודיים וללימוד תורה באמצעות טכנולוגיה מעסיקה את דב זה זמן רב, ועוד בשנת 1999 הוא הקים את האתר המוכר onlysimchas.com, מעין לוח שמחות אינטרנטי. בקיץ האחרון יצר את תוסף סרגל הכלים של התלמוד כדי לענות על צרכים דיגיטליים חדשים בשיעור הדף היומי שלו שהפך מקוון. בזכות התשוקה של דב לשכלול דרכי גישה דיגיטליות הוא נהיה תומך נלהב בקוד פתוח וכיום משמש יו"ר הדירקטוריון של קרן הקוד הפתוח של Fintech.</p>
            </HeBlock>
            <Spacer/>
        </GreyBox>

        <GreyBox light={true}>
            <H2Block en="Youth Prize Winner" he="זוכי פרס המתמודד הצעיר"/>
        </GreyBox>

        <Feature
            enTitle="Mizmor Shir"
            enText="By Immanuel Bissel, Simon Landau, and Ben Kotton<br/><br/>Mizmor Shir explores the intersections of Torah and music as two forms of holy language. Using the Kabbalistic tradition of gematria, Mizmor Shir transforms the text of the Torah into music, in keys and scales that you choose, to reveal unseen (and unheard) patterns within it. "
            enImg="/static/img/pbsc-2020-landing-page/mizmorshir.png"
            enImgAlt="Talmud Sidebar Extension"
            heTitle="מזמור שיר"
            heText='עמנואל ביסל, סיימון לנדאו ובן קוטון<br/><br/>"מזמור שיר" מתבונן בממשקים של תורה ומוזיקה כמפגש בין שתי צורות שונות של שפת קודש. באמצעות שימוש בגימטרייה קבלית הופך מזמור שיר את התורה הכתובה למוזיקה בתווים ובסולמות הניתנים לבחירה, וחושף בה דפוסים שלא נראו (ולא נשמעו) מעולם.'
            heImg="/static/img/pbsc-2020-landing-page/mizmorshir.png"
            heImgAlt="מזמור שיר"
            borderColor={palette.colors.raspberry}
            link="http://mizmor-shir.herokuapp.com/"
        />

        <GreyBox>
            <H2Block en="Meet the Youth Prize Winners" he="הכירו את זוכי הפרס"/>
            <EnBlock padded={true}>
                <p>Mizmor Shir was created by three college students – Simon Landau, a junior at USC majoring in Computer Science; Immanuel Bissel, a rising sophomore at Yale majoring in Earth and Planetary Science; and Ben Kotton, also a rising Sophomore at Yale, majoring in applied mathematics. Friends from a childhood shared in Los Angeles, all three are avid music lovers – Simon plays both orchestral bass as well as guitar in a three-piece band, Emmanuel the guitar, and Ben the mandolin. It was this love that got them excited to respond to Sefaria’s PBS challenge with an idea that combined music with Torah and harnessed the power of technology to reveal the beauty of each in new ways.</p>
            </EnBlock>
            <HeBlock padded={true}>
                <p>מזמור שיר נוצר בידי שלושה סטודנטים – סיימון לנדאו, סטודנט בשנה השלישית למדעי המחשב באוניברסיטת דרום קליפורניה; עמנואל ביסל, סטודנט בשנה השנייה למדעי כדור הארץ וכוכבי הלכת באוניברסיטת ייל; ובן קוטון, סטודנט בשנה השנייה למתמטיקה שימושית באוניברסיטת ייל. שלושתם חברי ילדות מלוס אנג'לס ואוהבי מוזיקה נלהבים: סיימון הוא נגן קונטרבס וגיטריסט בשלישייה מוזיקלית, עמנואל מנגן גם הוא בגיטרה, ובן מנגן במנדולינה. האהבה הזו היא שדרבנה אותם לנסות להתמודד עם האתגר של ספריא בעזרת רעיון ששילב מוזיקה ותורה ורתם את כוחה של הטכנולוגיה לחשוף את היופי שבכל אחת מהן בדרכים חדשות.</p>
            </HeBlock>
            <Spacer/>
        </GreyBox>

        <H2Block en="What the Judges Had to Say" he="דברי השופטים"/>

        <Section>
            <UserQuote
                enText="It was very exciting to see all of the creative applications to the Powered by Sefaria Contest. There was such a wide range of ideas, truly displaying the power of Sefaria to engage a range of audiences. At the core of all of the ideas was creating innovative ways to allow more people to engage with text in a deeper way, from bringing the text to life through interactive museums to creating additional features and ease for the toolbar and the Sefaria browsing experience.<br/><br/>Many of the ideas are very promising and I hope the contestants continue to explore their ideas and bring their passion to life. Thanks to Sefaria for creating such an accessible and open platform to allow for such a meaningful and collaborative competition."
                heText="התרגשנו מאוד לראות את המיזמים היצירתיים שנשלחו לתחרות פיתוח התוכנה של ספריא. מנעד הרעיונות היה רחב במיוחד וחשף את כוחה של ספריא לרתום מגוון קהלים. הלב של כל הרעיונות הללו היה אחד – יצירת דרכים חדשניות לאפשר לעוד ועוד אנשים לעסוק בטקסט באופן עמוק יותר, החל במוזיאונים אינטראקטיביים המפיחים חיים בטקסטים עצמם וכלה בשלל כלים שמטרתם להוסיף נוחות ויעילות לחוויית הגלישה בספריא או לשימוש בסרגל הכלים שלה. רבים מן הרעיונות האלה מבטיחים מאוד, ואנו מקווים שהמשתתפים והמשתתפות ימשיכו לחקור את הרעיונות שלהם ולהגשים את שאיפותיהם. תודה לספריא על יצירת פלטפורמה נגישה ופתוחה כל כך המאפשרת תחרות בעלת ערך ושיתופי פעולה."
                enName="Libby Novack, <i>Chief Operations Officer, Maapilim; Sefaria advisory board member</i>"
                heName='ליבי נובאק, סמנכ"ל תפעול בחברת "מעפילים"; חברה בצוות הייעוץ לספריא.'
                image="/static/img/pbsc-2020-landing-page/libby.png"
            />
            <UserQuote
                enText="Each of the top projects that I looked into were intriguing and useful.The Sidebar extension won deservedly because it is so obviously helpful for increasing Sefaria's efficiency. But I greatly admired the cleverness of the Shulkhan tool, the mathematical sophistication of the Sefer Similarity Map, and the ingenuity and resourcefulness of all the submissions."
                heText='כל אחד מן המיזמים המעולים שבחנתי היו מסקרנים ושימושיים. במקום הראשון זכה ביושר תוסף סרגל הכלים של התלמוד, מכיוון שברור שבכוחו להגביר את היעילות של ספריא בקרב משתמשיה. עם זאת יש בי גם הערכה רבה לפיקחות של מיזם "השולחן", לתחכום המתמטי של "ספר" – מפת הדמיון הטקסטואלית – ולתושייה וכוח ההמצאה של כל אחד מן המיזמים האחרים.'
                enName="Moshe Koppel, <i>Professor of Computer Science at Bar-Ilan University; Founder of DICTA, a laboratory creating computational linguistics tools for the analysis of Jewish and Hebrew texts</i>"
                heName='משה קופל, פרופסור במחלקה למדעי המחשב באוניברסיטת בר־אילן; המקים של "דיקטה", מעבדה לפיתוח כלי לשון דיגיטליים לניתוח של טקסטים עבריים ויהודיים.'
                image="/static/img/pbsc-2020-landing-page/moshe.png"
            />
            <UserQuote
                enText="I was incredibly impressed by the submissions to the Powered by Sefaria contest. When Sefaria started, we could not have imagined the level of technical talent that would be applied to enhancing Sefaria's texts and platform. The submissions to the contest were both interesting and often quite practical, many adding useful features on top of Sefaria's existing platform. I was especially excited to see such wonderful energy from our younger supporters who brought creativity and vision to the contest. Congratulations to all the submitters!"
                heText="התרשמתי עמוקות מן המיזמים שנשלחו לתחרות פיתוח התוכנה של ספריא. כשספריא החלה את פעילותה, לא יכולנו לדמיין שבעתיד ייעשה שימוש ברמה גבוהה כל כך של מיומנות טכנולוגית כדי לשכלל את הפלטפורמה ואת הטקסטים של ספריא. המיזמים שנשלחו לתחרות היו מעניינים ולרוב גם מעשיים למדי, ובהם תוספים שימושיים רבים לפלטפורמה הנוכחית של ספריא. התרגשתי מאוד לראות אנרגיה מופלאה כל כך מתומכינו הצעירים, שהביאו אל התחרות חזון ויצירתיות. ברכות לכל המשתתפים והמשתתפות!"
                enName="Mo Koyfman, <i>Founder of early-stage venture capital firm, Shine Capital; founding Sefaria board member</i>"
                heName="מוֹ קאופמן, מייסד Shine Capital, קרן הון־סיכון לחברות הזנק; חבר הנהלה בצוות המייסדים של ספריא."
                image="/static/img/pbsc-2020-landing-page/mo.png"
            />
        </Section>

        <GreyBox light={true}>
            <H2Block en="Honorable Mentions" he="מיזמים שזכו להערכה מיוחדת"/>
        </GreyBox>

        <Feature
            enTitle="Shulkhan"
            enText="By Joseph Tepperman<br/><br/>Shulkhan is a touch interface for the printed Talmud. Using a camera and projector, Shulkan can watch as you learn with a book and project translations to the passages of text that you touch."
            enImg="/static/img/pbsc-2020-landing-page/shulkhan.png"
            enImgAlt="Shulkhan"
            heTitle="שולחן"
            heText='ג׳וזף טפרמן<br/><br/>שולחן הוא ממשק מגע המיועד לתלמוד מודפס. באמצעות מצלמה ומקרן, "שולחן" יכול לצפות במשתמש בזמן לימוד גמרא ולהקרין תרגומים של הפיסקה שהם נוגעים בה. לקריאה נוספת על המיזם.'
            heImg="/static/img/pbsc-2020-landing-page/shulkhan.png"
            heImgAlt="שולחן"
            borderColor={palette.colors.green}
            link="http://josephtepperman.com/shulkhan.htm"
        />


        <Feature
            enTitle="Goof - Body parts in Tefillah"
            enText="By Judah Kaunfer and Matan Kotler-Berkowitz<br/><br/>Goof lets you explore texts of Tefillah through the lens of the body. Pick a body part and see texts that relate to it. <b>Goof has the honor of being the project submitted to the contest by the youngest entrant, Mr. Kaunfer, at 11 years old.</b>"
            enImg="/static/img/pbsc-2020-landing-page/goof.png"
            enImgAlt="Goof - Body parts in Tefillah"
            heTitle="גוף: איברי הגוף בתפילה"
            heText='יהודה קאונפר ומתן קוטלר־ברקוביץ<br/><br/>גוף עוזר לחקור את הטקסטים של התפילה דרך הגוף. בעזרת "גוף" אפשר לבחור באיבר בגוף ולראות את הטקסטים הקשורים אליו. למיזם זה מקום של כבוד בהיותו המיזם שנשלח לתחרות על ידי המתמודד הצעיר ביותר, מר קאונפר, בן 11 בלבד'
            heImg="/static/img/pbsc-2020-landing-page/goof.png"
            heImgAlt="גוף: איברי הגוף בתפילה"
            borderColor={palette.colors.paleblue}
            link="https://goof.surge.sh/"
        />


        <Feature
            enTitle="Capish - Interactive Learning"
            enText="By Chanah Emunah Deitch and Shalva Eisenberg<br/><br/>Capish is an interactive learning environment for Jewish texts. For this contest, Capish added a feature that allows users to record themselves reading lines of text. As they play back their recordings the users see words highlighted as they are spoken, or jump to parts of the recording by clicking words."
            enImg="/static/img/pbsc-2020-landing-page/capish.png"
            enImgAlt="Capish - Interactive Learning"
            heTitle="קאפיש: לימוד אינטראקטיבי"
            heText="חנה אמונה דייטש ושלווה אייזנברג<br/><br/>קאפיש הוא מרחב לימוד אינטראקטיבי לטקסטים יהודיים. לצורך התחרות נוסף לקאפיש כלי חדש המאפשר למשתמשים להקליט את עצמם בזמן קריאת שורות בטקסט. כאשר מפעילים את ההקלטה, אפשר לראות את המילים המושמעות בולטות בתוך הטקסט או לחלופין לדלג לחלקים אחרים בהקלטה באמצעות לחיצה על מילים בטקסט."
            heImg="/static/img/pbsc-2020-landing-page/capish.png"
            heImgAlt="קאפיש: לימוד אינטראקטיבי"
            borderColor={palette.colors.blue}
            link="https://capish.me/"
        />


        <Feature
            enTitle="Daf Yomi Crossword"
            enText="By Chanoch Goldfarb<br/><br/>Daf Yomi Crossword automatically generates a crossword puzzle based on any page of Talmud. The clues ask you to find words used on the page based on their context, or to find the words that commentaries choose to comment on."
            enImg="/static/img/pbsc-2020-landing-page/dafyomicrossword.png"
            enImgAlt="Daf Yomi Crossword"
            heTitle="תשבץ דף יומי"
            heText="חנוך גולדפרב<br/><br/>תשבץ דף יומי הוא תשבץ שנוצר אוטומטית על בסיס כל עמוד בתלמוד. הרמזים מובילים את המשתמשים למצוא מילים שנעשה בהן שימוש בעמוד בהתאם להקשר שלהן או למצוא מילים שהמפרשים עוסקים בהן."
            heImg="/static/img/pbsc-2020-landing-page/dafyomicrossword.png"
            heImgAlt="תשבץ דף יומי"
            borderColor={palette.colors.orange}
            link="http://ee.cooper.edu/~goldfarb/daf/"
        />


        <Feature
            enTitle="Sefer Similarity Map"
            enText="By Joseph Hostyk and Alex Zaloum<br/><br/>Sefer Similarity Map visualizes relationships among Jewish texts by analyzing their usage of words or phrases to show which texts and sections have the most in common. Exploring the results in graphical form can illuminate historical, authorial, linguistic, and stylistic connections between texts."
            enImg="/static/img/pbsc-2020-landing-page/sefersimilarity.png"
            enImgAlt="Sefer Similarity Map"
            heTitle="ספר– מפת דמיון בין טקסטים"
            heText='ג׳וזף הוסטיק ואלכס זאלום<br/><br/>בעזרת ניתוח של אחוזי השימוש במילים או בביטויים מסוימים, "ספר" – מפת דמיון בין טקסטים – ממחישה את הקשרים בין טקסטים יהודיים, ובאופן זה מראה לאילו מהטקסטים או הקטעים הנבחרים יש הכי הרבה במשותף. הצגת התוצאות בצורה גרפית כזו יכולה לשפוך אור על קשרים היסטוריים, לשוניים וסגנוניים ואחרים בין טקסטים.'
            heImg="/static/img/pbsc-2020-landing-page/sefersimilarity.png"
            heImgAlt="ספר– מפת דמיון בין טקסטים"
            borderColor={palette.colors.lightpink}
            link="https://jhostyk.github.io/SeferSimilarityMap/"
        />


        <Feature
            enTitle="Custom Mikraot Gedolot"
            enText="By Eshel Sinclair and Ben Gold<br/><br/>Custom Mikraot Gedolot lets you create your own Mikraot Gedolot. You choose the texts, translations and up to 9 commentaries, and the app will automatically generate a PDF that you can download and print."
            enImg="/static/img/pbsc-2020-landing-page/mikraotgedolot.png"
            enImgAlt="Custom Mikraot Gedolot"
            heTitle="מקראות גדולות בהתאמה אישית"
            heText="אשל סינקלייר ובן גולד<br/><br/>יישומון מקראות גדולות בהתאמה אישית מאפשר לך ליצור מקראות גדולות אישיות. ביכולתך לבחור את הטקסטים, את התרגומים וכן עד 9 פרשנים שונים, ובהתאם לבחירות אלה ייצור היישומון קובץ PDF באופן אוטומטי."
            heImg="/static/img/pbsc-2020-landing-page/mikraotgedolot.png"
            heImgAlt="מקראות גדולות בהתאמה אישית"
            borderColor={palette.colors.darkblue}
            link="http://ec2-3-129-165-55.us-east-2.compute.amazonaws.com:3002/"
        />


        <Feature
            enTitle="Sefaria Space: (Topic Museum + Text Mania)"
            enText="By David Komer<br/><br/>The Sefaria Space has two parts: the Topic Museum creates an immersive 3D environment where you can explore texts related to a topic as though they were paintings hanging on a wall. Text Mania is a 3D game based on the letters of a text of your choosing."
            enImg="/static/img/pbsc-2020-landing-page/sefariaspace.png"
            enImgAlt="Sefaria Space: (Topic Museum + Text Mania)"
            heTitle="מרחב ספריא (מוזיאון נושאי + טָרֶפֶת טקסט)"
            heText='דוד קומר<br/><br/>מרחב ספריא מורכב משני חלקים: המוזיאון הנושאי – סביבה תלת־ממדית סוחפת שבה אפשר לחקור טקסטים על פי נושא כאילו היו ציורים על הקיר – ו"טרפת טקסט", משחק תלת־ממד המבוסס על האותיות של הטקסט שבחרתם.'
            heImg="/static/img/pbsc-2020-landing-page/sefariaspace.png"
            heImgAlt="מרחב ספריא (מוזיאון נושאי + טָרֶפֶת טקסט)"
            borderColor={palette.colors.darkpink}
            link=" https://sefaria-space.web.app/"
        />


        <Feature
            enTitle="The Rabbinic Citation Network"
            enText="By Michael Satlow and Mike Sperling<br/><br/>Using Sefaria's digital text of the Bavli, the Rabbinic Citation Networks extracts the names and links of rabbis who cite (or who are cited by) other rabbis and visualizes the resulting network."
            enImg="/static/img/pbsc-2020-landing-page/rabbiniccitation.png"
            enImgAlt="The Rabbinic Citation Network"
            heTitle="רשת ציטוטים של חכמי התלמוד"
            heText="מייקל סאטלו ומייק ספרלינג<br/><br/>באמצעות טקסט התלמוד הבבלי המקוון בספריא, רשת הציטוטים של חכמי התלמוד מחלצת את השמות ואת הקישורים של החכמים המצטטים (או המצוטטים בידי) חכמים אחרים וממחישה את רשת התוצאות."
            heImg="/static/img/pbsc-2020-landing-page/rabbiniccitation.png"
            heImgAlt="רשת ציטוטים של חכמי התלמוד"
            borderColor={palette.colors.lavender}
            link="http://www.rabbiniccitations.jewishstudies.digitalscholarship.brown.edu/blog/"
        />


        <Feature
            enTitle="T'Feeling"
            enText="By Matan Kotler-Berkowitz<br/><br/>T’Feeling encourages people to think deeply and intentionally about the connections between t'fillot and emotions. The site allows users to browse t’fillot by emotion (either what they’re currently feeling or what they hope to be feeling), as well as contribute their own ratings for which t’fillot connect most to which emotions."
            enImg="/static/img/pbsc-2020-landing-page/tfeeling.png"
            enImgAlt="T'Feeling"
            heTitle="ת'פילינג"
            heText="מתן קוטלר־ברקוביץ<br/><br/>ת'פילינג (T’Feeling) מעודד לחשוב בצורה עמוקה ומכוונת יותר על הקשרים שבין תפילות ורגשות. האתר מציג למשתמשים שלל תפילות על פי רגש (שאותו הם מרגישים עכשיו או מייחלים לחוש), וכן מאפשר להם לדרג אילו תפילות הן המתאימות ביותר לכל רגש."
            heImg="/static/img/pbsc-2020-landing-page/tfeeling.png"
            heImgAlt="ת'פילינג"
            borderColor={palette.colors.yellow}
            link="https://tfeeling.netlify.app"
        />


        <Feature
            enTitle="CiteMakor"
            enText="By Ariel Caplan<br/><br/>CiteMakor is a Twitter bot which accepts requests for citations and responds by tweeting back one or more images that include the cited text. The goal of CiteMakor is to make it easy to bring source texts into discussions of Jewish topics on Twitter."
            enImg="/static/img/pbsc-2020-landing-page/citemakor.png"
            enImgAlt="CiteMakor"
            heTitle="המצ'טט"
            heText="אריאל קפלן<br/><br/>המצ'טט הוא בוט טוויטר המקבל בקשות למקורות מסוימים ומשיב על ידי ציוץ של תמונה אחת או יותר הכוללת את הטקסט המצוטט. מטרת־העל של המצ'טט היא להקל על הבאת מקורות טקסטואליים לתוך דיונים יהודיים עכשוויים בטוויטר."
            heImg="/static/img/pbsc-2020-landing-page/citemakor.png"
            heImgAlt=""
            borderColor={palette.colors.purple}
            link="https://twitter.com/CiteMakor"
        />


        <Feature
            enTitle="Gifaria"
            enText="By John Cassil and Tiger Tang<br/><br/>For a little bit of fun, gifaria finds GIFs relevant to any verse in Tanakh. This project provides an engaging way for people to interact with biblical texts in a lighthearted way."
            enImg="/static/img/pbsc-2020-landing-page/gifaria.png"
            enImgAlt="Gifaria"
            heTitle="גיפַריא"
            heText='ג׳ון קסיל וטייגר טאנג<br/><br/>אי אפשר בלי קצת כיף. בעזרת גיפריא תוכלו למצוא גיפים רלוונטיים לכל פסוק בתנ"ך. המיזם הזה מספק דרך אטרקטיבית וקלילה לעסוק בטקסטים תנ"כיים.'
            heImg="/static/img/pbsc-2020-landing-page/gifaria.png"
            heImgAlt="גיפַריא"
            borderColor={palette.colors.lightblue}
            link="https://tiger-tang.shinyapps.io/gifaria/"
        />


        <Feature
            enTitle="The Taryag Mitzvos"
            enText="By Rafi Wolfe<br/><br/>The Taryag Mitzvos is an interactive visualization of the 613 commandments, and the different ways that different scholars have enumerated that list. The interface lets users view and sort according to which opinions support each mitzvah’s inclusion, as well as compare the differences between different lists."
            enImg="/static/img/pbsc-2020-landing-page/thetaryag.png"
            enImgAlt="The Taryag Mitzvos"
            heTitle='תרי"ג מצוות'
            heText='רפי וולף<br/><br/>תרי"ג מצוות הוא המחשה אינטראקטיבית של 613 המצוות ושל שלל דרכי המנייה שלהן שנקטו חכמים שונים ביצירת הרשימה הזו. הממשק מאפשר למשתמשים ולמשתמשות לגלות אילו מצוות נמנו בידי אילו רבנים ולמיין אותן בהתאם, וכן להשוות בין הרשימות'
            heImg="/static/img/pbsc-2020-landing-page/thetaryag.png"
            heImgAlt='תרי"ג מצוות'
            borderColor={palette.colors.lightgreen}
            link="https://thetaryag.com/"
        />


        <Feature
            enTitle="3D Tanach Family Tree"
            enText='By Moshe Escott, Shlomo Gordon, Simcha Schaum, Aaron Farntrog and Ari Abramowitz<br/><br/>The 3D Tanach Family Tree is an interactive 3D visualization of characters mentioned in Tanach. As you float through the tree you can find information about each character, search relationships between them, and find verses on Tanach where they appear.  Select "Tanach Family Tree" from the menu at top right to view.'
            enImg="/static/img/pbsc-2020-landing-page/familytree.jpg"
            enImgAlt="3D Tanach Family Tree"
            heTitle='אילן יוחסין תנ"כי תלת ממדי'
            heText='משה אסקוט, שלמה גורדון, שמחה שאום, אהרון פרנטרוג וארי אברמוביץ<br/><br/>אילן היוחסין התנ"כי והתלת־ממדי הוא המחשה תלת־ממדית של דמויות תנ"כיות. ביכולתך לשוטט בתוך האילן ולמצוא מידע על כל דמות ודמות, לחפש קשרים ביניהן ולגלות פסוקים שבהם הן נזכרות. כדי לצפות באילן, יש ללחוץ על "אילן יוחסין תנ"כי" שבתפריט הנמצא בפינה הימנית העליונה של הדף.'
            heImg="/static/img/pbsc-2020-landing-page/familytree.jpg"
            heImgAlt='אילן יוחסין תנ"כי תלת־ממדי'
            borderColor={palette.colors.red}
            link="http://www.basehasefer.com/"
        />


        <Feature
            enTitle="Gematriaphone"
            enText="By Alexander Boxer<br/><br/>Gematriaphone lets you hear the Torah's hidden mathematical music. Starting from any word of Torah, users can hear tones corresponding to the gematria of each word as it is highlighted on the screen."
            enImg="/static/img/pbsc-2020-landing-page/gematriaphone.png"
            enImgAlt="Gematriaphone"
            heTitle='גימטריה קולית'
            heText="אלכסנדר בוקסר<br/><br/>הגימטריה הקולית מאפשרת לך לשמוע את המוזיקה המתמטית החבויה בתורה. המשתמשים והמשתמשות יכולים לבחור כל מילה בתורה, לשמוע את הצלילים על פי הגימטריה שלה ולראות אותה מודגשת על הצג."
            heImg="/static/img/pbsc-2020-landing-page/gematriaphone.png"
            heImgAlt="גימטריה קולית"
            borderColor={palette.colors.teal}
            link="http://alexboxer.com/gematriaphone/"
        />


        <Feature
            enTitle="sefaria-connections"
            enText="By Charles Loder<br/><br/>Sefaria-connections is an interactive visualization of the connections between texts in Sefaria’s library. Starting from any line of Tanakh you can choose a type of connection, see the sources that match that type, and see the sources connected to those sources."
            enImg="/static/img/pbsc-2020-landing-page/sefariaconnections.png"
            enImgAlt="SefariAcrostic"
            heTitle="קשרי ספריא"
            heText='צ׳רלס לודר<br/><br/>קשרי ספריא הם המחשה אינטראקטיבית של הַקשרים שבין הטקסטים המצויים בספריית ספריא. אפשר לבחור כל פסוק בתנ"ך ואת סוג הקשר האינטרטקסטואלי, לראות את המקורות המתאימים לסוג הקשר הזה ולגלות את המקורות הקשורים לאותם המקורות.'
            heImg="/static/img/pbsc-2020-landing-page/sefariaconnections.png"
            heImgAlt="קשרי ספריא"
            borderColor={palette.colors.tan}
            link="https://charlesloder.github.io/sefaria-connections/"
        />


        <Feature
            enTitle="SefariAcrostic"
            enText="By Ezra Gordon<br/><br/>SefariaAcrostic searches books of Tanakh for acrostics that match a person’s Hebrew name. Acrostics can be used to create digital art or to inspire personalized artwork for a simcha, such as finding an acrostic with the couple's names for a wedding."
            enImg="/static/img/pbsc-2020-landing-page/acrostic.png"
            enImgAlt="SefariAcrostic"
            heTitle="ספריאקרוסטיכון"
            heText='עזרא גורדון<br/><br/>ספריאקרוסטיכון מסוגל למצוא אקרוסטיכונים בספרי התנ"ך לפי שמות פרטיים עבריים. בעזרת המיזם אפשר ליצור אומנות דיגיטלית או קטע אומנות אישי לצורך אירוע משמח, למשל אקרוסטיכון לחתונה עם שמות בני הזוג.'
            heImg="/static/img/pbsc-2020-landing-page/acrostic.png"
            heImgAlt="ספריאקרוסטיכון"
            borderColor={palette.colors.lightbg}
            link="https://20gordone.github.io/SefariaContest/"
        />


        <CallToActionFooterWithButton
            href="https://github.com/Sefaria/Sefaria-Project"
            he_href="https://github.com/Sefaria/Sefaria-Project"
            enText="Want to create something of your own?"
            heText="רוצה ליצור משהו משלך?"
            enButtonText="GitHub"
            heButtonText="GitHub"
        />

        <ButtonRow white={true} enTitle="Explore more projects" heTitle="למידע על עוד כמה מיזמים">
            { [
                ["Abba Saul", "", "https://github.com/scopreon/abba-saul/"],
                ["Amud-anan", "", "https://github.com/Binyomin-Cohen/sefaria"],
                ["Bashamayim Hi", "", "https://yosefsklar.github.io/bashamayim-hi/"],
                ["Daily Daf Tracker", "", "https://mattpolanieckidev.github.io/dailydaf/"],
                ["I’m Learning Lucky", "", "https://github.com/jmcaplan/sefariaExtension"],
                ["Jew And A", "", "https://seph-efd35.web.app/"],
                ["Leiner", "", "https://appetize.io/app/w380pbm112n7ar9m4n6er9kpm8?device=iphone11promax&scale=100&orientation=portrait&osVersion=13.3"],
                ["Memorize Plus", "", "https://www.dropbox.com/sh/cd5xhc1gg8oqqk7/AAAeFSscagGfesVgyBkBwEiIa?dl=0"],
                ["NLP-Talmud", "", "https://github.com/adinabruce/NLP-Talmud"],
                ["Pninim", "", "https://pninim.yiddishe-kop.com/"],
                ["QUIZARIA", "", "https://www.figma.com/proto/wk07O8t1I9Wxw989SGopwr/QUIZARIA!?node-id=11%3A14&scaling=scale-down"],
                ["Quran Tanakh Kabbalah Project", "", "https://bref-saucisson-56522.herokuapp.com/"],
                ["RecurrentRav", "", "https://github.com/leerosenthalj/RecurrentRav"],
                ["Scribe", "", "https://www.youtube.com/watch?v=BkCKrLf6pvk&feature=youtu.be"],
                ["Sheilta", "", "https://www.sheilta.ml/"],
                ["Talmud Note", "", "https://play.google.com/store/apps/details?id=com.graytapps.talmudnote"],
                ["Talmudoi Beyodoi", "", " https://torah.yiddishe-kop.com/"],
                ["The Jewish Story Through Books", "", "https://joshcooper417.github.io/"],
                ["Torah for the Blind", "", "https://torahfortheblind.com/"],
                ["Tweet Yomi", "", "https://tweetyomi.org/"],
                ["Visualizations of Sefaria", "", "https://guedalia.github.io/testab/test"],
                ["Visualizing Talmud Topics", "", "https://share.streamlit.io/guedalia/streamlit/main/first_app.py"],
                ["Visualizing Works Influence", "", "https://adinabechhofer.github.io/"],
                ["Yamim Noraim Machzor", "", "https://play.google.com/store/apps/details?id=com.machzoryamimnoraim"],
                ["Yomyomishna", "", "https://yomyomishna.web.app/"]
            ].map(i =>
                <SimpleButton
                    white={true}
                    rounded={false}
                    tall={true}
                    newTab={true}
                    href={i[2]}
                    he_href={i[2]}
                    he={i[0]}
                    en={i[0]}
                />)
            }
        </ButtonRow>

    </StaticPage>
);

const DonatePage = () => (
  <StaticPage optionalClass="donate">
    <HeaderForDonatePage/>
    <div className="center">
        <H1Block en="How to make a difference:" he="מסע של גילוי"/>
    </div>
    <div className="staticPageBlockInner flexContainer">

        <ResponsiveNBox gap="30px" content={[
            <FeatureBox
                enTitle="Make a One-Time Gift"
                heTitle=""
                enText="Whether you give $1.80, $18, or $1,800, every gift made to Sefaria supports the future of Torah."
                heText=""
                enButtonText="Donate Now"
                heButtonText=""
                enButtonUrl="https://donate.sefaria.org/give/451346/#!/donation/checkout?c_src=ways-to-give"
                heButtonUrl="https://donate.sefaria.org/give/468442/#!/donation/checkout?c_src=ways-to-give"
                borderColor="#004E5F"
            />,
            <FeatureBox
                enTitle="Become a Sustainer"
                heTitle=""
                enText="Multiply the power of your impact by signing up for a monthly donation with hundreds of other users, supporting a vision of <em>Torah for all.</em>"
                heText=""
                enButtonText="Join the Sustainers"
                heButtonText=""
                enButtonUrl="https://donate.sefaria.org/give/457760/#!/donation/checkout?c_src=waystogive"
                heButtonUrl="https://donate.sefaria.org/give/478929/#!/donation/checkout?c_src=waystogive"
                borderColor="#97B386"
            />,
            <FeatureBox
                enTitle="Sponsor a Day of Learning"
                heTitle=""
                enText="Fuel a day of study on Sefaria by celebrating a special occasion, commemorating a yahrzeit, or honoring a legacy — with a gift of $360 or more."
                heText=""
                enButtonText="Sponsor a Day of Learning"
                heButtonText=""
                enButtonUrl="https://donate.sefaria.org/campaign/sponsor-a-day-of-learning/c460961?c_src=waystogive"
                heButtonUrl="https://donate.sefaria.org/campaign/sponsor-a-day-of-learning-hebrew/c479003?c_src=waystogive"
                borderColor="#4B71B7"
            />,
            <FeatureBox
                enTitle="Join a Giving Circle"
                heTitle=""
                enText="Become a lead supporter of Sefaria and ensure a vibrant future for the Jewish textual tradition."
                heText=""
                enButtonText="Join Now or Learn More"
                heButtonText=""
                enButtonUrl="https://donate.sefaria.org/campaign/giving-circles/c557214?c_src=waystogive"
                heButtonUrl=""
                borderColor="#7C416F"
            />

        ]}
        />
    </div>
    <Spacer/>

    <GreyBox>
      <H1Block en="Ways to Give" he="" serif={true}/>
      <div className="staticPageBlockInner flexContainer">

          <ResponsiveNBox
            threshold3={768}
            threshold2={500}
            gap="10px"
            stretch={true}
            content={[
                <HeaderWithColorAccentBlockAndText
                    enTitle="Donate Online"
                    heTitle=""
                    enText="<p>Make a donation by <strong>credit card, PayPal, GooglePay, ApplePay, Venmo, or bank transfer</strong> on our <a href='https://donate.sefaria.org/give/451346/#!/donation/checkout?c_src=waystogive'>main donation page</a>.</p>"
                    heText=""
                    colorBar="#AB4E66"
                />,
                <HeaderWithColorAccentBlockAndText
                    enTitle="Donate by Mail"
                    heTitle=""
                    enText="<p><strong>Personal checks</strong> should be made payable to “Sefaria” and mailed to:</p>
                            <p>Sefaria<br/>
                            228 Park Avenue South<br/>
                            Suite 79262<br/>
                            New York, NY 10003-1502</p>"
                    heText=""
                    colorBar="#D4896C"
                />,
                <HeaderWithColorAccentBlockAndText
                    enTitle="Donor-Advised Fund"
                    heTitle=""
                    enText="<p>Sefaria accepts donations from donor-advised funds; our <strong>EIN is 46-4406454</strong>. If you need additional information to make a DAF donation, please contact Caitlyn Cushing, Development Operations Associate, at <a href='mailto:donate@sefaria.org'>donate@sefaria.org</a>.</p>"
                    heText=""
                    colorBar="#CCB479"
                />,
                <HeaderWithColorAccentBlockAndText
                    enTitle="Additional Ways to Give"
                    heTitle=""
                    enText="<p>Sefaria also accepts donations via <strong>wire transfer</strong>, <strong>stock</strong>, and <strong>Cryptocurrency</strong>. For more information, please email Caitlyn Cushing, Development Operations Associate, at <a href='mailto:donate@sefaria.org'>donate@sefaria.org</a>. (For wire transfers, you can also <a href='https://sefaria.formstack.com/forms/wire_request'>click here</a> to get our account information)."
                    heText=""
                    colorBar="#97B386"
                />


            ]}
          />
      </div>
      <Spacer/>
    </GreyBox>

    <div className="staticPageCallToActionFooter">
      <div className="staticPageBlockInner flexContainer light">
          <div className="msgToSupporters">
            <h1 className="serif center">
                Thank you for your support!
            </h1>
          </div>
      </div>
    </div>

    <H1Block en="Get Your questions answered." he="" serif={true}/>
    <div className="staticPageBlockInner">

        <h2 className="serif">
            <span className="int-en">Your Gift to Sefaria</span>
        </h2>
        <Accordian
            enTitle="Can I make my gift in honor or memory of someone?"
            heTitle=""
            enText="<p>Yes! If you’re donating online, check the box for “Dedicate my donation <strong>in honor or in memory</strong> of someone” right after entering your donation amount. Then enter your desired tribute information and our donation processing platform will send your message to the recipient. If you have questions about this process, please email <a href='mailto:donate@sefaria.org'>donate@sefaria.org</a></p>"
            heText=""
            colorBar="#B8D4D3"
        />

        <Accordian
            enTitle="Where does my gift go? How does Sefaria use the donations it receives?"
            heTitle=""
            enText="<p>Generally, gifts made to Sefaria are considered “unrestricted,” meaning that our staff allocates funds where they’re needed most. This includes everything from the text and learning you see on your screen to the technology support that keeps us online to the time and energy of the Sefaria team.</p>
                    <p><a href='https://www.guidestar.org/profile/46-4406454'>Sefaria has a Platinum rating on GuideStar</a> and we’re devoted to making sure we’re transparent and open with our donors. For a closer look at our financials, <a target='_blank' href='/static/files/Sefaria_2023_990_Public.pdf'>download the most recent Sefaria 990</a>.</p>"
            heText=""
            colorBar="#B8D4D3"
        />

        <Accordian
            enTitle="Can I make a gift to support a specific program or initiative?"
            heTitle=""
            enText="<p>Our online giving page does not support restricted gifts. You can sponsor a day of learning <a href='https://donate.sefaria.org/campaign/sponsor-a-day-of-learning/c460961?c_src=waystogive'>here</a>. If you would like to sponsor a text or support a specific Sefaria program, please email Samantha Shokin, Grant Writer and Development Associate, at <a href='mailto:samantha@sefaria.org'>samantha@sefaria.org</a> for more information.</p>"
            heText=""
            colorBar="#B8D4D3"
        />

        <Accordian
            enTitle="I want to sponsor a day of learning or a new text. How do I know what’s available and where my message will appear?"
            heTitle=""
            enText="<p>To learn more about available sponsorship dates and texts on Sefaria, send an email to Samantha Shokin, Grant Writer and Development Associate, at <a href='mailto:samantha@sefaria.org'>samantha@sefaria.org</a>, with “Sponsorship” in your subject line. We’ll aim to get back to you within two business days.</p>
            <p>Sponsorships can be made in honor, memory, or celebration of a person, group, occasion, or anything else that matters to you. </p>
            <p>Dedications for a day, week, or month of learning will appear on Sefaria’s homepage throughout the duration of the sponsorship period beginning the evening of the date you choose. <a href='https://docs.google.com/spreadsheets/d/1CUVb18QKbRcgBvBzH-x9R_Stx-_o5YkE9bi7oYBTlRw/edit#gid=0'>Available dates can be viewed in this calendar</a>. To convert a Hebrew date to the English calendar, we recommend <a href='https://www.hebcal.com/converter/'>HebCal’s date converter</a>.</p>"
            heText=""
            colorBar="#B8D4D3"
        />


        <h2 className="serif">
            <span className="int-en">Giving Logistics</span>
        </h2>

        <Accordian
            enTitle="Is my donation tax-deductible?"
            heTitle=""
            enText="<p>Sefaria is a registered 501(c)(3) in the United States, and all donations are fully tax-deductible under the extent of the law. We are not able to issue tax receipts to donors outside the United States.</p>"
            heText=""
            colorBar="#7F85A9"
        />

        <Accordian
            enTitle="Why aren’t you tax-exempt outside of the United States?"
            heTitle=""
            enText="<p>At this time, Sefaria only meets eligibility requirements for tax-exempt status in the United States.</p>"
            heText=""
            colorBar="#7F85A9"
        />

        <Accordian
            enTitle="Can I still donate from outside the USA?"
            heTitle=""
            enText="<p>Yes! Donors outside of the USA may make a gift online  – via credit card, PayPal, GooglePay, ApplePay, Venmo, and bank transfer – <a href='https://donate.sefaria.org/give/451346/#!/donation/checkout?c_src=waystogive'>on this page</a> On this page you can modify your currency. You can also <a href='https://sefaria.formstack.com/forms/wire_request'>make a wire transfer</a>.</p>"
            heText=""
            colorBar="#7F85A9"
        />

        <Accordian
            enTitle="Will I get a gift receipt?"
            heTitle=""
            enText="<p>Yes! If you make your gift online, you will receive an email acknowledgment that includes all the information necessary for use as a tax receipt. If you make your gift by mail, you will receive a printed acknowledgment. If you don’t receive your gift receipt, please let us know at <a href='mailto:donate@sefaria.org'>donate@sefaria.org</a> and we will issue a replacement.</p>"
            heText=""
            colorBar="#7F85A9"
        />

        <Accordian
            enTitle="I want to donate through a donor-advised fund, federation, or foundation. What do I need to send you?"
            heTitle=""
            enText="<p>Donations from these types of institutions can be made through any of the payment methods listed in the Ways to Give section above. If you are donating from a foundation, federation, or donor-advised fund, please include any relevant gift acknowledgment information or preferences along with your gift. <strong>Sefaria's EIN is 46-4406454</strong>.</p>
                    <p>If you are sending your donation by mail, please include this information in a cover letter accompanying your check; if you are donating through a wire transfer or other electronic method, please send an email with this information to <a href='mailto:donate@sefaria.org'>donate@sefaria.org</a>. This ensures we have all the necessary information to send your gift acknowledgment and tax receipt.</p>"
            heText=""
            colorBar="#7F85A9"
        />

        <Accordian
            enTitle="I think my employer will match my gift. How can I find out?"
            heTitle=""
            enText="<p>The best way to find out if your employer matches donations made to eligible nonprofits is to ask directly at your place of work. <a href='https://www.charitynavigator.org/index.cfm?bay=content.view&cpid=1799'>You can also search for your employer on Charity Navigator</a>.</p>"
            heText=""
            colorBar="#7F85A9"
        />

        <Accordian
            enTitle="My gift is going to be matched by someone else. Will you send them an acknowledgment as well?"
            heTitle=""
            enText="<p>Typically, matching gifts are directly acknowledged through the third-party processor. If you would like to request a thank you letter from the Sefaria team for the individual or organization matching your gift, please send us an email at <a href='mailto:donate@sefaria.org'>donate@sefaria.org</a>. </p>"
            heText=""
            colorBar="#7F85A9"
        />


        <h2 className="serif">
            <span className="int-en">Help and Support</span>
        </h2>

        <Accordian
            enTitle="I’m having trouble making my donation."
            heTitle=""
            enText="<p>If you’re having difficulty donating online, we want to help! Please email us at <a href='mailto:donate@sefaria.org'>donate@sefaria.org</a> with a detailed description of the issue you’re experiencing, and we will get back to you within two business days. The more information you provide in your email, the more we will be able to help resolve the situation. We appreciate your patience and generosity.</p>"
            heText=""
            colorBar="#5A99B7"
        />

        <Accordian
            enTitle="I made a one-time or monthly donation in error."
            heTitle=""
            enText="<p>To cancel and/or request a refund for a donation, please follow the link in your email confirmation to view your online Classy (Sefaria's donation processor) profile where you can manually update or cancel your monthly gift. In addition, you can email Caitlyn Cushing, Development Operations Associate <a href='mailto:donate@sefaria.org'>donate@sefaria.org</a>, for support with this process.</p>"
            heText=""
            colorBar="#5A99B7"
        />

        <Accordian
            enTitle="I never received a gift receipt / I need a new gift receipt."
            heTitle=""
            enText="<p>If you’re looking for a missing e-receipt, we first recommend checking your spam folder for any emails received from info@sefaria-inc.classy-mail.org. If you’re unable to find your gift receipt or you need a new copy of a mailed gift receipt, please email us at <a href='mailto:donate@sefaria.org'>donate@sefaria.org</a>. </p>"
            heText=""
            colorBar="#5A99B7"
        />

        <Accordian
            enTitle="I want to cancel my monthly donation."
            heTitle=""
            enText="<p>We’re sorry to see you go! To cancel your sustaining donation, please follow the link in your email confirmation to view your online Classy (Sefaria's donation processor) profile where you can manually update or cancel your monthly gift. In addition, you can email Caitlyn Cushing, Development Operations Associate at <a href='mailto:donate@sefaria.org'>donate@sefaria.org</a>, or by phone at <a href='tel:+13477730077'>(347) 773-0077</a></p>"
            heText=""
            colorBar="#5A99B7"
        />

        <Accordian
            enTitle="I want to change my monthly donation by updating the amount or changing my credit card."
            heTitle=""
            enText="<p>To change the amount of or credit card information associated with your monthly donation, please follow the link in your email confirmation to your Classy (Sefaria's donation processor) profile. On your profile, you can edit this information. You can also contact Caitlyn Cushing, Development Operations Associate, at <a href='mailto:donate@sefaria.org'>donate@sefaria.org</a>, for assistance with this process."
            heText=""
            colorBar="#5A99B7"
        />

    </div>
    <Spacer/>

    <div className="staticPageCallToActionFooter">
      <div className="staticPageBlockInner flexContainer light">
          <div className="msgToSupporters">
            <h2 className="serif">
            Sefaria takes pride in its financial stewardship as a fully transparent, 501(c)(3) charitable organization. Sefaria’s EIN is 46-4406454.
            </h2>

          <ResponsiveNBox
            threshold3={768}
            threshold2={500}
            gap="10px"
            stretch={true}
            content={[
                <div className="finStewardBox">
                    <h2 className="serif">GuideStar Platinum</h2>
                    <p>Sefaria is proud to have received a Platinum Seal of Transparency from Guidestar, which indicates that we have proven a commitment to sharing our goals, strategies, and key metrics towards achieving our mission and vision.</p>
                    <SimpleButton
                        white={true}
                        rounded={true}
                        tall={false}
                        newTab={true}
                        href="https://www.guidestar.org/profile/46-4406454"
                        he_href=""
                        he=""
                        en="Learn More"
                    />

                </div>,

                <div className="finStewardBox">
                    <h2 className="serif">Sefaria’s 990 </h2>
                    <p>Nonprofit organizations are required to file a Form 990 each year that provides the public with information about our revenue, expenditures, and other key financial data. We are committed to making sure our 990 is always easily accessible. </p>
                    <SimpleButton
                        white={true}
                        rounded={true}
                        tall={false}
                        newTab={true}
                        href="/static/files/Sefaria_2023_990_Public.pdf"
                        he_href=""
                        he=""
                        en="See Here"
                    />

                </div>,

                <div className="finStewardBox">
                    <h2 className="serif">Annual Report </h2>
                    <p>Each year, our annual report gives an up-to-date account of our achievements, challenges, innovations, and benchmarks. The annual report also includes messages and stories from our leadership, team members, and supporters like you.</p>
                    <SimpleButton
                        white={true}
                        rounded={true}
                        tall={false}
                        newTab={true}
                        href="/annualreport"
                        he_href=""
                        he=""
                        en="Read Here"
                    />

                </div>
            ]}
            />


          </div>
      </div>
    </div>


  </StaticPage>
);

const WordByWordPage = () => (
  <StaticPage optionalClass="donate wordbyword">

    <div className="staticPageHeader wordbyword">
      <div className="staticPageBlockInner flexContainer">
        <div className="staticPageHeaderTextBox donate">
          <h1>
            <span className="int-en">{"Word-by-Word: A Jewish Women's Writing Circle"}</span>
          </h1>
          <div className="staticPageHeaderText"><em>"...I am grateful to God for this gift, this possibility of developing myself and of writing, of expressing all that is in me."</em><br/>- Anne Frank</div>
        </div>
      </div>
    </div>


    <div className="staticPageCallToActionFooter">
      <div className="staticPageBlockInner flexContainer light">
          <div className="msgToSupportersEven">

              <p>Word-by-Word: A Jewish Women’s Writing Circle will provide up to 20 Jewish women writers engaged in serious Torah scholarship the support and guidance to complete publishable books of Jewish textual analysis that will be significant contributions to any Jewish library. Word-by-Word will offer writers a three-year stipend and community to develop talent by providing skill-based workshops, professional coaching, peer mentoring, an annual retreat, and opportunities to network with publishers and experienced authors. Sefaria is proud to partner with Dr. Erica Brown on this new initiative, co-led by Sefaria’s Chief Learning Officer, Sara Wolkenfeld.</p>
              <p><em>This program is generously funded by Micah Philanthropies, Walder Foundation, and the Arev Fund.</em></p>

          </div>
      </div>
    </div>

    <GreyBox>
      <H2Block en="About the Program" he="" />
      <div className="staticPageBlockInner flexContainer">
          <ResponsiveNBox
            threshold3={768}
            threshold2={500}
            gap="10px"
            stretch={true}
            content={[
                <HeaderWithColorAccentBlockAndText
                    enTitle="Requirements"
                    heTitle=""
                    enText="<p>Application must include a detailed synopsis of the proposed book (1,000 words), a detailed table of contents, and two published writing samples. </p>
                            <p>The finished book must be written in English, must be at least 150 pages / 75,000 words.</p>
                            <p>Participants should be located in a time zone that makes it reasonable for them to participate in programming on U.S. time zones.</p>"
                    heText=""
                    colorBar="#AB4E66"
                />,
                <HeaderWithColorAccentBlockAndText
                    enTitle="Schedule"
                    heTitle=""
                    enText="<p>Applicants must be willing to commit to the following schedule:</p>
                            <p>Annual writing retreat each June. The first retreat is provisionally scheduled for June 18-22, 2023</p>
                            <p>Monthly online meetings of a 1.5 hour duration. Participants are required to attend 8 out of 10 of these meetings each year.</p>"
                    heText=""
                    colorBar="#D4896C"
                />,
                <HeaderWithColorAccentBlockAndText
                    enTitle="Benefits"
                    heTitle=""
                    enText="<p>Each participant will receive a total stipend of $18,000 ($6,000/year over three years).</p>
                            <p>Workshops with experts from the writing and publishing world.</p>
                            <p>Each participant is entitled to 10-15 hours of coaching per year. Program leaders will work with each author to match her with an appropriate coach. Coaching sessions will be scheduled at the discretion of the participant.</p>"
                    heText=""
                    colorBar="#CCB479"
                />
            ]}
          />
      </div>
      <Spacer/>
    </GreyBox>

    <CallToActionFooterWithButton
        href="https://drive.google.com/file/d/1DXh0J-y0hHJTZuIdaoa2k3CrJBHeBdxK/view"
        he_href=""
        enText="Read the full schedule, requirements, and application information."
        heText=""
        enButtonText="Download"
        heButtonText=""
        newTab={true}
    />
    <GreyBox light={true}>
    <H2Block en="Word-by-Word Leadership" he=""/>
</GreyBox>
    <Feature
        enTitle="Sara Wolkenfeld"
        enText="Sara Wolkenfeld is the Chief Learning Officer at Sefaria, an online database and interface for Jewish texts. Sara is also a fellow at the David Hartman Center at the Hartman Institute of North America, and is a member of Class Six of the Wexner Field Fellowship. She writes about Jewish texts and Jewish law, and her current projects focus on applying Talmudic ideas to questions of advancements in digital technology."
        enImg="/static/img/sara_circle.png"
        enImgAlt="Sara Wolkenfeld headshot"
        heTitle=""
        heText=""
        heImg=""
        heImgAlt=""
        borderColor="#004E5F"
    />

    <Feature
        enTitle="Erica Brown"
        enText="Dr. Erica Brown is the Vice Provost for Values and Leadership at Yeshiva University and the founding director of its Rabbi Lord Jonathan Sacks-Herenstein Center for Values and Leadership. She previously served as the director of the Mayberg Center for Jewish Education and Leadership and an associate professor of curriculum and pedagogy at The George Washington University. Erica is the author or co-author of 15 books on leadership, the Hebrew Bible and spirituality. Erica has a daily podcast, “Take Your Soul to Work.” Her forthcoming book Kohelet and the Search for Meaning (Maggid) will be available in 2023. Her last book Esther: Power, Fate and Fragility in Exile (Maggid) was a finalist for the National Jewish Book Award."
        enImg="/static/img/ericabrown_circle 1.png"
        enImgAlt="Erica Brown headshot"
        heTitle=""
        heText=""
        heImg=""
        heImgAlt=""
        borderColor="#004E5F"
    />
    <H1Block en="Get Your questions answered." he="" serif={true}/>
    <div className="staticPageBlockInner">
        <Accordian
            enTitle="What’s the application deadline?"
            heTitle=""
            enText="<p>The deadline for applications is March 13, 2023. We will not consider applications submitted after this date.</p>"
            heText=""
            colorBar="#B8D4D3"
        />

        <Accordian
            enTitle="How many women will be in the cohort?"
            heTitle=""
            enText="<p>We plan to welcome 20 women to this cohort.</p>"
            heText=""
            colorBar="#B8D4D3"
        />

        <Accordian
            enTitle="How does the stipend work?"
            heTitle=""
            enText="<p>Each woman will be awarded $6,000 per year, contingent on meeting the yearly writing requirements (15,000 words in the first year, 25,000 words in years two and three).</p>"
            heText=""
            colorBar="#B8D4D3"
        />

        <Accordian
            enTitle="How will the cohort support each other?"
            heTitle=""
            enText="<p>Through monthly meetings, a WhatsApp group, and regular check-ins, this cohort will build a supportive community in which women motivate each other, check in on progress, and share ideas. The monthly meetings will provide space to get to know one another, share drafts and get feedback, collaborate around best practices, and champion one another’s projects. The annual retreat will help cement these relationships and expose the cohort to developments in the field and veteran writers.</p>"
            heText=""
            colorBar="#B8D4D3"
        />

        <Accordian
            enTitle="I have more questions. How can I contact you?"
            heTitle=""
            enText="<p>Please email Rachel Buckman at <a href='mailto:rachel@sefaria.org'>rachel@sefaria.org</a></p>"
            heText=""
            colorBar="#B8D4D3"
        />


    </div>
    <Spacer/>

    <CallToActionFooterWithButton
        href="https://sefaria.typeform.com/to/wJXgn9jL"
        he_href=""
        enText="Ready to Apply? Fill out your application by March 13, 2023."
        heText=""
        enButtonText="Apply Now"
        heButtonText=""
        newTab={true}
    />



  </StaticPage>
);


const PoweredByPage = () => (
    <StaticPage optionalClass="englishOnly">
        <Header
            enTitle="Powered by Sefaria"
            enText="Did you know that Sefaria’s open data and API can be used by anyone to create new technological solutions for learning Torah? You can find it all for free in the Sefaria Developer Portal!"
            heTitle="Powered by Sefaria"
            heText="Did you know that Sefaria’s open data and API can be used by anyone to create new technological solutions for learning Torah? You can find it all for free in the Sefaria Developer Portal!"
            enActionURL="https://developers.sefaria.org/"
            enActionText="Create Something New"
            heActionURL="https://developers.sefaria.org/"
            heActionText="Create Something New"
            newTab={true}
        />
        <GreyBox>
            <H2Block en="Open Source Torah" he="Open Source Torah"/>
            <EnBlock padded={true}>
                <p>We do our best to ensure that the texts we put in our library come with a Creative Commons license, so the texts can be used and reused, for free. We also make all of our code available for open source use by other developers in any way they’d like. To date, there are more than 70 projects Powered by Sefaria, and nearly 100 sites linked to the Sefaria library through our Linker API.</p>
            </EnBlock>
            <HeBlock padded={true}>
                <p>We do our best to ensure that the texts we put in our library come with a Creative Commons license, so the texts can be used and reused, for free. We also make all of our code available for open source use by other developers in any way they’d like. To date, there are more than 70 projects Powered by Sefaria, and nearly 100 sites linked to the Sefaria library through our Linker API.</p>
            </HeBlock>
            <Spacer/>
        </GreyBox>
        <GreyBox light={true}>
            <H2Block en="Projects Powered by Sefaria" he="Projects Powered by Sefaria"/>
        </GreyBox>
        <Feature
            enTitle="AlHaTorah"
            enText="AlHaTorah is a website with a broad range of tools for studying Tanakh, including study guides broken down by parashah, biblical art, and interactive modules. Among the available sources, AlHaTorah makes use of biblical commentaries from Sefaria’s library."
            enImg="/static/img/powered-by-landing-page/alhatorah.org_.png"
            enImgAlt="Screenshot of AlHaTorah"
            borderColor={palette.colors.darkteal}
            link="https://alhatorah.org/"
            heText="AlHaTorah is a website with a broad range of tools for studying Tanakh, including study guides broken down by parashah, biblical art, and interactive modules. Among the available sources, AlHaTorah makes use of biblical commentaries from Sefaria’s library."
            heTitle="AlHaTorah"
            heImg="/static/img/powered-by-landing-page/alhatorah.org_.png"
            heImgAlt="Screenshot of AlHaTorah"
        />
        <Feature
            enTitle="AllDaf"
            enText="This app for learning Daf Yomi from the Orthodox Union provides users with personalized feeds that adapt to learners’ interests, supporting study of the Daf in a user-friendly and approachable format. The English text on AllDaf is sourced from Sefaria."
            enImg="/static/img/powered-by-landing-page/alldaf.org_.png"
            enImgAlt="Screenshot of AllDaf"
            borderColor={palette.colors.yellow}
            link="https://alldaf.org/"
            heTitle="AllDaf"
            heText="This app for learning Daf Yomi from the Orthodox Union provides users with personalized feeds that adapt to learners’ interests, supporting study of the Daf in a user-friendly and approachable format. The English text on AllDaf is sourced from Sefaria."
            heImg="/static/img/powered-by-landing-page/alldaf.org_.png"
            heImgAlt="Screenshot of AllDaf"
        />
        <Feature
            enTitle="Hadran"
            enText="Founded in 2018 by a group of women studying Talmud together, Hadran aims to make the study of Talmud more accessible to Jewish women at all levels of learning. Among the resources they provide are guides to learning Daf Yomi, and these lessons use texts from Sefaria."
            enImg="/static/img/powered-by-landing-page/hadran.org.il_daf_yevamot-63_.png"
            enImgAlt="Screenshot of Hadran"
            borderColor={palette.colors.green}
            link="https://hadran.org.il/"
            heTitle="Hadran"
            heText="Founded in 2018 by a group of women studying Talmud together, Hadran aims to make the study of Talmud more accessible to Jewish women at all levels of learning. Among the resources they provide are guides to learning Daf Yomi, and these lessons use texts from Sefaria."
            heImg="/static/img/powered-by-landing-page/hadran.org.il_daf_yevamot-63_.png"
            heImgAlt="Screenshot of Hadran"
        />
        <Feature
            enTitle="Dicta"
            enText="Dicta is a nonprofit research organization based in Israel that applies cutting-edge machine learning and natural language processing (the ability of a computer program to understand human language as it is spoken and written) to the analysis of Hebrew texts. Sefaria and Dicta often collaborate, sharing texts and splitting the costs of shared projects. Dicta offers a broad range of tools for free use by anyone, including the ability to add nikud (vocalization) to text as you type, intuitive Talmud and Bible search, and more."
            enImg="/static/img/powered-by-landing-page/talmudsearch.dicta.org.il_.png"
            enImgAlt="Screenshot of Dicta"
            borderColor={palette.colors.lightblue}
            link="https://dicta.org.il/"
            heTitle="Dicta"
            heText="Dicta is a nonprofit research organization based in Israel that applies cutting-edge machine learning and natural language processing (the ability of a computer program to understand human language as it is spoken and written) to the analysis of Hebrew texts. Sefaria and Dicta often collaborate, sharing texts and splitting the costs of shared projects. Dicta offers a broad range of tools for free use by anyone, including the ability to add nikud (vocalization) to text as you type, intuitive Talmud and Bible search, and more."
            heImg="/static/img/powered-by-landing-page/talmudsearch.dicta.org.il_.png"
            heImgAlt="Screenshot of Dicta"
        />
        <Feature
            enTitle="Artscroll Smart Siddur"
            enText="This app converts the popular ArtSchool Siddur into a fully digital format, including hyperlinks to secondary sources, translations, and commentary, as well as the ability to customize your siddur experience.  When you click on citations to non-ArtScroll books in the siddur's footnotes, they include texts from the Sefaria library."
            enImg="/static/img/powered-by-landing-page/artscroll siddur.png"
            enImgAlt="Screenshot of Artscroll Smart Siddur"
            borderColor={palette.colors.red}
            link="https://www.artscroll.com/Categories/DSD.html"
            heTitle="Artscroll Smart Siddur"
            heText="This app converts the popular ArtSchool Siddur into a fully digital format, including hyperlinks to secondary sources, translations, and commentary, as well as the ability to customize your siddur experience.  When you click on citations to non-ArtScroll books in the siddur's footnotes, they include texts from the Sefaria library."
            heImg="/static/img/powered-by-landing-page/artscroll siddur.png"
            heImgAlt="Screenshot of Artscroll Smart Siddur"
        />
        <GreyBox>
            <H2Block en="Tell us about your projects!" he="Tell us about your projects!"/>
            <EnBlock padded={true}>
                <p>Have you used Sefaria’s data to build an app, visualization, website, or other digital tool? Tell us about it! We’d love to see your project. You can also reach out to us with your questions about our open source data and API by writing to us at <a href="mailto:developers@sefaria.org">developers@sefaria.org</a>.</p>
            </EnBlock>
            <HeBlock padded={true}>
                <p>Have you used Sefaria’s data to build an app, visualization, website, or other digital tool? Tell us about it! We’d love to see your project. You can also reach out to us with your questions about our open source data and API by writing to us at <a href="mailto:developers@sefaria.org">developers@sefaria.org</a>.</p>
            </HeBlock>
            <Spacer/>
        </GreyBox>

        <ButtonRow white={true} enTitle="Explore a few more projects" heTitle="Explore a few more projects">
            {[["HaTanakh.com", "http://www.hatanakh.com/"],
                ["Koveah", "https://koveah.org/"],
                ["Shnayim Mikra", "http://www.shnayim.com/"],
                ["Russel Neiss' Micrography", "https://github.com/rneiss/micrography"],
                ["Sefaria Wordpress Plugin", "https://github.com/JoshMB/sefaria-wp-plugin"],
                ["Capish - Interactive Learning", "https://capish.me/"],
                ["Sefer Similarity Map", "https://jhostyk.github.io/SeferSimilarityMap/"],
                ["Sefaria Space: (Topic Museum + Text Mania)", "https://sefaria-space.web.app/"],
                ["T'Feeling", "https://tfeeling.netlify.app/"],
                ["The Taryag Mitzvos", "https://thetaryag.com/"],
                ["Gematriaphone", "http://alexboxer.com/gematriaphone/"],
                ["Yamim Noraim Machzor", "https://play.google.com/store/apps/details?id=com.machzoryamimnoraim"],
                ["Sefaria Sidebar Extension", "https://github.com/DovOps/SefariaSidebarExtension/"],
                ["Kindle Seforim", "https://kindleseforim.paritcher.com/"],
                ["The Jewish Story Through Books", "https://joshcooper417.github.io/"]
            ].map(([enText, hrefURL]) =>
                <SimpleButton
                    white={true}
                    rounded={false}
                    tall={true}
                    newTab={true}
                    href={hrefURL}
                    en={enText}
                    he={enText}
                />)
            }
        </ButtonRow>

    </StaticPage>
);

const PBSC2021LandingPage = () => (
    <StaticPage>
        <Header
            enTitle="Powered by Sefaria Contest 2021"
            enText="Explore the Projects"
            enImg="/static/img/pbsc-2020-landing-page/codemockup3.png"
            enImgAlt=""
            heTitle="תחרות פיתוח התוכנה של ספריא 2021"
            heText="גלו את המיזמים"
            heImg="/static/img/pbsc-2020-landing-page/codemockup3.png"
            heImgAlt=""
        />

        <GreyBox>
            <H2Block en="Inviting Innovation" he="הזמנה לחידוש"/>
            <EnBlock padded={true}>
                <p>In an effort to seed the digital future of Jewish texts, the Powered by Sefaria Contest was launched in July 2020 — inviting the global Sefaria community to make use of our free and open digital dataset of Jewish texts, translations, and interconnections. Over the years, dozens of third parties have created apps, visualizations, and conducted research using our data or API, and we wanted to see what else our community could dream up. The second annual Powered by Sefaria Contest saw tremendous enthusiasm and welcomed many high quality submissions from Sefaria users around the world. <strong>Keep reading to learn more about the two winners and some innovative honorable mentions.</strong></p>
            </EnBlock>
            <HeBlock padded={true}>
                <p>מתוך רצון לזרוע את זרעי העתיד הדיגיטלי של ארון הספרים היהודי, השקנו בשנת 2020 את תחרות פיתוח התוכנה של ספריא, ובה הזמנו את הקהילה הגלובלית של ספריא להשתמש במערך הנתונים הדיגיטלי הפתוח והחופשי של מקורות יהודיים, תרגומים וקישורים בין־טקסטואליים. לאורך השנים היינו עדים לעשרות מפתחי גוף שלישי שהשתמשו בנתונים או ב־API שלנו ליצירת יישומונים והדמיות ולצורכי מחקר, ורצינו לבדוק אילו רעיונות נוספים יש בקהילה שלנו. התחרות הפגישה אותנו עם התלהבות יוצאת מן הכלל ועם תוצרים באיכות גבוהה שקיבלנו ממשתמשי ספריא ברחבי העולם. המשיכו לקרוא כדי ללמוד על שני המנצחים ועל מיזמים נוספים שזכו בציון לשבח.</p>
            </HeBlock>
            <Spacer/>
        </GreyBox>

        <GreyBox light={true}>
            <H2Block en="Grand Prize Winner" he="זוכה הפרס הכללי"/>
        </GreyBox>

        <Feature
            enTitle="Sefaria Chavrusa"
            enText="Gershon Binder<br/><br/>Sefaria Chavrusa is designed to increase accessibility by introducing a text-to-speech feature on Sefaria. Most text-to-speech options struggle with Hebrew; Sefaria Chavrusa is a solution for people who use screen readers, are unfamiliar with reading Hebrew, or just prefer hearing texts read aloud.  It also allows for customized voices with different accents including Chassidish, Litvish, and Israeli."
            enImg="/static/img/pbsc-2021-landing-page/sefariachavrusa.png"
            enImgAlt="Screenshot of Sefaria Chavrusa"
            heTitle="או 'חברותא עם ספריא'"
            heText="מאת גרשון בינדר<br><br>'חברותא עם ספריא' היא כלי שנועד להגביר את נגישותם של טקסטים בספריא על ידי השמעה קולית של טקסטים. כיום מרבית הכלים שהופכים טקסט לשמע מתקשים לעשות זאת בעברית, ועל כן 'חברותא עם ספריא' תסייע למשתמשים שנעזרים בקוראי מסך, למשתמשים שאינם מנוסים דיים בקריאת עברית או למשתמשים שפשוט מעדיפים לשמוע את המקורות בקול. המיזם מאפשר שימוש בקולות מותאמים אישית עם מבטאים לבחירה, כגון חסידי, אשכנזי או ישראלי."
            heImg="/static/img/pbsc-2021-landing-page/sefariachavrusa.png"
            heImgAlt="Screenshot of Sefaria Chavrusa"
            borderColor={palette.colors.yellow}
            link="https://www.youtube.com/watch?v=wnvw6H9BWDw&feature=youtu.be"
        />

        <GreyBox>
            <H2Block en="Meet the Grand Prize Winner" he="פגשו את זוכה הפרס הכללי"/>
            <EnBlock padded={true}>
                <p>Originally from Huntington, Long Island, Gershon Binder is a senior at Lander College for Men working toward a degree in Computer Science. He is a graphic and web designer working with 3D rendering and Unreal Engine. He currently lives in Queens, New York.</p>
            </EnBlock>
            <HeBlock padded={true}>
                <p>גרשון בינדר מהנטינגטון שבלונג איילנד במדינת ניו יורק הוא סטודנט למדעי המחשב בשנתו האחרונה בקולג' לנדר לגברים. בינדר הוא מעצב אתרים ומעצב גרפי ועובד עם מודלים תלת-ממדיים ועם מנוע Unreal. כיום מתגורר בקווינס שבניו יורק.</p>
            </HeBlock>
            <H2Block en="What Our Team Had to Say" he="מה יש לצוות שלנו להגיד על זה"/>
            <Section noPadding={true}>
                <UserQuote
                    enText="“I was really impressed with the quality of the speech, even for unvowelized texts.  One of the things that we learned early at Sefaria is that making a text digital opens it up to people with low vision.  But the quality of Rabbinic Hebrew text-to-speech has always been poor, especially in comparison with English. This project gave me hope that we could provide low-sighted users a truly excellent spoken version of all of our texts.”"
                    heText="התרשמתי מאוד מאיכות הדיבור, אפילו עבור טקסטים ללא ניקוד. אחד הדברים שגילינו בשלב מוקדם בספריא הוא שהפיכת טקסט לדיגיטלי מאפשרת ללקויי ראיה להינות מהטקסטים שלנו. הבעיה היא שהעברה של מקורות רבניים מטקסט כתוב לדיבור פוגעת באיכות של הטקסט. הפרויקט הזה נתן לי תקווה שנוכל לספק למשתמשים לקויי ראייה גרסה מדוברת מעולה באמת של כל הטקסטים שלנו."
                    enName="Lev Israel, Chief Data Officer at Sefaria"
                    heName='לב ישראל, מנהל נתונים ראשי, בספריא'
                    image="/static/img/pbsc-2021-landing-page/lev.png"
                />
            </Section>

        </GreyBox>

        <GreyBox light={true}>
            <H2Block en="Women in Tech Winner" he="זוכת פרס נשים מפתחות טכנולוגיה"/>
        </GreyBox>

        <Feature
            enTitle="Torah Chanting Source Sheet Generator"
            enText="By Valerie Monaco<br><br>The Torah Chanting Source Sheet Generator takes a range of Torah verses and provides a generated Sefaria sheet loaded with features for people learning how to chant, including trope identification and highlighting, trope cantillation tunes, and full verse chanting audio files."
            enImg="/static/img/pbsc-2021-landing-page/torahchanting.png"
            enImgAlt="Screenshot of Torah Chanting Source Sheet Generator"
            heTitle="מחולל דפי מקורות לקריאה בתורה"
            heText='מאת ולרי מונקו<br><br>"מחולל דפי המקורות לקריאה בתורה"  אוסף מגוון  פסוקים מן התורה כדי לחולל בעזרתם דף מקורות הכולל כלי עזר לקריאה בתורה – זיהוי והדגשה של טעמי המקרא, הדגמות שמע של טעמי המקרא וכן קובצי שמע של פסוקים מלאים.'
            heImg="/static/img/pbsc-2021-landing-page/torahchanting.png"
            heImgAlt="Screenshot of Torah Chanting Source Sheet Generator"
            borderColor={palette.colors.raspberry}
            link="https://www.torahchantinghelper.net/"
        />

        <GreyBox>
            <H2Block en="Meet the Women in Tech Winner" he="פגשו את זוכת פרס נשים מפתחות טכנולוגיה"/>
            <EnBlock padded={true}>
                <p>The Torah Chanting Source Sheet Generator was created by Valerie Monaco, who officially converted to Judaism in 2013. In addition to being members at Rodef Shalom in Pittsburgh, PA, she and her wife are very involved with Congregation Bet Tikvah. Valerie works as a Senior Data Analyst for the City of Pittsburgh and has graduate degrees in psychology and human-computer interaction. As she was studying chanting, Valerie found it was difficult without a shared visual resource, and setting up a useful sheet “by hand” was time-consuming and had limitations. The Torah Chanting Source Sheet Generator eases the process of creating sheets to make it easier for people to spend their time learning.</p>
            </EnBlock>
            <HeBlock padded={true}>
                <p>"מחולל דפי המקורות לקריאה בתורה" נוצר על ידי ולרי מונקו, שהתגיירה בשנת 2013. נוסף על חברותן בקהילת "רודף שלום" בפיטסבורג שבפנסילבניה, היא ובת זוגה הן גם שותפות נלהבות בקהילת "בית תקווה". ולרי היא אנליסטית דאטה בכירה בעיריית פיטסבורג ובעלת תואר ראשון בפסיכולוגיה ובקשרי אדם־מחשב. כאשר למדה לקרוא בתורה גילתה ולרי שקשה לעשות זאת ללא דף מקורות ויזואלי משותף, ושהכנת דף שימושי כזה באופן ידני תיארך זמן רב ויהיו לה מגבלות. "מחולל דפי המקורות לקריאה בתורה" מקל על תהליך יצירת דפי המקורות ומאפשר להקדיש יותר זמן ללימוד.</p>
            </HeBlock>
            <H2Block en="What Our Team Had to Say" he="מה יש לצוות שלנו להגיד על זה"/>
            <Section noPadding={true}>
                <UserQuote
                    enText="“One of the most powerful things about Sefaria is how our tools and resources can be harnessed to provide access and ease of use for folks to grow into their Judaism and Torah learning whenever they're ready. As an adult b'nai mitzvah student Valerie knows this first hand, and her extension of our API and resources to create a tool that simplifies the process of learning Torah reading by automatically creating interactive trope exercises and highlighting trop phrases in a given selection of text is exactly the kind of project that would have been much more difficult to create without our open APIs and data.”"
                    heText=""
                    enName="Russel Neiss, Sr. Product Engineer at Sefaria"
                    heName='רזיאל ניס, מהנדס מוצר בכיר, בספריא'
                    image="/static/img/pbsc-2021-landing-page/russel.png"
                />
            </Section>
        </GreyBox>

        <GreyBox light={true}>
            <H2Block en="Honorable Mentions" he="מיזמים שזכו בציון לשבח"/>
        </GreyBox>

        <Feature
            enTitle="he_Toranit"
            enText="By Zeev Pekar<br><br>Ivrit Toranit is a free spelling dictionary. It includes Hebrew from different eras,  as well as Western and Eastern Aramaic. The dictionary is designed to reduce the ‘mispellings’ wrongly detected by the modern Hebrew spell checkers when working with Torah literature."
            enImg="/static/img/pbsc-2021-landing-page/he_toranit.png"
            enImgAlt="he_Toranit screenshot"
            heTitle="עברית תורנית"
            heText='מאת זאב פקר<br><br>"עברית תורנית" היא מילון איות ללא תשלום הכולל עברית מתקופות שונות וכן ארמית מזרחית ומערבית. המילון נועד להפחית את "שגיאות הכתיב" שבודקי האיות, הפועלים על פי העברית המודרנית, מרבים למצוא ולהתריע עליהן בעת עבודה עם ספרות תורנית.'
            heImg="/static/img/pbsc-2021-landing-page/he_toranit.png"
            heImgAlt="he_Toranit screenshot"
            borderColor={palette.colors.green}
            link="https://gitlab.com/pninim.org/he_TORANIT"
        />


        <Feature
            enTitle="ShenaimMikra - Text to Speech"
            enText="By Abraham Saiovici<br><br>ShnaimMikra Text-to-Speech is an application that pulls in the weekly Parsha along with the Rashis and synthesizes the text into speech, providing a way of hearing the Parsha on the go. Handy for long commutes!"
            enImg="/static/img/pbsc-2021-landing-page/shenaim mikra.png"
            enImgAlt="ShenaimMikra - Text to Speech"
            heTitle="שניימקרא – טקסט לשמע"
            heText='מאת אברהם סיוביצ’י<br><br>"שניימקרא – טקסט לשמע" הוא יישומון השולף את פרשת השבוע עם פרשנות רש"י מסנתז את הטקסט לשמע ומאפשר לשמוע את הפרשה "בלכתך בדרך". שימושי מאוד לנסיעות ארוכות לעבודה!'
            heImg="/static/img/pbsc-2021-landing-page/shenaim mikra.png"
            heImgAlt="שניימקרא – טקסט לשמע"
            borderColor={palette.colors.paleblue}
            link="http://shnaim-mikra-abe.s3-website-us-east-1.amazonaws.com/"
        />


        <Feature
            enTitle="Verse-Based Search"
            enText="By Oren Mishali<br><br>An innovative tool that helps users search for sources by quotations. On selecting a set of verses, the site generates a list of texts that quote verses from the set. This tool provides an different way to quickly find relevant sources - sorting results by their relationship to a specific verse rather than topic or text"
            enImg="/static/img/pbsc-2021-landing-page/verse search.png"
            enImgAlt="Verse-Based Search"
            heTitle="חיפוש מבוסס פסוקים"
            heText='מאת אורן משעלי<br><br>"חיפוש מבוסס פסוקים" הוא כלי חדשני שעוזר למשתמשים לחפש מקורות על פי ציטוטים. באמצעות בחירה של סדרת פסוקים, האתר מחולל רשימה של טקסטים המצטטים פסוקים בסדרה. הכלי הזה מספק דרך חלופית למציאת מקורות רלוונטיים במהירות – הוא ממיין תוצאות על פי הקשר שלהם לפסוק מסוים במקום לפי הקשר שלהם לנושא או לטקסט.'
            heImg="/static/img/pbsc-2021-landing-page/verse search.png"
            heImgAlt="חיפוש מבוסס פסוקים"
            borderColor={palette.colors.blue}
            link="http://jbse.cs.technion.ac.il/#/show?uri=section-tanach-1-1"
        />


        <Feature
            enTitle="Stories of the Zohar"
            enText="By Yair Gardin<br><br>A digital resource of the stories of the sages that appear in the Zohar, allowing easy perusal of the stories. The site includes mapping of all the stories of the Zohar according to parshas and topics, as well as accompanying visuals and links to similar stories."
            enImg="/static/img/pbsc-2021-landing-page/zohar stories.png"
            enImgAlt="Daf Yomi Crossword"
            heTitle="סיפורי הזוהר"
            heText='מאת יאיר גרדין<br><br>זהו משאב דיגיטלי לסיפורי החכמים שבזוהר, המאפשר קריאה מעמיקה בקלות. האתר כולל מיפוי של כל סיפורי הזוהר על פי פרשות ונושאים, וכן הדמיות המלוות את הסיפורים וקישורים לסיפורים דומים. '
            heImg="/static/img/pbsc-2021-landing-page/zohar stories.png"
            heImgAlt="תשבץ דף יומי"
            borderColor={palette.colors.orange}
            link="https://www.zohar-stories.com/"
        />


        <CallToActionFooterWithButton
            href="https://github.com/Sefaria/Sefaria-Project"
            he_href="https://github.com/Sefaria/Sefaria-Project"
            enText="Want to create something of your own?"
            heText="רוצה ליצור משהו משלך?"
            enButtonText="GitHub"
            heButtonText="גיטהאב"
        />

        <ButtonRow white={true} enTitle="Explore the 2021 projects" heTitle="גלו את מיזמי 2021">
            { [
                ["Talmud Sidebar Extension", "תוסף סרגל הכלים של התלמוד", "https://chrome.google.com/webstore/detail/talmud-sidebar-extension/dmpiiciebnbekblfbcdeogjkbbmeeimi"],
                ["Mizmor Shir", "מזמור שיר", "http://mizmor-shir.herokuapp.com/"],
                ["Shulkhan", "שולחן", "http://josephtepperman.com/shulkhan.htm"],
                ["Goof - Body parts in Tefillah", "גוף: איברי הגוף בתפילה", "https://goof.surge.sh/"],
                ["Capish - Interactive Learning", "קאפיש: לימוד אינטראקטיבי", "https://capish.me/"],
                ["Daf Yomi Crossword", "תשבץ דף יומי", "http://ee.cooper.edu/~goldfarb/daf"],
                ["Sefer Similarity Map", "ספר– מפת דמיון בין טקסטים", "https://jhostyk.github.io/SeferSimilarityMap"],
                ["Custom Mikraot Gedolot", "מקראות גדולות בהתאמה אישית", "http://ec2-3-129-165-55.us-east-2.compute.amazonaws.com:3002/"],
                ["Sefaria Space: (Topic Museum + Text Mania)", "מרחב ספריא (מוזיאון נושאי + טָרֶפֶת טקסט)", "https://sefaria-space.web.app/"],
                ["The Rabbinic Citation Network", "רשת ציטוטים של חכמי התלמוד", "http://www.rabbiniccitations.jewishstudies.digitalscholarship.brown.edu/blog/"],
                ["T'Feeling", "פילינג", "https://tfeeling.netlify.app"],
                ["CiteMakor", "המצ'טט", "https://twitter.com/CiteMakor"],
                ["Gifaria", "גיפַריא", "https://tiger-tang.shinyapps.io/gifaria"],
                ["The Taryag Mitzvos", "תרי\"ג מצוות", "https://thetaryag.com/"],
                ["3D Tanach Family Tree", "אילן יוחסין תנ\"כי תלת ממדי", "http://www.basehasefer.com"],
                ["Gematriaphone", "גימטריה קולית", "http://alexboxer.com/gematriaphone"],
                ["sefaria-connections", "קשרי ספריא", "https://charlesloder.github.io/sefaria-connections"],
                ["SefariAcrostic", "ספריאקרוסטיכון", "https://20gordone.github.io/SefariaContest"],

            ].map(i =>
                <SimpleButton
                    white={true}
                    rounded={false}
                    tall={true}
                    newTab={true}
                    href={i[2]}
                    he_href={i[2]}
                    he={i[1]}
                    en={i[0]}
                />)
            }
        </ButtonRow>

    </StaticPage>
);

const Accordian = ({enTitle, heTitle, enText, heText, colorBar}) => (
     <details style={{borderColor: colorBar}}>
      <summary>
          <span className="int-en">{enTitle}</span>
          <span className="int-he">{heTitle}</span>
      </summary>
      <div className="int-en" dangerouslySetInnerHTML={{__html:enText}} />
      <div className="int-he" dangerouslySetInnerHTML={{__html:heText}} />
     </details>
)


const StaticPage = ({children, optionalClass=""}) => {
    var staticPageClass = "staticPage";
    if (optionalClass !== "") {
        staticPageClass += " " + optionalClass;
    }
    return <div className={staticPageClass}>
        {children}
    </div>
};

const Spacer = ({height}) => <div className={"staticPageSpacer"} style={{height: height || 60}}></div>;

const HeBlock = ({children, padded}) => <div className={"int-he" + (padded ? " staticPageBlockInner" : "")}>{children}</div>;

const EnBlock = ({children, padded}) => <div className={"int-en" + (padded ? " staticPageBlockInner" : "")}>{children}</div>;

const GreyBox = ({children, light}) => <div className={light ? "lightgreyBackground" : "greyBackground"}>{children}</div>

const H1Block = ({en, he}) =>
  <div className="staticPageBlockInner">
    <h1 className="staticPageH1 serif">
        <SimpleInterfaceBlock en={en} he={he} />
    </h1>
  </div>;


const H2Block = ({en, he, classes, serif}) =>
  <div className="staticPageBlockInner">
    <h2 className={serif ? "staticPageH2 serif" : "staticPageH2"}>
        <SimpleInterfaceBlock en={en} he={he} />
    </h2>
  </div>;

const HeaderWithColorAccentBlockAndText = ({enTitle, heTitle, enText, heText, colorBar}) => (
    <div className="HeaderWithColorAccentBlockAndText">
        <h2 className="serif">
            <span className="int-en">{enTitle}</span>
            <span className="int-he">{heTitle}</span>
        </h2>

        <hr style={{borderColor: colorBar}} />

        <div className="int-en" dangerouslySetInnerHTML={{__html:enText}} />
        <div className="int-he" dangerouslySetInnerHTML={{__html:heText}} />

    </div>
)

const SubscribeButton = ({enAction, heAction, heLists, enLists, redirectURL}) => {
  const email = Sefaria._email;
  const [message, setMessage] = useState("");
  const [messageStyle, setMessageStyle] = useState("");
  const heActionText = useRef(heAction);
  const enActionText = useRef(enAction);

  if (email.length === 0) {
    enActionText.current = enAction;
    heActionText.current = heAction;
  }

  const handleClick = () => {
      if (Sefaria.util.isValidEmailAddress(email)) {
          setMessage("Subscribing...");
          setMessageStyle("italics");
          const lists = Sefaria.interfaceLang == "hebrew" ? heLists : enLists

          const request = new Request(
              "/api/subscribe/" + email,
              {headers: {'X-CSRFToken': Cookies.get('csrftoken')}}
          );
          fetch(request, {
              method: 'POST',
              mode: 'same-origin',
              credentials: 'same-origin',
              body: JSON.stringify({"lists": lists}),
          }).then(response => {
              if (!response.ok) {
                  response.text().then(resp_text => {
                      setMessage(resp_text)
                      setMessageStyle("");
                  });
              } else {
                  response.json().then(resp_json => {
                      if (resp_json.hasOwnProperty("status") && resp_json["status"] == "ok") {
                          setMessage("Subscribed! Welcome to our list.");
                          setMessageStyle("");
                      } else if (resp_json.hasOwnProperty("error")) {
                          setMessage(resp_json["error"]);
                          setMessageStyle("");
                      }
                  });
              }
          }).catch(error => {
              setMessage(`Failed to subscribe ${email}.`);
          });
      }
  }

  return <span>
      <div className="simpleButtonWrapper signUpEducators">
        <div onClick={handleClick} className={classNames({button:1, flexContainer:1, "int-en":1, white: true, tall: false, rounded:true})}>
          <span className="int-en">{email.length === 0 ? <a href={redirectURL}>{enActionText.current}</a> : enActionText.current}<img src="/static/img/circled-arrow-right.svg"/></span>
        </div>
        <div onClick={handleClick} className={classNames({button:1, flexContainer:1, "int-he":1, white: true, tall: false, rounded:true})}>
          <span className="int-he">{email.length === 0 ? <a href={redirectURL}>{heActionText.current}</a> : heActionText.current}<img src="/static/img/circled-arrow-left.svg"/></span>
        </div>
      </div>
      <div className={`signUpEducatorsMessage ${messageStyle}`}>{message}<br/></div>
  </span>
}

const HeaderForEducatorsPage = () => {
  var enTitle="Teach with Sefaria"
  var enText="Discover the power of digital texts and tools in your classroom. Explore Sefaria’s many resources to enrich teaching and learning in your community."
  var heText="גלו כיצד להעשיר את הלמידה וההוראה באמצעות מאגר מקורות דיגיטלי. באתר אפשרויות רבות ללומדים:  תוכלו למצוא מקורות, להיפגש עם מגוון של חומרי הוראה ולחזק את התלמידים שלכם כלומדים עצמאיים."
  var heTitle="מלמדים עם ספריא"

  return <div className="staticPageHeader educators">
    <div className="staticPageBlockInner flexContainer">
      <div className="staticPageHeaderTextBox educators">
        <h1>
          <span className="int-en">{enTitle}</span>
          <span className="int-he">{heTitle}</span>
        </h1>
        <SimpleInterfaceBlock classes="staticPageHeaderText" he={heText} en={enText}/>
        <NewsletterSignUpForm contextName="educators" />
      </div>
    </div>
  </div>
};

const HeaderForRabbisPage = () => {
  var enTitle="Sefaria for Rabbis"
  var enText="Discover the power of digital texts and tools to fuel your rabbinate. Explore Sefaria’s many resources to enrich learning and teaching in your community."

  return <div className="staticPageHeader rabbis">
    <div className="staticPageBlockInner flexContainer">
      <div className="staticPageHeaderTextBox educators">
        <h1>
          <span className="int-en">{enTitle}</span>
        </h1>
        <SimpleInterfaceBlock classes="staticPageHeaderText" en={enText}/>
        <SubscribeButton
             enAction={"Sign up for Rabbi Newsletter"}
             heAction={"הירשמו לקבלת הניוזלטר"}
             heLists={"ANNOUNCEMENTS_General_Hebrew|ANNOUNCEMENTS_Rabbi_Hebrew"}
             enLists={"ANNOUNCEMENTS_General|ANNOUNCEMENTS_Rabbi"}
             redirectURL={"/register?next=/rabbis"}
            />
      </div>
    </div>
  </div>
};


const HeaderForDonatePage = () => {
  var enTitle="Your gift. Your impact."
  var enText="When you give to Sefaria, you’re powering a living library of more than 3,000 years of Jewish texts. Donate today and support the future of Jewish learning, innovation, and conversation."
  var heText="גלו כיצד להעשיר את הלמידה וההוראה באמצעות מאגר מקורות דיגיטלי. באתר אפשרויות רבות ללומדים:  תוכלו למצוא מקורות, להיפגש עם מגוון של חומרי הוראה ולחזק את התלמידים שלכם כלומדים עצמאיים."
  var heTitle="מלמדים עם ספריא"

  return <div className="staticPageHeader donate">
    <div className="staticPageBlockInner flexContainer">
      <div className="staticPageHeaderTextBox donate">
        <h1>
          <span className="int-en">{enTitle}</span>
          <span className="int-he">{heTitle}</span>
        </h1>
        <SimpleInterfaceBlock classes="staticPageHeaderText" he={heText} en={enText}/>
      </div>
    </div>
  </div>
};


const Header = ({enTitle, heTitle, enText, heText, enImg, heImg, enImgAlt, heImgAlt, enActionURL, enActionText, heActionURL, heActionText, newTab}) => {
    var staticPageHeaderClass = "staticPageHeader";
    var imgComponent = "";
    if (enImg === "" && heImg === "") {
      staticPageHeaderClass += " textOnly";
    }
    else
    {
      imgComponent = <span><img className="int-en" src={enImg} alt={enImgAlt}/><img className="int-he" src={heImg} alt={heImgAlt}/></span>;
    }
    return <div className={staticPageHeaderClass}>
        <div className="staticPageBlockInner flexContainer">
            <div className="staticPageHeaderTextBox">
                <h1>
                    <span className="int-en">{enTitle}</span>
                    <span className="int-he">{heTitle}</span>
                </h1>
                <SimpleInterfaceBlock classes="staticPageHeaderText" he={heText} en={enText}/>
                {enActionURL ?
                    <SimpleButton en={enActionText} he={heActionText} href={enActionURL} he_href={heActionURL}
                                  white={true} newTab={newTab}/> : null}
            </div>
            <div className="staticPageHeaderImg">
                {imgComponent}
            </div>
        </div>
    </div>
};

const Section = ({children, noPadding}) =>
    <div className={classNames({
        "staticPageBlockInner": 1,
        "staticPageSection": !noPadding,
    })}>
        {children}
    </div>;

const UserQuote = ({enText, heText, image, enName, heName}) =>
    <div className="staticPageUserQuote">
        <div className="staticPageUserQuoteContent">
            <div className="int-en" dangerouslySetInnerHTML={{__html:enText}} />
            <div className="int-he" dangerouslySetInnerHTML={{__html:heText}} />
        </div>
        <div className="staticPageUserQuoteNameBox">
            <img src={image} />
            <div className="staticPageUserQuoteName">
                <span className="int-en" dangerouslySetInnerHTML={{__html:enName}} />
                <span className="int-he" dangerouslySetInnerHTML={{__html:heName}} />
            </div>
        </div>
    </div>;

const Sheet = ({title, link, author, image}) =>
    <div className="staticPageSheetItem">
        <a href={link}>{title}</a>
        <img src={image}/>
        <span className="staticPageSheetAuthor">{author}</span>
    </div>;

const CallToActionFooterWithButton = ({href, he_href, enText, heText, enButtonText, heButtonText, newTab=false}) => (
  <div className="staticPageCallToActionFooter">
    <div className="staticPageBlockInner flexContainer">
      <SimpleInterfaceBlock classes="callToActionText" en={enText} he={heText} />
      <SimpleButton href={href} he_href={he_href} en={enButtonText} he={heButtonText} white={true} newTab={newTab}/>
    </div>
  </div>
);

const CallToActionFooter = ({enText, heText}) => (
    <div className="staticPageCallToActionFooter">
        <div className="staticPageBlockInner flexContainer">
            <SimpleInterfaceBlock classes="callToActionText noButton" en={enText} he={heText} />
        </div>
    </div>
);

const CallToActionFooterWithNewsletter = ({enText, heText, includeEducatorOption}) => (
    <div className="staticPageCallToActionFooter">
        <div className="staticPageBlockInner flexContainer">
            <SimpleInterfaceBlock classes="callToActionText" en={enText} he={heText} />
            <NewsletterSignUpForm contextName="Distance Learning Static Page" includeEducatorOption={includeEducatorOption} />
        </div>
    </div>
);

const About = ({enTitle, heTitle, enText, heText, backgroundColor}) => (
    <div className={"staticPageAbout" + (backgroundColor == "grey" ? " greyBackground" : "")}>
        <div className="staticPageBlockInner">
            <h2>
                <span className="int-en">{enTitle}</span>
                <span className="int-he">{heTitle}</span>
            </h2>
            <SimpleInterfaceBlock classes="staticPageAboutText" he={heText} en={enText} />
        </div>
    </div>
);

const ImageWithText = ({enText, heText, enImg, heImg, enImgAlt, heImgAlt}) => (
    <div className="feature blockVerticalPadding" style={{backgroundColor: "inherit"}}>
        <div className="staticPageBlockInner flexContainer">
            <div className="featureText" style={{borderTop: 0}}>
                <div className="int-en" dangerouslySetInnerHTML={{__html:enText}} />
                <div className="int-he" dangerouslySetInnerHTML={{__html:heText}} />
            </div>
            <div className="featureImage">
                <img className="int-en" src={enImg} alt={enImgAlt}/>
                <img className="int-he" src={heImg} alt={heImgAlt}/>
            </div>
        </div>
    </div>
);

const FeatureBox = ({enTitle, heTitle, enText, heText, enButtonText, heButtonText, enButtonUrl, heButtonUrl, borderColor}) => (
    <div className="featureBox" style={{borderColor: borderColor}}>
        <div className="featureHeader">
            <h3>
                <span className="int-en">{enTitle}</span>
                <span className="int-he">{heTitle}</span>
            </h3>
        </div>
        <div className="int-en" dangerouslySetInnerHTML={{__html:enText}} />
        <div className="int-he" dangerouslySetInnerHTML={{__html:heText}} />

        <SimpleButton
            white={false}
            rounded={true}
            tall={false}
            href={enButtonUrl}
            he_href={heButtonUrl}
            he={heButtonText}
            en={enButtonText}
        />

    </div>
)

const Feature = ({enTitle, heTitle, enText, heText, enImg, heImg, enImgAlt, heImgAlt, borderColor, link}) => (
    <div className="feature">
        <div className="staticPageBlockInner flexContainer">
            <div className="featureText" style={{borderColor: borderColor}}>
                <div className="featureHeader">
                    <ConditionalLink link={link}>
                        <h3>
                            <span className="int-en">{enTitle}</span>
                            <span className="int-he">{heTitle}</span>
                        </h3>
                    </ConditionalLink>
                </div>
                <div className="int-en" dangerouslySetInnerHTML={{__html:enText}} />
                <div className="int-he" dangerouslySetInnerHTML={{__html:heText}} />
            </div>
            <ConditionalLink link={link}>
                <div className="featureImage">
                    <img className="int-en" src={enImg} alt={enImgAlt}/>
                    <img className="int-he" src={heImg} alt={heImgAlt}/>
                </div>
            </ConditionalLink>
        </div>
    </div>
);

const ButtonRow = ({children, light, white, enTitle, heTitle}) => (
    <div className={classNames({
        "buttonRow": 1,
        "blockVerticalPadding": 1,
        "lightgreyBackground": light,
        "greyBackground": !white && !light
    })}>
        {enTitle && heTitle ?  <H2Block en={enTitle} he={heTitle}/> : null }
        <div className="staticPageBlockInner flexContainer">{children}</div>
    </div>
);

const SimpleButton = ({href, he_href, he, en, white, rounded=true, tall=false, newTab=false}) => (
    <div className="simpleButtonWrapper">
        <a href={href} className={classNames({button:1, flexContainer:1, "int-en":1, white: white, tall: tall, rounded:rounded})} target={newTab ? "_blank" : "_self"}>
            <span className="int-en">{en}</span>
        </a>
        <a href={he_href || href} className={classNames({button:1, flexContainer:1, "int-he":1, white: white, tall: tall, rounded:rounded})}>
            <span className="int-he">{he}</span>
        </a>
    </div>
);

const ParashaSponsorship = ({title, sponsorNames, message, link}) => {
    if (!sponsorNames) {
        return <div className="parashaSponsorship">
            <div className="parashaTitle">{title}</div>
            <div className="parashaSponsorNames"><a target="_blank" href='mailto:hannah@sefaria.org?subject=Ramban Sponsorship'><b><i>Available for Sponsorship</i></b></a></div>
        </div>
    }
    else {
        return <div className="parashaSponsorship">
            <a href={link} className="parashaTitle">{title}</a>
            <div className="parashaSponsorNames">{sponsorNames}</div>
            {message ?
            <div className="parashaMessage">{message}</div> : null }
        </div>
    }
};

const StaticHR = () =>
    <div className="staticPageBlockInner"><hr /></div>;

const ConditionalLink = ({ link, children }) =>
  link ? <a href={link} target="_blank">{children}</a> : children;

/*
* Team Page
*/

// Takes an array and boolean proposition function to be evaluated against each element
// Returns two arrays within an array
// The first contains the elements for which the proposition function evaluates to true. The second contains the rest
const partition = (arr, prop) =>
    arr.reduce(
        (accumulator, currentValue) => {
            accumulator[prop(currentValue) ? 0 : 1].push(currentValue);
            return accumulator;
        },
        [[], []]
    );

// Defines a comparator to be used for sorting team members
const byLastName = () => {
    const locale = Sefaria.interfaceLang === "hebrew" ? "he" : "en";
    return (a, b) => {
        const lastNameA = a.teamMemberDetails.teamName[locale].split(" ").pop();
        const lastNameB = b.teamMemberDetails.teamName[locale].split(" ").pop();
        return lastNameA.localeCompare(lastNameB, locale);
    };
};

const TeamTitle = ({ teamTitle }) => (
    <div className="teamTitle">
        <InterfaceText text={teamTitle} />
    </div>
);

const TeamName = ({ teamName }) => (
    <div className="teamName">
        <InterfaceText text={teamName} />
    </div>
);

const TeamMemberDetails = ({ teamMemberDetails }) => (
    <div className="teamMemberDetails">
        <TeamName teamName={teamMemberDetails.teamName} />
        <TeamTitle teamTitle={teamMemberDetails.teamTitle} />
    </div>
);

const TeamMemberImage = ({ teamMember }) => (
    <div className="teamMemberImage">
        <img
            src={teamMember.teamMemberImage}
            alt={`Headshot of ${teamMember.teamMemberDetails.teamName.en}`}
        />
    </div>
);

const TeamMember = ({ teamMember }) => (
    <div className="teamMember">
        <TeamMemberImage teamMember={teamMember} />
        <TeamMemberDetails teamMemberDetails={teamMember.teamMemberDetails} />
    </div>
);

const TeamMembers = ({ teamMembers }) => (
    <>
        {teamMembers.map((teamMember) => (
            <TeamMember key={teamMember.id} teamMember={teamMember} />
        ))}
    </>
);

const BoardMember = ({ boardMember }) => (
    <div className="teamBoardMember">
        <TeamMemberDetails teamMemberDetails={boardMember.teamMemberDetails} />
    </div>
);

const BoardMembers = ({ boardMembers }) => {
    let chairmanBoardMember;
    const chairmanIndex = boardMembers.findIndex(
        (boardMember) =>
            boardMember.teamMemberDetails.teamTitle.en.toLowerCase() ===
            "chairman"
    );
    if (chairmanIndex !== -1) {
        chairmanBoardMember = boardMembers.splice(chairmanIndex, 1);
    }
    const [cofounderBoardMembers, regularBoardMembers] = partition(
        boardMembers,
        (boardMember) =>
            boardMember.teamMemberDetails.teamTitle.en.toLowerCase() ===
            "co-founder"
    );

    return (
        <>
            {chairmanBoardMember && (
                <BoardMember boardMember={chairmanBoardMember[0]} />
            )}
            {cofounderBoardMembers.map((boardMember) => (
                <BoardMember key={boardMember.id} boardMember={boardMember} />
            ))}
            {regularBoardMembers.sort(byLastName()).map((boardMember) => (
                <BoardMember key={boardMember.id} boardMember={boardMember} />
            ))}
        </>
    );
};

const TeamMembersPage = memo(() => {
    const [ordinaryTeamMembers, setOrdinaryTeamMembers] = useState([]);
    const [teamBoardMembers, setTeamBoardMembers] = useState([]);
    const [error, setError] = useState(null);

    const fetchTeamMembersJSON = async () => {
        const query = `
            query {
                teamMembers(pagination: { limit: -1 }) {
                    data {
                        id
                        attributes {
                            teamName
                            teamTitle
                            isTeamBoardMember
                            teamMemberImage {
                                data {
                                    attributes {
                                        url
                                    }
                                }
                            }
                            localizations {
                                data {
                                    attributes {
                                        locale
                                        teamName
                                        teamTitle
                                    }
                                }
                            }
                        }
                    }
                }
            }
            `;
        try {
            const response = await fetch(STRAPI_INSTANCE + "/graphql", {
                method: "POST",
                mode: "cors",
                cache: "no-cache",
                credentials: "omit",
                headers: {
                    "Content-Type": "application/json",
                },
                redirect: "follow",
                referrerPolicy: "no-referrer",
                body: JSON.stringify({ query }),
            });
            if (!response.ok) {
                throw new Error(`HTTP Error: ${response.statusText}`);
            }
            const data = await response.json();
            return data;
        } catch (error) {
            throw error;
        }
    };

    const loadTeamMembers = async () => {
        if (typeof STRAPI_INSTANCE !== "undefined" && STRAPI_INSTANCE) {
            try {
                const teamMembersData = await fetchTeamMembersJSON();

                const teamMembersFromStrapi =
                    teamMembersData.data.teamMembers.data.map(
                        (teamMember) => {
                            const heLocalization =
                                teamMember.attributes.localizations.data[0];

                            return {
                                id: teamMember.id,
                                isTeamBoardMember:
                                    teamMember.attributes.isTeamBoardMember,
                                teamMemberImage:
                                    teamMember.attributes.teamMemberImage
                                        ?.data?.attributes?.url,
                                teamMemberDetails: {
                                    teamName: {
                                        en: teamMember.attributes.teamName,
                                        he: heLocalization.attributes
                                            .teamName,
                                    },
                                    teamTitle: {
                                        en: teamMember.attributes.teamTitle,
                                        he: heLocalization.attributes
                                            .teamTitle,
                                    },
                                },
                            };
                        }
                    );

                const [ordinaryMembers, boardMembers] = partition(
                    teamMembersFromStrapi,
                    (teamMember) => !teamMember.isTeamBoardMember
                );

                setOrdinaryTeamMembers(ordinaryMembers);
                setTeamBoardMembers(boardMembers);
            } catch (error) {
                console.error("Fetch error:", error);
                setError("Error: Sefaria's CMS cannot be reached");
            }
        } else {
            setError("Error: Sefaria's CMS cannot be reached");
        }
    };

    useEffect(() => {
        loadTeamMembers();
    }, []);

    return (
        <div>
            {error ? (
                <h1>{error}</h1>
            ) : (
                <>
                    <section className="main-text team-members">
                        <TeamMembers
                            teamMembers={ordinaryTeamMembers.sort(byLastName())}
                        />
                    </section>
                    <header>
                        <h2>
                            <span className="int-en">BOARD OF DIRECTORS</span>
                            <span className="int-he">מועצת המנהלים</span>
                        </h2>
                    </header>
                    <section className="main-text board-members">
                        <BoardMembers boardMembers={teamBoardMembers} />
                    </section>
                </>
            )}
        </div>
    );
});

/*
* Jobs Page
*/

// Show a different header with a description of Sefaria for the page in the case that there are jobs available
const JobsPageHeader = ({ jobsAreAvailable }) => {
    return (
        <>
            <header>
                <h1 className="aboutHeader">
                    <span className="int-en">Jobs at Sefaria</span>
                    <span className="int-he">משרות פנויות בספריא</span>
                </h1>
                {jobsAreAvailable ? (
                    <>
                        <h2>
                            <span className="int-en">About Sefaria</span>
                            <span className="int-he">אודות ספריא</span>
                        </h2>
                        <p>
                            <span className="int-en">
                                Sefaria is a nonprofit organization dedicated to creating the
                                future of Torah in an open and participatory way. We are assembling
                                a free, living library of Jewish texts and their interconnections,
                                in Hebrew and in translation.
                            </span>
                            <span className="int-he">
                                ספריא היא ארגון ללא מטרות רווח שמטרתו יצירת הדור הבא של לימוד התורה
                                באופן פתוח ומשותף. אנחנו בספריא מרכיבים ספרייה חיה וחופשית של טקסטים
                                יהודיים וכלל הקישורים ביניהם, בשפת המקור ובתרגומים.
                            </span>
                        </p>
                    </>
                ) : null}
            </header>
        </>
    );
};

const Job = ({ job }) => {
    return (
        <div className="job">
            <a className="joblink" target="_blank" href={job.jobLink}>
                {job.jobDescription}
            </a>
        </div>
    );
};

// Show the list of job postings within a department category
const JobsListForDepartment = ({ jobsList }) => {
    return (
        <section className="jobsListForDepartment">
            {jobsList.map((job) => (
                <Job key={job.id} job={job} />
            ))}
        </section>
    );
};

// Job postings are grouped by department. This component will show the jobs for a specific department
// Each department has a header for its category before showing a list of the job postings there
const JobPostingsByDepartment = ({ department, departmentJobPostings }) => {
    return (
        <section className="section department englishOnly">
            <header>
                <h2 className="anchorable">{department}</h2>
            </header>
            <JobsListForDepartment key={department} jobsList={departmentJobPostings} />
        </section>
    );
};

// Show all the job postings grouped by department and render each department separately
const GroupedJobPostings = ({ groupedJobPostings }) => {

    return (
        Object.entries(groupedJobPostings).map(([department, departmentJobPostings]) => {
            return (
                <JobPostingsByDepartment
                    key={department}
                    department={department}
                    departmentJobPostings={departmentJobPostings}
                />
            );
        })
    );
};


const NoJobsNotice = () => {
    return (
        <div className="section nothing">
            <p>
                <span className="int-en">
                    Sefaria does not currently have any open positions.
                    Please follow us on <a target="_blank" href="http://www.facebook.com/sefaria.org" >Facebook</a>
                    to hear about our next openings.
                </span>
                <span className="int-he">
                    ספריא איננה מחפשת כעת עובדים חדשים.
                    עקבו אחרינו ב<a target="_blank" href="http://www.facebook.com/sefaria.org" >פייסבוק</a>&nbsp;
                    כדי להשאר מעודכנים במשרות עתידיות.
                </span>
            </p>
        </div>
    );
};



const JobsPage = memo(() => {
    const [groupedJobPostings, setGroupedJobPostings] = useState({});
    const [error, setError] = useState(null);
    const [loading, setLoading] = useState(true);

    const fetchJobsJSON = async () => {
        const currentDateTime = new Date().toISOString();
        const query = `
            query { 
                jobPostings(
                    pagination: { limit: -1 }
                    filters: {
                        jobPostingStartDate: { lte: \"${currentDateTime}\" }
                        jobPostingEndDate: { gte: \"${currentDateTime}\" }
                    }
                ) {
                    data {
                        id
                        attributes {
                            jobLink
                            jobDescription
                            jobDepartmentCategory
                        }
                    }
                }
            }
        `;
    
        try {
            const response = await fetch(STRAPI_INSTANCE + "/graphql", {
                method: "POST",
                mode: "cors",
                cache: "no-cache",
                credentials: "omit",
                headers: {
                    "Content-Type": "application/json",
                },
                redirect: "follow",
                referrerPolicy: "no-referrer",
                body: JSON.stringify({ query }),
            });
            if (!response.ok) {
                throw new Error(`HTTP Error: ${response.statusText}`);
            }
            const data = await response.json();
            return data;
        } catch (error) {
            throw error;
        }
    };
    
    const loadJobPostings = async () => {
        setLoading(true);
        if (typeof STRAPI_INSTANCE !== "undefined" && STRAPI_INSTANCE) {
            try {
                const jobsData = await fetchJobsJSON();

                const jobsFromStrapi = jobsData.data?.jobPostings?.data?.map((jobPosting) => {
                    return {
                        id: jobPosting.id,
                        jobLink: jobPosting.attributes.jobLink,
                        jobDescription: jobPosting.attributes.jobDescription,
                        jobDepartmentCategory: jobPosting.attributes.jobDepartmentCategory
                            .split("_")
                            .join(" "),
                    };
                });

                // Group the job postings by department
                const groupedJobs = jobsFromStrapi.reduce((jobPostingsGroupedByDepartment, jobPosting) => {
                    const category = jobPosting.jobDepartmentCategory;
                    if (!jobPostingsGroupedByDepartment[category]) {
                        jobPostingsGroupedByDepartment[category] = [];
                    }
                    jobPostingsGroupedByDepartment[category].push(jobPosting);
                    return jobPostingsGroupedByDepartment;
                }, {});

                setGroupedJobPostings(groupedJobs);
            } catch (error) {
                console.error("Fetch error:", error);
                setError("Error: Sefaria's CMS cannot be reached");
            }
        } else {
            setError("Error: Sefaria's CMS cannot be reached");
        }
        setLoading(false);
    };

    useEffect(() => {
        loadJobPostings();
    }, []);

    const jobsAvailable = Object.keys(groupedJobPostings)?.length;
    return (
        <div>
            {error ? (
                <h1>{error}</h1>
            ) : loading ? (
                <>
                    <LoadingMessage />
                </>
            ) : (
                <>
                    <JobsPageHeader jobsAreAvailable={jobsAvailable} />
                    {jobsAvailable ? (
                        <GroupedJobPostings groupedJobPostings={groupedJobPostings} />
                    ) : (
                        <NoJobsNotice />
                    )}
                </>
            )}
        </div>
    );
});


/*
* Products Page
*/

// The static content on the page inviting users to browse our "powered-by" products
const DevBox = () => {
    return (
      <aside className='productsDevBox'>
        <div className='productsDevHeader'>
            <InterfaceText text={{en: "Powered by Sefaria" , he:"פרויקטים מכח ספריא" }} />
        </div>
        <div>
            <InterfaceText>  
                <HebrewText>   
                    נסו את המוצרים שמפתחי תוכנה וידידי ספריא מרחבי העולם בנו עבורכם! <a href="https://developers.sefaria.org/docs/powered-by-sefaria">גלו את הפרויקטים</a>                
                </HebrewText>  
                <EnglishText>
                Check out the products our software developer friends from around the world have been building for you! <a href="https://developers.sefaria.org/docs/powered-by-sefaria">Explore</a> 
                </EnglishText>
            </InterfaceText>
        </div>
      </aside>
    );
  };

/**
 * The following are the building block components of an individual product. 
 */
 
// The title and gray background label for each product
const ProductTitle = ({product}) => {
    return (
        <div className='productsTitleAndLabel'>
        <span className="productsTitle">
            <InterfaceText text={{en: product.titles.en , he: product.titles.he }} />
        </span>
        {product.type.en ? (<span className="productsTypeLabel"> 
            <InterfaceText text={{en: product.type.en , he: product.type.he }} />                               
        </span>) : ''}
    </div>
    );
};

// Generalized function for catching products page analytics - to be revisited
const productsAnalytics = (rank, product, cta, label, link_type, event) => {    
    gtag("event", `products_${event}`, {
        project: 'Products',
        panel_type: "strapi-static",
        panel_number: 1,   
        panel_name: "Products",
        position: rank,
        link_text: cta,
        experiment: label === 'Experiment' ?  1 : 0,
        feature_name: product,  
        link_classes: link_type,
        engagement_type: "navigation",
        engagement_value: 0
    });
}


// The call-to-action (link) in the heading of each product
// For desc link, change cta text to desc and "cta" to desc
// TODO - uncomment <OnInView /> once analytics is confirmed
const ProductCTA = ({product, cta}) => {
    return (

        // <OnInView onVisible={() => productsAnalytics(product?.rank, product?.titles.en, cta.text.en, product?.type.en, "viewed")}>
        <a href={cta.url} onClick={(e) => productsAnalytics(product.rank, product.titles.en, cta.text.en, product.type.en, "cta", "clicked")}>
            {cta.icon.url && <img className="productsCTAIcon" 
                                    src={cta.icon.url}
                                    alt="Click icon" />}
                                
            <span className="productsCTA">
                <InterfaceText text={{en: cta.text.en , he: cta.text.he }} />
            </span>
        </a>

        // </OnInView> 


    );
};

// The main body of each product entry, containing an image and description
const ProductDesc = ({product}) => {
    return (
        <div className="productInner">
            <div className='productImgWrapper'>
                <img src={product.rectanglion.url} alt={`Image for product: ${product?.titles?.en}`}/>
            </div>
            <div className='productDescWrapper' onClick={(e) => handleAnalyticsOnMarkdown(e, productsAnalytics, product.rank, product.titles.en, null, null, "product_desc", "clicked")}>
                <InterfaceText markdown={{en: product.desc?.en, he: product.desc?.he }} />
            </div>            
        </div>
    );
};

// The main product component, comprised of the building block sub-components
const Product = ({product}) => {
    return (
        <div className="product">
            <div className="productsHeader">
                <ProductTitle product={product} />
                <div className="cta">
                    {product.ctaLabels?.map(cta => (
                        <ProductCTA key={cta.id} product={product} cta={cta} />
                    ))}
                </div>       
            </div>
            <ProductDesc product={product} />
        </div>
    );
};




const ProductsPage = memo(() => {
    const [products, setProducts] = useState([]);
    const [error, setError] = useState(null);
    const [loading, setLoading] = useState(true);

    useEffect(() => {
        loadProducts();
        setLoading(false);
    }, []);

    // GraphQL query to Strapi
    const fetchProductsJSON = async () => {

        // If the viewer is an admin, edit the query to retrieve the drafts as well
        var includeDrafts = '';
        if (Sefaria.is_moderator){
            includeDrafts = 'publicationState:PREVIEW,';
        }
        
        const query = `query {
            products (
                pagination: { limit: -1 },
                ${includeDrafts}
                sort: "rank:asc"
            )
            {
              data {
                id
                attributes {
                  title
                  rank
                  url
                  type
                  description
                  rectanglion {
                    data {
                      attributes {
                        url
                        alternativeText
                      }
                    }
                  }
                  createdAt
                  updatedAt
                  locale
                  call_to_actions {
                    data {
                      id
                      attributes {
                        text
                        url
                        icon {
                          data {
                            id
                            attributes {
                              url
                              alternativeText
                            }
                          }
                        }
                        locale
                        localizations {
                          data {
                            id
                            attributes {
                              text
                            }
                          }
                        }
                      }
                    }
                  }
                  localizations {
                    data {
                      attributes {
                        locale
                        title
                        type
                        description
                      }
                    }
                  }
                }
              }
            }
        }`;
        
        try {
            const response = await fetch(STRAPI_INSTANCE + "/graphql", {
                method: "POST",
                mode: "cors",
                cache: "no-cache",
                credentials: "omit",
                headers: {
                    "Content-Type": "application/json",
                },
                redirect: "follow",
                referrerPolicy: "no-referrer",
                body: JSON.stringify({ query }),
            });
            if (!response.ok) {
                throw new Error(`HTTP Error: ${response.statusText}`);
            }
            const data = await response.json();
            return data;
        } catch (error) {
            throw error;
        }
    };
    
    // Loading Products data, and setting the state ordering the products by their `rank`
    const loadProducts = async () => {
        if (typeof STRAPI_INSTANCE !== "undefined" && STRAPI_INSTANCE) {
            try {
                const productsData = await fetchProductsJSON();

                const productsFromStrapi = productsData.data?.products?.data?.map((productsData) => {

                    const heLocalization = productsData.attributes?.localizations?.data[0]?.attributes;
                    const ctaLabels = productsData.attributes?.call_to_actions?.data;

                    const ctaLabelsLocalized = ctaLabels.map((cta) => {
                        return {
                            text: {
                                en: cta.attributes?.text,
                                he: cta.attributes?.localizations?.data[0]?.attributes.text
                            },
                            url: cta.attributes?.url,
                            icon: {
                                url: cta.attributes?.icon?.data?.attributes?.url,
                            },
                            id: cta.id
                        };
                    });

                    return {
                        id: productsData.id,
                        titles: {
                            en: productsData.attributes?.title,
                            he: heLocalization?.title
                        },
                        rank: productsData.attributes?.rank,
                        type: {
                            en: productsData.attributes?.type,
                            he: productsData.attributes?.localizations?.data[0]?.attributes?.type,
                        },
                        url: productsData.attributes?.url,
                        desc:
                        {
                            en: productsData.attributes?.description,
                            he: heLocalization?.description
                        },
                        rectanglion: {
                            url: productsData.attributes?.rectanglion?.data?.attributes?.url,
                        },
                        ctaLabels: ctaLabelsLocalized,

                    };
                }, {});
                setProducts(productsFromStrapi);   
            } catch (error) {
                console.error("Fetch error:", error);
                setError("Error: Sefaria's CMS cannot be reached");
            }
        } else {
            setError("Error: Sefaria's CMS cannot be reached");
        }
    };


    // In order to inject the static 'DevBox' in a fixed position on the page, we 
    // create an array of <Product /> components, and then slice the list into two sub-lists at the 
    // desired insertion position for the 'DevBox'.  When rendering, we render the 
    // first sub-list, the <DevBox />, and finally the second sub-list. 
    const ProductList = [];
    if (products) {
        for (const product of products) {
            ProductList.push(<Product key={product.id} product={product} />)
        }
    }

    const devBoxPosition = 2;
    const initialProducts = ProductList.slice(0, devBoxPosition);
    const remainingProducts = ProductList.slice(devBoxPosition);
    return (
<<<<<<< HEAD
        <>
                <h1 className="aboutHeader">
=======
        loading ? <LoadingMessage/> :
            <>
                 <h1 className="mobileAboutHeader">
>>>>>>> a3b300be
                    <span className="int-en">Sefaria's Products</span>
                    <span className="int-he">המוצרים של ספריא</span>
                </h1>
            <div className='productsFlexWrapper'>
                {products && products.length > 0  ? (
                    <>
                    {initialProducts}
                    <DevBox />
                    {remainingProducts}
                    </>
                ) : null}
            </div>
        </>
    );
});


export {
    RemoteLearningPage,
    SheetsLandingPage,
    PBSC2020LandingPage,
    PBSC2021LandingPage,
    PoweredByPage,
    ContestLandingPage,
    RambanLandingPage,
    EducatorsPage,
    RabbisPage,
    DonatePage,
    WordByWordPage,
    JobsPage,
    TeamMembersPage,
    ProductsPage,
};<|MERGE_RESOLUTION|>--- conflicted
+++ resolved
@@ -3434,14 +3434,9 @@
     const initialProducts = ProductList.slice(0, devBoxPosition);
     const remainingProducts = ProductList.slice(devBoxPosition);
     return (
-<<<<<<< HEAD
-        <>
-                <h1 className="aboutHeader">
-=======
         loading ? <LoadingMessage/> :
             <>
-                 <h1 className="mobileAboutHeader">
->>>>>>> a3b300be
+                 <h1 className="aboutHeader">
                     <span className="int-en">Sefaria's Products</span>
                     <span className="int-he">המוצרים של ספריא</span>
                 </h1>
