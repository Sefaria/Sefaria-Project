--- conflicted
+++ resolved
@@ -547,13 +547,8 @@
 
     <ButtonRow white={true} enTitle="" heTitle="">
       { [
-<<<<<<< HEAD
-          ["Get Sefaria for Educators", "מדריך למשתמש בספריא", "https://newsletter.sefaria.org/f/40", "https://www.sefaria.org.il/sheets/361600?lang=he"],
-          ["Past Educator Newsletter", "ספריא לתלמידים", "/sheets/collections/educator-newsletters?tab=sheets&utm_source=sefaria&utm_medium=landingpage&utm_campaign=educators", "https://sheets.sefaria.org.il/sheets/collections/KGMlHrvA"],
-=======
           ["Get Sefaria for Educators", "מדריך למשתמש בספריא", "https://newsletter.sefaria.org/f/40", "https://chiburim.sefaria.org.il/sheets/361600?lang=he"],
           ["Past Educator Newsletter", "ספריא לתלמידים", "/collections/educator-newsletters?tab=sheets&utm_source=sefaria&utm_medium=landingpage&utm_campaign=educators", "https://voices.sefaria.org.il/collections/KGMlHrvA"],
->>>>>>> a97f8934
           ["Share a Teaching Tip", "שאלות נפוצות", "mailto:education@sefaria.org", Sefaria._siteSettings.HELP_CENTER_URLS.HE]
       ].map(i =>
           <SimpleButton
@@ -584,15 +579,9 @@
 
     <ButtonRow white={true} enTitle="" heTitle="">
       { [
-<<<<<<< HEAD
-          ["Get New Text Updates", "10 רעיונות להערכה חלופית", "https://sefaria.formstack.com/forms/monthly_new_text_roundup?utm_source=sefaria&utm_medium=landingpage&utm_campaign=educators", "https://www.sefaria.org.il/sheets/281661?lang=he"],
-          ["Sefaria in Action", "עבודת חקר: מסע בין מקורות", "/sheets/311116?lang=bi&utm_source=sefaria&utm_medium=landingpage&utm_campaign=educators", "https://www.sefaria.org.il/sheets/collections/%D7%A2%D7%91%D7%95%D7%93%D7%AA-%D7%97%D7%A7%D7%A8-%D7%91%D7%A1%D7%A4%D7%A8%D7%99%D7%90-%D7%9E%D7%A1%D7%A2-%D7%91%D7%99%D7%9F-%D7%9E%D7%A7%D7%95%D7%A8%D7%95%D7%AA"],
-          ["For Your Students", "מערכי שיעור", "/sheets/311291?lang=bi", "https://www.sefaria.org.il/sheets/361593?lang=he"]
-=======
           ["Get New Text Updates", "10 רעיונות להערכה חלופית", "https://sefaria.formstack.com/forms/monthly_new_text_roundup?utm_source=sefaria&utm_medium=landingpage&utm_campaign=educators", "https://chiburim.sefaria.org.il/sheets/281661?lang=he"],
           ["Sefaria in Action", "עבודת חקר: מסע בין מקורות", "/sheets/311116?lang=bi&utm_source=sefaria&utm_medium=landingpage&utm_campaign=educators", "https://www.sefaria.org.il/collections/%D7%A2%D7%91%D7%95%D7%93%D7%AA-%D7%97%D7%A7%D7%A8-%D7%91%D7%A1%D7%A4%D7%A8%D7%99%D7%90-%D7%9E%D7%A1%D7%A2-%D7%91%D7%99%D7%9F-%D7%9E%D7%A7%D7%95%D7%A8%D7%95%D7%AA"],
           ["For Your Students", "מערכי שיעור", "/sheets/311291?lang=bi", "https://chiburim.sefaria.org.il/sheets/361593?lang=he"]
->>>>>>> a97f8934
       ].map(i =>
           <SimpleButton
               white={true}
@@ -620,11 +609,7 @@
 
     <ButtonRow white={true} enTitle="" heTitle="">
       { [
-<<<<<<< HEAD
-          ["Help Center", "אסופות מומלצות", Sefaria._siteSettings.HELP_CENTER_URLS.EN_US,"https://sheets.sefaria.org.il/sheets/360599?lang=he"],
-=======
           ["Help Center", "אסופות מומלצות", Sefaria._siteSettings.HELP_CENTER_URLS.EN_US,"https://voices.sefaria.org.il/sheets/360599?lang=he"],
->>>>>>> a97f8934
           ["Request New Resources", "עמוד הקהילה", "https://sefaria.formstack.com/forms/text_request_feedback?utm_source=sefaria&utm_medium=landingpage&utm_campaign=educators","https://www.sefaria.org.il/community"],
           ["Sefaria for Google Docs", "הסודות של ספריא", "/sheets/529099?lang=bi&utm_source=sefaria&utm_medium=landingpage&utm_campaign=educators","https://chiburim.sefaria.org.il/sheets/228260.2?lang=he"]
       ].map(i =>
@@ -1494,11 +1479,7 @@
     
     const ctaText = "Learn more about our authors and their work.";
     const ctaButtonText = "Learn about our authors";
-<<<<<<< HEAD
-    const ctaHref = "https://sheets.sefaria.org/sheets/485180?lang=bi";
-=======
     const ctaHref = "https://voices.sefaria.org/sheets/485180?lang=bi";
->>>>>>> a97f8934
   
     return (
       <StaticPage optionalClass="donate wordbyword">
