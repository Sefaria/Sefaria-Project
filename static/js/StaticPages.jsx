--- conflicted
+++ resolved
@@ -518,175 +518,6 @@
     </StaticPage>
 );
 
-<<<<<<< HEAD
-=======
-const RemoteLearningPage = () => (
-    <StaticPage>
-        <Header
-            enTitle="Remote Learning"
-            enText="Discover the power of online education. Sefaria is always available to provide foundational Jewish texts, educational materials, and the tools to allow you to engage with dynamic Jewish learning."
-            enImg="/static/img/distance-learning-landing-page/remotelearning_headerimage.png"
-            enImgAlt="Sefaria on tablet."
-            enActionURL={null}
-            enActionText={null}
-            heTitle="מקורות ללימוד וללמידה מרחוק"
-            heText="לומדים רבים ברחבי העולם מגלים את הכוח והפוטנציאל שיש בלמידה מקוונת. אתר ספריא פתוח לכולם בחינם, ומציע מאגר רחב של מקורות יהודיים וכלים מתקדמים להעצמת הלמידה."
-            heImg="/static/img/distance-learning-landing-page/remotelearningpage_headerimage_HEB.png"
-            heImgAlt="Sefaria on tablet."
-            heActionURL={null}
-            heActionText={null}
-            module={Sefaria.LIBRARY_MODULE}
-        />
-        <GreyBox>
-            <ButtonRow enTitle="Browse our Latest Resources" heTitle="מקורות בספריא">
-                <SimpleButton
-                    white={true}
-                    rounded={false}
-                    tall={true}
-                    href="/sheets/collections/educator-newsletters?utm_source=sefaria&utm_medium=landingpage&utm_campaign=remotelearning"
-                    he_href="/sheets/219410?lang=he?utm_source=sefaria&utm_medium=landingpage&utm_campaign=remotelearning"
-                    he="דפי מקורות אקטואליים"
-                    en="Educator Newsletters"
-                />
-                <SimpleButton
-                    white={true}
-                    rounded={false}
-                    tall={true}
-                    href="/sheets/227733?lang=bi?utm_source=sefaria&utm_medium=landingpage&utm_campaign=remotelearning"
-                    he_href="/sheets/227981.5?lang=he&utm_source=sefaria&utm_medium=landingpage&utm_campaign=remotelearning"
-                    he="נגיף הקורונה"
-                    en="A Jewish Response to COVID-19"
-                />
-                <SimpleButton
-                    white={true}
-                    rounded={false}
-                    tall={true}
-                    href="/sheets/collections/KGvMhYW3#?utm_source=sefaria&utm_medium=landingpage&utm_campaign=remotelearning"
-                    he_href="/sheets/collections/KGvMhYW3?lang=he&utm_source=sefaria&utm_medium=landingpage&utm_campaign=remotelearning"
-                    he="עשרת הדיברות ללמידה מרחוק"
-                    en="Online Learning Resources"
-                />
-            </ButtonRow>
-        </GreyBox>
-        <GreyBox light={true}>
-            <H2Block en="Resources for Everyone" he="לומדים עם ספריא" />
-        </GreyBox>
-        <Feature
-            enTitle="Learners"
-            enText="Whether you’re a pro, or a new user, Sefaria has resources to help your virtual study thrive. Join a Sefaria 101 webinar, browse our tutorials, or sign up for the online student training course to up your skills on all things Sefaria. <a href='/register?utm_source=sefaria&utm_medium=landingpage&utm_campaign=remotelearning'>Create a free account</a> to track your learning, save texts, and follow users creating things that interest you."
-            enImg="/static/img/distance-learning-landing-page/remotelearningpage_learners.png"
-            enImgAlt="Source Sheet - Pesach 101"
-            heTitle="לומדים עם ספריא"
-            heText={
-                "ספריא נותנת כלים להעצים את הלימוד המקוון שלכם. השתמשו בוובינרים וב'מדריך למשתמש המתחיל' כדי ללמוד איך להשתמש באתר. "
-                + "<a href='/register?utm_source=sefaria&utm_medium=landingpage&utm_campaign=remotelearning'>"
-                + "צרו חשבון משתמש"
-                + "</a>"
-                + " כדי לארגן את חומרי הלימוד שלכם, לשמור מקורות ולעקוב אחר חומרים של אנשים אחרים שמעניינים אתכם."
-            }
-            heImg="/static/img/distance-learning-landing-page/remotelearningpage_learners_HEB.png"
-            heImgAlt=""
-            borderColor="#004E5F"
-        />
-        <ButtonRow light={true}>
-            <SimpleButton
-                white={true}
-                rounded={false}
-                tall={true}
-                href="/sheets/collections/webinars-for-learners?utm_source=sefaria&utm_medium=landingpage&utm_campaign=remotelearning"
-                he_href="/sheets/224909?lang=he?utm_source=sefaria&utm_medium=landingpage&utm_campaign=remotelearning"
-                he="וובינרים"
-                en="Webinars for Learners"
-            />
-            <SimpleButton
-                white={true}
-                rounded={false}
-                tall={true}
-                href="/sheets/collections/sefaria-faqs?utm_source=sefaria&utm_medium=landingpage&utm_campaign=remotelearning"
-                he_href="/sheets/224919?lang=he?utm_source=sefaria&utm_medium=landingpage&utm_campaign=remotelearning"
-                he="מדריך למשתמש המתחיל"
-                en="Tutorials for Learners"
-            />
-            <SimpleButton
-                white={true}
-                rounded={false}
-                tall={true}
-                href="/sheets/collections/sefaria-student-course?utm_source=sefaria&utm_medium=landingpage&utm_campaign=remotelearning"
-                he_href="/sheets/228260?lang=he&utm_source=sefaria&utm_medium=landingpage&utm_campaign=remotelearning"
-                he="הסודות של ספריא"
-                en="Student Course"
-            />
-        </ButtonRow>
-        <Feature
-            enTitle="Educators & Rabbis"
-            enText="Sefaria is here to support your online teaching. Our <a href='/educators?utm_source=sefaria&utm_medium=landingpage&utm_campaign=remotelearning'>Learning Department</a> has a variety of resources to get you started with distance learning using Sefaria. <a href='/register?utm_source=sefaria&utm_medium=landingpage&utm_campaign=remotelearning'>Create a free account</a> to make and assign source sheets to your students, organize your sheets into groups, and save texts."
-            enImg="/static/img/distance-learning-landing-page/remotelearningpage_educators.png"
-            enImgAlt="Source Sheet - Teaching with Sefaria Online"
-            heTitle="מורים ואנשי הוראה"
-            heText={"צוות ספריא תומך בהוראה דיגיטלית ובהוראה מרחוק. למדו בעזרת החומרים שצוות החינוך שלנו יצר עבורכם, בכיתה ומחוצה לה. "
-                + "<a href='/register?utm_source=sefaria&utm_medium=landingpage&utm_campaign=remotelearning'>"
-                + "צרו חשבון משתמש"
-                + "</a>"
-                + ' כדי ליצור דפי מקורות עבורכם או עבור תלמידים, לארגן דפי מקורות ע"פי נושאים ולשמור מקורות נבחרים.'
-            }
-            heImg="/static/img/distance-learning-landing-page/remotelearningpage_educators_HEB.png"
-            heImgAlt=""
-            borderColor="#CCB479"
-        />
-        <ButtonRow light={true}>
-            <SimpleButton
-                white={true}
-                rounded={false}
-                tall={true}
-                href="/sheets/collections/webinars-for-educators?utm_source=sefaria&utm_medium=landingpage&utm_campaign=remotelearning"
-                he_href="/sheets/224909?lang=he?utm_source=sefaria&utm_medium=landingpage&utm_campaign=remotelearning"
-                he="וובינרים"
-                en="Webinars for Educators"
-            />
-            <SimpleButton
-                white={true}
-                rounded={false}
-                tall={true}
-                href="/sheets/collections/tutorials-for-educators?utm_source=sefaria&utm_medium=landingpage&utm_campaign=remotelearning"
-                he_href="/sheets/224923?lang=he?utm_source=sefaria&utm_medium=landingpage&utm_campaign=remotelearning"
-                he="קורס למורים: 'ספריא בכיתה'"
-                en="Tutorials for Educators"
-            />
-            <SimpleButton
-                white={true}
-                rounded={false}
-                tall={true}
-                href="https://sefaria.typeform.com/to/tJVexqpG?utm_source=sefaria&utm_medium=landingpage&utm_campaign=remotelearning"
-                he_href="/sheets/223245?lang=he?utm_source=sefaria&utm_medium=landingpage&utm_campaign=remotelearning"
-                he="טיפים להוראה עם ספריא"
-                en="Educator Course"
-            />
-        </ButtonRow>
-        <Feature
-            enTitle="Institutions & Organizations"
-            enText="Is it time to start incorporating digital texts into your website, blog, or app? Sefaria has you covered. All of our software is open source and our texts are all in the creative commons – meaning you can use anything we have for your own projects. Take a look at these resources and get in touch with your web/app developer to start including Sefaria’s texts on your site."
-            enImg="/static/img/distance-learning-landing-page/remotelearningpage_developers.png"
-            enImgAlt="Source Sheet - Link Sefaria to your Site"
-            heTitle="מוסדות וארגונים"
-            heText="האם תרצו להטמיע מקורות דיגיטליים לאתר, לבלוג או לאפליקציה שלכם? ספריא יכולה לסייע לכם. כל המידע שיש באתר הינו בקוד פתוח, ותוכלו להשתמש בכל המקורות של ספריא עבור הפרוייקטים האישיים שלכם. אתם מוזמנים לפנות למפתחים ולמהנדסים שלכם בכדי להשתמש במקורות של ספריא באתר שלכם."
-            heImg="/static/img/distance-learning-landing-page/remotelearningpage_developers_HEB.png"
-            heImgAlt=""
-            borderColor="#802F3E"
-        />
-        <ButtonRow light={true}>
-            <SimpleButton white={true} tall={true} rounded={false} href="/linker?utm_source=sefaria&utm_medium=landingpage&utm_campaign=remotelearning" he="לינקר דו צדדי" en="Two-Way Linker"/>
-            <SimpleButton white={true} tall={true} rounded={false} href="https://github.com/Sefaria/Sefaria-Project/wiki/Projects-Powered-by-Sefaria" he="אתרים המופעלים ע”י ספריא" en="Powered by Sefaria"/>
-            <SimpleButton white={true} tall={true} rounded={false} href="https://github.com/Sefaria/Sefaria-Project/wiki#developers" he="Github גיטהאב" en="GitHub"/>
-        </ButtonRow>
-        <CallToActionFooterWithNewsletter
-            enText="Sign up for our mailing list to get updates in your inbox."
-            heText="הרשמו לרשימת התפוצה שלנו על מנת לקבל עדכונים מספריא."
-            includeEducatorOption={true}
-        />
-    </StaticPage>
-);
-
->>>>>>> dd9159ce
 const EducatorsPage = () => (
   <StaticPage>
     <HeaderForEducatorsPage/>
