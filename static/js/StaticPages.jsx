--- conflicted
+++ resolved
@@ -3,16 +3,12 @@
     SimpleInterfaceBlock,
     TwoOrThreeBox,
     ResponsiveNBox,
-<<<<<<< HEAD
     NBox, 
     InterfaceText, 
     HebrewText, 
-    EnglishText
-=======
-    NBox, InterfaceText,
+    EnglishText,
     LoadingMessage,
     LoadingRing,
->>>>>>> e4136f38
 } from './Misc';
 import {NewsletterSignUpForm} from "./NewsletterSignUpForm";
 import palette from './sefaria/palette';
