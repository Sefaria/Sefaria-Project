--- conflicted
+++ resolved
@@ -178,7 +178,7 @@
         </ButtonRow>
         <CallToActionFooterWithButton
             href="/sheets/228095?utm_source=Sefaria&utm_medium=LandingPage&utm_campaign=Sheets"
-            he_href="/sheets/228095?utm_source=Sefaria&utm_medium=LandingPage&utm_campaign=Sheets_HEB"
+            he_href="/sheets/226003?utm_source=Sefaria&utm_medium=LandingPage&utm_campaign=Sheets_HEB"
             enText="Start creating a sheet today."
             heText="צרו דף מקורות היום"
             enButtonText="How to Create a Sheet"
@@ -206,12 +206,9 @@
             <H2Block en="Browse our Latest Resources" he="מקורות בספריא" />
             <ButtonRow>
                 <SimpleButton
-<<<<<<< HEAD
                     white={true}
                     rounded={false}
-                    tall={true} 
-=======
->>>>>>> 83473124
+                    tall={true}
                     href="/groups/Educator-Newsletters?utm_source=sefaria&utm_medium=landingpage&utm_campaign=remotelearning"
                     he_href="/sheets/219410?lang=he?utm_source=sefaria&utm_medium=landingpage&utm_campaign=remotelearning"
                     he="דפי מקורות אקטואליים"
