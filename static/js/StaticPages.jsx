--- conflicted
+++ resolved
@@ -880,170 +880,6 @@
   </StaticPage>
 );
 
-<<<<<<< HEAD
-const RabbisPage = () => (
-  <StaticPage>
-    <HeaderForRabbisPage/>
-    <GreyBox>
-      <H2Block en="Engage Your Community and Share Your Torah" he=""/>
-      <EnBlock padded={true}>
-        <p>Engage your community in learning using Sefaria’s free library of digital texts, in Hebrew and English translation. Enjoy having an extensive library at your fingertips for learning in the synagogue, on campus, at home or on the go. Share your Torah with Sefaria learners near and far.</p>
-      </EnBlock>
-      <Spacer/>
-    </GreyBox>
-
-
-    <Feature
-      enTitle="Sefaria in Your Community"
-      enText="Explore the ways in which Sefaria supports teaching and learning. Whether you’re a pro or a new user, Sefaria has resources to help you and your community learn and thrive. Request a custom workshop for your team or your community, discover how to use Chavruta for learning events, and share your Divrei Torah and Sermons using Collections."
-      enImg="/static/img/rabbis-landing-page/sara+rabbis.jpg"
-      enImgAlt="Sefaria in Your Community"
-      borderColor={palette.colors.darkblue}
-    />
-
-    <ButtonRow white={true} enTitle="" heTitle="">
-      { [
-          ["Schedule A Workshop", "שאלות נפוצות", "https://sheets.sefaria.org/sheets/370615?lang=bi", "https://www.sefaria.org.il/sheets/collections/%D7%A9%D7%90%D7%9C%D7%95%D7%AA-%D7%A0%D7%A4%D7%95%D7%A6%D7%95%D7%AA-%D7%91%D7%A1%D7%A4%D7%A8%D7%99%D7%90"],
-          ["Innovating with a Digital Library", "", "https://sheets.sefaria.org/sheets/415628?lang=bi", ""],
-          ["Collections: A Home for Sermons and Classes", "", "https://sheets.sefaria.org/sheets/370836?lang=bi", ""]
-      ].map(i =>
-          <SimpleButton
-              white={true}
-              rounded={false}
-              tall={true}
-              newTab={true}
-              href={i[2]}
-              he_href={i[3]}
-              he={i[1]}
-              en={i[0]}
-          />)
-      }
-    </ButtonRow>
-
-     <Feature
-      enTitle="Resources for Rabbis"
-      enText="Stay up to date with the latest news and resources from Sefaria. Find relevant texts and sheets for thousands of topics, use and share Sefaria’s Chavruta feature for your own chavruta study, and get inspired to try something new in your work."
-      enImg="/static/img/rabbis-landing-page/Sermon landing page screenshot.png"
-      enImgAlt="Resources for Rabbis"
-      borderColor={palette.colors.gold}
-      link=""
-     />
-
-    <ButtonRow white={true} enTitle="" heTitle="">
-      { [
-          ["Past Rabbi Newsletters", "", "https://sheets.sefaria.org/sheets/collections/T-5hbqOq?tab=sheets", ""],
-          ["Topics Tutorial", "", "https://sheets.sefaria.org/sheets/231377?lang=bi", ""],
-          ["Studying With a Partner: A Chavruta Tutorial", "", "https://sheets.sefaria.org/sheets/263246?lang=bi", ""]
-      ].map(i =>
-          <SimpleButton
-              white={true}
-              rounded={false}
-              tall={true}
-              newTab={true}
-              href={i[2]}
-              he_href={i[3]}
-              he={i[1]}
-              en={i[0]}
-          />)
-      }
-    </ButtonRow>
-    <Feature
-      enTitle="Sefaria How-Tos"
-      enText="Browse our Help Center and learn more about how to use Sefaria’s tools to study and to teach. Sefaria’s Learning Team is always available to support you or answer any questions you might have. If there are texts, translations, or learning materials that would enhance your work, please share that with us as well!"
-      enImg="/static/img/rabbis-landing-page/help-center-screenshot.png"
-      enImgAlt="Sefaria How-Tos"
-      borderColor={palette.colors.red}
-    />
-
-    <ButtonRow white={true} enTitle="" heTitle="">
-      { [
-          ["Help Center", "", "https://sheets.sefaria.org/sheets/collections/sefaria-faqs",""],
-          ["Webinars", "", "https://sheets.sefaria.org/sheets/228105?lang=bi",""],
-          ["Request New Resources", "", "https://sefaria.typeform.com/to/aaZmi4JD?typeform-source=www.sefaria.org",""]
-      ].map(i =>
-          <SimpleButton
-              white={true}
-              rounded={false}
-              tall={true}
-              newTab={true}
-              href={i[2]}
-              he_href={i[3]}
-              he={i[1]}
-              en={i[0]}
-          />)
-      }
-    </ButtonRow>
-
-    <GreyBox>
-      <H2Block en="Keep in touch" he="אנחנו רוצים לשמוע מכם"/>
-      <EnBlock padded={true}>
-          <p>Was your work enhanced by Sefaria? Did you have a “Sefaria moment” with your learning community? Share it with us! We love to hear how rabbis are using Sefaria in the field and we learn from the feedback we receive. We are also available to answer all of your Sefaria questions. Write to us at education@sefaria.org.</p>
-      </EnBlock>
-      <Spacer/>
-    </GreyBox>
-
-    <H2Block en="As the Rabbis say…" he="מורים ותלמידים ממליצים"/>
-
-    <EnBlock>
-    <Section>
-      <UserQuote
-          heText=""
-          enText="“Sefaria is a gift to those of us seeking not just the conclusions to Halakhic arguments, but the entirety of the conversation; we are the ones who look up every citation and want to fully grasp the web of discourse for ourselves and Sefaria makes that so easy. It is equally a gift to those of us who teach and know the importance of providing readable and easy to find sources for our students. I use Sefaria to create and share annotated source sheets with some of the more complicated sources we discuss and invite my students to iterate on those sheets in turn. Before applying to rabbinical school, I studied how Sefaria shaped students' experiences of learning. Now, I am lucky to study Torah with my students using Sefaria.”"
-          enName="Rabbanit Dr. Liz Shayne"
-          heName=""
-          image="/static/img/rabbis-landing-page/lizshayne 1.png"
-      />
-      <UserQuote
-          enText="“Sefaria’s commitment to digital text access for all who seek to take hold of Torah played a pivotal and unparalleled role in my rabbinical school journey. As a blind woman in the rabbinate, Sefaria’s digital library enabled me to access texts with ease for both educational and Torah lishma purposes. With much hakarat hatov do I thank Sefaria for the holy work you are doing.”"
-          heText=""
-          enName="Rabbi Lauren Tuchman"
-          heName=""
-          image="/static/img/rabbis-landing-page/lauren-tuchman.png"
-      />
-      <UserQuote
-        heText=""
-        enText="“As a Rabbi, I have come to rely on Sefaria for my own lishmah study, as well as for creating source sheets for programs and study sessions in my community. I look forward to all that Sefaria still has in store for the Jewish world, and am proud to continue supporting your work.”"
-        enName="Rabbi Max Chaiken | Temple Emanuel | Andover, MA"
-        heName=""
-        image="/static/img/rabbis-landing-page/Rabbi-Chaiken-Headshot.png"
-      />
-      <UserQuote
-        enText="“Due to Hurricane Harvey in 2017 I lost about half of my library.  While some of the lost seforim have been replaced, I do not have the physical space to have access to them.  I have relied on the amazing Sefaria library to make up for the books that I am missing or cannot get to. I use Sefaria on a daily basis and there are some days that it is open on my computer all day long.  Sefaria and I spend extra time together on Friday when it is Drasha preparation time. I am grateful for the regular updates and additions Sefaria makes to the library.”"
-        heText=""
-        enName="Rabbi Barry Gelman | Director of the Bobbi and Vic Samuels Center For Jewish Living and Learning | ERJCC in Houston"
-        heName=""
-        image="/static/img/rabbis-landing-page/Rabbi Gelman 1.png"
-      />
-      <UserQuote
-        enText="“My community and I worked this summer to put together a haggadah for the high holidays and wanted to thank you for all the help Sefaria provided as a source for Hebrew texts and inspiration. We couldn't dive as deep into our faith as we do without you! You offer us an ocean of Torah and boats to set sail upon it.”"
-        heText=""
-        enName="Rabbi David Winship | Temple Beth David of the South Shore"
-        heName=""
-        image="/static/img/rabbis-landing-page/rabbi-david-winship.png"
-      />
-    </Section>
-    </EnBlock>
-
-
-
-    <div className="staticPageCallToActionFooter">
-      <div className="staticPageBlockInner flexContainer">
-        <SimpleInterfaceBlock classes="callToActionText" en="Sign up for our mailing list to get updates in your inbox" he="קבלו עדכונים והפניות למקורות מעניינים" />
-        <SubscribeButton
-             enAction={"Sign up for Rabbi Newsletter"}
-             heAction={"הירשמו לקבלת הניוזלטר"}
-             heLists={"Announcements_General_Hebrew|Announcements_Edu_Hebrew"}
-             enLists={"Announcements_General|Announcements_Edu"}
-             redirectURL={"/register?next=/rabbis"}
-            />
-      </div>
-    </div>
-
-  </StaticPage>
-);
-
-=======
->>>>>>> 082519b5
 const PBSC2020LandingPage = () => (
     <StaticPage>
         <Header
