//const React      = require('react');
import React, { useState, useEffect, useContext, useRef } from 'react';
import ReactDOM  from 'react-dom';
import $  from './sefaria/sefariaJquery';
import { CollectionsModal } from "./CollectionsWidget";
import Sefaria  from './sefaria/sefaria';
import classNames  from 'classnames';
import PropTypes  from 'prop-types';
import Component from 'react-class';
import { usePaginatedDisplay } from './Hooks';
import {ContentLanguageContext} from './context';
import ReactCrop from 'react-image-crop';
import 'react-image-crop/dist/ReactCrop.css';

/**
 * Component meant to simply denote a language specific string to go inside an InterfaceText element
 * ```
 * <InterfaceText>
 *     <EnglishText>lorem ipsum</EnglishText>
 *     <HebrewText>lorem ipsum</HebrewText>
 * </InterfaceText>
 * ```
 * @param children
 * @returns {JSX.Element}
 * @constructor
 */
const HebrewText = ({children}) => (
    <>{children}</>
);
const EnglishText = ({children}) => (
    <>{children}</>
);

const AvailableLanguages = () => {
  return {"english" : EnglishText, "hebrew": HebrewText};
};
const AvailableLanguagesValidator = (children, key, componentName, location, propFullName) => {
    if (!(children[key].type && (Object.values(AvailableLanguages()).indexOf(children[key].type) != -1) )) {
      return new Error(
        'Invalid prop `' + propFullName + '` supplied to' +
        ' `' + componentName + '`. Validation failed.'
      );
    }
};
const __filterChildrenByLanguage = (children, language) => {
  let chlArr = React.Children.toArray(children);
  let currLangComponent = AvailableLanguages()[language];
  let newChildren = chlArr.filter(x=> x.type == currLangComponent);
  return newChildren;
};

const InterfaceText = ({text, html, children, context}) => {
  /**
   * Renders a single span for interface string with either class `int-en`` or `int-he` depending on Sefaria.interfaceLang.
   *  If passed explicit text or html objects as props with "en" and/or "he", will only use those to determine correct text or fallback text to display.
   *  Otherwise:
   * `children` can be the English string, which will be translated with Sefaria._ if needed.
   * `children` can also take the form of <LangText> components above, so they can be used for longer paragrpahs or paragraphs containing html, if needed.
   * `context` is passed to Sefaria._ for additional translation context
   */
  const [contentVariable, isDangerouslySetInnerHTML]  = html ? [html, true] : [text, false];
  const isHebrew = Sefaria.interfaceLang === "hebrew";
  let elemclasses = classNames({"int-en": !isHebrew, "int-he": isHebrew});
  let textResponse = null;
  if (contentVariable) {// Prioritze explicit props passed in for text of the element, does not attempt to use Sefaria._() for this case
    let {he, en} = contentVariable;
    textResponse = isHebrew ? (he || en) : (en || he);
    let fallbackCls = (isHebrew && !he) ? "enInHe" : ((!isHebrew && !en) ? "heInEn" : "" );
    elemclasses += fallbackCls;
  }else{ // Also handle composition with children
    const chlCount = React.Children.count(children);
    if (chlCount == 1) { // Same as passing in a `en` key but with children syntax
      textResponse = Sefaria._(children, context);
    }else if (chlCount <= Object.keys(AvailableLanguages()).length){ // When multiple languages are passed in via children
      let newChildren = __filterChildrenByLanguage(children, Sefaria.interfaceLang);
      textResponse = newChildren[0]; //assumes one language element per InterfaceText, may be too naive
    }else{
      console.log("Error too many children")
    }
  }
  return (
      isDangerouslySetInnerHTML ?
          <span className={elemclasses} dangerouslySetInnerHTML={{__html: textResponse}}/>
          :
          <span className={elemclasses}>{textResponse}</span>
  );
};
InterfaceText.propTypes = {
  //Makes sure that children passed in are either a single string, or an array consisting only of <EnglishText>, <HebrewText>
  children: PropTypes.oneOfType([
      PropTypes.string,
      PropTypes.arrayOf(AvailableLanguagesValidator),
  ]),
  content: PropTypes.object,
  html: PropTypes.object,
  context: PropTypes.string,
  className: PropTypes.string
};

const ContentText = ({text, html, overrideLanguage, defaultToInterfaceOnBilingual= false}) => {
  /**
   * Renders cotnet language throughout the site (content that comes from the database and is not interface language)
   * Gets the active content language from Context and renders only the appropriate child(ren) for given language
   * text {{text: object}} a dictionary {en: "some text", he: "some translated text"} to use for each language
   * html {{html: object}} a dictionary {en: "some html", he: "some translated html"} to use for each language in the case where it needs to be dangerously set html
   * overrideLanguage a string with the language name (full not 2 letter) to force to render to overriding what the content language context says. Can be useful if calling object determines one langugae is missing in a dynamic way
   * defaultToInterfaceOnBilingual use if you want components not to render all languages in bilingual mode, and default them to what the interface language is
   */
  const [contentVariable, isDangerouslySetInnerHTML]  = html ? [html, true] : [text, false];
  const contentLanguage = useContext(ContentLanguageContext);
  const languageToFilter = (defaultToInterfaceOnBilingual && contentLanguage.language === "bilingual") ? Sefaria.interfaceLang : (overrideLanguage ? overrideLanguage : contentLanguage.language);
  const langShort = languageToFilter.slice(0,2);
  let renderedItems = Object.entries(contentVariable).filter(([lang, _])=>{
    return (languageToFilter === "bilingual") ? true : ((lang === langShort) ? true : false);
  });
  return renderedItems.map( x =>
      isDangerouslySetInnerHTML ?
          <span className={x[0]} lang={x[0]} key={x[0]} dangerouslySetInnerHTML={{__html: x[1]}}/>
          :
          <span className={x[0]} lang={x[0]} key={x[0]}>{x[1]}</span>
  );
};


const LoadingRing = () => (
  <div className="lds-ring"><div></div><div></div><div></div><div></div></div>
);


/* flexible profile picture that overrides the default image of gravatar with text with the user's initials */
class ProfilePic extends Component {
  constructor(props) {
    super(props);
    this.state = {
      showDefault: !this.props.url || this.props.url.startsWith("https://www.gravatar"), // We can't know in advance if a gravatar image exists of not, so start with the default beforing trying to load image
      src: null,
      isFirstCropChange: true,
      crop: {unit: "px", width: 250, aspect: 1},
      croppedImageBlob: null,
      error: null,
    };
    this.imgFile = React.createRef();
  }
  setShowDefault() { /* console.log("error"); */ this.setState({showDefault: true});  }
  setShowImage() { /* console.log("load"); */ this.setState({showDefault: false});  }
  componentDidMount() {
    if (this.didImageLoad()) {
      this.setShowImage();
    } else {
      this.setShowDefault();
    }
  }
  didImageLoad(){
    // When using React Hydrate, the onLoad event of the profile image will return before
    // react code runs, so we check after mount as well to look replace bad images, or to
    // swap in a gravatar image that we now know is valid.
    const img = this.imgFile.current;
    return (img && img.complete && img.naturalWidth !== 0);
  }
  onSelectFile(e) {
    if (e.target.files && e.target.files.length > 0) {
      if (!e.target.files[0].type.startsWith('image/')) {
        this.setState({ error: "Error: Please upload an image with the correct file extension (e.g. jpg, png)"});
        return;
      }
      const reader = new FileReader();
      reader.addEventListener("load", () =>
        this.setState({ src: reader.result })
      );
      console.log("FILE", e.target.files[0]);
      reader.readAsDataURL(e.target.files[0]);
    }
  }
  onImageLoaded(image) {
    this.imageRef = image;
  }
  onCropComplete(crop) {
    this.makeClientCrop(crop);
  }
  onCropChange(crop, percentCrop) {
    // You could also use percentCrop:
    // this.setState({ crop: percentCrop });
    if (this.state.isFirstCropChange) {
      const { clientWidth:width, clientHeight:height } = this.imageRef;
      crop.width = Math.min(width, height);
      crop.height = crop.width;
      crop.x = (this.imageRef.width/2) - (crop.width/2);
      crop.y = (this.imageRef.height/2) - (crop.width/2);
      this.setState({ crop, isFirstCropChange: false });
    } else {
      this.setState({ crop });
    }
  }
  async makeClientCrop(crop) {
    if (this.imageRef && crop.width && crop.height) {
      const croppedImageBlob = await this.getCroppedImg(
        this.imageRef,
        crop,
        "newFile.jpeg"
      );
      //console.log(croppedImageUrl);
      this.setState({ croppedImageBlob });
    }
  }
  getCroppedImg(image, crop, fileName) {
    const canvas = document.createElement("canvas");
    const scaleX = image.naturalWidth / image.width;
    const scaleY = image.naturalHeight / image.height;
    canvas.width = crop.width * scaleX;
    canvas.height = crop.height * scaleY;
    const ctx = canvas.getContext("2d");
    ctx.drawImage(
      image,
      crop.x * scaleX,
      crop.y * scaleY,
      crop.width * scaleX,
      crop.height * scaleY,
      0,
      0,
      crop.width * scaleX,
      crop.height * scaleY
    );

    return new Promise((resolve, reject) => {
      canvas.toBlob(blob => {
        if (!blob) {
          console.error("Canvas is empty");
          return;
        }
        blob.name = fileName;
        resolve(blob);
      }, "image/jpeg");
    });
  }
  closePopup({ cb }) {
    this.setState({
      src: null,
      crop: {unit: "px", width: 250, aspect: 1},
      isFirstCropChange: true,
      croppedImageBlob: null,
      error: null,
    }, cb);
  }
  async upload() {
    const formData = new FormData();
    formData.append('file', this.state.croppedImageBlob);
    this.setState({ uploading: true });
    let errored = false;
    try {
      const response = await Sefaria.uploadProfilePhoto(formData);
      if (response.error) {
        throw new Error(response.error);
      } else {
        this.closePopup({ cb: () => {
          window.location = "/profile/" + Sefaria.slug; // reload to get update
          return;
        }});
      }
    } catch (e) {
      errored = true;
      console.log(e);
    }
    this.setState({ uploading: false, errored });
  }
  render() {
    const { name, url, len, hideOnDefault, showButtons, outerStyle } = this.props;
    const { showDefault, src, crop, error, uploading, isFirstCropChange } = this.state;
    const nameArray = !!name.trim() ? name.trim().split(/\s/) : [];
    const initials = nameArray.length > 0 ? (nameArray.length === 1 ? nameArray[0][0] : nameArray[0][0] + nameArray[nameArray.length-1][0]) : "";
    const defaultViz = showDefault ? 'flex' : 'none';
    const profileViz = showDefault ? 'none' : 'block';
    const imageSrc = url.replace("profile-default.png", 'profile-default-404.png');  // replace default with non-existant image to force onLoad to fail

    return (
      <div style={outerStyle} className="profile-pic">
        <div className={classNames({'default-profile-img': 1, noselect: 1, invisible: hideOnDefault})}
          style={{display: defaultViz,  width: len, height: len, fontSize: len/2}}>
          { showButtons ? null : `${initials}` }
        </div>
        <img
          className="img-circle profile-img"
          style={{display: profileViz, width: len, height: len, fontSize: len/2}}
          src={imageSrc}
          alt="User Profile Picture"
          ref={this.imgFile}
          onLoad={this.setShowImage}
          onError={this.setShowDefault}
        />
        {this.props.children ? this.props.children : null /*required for slate.js*/}
        { showButtons ? /* cant style file input directly. see: https://stackoverflow.com/questions/572768/styling-an-input-type-file-button */
            (<div className={classNames({"profile-pic-button-visible": showDefault !== null, "profile-pic-hover-button": !showDefault, "profile-pic-button": 1})}>
              <input type="file" className="profile-pic-input-file" id="profile-pic-input-file" onChange={this.onSelectFile} onClick={(event)=> { event.target.value = null}}/>
              <label htmlFor="profile-pic-input-file" className={classNames({resourcesLink: 1, blue: showDefault})}>
                <span className="int-en">{ showDefault ? "Add Picture" : "Upload New" }</span>
                <span className="int-he">{ showDefault ? "הוספת תמונה" : "עדכון תמונה" }</span>
              </label>
            </div>) : null
          }
          { (src || !!error) && (
            <div id="interruptingMessageBox" className="sefariaModalBox">
              <div id="interruptingMessageOverlay" onClick={this.closePopup}></div>
              <div id="interruptingMessage" className="profile-pic-cropper-modal">
                <div className="sefariaModalContent profile-pic-cropper-modal-inner">
                  { src ?
                    (<ReactCrop
                      src={src}
                      crop={crop}
                      className="profile-pic-cropper"
                      keepSelection
                      onImageLoaded={this.onImageLoaded}
                      onComplete={this.onCropComplete}
                      onChange={this.onCropChange}
                    />) : (<div className="profile-pic-cropper-error">{ error }</div>)
                  }
              </div>
              { (uploading || isFirstCropChange) ? (<div className="profile-pic-loading"><LoadingRing /></div>) : (
                <div>
                  <div className="smallText profile-pic-cropper-desc">
                    <span className="int-en">Drag corners to crop image</span>
                    <span className="int-he">לחיתוך התמונה, גרור את הפינות</span>
                  </div>
                  <div className="profile-pic-cropper-button-row">
                    <a href="#" className="resourcesLink profile-pic-cropper-button" onClick={this.closePopup}>
                      <span className="int-en">Cancel</span>
                      <span className="int-he">בטל</span>
                    </a>
                    <a href="#" className="resourcesLink blue profile-pic-cropper-button" onClick={this.upload}>
                      <span className="int-en">Save</span>
                      <span className="int-he">שמור</span>
                    </a>
                  </div>
                </div>
                )
              }
            </div>
          </div>
          )
        }
      </div>
    );
  }
}
ProfilePic.propTypes = {
  url:     PropTypes.string,
  name:    PropTypes.string,
  len:     PropTypes.number,
  hideOnDefault: PropTypes.bool,  // hide profile pic if you have are displaying default pic
  showButtons: PropTypes.bool,  // show profile pic action buttons
};


const FilterableList = ({
  filterFunc, sortFunc, renderItem, sortOptions, getData, data, renderEmptyList,
  renderHeader, renderFooter, showFilterHeader, extraData, refreshData,
  scrollableElement, pageSize, onDisplayedDataChange, initialRenderSize,
  bottomMargin, containerClass
}) => {
  const [filter, setFilter] = useState('');
  const [sortOption, setSortOption] = useState(sortOptions[0]);
  const [displaySort, setDisplaySort] = useState(false);

  // Apply filter and sort to the raw data
  const processData = rawData => rawData ? rawData
      .filter(item => !filter ? true : filterFunc(filter, item))
      .sort((a, b) => sortFunc(sortOption, a, b, extraData))
      : [];

  const cachedData = data || null;
  const [loading, setLoading] = useState(!cachedData);
  const [rawData, setRawData] = useState(cachedData);
  const [displayData, setDisplayData] = useState(processData(rawData));

  // If `getData` function is passed, load data through this effect
  useEffect(() => {
    let isMounted = true;
    if (!rawData) { // Don't try calling getData when `data` is intially passed
      setLoading(true);
      getData().then(data => {
        if (isMounted) {
          setRawData(data);
          setDisplayData(processData(data));
          setLoading(false);
        }
      });
    }
    return () => {
      isMounted = false;
    };
  }, [getData, rawData]);

  // Alternatively, if there is no `getData` function passed, we expect data
  // to be fed in directly through the `data` prop. Check `data` again whenever
  // refreshData signal changes. 
  useEffect(() => {
    setRawData(data);
    setDisplayData(processData(data));
  }, [data, refreshData]);

  // Updates to filter or sort
  useEffect(() => {
    setDisplayData(processData(rawData));
  }, [filter, sortOption, extraData]);

  const dataUpToPage = usePaginatedDisplay(scrollableElement, displayData, pageSize, bottomMargin, initialRenderSize || pageSize);

  if (onDisplayedDataChange) {
    useEffect(() => {
      onDisplayedDataChange(dataUpToPage);
    }, [dataUpToPage]);
  }

  const onSortChange = newSortOption => {
    if (newSortOption === sortOption) { return; }
    setSortOption(newSortOption);
    setDisplaySort(false);
  };

  const oldDesign = typeof showFilterHeader == 'undefined';
  return (
    <div className="filterable-list">
      {oldDesign ? <div className="filter-bar">
        <div className="filter-bar-inner">
          <ReaderNavigationMenuSearchButton />
          <input
            type="text"
            placeholder={Sefaria._("Search")}
            name="filterableListInput"
            value={filter}
            onChange={e => setFilter(e.target.value)}
          />
        </div>
        <div>
          { sortOptions.length > 1 ?
            <DropdownModal close={()=>setDisplaySort(false)} isOpen={displaySort}>
              <DropdownButton
                isOpen={displaySort}
                toggle={()=>setDisplaySort(prev => !prev)}
                enText={"Sort"}
                heText={"מיון"}
              />
              <DropdownOptionList
                isOpen={displaySort}
                options={sortOptions.map(option => ({type: option, name: option, heName: Sefaria._(option)}))}
                currOptionSelected={sortOption}
                handleClick={onSortChange}
              />
            </DropdownModal>
            : null
          }
        </div>
      </div> : null }
      { !oldDesign && showFilterHeader ? (
        <div className="filter-bar-new">
          <div className="filter-input">
            <ReaderNavigationMenuSearchButton />
            <input
              type="text"
              placeholder={Sefaria._("Search")}
              name="filterableListInput"
              value={filter}
              onChange={e => setFilter(e.target.value)}
            />
          </div>
          <div className="filter-sort-wrapper">
            <span className="systemText">
              <span className="int-en">Sort by</span>
              <span className="int-he">מיון לפי</span>
            </span>
            { sortOptions.map(option =>(
              <span
                key={option}
                className={classNames({'sort-option': 1, noselect: 1, active: sortOption === option})}
                onClick={() => onSortChange(option)}
              >
                <span className="int-en">{ option }</span>
                <span className="int-he">{ Sefaria._(option) }</span>
              </span>
            ))}
          </div>
        </div>
      ) : null}
      {
        loading ? <LoadingMessage /> :
        ( dataUpToPage.length ?
          (
            <div className={"filter-content" + (containerClass ? " " + containerClass : "")}>
              { !!renderHeader ? renderHeader() : null }
              { dataUpToPage.map(renderItem) }
              { !!renderFooter ? renderFooter() : null }
            </div>
          ) : ( !!renderEmptyList ? renderEmptyList() : null )
        )
      }
    </div>
  );
};
FilterableList.propTypes = {
  filterFunc:       PropTypes.func.isRequired,
  sortFunc:         PropTypes.func.isRequired,
  renderItem:       PropTypes.func.isRequired,
  sortOptions:      PropTypes.array.isRequired,
  getData:          PropTypes.func,   // At least one of `getData` or `data` is required
  data:             PropTypes.array,
  renderEmptyList:  PropTypes.func,
  renderHeader:     PropTypes.func,
  renderFooter:     PropTypes.func,
  showFilterHeader: PropTypes.bool,
  extraData:        PropTypes.object,  // extraData to pass to sort function
};


class TabView extends Component {
  constructor(props) {
    super(props);
    const { currTabIndex } = props;
    this.state = {
      currTabIndex: (typeof currTabIndex == 'undefined') ? 0 : currTabIndex,
    };
  }
  openTab(index) {
    this.setState({currTabIndex: index});
  }
  onClickTab(e) {
    let target = $(event.target);
    while (!target.attr("data-tab-index")) { target = target.parent(); }
    const tabIndex = parseInt(target.attr("data-tab-index"));
    const { onClickArray, setTab, tabs } = this.props;
    if (onClickArray && onClickArray[tabIndex]) {
      onClickArray[tabIndex]();
    } else {
      this.openTab(tabIndex);
      setTab && setTab(tabIndex, tabs);
    }
  }
  renderTab(tab, index) {
    const { currTabIndex } = typeof this.props.currTabIndex == 'undefined' ? this.state : this.props;
    return (
      <div className={classNames({active: currTabIndex === index, justifyright: tab.justifyright})} key={tab.text} data-tab-index={index} onClick={this.onClickTab}>
        {this.props.renderTab(tab, index)}
      </div>
    );
  }
  render() {
    const { currTabIndex } = typeof this.props.currTabIndex == 'undefined' ? this.state : this.props;
    return (
      <div className="tab-view">
        <div className="tab-list">
          {this.props.tabs.map(this.renderTab)}
        </div>
        { React.Children.toArray(this.props.children)[currTabIndex] }
      </div>
    );
  }
}
TabView.propTypes = {
  tabs: PropTypes.array.isRequired,
  renderTab: PropTypes.func.isRequired,
  currTabIndex: PropTypes.number,  // optional. If passed, TabView will be controlled from outside
  setTab: PropTypes.func,          // optional. If passed, TabView will be controlled from outside
  onClickArray: PropTypes.object,    // optional. If passed, TabView will be controlled from outside
};


class DropdownOptionList extends Component {
  render() {
    return (
      <div className={(this.props.isOpen) ? "dropdown-option-list" :"dropdown-option-list hidden"}>
        <table>
          <tbody>
            {
              this.props.options.map( (option, iSortTypeObj) => {
                const tempClasses = classNames({'filter-title': 1, unselected: this.props.currOptionSelected !== option.type});
                return (
                  <tr key={option.type} className={tempClasses} onClick={()=>{ this.props.handleClick(option.type); }} tabIndex={`${iSortTypeObj}`} onKeyPress={e => {e.charCode == 13 ? this.props.handleClick(option.type) : null}} aria-label={`Sort by ${option.name}`}>
                    <td>
                      <img className="dropdown-option-check" src="/static/img/check-mark.svg" alt={`${option.name} sort selected`}/>
                    </td>
                    <td className="dropdown-option-list-label">
                      <span className="int-en">{option.name}</span>
                      <span className="int-he" dir="rtl">{option.heName}</span>
                    </td>
                  </tr>
                );
              })
            }
          </tbody>
        </table>
      </div>
    );
  }
}
DropdownOptionList.propTypes = {
  initialTabIndex: PropTypes.number,
  setTab: PropTypes.func,
  isOpen: PropTypes.bool.isRequired,
  options: PropTypes.array.isRequired,
  currOptionSelected: PropTypes.string.isRequired,
  handleClick: PropTypes.func.isRequired,
};


class DropdownButton extends Component {
  render() {
    const { isOpen, toggle, enText, heText } = this.props;
    const filterTextClasses = classNames({ "dropdown-button": 1, active: isOpen });
    return (
      <div className={ filterTextClasses } tabIndex="0" onClick={toggle} onKeyPress={(e) => {e.charCode == 13 ? toggle(e):null}}>
        <span className="int-en">{enText}</span>
        <span className="int-he">{heText}</span>
        {isOpen ? <img src="/static/img/arrow-up.png" alt=""/> : <img src="/static/img/arrow-down.png" alt=""/>}
      </div>
    )
  }
}
DropdownButton.propTypes = {
  isOpen: PropTypes.bool.isRequired,
  toggle: PropTypes.func.isRequired,
  enText: PropTypes.string.isRequired,
  heText: PropTypes.string.isRequired,
}


class DropdownModal extends Component {
  componentDidMount() {
    document.addEventListener('mousedown', this.handleClickOutside, false);
  }
  componentWillUnmount() {
    document.removeEventListener('mousedown', this.handleClickOutside, false);
  }
  handleClickOutside(event) {
    const domNode = ReactDOM.findDOMNode(this);
    if ((!domNode || !domNode.contains(event.target)) && this.props.isOpen) {
      this.props.close();
    }
  }
  render() {
    return (
      <div className={classNames({"dropdown-modal": 1, "position-unset": this.props.positionUnset})}>
        { this.props.children }
      </div>
    );
  }
}
DropdownModal.propTypes = {
  close:   PropTypes.func.isRequired,
  isOpen:  PropTypes.bool.isRequired,
  positionUnset: PropTypes.bool,  // for search filters
};


class Link extends Component {
  handleClick(e) {
    e.preventDefault();
    this.props.onClick();
  }
  render() {
    return <a
              className={this.props.className}
              href={this.props.href}
              onClick={this.handleClick}
              title={this.props.title}>{this.props.children}</a>
  }
}
Link.propTypes = {
  href:    PropTypes.string.isRequired,
  onClick: PropTypes.func,
  title:   PropTypes.string.isRequired,
};


class GlobalWarningMessage extends Component {
  close() {
    Sefaria.globalWarningMessage = null;
    this.forceUpdate();
  }
  render() {
    return Sefaria.globalWarningMessage ?
      <div id="globalWarningMessage">
        <i className='close fa fa-times' onClick={this.close}></i>
        <div dangerouslySetInnerHTML={ {__html: Sefaria.globalWarningMessage} }></div>
      </div>
      : null;
  }
}


const ReaderNavigationMenuSection = ({title, heTitle, content, enableAnchor}) => (!content) ? null :
      <div className="readerNavSection" id={enableAnchor ? "navigation-" + title.toLowerCase() : ""}>
        {title ? (<h2>
          <span className="int-en">{title}</span>
          <span className="int-he">{heTitle}</span>
        </h2>) : null }
        {content}
      </div>;

ReaderNavigationMenuSection.propTypes = {
  title:   PropTypes.string,
  heTitle: PropTypes.string,
  content: PropTypes.object,
  enableAnchor: PropTypes.bool
};
ReaderNavigationMenuSection.defaultProps = {
  enableAnchor: false
};


class TextBlockLink extends Component {
  // Monopoly card style link with category color at top
  // This component is seriously overloaded :grimacing:

  render() {
    let { book, category, title, heTitle, showSections, sref, heRef, displayValue, heDisplayValue, position, url_string, recentItem, currVersions, sideColor, saved, sheetTitle, sheetOwner, timeStamp, intlang } = this.props;
    const index    = Sefaria.index(book);
    category = category || (index ? index.primary_category : "Other");
    const style    = {"borderColor": Sefaria.palette.categoryColor(category)};
    title    = title   || (showSections ? sref : book);
    heTitle  = heTitle || (showSections ? heRef : index.heTitle);
    const hlang = intlang ? "int-he": "he";
    const elang = intlang ? "int-en": "en";
    let byLine;
    if (!!sheetOwner && sideColor) {
      title = sheetTitle.stripHtml();
      heTitle = title;
      byLine = sheetOwner;
    }
    const subtitle = displayValue ? (
        <span className="blockLinkSubtitle">
            <span className={elang}>{displayValue}</span>
            <span className={hlang}>{heDisplayValue}</span>
        </span>
    ) : null;

    position = position || 0;
    const isSheet = book === 'Sheet';
    const classes  = classNames({refLink: !isSheet, sheetLink: isSheet, blockLink: 1, recentItem, calendarLink: (subtitle != null), saved });
    url_string = url_string ? url_string : sref;
    let url;
    if (isSheet) {
      url = `/sheets/${Sefaria.normRef(url_string).replace('Sheet.','')}`
    } else {
      url = "/" + Sefaria.normRef(url_string) + Object.keys(currVersions)
        .filter(vlang=>!!currVersions[vlang])
        .map(vlang=>`&v${vlang}=${currVersions[vlang]}`)
        .join("")
        .replace("&","?");
    }

    if (sideColor) {
      return (
        <a href={url} className={classes} data-ref={sref} data-ven={currVersions.en} data-vhe={currVersions.he} data-position={position}>
          <div className="sideColorLeft" data-ref-child={true}>
            <div className="sideColor" data-ref-child={true} style={{backgroundColor: Sefaria.palette.categoryColor(category)}} />
            <div className="sideColorInner" data-ref-child={true}>
              <span className={elang} data-ref-child={true}>{title}{!!sheetOwner ? (<i className="byLine" data-ref-child={true}>{byLine}</i>) : null}</span>
              <span className={hlang} data-ref-child={true}>{heTitle}{!!sheetOwner ? (<i className="byLine" data-ref-child={true}>{byLine}</i>) : null}</span>
            </div>
          </div>
          <div className="sideColorRight">
            { saved ? <SaveButton historyObject={{ ref: sref, versions: currVersions }} /> : null }
            { !saved && timeStamp ?
              <span>
                <span className="int-en">{ Sefaria.util.naturalTime(timeStamp) }</span>
                <span className="int-he">&rlm;{ Sefaria.util.naturalTime(timeStamp) }</span>
              </span>: null
            }
          </div>
        </a>
      );
    }
    return (<a href={url} className={classes} data-ref={sref} data-ven={currVersions.en} data-vhe={currVersions.he} data-position={position} style={style}>
              <span className={elang}>{title}</span>
              <span className={hlang}>{heTitle}</span>
                {subtitle}
             </a>);
  }
}
TextBlockLink.propTypes = {
  sref:            PropTypes.string.isRequired,
  currVersions:    PropTypes.object.isRequired,
  heRef:           PropTypes.string,
  book:            PropTypes.string,
  category:        PropTypes.string,
  title:           PropTypes.string,
  heTitle:         PropTypes.string,
  displayValue:    PropTypes.string,
  heDisplayValue:  PropTypes.string,
  url_string:      PropTypes.string,
  showSections:    PropTypes.bool,
  recentItem:      PropTypes.bool,
  position:        PropTypes.number,
  sideColor:       PropTypes.bool,
  saved:           PropTypes.bool,
  sheetTitle:      PropTypes.string,
  sheetOwner:      PropTypes.string,
  timeStamp:       PropTypes.number,
};
TextBlockLink.defaultProps = {
  currVersions: {en:null, he:null},
};


class LanguageToggleButton extends Component {
  toggle(e) {
    e.preventDefault();
    this.props.toggleLanguage();
  }
  render() {
    var url = this.props.url || "";
    return (<a href={url} className="languageToggle" onClick={this.toggle}>
              <span className="en"><img src="/static/img/aleph.svg" alt="Hebrew Language Toggle Icon" /></span>
              <span className="he"><img src="/static/img/aye.svg" alt="English Language Toggle Icon" /></span>
            </a>);
  }
}
LanguageToggleButton.propTypes = {
  toggleLanguage: PropTypes.func.isRequired,
  url:            PropTypes.string,
};


const DangerousInterfaceBlock = ({en, he, classes}) => (
        <div className={classes}>
          <InterfaceText html={{"en": en, "he":he}} />
        </div>
    );
DangerousInterfaceBlock.propTypes = {
    en: PropTypes.string,
    he: PropTypes.string,
    classes: PropTypes.string
};


const SimpleInterfaceBlock = ({en, he, classes}) => (
        <div className={classes}>
            <InterfaceText text={{en:en, he:he}} />
        </div>
    );
SimpleInterfaceBlock.propTypes = {
    en: PropTypes.string,
    he: PropTypes.string,
    classes: PropTypes.string
};


const SimpleContentBlock = ({en, he, classes}) => (
        <div className={classes}>
          <span className="he" dangerouslySetInnerHTML={ {__html: he } } />
          <span className="en" dangerouslySetInnerHTML={ {__html: en } } />
        </div>
    );
SimpleContentBlock.propTypes = {
    en: PropTypes.string,
    he: PropTypes.string,
    classes: PropTypes.string
};


const SimpleLinkedBlock = ({en, he, url, classes, aclasses, children, onClick}) => (
        <div className={classes} onClick={onClick}>
            <a href={url} className={aclasses}>
              <InterfaceText text={{en:en, he:he}}/>
            </a>
            {children}
        </div>
    );
SimpleLinkedBlock.propTypes = {
    en: PropTypes.string,
    he: PropTypes.string,
    url: PropTypes.string,
    classes: PropTypes.string,
    aclasses: PropTypes.string
};



class BlockLink extends Component {
  render() {
    var interfaceClass = this.props.interfaceLink ? 'int-' : '';
    var cn = {blockLink: 1};
    var linkClass = this.props.title.toLowerCase().replace(" ", "-") + "-link";
    cn[linkClass] = 1;
    var classes = classNames(cn);
      return (<a className={classes} href={this.props.target}>
              {this.props.image ? <img src={this.props.image} alt="" /> : null}
              <span className={`${interfaceClass}en`}>{this.props.title}</span>
              <span className={`${interfaceClass}he`}>{this.props.heTitle}</span>
           </a>);
  }
}
BlockLink.propTypes = {
  title:         PropTypes.string,
  heTitle:       PropTypes.string,
  target:        PropTypes.string,
  image:         PropTypes.string,
  interfaceLink: PropTypes.bool
};
BlockLink.defaultProps = {
  interfaceLink: false
};


class ToggleSet extends Component {
  // A set of options grouped together.
  render() {
    let classes = {toggleSet: 1, separated: this.props.separated };
    classes[this.props.name] = 1;
    classes = classNames(classes);
    const value = this.props.name === "layout" ? this.props.currentLayout() : this.props.settings[this.props.name];
    const width = 100.0 - (this.props.separated ? (this.props.options.length - 1) * 3 : 0);
    let style = {width: (width/this.props.options.length) + "%"};
    const label = this.props.label ? (<span className="toggle-set-label">{this.props.label}</span>) : null;
    return (
      <div className={classes} role={this.props.role} aria-label={this.props.ariaLabel}>
          {label}
          <div>
        {
          this.props.options.map(function(option) {
            return (
              <ToggleOption
                name={option.name}
                key={option.name}
                set={this.props.name}
                role={option.role}
                ariaLable={option.ariaLabel}
                on={value == option.name}
                setOption={this.props.setOption}
                style={style}
                image={option.image}
                fa={option.fa}
                content={option.content} />);
          }.bind(this))
        }
          </div>
      </div>);
  }
}
ToggleSet.propTypes = {
  name:          PropTypes.string.isRequired,
  label:         PropTypes.string,
  setOption:     PropTypes.func.isRequired,
  currentLayout: PropTypes.func,
  settings:      PropTypes.object.isRequired,
  options:       PropTypes.array.isRequired,
  separated:     PropTypes.bool,
  role:          PropTypes.string,
  ariaLabel:     PropTypes.string
};


class ToggleOption extends Component {
  // A single option in a ToggleSet

  handleClick() {
    this.props.setOption(this.props.set, this.props.name);
    if (Sefaria.site) { Sefaria.track.event("Reader", "Display Option Click", this.props.set + " - " + this.props.name); }
  }
  checkKeyPress(e){
    if (e.keyCode === 39  || e.keyCode === 40) { //39 is right arrow -- 40 is down
        $(e.target).siblings(".toggleOption").attr("tabIndex","-1");
        $(e.target).attr("tabIndex","-1");
        $(e.target).next(".toggleOption").focus().attr("tabIndex","0");
    }
    else if (e.keyCode === 37 || e.keyCode === 38) { //37 is left arrow -- 38 is up
        $(e.target).siblings(".toggleOption").attr("tabIndex","-1");
        $(e.target).attr("tabIndex","-1");
        $(e.target).prev(".toggleOption").focus().attr("tabIndex","0");
    }
    else if (e.keyCode === 13) { //13 is enter
        $(e.target).trigger("click");
    }
    else if (e.keyCode === 9) { //9 is tab
        var lastTab = $("div[role='dialog']").find(':tabbable').last();
        var firstTab = $("div[role='dialog']").find(':tabbable').first();
        if (e.shiftKey) {
          if ($(e.target).is(firstTab)) {
            $(lastTab).focus();
            e.preventDefault();
          }
        }
        else {
          if ($(e.target).is(lastTab)) {
            $(firstTab).focus();
            e.preventDefault();
          }
        }
    }
    else if (e.keyCode === 27) { //27 is escape
        e.stopPropagation();
        $(".mask").trigger("click");
    }
  }
  render() {
    let classes = {toggleOption: 1, on: this.props.on };
    const tabIndexValue = this.props.on ? 0 : -1;
    const ariaCheckedValue = this.props.on ? "true" : "false";
    classes[this.props.name] = 1;
    classes = classNames(classes);
    let content = this.props.image ? (<img src={this.props.image} alt=""/>) :
                    this.props.fa ? (<i className={"fa fa-" + this.props.fa}></i>) :
                      (<span dangerouslySetInnerHTML={ {__html: this.props.content} }></span>);
    return (
      <div
        role={this.props.role}
        aria-label= {this.props.ariaLabel}
        tabIndex = {this.props.role == "radio"? tabIndexValue : "0"}
        aria-checked={ariaCheckedValue}
        className={classes}
        style={this.props.style}
        onKeyDown={this.checkKeyPress}
        onClick={this.handleClick}>
        {content}
      </div>);
  }
}


class ReaderNavigationMenuSearchButton extends Component {
  render() {
    return (<span className="readerNavMenuSearchButton" onClick={this.props.onClick}>
      <img src="/static/icons/iconmonstr-magnifier-2.svg" />
    </span>);
  }
}


class ReaderNavigationMenuMenuButton extends Component {
  render() {
    var isheb = Sefaria.interfaceLang == "hebrew";
    var icon = this.props.compare ? (isheb ?
      <i className="fa fa-chevron-right"></i> : <i className="fa fa-chevron-left"></i>) :
        (<i className="fa fa-bars"></i>);
    return (<span className="readerNavMenuMenuButton" onClick={this.props.onClick}>{icon}</span>);
  }
}
ReaderNavigationMenuMenuButton.propTypes = {
  onClick: PropTypes.func,
  compare: PropTypes.bool,
};


class ReaderNavigationMenuCloseButton extends Component {
  onClick(e) {
    e.preventDefault();
    this.props.onClick();
  }
  render() {
    if (this.props.icon == "circledX"){
      var icon = <img src="/static/img/circled-x.svg" />;
    } else if (this.props.icon == "chevron") {
      var icon = <i className="fa fa-chevron-left"></i>
    } else {
      var icon = "×";
    }
    var classes = classNames({readerNavMenuCloseButton: 1, circledX: this.props.icon === "circledX"});
    var url = this.props.url || "";
    return (<a href={url} className={classes} onClick={this.onClick}>{icon}</a>);
  }
}


class ReaderNavigationMenuDisplaySettingsButton extends Component {
  render() {
    var style = this.props.placeholder ? {visibility: "hidden"} : {};
    var icon = Sefaria._siteSettings.TORAH_SPECIFIC ?
      <img src="/static/img/ayealeph.svg" alt="Toggle Reader Menu Display Settings" style={style} /> :
      <span className="textIcon">Aa</span>;
    return (<a
              className="readerOptions"
              tabIndex="0"
              role="button"
              aria-haspopup="true"
              aria-label="Toggle Reader Menu Display Settings"
              style={style}
              onClick={this.props.onClick}
              onKeyPress={function(e) {e.charCode == 13 ? this.props.onClick(e):null}.bind(this)}>
              {icon}
            </a>);
  }
}
ReaderNavigationMenuDisplaySettingsButton.propTypes = {
  onClick: PropTypes.func,
  placeholder: PropTypes.bool,
};


function InterfaceLanguageMenu({currentLang}){
  const [isOpen, setIsOpen] = useState(false);
  const wrapperRef = useRef(null);

  const getCurrentPage = () => {
    return isOpen ? (encodeURIComponent(Sefaria.util.currentPath())) : "/";
  }
  const handleClick = (e) => {
    e.stopPropagation();
    setIsOpen(isOpen => !isOpen);
  }
  const handleHideDropdown = (event) => {
      if (event.key === 'Escape') {
          setIsOpen(false);
      }
  };
  const handleClickOutside = (event) => {
      if (
          wrapperRef.current &&
          !wrapperRef.current.contains(event.target)
      ) {
          setIsOpen(false);
      }
  };

  useEffect(() => {
      document.addEventListener('keydown', handleHideDropdown, true);
      document.addEventListener('click', handleClickOutside, true);
      return () => {
          document.removeEventListener('keydown', handleHideDropdown, true);
          document.removeEventListener('click', handleClickOutside, true);
      };
  }, []);

  return (
      <div className="interfaceLinks" ref={wrapperRef}>
        <a className="interfaceLinks-button" onClick={handleClick}><img src="/static/icons/globe-wire.svg"/></a>
        <div className={`interfaceLinks-menu ${ isOpen ? "open" : "closed"}`}>
          <div className="interfaceLinks-header">
            <span className="int-en">Site Language</span>
            <span className="int-he">שפת האתר</span>
          </div>
          <div className="interfaceLinks-options">
            <a className={`interfaceLinks-option int-bi ${(currentLang == 'hebrew') ? 'active':''}`} href={`/interface/hebrew?next=${getCurrentPage()}`}>עברית</a>
            <a className={`interfaceLinks-option int-bi ${(currentLang == 'english') ? 'active' : ''}`} href={`/interface/english?next=${getCurrentPage()}`}>English</a>
          </div>
        </div>
      </div>
  );
}

InterfaceLanguageMenu.propTypes = {
  currentLang: PropTypes.string
}


function SaveButton({historyObject, placeholder, tooltip, toggleSignUpModal}) {
  if (!historyObject) { placeholder = true; }
  const isSelected = () => !!Sefaria.getSavedItem(historyObject);
  const [selected, setSelected] = useState(placeholder || isSelected());
  useEffect(() => {
    if (placeholder) { return; }
    setSelected(isSelected())
  }, [historyObject && historyObject.ref]);

  const [isPosting, setPosting] = useState(false);

  const style = placeholder ? {visibility: 'hidden'} : {};
  const classes = classNames({saveButton: 1, "tooltip-toggle": tooltip});
  const altText = placeholder ? '' :
      `${Sefaria._(selected ? "Remove" : "Save")} "${historyObject.sheet_title ?
          historyObject.sheet_title.stripHtml() : Sefaria._r(historyObject.ref)}"`;

  function onClick(event) {
    if (isPosting) { return; }
    event.preventDefault();
    setPosting(true);
    Sefaria.track.event("Saved", "saving", historyObject.ref);
    Sefaria.toggleSavedItem(historyObject)
        .then(() => { setSelected(isSelected()); }) // since request is async, check if it's selected from data
        .catch(e => { if (e == 'notSignedIn') { toggleSignUpModal(); }})
        .finally(() => { setPosting(false); });
  }

  return (
<<<<<<< HEAD
      <ToolTipped {...{ altText, classes, style, onClick }}>
        { selected ? <img src="/static/icons/bookmark-filled.svg" alt={altText}/> :
          <img src="/static/icons/bookmark.svg" alt={altText}/> }
      </ToolTipped>
    );
=======
    <ToolTipped {...{ altText, classes, style, onClick }}>
      { selected ? <img src="/static/img/filled-star.png" alt={altText}/> :
        <img src="/static/img/star.png" alt={altText}/> }
    </ToolTipped>
  );
>>>>>>> e9773ab2
}
SaveButton.propTypes = {
  historyObject: PropTypes.shape({
    ref: PropTypes.string,
    versions: PropTypes.object,
  }),
  placeholder: PropTypes.bool,
  tooltip: PropTypes.bool,
  toggleSignUpModal: PropTypes.func,
};


const ToolTipped = ({ altText, classes, style, onClick, children }) => (
  <div aria-label={altText} tabIndex="0"
    className={classes} role="button"
    style={style} onClick={onClick}
    onKeyPress={e => {e.charCode == 13 ? onClick(e): null}}>
    { children }
  </div>
);


class FollowButton extends Component {
  constructor(props) {
    super(props);
    this.state = {
      following: props.following, // Deal w/ case where we don't know?
      hovering: false
    }
  }
  _post_follow() {
    $.post("/api/follow/" + this.props.uid, {}, data => {
      Sefaria.following.push(this.props.uid);  // keep local following list up-to-date
      Sefaria.track.event("Following", "New Follow", this.props.uid);
    });
  }
  _post_unfollow() {
    $.post("/api/unfollow/" + this.props.uid, {}, data => {
      Sefaria.following = Sefaria.following.filter(i => i !== this.props.uid);  // keep local following list up-to-date
      Sefaria.track.event("Following", "Unfollow", this.props.uid);
    });
  }
  onMouseEnter() {
    this.setState({hovering: true});
  }
  onMouseLeave() {
    this.setState({hovering: false});
  }
  onClick(e) {
    e.stopPropagation();
    if (!Sefaria._uid) {
        this.props.toggleSignUpModal();
        return;
    }
    if (this.state.following) {
      this._post_unfollow();
      this.setState({following: false});
    } else {
      this._post_follow();
      this.setState({following: true, hovering: false});  // hovering:false keeps the "unfollow" from flashing.
    }
  }
  render() {
    const classes = classNames({
      largeFollowButton: this.props.large,
      smallFollowButton: !this.props.large,
      following: this.state.following,
      hovering: this.state.hovering,
      smallText: true,
    });
    const en_text = this.state.following ? this.state.hovering ? "Unfollow":"Following":"Follow";
    const he_text = this.state.following ? this.state.hovering ? "הפסק לעקוב":"עוקב":"עקוב";
    return <div className={classes} onMouseEnter={this.onMouseEnter} onMouseLeave={this.onMouseLeave} onClick={this.onClick}>
            <span className="int-en">
                {en_text}
            </span>
            <span className="int-he">
                {he_text}
            </span>
          </div>
  }
}
FollowButton.propTypes = {
  uid: PropTypes.number.isRequired,
  following: PropTypes.bool,  // is this person followed already?
  large: PropTypes.bool,
  toggleSignUpModal: PropTypes.func,
};


const CategoryColorLine = ({category}) =>
  <div className="categoryColorLine" style={{background: Sefaria.palette.categoryColor(category)}}/>;


class ProfileListing extends Component {
  render() {
    const { url, image, name, uid, is_followed, toggleSignUpModal, smallfonts, organization } = this.props;
    return (
      <div className="authorByLine">
        <div className="authorByLineImage">
          <a href={url}>
            <ProfilePic
              len={40}
              url={image}
              name={name}
            />
          </a>
        </div>
        <div className="authorByLineText">
          <SimpleLinkedBlock
            classes="authorName"
            aclasses={smallfonts?"smallText":"systemText"}
            url={url}
            en={name}
            he={name}
          >
            <FollowButton large={false} uid={uid} following={is_followed} toggleSignUpModal={toggleSignUpModal}/>
          </SimpleLinkedBlock>
          {
            !!organization ? <SimpleInterfaceBlock
              classes={"authorOrganization" + (smallfonts?"smallText":"systemText")}
              en={organization}
              he={organization}
            />:null
          }
        </div>
      </div>
    );
  }
}
ProfileListing.propTypes = {
  uid:         PropTypes.number.isRequired,
  url:         PropTypes.string.isRequired,
  image:       PropTypes.string.isRequired,
  name:        PropTypes.string.isRequired,
  is_followed: PropTypes.bool,
  toggleSignUpModal: PropTypes.func,
};


const SheetListing = ({
  sheet, connectedRefs, handleSheetClick, handleSheetDelete, handleCollectionsChange,
  editable, deletable, saveable, collectable, pinnable, pinned, pinSheet,
  hideAuthor, showAuthorUnderneath, infoUnderneath, hideCollection, openInNewTab, toggleSignUpModal 
}) => {
  // A source sheet presented in lists, like sidebar or profile page
  const [showCollectionsModal, setShowCollectionsModal] = useState(false);
  
  const handleSheetClickLocal = (e) => {
    //console.log("Sheet Click Handled");
    // TODO: There more contexts to distinguish / track. Profile, collections, search
    if (Sefaria._uid == sheet.owner) {
      Sefaria.track.event("Tools", "My Sheet Click", sheet.sheetUrl);
    } else {
      Sefaria.track.event("Tools", "Sheet Click", sheet.sheetUrl);
    }
    if (handleSheetClick) {
      Sefaria.track.sheets("Opened via Connections Panel", connectedRefs.toString());
      handleSheetClick(e, sheet, null, connectedRefs);
      e.preventDefault();
    }
  };

  const handleSheetOwnerClick = (e) => {
    Sefaria.track.event("Tools", "Sheet Owner Click", sheet.ownerProfileUrl);
  };

  const handleTopicClick = (topic) => {
    Sefaria.track.event("Tools", "Topic Click", topic);
  };

  const handleSheetDeleteClick = () => {
    if (confirm(Sefaria._("Are you sure you want to delete this sheet? There is no way to undo this action."))) {
      Sefaria.sheets.deleteSheetById(sheet.id).then(handleSheetDelete);
    }
  };

  const toggleCollectionsModal = () => {
    if (Sefaria._uid) {
      setShowCollectionsModal(!showCollectionsModal);
    } else {
      toggleSignUpModal();
    }
  };

  const title = sheet.title ? sheet.title.stripHtmlConvertLineBreaks() : "Untitled Source Sheet";

  const viewsIcon = sheet.public ?
    <div className="sheetViews sans"><i className="fa fa-eye" title={sheet.views + " views"}></i> {sheet.views}</div>
    : <div className="sheetViews sans"><i className="fa fa-lock" title="Private"></i></div>;

  const sheetInfo = hideAuthor ? null :
      <div className="sheetInfo">
        <div className="sheetUser">
          <a href={sheet.ownerProfileUrl} target={openInNewTab ? "_blank" : "_self"}>
            <ProfilePic
              outerStyle={{display: "inline-block"}}
              name={sheet.ownerName}
              url={sheet.ownerImageUrl}
              len={26}
            />
          </a>
          <a href={sheet.ownerProfileUrl} target={openInNewTab ? "_blank" : "_self"} className="sheetAuthor" onClick={handleSheetOwnerClick}>{sheet.ownerName}</a>
        </div>
        {viewsIcon}
      </div>

  const collectionsList = "collections" in sheet ? sheet.collections.slice() : [];
  if (sheet.displayedCollectionName) {
    collectionsList.unshift({name: sheet.displayedCollectionName, slug: sheet.displayedCollection});
  }
  const collections = collectionsList.map((collection, i) => {
    const separator = i == collectionsList.length -1 ? null : <span className="separator">,</span>;
    return (
      <a href={`/collections/${collection.slug}`}
        target={openInNewTab ? "_blank" : "_self"}
        className="sheetTag"
        key={i}
      >
        {collection.name}
        {separator}
      </a>
    );
  });

  const topics = sheet.topics.map((topic, i) => {
    const separator = i == sheet.topics.length -1 ? null : <span className="separator">,</span>;
    return (
      <a href={`/topics/${topic.slug}`}
        target={openInNewTab ? "_blank" : "_self"}
        className="sheetTag"
        key={i}
        onClick={handleTopicClick.bind(null, topic.slug)}
      >
        <InterfaceText text={topic} />
        {separator}
      </a>
    );
  });
  const created = Sefaria.util.localeDate(sheet.created);
  const underInfo = infoUnderneath ? [
      sheet.status !== 'public' ? (<span className="unlisted"><img src="/static/img/eye-slash.svg"/><span>{Sefaria._("Unlisted")}</span></span>) : undefined,
      showAuthorUnderneath ? (<a href={sheet.ownerProfileUrl} target={openInNewTab ? "_blank" : "_self"}>{sheet.ownerName}</a>) : undefined,
      `${sheet.views} ${Sefaria._('Views')}`,
      created,
      collections.length ? collections : undefined,
      sheet.topics.length ? topics : undefined,
    ].filter(x => x !== undefined) : [topics];


  const pinButtonClasses = classNames({sheetListingPinButton: 1, pinned: pinned, active: pinnable});
  const pinMessage = pinned && pinnable ? Sefaria._("Pinned Sheet - click to unpin") :
                    pinned ? Sefaria._("Pinned Sheet") : Sefaria._("Pin Sheet");
  const pinButton = <img src="/static/img/pin.svg" className={pinButtonClasses} title={pinMessage} onClick={pinnable ? pinSheet : null} />


  return (
    <div className="sheet" key={sheet.sheetUrl}>
      <div className="sheetLeft">
        {sheetInfo}
        <a href={sheet.sheetUrl} target={openInNewTab ? "_blank" : "_self"} className="sheetTitle" onClick={handleSheetClickLocal}>
          <img src="/static/img/sheet.svg" className="sheetIcon"/>
          <span className="sheetTitleText">{title}</span>
        </a>
        <div className="sheetTags">
          {
            underInfo.map((item, i) => (
              <span key={i}>
                { i !== 0 ? <span className="bullet">{'\u2022'}</span> : null }
                {item}
              </span>
            ))
          }
        </div>
      </div>
      <div className="sheetRight">
        {
          editable && !Sefaria._uses_new_editor ?
            <a href={`/sheets/${sheet.id}?editor=1`}><img src="/static/img/tools-write-note.svg" title={Sefaria._("Edit")}/></a>
            : null
        }
        {
          collectable ?
            <img src="/static/icons/collection.svg" onClick={toggleCollectionsModal} title={Sefaria._("Add to Collection")} />
            : null
        }
        {
          deletable ?
            <img src="/static/img/circled-x.svg" onClick={handleSheetDeleteClick} title={Sefaria._("Delete")} />
            : null
        }
        {
          saveable ?
            <SaveButton historyObject={{ ref: `Sheet ${sheet.id}`, versions: {}  }} 
              toggleSignUpModal={toggleSignUpModal} />
            : null
        }
        { pinnable || pinned ? 
            pinButton
            : null
        }
      </div>
      {showCollectionsModal ? 
        <CollectionsModal 
          sheetID={sheet.id}
          close={toggleCollectionsModal}
          handleCollectionsChange={handleCollectionsChange} />
        : null
      }
    </div>);
};


const CollectionListing = ({data}) => {
  const imageUrl = "/static/icons/collection.svg";
  const collectionUrl = "/collections/" + data.slug;
  return (
    <div className="collectionListing">
      <div className="left-content">
        <div className="collectionListingText">
          
          <a href={collectionUrl} className="collectionListingName">
            <img className="collectionListingImage" src={imageUrl} alt="Collection Icon"/>
            {data.name}
          </a>
         
          <div className="collectionListingDetails">
            {data.listed ? null :
              (<span className="unlisted">
                <img src="/static/img/eye-slash.svg"/>
                <InterfaceText>Unlisted</InterfaceText>
              </span>) }

            {data.listed ? null :
            <span className="collectionListingDetailSeparator">•</span> }
            
            <span className="collectionListingDetail collectionListingSheetCount">
              <InterfaceText>{`${data.sheetCount} `}</InterfaceText>
              <InterfaceText>Sheets</InterfaceText>
            </span>

            {data.memberCount > 1 ? 
            <span className="collectionListingDetailSeparator">•</span> : null }

            {data.memberCount > 1 ?
            <span className="collectionListingDetail collectionListingMemberCount">
              <InterfaceText>{`${data.memberCount} `}</InterfaceText>
              <InterfaceText>Editors</InterfaceText>
            </span> : null }
          </div>
        </div>
      </div>
    </div>
  );
}


class Note extends Component {
  // Public or private note in the Sidebar.
  render() {
    var authorInfo = this.props.ownerName && !this.props.isMyNote ?
        (<div className="noteAuthorInfo">
          <a href={this.props.ownerProfileUrl}>
            <img className="noteAuthorImg" src={this.props.ownerImageUrl} />
          </a>
          <a href={this.props.ownerProfileUrl} className="noteAuthor">{this.props.ownerName}</a>
        </div>) : null;

      var buttons = this.props.isMyNote ?
                    (<div className="noteButtons">
                      <i className="editNoteButton fa fa-pencil" title="Edit Note" onClick={this.props.editNote} ></i>
                    </div>) : null;

      var text = Sefaria.util.linkify(this.props.text);
      text = text.replace(/\n/g, "<br />");

      return (<div className="note">
                {buttons}
                {authorInfo}
                <div className="noteContent">
                  <span className="noteText" dangerouslySetInnerHTML={{__html:text}}></span>
                </div>
              </div>);
  }
}
Note.propTypes = {
  text:            PropTypes.string.isRequired,
  ownerName:       PropTypes.string,
  ownerImageUrl:   PropTypes.string,
  ownerProfileUrl: PropTypes.string,
  isPrivate:       PropTypes.bool,
  isMyNote:        PropTypes.bool,
  editNote:        PropTypes.func
};


function NewsletterSignUpForm(props) {
  const {contextName, includeEducatorOption} = props;
  const [input, setInput] = useState('');
  const [educatorCheck, setEducatorCheck] = useState(false);
  const [subscribeMessage, setSubscribeMessage] = useState(null);

  function handleSubscribeKeyUp(e) {
    if (e.keyCode === 13) {
      handleSubscribe();
    }
  }

  function handleSubscribe() {
    var email = input;
    if (Sefaria.util.isValidEmailAddress(email)) {
      setSubscribeMessage("Subscribing...");
      var list = Sefaria.interfaceLang == "hebrew" ? "Announcements_General_Hebrew" : "Announcements_General";
      if (educatorCheck) {
        list += "|" + (Sefaria.interfaceLang == "hebrew" ? "Announcements_Edu_Hebrew" : "Announcements_Edu");
      }
      $.post("/api/subscribe/" + email + "?lists=" + list, function(data) {
        if ("error" in data) {
          setSubscribeMessage(data.error);
        } else {
          setSubscribeMessage("Subscribed! Welcome to our list.");
          Sefaria.track.event("Newsletter", "Subscribe from " + contextName, "");
        }
      }).error(data => setSubscribeMessage("Sorry, there was an error."));
    } else {
      setSubscribeMessage("Please enter a valid email address.");
    }
  }

  return (
    <div className="newsletterSignUpBox">
      <span className="int-en">
        <input
          className="newsletterInput"
          placeholder="Sign up for Newsletter"
          value={input}
          onChange={e => setInput(e.target.value)}
          onKeyUp={handleSubscribeKeyUp} />
      </span>
      <span className="int-he">
        <input
          className="newsletterInput"
          placeholder="הרשמו לניוזלטר"
          value={input}
          onChange={e => setInput(e.target.value)}
          onKeyUp={handleSubscribeKeyUp} />
      </span>
      <img src="/static/img/circled-arrow-right.svg" onClick={handleSubscribe} />
      {includeEducatorOption ?
        <div className="newsletterEducatorOption">
          <span className="int-en">
            <input
              type="checkbox"
              checked={educatorCheck}
              onChange={e => setEducatorCheck(e.target.checked)} />
            <span>I am an educator</span>
          </span>
          <span className="int-he">
            <input
              type="checkbox"
              checked={educatorCheck}
              onChange={e => setEducatorCheck(e.target.checked)} />
            <span>מורים/ אנשי הוראה</span>
          </span>
        </div>
      : null}
      { subscribeMessage ?
      <div className="subscribeMessage">{Sefaria._(subscribeMessage)}</div>
      : null }
    </div>);
}


class LoginPrompt extends Component {
  render() {
    var nextParam = "?next=" + Sefaria.util.currentPath();
    return (
      <div className="loginPrompt">
        <div className="loginPromptMessage">
          <span className="int-en">Please log in to use this feature.</span>
          <span className="int-he">עליך להיות מחובר בכדי להשתמש באפשרות זו.</span>
        </div>
        <a className="button" href={"/login" + nextParam}>
          <span className="int-en">Log In</span>
          <span className="int-he">התחבר</span>
        </a>
        <a className="button" href={"/register" + nextParam}>
          <span className="int-en">Sign Up</span>
          <span className="int-he">הרשם</span>
        </a>
      </div>);
  }
}
LoginPrompt.propTypes = {
  fullPanel: PropTypes.bool,
};


class SignUpModal extends Component {
  render() {
    const innerContent = [
      ["star-white.png", Sefaria._("Save texts")],
      ["sheet-white.png", Sefaria._("Make source sheets")],
      ["note-white.png", Sefaria._("Take notes")],
      ["email-white.png", Sefaria._("Stay in the know")],
    ].map(x => (
      <div key={x[0]}>
        <img src={`/static/img/${x[0]}`} alt={x[1]} />
        { x[1] }
      </div>
    ));
    const nextParam = "?next=" + encodeURIComponent(Sefaria.util.currentPath());

    return (
      this.props.show ? <div id="interruptingMessageBox" className="sefariaModalBox">
        <div id="interruptingMessageOverlay" onClick={this.props.onClose}></div>
        <div id="interruptingMessage" className="sefariaModalContentBox">
          <div id="interruptingMessageClose" className="sefariaModalClose" onClick={this.props.onClose}>×</div>
          <div className="sefariaModalContent">
            <h2>
              {Sefaria._("Love Learning?")}
            </h2>
            <h3>
              {Sefaria._("Sign up to get more from Sefaria")}
            </h3>
            <div className="sefariaModalInnerContent">
              { innerContent }
            </div>
            <a className="button white control-elem" href={"/register" + nextParam}>
              { Sefaria._("Sign Up")}
            </a>
            <div className="sefariaModalBottomContent">
              { Sefaria._("Already have an account?") + " "}
              <a href={"/login" + nextParam}>{ Sefaria._("Sign\u00A0in")}</a>
            </div>
          </div>
        </div>
      </div> : null
    );
  }
}
SignUpModal.propTypes = {
  show: PropTypes.bool,
  onClose: PropTypes.func.isRequired,
};


class InterruptingMessage extends Component {
  constructor(props) {
    super(props);
    this.displayName = 'InterruptingMessage';
    this.state = {
      timesUp: false,
      animationStarted: false
    };
    this.settings = {
      "modal": {
        "trackingName": "Interrupting Message",
        "showDelay": 1000,
      },
      "banner": {
        "trackingName": "Banner Message",
        "showDelay": 1,
      }
    }[this.props.style];
  }
  componentDidMount() {
    if (this.shouldShow()) {
      this.delayedShow();
    }
  }
  shouldShow() {
    const exlcudedPaths = ["/donate", "/mobile", "/app"];
    return exlcudedPaths.indexOf(window.location.pathname) === -1;
  }
  delayedShow() {
    setTimeout(function() {
      this.setState({timesUp: true});
      $("#interruptingMessage .button").click(this.close);
      $("#interruptingMessage .trackedAction").click(this.trackAction);
      this.showAorB();
      this.animateOpen();
    }.bind(this), this.settings.showDelay);
  }
  animateOpen() {
    setTimeout(function() {
      if (this.props.style === "banner" && $("#s2").hasClass("headerOnly")) { $("body").addClass("hasBannerMessage"); }
      this.setState({animationStarted: true});
      this.trackOpen();
    }.bind(this), 50);
  }
  showAorB() {
    // Allow random A/B testing if items are tagged ".optionA", ".optionB"
    const $message = $(ReactDOM.findDOMNode(this));
    if ($message.find(".optionA").length) {
      console.log("rand show")
      Math.random() > 0.5 ? $(".optionA").show() : $(".optionB").show();
    }
  }
  close() {
    this.markAsRead();
    this.props.onClose();
    if (this.props.style === "banner" && $("#s2").hasClass("headerOnly")) { $("body").removeClass("hasBannerMessage"); }
  }
  trackOpen() {
    Sefaria.track.event(this.settings.trackingName, "open", this.props.messageName, { nonInteraction: true });
  }
  trackAction() {
    Sefaria.track.event(this.settings.trackingName, "action", this.props.messageName, { nonInteraction: true });
  }
  markAsRead() {
    Sefaria._api("/api/interrupting-messages/read/" + this.props.messageName, function (data) {});
    var cookieName = this.props.messageName + "_" + this.props.repetition;
    $.cookie(cookieName, true, { path: "/", expires: 14 });
    Sefaria.track.event(this.settings.trackingName, "read", this.props.messageName, { nonInteraction: true });
    Sefaria.interruptingMessage = null;
  }
  render() {
    if (!this.state.timesUp) { return null; }

    if (this.props.style === "banner") {
      return  <div id="bannerMessage" className={this.state.animationStarted ? "" : "hidden"}>
                <div id="bannerMessageContent" dangerouslySetInnerHTML={ {__html: this.props.messageHTML} }></div>
                <div id="bannerMessageClose" onClick={this.close}>×</div>
              </div>;

    } else if (this.props.style === "modal") {
      return  <div id="interruptingMessageBox" className={this.state.animationStarted ? "" : "hidden"}>
          <div id="interruptingMessageOverlay"></div>
          <div id="interruptingMessage">
            <div id="interruptingMessageContentBox">
              <div id="interruptingMessageClose" onClick={this.close}>×</div>
              <div id="interruptingMessageContent" dangerouslySetInnerHTML={ {__html: this.props.messageHTML} }></div>
            </div>
          </div>
        </div>;
    }
    return null;
  }
}
InterruptingMessage.propTypes = {
  messageName: PropTypes.string.isRequired,
  messageHTML: PropTypes.string.isRequired,
  style:       PropTypes.string.isRequired,
  repetition:  PropTypes.number.isRequired,
  onClose:     PropTypes.func.isRequired
};


const NBox = ({ content, n }) => {
  // Wrap a list of elements into an n-column flexbox
  let length = content.length;
  if (length % n) {
      length += (n-length%n);
  }
  content.pad(length, "");
  let rows = [];
  for (let i=0; i<length; i+=n) {
    rows.push(content.slice(i, i+n));
  }
  return (
    <div className="gridBox">
    {
      rows.map((row, i) => (
        <div className="gridBoxRow" key={i}>
          {
            row.pad(n, "").map((item, j) => (
              <div className={classNames({gridBoxItem: 1, placeholder: !item})} key={`gridItem|${j}`}>{item}</div>
            ))
          }
        </div>
      ))
    }
    </div>
  );
}

class TwoOrThreeBox extends Component {
  // Wrap a list of elements into a two or three column table, depending on window width
  render() {
      var threshhold = this.props.threshhold;
      if (this.props.width > threshhold) {
        return (<NBox content={this.props.content} n={3}/>);
      } else {
        return (<NBox content={this.props.content} n={2}/>);
      }
  }
}
TwoOrThreeBox.propTypes = {
  content:    PropTypes.array.isRequired,
  width:      PropTypes.number.isRequired,
  threshhold: PropTypes.number
};
TwoOrThreeBox.defaultProps = {
  threshhold: 500
};


const ResponsiveNBox = ({content, initialWidth}) => {

  initialWidth = initialWidth || (window ? window.innerWidth : 1000);
  const [width, setWidth] = useState(initialWidth);
  const ref = useRef(null);

  useEffect(() => {
    deriveAndSetWidth();
    window.addEventListener("resize", deriveAndSetWidth);
    return () => {
        window.removeEventListener("resize", deriveAndSetWidth);
    }
  }, []);

  const deriveAndSetWidth = () => setWidth(ref.current ? ref.current.offsetWidth : initialWidth);

  const threshold2 = 500; //above threshold2, there will be 2 columns
  const threshold3 = 1500; //above threshold3, there will be 3 columns
  const n = (width > threshold3) ? 3 :
    (width > threshold2) ? 2 : 1;

  return (
    <div className="responsiveNBox" ref={ref}>
      <NBox content={content} n={n}/>
    </div>
  );
};


class Dropdown extends Component {
  constructor(props) {
    super(props);
    this.state = {
      optionsOpen: false,
      selected: null
    };
  }
  select(option) {
    this.setState({selected: option, optionsOpen: false});
    this.props.onSelect && this.props.onSelect(option.value);
  }
  toggle() {
    this.setState({optionsOpen: !this.state.optionsOpen});
  }
  render() {
    return (
        <div className="dropdown sans">
          <div className="dropdownMain noselect" onClick={this.toggle}>
            <i className="dropdownOpenButton noselect fa fa-caret-down"></i>
            {this.state.selected ? this.state.selected.label : this.props.placeholder }
          </div>
          {this.state.optionsOpen ?
            <div className="dropdownListBox noselect">
              <div className="dropdownList noselect">
                {this.props.options.map(function(option) {
                  var onClick = this.select.bind(null, option);
                  var classes = classNames({dropdownOption: 1, selected: this.state.selected && this.state.selected.value == option.value});
                  return <div className={classes} onClick={onClick} key={option.value}>{option.label}</div>
                }.bind(this))}
              </div>
            </div>
          : null}
        </div>);
  }
}
Dropdown.propTypes = {
  options:     PropTypes.array.isRequired, // Array of {label, value}
  onSelect:    PropTypes.func,
  placeholder: PropTypes.string,
  selected:    PropTypes.string,
};


class LoadingMessage extends Component {
  render() {
    var message = this.props.message || "Loading...";
    var heMessage = this.props.heMessage || "טוען מידע...";
    var classes = "loadingMessage " + (this.props.className || "");
    return (<div className={classes}>
              <InterfaceText>
                <EnglishText>{message}</EnglishText>
                <HebrewText>{heMessage}</HebrewText>
              </InterfaceText>
            </div>);
  }
}
LoadingMessage.propTypes = {
  message:   PropTypes.string,
  heMessage: PropTypes.string,
  className: PropTypes.string
};


const CategoryAttribution = ({categories, linked = true, asEdition}) => {
  var attribution = Sefaria.categoryAttribution(categories);
  if (!attribution) { return null; }

  const en = asEdition ? attribution.englishAsEdition : attribution.english;
  const he = asEdition ? attribution.hebrewAsEdition : attribution.hebrew;  
  const str = <ContentText text={{en, he}} defaultToInterfaceOnBilingual={true} />;
  
  const content = linked ? 
      <a href={attribution.link}>{str}</a> : str;
  
  return <div className="categoryAttribution">{content}</div>;
};


class SheetTopicLink extends Component {
  handleTagClick(e) {
    e.preventDefault();
    this.props.setSheetTag(this.props.topic.slug);
  }
  render() {
    const { slug, en, he } = this.props.topic;
    return (
      <a href={`/topics/${slug}`} onClick={this.handleTagClick}>
        <InterfaceText text={{en:en, he:he}} />
      </a>
    );
  }
}
SheetTopicLink.propTypes = {
  topic:       PropTypes.shape({
                 en: PropTypes.string.isRequired,
                 he: PropTypes.string.isRequired,
                 slug: PropTypes.string.isRequired,
               }).isRequired,
  setSheetTag: PropTypes.func.isRequired
};


class SheetAccessIcon extends Component {
  render() {
    var sheet = this.props.sheet;
    return (sheet.status == "unlisted") ?
      (<i className="fa fa-lock" title={msg}></i>)
      : null;
  }
}
SheetAccessIcon.propTypes = {
  sheet: PropTypes.object.isRequired
};


class FeedbackBox extends Component {
  constructor(props) {
    super(props);
    this.state = {
      type: null,
      alertmsg: null,
      feedbackSent: false,
    };
  }
  sendFeedback() {
    if (!this.state.type) {
      this.setState({alertmsg: Sefaria._("Please select a feedback type")});
      return
    }

    if (!Sefaria._uid && !this.validateEmail($("#feedbackEmail").val())) {
      this.setState({alertmsg: Sefaria._("Please enter a valid email address")});
      return
    }

    var feedback = {
        refs: this.props.srefs || null,
        type: this.state.type,
        url: this.props.url || null,
        currVersions: this.props.currVersions,
        email: $("#feedbackEmail").val() || null,
        msg: $("#feedbackText").val(),
        uid: Sefaria._uid || null
    };
    var postData = {json: JSON.stringify(feedback)};
    var url = "/api/send_feedback";

    this.setState({feedbackSent: true});

    $.post(url, postData, function (data) {
        if (data.error) {
            alert(data.error);
        } else {
            console.log(data);
            Sefaria.track.event("Tools", "Send Feedback", this.props.url);
        }
    }.bind(this)).fail(function (xhr, textStatus, errorThrown) {
        alert(Sefaria._("Unfortunately, there was an error sending this feedback. Please try again or try reloading this page."));
        this.setState({feedbackSent: true});
    });
  }
  validateEmail(email) {
    var re = /^(([^<>()\[\]\\.,;:\s@"]+(\.[^<>()\[\]\\.,;:\s@"]+)*)|(".+"))@((\[[0-9]{1,3}\.[0-9]{1,3}\.[0-9]{1,3}\.[0-9]{1,3}])|(([a-zA-Z\-0-9]+\.)+[a-zA-Z]{2,}))$/;
    return re.test(email);
  }
  setType(type) {
    this.setState({type: type});
  }
  render() {
    if (this.state.feedbackSent) {
        return (
            <div className="feedbackBox">
                <p className="int-en">Feedback sent!</p>
                <p className="int-he">משוב נשלח!</p>
            </div>
        )
    }
    return (
        <div className="feedbackBox">
            <p className="int-en">Have some feedback? We would love to hear it.</p>
            <p className="int-he">אנחנו מעוניינים במשוב ממך</p>

            {this.state.alertmsg ?
                <div>
                    <p className="int-en">{this.state.alertmsg}</p>
                    <p className="int-he">{this.state.alertmsg}</p>
                </div>
                : null
            }

            <Dropdown
              options={[
                        {value: "content_issue",   label: Sefaria._("Report an issue with the text")},
                        {value: "translation_request",   label: Sefaria._("Request translation")},
                        {value: "bug_report",      label: Sefaria._("Report a bug")},
                        {value: "help_request",    label: Sefaria._("Get help")},
                        {value: "feature_request", label: Sefaria._("Request a feature")},
                        {value: "good_vibes",      label: Sefaria._("Give thanks")},
                        {value: "other",           label: Sefaria._("Other")},
                      ]}
              placeholder={Sefaria._("Select Type")}
              onSelect={this.setType}
            />

            <textarea className="feedbackText" placeholder={Sefaria._("Describe the issue...")} id="feedbackText"></textarea>

            {!Sefaria._uid ?
                <div><input className="sidebarInput noselect" placeholder={Sefaria._("Email Address")} id="feedbackEmail" /></div>
                : null }

             <div className="button" role="button" onClick={() => this.sendFeedback()}>
                 <span className="int-en">Submit</span>
                 <span className="int-he">שלח</span>
             </div>
        </div>
    );
  }
}


class ReaderMessage extends Component {
  // Component for determining user feedback on new element
  constructor(props) {
    super(props)
    var showNotification = Sefaria._inBrowser && !document.cookie.includes(this.props.messageName+"Accepted");
    this.state = {showNotification: showNotification};
  }
  setFeedback(status) {
    Sefaria.track.uiFeedback(this.props.messageName+"Accepted", status);
    $.cookie((this.props.messageName+"Accepted"), 1, {path: "/"});
    this.setState({showNotification: false});
  }
  render() {
    if (!this.state.showNotification) { return null; }
    return (
      <div className="readerMessageBox">
        <div className="readerMessage">
          <div className="int-en">{this.props.message}</div>
          <div className="button small" role="button" onClick={() => this.setFeedback('Like')}>{this.props.buttonLikeText}</div>
          <div className="button small" role="button" onClick={() => this.setFeedback('Dislike')}>{this.props.buttonDislikeText}</div>
        </div>
      </div>);
  }
}
ReaderMessage.propTypes = {
  messageName: PropTypes.string.isRequired,
  message: PropTypes.string.isRequired,
  buttonLikeText: PropTypes.string.isRequired,
  buttonDislikeText: PropTypes.string.isRequired,
};


class CookiesNotification extends Component {
  constructor(props) {
    super(props);
    const showNotification = /*!Sefaria._debug && */Sefaria._inBrowser && !document.cookie.includes("cookiesNotificationAccepted");

    this.state = {showNotification: showNotification};
  }
  setCookie() {
    $.cookie("cookiesNotificationAccepted", 1, {path: "/", expires: 20*365});
    this.setState({showNotification: false});
  }
  render() {
    if (!this.state.showNotification) { return null; }
    return (
      <div className="cookiesNotification">

          <span className="int-en">
            <span>We use cookies to give you the best experience possible on our site. Click OK to continue using Sefaria. <a href="/privacy-policy">Learn More</a>.</span>
            <span className='int-en button small white' onClick={this.setCookie}>OK</span>
          </span>
          <span className="int-he">
            <span>אנחנו משתמשים ב"עוגיות" כדי לתת למשתמשים את חוויית השימוש הטובה ביותר.
              <a href="/privacy-policy">קראו עוד בנושא</a>
            </span>
            <span className='int-he button small white' onClick={this.setCookie}>לחצו כאן לאישור</span>
          </span>

       </div>
    );
  }
}


const HomepagePreviewControls = ({date}) => {

  const dateStr = (date, offset) => {
    const d = new Date(date);
    d.setDate(d.getDate() + offset)

    return (
      (d.getMonth() + 1) + "/" +
      d.getDate() + "/" +
      d.getFullYear().toString().slice(2)
    );
  };

  const tomorrow = dateStr(date, 1);
  const yesterday = dateStr(date, -1)

  return (
    <div id="homepagePreviewControls">
      <InterfaceText>You are previewing the homepage for </InterfaceText>
      <a className="date" href={"/admin/homepage-preview?date=" + date}>
        <InterfaceText>{date}</InterfaceText>
      </a>
      <div>
        <a href={"/admin/homepage-preview?date=" + yesterday}>
          <InterfaceText>{"« " + yesterday}</InterfaceText>
        </a>
        <a href={"/admin/homepage-preview?date=" + tomorrow}>
          <InterfaceText>{tomorrow + " »"}</InterfaceText>
        </a>
      </div>
      <div>
        <a href={"/admin/reset/homepage?next=" + date}>
          <InterfaceText>Refresh Cache</InterfaceText>
        </a>
      </div>
    </div>
  );
};


const SheetTitle = (props) => (
        <span className="title"
             role="heading"
             aria-level="1"
             contentEditable={props.editable}
             suppressContentEditableWarning={true}
             onBlur={props.editable ? props.blurCallback : null}
             style={{"direction": Sefaria.hebrew.isHebrew(props.title.stripHtml()) ? "rtl" :"ltr"}}
        >
            {props.title ? props.title.stripHtmlConvertLineBreaks() : ""}
        </span>
    )
SheetTitle.propTypes = {
    title:          PropTypes.string,
};


const SheetAuthorStatement = (props) => (
    <div className="authorStatement" contentEditable={false} style={{ userSelect: 'none' }}>
          {props.children}
    </div>
)
SheetAuthorStatement.propTypes = {
    authorImage:      PropTypes.string,
    authorStatement:  PropTypes.string,
    authorUrl:        PropTypes.string,
};


const CollectionStatement = ({name, slug, image, children}) => (
  slug ?
    <div className="collectionStatement" contentEditable={false} style={{ userSelect: 'none' }}>
      <div className="collectionListingImageBox imageBox">
        <a href={"/collections/" + slug}>
          <img className={classNames({collectionListingImage:1, "img-circle": 1, default: !image})} src={image || "/static/icons/collection.svg"} alt="Collection Logo"/>
        </a>
      </div>
      <a href={"/collections/" + slug}>{children ? children : name}</a>
    </div>
    :
    <div className="collectionStatement" contentEditable={false} style={{ userSelect: 'none', display: 'none' }}>
      {children}
    </div>
);


const SheetMetaDataBox = (props) => (
    <div className="sheetMetaDataBox">
      {props.children}
    </div>
);


export {
  SimpleInterfaceBlock,
  DangerousInterfaceBlock,
  SimpleContentBlock,
  SimpleLinkedBlock,
  BlockLink,
  CategoryColorLine,
  CategoryAttribution,
  CollectionStatement,
  CookiesNotification,
  CollectionListing,
  Dropdown,
  DropdownButton,
  DropdownModal,
  DropdownOptionList,
  FeedbackBox,
  FilterableList,
  GlobalWarningMessage,
  InterruptingMessage,
  InterfaceText,
  ContentText,
  EnglishText,
  HebrewText,
  HomepagePreviewControls,
  LanguageToggleButton,
  Link,
  LoadingMessage,
  LoadingRing,
  LoginPrompt,
  NBox,
  NewsletterSignUpForm,
  Note,
  ProfileListing,
  ProfilePic,
  ReaderMessage,
  ReaderNavigationMenuCloseButton,
  ReaderNavigationMenuDisplaySettingsButton,
  ReaderNavigationMenuMenuButton,
  SaveButton,
  FollowButton,
  ReaderNavigationMenuSection,
  ReaderNavigationMenuSearchButton,
  SignUpModal,
  SheetListing,
  SheetAccessIcon,
  SheetTopicLink,
  TabView,
  TextBlockLink,
  ToggleSet,
  ToolTipped,
  TwoOrThreeBox,
  ResponsiveNBox,
  SheetMetaDataBox,
  SheetAuthorStatement,
  SheetTitle,
  InterfaceLanguageMenu,
};<|MERGE_RESOLUTION|>--- conflicted
+++ resolved
@@ -1168,19 +1168,11 @@
   }
 
   return (
-<<<<<<< HEAD
-      <ToolTipped {...{ altText, classes, style, onClick }}>
-        { selected ? <img src="/static/icons/bookmark-filled.svg" alt={altText}/> :
-          <img src="/static/icons/bookmark.svg" alt={altText}/> }
-      </ToolTipped>
-    );
-=======
     <ToolTipped {...{ altText, classes, style, onClick }}>
-      { selected ? <img src="/static/img/filled-star.png" alt={altText}/> :
-        <img src="/static/img/star.png" alt={altText}/> }
+      { selected ? <img src="/static/icons/bookmark-filled.svg" alt={altText}/> :
+        <img src="/static/icons/bookmark.svg" alt={altText}/> }
     </ToolTipped>
   );
->>>>>>> e9773ab2
 }
 SaveButton.propTypes = {
   historyObject: PropTypes.shape({
