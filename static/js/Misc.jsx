--- conflicted
+++ resolved
@@ -1314,14 +1314,6 @@
   function onClick(event) {
     event.preventDefault();
     
-<<<<<<< HEAD
-    // Track guide button click
-    gtag("event", "guide_button_clicked", {
-      feature_name: "Guide Button"
-    });
-    
-=======
->>>>>>> 4152a6c0
     if (onShowGuide) {
       onShowGuide();
     }
