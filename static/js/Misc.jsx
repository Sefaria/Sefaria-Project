--- conflicted
+++ resolved
@@ -1150,14 +1150,9 @@
   );
 }
 InterfaceLanguageMenu.propTypes = {
-<<<<<<< HEAD
-  currentLang: PropTypes.string
-};
-=======
   currentLang: PropTypes.string,
   translationLanguagePreference: PropTypes.string,
-}
->>>>>>> e4f4ff12
+};
 
 
 function SaveButton({historyObject, placeholder, tooltip, toggleSignUpModal}) {
