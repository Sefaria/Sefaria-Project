--- conflicted
+++ resolved
@@ -1179,13 +1179,8 @@
         const tabName = urlObj.searchParams.get('tab');
         return {
           url: `/api/source/reorder?topic=${data.slug}&lang=${Sefaria.interfaceLang}`,
-<<<<<<< HEAD
           redirect: `/topics/${data.slug}?sort=Relevance&tab=${tabName}`,
-          origItems: _filterAndSortRefs(data.refs?.about?.refs) || [],
-=======
-          redirect: `/topics/${data.slug}`,
           origItems: _filterAndSortRefs(data.tabs?.sources?.refs) || [],
->>>>>>> 642d2932
         }
       }
       switch (type) {  // at /texts or /topics
