--- conflicted
+++ resolved
@@ -92,11 +92,7 @@
   return (
     html ?
       <span className={elemclasses} dangerouslySetInnerHTML={{__html: textResponse}}/>
-<<<<<<< HEAD
-        : markdown ? <span className={elemclasses}><ReactMarkdown unwrapDisallowed={true} disallowedElements={['p']}>{textResponse}</ReactMarkdown></span>
-=======
         : markdown ? <span className={elemclasses}><ReactMarkdown className={'reactMarkdown'} unwrapDisallowed={true} disallowedElements={['p']}>{textResponse}</ReactMarkdown></span>
->>>>>>> 14a4944a
                     : <span className={elemclasses}>{textResponse}</span>
   );
 };
