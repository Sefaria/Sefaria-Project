--- conflicted
+++ resolved
@@ -1261,29 +1261,6 @@
   toggleSignUpModal: PropTypes.func,
 };
 
-<<<<<<< HEAD
-=======
-
-const SinglePanelNavHeader = (props) =>
-      <div className="readerNavTop searchOnly">
-          <CategoryColorLine category={props.colorLineCategory || "Other"} />
-          <ReaderNavigationMenuMenuButton onClick={props.navHome} />
-          <h2>
-            <InterfaceText>{props.title}</InterfaceText>
-          </h2>
-          {props.showDisplaySettings ?
-            <ReaderNavigationMenuDisplaySettingsButton onClick={props.openDisplaySettings} />
-            : <div className="readerOptions"></div> }
-      </div>;
-SinglePanelNavHeader.propTypes = {
-  navHome:             PropTypes.func.isRequired,
-  title:               PropTypes.string,
-  showDisplaySettings: PropTypes.bool,
-  openDisplaySettings: PropTypes.func,
-  colorLineCategory:   PropTypes.string,
-};
-
->>>>>>> b0b4d594
 
 const CategoryColorLine = ({category}) =>
   <div className="categoryColorLine" style={{background: Sefaria.palette.categoryColor(category)}}/>;
@@ -1986,7 +1963,6 @@
 };
 
 
-<<<<<<< HEAD
 const CategoryAttribution = ({categories, linked = true, asEdition}) => {
   var attribution = Sefaria.categoryAttribution(categories);
   if (!attribution) { return null; }
@@ -1999,29 +1975,6 @@
       <a href={attribution.link}>{str}</a> : str;
   
   return <div className="categoryAttribution">{content}</div>;
-=======
-class CategoryAttribution extends Component {
-  render() {
-    var attribution = Sefaria.categoryAttribution(this.props.categories);
-    if (!attribution) { return null; }
-    var linkedContent = <a href={attribution.link}>
-                          <ContentText text={{en: attribution.english, he: attribution.hebrew }} defaultToInterfaceOnBilingual={true} />
-                        </a>;
-    var unlinkedContent = <span>
-                            <ContentText text={{en: attribution.english, he: attribution.hebrew }} defaultToInterfaceOnBilingual={true} />
-                          </span>;
-    return <div className="categoryAttribution">
-            {this.props.linked ? linkedContent : unlinkedContent}
-           </div>;
-  }
-}
-CategoryAttribution.propTypes = {
-  categories: PropTypes.array.isRequired,
-  linked:     PropTypes.bool,
-};
-CategoryAttribution.defaultProps = {
-  linked:     true,
->>>>>>> b0b4d594
 };
 
 
