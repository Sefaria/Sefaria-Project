const React      = require('react');
const ReactDOM   = require('react-dom');
const $          = require('./sefaria/sefariaJquery');
const Sefaria    = require('./sefaria/sefaria');
const classNames = require('classnames');
const PropTypes  = require('prop-types');
import Component      from 'react-class';


class DropdownModal extends Component {
  componentDidMount() {
    document.addEventListener('mousedown', this.handleClickOutside, false);
  }
  componentWillUnmount() {
    document.removeEventListener('mousedown', this.handleClickOutside, false);
  }
  handleClickOutside(event) {
    const domNode = ReactDOM.findDOMNode(this);
    if ((!domNode || !domNode.contains(event.target)) && this.props.isOpen) {
      this.props.close();
    }
  }
  render() {
    return (
      <div>
        { this.props.children }
      </div>
    );
  }
}
DropdownModal.propTypes = {
  close:   PropTypes.func.isRequired,
  isOpen:  PropTypes.bool.isRequired,
}

class Link extends Component {
  handleClick(e) {
    e.preventDefault();
    this.props.onClick();
  }
  render() {
    return <a
              className={this.props.className}
              href={this.props.href}
              onClick={this.handleClick}
              title={this.props.title}>{this.props.children}</a>
  }
}
Link.propTypes = {
  href:    PropTypes.string.isRequired,
  onClick: PropTypes.func,
  title:   PropTypes.string.isRequired,
}


class GlobalWarningMessage extends Component {
  close() {
    Sefaria.globalWarningMessage = null;
    this.forceUpdate();
  }
  render() {
    return Sefaria.globalWarningMessage ?
      <div id="globalWarningMessage">
        <i className='close fa fa-times' onClick={this.close}></i>
        <div dangerouslySetInnerHTML={ {__html: Sefaria.globalWarningMessage} }></div>
      </div>
      : null;
  }
}


class ReaderNavigationMenuSection extends Component {
  render() {
    if (!this.props.content) { return null; }
    return (
      <div className="readerNavSection">

        {this.props.title ? (<h2>
          <span className="int-en">{this.props.title}</span>
          <span className="int-he">{this.props.heTitle}</span>
        </h2>) : null }
        {this.props.content}
      </div>
      );
  }
}
ReaderNavigationMenuSection.propTypes = {
  title:   PropTypes.string,
  heTitle: PropTypes.string,
  content: PropTypes.object
};


class TextBlockLink extends Component {
  // Monopoly card style link with category color at top
  render() {
    var index    = Sefaria.index(this.props.book);
    var category = this.props.category || (index ? index.primary_category : "Other");
    var style    = {"borderColor": Sefaria.palette.categoryColor(category)};
    var title    = this.props.title   || (this.props.showSections ? this.props.sref : this.props.book);
    var heTitle  = this.props.heTitle || (this.props.showSections ? this.props.heRef : index.heTitle);
    var subtitle = this.props.displayValue ? (
        <span className="blockLinkSubtitle">
            <span className="en">{this.props.displayValue}</span>
            <span className="he">{this.props.heDisplayValue}</span>
        </span>
    ) : null;

    var position = this.props.position || 0;
    var classes  = classNames({refLink: 1, blockLink: 1, recentItem: this.props.recentItem, calendarLink: (subtitle != null)});
    var url = "/" + Sefaria.normRef(this.props.sref);
    url += Object.keys(this.props.currVersions)
            .filter(vlang=>!!this.props.currVersions[vlang])
            .map((vlang)=>`&v${vlang}=${this.props.currVersions[vlang]}`)
            .join("")
            .replace("&","?");
    return (<a href={url} className={classes} data-ref={this.props.sref} data-ven={this.props.currVersions.en} data-vhe={this.props.currVersions.he} data-position={position} style={style}>
              <span className="en">{title}</span>
              <span className="he">{heTitle}</span>
                {subtitle}
             </a>);
  }
}
TextBlockLink.propTypes = {
  sref:            PropTypes.string.isRequired,
  currVersions:    PropTypes.object.isRequired,
  heRef:           PropTypes.string,
  book:            PropTypes.string,
  category:        PropTypes.string,
  title:           PropTypes.string,
  heTitle:         PropTypes.string,
  displayValue:    PropTypes.string,
  heDisplayValue:  PropTypes.string,
  showSections:    PropTypes.bool,
  recentItem:      PropTypes.bool,
  position:        PropTypes.number,
};
TextBlockLink.defaultProps = {
  currVersions: {en:null, he:null},
};


class LanguageToggleButton extends Component {
  toggle(e) {
    e.preventDefault();
    this.props.toggleLanguage();
  }
  render() {
    var url = this.props.url || "";
    return (<a href={url} className="languageToggle" onClick={this.toggle}>
              <span className="en"><img src="/static/img/aleph.svg" alt="Hebrew Language Toggle Icon" /></span>
              <span className="he"><img src="/static/img/aye.svg" alt="English Language Toggle Icon" /></span>
            </a>);
  }
}
LanguageToggleButton.propTypes = {
  toggleLanguage: PropTypes.func.isRequired,
  url:            PropTypes.string,
};


class BlockLink extends Component {
  render() {
    var interfaceClass = this.props.interfaceLink ? 'int-' : '';
    var cn = {blockLink: 1, inAppLink: this.props.inAppLink};
    var linkClass = this.props.title.toLowerCase().replace(" ", "-") + "-link";
    cn[linkClass] = 1;
    var classes = classNames(cn);
      return (<a className={classes} href={this.props.target}>
              {this.props.image ? <img src={this.props.image} alt="" /> : null}
              <span className={`${interfaceClass}en`}>{this.props.title}</span>
              <span className={`${interfaceClass}he`}>{this.props.heTitle}</span>
           </a>);
  }
}
BlockLink.propTypes = {
  title:         PropTypes.string,
  heTitle:       PropTypes.string,
  target:        PropTypes.string,
  image:         PropTypes.string,
  inAppLink:     PropTypes.bool,
  interfaceLink: PropTypes.bool
};
BlockLink.defaultProps = {
  interfaceLink: false
};


class ToggleSet extends Component {
  // A set of options grouped together.
  render() {
    var classes = {toggleSet: 1, separated: this.props.separated };
    classes[this.props.name] = 1;
    classes = classNames(classes);
    var value = this.props.name === "layout" ? this.props.currentLayout() : this.props.settings[this.props.name];
    var width = 100.0 - (this.props.separated ? (this.props.options.length - 1) * 3 : 0);
    var style = {width: (width/this.props.options.length) + "%"};
    var label = this.props.label ? (<span className="toggle-set-label">{this.props.label}</span>) : null;
    return (
      <div className={classes} role={this.props.role} aria-label={this.props.ariaLabel}>
          {label}
          <div>
        {
          this.props.options.map(function(option) {
            return (
              <ToggleOption
                name={option.name}
                key={option.name}
                set={this.props.name}
                role={option.role}
                ariaLable={option.ariaLabel}
                on={value == option.name}
                setOption={this.props.setOption}
                style={style}
                image={option.image}
                fa={option.fa}
                content={option.content} />);
          }.bind(this))
        }
          </div>
      </div>);
  }
}
ToggleSet.propTypes = {
  name:          PropTypes.string.isRequired,
  label:         PropTypes.string,
  setOption:     PropTypes.func.isRequired,
  currentLayout: PropTypes.func,
  settings:      PropTypes.object.isRequired,
  options:       PropTypes.array.isRequired,
  separated:     PropTypes.bool,
  role:          PropTypes.string,
  ariaLabel:     PropTypes.string
};


class ToggleOption extends Component {
  // A single option in a ToggleSet

  handleClick() {
    this.props.setOption(this.props.set, this.props.name);
    if (Sefaria.site) { Sefaria.track.event("Reader", "Display Option Click", this.props.set + " - " + this.props.name); }
  }
  checkKeyPress(e){
    if (e.keyCode === 39  || e.keyCode === 40) { //39 is right arrow -- 40 is down
        $(e.target).siblings(".toggleOption").attr("tabIndex","-1");
        $(e.target).attr("tabIndex","-1");
        $(e.target).next(".toggleOption").focus().attr("tabIndex","0");
    }
    else if (e.keyCode === 37 || e.keyCode === 38) { //37 is left arrow -- 38 is up
        $(e.target).siblings(".toggleOption").attr("tabIndex","-1");
        $(e.target).attr("tabIndex","-1");
        $(e.target).prev(".toggleOption").focus().attr("tabIndex","0");
    }
    else if (e.keyCode === 13) { //13 is enter
        $(e.target).trigger("click");
    }
    else if (e.keyCode === 9) { //9 is tab
        var lastTab = $("div[role='dialog']").find(':tabbable').last();
        var firstTab = $("div[role='dialog']").find(':tabbable').first();
        if (e.shiftKey) {
          if ($(e.target).is(firstTab)) {
            $(lastTab).focus();
            e.preventDefault();
          }
        }
        else {
          if ($(e.target).is(lastTab)) {
            $(firstTab).focus();
            e.preventDefault();
          }
        }
    }
    else if (e.keyCode === 27) { //27 is escape
        e.stopPropagation();
        $(".mask").trigger("click");
    }
  }
  render() {
    var classes = {toggleOption: 1, on: this.props.on };
    var tabIndexValue = this.props.on ? 0 : -1;
    var ariaCheckedValue = this.props.on ? "true" : "false";
    classes[this.props.name] = 1;
    classes = classNames(classes);
    var content = this.props.image ? (<img src={this.props.image} alt=""/>) :
                    this.props.fa ? (<i className={"fa fa-" + this.props.fa}></i>) :
                      (<span dangerouslySetInnerHTML={ {__html: this.props.content} }></span>);
    return (
      <div
        role={this.props.role}
        aria-label= {this.props.ariaLabel}
        tabIndex = {this.props.role == "radio"? tabIndexValue : "0"}
        aria-checked={ariaCheckedValue}
        className={classes}
        style={this.props.style}
        onKeyDown={this.checkKeyPress}
        onClick={this.handleClick}>
        {content}
      </div>);
  }
}


class ReaderNavigationMenuSearchButton extends Component {
  render() {
    return (<span className="readerNavMenuSearchButton" onClick={this.props.onClick}>
      <img src="/static/icons/iconmonstr-magnifier-2.svg" />
    </span>);
  }
}


class ReaderNavigationMenuMenuButton extends Component {
  render() {
    var isheb = this.props.interfaceLang == "hebrew";
    var icon = this.props.compare ? (isheb ?
      <i className="fa fa-chevron-right"></i> : <i className="fa fa-chevron-left"></i>) :
        (<i className="fa fa-bars"></i>);
    return (<span className="readerNavMenuMenuButton" onClick={this.props.onClick}>{icon}</span>);
  }
}
ReaderNavigationMenuMenuButton.propTypes = {
  onClick: PropTypes.func,
  compare: PropTypes.bool,
  interfaceLang: PropTypes.string
}


class ReaderNavigationMenuCloseButton extends Component {
  onClick(e) {
    e.preventDefault();
    this.props.onClick();
  }
  render() {
    if (this.props.icon == "circledX"){
      var icon = <img src="/static/img/circled-x.svg" />;
    } else if (this.props.icon == "chevron") {
      var icon = <i className="fa fa-chevron-left"></i>
    } else {
      var icon = "×";
    }
    var classes = classNames({readerNavMenuCloseButton: 1, circledX: this.props.icon === "circledX"});
    var url = this.props.url || "";
    return (<a href={url} className={classes} onClick={this.onClick}>{icon}</a>);
  }
}


class ReaderNavigationMenuDisplaySettingsButton extends Component {
  render() {
    var style = this.props.placeholder ? {visibility: "hidden"} : {};
    return (<div
              className="readerOptions"
              tabIndex="0"
              role="button"
              aria-haspopup="true"
              style={style}
              onClick={this.props.onClick}
              onKeyPress={function(e) {e.charCode == 13 ? this.props.onClick(e):null}.bind(this)}>
                <img src="/static/img/ayealeph.svg" alt="Toggle Reader Menu Display Settings" style={style} />
            </div>);
  }
}
ReaderNavigationMenuDisplaySettingsButton.propTypes = {
  onClick: PropTypes.func,
  placeholder: PropTypes.bool,
}


class CategoryColorLine extends Component {
  render() {
    var style = {backgroundColor: Sefaria.palette.categoryColor(this.props.category)};
    return (<div className="categoryColorLine" style={style}></div>);
  }
}


class Note extends Component {
  // Public or private note in the Sidebar.
  render() {
    var authorInfo = this.props.ownerName && !this.props.isMyNote ?
        (<div className="noteAuthorInfo">
          <a href={this.props.ownerProfileUrl}>
            <img className="noteAuthorImg" src={this.props.ownerImageUrl} />
          </a>
          <a href={this.props.ownerProfileUrl} className="noteAuthor">{this.props.ownerName}</a>
        </div>) : null;

      var buttons = this.props.isMyNote ?
                    (<div className="noteButtons">
                      <i className="editNoteButton fa fa-pencil" title="Edit Note" onClick={this.props.editNote} ></i>
                    </div>) : null;

      var text = Sefaria.util.linkify(this.props.text);
      text = text.replace(/\n/g, "<br />");

      return (<div className="note">
                {buttons}
                {authorInfo}
                <div className="noteContent">
                  <span className="noteText" dangerouslySetInnerHTML={{__html:text}}></span>
                </div>
              </div>);
  }
}
Note.propTypes = {
  text:            PropTypes.string.isRequired,
  ownerName:       PropTypes.string,
  ownerImageUrl:   PropTypes.string,
  ownerProfileUrl: PropTypes.string,
  isPrivate:       PropTypes.bool,
  isMyNote:        PropTypes.bool,
  editNote:        PropTypes.func
};


class LoginPrompt extends Component {
  render() {
    var nextParam = "?next=" + Sefaria.util.currentPath();
    return (
      <div className="loginPrompt">
        <div className="loginPromptMessage">
          <span className="int-en">Please log in to use this feature.</span>
          <span className="int-he">עליך להיות מחובר בכדי להשתמש באפשרות זו.</span>
        </div>
        <a className="button" href={"/login" + nextParam}>
          <span className="int-en">Log In</span>
          <span className="int-he">התחבר</span>
        </a>
        <a className="button" href={"/register" + nextParam}>
          <span className="int-en">Sign Up</span>
          <span className="int-he">הרשם</span>
        </a>
      </div>);
  }
}
LoginPrompt.propTypes = {
  fullPanel: PropTypes.bool,
};


class InterruptingMessage extends Component {
  constructor(props) {
    super(props);
    this.displayName = 'InterruptingMessage';
    this.state = {
      timesUp: false,
      animationStarted: false
    };
  }
  componentDidMount() {
    this.delayedShow();
  }
  delayedShow() {
    setTimeout(function() {
      this.setState({timesUp: true});
      $("#interruptingMessage .button").click(this.close);
      $("#interruptingMessage .trackedAction").click(this.trackAction);
      this.delayedFadeIn();
    }.bind(this), 1000);
  }
  delayedFadeIn() {
    setTimeout(function() {
      this.setState({animationStarted: true});
      this.trackOpen();
    }.bind(this), 50);
  }
  close() {
    this.markAsRead();
    this.props.onClose();
  }
  trackOpen() {
    Sefaria.track.event("Interrupting Message", "open", this.props.messageName, { nonInteraction: true });
  }
  trackAction() {
    Sefaria.track.event("Interrupting Message", "action", this.props.messageName, { nonInteraction: true });
  }
  markAsRead() {
    Sefaria._api("/api/interrupting-messages/read/" + this.props.messageName, function (data) {});
    var cookieName = this.props.messageName + "_" + this.props.repetition;
    $.cookie(cookieName, true, { path: "/", expires: 14 });
    Sefaria.track.event("Interrupting Message", "read", this.props.messageName, { nonInteraction: true });
    Sefaria.interruptingMessage = null;
  }
  render() {
    return this.state.timesUp ?
      <div id="interruptingMessageBox" className={this.state.animationStarted ? "" : "hidden"}>
        <div id="interruptingMessageOverlay" onClick={this.close}></div>
        <div id="interruptingMessage">
          <div id="interruptingMessageContentBox">
            <div id="interruptingMessageClose" onClick={this.close}>×</div>
            <div id="interruptingMessageContent" dangerouslySetInnerHTML={ {__html: this.props.messageHTML} }></div>
          </div>
        </div>
      </div>
      : null;
  }
}
InterruptingMessage.propTypes = {
  messageName: PropTypes.string.isRequired,
  messageHTML: PropTypes.string.isRequired,
  repetition:  PropTypes.number.isRequired,
  onClose:     PropTypes.func.isRequired
};


class ThreeBox extends Component {
  // Wrap a list of elements into a three column table
  render() {
      var content = this.props.content;
      var length = content.length;
      if (length % 3) {
          length += (3-length%3);
      }
      content.pad(length, "");
      var threes = [];
      for (var i=0; i<length; i+=3) {
        threes.push([content[i], content[i+1], content[i+2]]);
      }
      return (
        <table className="gridBox threeBox">
          <tbody>
          {
            threes.map(function(row, i) {
              return (
                <tr key={i}>
                  {row[0] ? (<td>{row[0]}</td>) : null}
                  {row[1] ? (<td>{row[1]}</td>) : null}
                  {row[2] ? (<td>{row[2]}</td>) : null}
                </tr>
              );
            })
          }
          </tbody>
        </table>
      );
  }
}


class TwoBox extends Component {
  // Wrap a list of elements into a three column table
  render() {
      var content = this.props.content;
      var length = content.length;
      if (length % 2) {
          length += (2-length%2);
      }
      content.pad(length, "");
      var twos = [];
      for (var i=0; i<length; i+=2) {
        twos.push([content[i], content[i+1]]);
      }
      return (
        <table className="gridBox twoBox">
          <tbody>
          {
            twos.map(function(row, i) {
              return (
                <tr key={i}>
                  {row[0] ? (<td>{row[0]}</td>) : <td className="empty"></td>}
                  {row[1] ? (<td>{row[1]}</td>) : <td className="empty"></td>}
                </tr>
              );
            })
          }
          </tbody>
        </table>
      );
  }
}
TwoBox.propTypes = {
  content: PropTypes.array.isRequired
};


class TwoOrThreeBox extends Component {
  // Wrap a list of elements into a two or three column table, depending on window width
  render() {
      var threshhold = this.props.threshhold;
      if (this.props.width > threshhold) {
        return (<ThreeBox content={this.props.content} />);
      } else {
        return (<TwoBox content={this.props.content} />);
      }
  }
}
TwoOrThreeBox.propTypes = {
  content:    PropTypes.array.isRequired,
  width:      PropTypes.number.isRequired,
  threshhold: PropTypes.number
};
TwoOrThreeBox.defaultProps = {
  threshhold: 500
};


class Dropdown extends Component {
  constructor(props) {
    super(props);
    this.state = {
      optionsOpen: false,
      selected: null
    };
  }
  select(option) {
    this.setState({selected: option, optionsOpen: false});
    this.props.onSelect && this.props.onSelect(option.value);
  }
  toggle() {
    this.setState({optionsOpen: !this.state.optionsOpen});
  }
  render() {
    return (
        <div className="dropdown sans">
          <div className="dropdownMain noselect" onClick={this.toggle}>
            <i className="dropdownOpenButton noselect fa fa-caret-down"></i>
            {this.state.selected ? this.state.selected.label : this.props.placeholder }
          </div>
          {this.state.optionsOpen ?
            <div className="dropdownListBox noselect">
              <div className="dropdownList noselect">
                {this.props.options.map(function(option) {
                  var onClick = this.select.bind(null, option);
                  var classes = classNames({dropdownOption: 1, selected: this.state.selected && this.state.selected.value == option.value});
                  return <div className={classes} onClick={onClick} key={option.value}>{option.label}</div>
                }.bind(this))}
              </div>
            </div>
          : null}
        </div>);
  }
}
Dropdown.propTypes = {
  options:     PropTypes.array.isRequired, // Array of {label, value}
  onSelect:    PropTypes.func,
  placeholder: PropTypes.string,
  selected:    PropTypes.string,
};


class LoadingMessage extends Component {
  render() {
    var message = this.props.message || "Loading...";
    var heMessage = this.props.heMessage || "טוען מידע...";
    var classes = "loadingMessage " + (this.props.className || "");
    return (<div className={classes}>
              <span className="int-en">{message}</span>
              <span className="int-he">{heMessage}</span>
            </div>);
  }
}
LoadingMessage.propTypes = {
  message:   PropTypes.string,
  heMessage: PropTypes.string,
  className: PropTypes.string
};


class TestMessage extends Component {
  // Modal explaining development status with links to send feedback or go back to the old site
  render() {
    return (
      <div className="testMessageBox">
        <div className="overlay" onClick={this.props.hide} ></div>
        <div className="testMessage">
          <div className="title">The new Sefaria is still in development.<br />Thank you for helping us test and improve it.</div>
          <a href="mailto:hello@sefaria.org" target="_blank" className="button">Send Feedback</a>
          <div className="button" onClick={null} >Return to Old Sefaria</div>
        </div>
      </div>);
  }
}
TestMessage.propTypes = {
  hide:   PropTypes.func
};


class CategoryAttribution extends Component {
  render() {
    var attribution = Sefaria.categoryAttribution(this.props.categories);
    if (!attribution) { return null; }
    var linkedContent = <a href={attribution.link} className="outOfAppLink">
                          <span className="en">{attribution.english}</span>
                          <span className="he">{attribution.hebrew}</span>
                        </a>;
    var unlinkedContent = <span>
                            <span className="en">{attribution.english}</span>
                            <span className="he">{attribution.hebrew}</span>
                          </span>
    return <div className="categoryAttribution">
            {this.props.linked ? linkedContent : unlinkedContent}
           </div>;
  }
}
CategoryAttribution.propTypes = {
  categories: PropTypes.array.isRequired,
  linked:     PropTypes.bool,
};
CategoryAttribution.defaultProps = {
  linked:     true,
}


class SheetTagLink extends Component {
  handleTagClick(e) {
    e.preventDefault();
    this.props.setSheetTag(this.props.tag);
  }
  render() {
    return (<a href={`/sheets/tags/${this.props.tag}`} onClick={this.handleTagClick}>
        <span className="int-en">{this.props.tag}</span>
        <span className="int-he">{Sefaria.hebrewTerm(this.props.tag)}</span>
        </a>);
  }
}
SheetTagLink.propTypes = {
  tag:   PropTypes.string.isRequired,
  setSheetTag: PropTypes.func.isRequired
};


class SheetAccessIcon extends Component {
  render() {
    var sheet = this.props.sheet;
    var msg = "group" in sheet ? "Listed for Group members only" : "Private";
    return (sheet.status == "unlisted") ?
      (<i className="fa fa-lock" title={msg}></i>)
      : null;
  }
}
SheetAccessIcon.propTypes = {
  sheet: PropTypes.object.isRequired
};


class FeedbackBox extends Component {
  constructor(props) {
    super(props);
    this.state = {
      type: null,
      alertmsg: null,
      feedbackSent: false,

    };
  }
  sendFeedback() {

    if (!this.state.type) {
      this.setState({alertmsg: Sefaria._("Please select a feedback type")});
      return
    }

    if (!Sefaria._uid && !this.validateEmail($("#feedbackEmail").val())) {
      this.setState({alertmsg: Sefaria._("Please enter a valid email address")});
      return
    }

    var feedback = {
        refs: this.props.srefs || null,
        type: this.state.type,
        url: this.props.url || null,
        currVersions: this.props.currVersions,
        email: $("#feedbackEmail").val() || null,
        msg: $("#feedbackText").val(),
        uid: Sefaria._uid || null
    };
    var postData = {json: JSON.stringify(feedback)};
      var url = "/api/send_feedback";

    this.setState({feedbackSent: true});

    $.post(url, postData, function (data) {
        if (data.error) {
            alert(data.error);
        } else {
            console.log(data)
            Sefaria.track.event("Tools", "Send Feedback", this.props.url);
        }
    }.bind(this)).fail(function (xhr, textStatus, errorThrown) {
        alert(Sefaria._("Unfortunately, there was an error sending this feedback. Please try again or try reloading this page."));
    });

  }
  validateEmail(email) {
    var re = /^(([^<>()\[\]\\.,;:\s@"]+(\.[^<>()\[\]\\.,;:\s@"]+)*)|(".+"))@((\[[0-9]{1,3}\.[0-9]{1,3}\.[0-9]{1,3}\.[0-9]{1,3}])|(([a-zA-Z\-0-9]+\.)+[a-zA-Z]{2,}))$/;
    return re.test(email);
  }
  setType(type) {
    this.setState({type: type});
  }


  render() {

    if (this.state.feedbackSent) {
        return (
            <div className="feedbackBox">
                <p className="int-en">Feedback sent!</p>
                <p className="int-he">משוב נשלח!</p>
            </div>
        )
    }
    return (
        <div className="feedbackBox">
            <p className="int-en">Have some feedback? We would love to hear it.</p>
            <p className="int-he">אנחנו מעוניינים במשוב ממך</p>

            {this.state.alertmsg ?
                <div>
                    <p className="int-en">{this.state.alertmsg}</p>
                    <p className="int-he">{this.state.alertmsg}</p>
                </div>
                : null
            }


            <Dropdown
              options={[
                        {value: "content_issue",   label: Sefaria._("Report an issue with the text")},
                        {value: "bug_report",      label: Sefaria._("Report a bug")},
                        {value: "help_request",    label: Sefaria._("Get help")},
                        {value: "feature_request", label: Sefaria._("Request a feature")},
                        {value: "good_vibes",      label: Sefaria._("Give thanks")},
                        {value: "other",           label: Sefaria._("Other")},
                      ]}
              placeholder={Sefaria._("Select Type")}
              onSelect={this.setType}
            />

            <textarea className="feedbackText" placeholder={Sefaria._("Describe the issue...")} id="feedbackText"></textarea>

            {!Sefaria._uid ?
                <div><input className="sidebarInput noselect" placeholder={Sefaria._("Email Address")} id="feedbackEmail" /></div>
                : null }

             <div className="button" role="button" onClick={() => this.sendFeedback()}>
                 <span className="int-en">Submit</span>
                 <span className="int-he">שלח</span>
             </div>
        </div>
    );
  }
}


class ReaderMessage extends Component {
  // Component for determining user feedback on new element
  constructor(props) {
    super(props)
    var showNotification = Sefaria._inBrowser && !document.cookie.includes(this.props.messageName+"Accepted");
    this.state = {showNotification: showNotification};
  }
  setFeedback(status) {
    Sefaria.track.uiFeedback(this.props.messageName+"Accepted", status);
    $.cookie((this.props.messageName+"Accepted"), 1, {path: "/"});
    this.setState({showNotification: false});
  }
  render() {
    if (!this.state.showNotification) { return null; }
    return (
      <div className="readerMessageBox">
        <div className="readerMessage">
          <div className="int-en">{this.props.message}</div>
          <div className="button small" role="button" onClick={() => this.setFeedback('Like')}>{this.props.buttonLikeText}</div>
          <div className="button small" role="button" onClick={() => this.setFeedback('Dislike')}>{this.props.buttonDislikeText}</div>
        </div>
      </div>);
  }
}
ReaderMessage.propTypes = {
  messageName: PropTypes.string.isRequired,
  message: PropTypes.string.isRequired,
  buttonLikeText: PropTypes.string.isRequired,
  buttonDislikeText: PropTypes.string.isRequired,
};


class CookiesNotification extends Component {
  constructor(props) {
<<<<<<< HEAD
    super(props);
    let showNotification = !Sefaria._debug && Sefaria._inBrowser && !document.cookie.includes("cookiesNotificationAccepted");
    
=======
    super(props)
    var showNotification = !Sefaria._debug && Sefaria._inBrowser && !document.cookie.includes("cookiesNotificationAccepted");

>>>>>>> 1675faa3
    this.state = {showNotification: showNotification};
  }
  setCookie() {
    $.cookie("cookiesNotificationAccepted", 1, {path: "/", expires: 20*365});
    this.setState({showNotification: false});
  }
  render() {
    if (!this.state.showNotification) { return null; }
    return (
      <div className="cookiesNotification">

          <div>
            <span className="int-en">We use cookies to give you the best experience possible on our site. Click OK to continue using Sefaria. <a href="/privacy-policy">Learn More</a>.</span>
            <span className='int-en button small white' onClick={this.setCookie}>OK</span>
          </div>
          <div>
            <span className="int-he">אנחנו משתמשים בעוגיות כדי לתת למשתמשים את חווית השימוש הטובה ביותר. לחץ כאן לאישור. <a href="/privacy-policy">קרא עוד בנושא</a>.</span>
            <span className='int-he button small white' onClick={this.setCookie}>כאן</span>
          </div>

       </div>
    );
  }
}



module.exports.BlockLink                                 = BlockLink;
module.exports.CategoryColorLine                         = CategoryColorLine;
module.exports.CategoryAttribution                       = CategoryAttribution;
module.exports.CookiesNotification                       = CookiesNotification;
module.exports.Dropdown                                  = Dropdown;
module.exports.DropdownModal                             = DropdownModal;
module.exports.FeedbackBox                               = FeedbackBox;
module.exports.GlobalWarningMessage                      = GlobalWarningMessage;
module.exports.InterruptingMessage                       = InterruptingMessage;
module.exports.LanguageToggleButton                      = LanguageToggleButton;
module.exports.Link                                      = Link;
module.exports.LoadingMessage                            = LoadingMessage;
module.exports.LoginPrompt                               = LoginPrompt;
module.exports.Note                                      = Note;
module.exports.ReaderMessage                             = ReaderMessage;
module.exports.ReaderNavigationMenuCloseButton           = ReaderNavigationMenuCloseButton;
module.exports.ReaderNavigationMenuDisplaySettingsButton = ReaderNavigationMenuDisplaySettingsButton;
module.exports.ReaderNavigationMenuMenuButton            = ReaderNavigationMenuMenuButton;
module.exports.ReaderNavigationMenuSection               = ReaderNavigationMenuSection;
module.exports.ReaderNavigationMenuSearchButton          = ReaderNavigationMenuSearchButton;
module.exports.SheetAccessIcon                           = SheetAccessIcon;
module.exports.SheetTagLink                              = SheetTagLink;
module.exports.TextBlockLink                             = TextBlockLink;
module.exports.TestMessage                               = TestMessage;
module.exports.ThreeBox                                  = ThreeBox;
module.exports.ToggleSet                                 = ToggleSet;
module.exports.TwoBox                                    = TwoBox;
module.exports.TwoOrThreeBox                             = TwoOrThreeBox;<|MERGE_RESOLUTION|>--- conflicted
+++ resolved
@@ -31,7 +31,7 @@
 DropdownModal.propTypes = {
   close:   PropTypes.func.isRequired,
   isOpen:  PropTypes.bool.isRequired,
-}
+};
 
 class Link extends Component {
   handleClick(e) {
@@ -50,7 +50,7 @@
   href:    PropTypes.string.isRequired,
   onClick: PropTypes.func,
   title:   PropTypes.string.isRequired,
-}
+};
 
 
 class GlobalWarningMessage extends Component {
@@ -878,15 +878,9 @@
 
 class CookiesNotification extends Component {
   constructor(props) {
-<<<<<<< HEAD
     super(props);
-    let showNotification = !Sefaria._debug && Sefaria._inBrowser && !document.cookie.includes("cookiesNotificationAccepted");
-    
-=======
-    super(props)
     var showNotification = !Sefaria._debug && Sefaria._inBrowser && !document.cookie.includes("cookiesNotificationAccepted");
 
->>>>>>> 1675faa3
     this.state = {showNotification: showNotification};
   }
   setCookie() {
