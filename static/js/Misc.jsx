--- conflicted
+++ resolved
@@ -3233,11 +3233,7 @@
     <div>
         <img class="imageWithCaptionPhoto" src={photoLink}/>
         <div class="imageCaption"> 
-<<<<<<< HEAD
-          <InterfaceText text={{en:caption.en, he:caption.he}}  />
-=======
           <InterfaceText text={caption} />
->>>>>>> a8c6ee8d
         </div>
       </div>);
 }
@@ -3321,9 +3317,6 @@
   TitleVariants,
   requestWithCallBack,
   OnInView,
-<<<<<<< HEAD
   PictureUploader,
-=======
->>>>>>> a8c6ee8d
   ImageWithCaption
 };