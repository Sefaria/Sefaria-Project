//const React      = require('react');
import React, { useState, useEffect, useContext, useRef } from 'react';
import ReactDOM  from 'react-dom';
import $  from './sefaria/sefariaJquery';
import { CollectionsModal } from "./CollectionsWidget";
import Sefaria  from './sefaria/sefaria';
import classNames  from 'classnames';
import PropTypes  from 'prop-types';
import Component from 'react-class';
import { usePaginatedDisplay } from './Hooks';
import {ContentLanguageContext, AdContext} from './context';
import ReactCrop from 'react-image-crop';
import 'react-image-crop/dist/ReactCrop.css';
import {Editor} from "slate";
import ReactTags from "react-tag-autocomplete";
import {AdminEditorButton, useEditToggle} from "./AdminEditor";
import {CategoryEditor, ReorderEditor} from "./CategoryEditor";
import {refSort} from "./TopicPage";
import {TopicEditor} from "./TopicEditor";
import { SignUpModalKind, generateContentForModal } from './sefaria/signupModalContent';
import {SourceEditor} from "./SourceEditor";
import Cookies from "js-cookie";
<<<<<<< HEAD
import {EditTextInfo} from "./BookPage";
=======
import ReactMarkdown from 'react-markdown';
>>>>>>> f04ffd7e

/**
 * Component meant to simply denote a language specific string to go inside an InterfaceText element
 * ```
 * <InterfaceText>
 *     <EnglishText>lorem ipsum</EnglishText>
 *     <HebrewText>lorem ipsum</HebrewText>
 * </InterfaceText>
 * ```
 * @param children
 * @returns {JSX.Element}
 * @constructor
 */
const HebrewText = ({children}) => (
    <>{children}</>
);
const EnglishText = ({children}) => (
    <>{children}</>
);

const AvailableLanguages = () => {
  return {"english" : EnglishText, "hebrew": HebrewText};
};
const AvailableLanguagesValidator = (children, key, componentName, location, propFullName) => {
    if (!(children[key].type && (Object.values(AvailableLanguages()).indexOf(children[key].type) != -1) )) {
      return new Error(
        'Invalid prop `' + propFullName + '` supplied to' +
        ' `' + componentName + '`. Validation failed.'
      );
    }
};
const __filterChildrenByLanguage = (children, language) => {
  let chlArr = React.Children.toArray(children);
  let currLangComponent = AvailableLanguages()[language];
  let newChildren = chlArr.filter(x=> x.type == currLangComponent);
  return newChildren;
};

const InterfaceText = ({text, html, markdown, children, context}) => {
  /**
   * Renders a single span for interface string with either class `int-en`` or `int-he` depending on Sefaria.interfaceLang.
   *  If passed explicit text or html objects as props with "en" and/or "he", will only use those to determine correct text or fallback text to display.
   *  Otherwise:
   * `children` can be the English string, which will be translated with Sefaria._ if needed.
   * `children` can also take the form of <LangText> components above, so they can be used for longer paragrpahs or paragraphs containing html, if needed.
   * `context` is passed to Sefaria._ for additional translation context
   */
  const contentVariable = html ?
                          html : markdown ? markdown : text;  // assumption is `markdown` or `html` are preferred over `text` if they are present
  const isHebrew = Sefaria.interfaceLang === "hebrew";
  let elemclasses = classNames({"int-en": !isHebrew, "int-he": isHebrew});
  let textResponse = null;
  if (contentVariable) {// Prioritize explicit props passed in for text of the element, does not attempt to use Sefaria._() for this case.
    let {he, en} = contentVariable;
    textResponse = isHebrew ? (he || en) : (en || he);
    let fallbackCls = (isHebrew && !he) ? " enInHe" : ((!isHebrew && !en) ? " heInEn" : "" );
    elemclasses += fallbackCls;
  } else { // Also handle composition with children
    const chlCount = React.Children.count(children);
    if (chlCount === 1) { // Same as passing in a `en` key but with children syntax
      textResponse = Sefaria._(children, context);
    } else if (chlCount <= Object.keys(AvailableLanguages()).length){ // When multiple languages are passed in via children
      let newChildren = __filterChildrenByLanguage(children, Sefaria.interfaceLang);
      textResponse = newChildren[0]; //assumes one language element per InterfaceText, may be too naive
    } else {
      console.log("Error too many children")
    }
  }
  return (
    html ?
      <span className={elemclasses} dangerouslySetInnerHTML={{__html: textResponse}}/>
        : markdown ? <span className={elemclasses}><ReactMarkdown className={'reactMarkdown'} unwrapDisallowed={true} disallowedElements={['p']}>{textResponse}</ReactMarkdown></span>
                    : <span className={elemclasses}>{textResponse}</span>
  );
};
InterfaceText.propTypes = {
  //Makes sure that children passed in are either a single string, or an array consisting only of <EnglishText>, <HebrewText>
  children: PropTypes.oneOfType([
      PropTypes.string,
      PropTypes.arrayOf(AvailableLanguagesValidator),
  ]),
  content: PropTypes.object,
  html: PropTypes.object,
  context: PropTypes.string,
  className: PropTypes.string
};

const ContentText = ({text, html, overrideLanguage, defaultToInterfaceOnBilingual=false, bilingualOrder = null}) => {
  /**
   * Renders content language throughout the site (content that comes from the database and is not interface language)
   * Gets the active content language from Context and renders only the appropriate child(ren) for given language
   * text {{text: object}} a dictionary {en: "some text", he: "some translated text"} to use for each language
   * html {{html: object}} a dictionary {en: "some html", he: "some translated html"} to use for each language in the case where it needs to be dangerously set html
   * overrideLanguage a string with the language name (full not 2 letter) to force to render to overriding what the content language context says. Can be useful if calling object determines one langugae is missing in a dynamic way
   * defaultToInterfaceOnBilingual use if you want components not to render all languages in bilingual mode, and default them to what the interface language is
   * bilingualOrder is an array of short language notations (e.g. ["he", "en"]) meant to tell the component what
   * order to render the bilingual langauage elements in (as opposed to the unguaranteed order by default).
   */
  const [contentVariable, isDangerouslySetInnerHTML]  = html ? [html, true] : [text, false];
  const contentLanguage = useContext(ContentLanguageContext);
  const languageToFilter = (defaultToInterfaceOnBilingual && contentLanguage.language === "bilingual") ? Sefaria.interfaceLang : (overrideLanguage ? overrideLanguage : contentLanguage.language);
  const langShort = languageToFilter.slice(0,2);
  let renderedItems = Object.entries(contentVariable);
  if(languageToFilter === "bilingual"){
    if(bilingualOrder !== null){
      //nifty function that sorts one array according to the order of a second array.
      renderedItems.sort(function(a, b){
        return bilingualOrder.indexOf(a[0]) - bilingualOrder.indexOf(b[0]);
      });
    }
  }else{
    renderedItems = renderedItems.filter(([lang, _])=>{
      return lang === langShort;
    });
  }
  return renderedItems.map( x =>
      isDangerouslySetInnerHTML ?
          <span className={`contentSpan ${x[0]}`} lang={x[0]} key={x[0]} dangerouslySetInnerHTML={{__html: x[1]}}/>
          :
          <span className={`contentSpan ${x[0]}`} lang={x[0]} key={x[0]}>{x[1]}</span>
  );
};


const LoadingRing = () => (
  <div className="lds-ring"><div></div><div></div><div></div><div></div></div>
);

const DonateLink = ({children, classes, source, link}) => {
  link = link || "default";
  source = source || "undefined";
  const linkOptions = {
    default: {
      en: "https://donate.sefaria.org/en",
      he: "https://donate.sefaria.org/he"
    },
    sustainer: {
      en: "https://donate.sefaria.org/sustainers",
      he: "https://donate.sefaria.org/sustainershe"
    },
    dayOfLearning: {
      en: "https://donate.sefaria.org/sponsor",
      he: "https://donate.sefaria.org/sponsorhe",
    }
  };
  const url = `${Sefaria._v(linkOptions[link])}?c_src=${source}`;

  return (
    <a href={url} className={classes} target="_blank">
      {children}
    </a>
  );
};

/* flexible profile picture that overrides the default image of gravatar with text with the user's initials */
class ProfilePic extends Component {
  constructor(props) {
    super(props);
    this.state = {
      showDefault: !this.props.url || this.props.url.startsWith("https://www.gravatar"), // We can't know in advance if a gravatar image exists of not, so start with the default beforing trying to load image
      src: null,
      isFirstCropChange: true,
      crop: {unit: "px", width: 250, aspect: 1},
      croppedImageBlob: null,
      error: null,
    };
    this.imgFile = React.createRef();
  }
  setShowDefault() { /* console.log("error"); */ this.setState({showDefault: true});  }
  setShowImage() { /* console.log("load"); */ this.setState({showDefault: false});  }
  componentDidMount() {
    if (this.didImageLoad()) {
      this.setShowImage();
    } else {
      this.setShowDefault();
    }
  }
  didImageLoad(){
    // When using React Hydrate, the onLoad event of the profile image will return before
    // react code runs, so we check after mount as well to look replace bad images, or to
    // swap in a gravatar image that we now know is valid.
    const img = this.imgFile.current;
    return (img && img.complete && img.naturalWidth !== 0);
  }
  onSelectFile(e) {
    if (e.target.files && e.target.files.length > 0) {
      if (!e.target.files[0].type.startsWith('image/')) {
        this.setState({ error: "Error: Please upload an image with the correct file extension (e.g. jpg, png)"});
        return;
      }
      const reader = new FileReader();
      reader.addEventListener("load", () =>
        this.setState({ src: reader.result })
      );
      console.log("FILE", e.target.files[0]);
      reader.readAsDataURL(e.target.files[0]);
    }
  }
  onImageLoaded(image) {
    this.imageRef = image;
  }
  onCropComplete(crop) {
    this.makeClientCrop(crop);
  }
  onCropChange(crop, percentCrop) {
    // You could also use percentCrop:
    // this.setState({ crop: percentCrop });
    if (this.state.isFirstCropChange) {
      const { clientWidth:width, clientHeight:height } = this.imageRef;
      crop.width = Math.min(width, height);
      crop.height = crop.width;
      crop.x = (this.imageRef.width/2) - (crop.width/2);
      crop.y = (this.imageRef.height/2) - (crop.width/2);
      this.setState({ crop, isFirstCropChange: false });
    } else {
      this.setState({ crop });
    }
  }
  async makeClientCrop(crop) {
    if (this.imageRef && crop.width && crop.height) {
      const croppedImageBlob = await this.getCroppedImg(
        this.imageRef,
        crop,
        "newFile.jpeg"
      );
      //console.log(croppedImageUrl);
      this.setState({ croppedImageBlob });
    }
  }
  getCroppedImg(image, crop, fileName) {
    const canvas = document.createElement("canvas");
    const scaleX = image.naturalWidth / image.width;
    const scaleY = image.naturalHeight / image.height;
    canvas.width = crop.width * scaleX;
    canvas.height = crop.height * scaleY;
    const ctx = canvas.getContext("2d");
    ctx.drawImage(
      image,
      crop.x * scaleX,
      crop.y * scaleY,
      crop.width * scaleX,
      crop.height * scaleY,
      0,
      0,
      crop.width * scaleX,
      crop.height * scaleY
    );

    return new Promise((resolve, reject) => {
      canvas.toBlob(blob => {
        if (!blob) {
          console.error("Canvas is empty");
          return;
        }
        blob.name = fileName;
        resolve(blob);
      }, "image/jpeg");
    });
  }
  closePopup({ cb }) {
    this.setState({
      src: null,
      crop: {unit: "px", width: 250, aspect: 1},
      isFirstCropChange: true,
      croppedImageBlob: null,
      error: null,
    }, cb);
  }
  async upload() {
    const formData = new FormData();
    formData.append('file', this.state.croppedImageBlob);
    this.setState({ uploading: true });
    let errored = false;
    try {
      const response = await Sefaria.uploadProfilePhoto(formData);
      if (response.error) {
        throw new Error(response.error);
      } else {
        this.closePopup({ cb: () => {
          window.location = "/profile/" + Sefaria.slug; // reload to get update
          return;
        }});
      }
    } catch (e) {
      errored = true;
      console.log(e);
    }
    this.setState({ uploading: false, errored });
  }
  render() {
    const { name, url, len, hideOnDefault, showButtons, outerStyle } = this.props;
    const { showDefault, src, crop, error, uploading, isFirstCropChange } = this.state;
    const nameArray = !!name.trim() ? name.trim().split(/\s/) : [];
    const initials = nameArray.length > 0 ? (nameArray.length === 1 ? nameArray[0][0] : nameArray[0][0] + nameArray[nameArray.length-1][0]) : "";
    const defaultViz = showDefault ? 'flex' : 'none';
    const profileViz = showDefault ? 'none' : 'block';
    const imageSrc = url.replace("profile-default.png", 'profile-default-404.png');  // replace default with non-existant image to force onLoad to fail

    return (
      <div style={outerStyle} className="profile-pic">
        <div className={classNames({'default-profile-img': 1, noselect: 1, invisible: hideOnDefault})}
          style={{display: defaultViz,  width: len, height: len, fontSize: len/2}}>
          { showButtons ? null : `${initials}` }
        </div>
        <img
          className="img-circle profile-img"
          style={{display: profileViz, width: len, height: len, fontSize: len/2}}
          src={imageSrc}
          alt="User Profile Picture"
          ref={this.imgFile}
          onLoad={this.setShowImage}
          onError={this.setShowDefault}
        />
        {this.props.children ? this.props.children : null /*required for slate.js*/}
        { showButtons ? /* cant style file input directly. see: https://stackoverflow.com/questions/572768/styling-an-input-type-file-button */
            (<div className={classNames({"profile-pic-button-visible": showDefault !== null, "profile-pic-hover-button": !showDefault, "profile-pic-button": 1})}>
              <input type="file" className="profile-pic-input-file" id="profile-pic-input-file" onChange={this.onSelectFile} onClick={(event)=> { event.target.value = null}}/>
              <label htmlFor="profile-pic-input-file" className={classNames({resourcesLink: 1, blue: showDefault})}>
                <span className="int-en">{ showDefault ? "Add Picture" : "Upload New" }</span>
                <span className="int-he">{ showDefault ? "הוספת תמונה" : "עדכון תמונה" }</span>
              </label>
            </div>) : null
          }
          { (src || !!error) && (
            <div id="interruptingMessageBox" className="sefariaModalBox">
              <div id="interruptingMessageOverlay" onClick={this.closePopup}></div>
              <div id="interruptingMessage" className="profile-pic-cropper-modal">
                <div className="sefariaModalContent profile-pic-cropper-modal-inner">
                  { src ?
                    (<ReactCrop
                      src={src}
                      crop={crop}
                      className="profile-pic-cropper"
                      keepSelection
                      onImageLoaded={this.onImageLoaded}
                      onComplete={this.onCropComplete}
                      onChange={this.onCropChange}
                    />) : (<div className="profile-pic-cropper-error">{ error }</div>)
                  }
              </div>
              { (uploading || isFirstCropChange) ? (<div className="profile-pic-loading"><LoadingRing /></div>) : (
                <div>
                  <div className="smallText profile-pic-cropper-desc">
                    <span className="int-en">Drag corners to crop image</span>
                    <span className="int-he">לחיתוך התמונה, גרור את הפינות</span>
                  </div>
                  <div className="profile-pic-cropper-button-row">
                    <a href="#" className="resourcesLink profile-pic-cropper-button" onClick={this.closePopup}>
                      <span className="int-en">Cancel</span>
                      <span className="int-he">בטל</span>
                    </a>
                    <a href="#" className="resourcesLink blue profile-pic-cropper-button" onClick={this.upload}>
                      <span className="int-en">Save</span>
                      <span className="int-he">שמור</span>
                    </a>
                  </div>
                </div>
                )
              }
            </div>
          </div>
          )
        }
      </div>
    );
  }
}
ProfilePic.propTypes = {
  url:     PropTypes.string,
  name:    PropTypes.string,
  len:     PropTypes.number,
  hideOnDefault: PropTypes.bool,  // hide profile pic if you have are displaying default pic
  showButtons: PropTypes.bool,  // show profile pic action buttons
};


const FilterableList = ({
  filterFunc, sortFunc, renderItem, sortOptions, getData, data, renderEmptyList,
  renderHeader, renderFooter, showFilterHeader, refreshData, initialFilter,
  scrollableElement, pageSize, onDisplayedDataChange, initialRenderSize,
  bottomMargin, containerClass
}) => {
  const [filter, setFilter] = useState(initialFilter || '');
  const [sortOption, setSortOption] = useState(sortOptions[0]);
  const [displaySort, setDisplaySort] = useState(false);

  // Apply filter and sort to the raw data
  const processData = rawData => rawData ? rawData
      .filter(item => !filter ? true : filterFunc(filter, item))
      .sort((a, b) => sortFunc(sortOption, a, b))
      : [];

  const cachedData = data || null;
  const [loading, setLoading] = useState(!cachedData);
  const [rawData, setRawData] = useState(cachedData);
  const [displayData, setDisplayData] = useState(processData(rawData));

  // If `getData` function is passed, load data through this effect
  useEffect(() => {
    let isMounted = true;
    if (!rawData && !!getData) { // Don't try calling getData when `data` is intially passed
      setLoading(true);
      getData().then(data => {
        if (isMounted) {
          setRawData(data);
          setDisplayData(processData(data));
          setLoading(false);
        }
      });
    }
    return () => {
      isMounted = false;
    };
  }, [getData, rawData]);

  // Alternatively, if there is no `getData` function passed, we expect data
  // to be fed in directly through the `data` prop. Check `data` again whenever
  // refreshData signal changes.
  useEffect(() => {
    setRawData(data);
    setDisplayData(processData(data));
  }, [data, refreshData]);

  // Updates to filter or sort
  useEffect(() => {
    setDisplayData(processData(rawData));
  }, [filter, sortOption]);

  const dataUpToPage = usePaginatedDisplay(scrollableElement, displayData, pageSize, bottomMargin, initialRenderSize || pageSize);

  if (onDisplayedDataChange) {
    useEffect(() => {
      onDisplayedDataChange(dataUpToPage);
    }, [dataUpToPage]);
  }

  const onSortChange = newSortOption => {
    if (newSortOption === sortOption) { return; }
    setSortOption(newSortOption);
    setDisplaySort(false);
  };

  const oldDesign = typeof showFilterHeader == 'undefined';
  return (
    <div className="filterable-list">
      {oldDesign ? <div className="filter-bar">
        <div className="filter-bar-inner">
          <SearchButton />
          <input
            type="text"
            placeholder={Sefaria._("Search")}
            name="filterableListInput"
            value={filter}
            onChange={e => setFilter(e.target.value)}
          />
        </div>
        <div>
          { sortOptions.length > 1 ?
            <DropdownModal close={()=>setDisplaySort(false)} isOpen={displaySort}>
              <DropdownButton
                isOpen={displaySort}
                toggle={()=>setDisplaySort(prev => !prev)}
                enText={"Sort"}
                heText={"מיון"}
              />
              <DropdownOptionList
                isOpen={displaySort}
                options={sortOptions.map(option => ({type: option, name: option, heName: Sefaria._(option, "FilterableList")}))}
                currOptionSelected={sortOption}
                handleClick={onSortChange}
              />
            </DropdownModal>
            : null
          }
        </div>
      </div> : null }
      { !oldDesign && showFilterHeader ? (
        <div className="filter-bar-new">
          <div className="filter-input">
            <SearchButton />
            <input
              type="text"
              placeholder={Sefaria._("Search")}
              name="filterableListInput"
              value={filter}
              onChange={e => setFilter(e.target.value)}
            />
          </div>
          <div className="filter-sort-wrapper">
            <span className="systemText">
              <InterfaceText>Sort by</InterfaceText>
            </span>
            { sortOptions.map(option =>(
              <span
                key={option}
                className={classNames({'sans-serif': 1, 'sort-option': 1, noselect: 1, active: sortOption === option})}
                onClick={() => onSortChange(option)}
              >
                <InterfaceText context="FilterableList">{option}</InterfaceText>
              </span>
            ))}
          </div>
        </div>
      ) : null}
      {
        loading ? <LoadingMessage /> :
        <div className={"filter-content" + (containerClass ? " " + containerClass : "")}>
          {dataUpToPage.length ?
          <>
            { !!renderHeader ? renderHeader({filter}) : null }
            { dataUpToPage.map(renderItem) }
          </>
          : <>{!!renderEmptyList ? renderEmptyList({filter}) : null}</>}
          { !!renderFooter ? renderFooter({filter}) : null }
        </div>
      }
    </div>
  );
};
FilterableList.propTypes = {
  filterFunc:       PropTypes.func.isRequired,
  sortFunc:         PropTypes.func.isRequired,
  renderItem:       PropTypes.func.isRequired,
  sortOptions:      PropTypes.array.isRequired,
  getData:          PropTypes.func,   // At least one of `getData` or `data` is required
  data:             PropTypes.array,
  renderEmptyList:  PropTypes.func,
  renderHeader:     PropTypes.func,
  renderFooter:     PropTypes.func,
  showFilterHeader: PropTypes.bool,
};


class TabView extends Component {
  constructor(props) {
    super(props);
    const { currTabName } = props;
    this.state = {
      currTabName: typeof currTabName === 'undefined' ? this.props.tabs[0].id : currTabName
    };
  }
  componentDidMount() {
    if (this.props.currTabName === null) {
      this.props.setTab(this.props.tabs[0].id, true)
    }
  }
  openTab(index) {
    this.setState({currTabIndex: index});
  }
  getTabIndex() {
    let tabIndex;
    if (typeof this.props.currTabName === 'undefined') {
      tabIndex = this.props.tabs.findIndex(tab => tab.id === this.state.currTabName ? true : false)
    } else if (this.props.currTabName === null) {
      tabIndex = 0;
    } else {
      tabIndex = this.props.tabs.findIndex(tab => tab.id === this.props.currTabName ? true : false)
    }
    if(tabIndex === -1) {
      tabIndex = 0;
    }
    return tabIndex;
  }
  onClickTab(e, clickTabOverride) {
    if (clickTabOverride) {
      clickTabOverride()
    } else {
      let target = $(event.target);
      while (!target.attr("data-tab-index")) { target = target.parent(); }
      const tabIndex = parseInt(target.attr("data-tab-index"));
      const { onClickArray, setTab, tabs } = this.props;
      if (onClickArray && onClickArray[tabIndex]) {
        onClickArray[tabIndex]();
      } else {
        this.openTab(tabIndex);
        const tab = this.props.tabs[tabIndex];
        setTab && setTab(tab.id);
      }
    }
  }
  renderTab(tab, index) {
    const currTabIndex = this.getTabIndex();
    return (
      <div className={classNames({active: currTabIndex === index, justifyright: tab.justifyright})} key={tab.id} data-tab-index={index} onClick={(e) => {this.onClickTab(e, tab.clickTabOverride)}}>
        {this.props.renderTab(tab, index)}
      </div>
    );
  }
  render() {
    const currTabIndex = this.getTabIndex();
    const classes = classNames({"tab-view": 1, [this.props.containerClasses]: 1});
    return (
      <div className={classes}>
        <div className="tab-list sans-serif">
          {this.props.tabs.map(this.renderTab)}
        </div>
        { React.Children.toArray(this.props.children)[currTabIndex] }
      </div>
    );
  }
}
TabView.propTypes = {
  tabs:         PropTypes.array.isRequired,  // array of objects of any form. only requirement is each tab has a unique 'id' field. These objects will be passed to renderTab.
  renderTab:    PropTypes.func.isRequired,
  currTabName:  PropTypes.string,  // optional. If passed, TabView will be controlled from outside
  setTab:       PropTypes.func,    // optional. If passed, TabView will be controlled from outside
  onClickArray: PropTypes.object,  // optional. If passed, TabView will be controlled from outside
};


class DropdownOptionList extends Component {
  render() {
    return (
      <div className={(this.props.isOpen) ? "dropdown-option-list" :"dropdown-option-list hidden"}>
        <table>
          <tbody>
            {
              this.props.options.map( (option, iSortTypeObj) => {
                const tempClasses = classNames({'filter-title': 1, unselected: this.props.currOptionSelected !== option.type});
                return (
                  <tr key={option.type} className={tempClasses} onClick={()=>{ this.props.handleClick(option.type); }} tabIndex={`${iSortTypeObj}`} onKeyPress={e => {e.charCode == 13 ? this.props.handleClick(option.type) : null}} aria-label={`Sort by ${option.name}`}>
                    <td>
                      <img className="dropdown-option-check" src="/static/img/check-mark.svg" alt={`${option.name} sort selected`}/>
                    </td>
                    <td className="dropdown-option-list-label">
                      <span className="int-en">{option.name}</span>
                      <span className="int-he" dir="rtl">{option.heName}</span>
                    </td>
                  </tr>
                );
              })
            }
          </tbody>
        </table>
      </div>
    );
  }
}
DropdownOptionList.propTypes = {
  initialTabIndex: PropTypes.number,
  setTab: PropTypes.func,
  isOpen: PropTypes.bool.isRequired,
  options: PropTypes.array.isRequired,
  currOptionSelected: PropTypes.string.isRequired,
  handleClick: PropTypes.func.isRequired,
};


const DropdownButton = ({isOpen, toggle, enText, heText, buttonStyle}) => {
  const filterTextClasses = classNames({ "dropdown-button": 1, active: isOpen, buttonStyle });
  return (
    <div className={ filterTextClasses } tabIndex="0" onClick={toggle} onKeyPress={(e) => {e.charCode == 13 ? toggle(e):null}}>
      <InterfaceText text={{en: enText, he: heText}} />
      {isOpen ? <img src="/static/img/arrow-up.png" alt=""/> : <img src="/static/img/arrow-down.png" alt=""/>}
    </div>
  );
};
DropdownButton.propTypes = {
  isOpen:      PropTypes.bool.isRequired,
  toggle:      PropTypes.func.isRequired,
  enText:      PropTypes.string.isRequired,
  heText:      PropTypes.string.isRequired,
  buttonStyle: PropTypes.bool,
};


class DropdownModal extends Component {
  componentDidMount() {
    document.addEventListener('mousedown', this.handleClickOutside, false);
  }
  componentWillUnmount() {
    document.removeEventListener('mousedown', this.handleClickOutside, false);
  }
  handleClickOutside(event) {
    const domNode = ReactDOM.findDOMNode(this);
    if ((!domNode || !domNode.contains(event.target)) && this.props.isOpen) {
      this.props.close();
    }
  }
  render() {
    return (
      <div className={classNames({"dropdown-modal": 1, "position-unset": this.props.positionUnset, "sans-serif": 1})}>
        { this.props.children }
      </div>
    );
  }
}
DropdownModal.propTypes = {
  close:   PropTypes.func.isRequired,
  isOpen:  PropTypes.bool.isRequired,
  positionUnset: PropTypes.bool,  // for search filters
};


class Link extends Component {
  handleClick(e) {
    e.preventDefault();
    this.props.onClick();
  }
  render() {
    return <a
              className={this.props.className}
              href={this.props.href}
              onClick={this.handleClick}
              title={this.props.title}>{this.props.children}</a>
  }
}
Link.propTypes = {
  href:    PropTypes.string.isRequired,
  onClick: PropTypes.func,
  title:   PropTypes.string.isRequired,
};


class GlobalWarningMessage extends Component {
  close() {
    Sefaria.globalWarningMessage = null;
    this.forceUpdate();
  }
  render() {
    return Sefaria.globalWarningMessage ?
      <div id="globalWarningMessage">
        <i className='close fa fa-times' onClick={this.close}></i>
        <div dangerouslySetInnerHTML={ {__html: Sefaria.globalWarningMessage} }></div>
      </div>
      : null;
  }
}


class TextBlockLink extends Component {
  // Monopoly card style link with category color at top
  // This component is seriously overloaded :grimacing:

  render() {
    let { book, category, title, heTitle, showSections, sref, heRef, displayValue, heDisplayValue, position, url_string, recentItem, currVersions, sideColor, saved, sheetTitle, sheetOwner, timeStamp, intlang } = this.props;
    const index    = Sefaria.index(book);
    category = category || (index ? index.primary_category : "Other");
    const style    = {"borderColor": Sefaria.palette.categoryColor(category)};
    title    = title   || (showSections ? sref : book);
    heTitle  = heTitle || (showSections ? heRef : index.heTitle);
    const hlang = intlang ? "int-he": "he";
    const elang = intlang ? "int-en": "en";
    let byLine;
    if (!!sheetOwner && sideColor) {
      title = sheetTitle.stripHtml();
      heTitle = title;
      byLine = sheetOwner;
    }
    const subtitle = displayValue ? (
        <span className="blockLinkSubtitle">
            <span className={elang}>{displayValue}</span>
            <span className={hlang}>{heDisplayValue}</span>
        </span>
    ) : null;

    position = position || 0;
    const isSheet = book === 'Sheet';
    const classes  = classNames({refLink: !isSheet, sheetLink: isSheet, blockLink: 1, recentItem, calendarLink: (subtitle != null), saved });
    url_string = url_string ? url_string : sref;
    let url;
    if (isSheet) {
      url = `/sheets/${Sefaria.normRef(url_string).replace('Sheet.','')}`
    } else {
      url = "/" + Sefaria.normRef(url_string) + Sefaria.util.getUrlVersionsParams(currVersions).replace("&","?");
    }

    if (sideColor) {
      return (
        <a href={url} className={classes} data-ref={sref} data-ven={currVersions.en} data-vhe={currVersions.he} data-position={position}>
          <div className="sideColorLeft" data-ref-child={true}>
            <div className="sideColor" data-ref-child={true} style={{backgroundColor: Sefaria.palette.categoryColor(category)}} />
            <div className="sideColorInner" data-ref-child={true}>
              <span className={elang} data-ref-child={true}>{title}{!!sheetOwner ? (<i className="byLine" data-ref-child={true}>{byLine}</i>) : null}</span>
              <span className={hlang} data-ref-child={true}>{heTitle}{!!sheetOwner ? (<i className="byLine" data-ref-child={true}>{byLine}</i>) : null}</span>
            </div>
          </div>
          <div className="sideColorRight">
            { saved ? <SaveButton historyObject={{ ref: sref, versions: currVersions }} /> : null }
            { !saved && timeStamp ?
              <span className="sans-serif">
                { Sefaria.util.naturalTime(timeStamp) }
              </span>: null
            }
          </div>
        </a>
      );
    }
    return (
      <a href={url} className={classes} data-ref={sref} data-ven={currVersions.en} data-vhe={currVersions.he} data-position={position} style={style}>
        <span className={elang}>{title}</span>
        <span className={hlang}>{heTitle}</span>
        {subtitle}
      </a>
    );
  }
}
TextBlockLink.propTypes = {
  sref:            PropTypes.string.isRequired,
  currVersions:    PropTypes.object.isRequired,
  heRef:           PropTypes.string,
  book:            PropTypes.string,
  category:        PropTypes.string,
  title:           PropTypes.string,
  heTitle:         PropTypes.string,
  displayValue:    PropTypes.string,
  heDisplayValue:  PropTypes.string,
  url_string:      PropTypes.string,
  showSections:    PropTypes.bool,
  recentItem:      PropTypes.bool,
  position:        PropTypes.number,
  sideColor:       PropTypes.bool,
  saved:           PropTypes.bool,
  sheetTitle:      PropTypes.string,
  sheetOwner:      PropTypes.string,
  timeStamp:       PropTypes.number,
};
TextBlockLink.defaultProps = {
  currVersions: {en:null, he:null},
};


class LanguageToggleButton extends Component {
  toggle(e) {
    e.preventDefault();
    this.props.toggleLanguage();
  }
  render() {
    var url = this.props.url || "";
    return (<a href={url} className="languageToggle" onClick={this.toggle}>
              <img className="en" src="/static/img/aleph.svg" alt="Hebrew Language Toggle Icon" />
              <img className="he" src="/static/img/aye.svg" alt="English Language Toggle Icon" />
            </a>);
  }
}
LanguageToggleButton.propTypes = {
  toggleLanguage: PropTypes.func.isRequired,
  url:            PropTypes.string,
};


const ColorBarBox = ({tref, children}) =>  (
  <div className="colorBarBox" style={{"borderColor": Sefaria.palette.refColor(tref)}}>{children}</div>
);


const DangerousInterfaceBlock = ({en, he, classes}) => (
        <div className={classes}>
          <InterfaceText html={{"en": en, "he":he}} />
        </div>
    );
DangerousInterfaceBlock.propTypes = {
    en: PropTypes.string,
    he: PropTypes.string,
    classes: PropTypes.string
};


const SimpleInterfaceBlock = ({en, he, classes}) => (
        <div className={classes}>
            <InterfaceText text={{en:en, he:he}} />
        </div>
    );
SimpleInterfaceBlock.propTypes = {
    en: PropTypes.string,
    he: PropTypes.string,
    classes: PropTypes.string
};


const SimpleContentBlock = ({children, classes}) => (
        <div className={classes}>
          {children}
        </div>
    );
SimpleContentBlock.propTypes = {
    classes: PropTypes.string
};


const SimpleLinkedBlock = ({en, he, url, classes, aclasses, children, onClick, openInNewTab}) => (
  <div className={classes} onClick={onClick}>
    <a href={url} className={aclasses} target={openInNewTab ? "_blank" : "_self"}>
      <InterfaceText text={{en, he}}/>
    </a>
    {children}
  </div>
);
SimpleLinkedBlock.propTypes = {
    en: PropTypes.string,
    he: PropTypes.string,
    url: PropTypes.string,
    classes: PropTypes.string,
    aclasses: PropTypes.string
};


class BlockLink extends Component {
  render() {
    var interfaceClass = this.props.interfaceLink ? 'int-' : '';
    var cn = {blockLink: 1};
    var linkClass = this.props.title.toLowerCase().replace(" ", "-") + "-link";
    cn[linkClass] = 1;
    var classes = classNames(cn);
      return (<a className={classes} href={this.props.target}>
              {this.props.image ? <img src={this.props.image} alt="" /> : null}
              <span className={`${interfaceClass}en`}>{this.props.title}</span>
              <span className={`${interfaceClass}he`}>{this.props.heTitle}</span>
           </a>);
  }
}
BlockLink.propTypes = {
  title:         PropTypes.string,
  heTitle:       PropTypes.string,
  target:        PropTypes.string,
  image:         PropTypes.string,
  interfaceLink: PropTypes.bool
};
BlockLink.defaultProps = {
  interfaceLink: false
};


class ToggleSet extends Component {
  // A set of options grouped together.
  render() {
    let classes = {toggleSet: 1, separated: this.props.separated, blueStyle: this.props.blueStyle };
    classes[this.props.name] = 1;
    classes = classNames(classes);
    const width = 100.0 - (this.props.separated ? (this.props.options.length - 1) * 3 : 0);
    const style = {width: (width/this.props.options.length) + "%"};
    const label = this.props.label ? (<span className="toggle-set-label">{this.props.label}</span>) : null;
    return (
      <div className={classes} role="radiogroup" aria-label={this.props.ariaLabel}>
        {label}
        <div className="toggleSetToggleBox">
          {this.props.options.map((option) => (
          <ToggleOption
            name={option.name}
            key={option.name}
            set={this.props.name}
            role={option.role}
            ariaLabel={option.ariaLabel}
            on={this.props.currentValue == option.name}
            setOption={this.props.setOption}
            style={style}
            image={option.image}
            fa={option.fa}
            content={option.content} />))}
        </div>
      </div>);
  }
}
ToggleSet.propTypes = {
  name:          PropTypes.string.isRequired,
  label:         PropTypes.string,
  setOption:     PropTypes.func.isRequired,
  currentValue:  PropTypes.string,
  options:       PropTypes.array.isRequired,
  separated:     PropTypes.bool,
  blueStyle:     PropTypes.bool,
  role:          PropTypes.string,
  ariaLabel:     PropTypes.string
};


class ToggleOption extends Component {
  // A single option in a ToggleSet

  handleClick() {
    this.props.setOption(this.props.set, this.props.name);
    if (Sefaria.site) { Sefaria.track.event("Reader", "Display Option Click", this.props.set + " - " + this.props.name); }
  }
  checkKeyPress(e){
    if (e.keyCode === 39  || e.keyCode === 40) { //39 is right arrow -- 40 is down
        $(e.target).siblings(".toggleOption").attr("tabIndex","-1");
        $(e.target).attr("tabIndex","-1");
        $(e.target).next(".toggleOption").focus().attr("tabIndex","0");
    }
    else if (e.keyCode === 37 || e.keyCode === 38) { //37 is left arrow -- 38 is up
        $(e.target).siblings(".toggleOption").attr("tabIndex","-1");
        $(e.target).attr("tabIndex","-1");
        $(e.target).prev(".toggleOption").focus().attr("tabIndex","0");
    }
    else if (e.keyCode === 13) { //13 is enter
        $(e.target).trigger("click");
    }
    else if (e.keyCode === 9) { //9 is tab
        var lastTab = $("div[role='dialog']").find(':tabbable').last();
        var firstTab = $("div[role='dialog']").find(':tabbable').first();
        if (e.shiftKey) {
          if ($(e.target).is(firstTab)) {
            $(lastTab).focus();
            e.preventDefault();
          }
        }
        else {
          if ($(e.target).is(lastTab)) {
            $(firstTab).focus();
            e.preventDefault();
          }
        }
    }
    else if (e.keyCode === 27) { //27 is escape
        e.stopPropagation();
        $(".mask").trigger("click");
    }
  }
  render() {
    let classes = {toggleOption: 1, on: this.props.on };
    const tabIndexValue = this.props.on ? 0 : -1;
    const ariaCheckedValue = this.props.on ? "true" : "false";
    classes[this.props.name] = 1;
    classes = classNames(classes);
    const content = this.props.image ? (<img src={this.props.image} alt=""/>) :
                      this.props.fa ? (<i className={"fa fa-" + this.props.fa}></i>) :
                        typeof this.props.content === "string" ? (<span dangerouslySetInnerHTML={ {__html: this.props.content} }></span>) :
                          this.props.content;
    return (
      <div
        role={this.props.role}
        aria-label= {this.props.ariaLabel}
        tabIndex = {this.props.role == "radio"? tabIndexValue : "0"}
        aria-checked={ariaCheckedValue}
        className={classes}
        onKeyDown={this.checkKeyPress}
        onClick={this.handleClick}>
        {content}
      </div>);
  }
}

         //style={this.props.style}

const requestWithCallBack = ({url, setSavingStatus, redirect, type="POST", data={}}) => {
    let ajaxPayload = {url, type};
    if (type === "POST") {
      ajaxPayload.data = {json: JSON.stringify(data)};
    }
    $.ajax({
      ...ajaxPayload,
      success: function(result) {
        if ("error" in result) {
          if (setSavingStatus) {
            setSavingStatus(false);
          }
          alert(result.error);
        } else {
          redirect();
        }
      }
    }).fail(function() {
      alert(Sefaria._("Something went wrong. Sorry!"));
    });
}

 const TopicToCategorySlug = function(topic, category=null) {
   //helper function for AdminEditor
   if (!category) {
     category = Sefaria.topicTocCategory(topic.slug);
   }
   let initCatSlug = category ? category.slug : "Main Menu";    //category topics won't be found using topicTocCategory,
   // so all category topics initialized to "Main Menu"
   if ("displays-under" in topic?.links && "displays-above" in topic?.links) {
     // this case handles categories that are not top level but have children under them
     const displayUnderLinks = topic.links["displays-under"]?.links;
     if (displayUnderLinks && displayUnderLinks.length === 1) {
       initCatSlug = displayUnderLinks[0].topic;
     }
   }
   return initCatSlug;
 }

function useHiddenButtons() {
    const [hideButtons, setHideButtons] = useState(true);
    const handleMouseOverAdminButtons = () => {
        setHideButtons(false);
        setTimeout(() => setHideButtons(true), 3000);
    }
    return [hideButtons, handleMouseOverAdminButtons];
}

const CategoryHeader =  ({children, type, data = [], edit = true,
                            add_subcategory = true, reorder = false,
                            add_source = false}) => {
  /*
  Provides an interface for using admin tools.
  `type` is 'sources', 'cats', 'books' or 'topics'
  `data` is list when `type` === 'cats' which tells us where we are in the TOC tree,
        for `type` === 'books' it's the name of the book
        for `type` === 'topics' it's a dictionary of the topic object
        for `type` === 'sources' it's a list where the first item is topic slug and second item is source data
   */
  const [editCategory, toggleEditCategory] = useEditToggle();
  const [addCategory, toggleAddCategory] = useEditToggle();
  const [reorderCategory, toggleReorderCategory] = useEditToggle();
  const [addSource, toggleAddSource] = useEditToggle();
  const [hiddenButtons, setHiddenButtons] = useHiddenButtons(true);

  const adminClasses = classNames({adminButtons: 1, hiddenButtons});
  let adminButtonsSpan = null;
  if (Sefaria.is_moderator && editCategory) {
      if (data.length === 0) {  // at /texts or /topics
        const url = type === 'topics' ? `/api/topic/reorder` : `/api/category?reorder=1`;
        const redirect = type === 'topics' ? '/topics' : '/texts';
        const origItems = type === 'topics' ? Sefaria.topic_toc : Sefaria.toc;
        adminButtonsSpan = <ReorderEditor close={toggleEditCategory} type={type} origItems={origItems}
                                          postURL={url} redirect={redirect}/>;
      } else if (type === 'books') {
        adminButtonsSpan = <EditTextInfo initTitle={data} close={toggleEditCategory}/>;
      } else if (type === "sources") {
        const [topicSlug, refData] = data;
        adminButtonsSpan = <SourceEditor topic={topicSlug} origData={refData} close={toggleEditCategory}/>;
      } else if (type === "cats") {
        let tocObject = Sefaria.tocObjectByCategories(data);
        const origDesc = {en: tocObject.enDesc, he: tocObject.heDesc};
        const origCategoryDesc = {en: tocObject.enShortDesc, he: tocObject.heShortDesc};
        const origData = {
          origEn: tocObject.category,
          origHe: tocObject.heCategory,
          origDesc,
          origCategoryDesc,
          isPrimary: tocObject.isPrimary
        };
        adminButtonsSpan = <CategoryEditor origData={origData} close={toggleEditCategory} origPath={data.slice(0, -1)}/>;
      } else if (type === "topics") {
        const initCatSlug = TopicToCategorySlug(data);
        const origData = {
          origSlug: data.slug, origCategorySlug: initCatSlug,
          origEn: data.primaryTitle.en, origHe: data.primaryTitle.he || ""
        };
        origData.origDesc = data.description || {"en": "", "he": ""};
        origData.origCategoryDesc = data.categoryDescription || {"en": "", "he": ""};
        const origWasCat = "displays-above" in data?.links;
        adminButtonsSpan = <TopicEditor origData={origData}
                                        origWasCat={origWasCat}
                                        onCreateSuccess={(slug) => window.location.href = "/topics/" + slug}
                                        close={toggleEditCategory}/>;
      }
  } else if (Sefaria.is_moderator && addSource && type === "topics") {
      adminButtonsSpan = <SourceEditor topic={data.slug} close={toggleAddSource}/>;
  } else if (Sefaria.is_moderator && addCategory) {
      const origData = {origEn: ""};
      if (type === "cats") {
        adminButtonsSpan = <CategoryEditor origData={origData} close={toggleAddCategory} origPath={data}/>;
      } else if (type === "topics") {
        origData['origCategorySlug'] = data;
        adminButtonsSpan = <TopicEditor origData={origData} close={toggleAddCategory} origWasCat={false}
                                        onCreateSuccess={(slug) => window.location.href = "/topics/" + slug}/>;
      }
  } else if (Sefaria.is_moderator && reorderCategory) {
      const url = `/api/source/reorder?topic=${data.slug}&lang=${Sefaria.interfaceLang}`;
      let refs = data.refs?.about?.refs || [];
      // a topic can be connected to refs in one language and not in another so filter out those that are not in current interface lang
      refs = refs.filter((x) => !x.is_sheet && x?.order?.availableLangs?.includes(Sefaria.interfaceLang.slice(0, 2)));
      // then sort the refs and take only first 30 sources because admins don't want to reorder hundreds of sources
      refs = refs.sort((a, b) => refSort('relevance', [a.ref, a], [b.ref, b])).slice(0, 30);
      adminButtonsSpan = <ReorderEditor close={toggleReorderCategory}
                                        postURL={url}
                                        type={'sources'}
                                        origItems={refs}
                                        redirect={`/topics/${data.slug}`}/>;
  } else if (Sefaria.is_moderator) {
      const onlyEditing = !(add_subcategory || add_source || reorder);
      adminButtonsSpan = <span className={adminClasses}>
                                {add_subcategory && <AdminEditorButton text="Add sub-category" top={true} toggleAddingTopics={toggleAddCategory}/>}
                                {add_source && <AdminEditorButton text="Add a source" top={true} toggleAddingTopics={toggleAddSource}/>}
                                {reorder && <AdminEditorButton text="Reorder sources" toggleAddingTopics={toggleReorderCategory}/>}
                                {edit && <AdminEditorButton text="Edit" bottom={true} top={onlyEditing} toggleAddingTopics={toggleEditCategory}/>}
                      </span>;

  }
  const wrapper = addCategory || editCategory || addSource || reorderCategory ? "" : "headerWithAdminButtons";
  return <span className={wrapper}><span onMouseEnter={() => setHiddenButtons()}>{children}</span><span>{adminButtonsSpan}</span></span>;
}




class SearchButton extends Component {
  render() {
    return (<span className="readerNavMenuSearchButton" onClick={this.props.onClick}>
      <img src="/static/icons/iconmonstr-magnifier-2.svg" />
    </span>);
  }
}


class MenuButton extends Component {
  render() {
    var isheb = Sefaria.interfaceLang == "hebrew";
    var icon = this.props.compare ? (isheb ?
      <i className="fa fa-chevron-right"></i> : <i className="fa fa-chevron-left"></i>) :
        (<i className="fa fa-bars"></i>);
    return (<span className="readerNavMenuMenuButton" onClick={this.props.onClick}>{icon}</span>);
  }
}
MenuButton.propTypes = {
  onClick: PropTypes.func,
  compare: PropTypes.bool,
};


class CloseButton extends Component {
  onClick(e) {
    e.preventDefault();
    this.props.onClick();
  }
  render() {
    if (this.props.icon == "circledX"){
      var icon = <img src="/static/icons/circled-x.svg" />;
    } else if (this.props.icon == "chevron") {
      var icon = <i className="fa fa-chevron-left"></i>
    } else {
      var icon = "×";
    }
    var classes = classNames({readerNavMenuCloseButton: 1, circledX: this.props.icon === "circledX"});
    var url = this.props.url || "";
    return (<a href={url} className={classes} onClick={this.onClick}>{icon}</a>);
  }
}


class DisplaySettingsButton extends Component {
  render() {
    var style = this.props.placeholder ? {visibility: "hidden"} : {};
    var icon = Sefaria._siteSettings.TORAH_SPECIFIC ?
      <img src="/static/img/ayealeph.svg" alt="Toggle Reader Menu Display Settings" style={style} /> :
      <span className="textIcon">Aa</span>;
    return (<a
              className="readerOptions"
              tabIndex="0"
              role="button"
              aria-haspopup="true"
              aria-label="Toggle Reader Menu Display Settings"
              style={style}
              onClick={this.props.onClick}
              onKeyPress={function(e) {e.charCode == 13 ? this.props.onClick(e):null}.bind(this)}>
              {icon}
            </a>);
  }
}
DisplaySettingsButton.propTypes = {
  onClick: PropTypes.func,
  placeholder: PropTypes.bool,
};


function InterfaceLanguageMenu({currentLang, translationLanguagePreference, setTranslationLanguagePreference}){
  const [isOpen, setIsOpen] = useState(false);
  const wrapperRef = useRef(null);

  const getCurrentPage = () => {
    return isOpen ? (encodeURIComponent(Sefaria.util.currentPath())) : "/";
  }
  const handleClick = (e) => {
    e.stopPropagation();
    setIsOpen(isOpen => !isOpen);
  }
  const handleTransPrefResetClick = (e) => {
    e.stopPropagation();
    setTranslationLanguagePreference(null);
  };
  const handleHideDropdown = (event) => {
      if (event.key === 'Escape') {
          setIsOpen(false);
      }
  };
  const handleClickOutside = (event) => {
      if (
          wrapperRef.current &&
          !wrapperRef.current.contains(event.target)
      ) {
          setIsOpen(false);
      }
  };

  useEffect(() => {
      document.addEventListener('keydown', handleHideDropdown, true);
      document.addEventListener('click', handleClickOutside, true);
      return () => {
          document.removeEventListener('keydown', handleHideDropdown, true);
          document.removeEventListener('click', handleClickOutside, true);
      };
  }, []);

  return (
      <div className="interfaceLinks" ref={wrapperRef}>
        <a className="interfaceLinks-button" onClick={handleClick}><img src="/static/icons/globe-wire.svg"/></a>
        <div className={`interfaceLinks-menu ${ isOpen ? "open" : "closed"}`}>
          <div className="interfaceLinks-header">
            <InterfaceText>Site Language</InterfaceText>
          </div>
          <div className="interfaceLinks-options">
            <a className={`interfaceLinks-option int-bi int-he ${(currentLang == 'hebrew') ? 'active':''}`} href={`/interface/hebrew?next=${getCurrentPage()}`}>עברית</a>
            <a className={`interfaceLinks-option int-bi int-en ${(currentLang == 'english') ? 'active' : ''}`} href={`/interface/english?next=${getCurrentPage()}`}>English</a>
          </div>
          { !!translationLanguagePreference ? (
            <>
              <div className="interfaceLinks-header">
                <InterfaceText>Preferred Translation</InterfaceText>
              </div>
              <div className="interfaceLinks-options trans-pref-header-container">
                <InterfaceText>{Sefaria.translateISOLanguageCode(translationLanguagePreference, true)}</InterfaceText>
                <a className="trans-pref-reset" onClick={handleTransPrefResetClick}>
                  <img src="/static/img/circled-x.svg" className="reset-btn" />
                  <span className="smallText">
                    <InterfaceText>Reset</InterfaceText>
                  </span>
                </a>
              </div>
            </>
          ) : null}
        </div>
      </div>
  );
}
InterfaceLanguageMenu.propTypes = {
  currentLang: PropTypes.string,
  translationLanguagePreference: PropTypes.string,
};


function SaveButton({historyObject, placeholder, tooltip, toggleSignUpModal}) {
  if (!historyObject) { placeholder = true; }
  const isSelected = () => !!Sefaria.getSavedItem(historyObject);
  const [selected, setSelected] = useState(placeholder || isSelected());
  useEffect(() => {
    if (placeholder) { return; }
    setSelected(isSelected())
  }, [historyObject && historyObject.ref]);

  const [isPosting, setPosting] = useState(false);

  const style = placeholder ? {visibility: 'hidden'} : {};
  const classes = classNames({saveButton: 1, "tooltip-toggle": tooltip});
  const altText = placeholder ? '' :
      `${Sefaria._(selected ? "Remove" : "Save")} "${historyObject.sheet_title ?
          historyObject.sheet_title.stripHtml() : Sefaria._r(historyObject.ref)}"`;

  function onClick(event) {
    if (isPosting) { return; }
    event.preventDefault();
    setPosting(true);
    Sefaria.track.event("Saved", "saving", historyObject.ref);
    Sefaria.toggleSavedItem(historyObject)
        .then(() => { setSelected(isSelected()); }) // since request is async, check if it's selected from data
        .catch(e => { if (e == 'notSignedIn') { toggleSignUpModal(SignUpModalKind.Save); }})
        .finally(() => { setPosting(false); });
  }

  return (
    <ToolTipped {...{ altText, classes, style, onClick }}>
      { selected ? <img src="/static/icons/bookmark-filled.svg" alt={altText}/> :
        <img src="/static/icons/bookmark.svg" alt={altText}/> }
    </ToolTipped>
  );
}
SaveButton.propTypes = {
  historyObject: PropTypes.shape({
    ref: PropTypes.string,
    versions: PropTypes.object,
  }),
  placeholder: PropTypes.bool,
  tooltip: PropTypes.bool,
  toggleSignUpModal: PropTypes.func,
};


const ToolTipped = ({ altText, classes, style, onClick, children }) => (
  <div aria-label={altText} tabIndex="0"
    className={classes} role="button"
    style={style} onClick={onClick}
    onKeyPress={e => {e.charCode == 13 ? onClick(e): null}}>
    { children }
  </div>
);


class FollowButton extends Component {
  constructor(props) {
    super(props);
    this.state = {
      following: props.following, // Deal w/ case where we don't know?
      hovering: false
    }
  }
  _postFollow() {
    $.post("/api/follow/" + this.props.uid, {}, data => {
      Sefaria.following.push(this.props.uid);  // keep local following list up-to-date
      Sefaria.track.event("Following", "New Follow", this.props.uid);
    });
  }
  _postUnfollow() {
    $.post("/api/unfollow/" + this.props.uid, {}, data => {
      Sefaria.following = Sefaria.following.filter(i => i !== this.props.uid);  // keep local following list up-to-date
      Sefaria.track.event("Following", "Unfollow", this.props.uid);
    });
  }
  onMouseEnter() {
    if (this.props.disableUnfollow) { return; }
    this.setState({hovering: true});
  }
  onMouseLeave() {
    this.setState({hovering: false});
  }
  onClick(e) {
    e.stopPropagation();
    if (!Sefaria._uid) {
      this.props.toggleSignUpModal(SignUpModalKind.Follow);
      return;
    }
    if (this.state.following && !this.props.disableUnfollow) {
      this._postUnfollow();
      this.setState({following: false});
    } else {
      this._postFollow();
      this.setState({following: true, hovering: false});  // hovering:false keeps the "unfollow" from flashing.
    }
  }
  render() {
    const classes = this.props.classes ? this.props.classes : classNames({
      largeFollowButton: this.props.large,
      smallFollowButton: !this.props.large,
      following: this.state.following,
      hovering: this.state.hovering,
      smallText: !this.props.large,
    });
    let buttonText = this.state.following ? this.state.hovering ?  "Unfollow" : "Following" : "Follow";
    buttonText = buttonText === "Follow" && this.props.followBack ? "Follow Back" : buttonText;
    return (
      <div className={classes} onMouseEnter={this.onMouseEnter} onMouseLeave={this.onMouseLeave} onClick={this.onClick}>
        {this.props.icon ? <img src={`/static/icons/${this.state.following ? this.state.hovering ?  "checkmark" : "checkmark" : "follow"}.svg`} aria-hidden="true"/> : null}
        <InterfaceText context={"FollowButton"}>{buttonText}</InterfaceText>
      </div>
    );
  }
}
FollowButton.propTypes = {
  uid:               PropTypes.number.isRequired,
  following:         PropTypes.bool,  // is this person followed already?
  large:             PropTypes.bool,
  disableUnfollow:   PropTypes.bool,
  followBack:        PropTypes.bool,
  toggleSignUpModal: PropTypes.func,

};


const CategoryColorLine = ({category}) =>
  <div className="categoryColorLine" style={{background: Sefaria.palette.categoryColor(category)}}/>;


class ProfileListing extends Component {
  render() {
    const { url, image, name, uid, is_followed, toggleSignUpModal, smallfonts, organization } = this.props;
    return (
      <div className={"authorByLine sans-serif" + (smallfonts ? " small" : "")}>
        <div className="authorByLineImage">
          <a href={url}>
            <ProfilePic
              len={smallfonts ? 30 : 40}
              url={image}
              name={name}
            />
          </a>
        </div>
        <div className={`authorByLineText ${smallfonts? "small" : ""}`}>
          <SimpleLinkedBlock
            classes="authorName"
            url={url}
            en={name}
            he={name}
          >
            <FollowButton
              large={false}
              uid={uid}
              following={is_followed}
              disableUnfollow={true}
              toggleSignUpModal={toggleSignUpModal} />
          </SimpleLinkedBlock>
          {!!organization ?
          <SimpleInterfaceBlock
            classes="authorOrganization"
            en={organization}
            he={organization} />
          :null}
        </div>
      </div>
    );
  }
}
ProfileListing.propTypes = {
  uid:               PropTypes.number.isRequired,
  url:               PropTypes.string.isRequired,
  image:             PropTypes.string.isRequired,
  name:              PropTypes.string.isRequired,
  is_followed:       PropTypes.bool,
  toggleSignUpModal: PropTypes.func,
};


const SheetListing = ({
  sheet, connectedRefs, handleSheetClick, handleSheetDelete, handleCollectionsChange,
  editable, deletable, saveable, collectable, pinnable, pinned, pinSheet,
  hideAuthor, showAuthorUnderneath, infoUnderneath, hideCollection, openInNewTab, toggleSignUpModal, showSheetSummary
}) => {
  // A source sheet presented in lists, like sidebar or profile page
  const [showCollectionsModal, setShowCollectionsModal] = useState(false);

  const handleSheetClickLocal = (e) => {
    //console.log("Sheet Click Handled");
    // TODO: There more contexts to distinguish / track. Profile, collections, search
    if (Sefaria._uid == sheet.owner) {
      Sefaria.track.event("Tools", "My Sheet Click", sheet.sheetUrl);
    } else {
      Sefaria.track.event("Tools", "Sheet Click", sheet.sheetUrl);
    }
    if (handleSheetClick) {
      Sefaria.track.sheets("Opened via Connections Panel", connectedRefs.toString());
      handleSheetClick(e, sheet, null, connectedRefs);
      e.preventDefault();
    }
  };

  const handleSheetOwnerClick = (e) => {
    Sefaria.track.event("Tools", "Sheet Owner Click", sheet.ownerProfileUrl);
  };

  const handleTopicClick = (topic) => {
    Sefaria.track.event("Tools", "Topic Click", topic);
  };

  const handleSheetDeleteClick = () => {
    if (confirm(Sefaria._("Are you sure you want to delete this sheet? There is no way to undo this action."))) {
      Sefaria.sheets.deleteSheetById(sheet.id).then(handleSheetDelete);
    }
  };

  const toggleCollectionsModal = () => {
    if (Sefaria._uid) {
      setShowCollectionsModal(!showCollectionsModal);
    } else {
      toggleSignUpModal(SignUpModalKind.AddToSheet);
    }
  };

  const title = sheet.title ? sheet.title.stripHtmlConvertLineBreaks() : "Untitled Source Sheet";

  const viewsIcon = sheet.public ?
    <div className="sheetViews sans-serif"><i className="fa fa-eye" title={sheet.views + " views"}></i> {sheet.views}</div>
    : <div className="sheetViews sans-serif"><i className="fa fa-lock" title="Private"></i></div>;

  const views = (
    <>
      {sheet.views}&nbsp;<InterfaceText>Views</InterfaceText>
    </>
  );

  const sheetSummary = showSheetSummary && sheet.summary?
  <DangerousInterfaceBlock classes={"smallText sheetSummary"} en={sheet.summary} he={sheet.sheet_summary}/>:null;

  const sheetInfo = hideAuthor ? null :
      <div className="sheetInfo">
        <div className="sheetUser">
          <a href={sheet.ownerProfileUrl} target={openInNewTab ? "_blank" : "_self"}>
            <ProfilePic
              outerStyle={{display: "inline-block"}}
              name={sheet.ownerName}
              url={sheet.ownerImageUrl}
              len={26}
            />
          </a>
          <a href={sheet.ownerProfileUrl} target={openInNewTab ? "_blank" : "_self"} className="sheetAuthor" onClick={handleSheetOwnerClick}>{sheet.ownerName}</a>
        </div>
        {viewsIcon}
      </div>

  const collectionsList = "collections" in sheet ? sheet.collections.slice() : [];
  if (sheet.displayedCollectionName) {
    collectionsList.unshift({name: sheet.displayedCollectionName, slug: sheet.displayedCollection});
  }
  const collections = collectionsList.map((collection, i) => {
    const separator = i == collectionsList.length -1 ? null : <span className="separator">,</span>;
    return (
      <a href={`/collections/${collection.slug}`}
        target={openInNewTab ? "_blank" : "_self"}
        className="sheetTag"
        key={i}
      >
        {collection.name}
        {separator}
      </a>
    );
  });

  const topics = sheet.topics.map((topic, i) => {
    const separator = i == sheet.topics.length -1 ? null : <span className="separator">,</span>;
    return (
      <a href={`/topics/${topic.slug}`}
        target={openInNewTab ? "_blank" : "_self"}
        className="sheetTag"
        key={i}
        onClick={handleTopicClick.bind(null, topic.slug)}
      >
        <InterfaceText text={topic} />
        {separator}
      </a>
    );
  });
  const created = Sefaria.util.localeDate(sheet.created);
  const underInfo = infoUnderneath ? [
      sheet.status !== 'public' ? (<span className="unlisted"><img src="/static/img/eye-slash.svg"/><span>{Sefaria._("Not Published")}</span></span>) : undefined,
      showAuthorUnderneath ? (<a href={sheet.ownerProfileUrl} target={openInNewTab ? "_blank" : "_self"}>{sheet.ownerName}</a>) : undefined,
      views,
      created,
      collections.length ? collections : undefined,
      sheet.topics.length ? topics : undefined,
    ].filter(x => x !== undefined) : [topics];


  const pinButtonClasses = classNames({sheetListingPinButton: 1, pinned: pinned, active: pinnable});
  const pinMessage = pinned && pinnable ? Sefaria._("Pinned Sheet - click to unpin") :
                    pinned ? Sefaria._("Pinned Sheet") : Sefaria._("Pin Sheet");
  const pinButton = <img src="/static/img/pin.svg" className={pinButtonClasses} title={pinMessage} onClick={pinnable ? pinSheet : null} />

  return (
    <div className="sheet" key={sheet.sheetUrl}>
      <div className="sheetLeft">
        {sheetInfo}
        <a href={sheet.sheetUrl} target={openInNewTab ? "_blank" : "_self"} className="sheetTitle" onClick={handleSheetClickLocal}>
          <img src="/static/img/sheet.svg" className="sheetIcon"/>
          <span className="sheetTitleText">{title}</span>
        </a>
        {sheetSummary}
        <div className="sheetTags sans-serif">
          {
            underInfo.map((item, i) => (
              <span key={i}>
                { i !== 0 ? <span className="bullet">{'\u2022'}</span> : null }
                {item}
              </span>
            ))
          }
        </div>
      </div>
      <div className="sheetRight">
        {
          editable && !Sefaria._uses_new_editor ?
            <a target="_blank" href={`/sheets/${sheet.id}?editor=1`}><img src="/static/icons/tools-write-note.svg" title={Sefaria._("Edit")}/></a>
            : null
        }
        {
          collectable ?
            <img src="/static/icons/collection.svg" onClick={toggleCollectionsModal} title={Sefaria._("Add to Collection")} />
            : null
        }
        {
          deletable ?
            <img src="/static/icons/circled-x.svg" onClick={handleSheetDeleteClick} title={Sefaria._("Delete")} />
            : null
        }
        {
          saveable ?
            <SaveButton historyObject={{ ref: `Sheet ${sheet.id}`, versions: {}  }}
              toggleSignUpModal={toggleSignUpModal} />
            : null
        }
        { pinnable || pinned ?
            pinButton
            : null
        }
      </div>
      {showCollectionsModal ?
        <CollectionsModal
          sheetID={sheet.id}
          close={toggleCollectionsModal}
          handleCollectionsChange={handleCollectionsChange} />
        : null
      }
    </div>);
};


const CollectionListing = ({data}) => {
  const imageUrl = "/static/icons/collection.svg";
  const collectionUrl = "/collections/" + data.slug;
  return (
    <div className="collectionListing">
      <div className="left-content">
        <div className="collectionListingText">

          <a href={collectionUrl} className="collectionListingName">
            <img className="collectionListingImage" src={imageUrl} alt="Collection Icon"/>
            {data.name}
          </a>

          <div className="collectionListingDetails">
            {data.listed ? null :
              (<span className="unlisted">
                <img src="/static/img/eye-slash.svg"/>
                <InterfaceText>Unlisted</InterfaceText>
              </span>) }

            {data.listed ? null :
            <span className="collectionListingDetailSeparator">•</span> }

            <span className="collectionListingDetail collectionListingSheetCount">
              <InterfaceText>{`${data.sheetCount} `}</InterfaceText>
              <InterfaceText>Sheets</InterfaceText>
            </span>

            {data.memberCount > 1 ?
            <span className="collectionListingDetailSeparator">•</span> : null }

            {data.memberCount > 1 ?
            <span className="collectionListingDetail collectionListingMemberCount">
              <InterfaceText>{`${data.memberCount} `}</InterfaceText>
              <InterfaceText>Editors</InterfaceText>
            </span> : null }
          </div>
        </div>
      </div>
    </div>
  );
}


class Note extends Component {
  // Public or private note in the Sidebar.
  render() {
    var authorInfo = this.props.ownerName && !this.props.isMyNote ?
        (<div className="noteAuthorInfo">
          <a href={this.props.ownerProfileUrl}>
            <img className="noteAuthorImg" src={this.props.ownerImageUrl} />
          </a>
          <a href={this.props.ownerProfileUrl} className="noteAuthor">{this.props.ownerName}</a>
        </div>) : null;

      var buttons = this.props.isMyNote ?
                    (<div className="noteButtons">
                      <i className="editNoteButton fa fa-pencil" title="Edit Note" onClick={this.props.editNote} ></i>
                    </div>) : null;

      var text = Sefaria.util.linkify(this.props.text);
      text = text.replace(/\n/g, "<br />");

      return (<div className="note">
                {buttons}
                {authorInfo}
                <div className="noteContent">
                  <span className="noteText" dangerouslySetInnerHTML={{__html:text}}></span>
                </div>
              </div>);
  }
}
Note.propTypes = {
  text:            PropTypes.string.isRequired,
  ownerName:       PropTypes.string,
  ownerImageUrl:   PropTypes.string,
  ownerProfileUrl: PropTypes.string,
  isPrivate:       PropTypes.bool,
  isMyNote:        PropTypes.bool,
  editNote:        PropTypes.func
};


class MessageModal extends Component {
  constructor(props) {
    super(props);
    this.textarea = React.createRef();
    this.state = {
      visible: false,
      message: '',
    };
  }
  componentDidUpdate(prevProps, prevState) {
    if (this.state.visible && !prevState.visible) {
      this.textarea.current.focus();
    }
  }
  onChange(e) { this.setState({ message: e.target.value }); }
  onSend(e) {
    if (!this.state.message) { return; }
    Sefaria.messageAPI(this.props.uid, this.state.message).then(() => {
      this.setState({ visible: false });
      alert("Message Sent");
      Sefaria.track.event("Messages", "Message Sent", "");
    });
  }
  makeVisible() { this.setState({ visible: true }); }
  onCancel(e) { this.setState({ visible: false }); }
  render() {
    if (!this.state.visible) { return null; }
    return (
      <div id="interruptingMessageBox" className="sefariaModalBox sans-serif">
        <div id="interruptingMessageOverlay" onClick={this.onCancel}></div>
        <div id="interruptingMessage" className='message-modal' style={{display: 'block'}}>
          <div className='messageHeader'>{ `${Sefaria._("Send a message to ")}${this.props.name}` }</div>
          <textarea value={this.state.message} onChange={this.onChange} ref={this.textarea} />
          <div className='sendMessage button' onClick={this.onSend}>{ Sefaria._("Send") }</div>
          <div className='cancel button white' onClick={this.onCancel}>{ Sefaria._("Cancel") }</div>
        </div>
      </div>
    );
  }
}
MessageModal.propTypes = {
  name: PropTypes.string.isRequired,
  uid:  PropTypes.number.isRequired,
};

function NewsletterSignUpForm(props) {
  const {contextName, includeEducatorOption} = props;
  const [email, setEmail] = useState('');
  const [firstName, setFirstName] = useState('');
  const [lastName, setLastName] = useState('');
  const [educatorCheck, setEducatorCheck] = useState(false);
  const [subscribeMessage, setSubscribeMessage] = useState(null);
  const [showNameInputs, setShowNameInputs] = useState(false);

  function handleSubscribeKeyUp(e) {
    if (e.keyCode === 13) {
      handleSubscribe();
    }
  }

  function handleSubscribe() {
    if (showNameInputs === true) { // submit
      if (firstName.length > 0 & lastName.length > 0) {
        setSubscribeMessage("Subscribing...");
        const request = new Request(
        '/api/subscribe/'+email,
        {headers: {'X-CSRFToken': Cookies.get('csrftoken')},
        'Content-Type': 'application/json'}
        );
        fetch(request,
            {
              method: "POST",
              mode: 'same-origin',
              credentials: 'same-origin',
              body: JSON.stringify({
                language: Sefaria.interfaceLang === "hebrew" ? "he" : "en",
                educator: educatorCheck,
                firstName: firstName,
                lastName: lastName
              })
            }
        ).then(res => {
          if ("error" in res) {
            setSubscribeMessage(res.error);
            setShowNameInputs(false);
          } else {
          setSubscribeMessage("Subscribed! Welcome to our list.");
          Sefaria.track.event("Newsletter", "Subscribe from " + contextName, "");
        }
        }).catch(data => {
          setSubscribeMessage("Sorry, there was an error.");
          setShowNameInputs(false);
        });
      } else {
        setSubscribeMessage("Please enter a valid first and last name");// get he copy
      }
    } else if (Sefaria.util.isValidEmailAddress(email)) {
      setShowNameInputs(true);
    } else {
      setShowNameInputs(false);
      setSubscribeMessage("Please enter a valid email address.");
    }
  }

  return (
      <div className="newsletterSignUpBox">
      <span className="int-en">
        <input
            className="newsletterInput"
            placeholder="Sign up for Newsletter"
            value={email}
            onChange={e => setEmail(e.target.value)}
            onKeyUp={handleSubscribeKeyUp}/>
      </span>
        <span className="int-he">
        <input
            className="newsletterInput"
            placeholder="הרשמו לניוזלטר"
            value={email}
            onChange={e => setEmail(e.target.value)}
            onKeyUp={handleSubscribeKeyUp}/>
      </span>
        {!showNameInputs ? <img src="/static/img/circled-arrow-right.svg" onClick={handleSubscribe}/> : null}
        {showNameInputs ?
            <><span className="int-en">
        <input
            className="newsletterInput firstNameInput"
            placeholder="First Name"
            value={firstName}
            autoFocus
            onChange={e => setFirstName(e.target.value)}
            onKeyUp={handleSubscribeKeyUp}/>
      </span>
              <span className="int-he">
        <input
            className="newsletterInput firstNameInput"
            placeholder="שם פרטי"
            value={firstName}
            onChange={e => setFirstName(e.target.value)}
            onKeyUp={handleSubscribeKeyUp}/>
      </span>
              <span className="int-en">
        <input
            className="newsletterInput"
            placeholder="Last Name"
            value={lastName}
            onChange={e => setLastName(e.target.value)}
            onKeyUp={handleSubscribeKeyUp}/>
      </span>
              <span className="int-he">
        <input
            className="newsletterInput"
            placeholder="שם משפחה"
            value={lastName}
            onChange={e => setLastName(e.target.value)}
            onKeyUp={handleSubscribeKeyUp}/>
      </span>
              <div className="newsletterEducatorOption">
          <span className="int-en">
            <input
                type="checkbox"
                className="educatorNewsletterInput"
                checked={educatorCheck}
                onChange={e => setEducatorCheck(!!e.target.checked)}/>
            <span>I am an educator</span>
          </span>
                <span className="int-he">
            <input
                type="checkbox"
                className="educatorNewsletterInput"
                checked={educatorCheck}
                onChange={e => setEducatorCheck(!!e.target.checked)}/>
            <span>מורים/ אנשי הוראה</span>
          </span>
                <img src="/static/img/circled-arrow-right.svg" onClick={handleSubscribe}/>
              </div>
            </>
            : null}
        {subscribeMessage ?
            <div className="subscribeMessage">{Sefaria._(subscribeMessage)}</div>
            : null}
      </div>
  );
}


class LoginPrompt extends Component {
  render() {
    var nextParam = "?next=" + Sefaria.util.currentPath();
    return (
      <div className="loginPrompt">
        <div className="loginPromptMessage">
          <span className="int-en">Please log in to use this feature.</span>
          <span className="int-he">עליך להיות מחובר בכדי להשתמש באפשרות זו.</span>
        </div>
        <a className="button" href={"/login" + nextParam}>
          <span className="int-en">Log In</span>
          <span className="int-he">התחברות</span>
        </a>
        <a className="button" href={"/register" + nextParam}>
          <span className="int-en">Sign Up</span>
          <span className="int-he">הרשמה</span>
        </a>
      </div>);
  }
}
LoginPrompt.propTypes = {
  fullPanel: PropTypes.bool,
};

class SignUpModal extends Component {
  render() {
    let modalContent = !this.props.modalContentKind ? generateContentForModal() : generateContentForModal(this.props.modalContentKind);

    const innerContent = modalContent.contentList.map(bullet => (
      <div key={bullet.icon}>
        <img src={`/static/img/${bullet.icon}`} alt={bullet.bulletContent.en} />
        <InterfaceText text={bullet.bulletContent} />
      </div>
    ));
    const nextParam = "?next=" + encodeURIComponent(Sefaria.util.currentPath());

    return (
      this.props.show ? <div id="interruptingMessageBox" className="sefariaModalBox">
        <div id="interruptingMessageOverlay" onClick={this.props.onClose}></div>
        <div id="interruptingMessage" className="sefariaModalContentBox">
          <div id="interruptingMessageClose" className="sefariaModalClose" onClick={this.props.onClose}>×</div>
          <div className="sefariaModalContent">
            <h2 className="serif sans-serif-in-hebrew">
              <InterfaceText text={modalContent.h2} />
            </h2>
            <h3>
              <InterfaceText text={modalContent.h3} />
            </h3>
            <div className="sefariaModalInnerContent">
              { innerContent }
            </div>
            <a className="button white control-elem" href={"/register" + nextParam}>
              <InterfaceText>Sign Up</InterfaceText>
            </a>
            <div className="sefariaModalBottomContent">
              <InterfaceText>Already have an account?</InterfaceText>&nbsp;
              <a href={"/login" + nextParam}><InterfaceText>Sign in</InterfaceText></a>
            </div>
          </div>
        </div>
      </div> : null
    );
  }
}
SignUpModal.propTypes = {
  show: PropTypes.bool,
  onClose: PropTypes.func.isRequired,
  modalContent: PropTypes.object.isRequired,
};


class InterruptingMessage extends Component {
  constructor(props) {
    super(props);
    this.displayName = 'InterruptingMessage';
    this.state = {
      timesUp: false,
      animationStarted: false
    };
    this.settings = {
      "modal": {
        "trackingName": "Interrupting Message",
        "showDelay": 1000,
      },
      "banner": {
        "trackingName": "Banner Message",
        "showDelay": 1,
      }
    }[this.props.style];
  }
  componentDidMount() {
    if (this.shouldShow()) {
      this.delayedShow();
    }
  }
  shouldShow() {
    const excludedPaths = ["/donate", "/mobile", "/app", "/ways-to-give"];
    return excludedPaths.indexOf(window.location.pathname) === -1;
  }
  delayedShow() {
    setTimeout(function() {
      this.setState({timesUp: true});
      $("#interruptingMessage .button").click(this.close);
      $("#interruptingMessage .trackedAction").click(this.trackAction);
      this.showAorB();
      this.animateOpen();
    }.bind(this), this.settings.showDelay);
  }
  animateOpen() {
    setTimeout(function() {
      if (this.props.style === "banner" && $("#s2").hasClass("headerOnly")) { $("body").addClass("hasBannerMessage"); }
      this.setState({animationStarted: true});
      this.trackOpen();
    }.bind(this), 50);
  }
  showAorB() {
    // Allow random A/B testing if items are tagged ".optionA", ".optionB"
    const $message = $(ReactDOM.findDOMNode(this));
    if ($message.find(".optionA").length) {
      console.log("rand show")
      Math.random() > 0.5 ? $(".optionA").show() : $(".optionB").show();
    }
  }
  close() {
    this.markAsRead();
    this.props.onClose();
    if (this.props.style === "banner" && $("#s2").hasClass("headerOnly")) { $("body").removeClass("hasBannerMessage"); }
  }
  trackOpen() {
    Sefaria.track.event(this.settings.trackingName, "open", this.props.messageName, { nonInteraction: true });
  }
  trackAction() {
    Sefaria.track.event(this.settings.trackingName, "action", this.props.messageName, { nonInteraction: true });
  }
  markAsRead() {
    Sefaria._api("/api/interrupting-messages/read/" + this.props.messageName, function (data) {});
    var cookieName = this.props.messageName + "_" + this.props.repetition;
    $.cookie(cookieName, true, { path: "/", expires: 14 });
    Sefaria.track.event(this.settings.trackingName, "read", this.props.messageName, { nonInteraction: true });
    Sefaria.interruptingMessage = null;
  }
  render() {
    if (!this.state.timesUp) { return null; }

    if (this.props.style === "banner") {
      return  <div id="bannerMessage" className={this.state.animationStarted ? "" : "hidden"}>
                <div id="bannerMessageContent" dangerouslySetInnerHTML={ {__html: this.props.messageHTML} }></div>
                <div id="bannerMessageClose" onClick={this.close}>×</div>
              </div>;

    } else if (this.props.style === "modal") {
      return  <div id="interruptingMessageBox" className={this.state.animationStarted ? "" : "hidden"}>
          <div id="interruptingMessageOverlay"></div>
          <div id="interruptingMessage">
            <div className="colorLine"></div>
            <div id="interruptingMessageContentBox" className="hasColorLine">
              <div id="interruptingMessageClose" onClick={this.close}>×</div>
              <div id="interruptingMessageContent" dangerouslySetInnerHTML={ {__html: this.props.messageHTML} }></div>
              <div className="colorLine"></div>
            </div>
          </div>
        </div>;
    }
    return null;
  }
}
InterruptingMessage.propTypes = {
  messageName: PropTypes.string.isRequired,
  messageHTML: PropTypes.string.isRequired,
  style:       PropTypes.string.isRequired,
  repetition:  PropTypes.number.isRequired, // manual toggle to refresh an existing message
  onClose:     PropTypes.func.isRequired
};


const NBox = ({ content, n, stretch, gap=0  }) => {
  // Wrap a list of elements into an n-column flexbox
  // If `stretch`, extend the final row into any remaining empty columns
  let length = content.length;
  let rows = [];
  for (let i=0; i<length; i+=n) {
    rows.push(content.slice(i, i+n));
  }
  return (
    <div className="gridBox">
      {rows.map((row, i) => (
      <div className="gridBoxRow" key={i} style={{"gap": gap, "marginTop": gap}}>
        {row.pad(stretch ? row.length : n, "").map((item, j) => (
          <div className={classNames({gridBoxItem: 1, placeholder: !item})} key={`gridItem|${j}`}>{item}</div>
        ))}
      </div>
      ))}
    </div>
  );
}

class TwoOrThreeBox extends Component {
  // Wrap a list of elements into a two or three column table, depending on window width
  render() {
      var threshhold = this.props.threshhold;
      if (this.props.width > threshhold) {
        return (<NBox content={this.props.content} n={3}/>);
      } else {
        return (<NBox content={this.props.content} n={2}/>);
      }
  }
}
TwoOrThreeBox.propTypes = {
  content:    PropTypes.array.isRequired,
  width:      PropTypes.number.isRequired,
  threshhold: PropTypes.number
};
TwoOrThreeBox.defaultProps = {
  threshhold: 500
};


const ResponsiveNBox = ({content, stretch, initialWidth, threshold2=500, threshold3=1500, gap=0}) => {
  //above threshold2, there will be 2 columns
  //above threshold3, there will be 3 columns
  initialWidth = initialWidth || (window ? window.innerWidth : 1000);
  const [width, setWidth] = useState(initialWidth);
  const ref = useRef(null);

  useEffect(() => {
    deriveAndSetWidth();
    window.addEventListener("resize", deriveAndSetWidth);
    return () => {
        window.removeEventListener("resize", deriveAndSetWidth);
    }
  }, []);

  const deriveAndSetWidth = () => setWidth(ref.current ? ref.current.offsetWidth : initialWidth);

  const n = (width > threshold3) ? 3 :
    (width > threshold2) ? 2 : 1;

  return (
    <div className="responsiveNBox" ref={ref}>
      <NBox content={content} n={n} stretch={stretch} gap={gap}/>
    </div>
  );
};


class Dropdown extends Component {
  constructor(props) {
    super(props);
    this.state = {
      optionsOpen: false,
      selected: null
    };
  }

  componentDidMount() {
    if (this.props.preselected) {
      const selected = this.props.options.filter( o => (o.value == this.props.preselected));
      this.select(selected[0])
    }
  }

  select(option) {
    this.setState({selected: option, optionsOpen: false});
    const event = {target: {name: this.props.name, value: option.value}}
    this.props.onChange && this.props.onChange(event);
  }
  toggle() {
    this.setState({optionsOpen: !this.state.optionsOpen});
  }
  render() {
    return (
        <div className="dropdown sans-serif">
          <div className={`dropdownMain noselect${this.state.selected ? " selected":""}`} onClick={this.toggle}>
            <span>{this.state.selected ? this.state.selected.label : this.props.placeholder}</span>
            <img src="/static/icons/chevron-down.svg" className="dropdownOpenButton noselect fa fa-caret-down"/>

          </div>
          {this.state.optionsOpen ?
            <div className="dropdownListBox noselect">
              <div className="dropdownList noselect">
                {this.props.options.map(function(option) {
                  const onClick = this.select.bind(null, option);
                  const classes = classNames({dropdownOption: 1, selected: this.state.selected && this.state.selected.value == option.value});
                  return <div className={classes} onClick={onClick} key={option.value}>{option.label}</div>
                }.bind(this))}
              </div>
            </div>
          : null}
        </div>);
  }
}
Dropdown.propTypes = {
  options:     PropTypes.array.isRequired, // Array of {label, value}
  name:        PropTypes.string.isRequired,
  onChange:    PropTypes.func,
  placeholder: PropTypes.string,
  selected:    PropTypes.string,
};


class LoadingMessage extends Component {
  render() {
    var message = this.props.message || "Loading...";
    var heMessage = this.props.heMessage || "טוען מידע...";
    var classes = "loadingMessage sans-serif " + (this.props.className || "");
    return (<div className={classes}>
              <InterfaceText>
                <EnglishText>{message}</EnglishText>
                <HebrewText>{heMessage}</HebrewText>
              </InterfaceText>
            </div>);
  }
}
LoadingMessage.propTypes = {
  message:   PropTypes.string,
  heMessage: PropTypes.string,
  className: PropTypes.string
};


const CategoryAttribution = ({categories, linked = true, asEdition}) => {
  const attribution = Sefaria.categoryAttribution(categories);
  if (!attribution) { return null; }

  const en = asEdition ? attribution.englishAsEdition : attribution.english;
  const he = asEdition ? attribution.hebrewAsEdition : attribution.hebrew;
  const str = <ContentText text={{en, he}} defaultToInterfaceOnBilingual={true} />;

  const content = linked ?
      <a href={attribution.link}>{str}</a> : str;

  return <div className="categoryAttribution">{content}</div>;
};


class SheetTopicLink extends Component {
  handleTagClick(e) {
    e.preventDefault();
    this.props.setSheetTag(this.props.topic.slug);
  }
  render() {
    const { slug, en, he } = this.props.topic;
    return (
      <a href={`/topics/${slug}`} onClick={this.handleTagClick}>
        <InterfaceText text={{en:en, he:he}} />
      </a>
    );
  }
}
SheetTopicLink.propTypes = {
  topic:       PropTypes.shape({
                 en: PropTypes.string.isRequired,
                 he: PropTypes.string.isRequired,
                 slug: PropTypes.string.isRequired,
               }).isRequired,
  setSheetTag: PropTypes.func.isRequired
};


class SheetAccessIcon extends Component {
  render() {
    var sheet = this.props.sheet;
    return (sheet.status == "unlisted") ?
      (<i className="fa fa-lock" title={msg}></i>)
      : null;
  }
}
SheetAccessIcon.propTypes = {
  sheet: PropTypes.object.isRequired
};


class FeedbackBox extends Component {
  constructor(props) {
    super(props);
    this.state = {
      type: null,
      alertmsg: null,
      feedbackSent: false,
    };
  }
  sendFeedback() {
    if (!this.state.type) {
      this.setState({alertmsg: Sefaria._("Please select a feedback type")});
      return
    }

    if (!Sefaria._uid && !this.validateEmail($("#feedbackEmail").val())) {
      this.setState({alertmsg: Sefaria._("Please enter a valid email address")});
      return
    }

    let feedback = {
        refs: this.props.srefs || null,
        type: this.state.type,
        url: this.props.url || null,
        currVersions: this.props.currVersions,
        email: $("#feedbackEmail").val() || null,
        msg: $("#feedbackText").val(),
        uid: Sefaria._uid || null
    };
    let postData = {json: JSON.stringify(feedback)};
    const url = "/api/send_feedback";

    this.setState({feedbackSent: true});

    $.post(url, postData, function (data) {
        if (data.error) {
            alert(data.error);
        } else {
            console.log(data);
            Sefaria.track.event("Tools", "Send Feedback", this.props.url);
        }
    }.bind(this)).fail(function (xhr, textStatus, errorThrown) {
        alert(Sefaria._("Unfortunately, there was an error sending this feedback. Please try again or try reloading this page."));
        this.setState({feedbackSent: true});
    });
  }
  validateEmail(email) {
    const re = /^(([^<>()\[\]\\.,;:\s@"]+(\.[^<>()\[\]\\.,;:\s@"]+)*)|(".+"))@((\[[0-9]{1,3}\.[0-9]{1,3}\.[0-9]{1,3}\.[0-9]{1,3}])|(([a-zA-Z\-0-9]+\.)+[a-zA-Z]{2,}))$/;
    return re.test(email);
  }
  setType(event) {
    this.setState({type: event.target.value});
  }
  render() {
    if (this.state.feedbackSent) {
        return (
            <div className="feedbackBox sans-serif">
                <p className="int-en">Feedback sent!</p>
                <p className="int-he">משוב נשלח!</p>
            </div>
        )
    }
    return (
        <div className="feedbackBox sans-serif">
            <p className="int-en">Have some feedback? We would love to hear it.</p>
            <p className="int-he">אנחנו מעוניינים במשוב ממך</p>

            {this.state.alertmsg ?
                <div>
                    <p className="int-en">{this.state.alertmsg}</p>
                    <p className="int-he">{this.state.alertmsg}</p>
                </div>
                : null
            }

            <Dropdown
              name="feedbackType"
              options={[
                        {value: "content_issue",   label: Sefaria._("Report an issue with the text")},
                        {value: "translation_request",   label: Sefaria._("Request translation")},
                        {value: "bug_report",      label: Sefaria._("Report a bug")},
                        {value: "help_request",    label: Sefaria._("Get help")},
                        {value: "feature_request", label: Sefaria._("Request a feature")},
                        {value: "good_vibes",      label: Sefaria._("Give thanks")},
                        {value: "other",           label: Sefaria._("Other")},
                      ]}
              placeholder={Sefaria._("Select Type")}
              onChange={this.setType}
            />

            <textarea className="feedbackText" placeholder={Sefaria._("Describe the issue...")} id="feedbackText"></textarea>

            {!Sefaria._uid ?
                <div><input className="sidebarInput noselect" placeholder={Sefaria._("Email Address")} id="feedbackEmail" /></div>
                : null }

             <div className="button" role="button" onClick={() => this.sendFeedback()}>
                 <span className="int-en">Submit</span>
                 <span className="int-he">שליחה</span>
             </div>
        </div>
    );
  }
}


class ReaderMessage extends Component {
  // Component for determining user feedback on new element
  constructor(props) {
    super(props)
    var showNotification = Sefaria._inBrowser && !document.cookie.includes(this.props.messageName+"Accepted");
    this.state = {showNotification: showNotification};
  }
  setFeedback(status) {
    Sefaria.track.uiFeedback(this.props.messageName+"Accepted", status);
    $.cookie((this.props.messageName+"Accepted"), 1, {path: "/"});
    this.setState({showNotification: false});
  }
  render() {
    if (!this.state.showNotification) { return null; }
    return (
      <div className="readerMessageBox">
        <div className="readerMessage">
          <div className="int-en">{this.props.message}</div>
          <div className="button small" role="button" onClick={() => this.setFeedback('Like')}>{this.props.buttonLikeText}</div>
          <div className="button small" role="button" onClick={() => this.setFeedback('Dislike')}>{this.props.buttonDislikeText}</div>
        </div>
      </div>);
  }
}
ReaderMessage.propTypes = {
  messageName: PropTypes.string.isRequired,
  message: PropTypes.string.isRequired,
  buttonLikeText: PropTypes.string.isRequired,
  buttonDislikeText: PropTypes.string.isRequired,
};


class CookiesNotification extends Component {
  constructor(props) {
    super(props);
    const showNotification = /*!Sefaria._debug && */Sefaria._inBrowser && !document.cookie.includes("cookiesNotificationAccepted");

    this.state = {showNotification: showNotification};
  }
  setCookie() {
    $.cookie("cookiesNotificationAccepted", 1, {path: "/", expires: 20*365});
    this.setState({showNotification: false});
  }
  render() {
    if (!this.state.showNotification) { return null; }
    return (
      <div className="cookiesNotification">

          <span className="int-en">
            <span>We use cookies to give you the best experience possible on our site. Click OK to continue using Sefaria. <a href="/privacy-policy">Learn More</a>.</span>
            <span className='int-en button small white' onClick={this.setCookie}>OK</span>
          </span>
          <span className="int-he">
            <span>אנחנו משתמשים ב"עוגיות" כדי לתת למשתמשים את חוויית השימוש הטובה ביותר.
              <a href="/privacy-policy">קראו עוד בנושא</a>
            </span>
            <span className='int-he button small white' onClick={this.setCookie}>לחצו כאן לאישור</span>
          </span>

       </div>
    );
  }
}


const CommunityPagePreviewControls = ({date}) => {

  const dateStr = (date, offset) => {
    const d = new Date(date);
    d.setDate(d.getDate() + offset)

    return (
      (d.getMonth() + 1) + "/" +
      d.getDate() + "/" +
      d.getFullYear().toString().slice(2)
    );
  };

  const tomorrow = dateStr(date, 1);
  const yesterday = dateStr(date, -1)

  return (
    <div id="communityPagePreviewControls">
      <InterfaceText>You are previewing the Community page for </InterfaceText>
      <a className="date" href={"/admin/community-preview?date=" + date}>
        <InterfaceText>{date}</InterfaceText>
      </a>
      <div>
        <a href={"/admin/community-preview?date=" + yesterday}>
          <InterfaceText>{"« " + yesterday}</InterfaceText>
        </a>
        <a href={"/admin/community-preview?date=" + tomorrow}>
          <InterfaceText>{tomorrow + " »"}</InterfaceText>
        </a>
      </div>
      <div>
        <a href={"/admin/reset/community?next=" + date}>
          <InterfaceText>Refresh Cache</InterfaceText>
        </a>
      </div>
    </div>
  );
};


const SheetTitle = (props) => (
  <span className="title"
    role="heading"
    aria-level="1"
    contentEditable={props.editable}
    suppressContentEditableWarning={true}
    onBlur={props.editable ? props.blurCallback : null}
    style={{"direction": Sefaria.hebrew.isHebrew(props.title.stripHtml()) ? "rtl" :"ltr"}}
  >
  {props.title ? props.title.stripHtmlConvertLineBreaks() : ""}
  </span>
);
SheetTitle.propTypes = {
  title: PropTypes.string,
};


const SheetAuthorStatement = (props) => (
  <div className="authorStatement sans-serif" contentEditable={false} style={{ userSelect: 'none' }}>
    {props.children}
  </div>
);
SheetAuthorStatement.propTypes = {
  authorImage:      PropTypes.string,
  authorStatement:  PropTypes.string,
  authorUrl:        PropTypes.string,
};


const CollectionStatement = ({name, slug, image, children}) => (
  slug ?
    <div className="collectionStatement sans-serif" contentEditable={false} style={{ userSelect: 'none' }}>
      <div className="collectionListingImageBox imageBox">
        <a href={"/collections/" + slug}>
          <img className={classNames({collectionListingImage:1, "img-circle": 1, default: !image})} src={image || "/static/icons/collection.svg"} alt="Collection Logo"/>
        </a>
      </div>
      <a href={"/collections/" + slug}>{children ? children : name}</a>
    </div>
    :
    <div className="collectionStatement sans-serif" contentEditable={false} style={{ userSelect: 'none', display: 'none' }}>
      {children}
    </div>
);

const AdminToolHeader = function({title, validate, close}) {
  /*
  Save and Cancel buttons with a header using the `title` text.  Save button calls 'validate' and cancel button calls 'close'.
   */
  return    <div className="headerWithButtons">
              <h1 className="pageTitle">
                <InterfaceText>{title}</InterfaceText>
              </h1>
              <div className="end">
                <a onClick={close} id="cancel" className="button small transparent control-elem">
                  <InterfaceText>Cancel</InterfaceText>
                </a>
                <div onClick={validate} id="saveAccountSettings" className="button small blue control-elem" tabIndex="0" role="button">
                  <InterfaceText>Save</InterfaceText>
                </div>
              </div>
            </div>
}


const CategoryChooser = function({categories, update}) {
  /*
  Allows user to start from the top of the TOC and select a precise path through the category TOC using option menus.
  'categories' is initial list of categories specifying a path and 'update' is called with new categories after the user changes selection
   */
  const categoryMenu = useRef();

  const handleChange = function(e) {
    let newCategories = [];
    for (let i=0; i<categoryMenu.current.children.length; i++) {
      let el = categoryMenu.current.children[i].children[0];
      let elValue = el.options[el.selectedIndex].value;
      let possCategories = newCategories.concat([elValue]);
      if (!Sefaria.tocObjectByCategories(possCategories)) {
        // if possCategories are ["Talmud", "Prophets"], break out and leave newCategories as ["Talmud"]
        break;
      }
      newCategories.push(elValue);
    }
    update(newCategories); //tell parent of new values
  }

  let menus = [];

  //create a menu of first level categories
  let options = Sefaria.toc.map(function(child, key) {
    if (categories.length > 0 && categories[0] === child.category) {
      return <option key={key+1} value={categories[0]} selected>{categories[0]}</option>;
    }
    else {
      return <option key={key+1} value={child.category}>{child.category}</option>
    }
  });
  menus.push(options);

  //now add to menu second and/or third level categories found in categories
  for (let i=0; i<categories.length; i++) {
    let options = [];
    const tocObject = Sefaria.tocObjectByCategories(categories.slice(0, i+1));
    const subcats = !tocObject?.contents ? [] : tocObject.contents.filter(x => x.hasOwnProperty("category")); //Indices have 'categories' field and Categories have 'category' field which is their lastPath
    for (let j=0; j<subcats.length; j++) {
      const selected = categories.length >= i && categories[i+1] === subcats[j].category;
      options.push(<option key={j} value={subcats[j].category} selected={selected}>{subcats[j].category}</option>);
    }
    if (options.length > 0) {
      menus.push(options);
    }
  }
  return <div ref={categoryMenu}>
          {menus.map((menu, index) =>
            <div id="categoryChooserMenu">
              <select key={`subcats-${index}`} id={`subcats-${index}`} onChange={handleChange}>
              <option key="chooseCategory" value="Choose a category">Table of Contents</option>
              {menu}
              </select>
            </div>)}
         </div>
}


const TitleVariants = function({titles, update, options}) {
  /*
  Wrapper for ReactTags component.  `titles` is initial list of strings to populate ReactTags component
  and `update` is method to call after deleting or adding to titles. `options` is an object that can have
  the fields `onTitleDelete`, `onTitleAddition`, and `onTitleValidate` allowing overloading of TitleVariant's methods
   */
  const onTitleDelete = function(i) {
    const newTitles = titles.filter(t => t !== titles[i]);
    update(newTitles);
  }
  const onTitleAddition = function(title) {
    const newTitles = [].concat(titles, title);
    update(newTitles);
  }
  const onTitleValidate = function (title) {
    const validTitle = titles.every((item) => item.name !== title.name);
    if (!validTitle) {
      alert(title.name+" already exists.");
    }
    return validTitle;
  }

  return <div className="publishBox">
                <ReactTags
                    allowNew={true}
                    tags={titles}
                    onDelete={options?.onTitleDelete ? options.onTitleDelete : onTitleDelete}
                    placeholderText={Sefaria._("Add a title...")}
                    delimiters={["Enter", "Tab"]}
                    onAddition={options?.onTitleAddition ? options.onTitleAddition : onTitleAddition}
                    onValidate={options?.onTitleValidate ? options.onTitleValidate : onTitleValidate}
                  />
         </div>
}

const SheetMetaDataBox = (props) => (
  <div className="sheetMetaDataBox">
    {props.children}
  </div>
);

const DivineNameReplacer = ({setDivineNameReplacement, divineNameReplacement}) => {
  return (
      <div className="divineNameReplacer">
        <p className="sans-serif"><InterfaceText>Select how you would like to display the divine name in this sheet:</InterfaceText></p>

            <Dropdown
              name="divinename"
              options={[
                        {value: "noSub",   label: Sefaria._("No Substitution")},
                        {value: "yy",   label: 'יי'},
                        {value: "h",      label:'ה׳'},
                        {value: "ykvk",    label: 'יקוק'},
                      ]}
              placeholder={Sefaria._("Select Type")}
              onChange={(e) => setDivineNameReplacement((e.target.value))}
              preselected={divineNameReplacement}
            />
      </div>
  )

}
const Autocompleter = ({getSuggestions, showSuggestionsOnSelect, inputPlaceholder, inputValue, changeInputValue, selectedCallback,
                         buttonTitle, autocompleteClassNames }) => {
  /*
  Autocompleter component used in AddInterfaceInput and TopicSearch components.  Component contains an input box, a
  select menu that shows autcomplete suggestions, and a button.  To submit an autocomplete suggestion, user can press enter in the input box, or click on the button.
  `getSuggestions` is a callback function that is called whenever the user types in the input box, which causes the select menu to be populated.
  It returns an object with the necessary props of "currentSuggestions" and "showAddButton" and optional props "previewText" and "helperPromptText" (latter are used in Editor.jsx)
  `showSuggestionsOnSelect` is a boolean; if true, when the user selects an option from the suggestions,`getSuggestions` will be called. Useful when autocompleting a Ref in AddInterfaceInput.
  `inputPlaceholder` is the placeholder for the input component.
  `inputValue` and `changeInputValue` are passed from the parent so that when there is a change in the input box, the parent knows about it.  Useful in TopicSearch for the case "Create new topic: [new topic]"
  `selectedCallback` is a callback function called when the user submits an autocomplete suggestion.
  `autocompleteClassNames` are styling options
   */
  const [currentSuggestions, setCurrentSuggestions] = useState(null);
  const [previewText, setPreviewText] = useState(null);
  const [helperPromptText, setHelperPromptText] = useState(null);
  const [showAddButton, setShowAddButton] = useState(false);
  const [showCurrentSuggestions, setShowCurrentSuggestions] = useState(true);
  const [inputClassNames, setInputClassNames] = useState(classNames({selected: 0}));
  const suggestionEl = useRef(null);
  const inputEl = useRef(null);
  const buttonClassNames = classNames({button: 1, small: 1});

  const getWidthOfInput = () => {
    //Create a temporary div w/ all of the same styles as the input since we can't measure the input
    let tmp = document.createElement("div");
    const inputEl = document.querySelector('.addInterfaceInput input');
    const styles = window.getComputedStyle(inputEl);
    //Reduce function required b/c cssText returns "" on Firefox
    const cssText = Object.values(styles).reduce(
        (css, propertyName) =>
            `${css}${propertyName}:${styles.getPropertyValue(
                propertyName
            )};`
    );
    tmp.style.cssText = cssText

    //otherwise it will always return the width of container instead of the content
    tmp.style.removeProperty('width')
    tmp.style.removeProperty('min-width')
    tmp.style.removeProperty('min-inline-size')
    tmp.style.removeProperty('inline-size')

    tmp.innerHTML = inputEl.value.trim().replace(/&/g, '&amp;').replace(/</g, '&lt;').replace(/>/g, '&gt;');
    document.body.appendChild(tmp);
    const theWidth = tmp.getBoundingClientRect().width;
    document.body.removeChild(tmp);
    return theWidth;
  }

  useEffect(
    () => {
         const element = document.querySelector('.textPreviewSegment.highlight');
         if (element) {element.scrollIntoView({ behavior: 'smooth', block: 'nearest', inline: 'start' })}
    }, [previewText]
  )

  const resizeInputIfNeeded = () => {
    const currentWidth = getWidthOfInput();
    if (currentWidth > 350) {document.querySelector('.addInterfaceInput input').style.width = `${currentWidth+20}px`}
  }

  const processSuggestions = (resultsPromise) => {
    resultsPromise.then(results => {
      setCurrentSuggestions(results.currentSuggestions);
      setShowAddButton(results.showAddButton);
      setHelperPromptText(results.helperPromptText);
      if (!!results.previewText) {
        generatePreviewText(results.previewText);
      }
      if (!!results.helperPromptText) {
        document.querySelector('.addInterfaceInput input+span.helperCompletionText').style.insetInlineStart = `${getWidthOfInput()}px`;
      }
    });
  }

  const onChange = (input) => {
    setInputClassNames(classNames({selected: 0}));
    setShowCurrentSuggestions(true);
    processSuggestions(getSuggestions(input));
    resizeInputIfNeeded();
  }

  const handleOnClickSuggestion = (title) => {
      changeInputValue(title);
      setShowCurrentSuggestions(showSuggestionsOnSelect);
      if (showSuggestionsOnSelect) {
        processSuggestions(getSuggestions(title));
      }
      setInputClassNames(classNames({selected: 1}));
      resizeInputIfNeeded();
      inputEl.current.focus();
  }

  const Suggestion = ({title, color}) => {
    return(<option
              className="suggestion"
              onClick={(e)=>{
                  e.stopPropagation()
                  handleOnClickSuggestion(title)
                }
              }
              style={{"borderInlineStartColor": color}}
           >{title}</option>)

  }
  const mapSuggestions = (suggestions) => {
    const div = suggestions.map((suggestion, index) => (

        (<Suggestion
           title={suggestion.name}
           color={suggestion.border_color}
           key={index}
        />)

    ))

  return(div)
  }

  const handleSelection = () => {
    selectedCallback(inputValue, currentSuggestions);
    setPreviewText(null);
    setShowAddButton(false);
  }

  const onKeyDown = e => {
    if (e.key === 'Enter' && showAddButton) {
      handleSelection(inputValue, currentSuggestions);
    }

    else if (e.key === 'ArrowDown' && currentSuggestions && currentSuggestions.length > 0) {
      suggestionEl.current.focus();
      (suggestionEl.current).firstChild.selected = 'selected';
    }
    else
    {
      changeInputValue(inputEl.current.value);
    }
  }


  const generatePreviewText = (ref) => {
        Sefaria.getText(ref, {context:1, stripItags: 1}).then(text => {
           const segments = Sefaria.makeSegments(text, true);
           const previewHTML =  segments.map((segment, i) => {
            {
              const heOnly = !segment.en;
              const enOnly = !segment.he;
              const overrideLanguage = (enOnly || heOnly) ? (heOnly ? "hebrew" : "english") : null;

              return(
                  <div
                      className={classNames({'textPreviewSegment': 1, highlight: segment.highlight, heOnly: heOnly, enOnly: enOnly})}
                      key={segment.ref}>
                    <sup><ContentText
                        text={{"en": segment.number, "he": Sefaria.hebrew.encodeHebrewNumeral(segment.number)}}
                        defaultToInterfaceOnBilingual={true}
                    /></sup> <ContentText html={{"he": segment.he+ " ", "en": segment.en+ " " }} defaultToInterfaceOnBilingual={!overrideLanguage} overrideLanguage={overrideLanguage} bilingualOrder={["en", "he"]}/>
                  </div>
              )
            }
          })
          setPreviewText(previewHTML);
        })
  }

   const checkEnterOnSelect = (e) => {
      if (e.key === 'Enter') {
          handleOnClickSuggestion(e.target.value);
      }
    }

  return(
    <div className={autocompleteClassNames} onClick={(e) => {e.stopPropagation()}} title={Sefaria._(buttonTitle)}>
      <input
          type="text"
          placeholder={Sefaria._(inputPlaceholder)}
          onKeyDown={(e) => onKeyDown(e)}
          onClick={(e) => {e.stopPropagation()}}
          onChange={(e) => onChange(e.target.value)}
          onBlur={(e) => setPreviewText(null) }
          value={inputValue}
          ref={inputEl}
          className={inputClassNames}

      /><span className="helperCompletionText sans-serif-in-hebrew">{helperPromptText}</span>
      {showAddButton ? <button className={buttonClassNames} onClick={(e) => {
                    handleSelection(inputValue, currentSuggestions)
                }}>{buttonTitle}</button> : null}

      {showCurrentSuggestions && currentSuggestions && currentSuggestions.length > 0 ?
          <div className="suggestionBoxContainer">
          <select
              ref={suggestionEl}
              className="suggestionBox"
              size={currentSuggestions.length}
              multiple
              onKeyDown={(e) => checkEnterOnSelect(e)}
          >
            {mapSuggestions(currentSuggestions)}
          </select>
          </div>
          : null
      }

      {previewText ?
          <div className="textPreviewContainer">
            <div className="textPreview">
              <div className="inner">{previewText}</div>
            </div>
          </div>

          : null

      }

    </div>
    )
}
export {
  CategoryHeader,
  SimpleInterfaceBlock,
  DangerousInterfaceBlock,
  SimpleContentBlock,
  SimpleLinkedBlock,
  BlockLink,
  CategoryColorLine,
  CategoryAttribution,
  CollectionStatement,
  CookiesNotification,
  CollectionListing,
  ColorBarBox,
  Dropdown,
  DropdownButton,
  DropdownModal,
  DropdownOptionList,
  FeedbackBox,
  FilterableList,
  FollowButton,
  GlobalWarningMessage,
  InterruptingMessage,
  InterfaceText,
  ContentText,
  EnglishText,
  HebrewText,
  CommunityPagePreviewControls,
  LanguageToggleButton,
  Link,
  LoadingMessage,
  LoadingRing,
  LoginPrompt,
  MessageModal,
  NBox,
  NewsletterSignUpForm,
  Note,
  ProfileListing,
  ProfilePic,
  ReaderMessage,
  CloseButton,
  DisplaySettingsButton,
  MenuButton,
  SearchButton,
  SaveButton,
  SignUpModal,
  SheetListing,
  SheetAccessIcon,
  SheetTopicLink,
  TabView,
  TextBlockLink,
  ToggleSet,
  ToolTipped,
  TwoOrThreeBox,
  ResponsiveNBox,
  SheetMetaDataBox,
  SheetAuthorStatement,
  SheetTitle,
  InterfaceLanguageMenu,
  Autocompleter,
  DonateLink,
  DivineNameReplacer,
  AdminToolHeader,
  CategoryChooser,
  TitleVariants,
  requestWithCallBack
};<|MERGE_RESOLUTION|>--- conflicted
+++ resolved
@@ -20,11 +20,8 @@
 import { SignUpModalKind, generateContentForModal } from './sefaria/signupModalContent';
 import {SourceEditor} from "./SourceEditor";
 import Cookies from "js-cookie";
-<<<<<<< HEAD
 import {EditTextInfo} from "./BookPage";
-=======
 import ReactMarkdown from 'react-markdown';
->>>>>>> f04ffd7e
 
 /**
  * Component meant to simply denote a language specific string to go inside an InterfaceText element
