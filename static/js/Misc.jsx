//const React      = require('react');
import React, { useState, useEffect, useContext, useRef } from 'react';
import ReactDOM  from 'react-dom';
import $  from './sefaria/sefariaJquery';
import { CollectionsModal } from "./CollectionsWidget";
import Sefaria  from './sefaria/sefaria';
import classNames  from 'classnames';
import PropTypes  from 'prop-types';
import Component from 'react-class';
import { usePaginatedDisplay } from './Hooks';
import {ContentLanguageContext, AdContext} from './context';
import ReactCrop from 'react-image-crop';
import 'react-image-crop/dist/ReactCrop.css';
import {Editor} from "slate";
import ReactTags from "react-tag-autocomplete";
import {AdminEditorButton, useEditToggle} from "./AdminEditor";
import {CategoryEditor} from "./CategoryEditor";
import {TopicEditor} from "./TopicEditor";

/**
 * Component meant to simply denote a language specific string to go inside an InterfaceText element
 * ```
 * <InterfaceText>
 *     <EnglishText>lorem ipsum</EnglishText>
 *     <HebrewText>lorem ipsum</HebrewText>
 * </InterfaceText>
 * ```
 * @param children
 * @returns {JSX.Element}
 * @constructor
 */
const HebrewText = ({children}) => (
    <>{children}</>
);
const EnglishText = ({children}) => (
    <>{children}</>
);

const AvailableLanguages = () => {
  return {"english" : EnglishText, "hebrew": HebrewText};
};
const AvailableLanguagesValidator = (children, key, componentName, location, propFullName) => {
    if (!(children[key].type && (Object.values(AvailableLanguages()).indexOf(children[key].type) != -1) )) {
      return new Error(
        'Invalid prop `' + propFullName + '` supplied to' +
        ' `' + componentName + '`. Validation failed.'
      );
    }
};
const __filterChildrenByLanguage = (children, language) => {
  let chlArr = React.Children.toArray(children);
  let currLangComponent = AvailableLanguages()[language];
  let newChildren = chlArr.filter(x=> x.type == currLangComponent);
  return newChildren;
};

const InterfaceText = ({text, html, children, context}) => {
  /**
   * Renders a single span for interface string with either class `int-en`` or `int-he` depending on Sefaria.interfaceLang.
   *  If passed explicit text or html objects as props with "en" and/or "he", will only use those to determine correct text or fallback text to display.
   *  Otherwise:
   * `children` can be the English string, which will be translated with Sefaria._ if needed.
   * `children` can also take the form of <LangText> components above, so they can be used for longer paragrpahs or paragraphs containing html, if needed.
   * `context` is passed to Sefaria._ for additional translation context
   */
  const [contentVariable, isDangerouslySetInnerHTML]  = html ? [html, true] : [text, false];
  const isHebrew = Sefaria.interfaceLang === "hebrew";
  let elemclasses = classNames({"int-en": !isHebrew, "int-he": isHebrew});
  let textResponse = null;
  if (contentVariable) {// Prioritze explicit props passed in for text of the element, does not attempt to use Sefaria._() for this case
    let {he, en} = contentVariable;
    textResponse = isHebrew ? (he || en) : (en || he);
    let fallbackCls = (isHebrew && !he) ? " enInHe" : ((!isHebrew && !en) ? " heInEn" : "" );
    elemclasses += fallbackCls;
  } else { // Also handle composition with children
    const chlCount = React.Children.count(children);
    if (chlCount === 1) { // Same as passing in a `en` key but with children syntax
      textResponse = Sefaria._(children, context);
    } else if (chlCount <= Object.keys(AvailableLanguages()).length){ // When multiple languages are passed in via children
      let newChildren = __filterChildrenByLanguage(children, Sefaria.interfaceLang);
      textResponse = newChildren[0]; //assumes one language element per InterfaceText, may be too naive
    } else {
      console.log("Error too many children")
    }
  }
  return (
    isDangerouslySetInnerHTML ?
      <span className={elemclasses} dangerouslySetInnerHTML={{__html: textResponse}}/>
      :
      <span className={elemclasses}>{textResponse}</span>
  );
};
InterfaceText.propTypes = {
  //Makes sure that children passed in are either a single string, or an array consisting only of <EnglishText>, <HebrewText>
  children: PropTypes.oneOfType([
      PropTypes.string,
      PropTypes.arrayOf(AvailableLanguagesValidator),
  ]),
  content: PropTypes.object,
  html: PropTypes.object,
  context: PropTypes.string,
  className: PropTypes.string
};

const ContentText = ({text, html, overrideLanguage, defaultToInterfaceOnBilingual=false, bilingualOrder = null}) => {
  /**
   * Renders content language throughout the site (content that comes from the database and is not interface language)
   * Gets the active content language from Context and renders only the appropriate child(ren) for given language
   * text {{text: object}} a dictionary {en: "some text", he: "some translated text"} to use for each language
   * html {{html: object}} a dictionary {en: "some html", he: "some translated html"} to use for each language in the case where it needs to be dangerously set html
   * overrideLanguage a string with the language name (full not 2 letter) to force to render to overriding what the content language context says. Can be useful if calling object determines one langugae is missing in a dynamic way
   * defaultToInterfaceOnBilingual use if you want components not to render all languages in bilingual mode, and default them to what the interface language is
   * bilingualOrder is an array of short language notations (e.g. ["he", "en"]) meant to tell the component what
   * order to render the bilingual langauage elements in (as opposed to the unguaranteed order by default).
   */
  const [contentVariable, isDangerouslySetInnerHTML]  = html ? [html, true] : [text, false];
  const contentLanguage = useContext(ContentLanguageContext);
  const languageToFilter = (defaultToInterfaceOnBilingual && contentLanguage.language === "bilingual") ? Sefaria.interfaceLang : (overrideLanguage ? overrideLanguage : contentLanguage.language);
  const langShort = languageToFilter.slice(0,2);
  let renderedItems = Object.entries(contentVariable);
  if(languageToFilter == "bilingual"){
    if(bilingualOrder !== null){
      //nifty function that sorts one array according to the order of a second array.
      renderedItems.sort(function(a, b){
        return bilingualOrder.indexOf(a[0]) - bilingualOrder.indexOf(b[0]);
      });
    }
  }else{
    renderedItems = renderedItems.filter(([lang, _])=>{
      return lang === langShort;
    });
  }
  return renderedItems.map( x =>
      isDangerouslySetInnerHTML ?
          <span className={`contentSpan ${x[0]}`} lang={x[0]} key={x[0]} dangerouslySetInnerHTML={{__html: x[1]}}/>
          :
          <span className={`contentSpan ${x[0]}`} lang={x[0]} key={x[0]}>{x[1]}</span>
  );
};


const LoadingRing = () => (
  <div className="lds-ring"><div></div><div></div><div></div><div></div></div>
);

const DonateLink = ({children, classes, source, link}) => {
  link = link || "default";
  const linkOptions = {
    default: {
      en: "https://sefaria.nationbuilder.com/supportsefaria",
      he: "https://sefaria.nationbuilder.com/supportsefaria_il"
    },
    header: {
      en: "https://sefaria.nationbuilder.com/supportsefaria_w",
      he: "https://sefaria.nationbuilder.com/supportsefaria_il_w"
    },
    sponsor: {
      en: "https://sefaria.nationbuilder.com/sponsor",
      he: "https://sefaria.nationbuilder.com/sponsor",
    }
  };
  const url = Sefaria._v(linkOptions[link]);
  const trackClick = () => {
    Sefaria.track.event("Donations", "Donation Click", source);
  };

  return (
    <a href={url} className={classes} target="_blank" onClick={trackClick}>
      {children}
    </a>
  );
};

/* flexible profile picture that overrides the default image of gravatar with text with the user's initials */
class ProfilePic extends Component {
  constructor(props) {
    super(props);
    this.state = {
      showDefault: !this.props.url || this.props.url.startsWith("https://www.gravatar"), // We can't know in advance if a gravatar image exists of not, so start with the default beforing trying to load image
      src: null,
      isFirstCropChange: true,
      crop: {unit: "px", width: 250, aspect: 1},
      croppedImageBlob: null,
      error: null,
    };
    this.imgFile = React.createRef();
  }
  setShowDefault() { /* console.log("error"); */ this.setState({showDefault: true});  }
  setShowImage() { /* console.log("load"); */ this.setState({showDefault: false});  }
  componentDidMount() {
    if (this.didImageLoad()) {
      this.setShowImage();
    } else {
      this.setShowDefault();
    }
  }
  didImageLoad(){
    // When using React Hydrate, the onLoad event of the profile image will return before
    // react code runs, so we check after mount as well to look replace bad images, or to
    // swap in a gravatar image that we now know is valid.
    const img = this.imgFile.current;
    return (img && img.complete && img.naturalWidth !== 0);
  }
  onSelectFile(e) {
    if (e.target.files && e.target.files.length > 0) {
      if (!e.target.files[0].type.startsWith('image/')) {
        this.setState({ error: "Error: Please upload an image with the correct file extension (e.g. jpg, png)"});
        return;
      }
      const reader = new FileReader();
      reader.addEventListener("load", () =>
        this.setState({ src: reader.result })
      );
      console.log("FILE", e.target.files[0]);
      reader.readAsDataURL(e.target.files[0]);
    }
  }
  onImageLoaded(image) {
    this.imageRef = image;
  }
  onCropComplete(crop) {
    this.makeClientCrop(crop);
  }
  onCropChange(crop, percentCrop) {
    // You could also use percentCrop:
    // this.setState({ crop: percentCrop });
    if (this.state.isFirstCropChange) {
      const { clientWidth:width, clientHeight:height } = this.imageRef;
      crop.width = Math.min(width, height);
      crop.height = crop.width;
      crop.x = (this.imageRef.width/2) - (crop.width/2);
      crop.y = (this.imageRef.height/2) - (crop.width/2);
      this.setState({ crop, isFirstCropChange: false });
    } else {
      this.setState({ crop });
    }
  }
  async makeClientCrop(crop) {
    if (this.imageRef && crop.width && crop.height) {
      const croppedImageBlob = await this.getCroppedImg(
        this.imageRef,
        crop,
        "newFile.jpeg"
      );
      //console.log(croppedImageUrl);
      this.setState({ croppedImageBlob });
    }
  }
  getCroppedImg(image, crop, fileName) {
    const canvas = document.createElement("canvas");
    const scaleX = image.naturalWidth / image.width;
    const scaleY = image.naturalHeight / image.height;
    canvas.width = crop.width * scaleX;
    canvas.height = crop.height * scaleY;
    const ctx = canvas.getContext("2d");
    ctx.drawImage(
      image,
      crop.x * scaleX,
      crop.y * scaleY,
      crop.width * scaleX,
      crop.height * scaleY,
      0,
      0,
      crop.width * scaleX,
      crop.height * scaleY
    );

    return new Promise((resolve, reject) => {
      canvas.toBlob(blob => {
        if (!blob) {
          console.error("Canvas is empty");
          return;
        }
        blob.name = fileName;
        resolve(blob);
      }, "image/jpeg");
    });
  }
  closePopup({ cb }) {
    this.setState({
      src: null,
      crop: {unit: "px", width: 250, aspect: 1},
      isFirstCropChange: true,
      croppedImageBlob: null,
      error: null,
    }, cb);
  }
  async upload() {
    const formData = new FormData();
    formData.append('file', this.state.croppedImageBlob);
    this.setState({ uploading: true });
    let errored = false;
    try {
      const response = await Sefaria.uploadProfilePhoto(formData);
      if (response.error) {
        throw new Error(response.error);
      } else {
        this.closePopup({ cb: () => {
          window.location = "/profile/" + Sefaria.slug; // reload to get update
          return;
        }});
      }
    } catch (e) {
      errored = true;
      console.log(e);
    }
    this.setState({ uploading: false, errored });
  }
  render() {
    const { name, url, len, hideOnDefault, showButtons, outerStyle } = this.props;
    const { showDefault, src, crop, error, uploading, isFirstCropChange } = this.state;
    const nameArray = !!name.trim() ? name.trim().split(/\s/) : [];
    const initials = nameArray.length > 0 ? (nameArray.length === 1 ? nameArray[0][0] : nameArray[0][0] + nameArray[nameArray.length-1][0]) : "";
    const defaultViz = showDefault ? 'flex' : 'none';
    const profileViz = showDefault ? 'none' : 'block';
    const imageSrc = url.replace("profile-default.png", 'profile-default-404.png');  // replace default with non-existant image to force onLoad to fail

    return (
      <div style={outerStyle} className="profile-pic">
        <div className={classNames({'default-profile-img': 1, noselect: 1, invisible: hideOnDefault})}
          style={{display: defaultViz,  width: len, height: len, fontSize: len/2}}>
          { showButtons ? null : `${initials}` }
        </div>
        <img
          className="img-circle profile-img"
          style={{display: profileViz, width: len, height: len, fontSize: len/2}}
          src={imageSrc}
          alt="User Profile Picture"
          ref={this.imgFile}
          onLoad={this.setShowImage}
          onError={this.setShowDefault}
        />
        {this.props.children ? this.props.children : null /*required for slate.js*/}
        { showButtons ? /* cant style file input directly. see: https://stackoverflow.com/questions/572768/styling-an-input-type-file-button */
            (<div className={classNames({"profile-pic-button-visible": showDefault !== null, "profile-pic-hover-button": !showDefault, "profile-pic-button": 1})}>
              <input type="file" className="profile-pic-input-file" id="profile-pic-input-file" onChange={this.onSelectFile} onClick={(event)=> { event.target.value = null}}/>
              <label htmlFor="profile-pic-input-file" className={classNames({resourcesLink: 1, blue: showDefault})}>
                <span className="int-en">{ showDefault ? "Add Picture" : "Upload New" }</span>
                <span className="int-he">{ showDefault ? "הוספת תמונה" : "עדכון תמונה" }</span>
              </label>
            </div>) : null
          }
          { (src || !!error) && (
            <div id="interruptingMessageBox" className="sefariaModalBox">
              <div id="interruptingMessageOverlay" onClick={this.closePopup}></div>
              <div id="interruptingMessage" className="profile-pic-cropper-modal">
                <div className="sefariaModalContent profile-pic-cropper-modal-inner">
                  { src ?
                    (<ReactCrop
                      src={src}
                      crop={crop}
                      className="profile-pic-cropper"
                      keepSelection
                      onImageLoaded={this.onImageLoaded}
                      onComplete={this.onCropComplete}
                      onChange={this.onCropChange}
                    />) : (<div className="profile-pic-cropper-error">{ error }</div>)
                  }
              </div>
              { (uploading || isFirstCropChange) ? (<div className="profile-pic-loading"><LoadingRing /></div>) : (
                <div>
                  <div className="smallText profile-pic-cropper-desc">
                    <span className="int-en">Drag corners to crop image</span>
                    <span className="int-he">לחיתוך התמונה, גרור את הפינות</span>
                  </div>
                  <div className="profile-pic-cropper-button-row">
                    <a href="#" className="resourcesLink profile-pic-cropper-button" onClick={this.closePopup}>
                      <span className="int-en">Cancel</span>
                      <span className="int-he">בטל</span>
                    </a>
                    <a href="#" className="resourcesLink blue profile-pic-cropper-button" onClick={this.upload}>
                      <span className="int-en">Save</span>
                      <span className="int-he">שמור</span>
                    </a>
                  </div>
                </div>
                )
              }
            </div>
          </div>
          )
        }
      </div>
    );
  }
}
ProfilePic.propTypes = {
  url:     PropTypes.string,
  name:    PropTypes.string,
  len:     PropTypes.number,
  hideOnDefault: PropTypes.bool,  // hide profile pic if you have are displaying default pic
  showButtons: PropTypes.bool,  // show profile pic action buttons
};


const FilterableList = ({
  filterFunc, sortFunc, renderItem, sortOptions, getData, data, renderEmptyList,
  renderHeader, renderFooter, showFilterHeader, refreshData, initialFilter,
  scrollableElement, pageSize, onDisplayedDataChange, initialRenderSize,
  bottomMargin, containerClass
}) => {
  const [filter, setFilter] = useState(initialFilter || '');
  const [sortOption, setSortOption] = useState(sortOptions[0]);
  const [displaySort, setDisplaySort] = useState(false);

  // Apply filter and sort to the raw data
  const processData = rawData => rawData ? rawData
      .filter(item => !filter ? true : filterFunc(filter, item))
      .sort((a, b) => sortFunc(sortOption, a, b))
      : [];

  const cachedData = data || null;
  const [loading, setLoading] = useState(!cachedData);
  const [rawData, setRawData] = useState(cachedData);
  const [displayData, setDisplayData] = useState(processData(rawData));

  // If `getData` function is passed, load data through this effect
  useEffect(() => {
    let isMounted = true;
    if (!rawData && !!getData) { // Don't try calling getData when `data` is intially passed
      setLoading(true);
      getData().then(data => {
        if (isMounted) {
          setRawData(data);
          setDisplayData(processData(data));
          setLoading(false);
        }
      });
    }
    return () => {
      isMounted = false;
    };
  }, [getData, rawData]);

  // Alternatively, if there is no `getData` function passed, we expect data
  // to be fed in directly through the `data` prop. Check `data` again whenever
  // refreshData signal changes.
  useEffect(() => {
    setRawData(data);
    setDisplayData(processData(data));
  }, [data, refreshData]);

  // Updates to filter or sort
  useEffect(() => {
    setDisplayData(processData(rawData));
  }, [filter, sortOption]);

  const dataUpToPage = usePaginatedDisplay(scrollableElement, displayData, pageSize, bottomMargin, initialRenderSize || pageSize);

  if (onDisplayedDataChange) {
    useEffect(() => {
      onDisplayedDataChange(dataUpToPage);
    }, [dataUpToPage]);
  }

  const onSortChange = newSortOption => {
    if (newSortOption === sortOption) { return; }
    setSortOption(newSortOption);
    setDisplaySort(false);
  };

  const oldDesign = typeof showFilterHeader == 'undefined';
  return (
    <div className="filterable-list">
      {oldDesign ? <div className="filter-bar">
        <div className="filter-bar-inner">
          <SearchButton />
          <input
            type="text"
            placeholder={Sefaria._("Search")}
            name="filterableListInput"
            value={filter}
            onChange={e => setFilter(e.target.value)}
          />
        </div>
        <div>
          { sortOptions.length > 1 ?
            <DropdownModal close={()=>setDisplaySort(false)} isOpen={displaySort}>
              <DropdownButton
                isOpen={displaySort}
                toggle={()=>setDisplaySort(prev => !prev)}
                enText={"Sort"}
                heText={"מיון"}
              />
              <DropdownOptionList
                isOpen={displaySort}
                options={sortOptions.map(option => ({type: option, name: option, heName: Sefaria._(option, "FilterableList")}))}
                currOptionSelected={sortOption}
                handleClick={onSortChange}
              />
            </DropdownModal>
            : null
          }
        </div>
      </div> : null }
      { !oldDesign && showFilterHeader ? (
        <div className="filter-bar-new">
          <div className="filter-input">
            <SearchButton />
            <input
              type="text"
              placeholder={Sefaria._("Search")}
              name="filterableListInput"
              value={filter}
              onChange={e => setFilter(e.target.value)}
            />
          </div>
          <div className="filter-sort-wrapper">
            <span className="systemText">
              <InterfaceText>Sort by</InterfaceText>
            </span>
            { sortOptions.map(option =>(
              <span
                key={option}
                className={classNames({'sans-serif': 1, 'sort-option': 1, noselect: 1, active: sortOption === option})}
                onClick={() => onSortChange(option)}
              >
                <InterfaceText context="FilterableList">{option}</InterfaceText>
              </span>
            ))}
          </div>
        </div>
      ) : null}
      {
        loading ? <LoadingMessage /> :
        <div className={"filter-content" + (containerClass ? " " + containerClass : "")}>
          {dataUpToPage.length ?
          <>
            { !!renderHeader ? renderHeader({filter}) : null }
            { dataUpToPage.map(renderItem) }
          </>
          : <>{!!renderEmptyList ? renderEmptyList({filter}) : null}</>}
          { !!renderFooter ? renderFooter({filter}) : null }
        </div>
      }
    </div>
  );
};
FilterableList.propTypes = {
  filterFunc:       PropTypes.func.isRequired,
  sortFunc:         PropTypes.func.isRequired,
  renderItem:       PropTypes.func.isRequired,
  sortOptions:      PropTypes.array.isRequired,
  getData:          PropTypes.func,   // At least one of `getData` or `data` is required
  data:             PropTypes.array,
  renderEmptyList:  PropTypes.func,
  renderHeader:     PropTypes.func,
  renderFooter:     PropTypes.func,
  showFilterHeader: PropTypes.bool,
};


class TabView extends Component {
  constructor(props) {
    super(props);
    const { currTabName } = props;
    this.state = {
      currTabName: typeof currTabName === 'undefined' ? this.props.tabs[0].id : currTabName
    };
  }
  componentDidMount() {
    if (this.props.currTabName === null) {
      this.props.setTab(this.props.tabs[0].id, true)
    }
  }
  openTab(index) {
    this.setState({currTabIndex: index});
  }
  getTabIndex() {
    let tabIndex;
    if (typeof this.props.currTabName === 'undefined') {
      tabIndex = this.props.tabs.findIndex(tab => tab.id === this.state.currTabName ? true : false)
    } else if (this.props.currTabName === null) {
      tabIndex = 0;
    } else {
      tabIndex = this.props.tabs.findIndex(tab => tab.id === this.props.currTabName ? true : false)
    }
    if(tabIndex === -1) {
      tabIndex = 0;
    }
    return tabIndex;
  }
  onClickTab(e, clickTabOverride) {
    if (clickTabOverride) {
      clickTabOverride()
    } else {
      let target = $(event.target);
      while (!target.attr("data-tab-index")) { target = target.parent(); }
      const tabIndex = parseInt(target.attr("data-tab-index"));
      const { onClickArray, setTab, tabs } = this.props;
      if (onClickArray && onClickArray[tabIndex]) {
        onClickArray[tabIndex]();
      } else {
        this.openTab(tabIndex);
        const tab = this.props.tabs[tabIndex];
        setTab && setTab(tab.id);
      }
    }
  }
  renderTab(tab, index) {
    const currTabIndex = this.getTabIndex();
    return (
      <div className={classNames({active: currTabIndex === index, justifyright: tab.justifyright})} key={tab.id} data-tab-index={index} onClick={(e) => {this.onClickTab(e, tab.clickTabOverride)}}>
        {this.props.renderTab(tab, index)}
      </div>
    );
  }
  render() {
    const currTabIndex = this.getTabIndex();
    const classes = classNames({"tab-view": 1, [this.props.containerClasses]: 1});
    return (
      <div className={classes}>
        <div className="tab-list sans-serif">
          {this.props.tabs.map(this.renderTab)}
        </div>
        { React.Children.toArray(this.props.children)[currTabIndex] }
      </div>
    );
  }
}
TabView.propTypes = {
  tabs:         PropTypes.array.isRequired,  // array of objects of any form. only requirement is each tab has a unique 'id' field. These objects will be passed to renderTab.
  renderTab:    PropTypes.func.isRequired,
  currTabName:  PropTypes.string,  // optional. If passed, TabView will be controlled from outside
  setTab:       PropTypes.func,    // optional. If passed, TabView will be controlled from outside
  onClickArray: PropTypes.object,  // optional. If passed, TabView will be controlled from outside
};


class DropdownOptionList extends Component {
  render() {
    return (
      <div className={(this.props.isOpen) ? "dropdown-option-list" :"dropdown-option-list hidden"}>
        <table>
          <tbody>
            {
              this.props.options.map( (option, iSortTypeObj) => {
                const tempClasses = classNames({'filter-title': 1, unselected: this.props.currOptionSelected !== option.type});
                return (
                  <tr key={option.type} className={tempClasses} onClick={()=>{ this.props.handleClick(option.type); }} tabIndex={`${iSortTypeObj}`} onKeyPress={e => {e.charCode == 13 ? this.props.handleClick(option.type) : null}} aria-label={`Sort by ${option.name}`}>
                    <td>
                      <img className="dropdown-option-check" src="/static/img/check-mark.svg" alt={`${option.name} sort selected`}/>
                    </td>
                    <td className="dropdown-option-list-label">
                      <span className="int-en">{option.name}</span>
                      <span className="int-he" dir="rtl">{option.heName}</span>
                    </td>
                  </tr>
                );
              })
            }
          </tbody>
        </table>
      </div>
    );
  }
}
DropdownOptionList.propTypes = {
  initialTabIndex: PropTypes.number,
  setTab: PropTypes.func,
  isOpen: PropTypes.bool.isRequired,
  options: PropTypes.array.isRequired,
  currOptionSelected: PropTypes.string.isRequired,
  handleClick: PropTypes.func.isRequired,
};


const DropdownButton = ({isOpen, toggle, enText, heText, buttonStyle}) => {
  const filterTextClasses = classNames({ "dropdown-button": 1, active: isOpen, buttonStyle });
  return (
    <div className={ filterTextClasses } tabIndex="0" onClick={toggle} onKeyPress={(e) => {e.charCode == 13 ? toggle(e):null}}>
      <InterfaceText text={{en: enText, he: heText}} />
      {isOpen ? <img src="/static/img/arrow-up.png" alt=""/> : <img src="/static/img/arrow-down.png" alt=""/>}
    </div>
  );
};
DropdownButton.propTypes = {
  isOpen:      PropTypes.bool.isRequired,
  toggle:      PropTypes.func.isRequired,
  enText:      PropTypes.string.isRequired,
  heText:      PropTypes.string.isRequired,
  buttonStyle: PropTypes.bool,
};


class DropdownModal extends Component {
  componentDidMount() {
    document.addEventListener('mousedown', this.handleClickOutside, false);
  }
  componentWillUnmount() {
    document.removeEventListener('mousedown', this.handleClickOutside, false);
  }
  handleClickOutside(event) {
    const domNode = ReactDOM.findDOMNode(this);
    if ((!domNode || !domNode.contains(event.target)) && this.props.isOpen) {
      this.props.close();
    }
  }
  render() {
    return (
      <div className={classNames({"dropdown-modal": 1, "position-unset": this.props.positionUnset, "sans-serif": 1})}>
        { this.props.children }
      </div>
    );
  }
}
DropdownModal.propTypes = {
  close:   PropTypes.func.isRequired,
  isOpen:  PropTypes.bool.isRequired,
  positionUnset: PropTypes.bool,  // for search filters
};


class Link extends Component {
  handleClick(e) {
    e.preventDefault();
    this.props.onClick();
  }
  render() {
    return <a
              className={this.props.className}
              href={this.props.href}
              onClick={this.handleClick}
              title={this.props.title}>{this.props.children}</a>
  }
}
Link.propTypes = {
  href:    PropTypes.string.isRequired,
  onClick: PropTypes.func,
  title:   PropTypes.string.isRequired,
};


class GlobalWarningMessage extends Component {
  close() {
    Sefaria.globalWarningMessage = null;
    this.forceUpdate();
  }
  render() {
    return Sefaria.globalWarningMessage ?
      <div id="globalWarningMessage">
        <i className='close fa fa-times' onClick={this.close}></i>
        <div dangerouslySetInnerHTML={ {__html: Sefaria.globalWarningMessage} }></div>
      </div>
      : null;
  }
}


class TextBlockLink extends Component {
  // Monopoly card style link with category color at top
  // This component is seriously overloaded :grimacing:

  render() {
    let { book, category, title, heTitle, showSections, sref, heRef, displayValue, heDisplayValue, position, url_string, recentItem, currVersions, sideColor, saved, sheetTitle, sheetOwner, timeStamp, intlang } = this.props;
    const index    = Sefaria.index(book);
    category = category || (index ? index.primary_category : "Other");
    const style    = {"borderColor": Sefaria.palette.categoryColor(category)};
    title    = title   || (showSections ? sref : book);
    heTitle  = heTitle || (showSections ? heRef : index.heTitle);
    const hlang = intlang ? "int-he": "he";
    const elang = intlang ? "int-en": "en";
    let byLine;
    if (!!sheetOwner && sideColor) {
      title = sheetTitle.stripHtml();
      heTitle = title;
      byLine = sheetOwner;
    }
    const subtitle = displayValue ? (
        <span className="blockLinkSubtitle">
            <span className={elang}>{displayValue}</span>
            <span className={hlang}>{heDisplayValue}</span>
        </span>
    ) : null;

    position = position || 0;
    const isSheet = book === 'Sheet';
    const classes  = classNames({refLink: !isSheet, sheetLink: isSheet, blockLink: 1, recentItem, calendarLink: (subtitle != null), saved });
    url_string = url_string ? url_string : sref;
    let url;
    if (isSheet) {
      url = `/sheets/${Sefaria.normRef(url_string).replace('Sheet.','')}`
    } else {
      url = "/" + Sefaria.normRef(url_string) + Sefaria.util.getUrlVersionsParams(currVersions).replace("&","?");
    }

    if (sideColor) {
      return (
        <a href={url} className={classes} data-ref={sref} data-ven={currVersions.en} data-vhe={currVersions.he} data-position={position}>
          <div className="sideColorLeft" data-ref-child={true}>
            <div className="sideColor" data-ref-child={true} style={{backgroundColor: Sefaria.palette.categoryColor(category)}} />
            <div className="sideColorInner" data-ref-child={true}>
              <span className={elang} data-ref-child={true}>{title}{!!sheetOwner ? (<i className="byLine" data-ref-child={true}>{byLine}</i>) : null}</span>
              <span className={hlang} data-ref-child={true}>{heTitle}{!!sheetOwner ? (<i className="byLine" data-ref-child={true}>{byLine}</i>) : null}</span>
            </div>
          </div>
          <div className="sideColorRight">
            { saved ? <SaveButton historyObject={{ ref: sref, versions: currVersions }} /> : null }
            { !saved && timeStamp ?
              <span className="sans-serif">
                { Sefaria.util.naturalTime(timeStamp) }
              </span>: null
            }
          </div>
        </a>
      );
    }
    return (
      <a href={url} className={classes} data-ref={sref} data-ven={currVersions.en} data-vhe={currVersions.he} data-position={position} style={style}>
        <span className={elang}>{title}</span>
        <span className={hlang}>{heTitle}</span>
        {subtitle}
      </a>
    );
  }
}
TextBlockLink.propTypes = {
  sref:            PropTypes.string.isRequired,
  currVersions:    PropTypes.object.isRequired,
  heRef:           PropTypes.string,
  book:            PropTypes.string,
  category:        PropTypes.string,
  title:           PropTypes.string,
  heTitle:         PropTypes.string,
  displayValue:    PropTypes.string,
  heDisplayValue:  PropTypes.string,
  url_string:      PropTypes.string,
  showSections:    PropTypes.bool,
  recentItem:      PropTypes.bool,
  position:        PropTypes.number,
  sideColor:       PropTypes.bool,
  saved:           PropTypes.bool,
  sheetTitle:      PropTypes.string,
  sheetOwner:      PropTypes.string,
  timeStamp:       PropTypes.number,
};
TextBlockLink.defaultProps = {
  currVersions: {en:null, he:null},
};


class LanguageToggleButton extends Component {
  toggle(e) {
    e.preventDefault();
    this.props.toggleLanguage();
  }
  render() {
    var url = this.props.url || "";
    return (<a href={url} className="languageToggle" onClick={this.toggle}>
              <img className="en" src="/static/img/aleph.svg" alt="Hebrew Language Toggle Icon" />
              <img className="he" src="/static/img/aye.svg" alt="English Language Toggle Icon" />
            </a>);
  }
}
LanguageToggleButton.propTypes = {
  toggleLanguage: PropTypes.func.isRequired,
  url:            PropTypes.string,
};


const ColorBarBox = ({tref, children}) =>  (
  <div className="colorBarBox" style={{"borderColor": Sefaria.palette.refColor(tref)}}>{children}</div>
);


const DangerousInterfaceBlock = ({en, he, classes}) => (
        <div className={classes}>
          <InterfaceText html={{"en": en, "he":he}} />
        </div>
    );
DangerousInterfaceBlock.propTypes = {
    en: PropTypes.string,
    he: PropTypes.string,
    classes: PropTypes.string
};


const SimpleInterfaceBlock = ({en, he, classes}) => (
        <div className={classes}>
            <InterfaceText text={{en:en, he:he}} />
        </div>
    );
SimpleInterfaceBlock.propTypes = {
    en: PropTypes.string,
    he: PropTypes.string,
    classes: PropTypes.string
};


const SimpleContentBlock = ({children, classes}) => (
        <div className={classes}>
          {children}
        </div>
    );
SimpleContentBlock.propTypes = {
    classes: PropTypes.string
};


const SimpleLinkedBlock = ({en, he, url, classes, aclasses, children, onClick, openInNewTab}) => (
  <div className={classes} onClick={onClick}>
    <a href={url} className={aclasses} target={openInNewTab ? "_blank" : "_self"}>
      <InterfaceText text={{en, he}}/>
    </a>
    {children}
  </div>
);
SimpleLinkedBlock.propTypes = {
    en: PropTypes.string,
    he: PropTypes.string,
    url: PropTypes.string,
    classes: PropTypes.string,
    aclasses: PropTypes.string
};


class BlockLink extends Component {
  render() {
    var interfaceClass = this.props.interfaceLink ? 'int-' : '';
    var cn = {blockLink: 1};
    var linkClass = this.props.title.toLowerCase().replace(" ", "-") + "-link";
    cn[linkClass] = 1;
    var classes = classNames(cn);
      return (<a className={classes} href={this.props.target}>
              {this.props.image ? <img src={this.props.image} alt="" /> : null}
              <span className={`${interfaceClass}en`}>{this.props.title}</span>
              <span className={`${interfaceClass}he`}>{this.props.heTitle}</span>
           </a>);
  }
}
BlockLink.propTypes = {
  title:         PropTypes.string,
  heTitle:       PropTypes.string,
  target:        PropTypes.string,
  image:         PropTypes.string,
  interfaceLink: PropTypes.bool
};
BlockLink.defaultProps = {
  interfaceLink: false
};


class ToggleSet extends Component {
  // A set of options grouped together.
  render() {
    let classes = {toggleSet: 1, separated: this.props.separated, blueStyle: this.props.blueStyle };
    classes[this.props.name] = 1;
    classes = classNames(classes);
    const width = 100.0 - (this.props.separated ? (this.props.options.length - 1) * 3 : 0);
    const style = {width: (width/this.props.options.length) + "%"};
    const label = this.props.label ? (<span className="toggle-set-label">{this.props.label}</span>) : null;
    return (
      <div className={classes} role="radiogroup" aria-label={this.props.ariaLabel}>
        {label}
        <div className="toggleSetToggleBox">
          {this.props.options.map((option) => (
          <ToggleOption
            name={option.name}
            key={option.name}
            set={this.props.name}
            role={option.role}
            ariaLabel={option.ariaLabel}
            on={this.props.currentValue == option.name}
            setOption={this.props.setOption}
            style={style}
            image={option.image}
            fa={option.fa}
            content={option.content} />))}
        </div>
      </div>);
  }
}
ToggleSet.propTypes = {
  name:          PropTypes.string.isRequired,
  label:         PropTypes.string,
  setOption:     PropTypes.func.isRequired,
  currentValue:  PropTypes.string,
  options:       PropTypes.array.isRequired,
  separated:     PropTypes.bool,
  blueStyle:     PropTypes.bool,
  role:          PropTypes.string,
  ariaLabel:     PropTypes.string
};


class ToggleOption extends Component {
  // A single option in a ToggleSet

  handleClick() {
    this.props.setOption(this.props.set, this.props.name);
    if (Sefaria.site) { Sefaria.track.event("Reader", "Display Option Click", this.props.set + " - " + this.props.name); }
  }
  checkKeyPress(e){
    if (e.keyCode === 39  || e.keyCode === 40) { //39 is right arrow -- 40 is down
        $(e.target).siblings(".toggleOption").attr("tabIndex","-1");
        $(e.target).attr("tabIndex","-1");
        $(e.target).next(".toggleOption").focus().attr("tabIndex","0");
    }
    else if (e.keyCode === 37 || e.keyCode === 38) { //37 is left arrow -- 38 is up
        $(e.target).siblings(".toggleOption").attr("tabIndex","-1");
        $(e.target).attr("tabIndex","-1");
        $(e.target).prev(".toggleOption").focus().attr("tabIndex","0");
    }
    else if (e.keyCode === 13) { //13 is enter
        $(e.target).trigger("click");
    }
    else if (e.keyCode === 9) { //9 is tab
        var lastTab = $("div[role='dialog']").find(':tabbable').last();
        var firstTab = $("div[role='dialog']").find(':tabbable').first();
        if (e.shiftKey) {
          if ($(e.target).is(firstTab)) {
            $(lastTab).focus();
            e.preventDefault();
          }
        }
        else {
          if ($(e.target).is(lastTab)) {
            $(firstTab).focus();
            e.preventDefault();
          }
        }
    }
    else if (e.keyCode === 27) { //27 is escape
        e.stopPropagation();
        $(".mask").trigger("click");
    }
  }
  render() {
    let classes = {toggleOption: 1, on: this.props.on };
    const tabIndexValue = this.props.on ? 0 : -1;
    const ariaCheckedValue = this.props.on ? "true" : "false";
    classes[this.props.name] = 1;
    classes = classNames(classes);
    const content = this.props.image ? (<img src={this.props.image} alt=""/>) :
                      this.props.fa ? (<i className={"fa fa-" + this.props.fa}></i>) :
                        typeof this.props.content === "string" ? (<span dangerouslySetInnerHTML={ {__html: this.props.content} }></span>) :
                          this.props.content;
    return (
      <div
        role={this.props.role}
        aria-label= {this.props.ariaLabel}
        tabIndex = {this.props.role == "radio"? tabIndexValue : "0"}
        aria-checked={ariaCheckedValue}
        className={classes}
        onKeyDown={this.checkKeyPress}
        onClick={this.handleClick}>
        {content}
      </div>);
  }
}

        //style={this.props.style}

<<<<<<< HEAD
const Reorder = ({subcategoriesAndBooks, updateOrder, updateParentChangedStatus=null}) => {
    const clickHandler = (e) => {
        const pos = (100 * e.clientX / e.currentTarget.getBoundingClientRect().right);
        const index = subcategoriesAndBooks.indexOf(e.currentTarget.value);
        let index_to_swap = -1;
        if (pos > 96 && index < subcategoriesAndBooks.length)
        { //click down
            index_to_swap = index + 1;
        }
        else if (pos > 90 && index > 0)
        { //click up
            index_to_swap = index - 1;
        }
        if (index_to_swap >= 0) {
            let temp = subcategoriesAndBooks[index_to_swap];
            subcategoriesAndBooks[index_to_swap] = subcategoriesAndBooks[index];
            subcategoriesAndBooks[index] = temp;
            updateOrder([...subcategoriesAndBooks]);
            if (updateParentChangedStatus) {
                updateParentChangedStatus(true);
            }
        }
    }

    return subcategoriesAndBooks.map((child, i) => {
                return <input type="text" id={`reorder-${i}`} className="reorderTool"
                onClick={(e) => clickHandler(e)} readOnly value={child}/>;
            })
}
const postWithCallBack = ({url, data, setSavingStatus, redirect}) => {
    $.post(url, {"json": JSON.stringify(data)}, function (result) {
            if (result.error) {
                setSavingStatus(false);
                alert(result.error);
            } else {
                redirect(result.path);
            }
        }).fail(function (xhr, status, errorThrown) {
            alert("Unfortunately, there may have been an error saving this topic information: " + errorThrown.toString());
        });
}

 const TopicToCategorySlug = function(topic, category=null) {
   //helper function for AdminEditor
   if (!category) {
     category = Sefaria.topicTocCategory(topic.slug);
   }
   let initCatSlug = category ? category.slug : "Main Menu";    //category topics won't be found using topicTocCategory,
   // so all category topics initialized to "Main Menu"
   if ("displays-under" in topic?.links && "displays-above" in topic?.links) {
     // this case handles categories that are not top level but have children under them
     const displayUnderLinks = topic.links["displays-under"]?.links;
     if (displayUnderLinks && displayUnderLinks.length === 1) {
       initCatSlug = displayUnderLinks[0].topic;
     }
   }
   return initCatSlug;
 }

const ReorderEditor = ({close, path=[], type="topics"}) => {
    const determineTocItems = () => {
        if (type === "category")
        {
            if (path.length === 0) {
                return Sefaria.toc.map(child => child.category);
            }
            else {
                 return Sefaria.tocItemsByCategories(path).map(child => child.title || child.category);
            }
        }
        else if (type === "topics") {
            if (path.length === 0) {
                return Sefaria.topic_toc.map(child => child.en);
            }
            else {
                return Sefaria.topicTocPage(path).map(child => child.en);
            }
        }

    }
    const [tocItems, setTocItems] = useState(determineTocItems())
    const [savingStatus, setSavingStatus] = useState(false);
    const [isChanged, setIsChanged] = useState(false);
    const update = (newTocItems) => {
        setTocItems(newTocItems);
        setIsChanged(true);
    }
    const validate = () => {
        if (!isChanged) {
            alert("You haven't reordered the categories.")
        }
        else {
            save();
        }
    }
    const save = () => {
        setSavingStatus(true);
        let postCategoryData = {};
        let url = "";
        if (type !== "topics") {
            postCategoryData = {subcategoriesAndBooks: tocItems, path};
            url = `/api/category/${path.join("/")}?reorder=1`;
            postWithCallBack({url, data: postCategoryData, setSavingStatus, redirect: () => window.location.href = "/texts/"+path.join("/")});
        }
        else {
             url = `api/topics/reorder`;
             postCategoryData = {topics: tocItems};
             postWithCallBack({url, data: postCategoryData, setSavingStatus, redirect: () => window.location.href = "/topics"});
        }

    }
    return <div className="editTextInfo">
            <div className="static">
                <div className="inner">
                    {savingStatus ?  <div className="collectionsWidget">{Sefaria._("Saving...")}</div> : null}
                    <div id="newIndex">
                        <AdminToolHeader title={"Reorder Editor"} close={close} validate={() => validate()}/>
                        <Reorder subcategoriesAndBooks={tocItems} updateOrder={update}/>
                    </div>
                </div>
            </div>
    </div>
}

const CategoryHeader = ({path=[], contentLang='en', title="", heTitle="", textCategoryPage=false, type="topics"}) => {
  const [editCategory, toggleEditCategory] = useEditToggle();
  const [addCategory, toggleAddCategory] = useEditToggle();
  const [hideButtons, setHideButtons] = useState(true);
  clean up using {children}
  const isTopicCat = () => {
    let topicData = Sefaria.getTopicFromCache(path);
    if ("slug" in topicData) {
      const initCatSlug = TopicToCategorySlug(topicData);
      const origData = {
        origSlug: topicData.slug, origCategorySlug: initCatSlug,
        origEn: topicData.primaryTitle.en, origHe: topicData.primaryTitle.he || ""
      };
      origData.origDesc = topicData.description || {"en": "", "he": ""};
      origData.origCategoryDesc = topicData.categoryDescription || {"en": "", "he": ""};
      return "displays-above" in topicData?.links;
    }
  }
  const topicIsCat = useRef(false);
=======
function useHideButtons() {
    const [hideButtons, setHideButtons] = useState(true);
    const handleMouseOverAdminButtons = () => {
        setHideButtons(false);
        setTimeout(() => setHideButtons(true), 3000);
    }
    return [hideButtons, handleMouseOverAdminButtons];
}

const CategoryHeader = ({children, path=[], hideButtons=true}) => {
  const [editCategory, toggleEditCategory] = useEditToggle();
  const [addCategory, toggleAddCategory] = useEditToggle();

>>>>>>> a9ede473
  const adminClasses = classNames({adminButtons: 1, hideButtons});
  let adminButtonsSpan = null;

  if (Sefaria.is_moderator && editCategory) {
      if (path.length === 0) {  // at /texts or /topics
        adminButtonsSpan = <ReorderEditor close={toggleEditCategory} type={type}/>;
      } else if (type === "category") {
          let tocObject = Sefaria.tocObjectByCategories(path);
          const origDesc = {en: tocObject.enDesc, he: tocObject.heDesc};
          const origCategoryDesc = {en: tocObject.enShortDesc, he: tocObject.heShortDesc};
          const origData = {origEn: tocObject.category, origHe: tocObject.heCategory, origDesc, origCategoryDesc, isPrimary: tocObject.isPrimary};
          adminButtonsSpan = <CategoryEditor origData={origData} close={toggleEditCategory} origPath={path.slice(0, -1)}/>;
      } else if (type === "topics") {
          adminButtonsSpan = <TopicEditor origData={Sefaria.getTopicFromCache(path)}
                                      origWasCat={topicIsCat.current}
                                      onCreateSuccess={(slug) => window.location.href = "/topics/" + slug}
                                      close={toggleEditCategory}/>;
      }
  } else if (Sefaria.is_moderator && addCategory) {
      const origData = {origEn: ""};
      if (type === "category") {
        adminButtonsSpan = <CategoryEditor origData={origData} close={toggleAddCategory} origPath={path}/>;
      }
      else if (type === "topics") {
        adminButtonsSpan = <TopicEditor origData={origData} close={toggleAddCategory} origWasCat={topicIsCat.current}
                          onCreateSuccess={(slug) => window.location.href = "/topics/" + slug}/>;
      }
  }
  else if (Sefaria.is_moderator) {
      adminButtonsSpan = <span className={adminClasses}>
                            <AdminEditorButton text="Add sub-category" toggleAddingTopics={toggleAddCategory}/>
                            <AdminEditorButton text="Edit" toggleAddingTopics={toggleEditCategory}/>
                        </span>;
  }
  const wrapper = addCategory || editCategory ? "" : "headerWithAdminButtons";
<<<<<<< HEAD
  if (path.length === 0) {  // at /texts; do topics need className="sans-serif"?
    return <span className={wrapper} onMouseEnter={() => handleMouseOverAdminButtons()}>
            <h1><InterfaceText>{title}</InterfaceText></h1>
            {adminButtonsSpan}
          </span>;
  }
  else if (textCategoryPage) {  // top of textCategoryPage
    if (type === "category") {
      return <span className={wrapper}><h1 onMouseEnter={() => handleMouseOverAdminButtons(setHideButtons)}>
              <ContentText text={{en: title, he: heTitle}} defaultToInterfaceOnBilingual={true}/>
              </h1>{adminButtonsSpan}
            </span>;
    }
    else if (type === "topics") {
      return <span className={wrapper}>
              <h1><InterfaceText text={{en: title, he: heTitle}} /></h1>
              {adminButtonsSpan}
            </span>;
    }
  }
  else { // subcategories
    let tocObject = Sefaria.tocObjectByCategories(path);
    let shortDesc = contentLang === "hebrew" ? tocObject.heShortDesc : tocObject.enShortDesc;
    const hasDesc  = !!shortDesc;
    const longDesc = hasDesc && shortDesc.split(" ").length > 5;
    shortDesc = hasDesc && !longDesc ? `(${shortDesc})` : shortDesc;
    return  <span className={wrapper}>
               <h2 onMouseEnter={() => handleMouseOverAdminButtons()}>
                <ContentText text={{en: tocObject.category, he: tocObject.heCategory}} defaultToInterfaceOnBilingual={true} />
                {hasDesc && !longDesc ?
                <span className="categoryDescription">
                  <ContentText text={{en: shortDesc, he: shortDesc}} defaultToInterfaceOnBilingual={true} />
                </span> : null }
              </h2>
              {hasDesc && longDesc ?
              <div className="categoryDescription long sans-serif">
                <ContentText text={{en: shortDesc, he: shortDesc}} defaultToInterfaceOnBilingual={true} />
              </div> : null }
            {adminButtonsSpan}
           </span>;
  }
=======
  return <span className={wrapper}>{children}{adminButtonsSpan}</span>;
>>>>>>> a9ede473
}




class SearchButton extends Component {
  render() {
    return (<span className="readerNavMenuSearchButton" onClick={this.props.onClick}>
      <img src="/static/icons/iconmonstr-magnifier-2.svg" />
    </span>);
  }
}


class MenuButton extends Component {
  render() {
    var isheb = Sefaria.interfaceLang == "hebrew";
    var icon = this.props.compare ? (isheb ?
      <i className="fa fa-chevron-right"></i> : <i className="fa fa-chevron-left"></i>) :
        (<i className="fa fa-bars"></i>);
    return (<span className="readerNavMenuMenuButton" onClick={this.props.onClick}>{icon}</span>);
  }
}
MenuButton.propTypes = {
  onClick: PropTypes.func,
  compare: PropTypes.bool,
};


class CloseButton extends Component {
  onClick(e) {
    e.preventDefault();
    this.props.onClick();
  }
  render() {
    if (this.props.icon == "circledX"){
      var icon = <img src="/static/icons/circled-x.svg" />;
    } else if (this.props.icon == "chevron") {
      var icon = <i className="fa fa-chevron-left"></i>
    } else {
      var icon = "×";
    }
    var classes = classNames({readerNavMenuCloseButton: 1, circledX: this.props.icon === "circledX"});
    var url = this.props.url || "";
    return (<a href={url} className={classes} onClick={this.onClick}>{icon}</a>);
  }
}


class DisplaySettingsButton extends Component {
  render() {
    var style = this.props.placeholder ? {visibility: "hidden"} : {};
    var icon = Sefaria._siteSettings.TORAH_SPECIFIC ?
      <img src="/static/img/ayealeph.svg" alt="Toggle Reader Menu Display Settings" style={style} /> :
      <span className="textIcon">Aa</span>;
    return (<a
              className="readerOptions"
              tabIndex="0"
              role="button"
              aria-haspopup="true"
              aria-label="Toggle Reader Menu Display Settings"
              style={style}
              onClick={this.props.onClick}
              onKeyPress={function(e) {e.charCode == 13 ? this.props.onClick(e):null}.bind(this)}>
              {icon}
            </a>);
  }
}
DisplaySettingsButton.propTypes = {
  onClick: PropTypes.func,
  placeholder: PropTypes.bool,
};


function InterfaceLanguageMenu({currentLang, translationLanguagePreference, setTranslationLanguagePreference}){
  const [isOpen, setIsOpen] = useState(false);
  const wrapperRef = useRef(null);

  const getCurrentPage = () => {
    return isOpen ? (encodeURIComponent(Sefaria.util.currentPath())) : "/";
  }
  const handleClick = (e) => {
    e.stopPropagation();
    setIsOpen(isOpen => !isOpen);
  }
  const handleTransPrefResetClick = (e) => {
    e.stopPropagation();
    setTranslationLanguagePreference(null);
  };
  const handleHideDropdown = (event) => {
      if (event.key === 'Escape') {
          setIsOpen(false);
      }
  };
  const handleClickOutside = (event) => {
      if (
          wrapperRef.current &&
          !wrapperRef.current.contains(event.target)
      ) {
          setIsOpen(false);
      }
  };

  useEffect(() => {
      document.addEventListener('keydown', handleHideDropdown, true);
      document.addEventListener('click', handleClickOutside, true);
      return () => {
          document.removeEventListener('keydown', handleHideDropdown, true);
          document.removeEventListener('click', handleClickOutside, true);
      };
  }, []);

  return (
      <div className="interfaceLinks" ref={wrapperRef}>
        <a className="interfaceLinks-button" onClick={handleClick}><img src="/static/icons/globe-wire.svg"/></a>
        <div className={`interfaceLinks-menu ${ isOpen ? "open" : "closed"}`}>
          <div className="interfaceLinks-header">
            <InterfaceText>Site Language</InterfaceText>
          </div>
          <div className="interfaceLinks-options">
            <a className={`interfaceLinks-option int-bi int-he ${(currentLang == 'hebrew') ? 'active':''}`} href={`/interface/hebrew?next=${getCurrentPage()}`}>עברית</a>
            <a className={`interfaceLinks-option int-bi int-en ${(currentLang == 'english') ? 'active' : ''}`} href={`/interface/english?next=${getCurrentPage()}`}>English</a>
          </div>
          { !!translationLanguagePreference ? (
            <>
              <div className="interfaceLinks-header">
                <InterfaceText>Preferred Translation</InterfaceText>
              </div>
              <div className="interfaceLinks-options trans-pref-header-container">
                <InterfaceText>{Sefaria.translateISOLanguageCode(translationLanguagePreference, true)}</InterfaceText>
                <a className="trans-pref-reset" onClick={handleTransPrefResetClick}>
                  <img src="/static/img/circled-x.svg" className="reset-btn" />
                  <span className="smallText">
                    <InterfaceText>Reset</InterfaceText>
                  </span>
                </a>
              </div>
            </>
          ) : null}
        </div>
      </div>
  );
}
InterfaceLanguageMenu.propTypes = {
  currentLang: PropTypes.string,
  translationLanguagePreference: PropTypes.string,
};


function SaveButton({historyObject, placeholder, tooltip, toggleSignUpModal}) {
  if (!historyObject) { placeholder = true; }
  const isSelected = () => !!Sefaria.getSavedItem(historyObject);
  const [selected, setSelected] = useState(placeholder || isSelected());
  useEffect(() => {
    if (placeholder) { return; }
    setSelected(isSelected())
  }, [historyObject && historyObject.ref]);

  const [isPosting, setPosting] = useState(false);

  const style = placeholder ? {visibility: 'hidden'} : {};
  const classes = classNames({saveButton: 1, "tooltip-toggle": tooltip});
  const altText = placeholder ? '' :
      `${Sefaria._(selected ? "Remove" : "Save")} "${historyObject.sheet_title ?
          historyObject.sheet_title.stripHtml() : Sefaria._r(historyObject.ref)}"`;

  function onClick(event) {
    if (isPosting) { return; }
    event.preventDefault();
    setPosting(true);
    Sefaria.track.event("Saved", "saving", historyObject.ref);
    Sefaria.toggleSavedItem(historyObject)
        .then(() => { setSelected(isSelected()); }) // since request is async, check if it's selected from data
        .catch(e => { if (e == 'notSignedIn') { toggleSignUpModal(); }})
        .finally(() => { setPosting(false); });
  }

  return (
    <ToolTipped {...{ altText, classes, style, onClick }}>
      { selected ? <img src="/static/icons/bookmark-filled.svg" alt={altText}/> :
        <img src="/static/icons/bookmark.svg" alt={altText}/> }
    </ToolTipped>
  );
}
SaveButton.propTypes = {
  historyObject: PropTypes.shape({
    ref: PropTypes.string,
    versions: PropTypes.object,
  }),
  placeholder: PropTypes.bool,
  tooltip: PropTypes.bool,
  toggleSignUpModal: PropTypes.func,
};


const ToolTipped = ({ altText, classes, style, onClick, children }) => (
  <div aria-label={altText} tabIndex="0"
    className={classes} role="button"
    style={style} onClick={onClick}
    onKeyPress={e => {e.charCode == 13 ? onClick(e): null}}>
    { children }
  </div>
);


class FollowButton extends Component {
  constructor(props) {
    super(props);
    this.state = {
      following: props.following, // Deal w/ case where we don't know?
      hovering: false
    }
  }
  _postFollow() {
    $.post("/api/follow/" + this.props.uid, {}, data => {
      Sefaria.following.push(this.props.uid);  // keep local following list up-to-date
      Sefaria.track.event("Following", "New Follow", this.props.uid);
    });
  }
  _postUnfollow() {
    $.post("/api/unfollow/" + this.props.uid, {}, data => {
      Sefaria.following = Sefaria.following.filter(i => i !== this.props.uid);  // keep local following list up-to-date
      Sefaria.track.event("Following", "Unfollow", this.props.uid);
    });
  }
  onMouseEnter() {
    if (this.props.disableUnfollow) { return; }
    this.setState({hovering: true});
  }
  onMouseLeave() {
    this.setState({hovering: false});
  }
  onClick(e) {
    e.stopPropagation();
    if (!Sefaria._uid) {
      this.props.toggleSignUpModal();
      return;
    }
    if (this.state.following && !this.props.disableUnfollow) {
      this._postUnfollow();
      this.setState({following: false});
    } else {
      this._postFollow();
      this.setState({following: true, hovering: false});  // hovering:false keeps the "unfollow" from flashing.
    }
  }
  render() {
    const classes = this.props.classes ? this.props.classes : classNames({
      largeFollowButton: this.props.large,
      smallFollowButton: !this.props.large,
      following: this.state.following,
      hovering: this.state.hovering,
      smallText: !this.props.large,
    });
    let buttonText = this.state.following ? this.state.hovering ?  "Unfollow" : "Following" : "Follow";
    buttonText = buttonText === "Follow" && this.props.followBack ? "Follow Back" : buttonText;
    return (
      <div className={classes} onMouseEnter={this.onMouseEnter} onMouseLeave={this.onMouseLeave} onClick={this.onClick}>
        {this.props.icon ? <img src={`/static/icons/${this.state.following ? this.state.hovering ?  "checkmark" : "checkmark" : "follow"}.svg`} aria-hidden="true"/> : null}
        <InterfaceText context={"FollowButton"}>{buttonText}</InterfaceText>
      </div>
    );
  }
}
FollowButton.propTypes = {
  uid:               PropTypes.number.isRequired,
  following:         PropTypes.bool,  // is this person followed already?
  large:             PropTypes.bool,
  disableUnfollow:   PropTypes.bool,
  followBack:        PropTypes.bool,
  toggleSignUpModal: PropTypes.func,

};


const CategoryColorLine = ({category}) =>
  <div className="categoryColorLine" style={{background: Sefaria.palette.categoryColor(category)}}/>;


class ProfileListing extends Component {
  render() {
    const { url, image, name, uid, is_followed, toggleSignUpModal, smallfonts, organization } = this.props;
    return (
      <div className={"authorByLine sans-serif" + (smallfonts ? " small" : "")}>
        <div className="authorByLineImage">
          <a href={url}>
            <ProfilePic
              len={smallfonts ? 30 : 40}
              url={image}
              name={name}
            />
          </a>
        </div>
        <div className={`authorByLineText ${smallfonts? "small" : ""}`}>
          <SimpleLinkedBlock
            classes="authorName"
            url={url}
            en={name}
            he={name}
          >
            <FollowButton
              large={false}
              uid={uid}
              following={is_followed}
              disableUnfollow={true}
              toggleSignUpModal={toggleSignUpModal} />
          </SimpleLinkedBlock>
          {!!organization ?
          <SimpleInterfaceBlock
            classes="authorOrganization"
            en={organization}
            he={organization} />
          :null}
        </div>
      </div>
    );
  }
}
ProfileListing.propTypes = {
  uid:               PropTypes.number.isRequired,
  url:               PropTypes.string.isRequired,
  image:             PropTypes.string.isRequired,
  name:              PropTypes.string.isRequired,
  is_followed:       PropTypes.bool,
  toggleSignUpModal: PropTypes.func,
};


const SheetListing = ({
  sheet, connectedRefs, handleSheetClick, handleSheetDelete, handleCollectionsChange,
  editable, deletable, saveable, collectable, pinnable, pinned, pinSheet,
  hideAuthor, showAuthorUnderneath, infoUnderneath, hideCollection, openInNewTab, toggleSignUpModal, showSheetSummary
}) => {
  // A source sheet presented in lists, like sidebar or profile page
  const [showCollectionsModal, setShowCollectionsModal] = useState(false);

  const handleSheetClickLocal = (e) => {
    //console.log("Sheet Click Handled");
    // TODO: There more contexts to distinguish / track. Profile, collections, search
    if (Sefaria._uid == sheet.owner) {
      Sefaria.track.event("Tools", "My Sheet Click", sheet.sheetUrl);
    } else {
      Sefaria.track.event("Tools", "Sheet Click", sheet.sheetUrl);
    }
    if (handleSheetClick) {
      Sefaria.track.sheets("Opened via Connections Panel", connectedRefs.toString());
      handleSheetClick(e, sheet, null, connectedRefs);
      e.preventDefault();
    }
  };

  const handleSheetOwnerClick = (e) => {
    Sefaria.track.event("Tools", "Sheet Owner Click", sheet.ownerProfileUrl);
  };

  const handleTopicClick = (topic) => {
    Sefaria.track.event("Tools", "Topic Click", topic);
  };

  const handleSheetDeleteClick = () => {
    if (confirm(Sefaria._("Are you sure you want to delete this sheet? There is no way to undo this action."))) {
      Sefaria.sheets.deleteSheetById(sheet.id).then(handleSheetDelete);
    }
  };

  const toggleCollectionsModal = () => {
    if (Sefaria._uid) {
      setShowCollectionsModal(!showCollectionsModal);
    } else {
      toggleSignUpModal();
    }
  };

  const title = sheet.title ? sheet.title.stripHtmlConvertLineBreaks() : "Untitled Source Sheet";

  const viewsIcon = sheet.public ?
    <div className="sheetViews sans-serif"><i className="fa fa-eye" title={sheet.views + " views"}></i> {sheet.views}</div>
    : <div className="sheetViews sans-serif"><i className="fa fa-lock" title="Private"></i></div>;

  const views = (
    <>
      {sheet.views}&nbsp;<InterfaceText>Views</InterfaceText>
    </>
  );

  const sheetSummary = showSheetSummary && sheet.summary?
  <DangerousInterfaceBlock classes={"smallText sheetSummary"} en={sheet.summary} he={sheet.sheet_summary}/>:null;

  const sheetInfo = hideAuthor ? null :
      <div className="sheetInfo">
        <div className="sheetUser">
          <a href={sheet.ownerProfileUrl} target={openInNewTab ? "_blank" : "_self"}>
            <ProfilePic
              outerStyle={{display: "inline-block"}}
              name={sheet.ownerName}
              url={sheet.ownerImageUrl}
              len={26}
            />
          </a>
          <a href={sheet.ownerProfileUrl} target={openInNewTab ? "_blank" : "_self"} className="sheetAuthor" onClick={handleSheetOwnerClick}>{sheet.ownerName}</a>
        </div>
        {viewsIcon}
      </div>

  const collectionsList = "collections" in sheet ? sheet.collections.slice() : [];
  if (sheet.displayedCollectionName) {
    collectionsList.unshift({name: sheet.displayedCollectionName, slug: sheet.displayedCollection});
  }
  const collections = collectionsList.map((collection, i) => {
    const separator = i == collectionsList.length -1 ? null : <span className="separator">,</span>;
    return (
      <a href={`/collections/${collection.slug}`}
        target={openInNewTab ? "_blank" : "_self"}
        className="sheetTag"
        key={i}
      >
        {collection.name}
        {separator}
      </a>
    );
  });

  const topics = sheet.topics.map((topic, i) => {
    const separator = i == sheet.topics.length -1 ? null : <span className="separator">,</span>;
    return (
      <a href={`/topics/${topic.slug}`}
        target={openInNewTab ? "_blank" : "_self"}
        className="sheetTag"
        key={i}
        onClick={handleTopicClick.bind(null, topic.slug)}
      >
        <InterfaceText text={topic} />
        {separator}
      </a>
    );
  });
  const created = Sefaria.util.localeDate(sheet.created);
  const underInfo = infoUnderneath ? [
      sheet.status !== 'public' ? (<span className="unlisted"><img src="/static/img/eye-slash.svg"/><span>{Sefaria._("Not Published")}</span></span>) : undefined,
      showAuthorUnderneath ? (<a href={sheet.ownerProfileUrl} target={openInNewTab ? "_blank" : "_self"}>{sheet.ownerName}</a>) : undefined,
      views,
      created,
      collections.length ? collections : undefined,
      sheet.topics.length ? topics : undefined,
    ].filter(x => x !== undefined) : [topics];


  const pinButtonClasses = classNames({sheetListingPinButton: 1, pinned: pinned, active: pinnable});
  const pinMessage = pinned && pinnable ? Sefaria._("Pinned Sheet - click to unpin") :
                    pinned ? Sefaria._("Pinned Sheet") : Sefaria._("Pin Sheet");
  const pinButton = <img src="/static/img/pin.svg" className={pinButtonClasses} title={pinMessage} onClick={pinnable ? pinSheet : null} />

  return (
    <div className="sheet" key={sheet.sheetUrl}>
      <div className="sheetLeft">
        {sheetInfo}
        <a href={sheet.sheetUrl} target={openInNewTab ? "_blank" : "_self"} className="sheetTitle" onClick={handleSheetClickLocal}>
          <img src="/static/img/sheet.svg" className="sheetIcon"/>
          <span className="sheetTitleText">{title}</span>
        </a>
        {sheetSummary}
        <div className="sheetTags sans-serif">
          {
            underInfo.map((item, i) => (
              <span key={i}>
                { i !== 0 ? <span className="bullet">{'\u2022'}</span> : null }
                {item}
              </span>
            ))
          }
        </div>
      </div>
      <div className="sheetRight">
        {
          editable && !Sefaria._uses_new_editor ?
            <a target="_blank" href={`/sheets/${sheet.id}?editor=1`}><img src="/static/icons/tools-write-note.svg" title={Sefaria._("Edit")}/></a>
            : null
        }
        {
          collectable ?
            <img src="/static/icons/collection.svg" onClick={toggleCollectionsModal} title={Sefaria._("Add to Collection")} />
            : null
        }
        {
          deletable ?
            <img src="/static/icons/circled-x.svg" onClick={handleSheetDeleteClick} title={Sefaria._("Delete")} />
            : null
        }
        {
          saveable ?
            <SaveButton historyObject={{ ref: `Sheet ${sheet.id}`, versions: {}  }}
              toggleSignUpModal={toggleSignUpModal} />
            : null
        }
        { pinnable || pinned ?
            pinButton
            : null
        }
      </div>
      {showCollectionsModal ?
        <CollectionsModal
          sheetID={sheet.id}
          close={toggleCollectionsModal}
          handleCollectionsChange={handleCollectionsChange} />
        : null
      }
    </div>);
};


const CollectionListing = ({data}) => {
  const imageUrl = "/static/icons/collection.svg";
  const collectionUrl = "/collections/" + data.slug;
  return (
    <div className="collectionListing">
      <div className="left-content">
        <div className="collectionListingText">

          <a href={collectionUrl} className="collectionListingName">
            <img className="collectionListingImage" src={imageUrl} alt="Collection Icon"/>
            {data.name}
          </a>

          <div className="collectionListingDetails">
            {data.listed ? null :
              (<span className="unlisted">
                <img src="/static/img/eye-slash.svg"/>
                <InterfaceText>Unlisted</InterfaceText>
              </span>) }

            {data.listed ? null :
            <span className="collectionListingDetailSeparator">•</span> }

            <span className="collectionListingDetail collectionListingSheetCount">
              <InterfaceText>{`${data.sheetCount} `}</InterfaceText>
              <InterfaceText>Sheets</InterfaceText>
            </span>

            {data.memberCount > 1 ?
            <span className="collectionListingDetailSeparator">•</span> : null }

            {data.memberCount > 1 ?
            <span className="collectionListingDetail collectionListingMemberCount">
              <InterfaceText>{`${data.memberCount} `}</InterfaceText>
              <InterfaceText>Editors</InterfaceText>
            </span> : null }
          </div>
        </div>
      </div>
    </div>
  );
}


class Note extends Component {
  // Public or private note in the Sidebar.
  render() {
    var authorInfo = this.props.ownerName && !this.props.isMyNote ?
        (<div className="noteAuthorInfo">
          <a href={this.props.ownerProfileUrl}>
            <img className="noteAuthorImg" src={this.props.ownerImageUrl} />
          </a>
          <a href={this.props.ownerProfileUrl} className="noteAuthor">{this.props.ownerName}</a>
        </div>) : null;

      var buttons = this.props.isMyNote ?
                    (<div className="noteButtons">
                      <i className="editNoteButton fa fa-pencil" title="Edit Note" onClick={this.props.editNote} ></i>
                    </div>) : null;

      var text = Sefaria.util.linkify(this.props.text);
      text = text.replace(/\n/g, "<br />");

      return (<div className="note">
                {buttons}
                {authorInfo}
                <div className="noteContent">
                  <span className="noteText" dangerouslySetInnerHTML={{__html:text}}></span>
                </div>
              </div>);
  }
}
Note.propTypes = {
  text:            PropTypes.string.isRequired,
  ownerName:       PropTypes.string,
  ownerImageUrl:   PropTypes.string,
  ownerProfileUrl: PropTypes.string,
  isPrivate:       PropTypes.bool,
  isMyNote:        PropTypes.bool,
  editNote:        PropTypes.func
};


class MessageModal extends Component {
  constructor(props) {
    super(props);
    this.textarea = React.createRef();
    this.state = {
      visible: false,
      message: '',
    };
  }
  componentDidUpdate(prevProps, prevState) {
    if (this.state.visible && !prevState.visible) {
      this.textarea.current.focus();
    }
  }
  onChange(e) { this.setState({ message: e.target.value }); }
  onSend(e) {
    if (!this.state.message) { return; }
    Sefaria.messageAPI(this.props.uid, this.state.message).then(() => {
      this.setState({ visible: false });
      alert("Message Sent");
      Sefaria.track.event("Messages", "Message Sent", "");
    });
  }
  makeVisible() { this.setState({ visible: true }); }
  onCancel(e) { this.setState({ visible: false }); }
  render() {
    if (!this.state.visible) { return null; }
    return (
      <div id="interruptingMessageBox" className="sefariaModalBox sans-serif">
        <div id="interruptingMessageOverlay" onClick={this.onCancel}></div>
        <div id="interruptingMessage" className='message-modal' style={{display: 'block'}}>
          <div className='messageHeader'>{ `${Sefaria._("Send a message to ")}${this.props.name}` }</div>
          <textarea value={this.state.message} onChange={this.onChange} ref={this.textarea} />
          <div className='sendMessage button' onClick={this.onSend}>{ Sefaria._("Send") }</div>
          <div className='cancel button white' onClick={this.onCancel}>{ Sefaria._("Cancel") }</div>
        </div>
      </div>
    );
  }
}
MessageModal.propTypes = {
  name: PropTypes.string.isRequired,
  uid:  PropTypes.number.isRequired,
};


function NewsletterSignUpForm(props) {
  const {contextName, includeEducatorOption} = props;
  const [input, setInput] = useState('');
  const [educatorCheck, setEducatorCheck] = useState(false);
  const [subscribeMessage, setSubscribeMessage] = useState(null);

  function handleSubscribeKeyUp(e) {
    if (e.keyCode === 13) {
      handleSubscribe();
    }
  }

  function handleSubscribe() {
    const email = input;
    if (Sefaria.util.isValidEmailAddress(email)) {
      setSubscribeMessage("Subscribing...");
      var list = Sefaria.interfaceLang == "hebrew" ? "Announcements_General_Hebrew" : "Announcements_General";
      if (educatorCheck) {
        list += "|" + (Sefaria.interfaceLang == "hebrew" ? "Announcements_Edu_Hebrew" : "Announcements_Edu");
      }
      $.post("/api/subscribe/" + email + "?lists=" + list, function(data) {
        if ("error" in data) {
          setSubscribeMessage(data.error);
        } else {
          setSubscribeMessage("Subscribed! Welcome to our list.");
          Sefaria.track.event("Newsletter", "Subscribe from " + contextName, "");
        }
      }).error(data => setSubscribeMessage("Sorry, there was an error."));
    } else {
      setSubscribeMessage("Please enter a valid email address.");
    }
  }

  return (
    <div className="newsletterSignUpBox">
      <span className="int-en">
        <input
          className="newsletterInput"
          placeholder="Sign up for Newsletter"
          value={input}
          onChange={e => setInput(e.target.value)}
          onKeyUp={handleSubscribeKeyUp} />
      </span>
      <span className="int-he">
        <input
          className="newsletterInput"
          placeholder="הרשמו לניוזלטר"
          value={input}
          onChange={e => setInput(e.target.value)}
          onKeyUp={handleSubscribeKeyUp} />
      </span>
      <img src="/static/img/circled-arrow-right.svg" onClick={handleSubscribe} />
      {includeEducatorOption ?
        <div className="newsletterEducatorOption">
          <span className="int-en">
            <input
              type="checkbox"
              checked={educatorCheck}
              onChange={e => setEducatorCheck(e.target.checked)} />
            <span>I am an educator</span>
          </span>
          <span className="int-he">
            <input
              type="checkbox"
              checked={educatorCheck}
              onChange={e => setEducatorCheck(e.target.checked)} />
            <span>מורים/ אנשי הוראה</span>
          </span>
        </div>
      : null}
      { subscribeMessage ?
      <div className="subscribeMessage">{Sefaria._(subscribeMessage)}</div>
      : null }
    </div>);
}


class LoginPrompt extends Component {
  render() {
    var nextParam = "?next=" + Sefaria.util.currentPath();
    return (
      <div className="loginPrompt">
        <div className="loginPromptMessage">
          <span className="int-en">Please log in to use this feature.</span>
          <span className="int-he">עליך להיות מחובר בכדי להשתמש באפשרות זו.</span>
        </div>
        <a className="button" href={"/login" + nextParam}>
          <span className="int-en">Log In</span>
          <span className="int-he">התחברות</span>
        </a>
        <a className="button" href={"/register" + nextParam}>
          <span className="int-en">Sign Up</span>
          <span className="int-he">הרשמה</span>
        </a>
      </div>);
  }
}
LoginPrompt.propTypes = {
  fullPanel: PropTypes.bool,
};


class SignUpModal extends Component {
  render() {
    const innerContent = [
      ["star-white.png", "Save texts"],
      ["sheet-white.png", "Make source sheets"],
      ["note-white.png", "Take notes"],
      ["email-white.png", "Stay in the know"],
    ].map(x => (
      <div key={x[0]}>
        <img src={`/static/img/${x[0]}`} alt={x[1]} />
        <InterfaceText>{ x[1] }</InterfaceText>
      </div>
    ));
    const nextParam = "?next=" + encodeURIComponent(Sefaria.util.currentPath());

    return (
      this.props.show ? <div id="interruptingMessageBox" className="sefariaModalBox">
        <div id="interruptingMessageOverlay" onClick={this.props.onClose}></div>
        <div id="interruptingMessage" className="sefariaModalContentBox">
          <div id="interruptingMessageClose" className="sefariaModalClose" onClick={this.props.onClose}>×</div>
          <div className="sefariaModalContent">
            <h2 className="serif sans-serif-in-hebrew">
              <InterfaceText>Love Learning?</InterfaceText>
            </h2>
            <h3>
              <InterfaceText>Sign up to get more from Sefaria</InterfaceText>
            </h3>
            <div className="sefariaModalInnerContent">
              { innerContent }
            </div>
            <a className="button white control-elem" href={"/register" + nextParam}>
              <InterfaceText>Sign Up</InterfaceText>
            </a>
            <div className="sefariaModalBottomContent">
              <InterfaceText>Already have an account?</InterfaceText>&nbsp;
              <a href={"/login" + nextParam}><InterfaceText>Sign in</InterfaceText></a>
            </div>
          </div>
        </div>
      </div> : null
    );
  }
}
SignUpModal.propTypes = {
  show: PropTypes.bool,
  onClose: PropTypes.func.isRequired,
};


class InterruptingMessage extends Component {
  constructor(props) {
    super(props);
    this.displayName = 'InterruptingMessage';
    this.state = {
      timesUp: false,
      animationStarted: false
    };
    this.settings = {
      "modal": {
        "trackingName": "Interrupting Message",
        "showDelay": 1000,
      },
      "banner": {
        "trackingName": "Banner Message",
        "showDelay": 1,
      }
    }[this.props.style];
  }
  componentDidMount() {
    if (this.shouldShow()) {
      this.delayedShow();
    }
  }
  shouldShow() {
    const excludedPaths = ["/donate", "/mobile", "/app", "/ways-to-give"];
    return excludedPaths.indexOf(window.location.pathname) === -1;
  }
  delayedShow() {
    setTimeout(function() {
      this.setState({timesUp: true});
      $("#interruptingMessage .button").click(this.close);
      $("#interruptingMessage .trackedAction").click(this.trackAction);
      this.showAorB();
      this.animateOpen();
    }.bind(this), this.settings.showDelay);
  }
  animateOpen() {
    setTimeout(function() {
      if (this.props.style === "banner" && $("#s2").hasClass("headerOnly")) { $("body").addClass("hasBannerMessage"); }
      this.setState({animationStarted: true});
      this.trackOpen();
    }.bind(this), 50);
  }
  showAorB() {
    // Allow random A/B testing if items are tagged ".optionA", ".optionB"
    const $message = $(ReactDOM.findDOMNode(this));
    if ($message.find(".optionA").length) {
      console.log("rand show")
      Math.random() > 0.5 ? $(".optionA").show() : $(".optionB").show();
    }
  }
  close() {
    this.markAsRead();
    this.props.onClose();
    if (this.props.style === "banner" && $("#s2").hasClass("headerOnly")) { $("body").removeClass("hasBannerMessage"); }
  }
  trackOpen() {
    Sefaria.track.event(this.settings.trackingName, "open", this.props.messageName, { nonInteraction: true });
  }
  trackAction() {
    Sefaria.track.event(this.settings.trackingName, "action", this.props.messageName, { nonInteraction: true });
  }
  markAsRead() {
    Sefaria._api("/api/interrupting-messages/read/" + this.props.messageName, function (data) {});
    var cookieName = this.props.messageName + "_" + this.props.repetition;
    $.cookie(cookieName, true, { path: "/", expires: 14 });
    Sefaria.track.event(this.settings.trackingName, "read", this.props.messageName, { nonInteraction: true });
    Sefaria.interruptingMessage = null;
  }
  render() {
    if (!this.state.timesUp) { return null; }

    if (this.props.style === "banner") {
      return  <div id="bannerMessage" className={this.state.animationStarted ? "" : "hidden"}>
                <div id="bannerMessageContent" dangerouslySetInnerHTML={ {__html: this.props.messageHTML} }></div>
                <div id="bannerMessageClose" onClick={this.close}>×</div>
              </div>;

    } else if (this.props.style === "modal") {
      return  <div id="interruptingMessageBox" className={this.state.animationStarted ? "" : "hidden"}>
          <div id="interruptingMessageOverlay"></div>
          <div id="interruptingMessage">
            <div className="colorLine"></div>
            <div id="interruptingMessageContentBox" className="hasColorLine">
              <div id="interruptingMessageClose" onClick={this.close}>×</div>
              <div id="interruptingMessageContent" dangerouslySetInnerHTML={ {__html: this.props.messageHTML} }></div>
              <div className="colorLine"></div>
            </div>
          </div>
        </div>;
    }
    return null;
  }
}
InterruptingMessage.propTypes = {
  messageName: PropTypes.string.isRequired,
  messageHTML: PropTypes.string.isRequired,
  style:       PropTypes.string.isRequired,
  repetition:  PropTypes.number.isRequired, // manual toggle to refresh an existing message
  onClose:     PropTypes.func.isRequired
};


const NBox = ({ content, n, stretch, gap=0  }) => {
  // Wrap a list of elements into an n-column flexbox
  // If `stretch`, extend the final row into any remaining empty columns
  let length = content.length;
  let rows = [];
  for (let i=0; i<length; i+=n) {
    rows.push(content.slice(i, i+n));
  }
  return (
    <div className="gridBox">
      {rows.map((row, i) => (
      <div className="gridBoxRow" key={i} style={{"gap": gap, "marginTop": gap}}>
        {row.pad(stretch ? row.length : n, "").map((item, j) => (
          <div className={classNames({gridBoxItem: 1, placeholder: !item})} key={`gridItem|${j}`}>{item}</div>
        ))}
      </div>
      ))}
    </div>
  );
}

class TwoOrThreeBox extends Component {
  // Wrap a list of elements into a two or three column table, depending on window width
  render() {
      var threshhold = this.props.threshhold;
      if (this.props.width > threshhold) {
        return (<NBox content={this.props.content} n={3}/>);
      } else {
        return (<NBox content={this.props.content} n={2}/>);
      }
  }
}
TwoOrThreeBox.propTypes = {
  content:    PropTypes.array.isRequired,
  width:      PropTypes.number.isRequired,
  threshhold: PropTypes.number
};
TwoOrThreeBox.defaultProps = {
  threshhold: 500
};


const ResponsiveNBox = ({content, stretch, initialWidth, threshold2=500, threshold3=1500, gap=0}) => {
  //above threshold2, there will be 2 columns
  //above threshold3, there will be 3 columns
  initialWidth = initialWidth || (window ? window.innerWidth : 1000);
  const [width, setWidth] = useState(initialWidth);
  const ref = useRef(null);

  useEffect(() => {
    deriveAndSetWidth();
    window.addEventListener("resize", deriveAndSetWidth);
    return () => {
        window.removeEventListener("resize", deriveAndSetWidth);
    }
  }, []);

  const deriveAndSetWidth = () => setWidth(ref.current ? ref.current.offsetWidth : initialWidth);

  const n = (width > threshold3) ? 3 :
    (width > threshold2) ? 2 : 1;

  return (
    <div className="responsiveNBox" ref={ref}>
      <NBox content={content} n={n} stretch={stretch} gap={gap}/>
    </div>
  );
};


class Dropdown extends Component {
  constructor(props) {
    super(props);
    this.state = {
      optionsOpen: false,
      selected: null
    };
  }

  componentDidMount() {
    if (this.props.preselected) {
      const selected = this.props.options.filter( o => (o.value == this.props.preselected));
      this.select(selected[0])
    }
  }

  select(option) {
    this.setState({selected: option, optionsOpen: false});
    const event = {target: {name: this.props.name, value: option.value}}
    this.props.onChange && this.props.onChange(event);
  }
  toggle() {
    this.setState({optionsOpen: !this.state.optionsOpen});
  }
  render() {
    return (
        <div className="dropdown sans-serif">
          <div className={`dropdownMain noselect${this.state.selected ? " selected":""}`} onClick={this.toggle}>
            <span>{this.state.selected ? this.state.selected.label : this.props.placeholder}</span>
            <img src="/static/icons/chevron-down.svg" className="dropdownOpenButton noselect fa fa-caret-down"/>

          </div>
          {this.state.optionsOpen ?
            <div className="dropdownListBox noselect">
              <div className="dropdownList noselect">
                {this.props.options.map(function(option) {
                  const onClick = this.select.bind(null, option);
                  const classes = classNames({dropdownOption: 1, selected: this.state.selected && this.state.selected.value == option.value});
                  return <div className={classes} onClick={onClick} key={option.value}>{option.label}</div>
                }.bind(this))}
              </div>
            </div>
          : null}
        </div>);
  }
}
Dropdown.propTypes = {
  options:     PropTypes.array.isRequired, // Array of {label, value}
  name:        PropTypes.string.isRequired,
  onChange:    PropTypes.func,
  placeholder: PropTypes.string,
  selected:    PropTypes.string,
};


class LoadingMessage extends Component {
  render() {
    var message = this.props.message || "Loading...";
    var heMessage = this.props.heMessage || "טוען מידע...";
    var classes = "loadingMessage sans-serif " + (this.props.className || "");
    return (<div className={classes}>
              <InterfaceText>
                <EnglishText>{message}</EnglishText>
                <HebrewText>{heMessage}</HebrewText>
              </InterfaceText>
            </div>);
  }
}
LoadingMessage.propTypes = {
  message:   PropTypes.string,
  heMessage: PropTypes.string,
  className: PropTypes.string
};


const CategoryAttribution = ({categories, linked = true, asEdition}) => {
  const attribution = Sefaria.categoryAttribution(categories);
  if (!attribution) { return null; }

  const en = asEdition ? attribution.englishAsEdition : attribution.english;
  const he = asEdition ? attribution.hebrewAsEdition : attribution.hebrew;
  const str = <ContentText text={{en, he}} defaultToInterfaceOnBilingual={true} />;

  const content = linked ?
      <a href={attribution.link}>{str}</a> : str;

  return <div className="categoryAttribution">{content}</div>;
};


class SheetTopicLink extends Component {
  handleTagClick(e) {
    e.preventDefault();
    this.props.setSheetTag(this.props.topic.slug);
  }
  render() {
    const { slug, en, he } = this.props.topic;
    return (
      <a href={`/topics/${slug}`} onClick={this.handleTagClick}>
        <InterfaceText text={{en:en, he:he}} />
      </a>
    );
  }
}
SheetTopicLink.propTypes = {
  topic:       PropTypes.shape({
                 en: PropTypes.string.isRequired,
                 he: PropTypes.string.isRequired,
                 slug: PropTypes.string.isRequired,
               }).isRequired,
  setSheetTag: PropTypes.func.isRequired
};


class SheetAccessIcon extends Component {
  render() {
    var sheet = this.props.sheet;
    return (sheet.status == "unlisted") ?
      (<i className="fa fa-lock" title={msg}></i>)
      : null;
  }
}
SheetAccessIcon.propTypes = {
  sheet: PropTypes.object.isRequired
};


class FeedbackBox extends Component {
  constructor(props) {
    super(props);
    this.state = {
      type: null,
      alertmsg: null,
      feedbackSent: false,
    };
  }
  sendFeedback() {
    if (!this.state.type) {
      this.setState({alertmsg: Sefaria._("Please select a feedback type")});
      return
    }

    if (!Sefaria._uid && !this.validateEmail($("#feedbackEmail").val())) {
      this.setState({alertmsg: Sefaria._("Please enter a valid email address")});
      return
    }

    let feedback = {
        refs: this.props.srefs || null,
        type: this.state.type,
        url: this.props.url || null,
        currVersions: this.props.currVersions,
        email: $("#feedbackEmail").val() || null,
        msg: $("#feedbackText").val(),
        uid: Sefaria._uid || null
    };
    let postData = {json: JSON.stringify(feedback)};
    const url = "/api/send_feedback";

    this.setState({feedbackSent: true});

    $.post(url, postData, function (data) {
        if (data.error) {
            alert(data.error);
        } else {
            console.log(data);
            Sefaria.track.event("Tools", "Send Feedback", this.props.url);
        }
    }.bind(this)).fail(function (xhr, textStatus, errorThrown) {
        alert(Sefaria._("Unfortunately, there was an error sending this feedback. Please try again or try reloading this page."));
        this.setState({feedbackSent: true});
    });
  }
  validateEmail(email) {
    const re = /^(([^<>()\[\]\\.,;:\s@"]+(\.[^<>()\[\]\\.,;:\s@"]+)*)|(".+"))@((\[[0-9]{1,3}\.[0-9]{1,3}\.[0-9]{1,3}\.[0-9]{1,3}])|(([a-zA-Z\-0-9]+\.)+[a-zA-Z]{2,}))$/;
    return re.test(email);
  }
  setType(event) {
    this.setState({type: event.target.value});
  }
  render() {
    if (this.state.feedbackSent) {
        return (
            <div className="feedbackBox sans-serif">
                <p className="int-en">Feedback sent!</p>
                <p className="int-he">משוב נשלח!</p>
            </div>
        )
    }
    return (
        <div className="feedbackBox sans-serif">
            <p className="int-en">Have some feedback? We would love to hear it.</p>
            <p className="int-he">אנחנו מעוניינים במשוב ממך</p>

            {this.state.alertmsg ?
                <div>
                    <p className="int-en">{this.state.alertmsg}</p>
                    <p className="int-he">{this.state.alertmsg}</p>
                </div>
                : null
            }

            <Dropdown
              name="feedbackType"
              options={[
                        {value: "content_issue",   label: Sefaria._("Report an issue with the text")},
                        {value: "translation_request",   label: Sefaria._("Request translation")},
                        {value: "bug_report",      label: Sefaria._("Report a bug")},
                        {value: "help_request",    label: Sefaria._("Get help")},
                        {value: "feature_request", label: Sefaria._("Request a feature")},
                        {value: "good_vibes",      label: Sefaria._("Give thanks")},
                        {value: "other",           label: Sefaria._("Other")},
                      ]}
              placeholder={Sefaria._("Select Type")}
              onChange={this.setType}
            />

            <textarea className="feedbackText" placeholder={Sefaria._("Describe the issue...")} id="feedbackText"></textarea>

            {!Sefaria._uid ?
                <div><input className="sidebarInput noselect" placeholder={Sefaria._("Email Address")} id="feedbackEmail" /></div>
                : null }

             <div className="button" role="button" onClick={() => this.sendFeedback()}>
                 <span className="int-en">Submit</span>
                 <span className="int-he">שליחה</span>
             </div>
        </div>
    );
  }
}


class ReaderMessage extends Component {
  // Component for determining user feedback on new element
  constructor(props) {
    super(props)
    var showNotification = Sefaria._inBrowser && !document.cookie.includes(this.props.messageName+"Accepted");
    this.state = {showNotification: showNotification};
  }
  setFeedback(status) {
    Sefaria.track.uiFeedback(this.props.messageName+"Accepted", status);
    $.cookie((this.props.messageName+"Accepted"), 1, {path: "/"});
    this.setState({showNotification: false});
  }
  render() {
    if (!this.state.showNotification) { return null; }
    return (
      <div className="readerMessageBox">
        <div className="readerMessage">
          <div className="int-en">{this.props.message}</div>
          <div className="button small" role="button" onClick={() => this.setFeedback('Like')}>{this.props.buttonLikeText}</div>
          <div className="button small" role="button" onClick={() => this.setFeedback('Dislike')}>{this.props.buttonDislikeText}</div>
        </div>
      </div>);
  }
}
ReaderMessage.propTypes = {
  messageName: PropTypes.string.isRequired,
  message: PropTypes.string.isRequired,
  buttonLikeText: PropTypes.string.isRequired,
  buttonDislikeText: PropTypes.string.isRequired,
};


class CookiesNotification extends Component {
  constructor(props) {
    super(props);
    const showNotification = /*!Sefaria._debug && */Sefaria._inBrowser && !document.cookie.includes("cookiesNotificationAccepted");

    this.state = {showNotification: showNotification};
  }
  setCookie() {
    $.cookie("cookiesNotificationAccepted", 1, {path: "/", expires: 20*365});
    this.setState({showNotification: false});
  }
  render() {
    if (!this.state.showNotification) { return null; }
    return (
      <div className="cookiesNotification">

          <span className="int-en">
            <span>We use cookies to give you the best experience possible on our site. Click OK to continue using Sefaria. <a href="/privacy-policy">Learn More</a>.</span>
            <span className='int-en button small white' onClick={this.setCookie}>OK</span>
          </span>
          <span className="int-he">
            <span>אנחנו משתמשים ב"עוגיות" כדי לתת למשתמשים את חוויית השימוש הטובה ביותר.
              <a href="/privacy-policy">קראו עוד בנושא</a>
            </span>
            <span className='int-he button small white' onClick={this.setCookie}>לחצו כאן לאישור</span>
          </span>

       </div>
    );
  }
}


const CommunityPagePreviewControls = ({date}) => {

  const dateStr = (date, offset) => {
    const d = new Date(date);
    d.setDate(d.getDate() + offset)

    return (
      (d.getMonth() + 1) + "/" +
      d.getDate() + "/" +
      d.getFullYear().toString().slice(2)
    );
  };

  const tomorrow = dateStr(date, 1);
  const yesterday = dateStr(date, -1)

  return (
    <div id="communityPagePreviewControls">
      <InterfaceText>You are previewing the Community page for </InterfaceText>
      <a className="date" href={"/admin/community-preview?date=" + date}>
        <InterfaceText>{date}</InterfaceText>
      </a>
      <div>
        <a href={"/admin/community-preview?date=" + yesterday}>
          <InterfaceText>{"« " + yesterday}</InterfaceText>
        </a>
        <a href={"/admin/community-preview?date=" + tomorrow}>
          <InterfaceText>{tomorrow + " »"}</InterfaceText>
        </a>
      </div>
      <div>
        <a href={"/admin/reset/community?next=" + date}>
          <InterfaceText>Refresh Cache</InterfaceText>
        </a>
      </div>
    </div>
  );
};


const SheetTitle = (props) => (
  <span className="title"
    role="heading"
    aria-level="1"
    contentEditable={props.editable}
    suppressContentEditableWarning={true}
    onBlur={props.editable ? props.blurCallback : null}
    style={{"direction": Sefaria.hebrew.isHebrew(props.title.stripHtml()) ? "rtl" :"ltr"}}
  >
  {props.title ? props.title.stripHtmlConvertLineBreaks() : ""}
  </span>
);
SheetTitle.propTypes = {
  title: PropTypes.string,
};


const SheetAuthorStatement = (props) => (
  <div className="authorStatement sans-serif" contentEditable={false} style={{ userSelect: 'none' }}>
    {props.children}
  </div>
);
SheetAuthorStatement.propTypes = {
  authorImage:      PropTypes.string,
  authorStatement:  PropTypes.string,
  authorUrl:        PropTypes.string,
};


const CollectionStatement = ({name, slug, image, children}) => (
  slug ?
    <div className="collectionStatement sans-serif" contentEditable={false} style={{ userSelect: 'none' }}>
      <div className="collectionListingImageBox imageBox">
        <a href={"/collections/" + slug}>
          <img className={classNames({collectionListingImage:1, "img-circle": 1, default: !image})} src={image || "/static/icons/collection.svg"} alt="Collection Logo"/>
        </a>
      </div>
      <a href={"/collections/" + slug}>{children ? children : name}</a>
    </div>
    :
    <div className="collectionStatement sans-serif" contentEditable={false} style={{ userSelect: 'none', display: 'none' }}>
      {children}
    </div>
);

const AdminToolHeader = function({title, validate, close}) {
  /*
  Save and Cancel buttons with a header using the `title` text.  Save button calls 'validate' and cancel button calls 'close'.
   */
  return    <div className="headerWithButtons">
              <h1 className="pageTitle">
                <InterfaceText>{title}</InterfaceText>
              </h1>
              <div className="end">
                <a onClick={close} id="cancel" className="button small transparent control-elem">
                  <InterfaceText>Cancel</InterfaceText>
                </a>
                <div onClick={validate} id="saveAccountSettings" className="button small blue control-elem" tabIndex="0" role="button">
                  <InterfaceText>Save</InterfaceText>
                </div>
              </div>
            </div>
}


const CategoryChooser = function({categories, update}) {
  /*
  Allows user to start from the top of the TOC and select a precise path through the category TOC using option menus.
  'categories' is initial list of categories specifying a path and 'update' is called with new categories after the user changes selection
   */
  const categoryMenu = useRef();

  const handleChange = function(e) {
    let newCategories = [];
    for (let i=0; i<categoryMenu.current.children.length; i++) {
      let el = categoryMenu.current.children[i].children[0];
      let elValue = el.options[el.selectedIndex].value;
      let possCategories = newCategories.concat([elValue]);
      if (!Sefaria.tocObjectByCategories(possCategories)) {
        // if possCategories are ["Talmud", "Prophets"], break out and leave newCategories as ["Talmud"]
        break;
      }
      newCategories.push(elValue);
    }
    update(newCategories); //tell parent of new values
  }

  let menus = [];

  //create a menu of first level categories
  let options = Sefaria.toc.map(function(child, key) {
    if (categories.length > 0 && categories[0] === child.category) {
      return <option key={key+1} value={categories[0]} selected>{categories[0]}</option>;
    }
    else {
      return <option key={key+1} value={child.category}>{child.category}</option>
    }
  });
  menus.push(options);

  //now add to menu second and/or third level categories found in categories
  for (let i=0; i<categories.length; i++) {
    let options = [];
    const tocObject = Sefaria.tocObjectByCategories(categories.slice(0, i+1));
    const subcats = !tocObject?.contents ? [] : tocObject.contents.filter(x => x.hasOwnProperty("category")); //Indices have 'categories' field and Categories have 'category' field which is their lastPath
    for (let j=0; j<subcats.length; j++) {
      const selected = categories.length >= i && categories[i+1] === subcats[j].category;
      options.push(<option key={j} value={subcats[j].category} selected={selected}>{subcats[j].category}</option>);
    }
    if (options.length > 0) {
      menus.push(options);
    }
  }
  return <div ref={categoryMenu}>
          {menus.map((menu, index) =>
            <div id="categoryChooserMenu">
              <select key={`subcats-${index}`} id={`subcats-${index}`} onChange={handleChange}>
              <option key="chooseCategory" value="Choose a category">Table of Contents</option>
              {menu}
              </select>
            </div>)}
         </div>
}


const TitleVariants = function({titles, update, options}) {
  /*
  Wrapper for ReactTags component.  `titles` is initial list of strings to populate ReactTags component
  and `update` is method to call after deleting or adding to titles. `options` is an object that can have
  the fields `onTitleDelete`, `onTitleAddition`, and `onTitleValidate` allowing overloading of TitleVariant's methods
   */
  const onTitleDelete = function(i) {
    const newTitles = titles.filter(t => t !== titles[i]);
    update(newTitles);
  }
  const onTitleAddition = function(title) {
    const newTitles = [].concat(titles, title);
    update(newTitles);
  }
  const onTitleValidate = function (title) {
    const validTitle = titles.every((item) => item.name !== title.name);
    if (!validTitle) {
      alert(title.name+" already exists.");
    }
    return validTitle;
  }

  return <div className="publishBox">
                <ReactTags
                    allowNew={true}
                    tags={titles}
                    onDelete={options?.onTitleDelete ? options.onTitleDelete : onTitleDelete}
                    placeholderText={Sefaria._("Add a title...")}
                    delimiters={["Enter", "Tab"]}
                    onAddition={options?.onTitleAddition ? options.onTitleAddition : onTitleAddition}
                    onValidate={options?.onTitleValidate ? options.onTitleValidate : onTitleValidate}
                  />
         </div>
}

const SheetMetaDataBox = (props) => (
  <div className="sheetMetaDataBox">
    {props.children}
  </div>
);

const DivineNameReplacer = ({setDivineNameReplacement, divineNameReplacement}) => {
  return (
      <div className="divineNameReplacer">
        <p className="sans-serif"><InterfaceText>Select how you would like to display the divine name in this sheet:</InterfaceText></p>

            <Dropdown
              name="divinename"
              options={[
                        {value: "noSub",   label: Sefaria._("No Substitution")},
                        {value: "yy",   label: 'יי'},
                        {value: "h",      label:'ה׳'},
                        {value: "ykvk",    label: 'יקוק'},
                      ]}
              placeholder={Sefaria._("Select Type")}
              onChange={(e) => setDivineNameReplacement((e.target.value))}
              preselected={divineNameReplacement}
            />
      </div>
  )

}
const Autocompleter = ({getSuggestions, showSuggestionsOnSelect, inputPlaceholder, inputValue, changeInputValue, selectedCallback,
                         buttonTitle, autocompleteClassNames }) => {
  /*
  Autocompleter component used in AddInterfaceInput and TopicSearch components.  Component contains an input box, a
  select menu that shows autcomplete suggestions, and a button.  To submit an autocomplete suggestion, user can press enter in the input box, or click on the button.
  `getSuggestions` is a callback function that is called whenever the user types in the input box, which causes the select menu to be populated.
  It returns an object with the necessary props of "currentSuggestions" and "showAddButton" and optional props "previewText" and "helperPromptText" (latter are used in Editor.jsx)
  `showSuggestionsOnSelect` is a boolean; if true, when the user selects an option from the suggestions,`getSuggestions` will be called. Useful when autocompleting a Ref in AddInterfaceInput.
  `inputPlaceholder` is the placeholder for the input component.
  `inputValue` and `changeInputValue` are passed from the parent so that when there is a change in the input box, the parent knows about it.  Useful in TopicSearch for the case "Create new topic: [new topic]"
  `selectedCallback` is a callback function called when the user submits an autocomplete suggestion.
  `autocompleteClassNames` are styling options
   */
  const [currentSuggestions, setCurrentSuggestions] = useState(null);
  const [previewText, setPreviewText] = useState(null);
  const [helperPromptText, setHelperPromptText] = useState(null);
  const [showAddButton, setShowAddButton] = useState(false);
  const [showCurrentSuggestions, setShowCurrentSuggestions] = useState(true);
  const [inputClassNames, setInputClassNames] = useState(classNames({selected: 0}));
  const suggestionEl = useRef(null);
  const inputEl = useRef(null);
  const buttonClassNames = classNames({button: 1, small: 1});

  const getWidthOfInput = () => {
    //Create a temporary div w/ all of the same styles as the input since we can't measure the input
    let tmp = document.createElement("div");
    const inputEl = document.querySelector('.addInterfaceInput input');
    const styles = window.getComputedStyle(inputEl);
    //Reduce function required b/c cssText returns "" on Firefox
    const cssText = Object.values(styles).reduce(
        (css, propertyName) =>
            `${css}${propertyName}:${styles.getPropertyValue(
                propertyName
            )};`
    );
    tmp.style.cssText = cssText

    //otherwise it will always return the width of container instead of the content
    tmp.style.removeProperty('width')
    tmp.style.removeProperty('min-width')
    tmp.style.removeProperty('min-inline-size')
    tmp.style.removeProperty('inline-size')

    tmp.innerHTML = inputEl.value.trim().replace(/&/g, '&amp;').replace(/</g, '&lt;').replace(/>/g, '&gt;');
    document.body.appendChild(tmp);
    const theWidth = tmp.getBoundingClientRect().width;
    document.body.removeChild(tmp);
    return theWidth;
  }

  useEffect(
    () => {
         const element = document.querySelector('.textPreviewSegment.highlight');
         if (element) {element.scrollIntoView({ behavior: 'smooth', block: 'nearest', inline: 'start' })}
    }, [previewText]
  )

  const resizeInputIfNeeded = () => {
    const currentWidth = getWidthOfInput();
    if (currentWidth > 350) {document.querySelector('.addInterfaceInput input').style.width = `${currentWidth+20}px`}
  }

  const processSuggestions = (resultsPromise) => {
    resultsPromise.then(results => {
      setCurrentSuggestions(results.currentSuggestions);
      setShowAddButton(results.showAddButton);
      setHelperPromptText(results.helperPromptText);
      if (!!results.previewText) {
        setPreviewText(results.previewText);
        generatePreviewText(results.previewText);
      }
      if (!!results.helperPromptText) {
        document.querySelector('.addInterfaceInput input+span.helperCompletionText').style.insetInlineStart = `${getWidthOfInput()}px`;
      }
    });
  }

  const onChange = (input) => {
    setInputClassNames(classNames({selected: 0}));
    setShowCurrentSuggestions(true);
    processSuggestions(getSuggestions(input));
    resizeInputIfNeeded();
  }

  const handleOnClickSuggestion = (title) => {
      changeInputValue(title);
      setShowCurrentSuggestions(showSuggestionsOnSelect);
      if (showSuggestionsOnSelect) {
        processSuggestions(getSuggestions(title));
      }
      setInputClassNames(classNames({selected: 1}));
      resizeInputIfNeeded();
      inputEl.current.focus();
  }

  const Suggestion = ({title, color}) => {
    return(<option
              className="suggestion"
              onClick={(e)=>{
                  e.stopPropagation()
                  handleOnClickSuggestion(title)
                }
              }
              style={{"borderInlineStartColor": color}}
           >{title}</option>)

  }
  const mapSuggestions = (suggestions) => {
    const div = suggestions.map((suggestion, index) => (

        (<Suggestion
           title={suggestion.name}
           color={suggestion.border_color}
           key={index}
        />)

    ))

  return(div)
  }

  const handleSelection = () => {
    selectedCallback(inputValue, currentSuggestions);
    changeInputValue("");
  }

  const onKeyDown = e => {
    if (e.key === 'Enter' && showAddButton) {
      handleSelection(inputValue, currentSuggestions);
    }

    else if (e.key === 'ArrowDown' && currentSuggestions && currentSuggestions.length > 0) {
      suggestionEl.current.focus();
      (suggestionEl.current).firstChild.selected = 'selected';
    }
    else
    {
      changeInputValue(inputEl.current.value);
    }
  }


  const generatePreviewText = (ref) => {
        Sefaria.getText(ref, {context:1, stripItags: 1}).then(text => {
           const segments = Sefaria.makeSegments(text, true);
           console.log(segments)
           const previewHTML =  segments.map((segment, i) => {
            {
              const heOnly = !segment.en;
              const enOnly = !segment.he;
              const overrideLanguage = (enOnly || heOnly) ? (heOnly ? "hebrew" : "english") : null;

              return(
                  <div
                      className={classNames({'textPreviewSegment': 1, highlight: segment.highlight, heOnly: heOnly, enOnly: enOnly})}
                      key={segment.ref}>
                    <sup><ContentText
                        text={{"en": segment.number, "he": Sefaria.hebrew.encodeHebrewNumeral(segment.number)}}
                        defaultToInterfaceOnBilingual={true}
                    /></sup> <ContentText html={{"he": segment.he+ " ", "en": segment.en+ " " }} defaultToInterfaceOnBilingual={!overrideLanguage} overrideLanguage={overrideLanguage} bilingualOrder={["en", "he"]}/>
                  </div>
              )
            }
          })
          setPreviewText(previewHTML);
        })
  }

   const checkEnterOnSelect = (e) => {
      if (e.key === 'Enter') {
          handleOnClickSuggestion(e.target.value);
      }
    }

  return(
    <div className={autocompleteClassNames} onClick={(e) => {e.stopPropagation()}} title={Sefaria._(buttonTitle)}>
      <input
          type="text"
          placeholder={Sefaria._(inputPlaceholder)}
          onKeyDown={(e) => onKeyDown(e)}
          onClick={(e) => {e.stopPropagation()}}
          onChange={(e) => onChange(e.target.value)}
          value={inputValue}
          ref={inputEl}
          className={inputClassNames}
      /><span className="helperCompletionText sans-serif-in-hebrew">{helperPromptText}</span>
      {showAddButton ? <button className={buttonClassNames} onClick={(e) => {
                    handleSelection(inputValue, currentSuggestions)
                }}>{buttonTitle}</button> : null}

      {showCurrentSuggestions && currentSuggestions && currentSuggestions.length > 0 ?
          <div className="suggestionBoxContainer">
          <select
              ref={suggestionEl}
              className="suggestionBox"
              size={currentSuggestions.length}
              multiple
              onKeyDown={(e) => checkEnterOnSelect(e)}
          >
            {mapSuggestions(currentSuggestions)}
          </select>
          </div>
          : null
      }

      {previewText ?
          <div className="textPreviewContainer">
            <div className="textPreview">
              <div className="inner">{previewText}</div>
            </div>
          </div>

          : null

      }

    </div>
    )
}
export {
  CategoryHeader,
  SimpleInterfaceBlock,
  DangerousInterfaceBlock,
  SimpleContentBlock,
  SimpleLinkedBlock,
  BlockLink,
  CategoryColorLine,
  CategoryAttribution,
  CollectionStatement,
  CookiesNotification,
  CollectionListing,
  ColorBarBox,
  Dropdown,
  DropdownButton,
  DropdownModal,
  DropdownOptionList,
  FeedbackBox,
  FilterableList,
  FollowButton,
  GlobalWarningMessage,
  InterruptingMessage,
  InterfaceText,
  ContentText,
  EnglishText,
  HebrewText,
  CommunityPagePreviewControls,
  LanguageToggleButton,
  Link,
  LoadingMessage,
  LoadingRing,
  LoginPrompt,
  MessageModal,
  NBox,
  NewsletterSignUpForm,
  Note,
  ProfileListing,
  ProfilePic,
  ReaderMessage,
  CloseButton,
  DisplaySettingsButton,
  MenuButton,
  SearchButton,
  SaveButton,
  SignUpModal,
  SheetListing,
  SheetAccessIcon,
  SheetTopicLink,
  TabView,
  TextBlockLink,
  ToggleSet,
  ToolTipped,
  TwoOrThreeBox,
  ResponsiveNBox,
  SheetMetaDataBox,
  SheetAuthorStatement,
  SheetTitle,
  InterfaceLanguageMenu,
  Autocompleter,
  DonateLink,
  DivineNameReplacer,
  AdminToolHeader,
  CategoryChooser,
  TitleVariants,
<<<<<<< HEAD
  ReorderEditor,
  postWithCallBack,
  Reorder,
  TopicToCategorySlug
=======
  useHideButtons
>>>>>>> a9ede473
};<|MERGE_RESOLUTION|>--- conflicted
+++ resolved
@@ -1051,7 +1051,6 @@
 
         //style={this.props.style}
 
-<<<<<<< HEAD
 const Reorder = ({subcategoriesAndBooks, updateOrder, updateParentChangedStatus=null}) => {
     const clickHandler = (e) => {
         const pos = (100 * e.clientX / e.currentTarget.getBoundingClientRect().right);
@@ -1175,27 +1174,6 @@
             </div>
     </div>
 }
-
-const CategoryHeader = ({path=[], contentLang='en', title="", heTitle="", textCategoryPage=false, type="topics"}) => {
-  const [editCategory, toggleEditCategory] = useEditToggle();
-  const [addCategory, toggleAddCategory] = useEditToggle();
-  const [hideButtons, setHideButtons] = useState(true);
-  clean up using {children}
-  const isTopicCat = () => {
-    let topicData = Sefaria.getTopicFromCache(path);
-    if ("slug" in topicData) {
-      const initCatSlug = TopicToCategorySlug(topicData);
-      const origData = {
-        origSlug: topicData.slug, origCategorySlug: initCatSlug,
-        origEn: topicData.primaryTitle.en, origHe: topicData.primaryTitle.he || ""
-      };
-      origData.origDesc = topicData.description || {"en": "", "he": ""};
-      origData.origCategoryDesc = topicData.categoryDescription || {"en": "", "he": ""};
-      return "displays-above" in topicData?.links;
-    }
-  }
-  const topicIsCat = useRef(false);
-=======
 function useHideButtons() {
     const [hideButtons, setHideButtons] = useState(true);
     const handleMouseOverAdminButtons = () => {
@@ -1205,11 +1183,10 @@
     return [hideButtons, handleMouseOverAdminButtons];
 }
 
-const CategoryHeader = ({children, path=[], hideButtons=true}) => {
+
+const CategoryHeader = ({children, type, path=[], hideButtons=true}) => {
   const [editCategory, toggleEditCategory] = useEditToggle();
   const [addCategory, toggleAddCategory] = useEditToggle();
-
->>>>>>> a9ede473
   const adminClasses = classNames({adminButtons: 1, hideButtons});
   let adminButtonsSpan = null;
 
@@ -1245,51 +1222,7 @@
                         </span>;
   }
   const wrapper = addCategory || editCategory ? "" : "headerWithAdminButtons";
-<<<<<<< HEAD
-  if (path.length === 0) {  // at /texts; do topics need className="sans-serif"?
-    return <span className={wrapper} onMouseEnter={() => handleMouseOverAdminButtons()}>
-            <h1><InterfaceText>{title}</InterfaceText></h1>
-            {adminButtonsSpan}
-          </span>;
-  }
-  else if (textCategoryPage) {  // top of textCategoryPage
-    if (type === "category") {
-      return <span className={wrapper}><h1 onMouseEnter={() => handleMouseOverAdminButtons(setHideButtons)}>
-              <ContentText text={{en: title, he: heTitle}} defaultToInterfaceOnBilingual={true}/>
-              </h1>{adminButtonsSpan}
-            </span>;
-    }
-    else if (type === "topics") {
-      return <span className={wrapper}>
-              <h1><InterfaceText text={{en: title, he: heTitle}} /></h1>
-              {adminButtonsSpan}
-            </span>;
-    }
-  }
-  else { // subcategories
-    let tocObject = Sefaria.tocObjectByCategories(path);
-    let shortDesc = contentLang === "hebrew" ? tocObject.heShortDesc : tocObject.enShortDesc;
-    const hasDesc  = !!shortDesc;
-    const longDesc = hasDesc && shortDesc.split(" ").length > 5;
-    shortDesc = hasDesc && !longDesc ? `(${shortDesc})` : shortDesc;
-    return  <span className={wrapper}>
-               <h2 onMouseEnter={() => handleMouseOverAdminButtons()}>
-                <ContentText text={{en: tocObject.category, he: tocObject.heCategory}} defaultToInterfaceOnBilingual={true} />
-                {hasDesc && !longDesc ?
-                <span className="categoryDescription">
-                  <ContentText text={{en: shortDesc, he: shortDesc}} defaultToInterfaceOnBilingual={true} />
-                </span> : null }
-              </h2>
-              {hasDesc && longDesc ?
-              <div className="categoryDescription long sans-serif">
-                <ContentText text={{en: shortDesc, he: shortDesc}} defaultToInterfaceOnBilingual={true} />
-              </div> : null }
-            {adminButtonsSpan}
-           </span>;
-  }
-=======
   return <span className={wrapper}>{children}{adminButtonsSpan}</span>;
->>>>>>> a9ede473
 }
 
 
@@ -3062,12 +2995,9 @@
   AdminToolHeader,
   CategoryChooser,
   TitleVariants,
-<<<<<<< HEAD
   ReorderEditor,
   postWithCallBack,
   Reorder,
-  TopicToCategorySlug
-=======
+  TopicToCategorySlug,
   useHideButtons
->>>>>>> a9ede473
 };