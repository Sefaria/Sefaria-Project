--- conflicted
+++ resolved
@@ -2832,11 +2832,8 @@
   Autocompleter,
   DonateLink,
   DivineNameReplacer,
-<<<<<<< HEAD
-  LinkScore,
-=======
   AdminToolHeader,
   CategoryChooser,
-  TitleVariants
->>>>>>> 24c4571c
+  TitleVariants,
+  LinkScore
 };