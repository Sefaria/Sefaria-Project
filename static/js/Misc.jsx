//const React      = require('react');
import React, {useContext, useEffect, useRef, useState} from 'react';
import ReactDOM from 'react-dom';
import $ from './sefaria/sefariaJquery';
import {CollectionsModal} from "./CollectionsWidget";
import Sefaria from './sefaria/sefaria';
import classNames from 'classnames';
import PropTypes from 'prop-types';
import Component from 'react-class';
import { usePaginatedDisplay } from './Hooks';
import {AdContext, StrapiDataContext} from './context';
import ReactCrop from 'react-image-crop';
import 'react-image-crop/dist/ReactCrop.css';
import {ContentText} from "./ContentText";
import ReactTags from "react-tag-autocomplete";
import {AdminEditorButton, useEditToggle} from "./AdminEditor";
import {ProfilePic} from "./ProfilePic";
import {CategoryEditor, ReorderEditor} from "./CategoryEditor";
import {refSort} from "./TopicPage";
import {TopicEditor} from "./TopicEditor";
import {generateContentForModal, SignUpModalKind} from './sefaria/signupModalContent';
import {SourceEditor} from "./SourceEditor";
import Cookies from "js-cookie";
import {EditTextInfo} from "./BookPage";
import ReactMarkdown from 'react-markdown';
import TrackG4 from "./sefaria/trackG4";
<<<<<<< HEAD
import { ReaderApp } from './ReaderApp';
import {ToolsButton} from "./ConnectionsPanel";
import {DropdownMenu, DropdownMenuItemWithIcon} from "./common/DropdownMenu";
import ReaderDisplayOptionsMenu from "./ReaderDisplayOptionsMenu";
=======
import {DropdownMenuItemWithIcon} from "./common/DropdownMenu";
>>>>>>> 8ce15aa7

/**
 * Component meant to simply denote a language specific string to go inside an InterfaceText element
 * ```
 * <InterfaceText>
 *     <EnglishText>lorem ipsum</EnglishText>
 *     <HebrewText>lorem ipsum</HebrewText>
 * </InterfaceText>
 * ```
 * @param children
 * @returns {JSX.Element}
 * @constructor
 */
const HebrewText = ({children}) => (
    <>{children}</>
);
const EnglishText = ({children}) => (
    <>{children}</>
);

const AvailableLanguages = () => {
  return {"english" : EnglishText, "hebrew": HebrewText};
};
const AvailableLanguagesValidator = (children, key, componentName, location, propFullName) => {
    if (!(children[key].type && (Object.values(AvailableLanguages()).indexOf(children[key].type) != -1) )) {
      return new Error(
        'Invalid prop `' + propFullName + '` supplied to' +
        ' `' + componentName + '`. Validation failed.'
      );
    }
};
const __filterChildrenByLanguage = (children, language) => {
  let chlArr = React.Children.toArray(children);
  let currLangComponent = AvailableLanguages()[language];
  let newChildren = chlArr.filter(x=> x.type == currLangComponent);
  return newChildren;
};


const InterfaceText = ({text, html, markdown, children, context, disallowedMarkdownElements=[]}) => {
  /**
   * Renders a single span for interface string with either class `int-en`` or `int-he` depending on Sefaria.interfaceLang.
   *  If passed explicit text or html objects as props with "en" and/or "he", will only use those to determine correct text or fallback text to display.
   *  Otherwise:
   * `children` can be the English string, which will be translated with Sefaria._ if needed.
   * `children` can also take the form of <LangText> components above, so they can be used for longer paragrpahs or paragraphs containing html, if needed.
   * `context` is passed to Sefaria._ for additional translation context
   */
  const contentVariable = html || markdown || text;  // assumption is `markdown` or `html` are preferred over `text` if they are present
  const isHebrew = Sefaria.interfaceLang === "hebrew";
  let elemclasses = classNames({"int-en": !isHebrew, "int-he": isHebrew});
  let textResponse = null;
  if (contentVariable) {// Prioritize explicit props passed in for text of the element, does not attempt to use Sefaria._() for this case.
    let {he, en} = contentVariable;
    textResponse = isHebrew ? (he || en) : (en || he);
    let fallbackCls = (isHebrew && !he) ? " enInHe" : ((!isHebrew && !en) ? " heInEn" : "" );
    elemclasses += fallbackCls;
  } else { // Also handle composition with children
    const chlCount = React.Children.count(children);
    if (chlCount === 1) { // Same as passing in a `en` key but with children syntax
      textResponse = Sefaria._(children, context);
    } else if (chlCount <= Object.keys(AvailableLanguages()).length){ // When multiple languages are passed in via children
      let newChildren = __filterChildrenByLanguage(children, Sefaria.interfaceLang);
      textResponse = newChildren[0]; //assumes one language element per InterfaceText, may be too naive
    } else {
      console.log("Error too many children")
    }
  }
  return (
    html ?
      <span className={elemclasses} dangerouslySetInnerHTML={{__html: textResponse}}/>
        : markdown ? <span className={elemclasses}><ReactMarkdown className={'reactMarkdown'} unwrapDisallowed={true} disallowedElements={['p', ...disallowedMarkdownElements]}>{textResponse}</ReactMarkdown></span>
                    : <span className={elemclasses}>{textResponse}</span>
  );
};
InterfaceText.propTypes = {
  //Makes sure that children passed in are either a single string, or an array consisting only of <EnglishText>, <HebrewText>
  children: PropTypes.oneOfType([
      PropTypes.string,
      PropTypes.arrayOf(AvailableLanguagesValidator),
  ]),
  content: PropTypes.object,
  html: PropTypes.object,
  context: PropTypes.string,
  className: PropTypes.string
};

const LoadingRing = () => (
  <div className="lds-ring"><div></div><div></div><div></div><div></div></div>
);

const DonateLink = ({children, classes, source, link}) => {
  link = link || "default";
  source = source || "undefined";
  const linkOptions = {
    default: {
      en: "https://donate.sefaria.org/give/451346/#!/donation/checkout",
      he: "https://donate.sefaria.org/give/468442/#!/donation/checkout"
    },
    sustainer: {
      en: "https://donate.sefaria.org/give/457760/#!/donation/checkout",
      he: "https://donate.sefaria.org/give/478929/#!/donation/checkout"
    },
    dayOfLearning: {
      en: "https://donate.sefaria.org/sponsor",
      he: "https://donate.sefaria.org/sponsorhe",
    }
  };
  const url = `${Sefaria._v(linkOptions[link])}?c_src=${source}`;

  return (
    <a href={url} className={classes} target="_blank">
      {children}
    </a>
  );
};



/**
 * Renders a list of data that can be filtered and sorted
 * @param filterFunc
 * @param sortFunc
 * @param renderItem
 * @param sortOptions
 * @param getData
 * @param data
 * @param renderEmptyList
 * @param renderHeader
 * @param renderFooter
 * @param showFilterHeader
 * @param refreshData
 * @param initialFilter
 * @param scrollableElement
 * @param pageSize
 * @param onDisplayedDataChange
 * @param initialRenderSize
 * @param bottomMargin
 * @param containerClass
 * @param onSetSort: optional. function that is passed the current sort option when the user changes it. Use this to control sort from outside the component. See `externalSortOption`.
 * @param externalSortOption: optional. string that is one of the options in `sortOptions`. Use this to control sort from outside the component. See `onSetSort`.
 * @returns {JSX.Element}
 * @constructor
 */
const FilterableList = ({
  filterFunc, sortFunc, renderItem, sortOptions, getData, data, renderEmptyList,
  renderHeader, renderFooter, showFilterHeader, refreshData, initialFilter,
  scrollableElement, pageSize, onDisplayedDataChange, initialRenderSize,
  bottomMargin, containerClass, onSetSort, externalSortOption,
}) => {
  const [filter, setFilter] = useState(initialFilter || '');
  const [internalSortOption, setSortOption] = useState(sortOptions[0]);
  const [displaySort, setDisplaySort] = useState(false);
  const sortOption = externalSortOption || internalSortOption;

  // Apply filter and sort to the raw data
  const processData = rawData => rawData ? rawData
      .filter(item => !filter ? true : filterFunc(filter, item))
      .sort((a, b) => sortFunc(sortOption, a, b))
      : [];

  const cachedData = data || null;
  const [loading, setLoading] = useState(!cachedData);
  const [rawData, setRawData] = useState(cachedData);
  const [displayData, setDisplayData] = useState(processData(rawData));

  // If `getData` function is passed, load data through this effect
  useEffect(() => {
    let isMounted = true;
    if (!rawData && !!getData) { // Don't try calling getData when `data` is intially passed
      setLoading(true);
      getData().then(data => {
        if (isMounted) {
          setRawData(data);
          setDisplayData(processData(data));
          setLoading(false);
        }
      });
    }
    return () => {
      isMounted = false;
    };
  }, [getData, rawData]);

  // Alternatively, if there is no `getData` function passed, we expect data
  // to be fed in directly through the `data` prop. Check `data` again whenever
  // refreshData signal changes.
  useEffect(() => {
    setRawData(data);
    setDisplayData(processData(data));
  }, [data, refreshData]);

  // Updates to filter or sort
  useEffect(() => {
    setDisplayData(processData(rawData));
  }, [filter, sortOption]);

  const dataUpToPage = usePaginatedDisplay(scrollableElement, displayData, pageSize, bottomMargin, initialRenderSize || pageSize);

  if (onDisplayedDataChange) {
    useEffect(() => {
      onDisplayedDataChange(dataUpToPage);
    }, [dataUpToPage]);
  }

  const setSort = newSortOption => {
    if (newSortOption === sortOption) { return; }
    setSortOption(newSortOption);
    setDisplaySort(false);
    onSetSort?.(newSortOption);
  };

  const oldDesign = typeof showFilterHeader == 'undefined';
  return (
    <div className="filterable-list">
      {oldDesign ? <div className="filter-bar">
        <div className="filter-bar-inner">
          <SearchButton />
          <input
            type="text"
            placeholder={Sefaria._("Search")}
            name="filterableListInput"
            value={filter}
            onChange={e => setFilter(e.target.value)}
          />
        </div>
        <div>
          { sortOptions.length > 1 ?
            <DropdownModal close={()=>setDisplaySort(false)} isOpen={displaySort}>
              <DropdownButton
                isOpen={displaySort}
                toggle={()=>setDisplaySort(prev => !prev)}
                enText={"Sort"}
                heText={"מיון"}
              />
              <DropdownOptionList
                isOpen={displaySort}
                options={sortOptions.map(option => ({type: option, name: option, heName: Sefaria._(option, "FilterableList")}))}
                currOptionSelected={sortOption}
                handleClick={setSort}
              />
            </DropdownModal>
            : null
          }
        </div>
      </div> : null }
      { !oldDesign && showFilterHeader ? (
        <div className="filter-bar-new">
          <div className="filter-input">
            <SearchButton />
            <input
              type="text"
              placeholder={Sefaria._("Search")}
              name="filterableListInput"
              value={filter}
              onChange={e => setFilter(e.target.value)}
              data-anl-event="search:input"
            />
          </div>
          <div className="filter-sort-wrapper">
            <span className="systemText">
              <InterfaceText>Sort by</InterfaceText>
            </span>
            { sortOptions.map(option =>(
              <span
                key={option}
                className={classNames({'sans-serif': 1, 'sort-option': 1, noselect: 1, active: sortOption === option})}
                onClick={() => setSort(option)}
                tabIndex="0"
                onKeyDown={(e) => {
                  if (e.key === 'Enter') {
                    e.preventDefault();
                    e.target.click();
                  }
                }}
                data-anl-event="sort_by:click"
                data-anl-batch={JSON.stringify({
                  text: option, from: sortOption, to: option,
                })}
              >
                <InterfaceText context="FilterableList">{option}</InterfaceText>
              </span>
            ))}
          </div>
        </div>
      ) : null}
      {
        loading ? <LoadingMessage /> :
        <div className={"filter-content" + (containerClass ? " " + containerClass : "")}>
          {dataUpToPage.length ?
          <>
            { !!renderHeader ? renderHeader({filter}) : null }
            { dataUpToPage.map(renderItem) }
          </>
          : <>{!!renderEmptyList ? renderEmptyList({filter}) : null}</>}
          { !!renderFooter ? renderFooter({filter}) : null }
        </div>
      }
    </div>
  );
};
FilterableList.propTypes = {
  filterFunc:       PropTypes.func.isRequired,
  sortFunc:         PropTypes.func.isRequired,
  renderItem:       PropTypes.func.isRequired,
  sortOptions:      PropTypes.array.isRequired,
  getData:          PropTypes.func,   // At least one of `getData` or `data` is required
  data:             PropTypes.array,
  renderEmptyList:  PropTypes.func,
  renderHeader:     PropTypes.func,
  renderFooter:     PropTypes.func,
  showFilterHeader: PropTypes.bool,
};


class TabView extends Component {
  constructor(props) {
    super(props);
    const { currTabName } = props;
    this.state = {
      currTabName: typeof currTabName === 'undefined' ? this.props.tabs[0].id : currTabName
    };
  }
  componentDidMount() {
    if (this.props.currTabName === null) {
      this.props.setTab(this.props.tabs[0].id, true)
    }
  }
  openTab(index) {
    this.setState({currTabIndex: index});
  }
  getTabIndex() {
    let tabIndex;
    if (typeof this.props.currTabName === 'undefined') {
      tabIndex = this.props.tabs.findIndex(tab => tab.id === this.state.currTabName ? true : false)
    } else if (this.props.currTabName === null) {
      tabIndex = 0;
    } else {
      tabIndex = this.props.tabs.findIndex(tab => tab.id === this.props.currTabName ? true : false)
    }
    if(tabIndex === -1) {
      tabIndex = 0;
    }
    return tabIndex;
  }
  onClickTab(e, clickTabOverride) {
    if (clickTabOverride) {
      clickTabOverride()
    } else {
      let target = $(event.target);
      while (!target.attr("data-tab-index")) { target = target.parent(); }
      const tabIndex = parseInt(target.attr("data-tab-index"));
      const { onClickArray, setTab, tabs } = this.props;
      if (onClickArray && onClickArray[tabIndex]) {
        onClickArray[tabIndex]();
      } else {
        this.openTab(tabIndex);
        const tab = this.props.tabs[tabIndex];
        setTab && setTab(tab.id);
      }
    }
  }
  renderTab(tab, index) {
    const currTabIndex = this.getTabIndex();
    return (
      <div className={classNames({active: currTabIndex === index, justifyright: tab.justifyright})} key={tab.id} data-tab-index={index} onClick={(e) => {this.onClickTab(e, tab.clickTabOverride)}}>
        {this.props.renderTab(tab, index)}
      </div>
    );
  }
  render() {
    const currTabIndex = this.getTabIndex();
    const classes = classNames({"tab-view": 1, [this.props.containerClasses]: 1});
    return (
      <div className={classes}>
        <div className="tab-list sans-serif">
          {this.props.tabs.map(this.renderTab)}
        </div>
        { React.Children.toArray(this.props.children)[currTabIndex] }
      </div>
    );
  }
}
TabView.propTypes = {
  tabs:         PropTypes.array.isRequired,  // array of objects of any form. only requirement is each tab has a unique 'id' field. These objects will be passed to renderTab.
  renderTab:    PropTypes.func.isRequired,
  currTabName:  PropTypes.string,  // optional. If passed, TabView will be controlled from outside
  setTab:       PropTypes.func,    // optional. If passed, TabView will be controlled from outside
  onClickArray: PropTypes.object,  // optional. If passed, TabView will be controlled from outside
};


class DropdownOptionList extends Component {
  render() {
    return (
      <div className={(this.props.isOpen) ? "dropdown-option-list" :"dropdown-option-list hidden"}>
        <table>
          <tbody>
            {
              this.props.options.map( (option, iSortTypeObj) => {
                const tempClasses = classNames({'filter-title': 1, unselected: this.props.currOptionSelected !== option.type});
                return (
                  <tr key={option.type} className={tempClasses} onClick={()=>{ this.props.handleClick(option.type); }} tabIndex={`${iSortTypeObj}`} onKeyPress={e => {e.charCode == 13 ? this.props.handleClick(option.type) : null}} aria-label={`Sort by ${option.name}`}>
                    <td>
                      <img className="dropdown-option-check" src="/static/img/check-mark.svg" alt={`${option.name} sort selected`}/>
                    </td>
                    <td className="dropdown-option-list-label">
                      <span className="int-en">{option.name}</span>
                      <span className="int-he" dir="rtl">{option.heName}</span>
                    </td>
                  </tr>
                );
              })
            }
          </tbody>
        </table>
      </div>
    );
  }
}
DropdownOptionList.propTypes = {
  initialTabIndex: PropTypes.number,
  setTab: PropTypes.func,
  isOpen: PropTypes.bool.isRequired,
  options: PropTypes.array.isRequired,
  currOptionSelected: PropTypes.string.isRequired,
  handleClick: PropTypes.func.isRequired,
};


const DropdownButton = ({isOpen, toggle, enText, heText, buttonStyle}) => {
  const filterTextClasses = classNames({ "dropdown-button": 1, active: isOpen, buttonStyle });
  return (
    <div className={ filterTextClasses } tabIndex="0" onClick={toggle} onKeyPress={(e) => {e.charCode == 13 ? toggle(e):null}}>
      <InterfaceText text={{en: enText, he: heText}} />
      {isOpen ? <img src="/static/img/arrow-up.png" alt=""/> : <img src="/static/img/arrow-down.png" alt=""/>}
    </div>
  );
};
DropdownButton.propTypes = {
  isOpen:      PropTypes.bool.isRequired,
  toggle:      PropTypes.func.isRequired,
  enText:      PropTypes.string.isRequired,
  heText:      PropTypes.string.isRequired,
  buttonStyle: PropTypes.bool,
};


class DropdownModal extends Component {
  componentDidMount() {
    document.addEventListener('mousedown', this.handleClickOutside, false);
  }
  componentWillUnmount() {
    document.removeEventListener('mousedown', this.handleClickOutside, false);
  }
  handleClickOutside(event) {
    const domNode = ReactDOM.findDOMNode(this);
    if ((!domNode || !domNode.contains(event.target)) && this.props.isOpen) {
      this.props.close();
    }
  }
  render() {
    return (
      <div className={classNames({"dropdown-modal": 1, "position-unset": this.props.positionUnset, "sans-serif": 1})}>
        { this.props.children }
      </div>
    );
  }
}
DropdownModal.propTypes = {
  close:   PropTypes.func.isRequired,
  isOpen:  PropTypes.bool.isRequired,
  positionUnset: PropTypes.bool,  // for search filters
};


class Link extends Component {
  handleClick(e) {
    e.preventDefault();
    this.props.onClick();
  }
  render() {
    return <a
              className={this.props.className}
              href={this.props.href}
              onClick={this.handleClick}
              title={this.props.title}>{this.props.children}</a>
  }
}
Link.propTypes = {
  href:    PropTypes.string.isRequired,
  onClick: PropTypes.func,
  title:   PropTypes.string.isRequired,
};


class GlobalWarningMessage extends Component {
  close() {
    Sefaria.globalWarningMessage = null;
    this.forceUpdate();
  }
  render() {
    return Sefaria.globalWarningMessage ?
      <div id="globalWarningMessage">
        <i className='close fa fa-times' onClick={this.close}></i>
        <div dangerouslySetInnerHTML={ {__html: Sefaria.globalWarningMessage} }></div>
      </div>
      : null;
  }
}


class TextBlockLink extends Component {
  // Monopoly card style link with category color at top
  // This component is seriously overloaded :grimacing:

  render() {
    let { book, category, title, heTitle, showSections, sref, heRef, displayValue, heDisplayValue, position, url_string, recentItem, currVersions, sideColor, saved, sheetTitle, sheetOwner, timeStamp, intlang } = this.props;
    const index    = Sefaria.index(book);
    category = category || (index ? index.primary_category : "Other");
    const style    = {"borderColor": Sefaria.palette.categoryColor(category)};
    title    = title   || (showSections ? sref : book);
    heTitle  = heTitle || (showSections ? heRef : index.heTitle);
    const hlang = intlang ? "int-he": "he";
    const elang = intlang ? "int-en": "en";
    let byLine;
    if (!!sheetOwner && sideColor) {
      title = sheetTitle.stripHtml();
      heTitle = title;
      byLine = sheetOwner;
    }
    const subtitle = displayValue ? (
        <span className="blockLinkSubtitle">
            <span className={elang}>{displayValue}</span>
            <span className={hlang}>{heDisplayValue}</span>
        </span>
    ) : null;

    position = position || 0;
    const isSheet = book === 'Sheet';
    const classes  = classNames({refLink: !isSheet, sheetLink: isSheet, blockLink: 1, recentItem, calendarLink: (subtitle != null), saved });
    url_string = url_string ? url_string : sref;
    let url;
    if (isSheet) {
      url = `/sheets/${Sefaria.normRef(url_string).replace('Sheet.','')}`
    } else {
      url = "/" + Sefaria.normRef(url_string) + Sefaria.util.getUrlVersionsParams(currVersions).replace("&","?");
    }

    if (sideColor) {
      return (
        <a href={url} className={classes} data-ref={sref} data-ven={currVersions.en} data-vhe={currVersions.he} data-position={position}>
          <div className="sideColorLeft" data-ref-child={true}>
            <div className="sideColor" data-ref-child={true} style={{backgroundColor: Sefaria.palette.categoryColor(category)}} />
            <div className="sideColorInner" data-ref-child={true}>
              <span className={elang} data-ref-child={true}>{title}{!!sheetOwner ? (<i className="byLine" data-ref-child={true}>{byLine}</i>) : null}</span>
              <span className={hlang} data-ref-child={true}>{heTitle}{!!sheetOwner ? (<i className="byLine" data-ref-child={true}>{byLine}</i>) : null}</span>
            </div>
          </div>
          <div className="sideColorRight">
            { saved ? <SaveButton historyObject={{ ref: sref, versions: currVersions }} /> : null }
            { !saved && timeStamp ?
              <span className="sans-serif">
                { Sefaria.util.naturalTime(timeStamp) }
              </span>: null
            }
          </div>
        </a>
      );
    }
    return (
      <a href={url} className={classes} data-ref={sref} data-ven={currVersions.en} data-vhe={currVersions.he} data-position={position} style={style}>
        <span className={elang}>{title}</span>
        <span className={hlang}>{heTitle}</span>
        {subtitle}
      </a>
    );
  }
}
TextBlockLink.propTypes = {
  sref:            PropTypes.string.isRequired,
  currVersions:    PropTypes.object.isRequired,
  heRef:           PropTypes.string,
  book:            PropTypes.string,
  category:        PropTypes.string,
  title:           PropTypes.string,
  heTitle:         PropTypes.string,
  displayValue:    PropTypes.string,
  heDisplayValue:  PropTypes.string,
  url_string:      PropTypes.string,
  showSections:    PropTypes.bool,
  recentItem:      PropTypes.bool,
  position:        PropTypes.number,
  sideColor:       PropTypes.bool,
  saved:           PropTypes.bool,
  sheetTitle:      PropTypes.string,
  sheetOwner:      PropTypes.string,
  timeStamp:       PropTypes.number,
};
TextBlockLink.defaultProps = {
  currVersions: {en:null, he:null},
};


class LanguageToggleButton extends Component {
  toggle(e) {
    e.preventDefault();
    this.props.toggleLanguage();
  }
  render() {
    var url = this.props.url || "";
    return (<a href={url} className="languageToggle" onClick={this.toggle}>
              <img className="en" src="/static/img/aleph.svg" alt="Hebrew Language Toggle Icon" />
              <img className="he" src="/static/img/aye.svg" alt="English Language Toggle Icon" />
            </a>);
  }
}
LanguageToggleButton.propTypes = {
  toggleLanguage: PropTypes.func.isRequired,
  url:            PropTypes.string,
};


const ColorBarBox = ({tref, children}) =>  (
  <div className="colorBarBox" style={{"borderColor": Sefaria.palette.refColor(tref)}}>{children}</div>
);


const DangerousInterfaceBlock = ({en, he, classes}) => (
        <div className={classes}>
          <InterfaceText html={{"en": en, "he":he}} />
        </div>
    );
DangerousInterfaceBlock.propTypes = {
    en: PropTypes.string,
    he: PropTypes.string,
    classes: PropTypes.string
};


const SimpleInterfaceBlock = ({en, he, classes}) => (
        <div className={classes}>
            <InterfaceText text={{en:en, he:he}} />
        </div>
    );
SimpleInterfaceBlock.propTypes = {
    en: PropTypes.string,
    he: PropTypes.string,
    classes: PropTypes.string
};


const SimpleContentBlock = ({children, classes}) => (
        <div className={classes}>
          {children}
        </div>
    );
SimpleContentBlock.propTypes = {
    classes: PropTypes.string
};


const SimpleLinkedBlock = ({en, he, url, classes, aclasses, children, onClick, openInNewTab}) => (
  <div className={classes} onClick={onClick}>
    <a href={url} className={aclasses} target={openInNewTab ? "_blank" : "_self"}>
      <InterfaceText text={{en, he}}/>
    </a>
    {children}
  </div>
);
SimpleLinkedBlock.propTypes = {
    en: PropTypes.string,
    he: PropTypes.string,
    url: PropTypes.string,
    classes: PropTypes.string,
    aclasses: PropTypes.string
};


class BlockLink extends Component {
  render() {
    var interfaceClass = this.props.interfaceLink ? 'int-' : '';
    var cn = {blockLink: 1};
    var linkClass = this.props.title.toLowerCase().replace(" ", "-") + "-link";
    cn[linkClass] = 1;
    var classes = classNames(cn);
      return (<a className={classes} href={this.props.target}>
              {this.props.image ? <img src={this.props.image} alt="" /> : null}
              <span className={`${interfaceClass}en`}>{this.props.title}</span>
              <span className={`${interfaceClass}he`}>{this.props.heTitle}</span>
           </a>);
  }
}
BlockLink.propTypes = {
  title:         PropTypes.string,
  heTitle:       PropTypes.string,
  target:        PropTypes.string,
  image:         PropTypes.string,
  interfaceLink: PropTypes.bool
};
BlockLink.defaultProps = {
  interfaceLink: false
};


class ToggleSet extends Component {
  // A set of options grouped together.
  render() {
    let classes = {toggleSet: 1, separated: this.props.separated, blueStyle: this.props.blueStyle };
    classes[this.props.name] = 1;
    classes = classNames(classes);
    const width = 100.0 - (this.props.separated ? (this.props.options.length - 1) * 3 : 0);
    const style = {width: (width/this.props.options.length) + "%"};
    const label = this.props.label ? (<span className="toggle-set-label">{this.props.label}</span>) : null;
    return (
      <div className={classes} role="radiogroup" aria-label={this.props.ariaLabel}>
        {label}
        <div className="toggleSetToggleBox">
          {this.props.options.map((option) => (
          <ToggleOption
            name={option.name}
            key={option.name}
            set={this.props.name}
            role={option.role}
            ariaLabel={option.ariaLabel}
            on={this.props.currentValue == option.name}
            setOption={this.props.setOption}
            style={style}
            image={option.image}
            fa={option.fa}
            content={option.content} />))}
        </div>
      </div>);
  }
}
ToggleSet.propTypes = {
  name:          PropTypes.string.isRequired,
  label:         PropTypes.string,
  setOption:     PropTypes.func.isRequired,
  currentValue:  PropTypes.string,
  options:       PropTypes.array.isRequired,
  separated:     PropTypes.bool,
  blueStyle:     PropTypes.bool,
  role:          PropTypes.string,
  ariaLabel:     PropTypes.string
};


class ToggleOption extends Component {
  // A single option in a ToggleSet

  handleClick() {
    this.props.setOption(this.props.set, this.props.name);
    if (Sefaria.site) { Sefaria.track.event("Reader", "Display Option Click", this.props.set + " - " + this.props.name); }
  }
  checkKeyPress(e){
    if (e.keyCode === 39  || e.keyCode === 40) { //39 is right arrow -- 40 is down
        $(e.target).siblings(".toggleOption").attr("tabIndex","-1");
        $(e.target).attr("tabIndex","-1");
        $(e.target).next(".toggleOption").focus().attr("tabIndex","0");
    }
    else if (e.keyCode === 37 || e.keyCode === 38) { //37 is left arrow -- 38 is up
        $(e.target).siblings(".toggleOption").attr("tabIndex","-1");
        $(e.target).attr("tabIndex","-1");
        $(e.target).prev(".toggleOption").focus().attr("tabIndex","0");
    }
    else if (e.keyCode === 13) { //13 is enter
        $(e.target).trigger("click");
    }
    else if (e.keyCode === 9) { //9 is tab
        var lastTab = $("div[role='dialog']").find(':tabbable').last();
        var firstTab = $("div[role='dialog']").find(':tabbable').first();
        if (e.shiftKey) {
          if ($(e.target).is(firstTab)) {
            $(lastTab).focus();
            e.preventDefault();
          }
        }
        else {
          if ($(e.target).is(lastTab)) {
            $(firstTab).focus();
            e.preventDefault();
          }
        }
    }
    else if (e.keyCode === 27) { //27 is escape
        e.stopPropagation();
        $(".mask").trigger("click");
    }
  }
  render() {
    let classes = {toggleOption: 1, on: this.props.on };
    const tabIndexValue = this.props.on ? 0 : -1;
    const ariaCheckedValue = this.props.on ? "true" : "false";
    classes[this.props.name] = 1;
    classes = classNames(classes);
    const content = this.props.image ? (<img src={this.props.image} alt=""/>) :
                      this.props.fa ? (<i className={"fa fa-" + this.props.fa}></i>) :
                        typeof this.props.content === "string" ? (<span dangerouslySetInnerHTML={ {__html: this.props.content} }></span>) :
                          this.props.content;
    return (
      <div
        role={this.props.role}
        aria-label= {this.props.ariaLabel}
        tabIndex = {this.props.role == "radio"? tabIndexValue : "0"}
        aria-checked={ariaCheckedValue}
        className={classes}
        onKeyDown={this.checkKeyPress}
        onClick={this.handleClick}>
        {content}
      </div>);
  }
}


 const TopicToCategorySlug = function(topic, category=null) {
   //helper function for AdminEditor
   if (!category) {
     category = Sefaria.displayTopicTocCategory(topic.slug);
   }
   let initCatSlug = category ? category.slug : "Main Menu";    //category topics won't be found using topicTocCategory,
   // so all category topics initialized to "Main Menu"
   if ("displays-under" in topic?.links && "displays-above" in topic?.links) {
     // this case handles categories that are not top level but have children under them
     const displayUnderLinks = topic.links["displays-under"]?.links;
     if (displayUnderLinks && displayUnderLinks.length === 1) {
       initCatSlug = displayUnderLinks[0].topic;
     }
   }
   return initCatSlug;
 }

function useHiddenButtons() {
    const [hideButtons, setHideButtons] = useState(true);
    const handleMouseOverAdminButtons = () => {
        setHideButtons(false);
        setTimeout(() => setHideButtons(true), 3000);
    }
    return [hideButtons, handleMouseOverAdminButtons];
}

const AllAdminButtons = ({ buttonOptions, buttonIDs, adminClasses }) => {
  return (
    <span className={adminClasses}>
      {buttonIDs.map((key, i) => {
        const top = i === 0;
        const bottom = i === buttonIDs.length - 1;
        const [buttonText, toggleAddingTopics] = buttonOptions[key];
        return (
          <AdminEditorButton
            key={`${buttonText}|${i}`}
            text={buttonText}
            top={top}
            bottom={bottom}
            toggleAddingTopics={toggleAddingTopics}
          />
        );
      })}
    </span>
  );
};
const CategoryHeader =  ({children, type, data = [], toggleButtonIDs = ["subcategory", "edit"], actionButtons = {}}) => {
  /*
  Provides an interface for using admin tools.
  `type` is 'sources', 'cats', 'books' or 'topics'
  `data` is list when `type` === 'cats' which tells us where we are in the TOC tree,
        for `type` === 'books' it's the name of the book
        for `type` === 'topics' it's a dictionary of the topic object
        for `type` === 'sources' it's a list where the first item is topic slug and second item is source data
  `toggleButtonIDs` is a list of IDs that appear in buttonOptions. Each ID will create a button that performs the toggle action specified for it in buttonOptions. toggleButtonIDs will always appear before actionButtons
  `actionButtons` is an object where each key is an ID of a new button in the list and each value is an array of form [English Display Text, callback]. actionButtons will always appear after toggleButtonIDs.
   */
  const [editCategory, toggleEditCategory] = useEditToggle();
  const [addCategory, toggleAddCategory] = useEditToggle();
  const [reorderCategory, toggleReorderCategory] = useEditToggle();
  const [addSource, toggleAddSource] = useEditToggle();
  const [addSection, toggleAddSection] = useEditToggle();
  const [hiddenButtons, setHiddenButtons] = useHiddenButtons(true);
  const buttonIDs = toggleButtonIDs.concat(Object.keys(actionButtons));

  const buttonOptions = Object.assign({"subcategory": ["Add sub-category", toggleAddCategory],
                          "source": ["Add a source", toggleAddSource],
                          "section": ["Add section", toggleAddSection],
                          "reorder": ["Reorder sources", toggleReorderCategory],
                          "edit": ["Edit", toggleEditCategory]}, actionButtons);

  let wrapper = "";
  let adminButtonsSpan = null;
  if (Sefaria.is_moderator) {
    if (editCategory) {
      adminButtonsSpan = <CategoryEditorWrapper toggle={toggleEditCategory} data={data} type={type}/>;
    }
      else if (addSource) {
      adminButtonsSpan = <SourceEditor topic={data.slug} close={toggleAddSource}/>;
    } else if (addCategory) {
      adminButtonsSpan = <CategoryAdderWrapper toggle={toggleAddCategory} data={data} type={type}/>;
    } else if (addSection) {
      window.location = `/add/${data}`;
    } else if (reorderCategory) {
      adminButtonsSpan = <ReorderEditorWrapper toggle={toggleReorderCategory} data={data} type={type}/>;  // reordering sources on a topic page
    } else {
      wrapper = "headerWithAdminButtons";
      const adminClasses = classNames({adminButtons: 1, hiddenButtons});
        adminButtonsSpan = <AllAdminButtons
        buttonOptions={buttonOptions}
        buttonIDs={buttonIDs}
        adminClasses={adminClasses}
      />;
    }
  }
  return <span className={wrapper}><span onMouseEnter={() => setHiddenButtons()}>{children}</span><span>{adminButtonsSpan}</span></span>;
}


//Pencil-shaped button to open the ref-link (source) editor
const PencilSourceEditor = ({topic, text, classes}) => {
    const [addSource, toggleAddSource] = useEditToggle();
    return addSource ? <SourceEditor topic={topic} origData={text} close={toggleAddSource}/> :
        <img className={classes} id={"editTopic"} onClick={toggleAddSource} src={"/static/icons/editing-pencil.svg"}/>;
}

const ReorderEditorWrapper = ({toggle, type, data}) => {
    /*
    Wrapper for ReorderEditor that can reorder topics, categories, and sources.  It is only used for reordering topics and categories at the
    root of the topic or category TOC, so an empty array for `data` is passed indicating these cases.  In the case of reordering sources, `data`
    is a dictionary of the topic whose sources can be accessed via its `refs` field.
     */
    const reorderingSources = data.length !== 0;
    const _filterAndSortRefs = (refs) => {
        if (!refs) {
            return [];
        }
        // a topic can be connected to refs in one language and not in another so filter out those that are not in current interface lang
        refs = refs.filter((x) => !x.is_sheet);
        // then sort the refs and take only first 30 sources because admins don't want to reorder hundreds of sources
        return refs.sort((a, b) => refSort('relevance', [a.ref, a], [b.ref, b])).slice(0, 30);
    }
    const _createURLs = (type, data) => {
      if (reorderingSources) {
        const urlObj = new URL(window.location.href);
        const tabName = urlObj.searchParams.get('tab');
        return {
          url: `/api/source/reorder?topic=${data.slug}&lang=${Sefaria.interfaceLang}`,
          redirect: `/topics/${data.slug}?sort=Relevance&tab=${tabName}`,
          origItems: _filterAndSortRefs(data.tabs?.sources?.refs) || [],
        }
      }
      switch (type) {  // at /texts or /topics
        case 'topics':
            return {
              url: '/api/topic/reorder',
              redirect: '/topics',
              origItems: Sefaria.topic_toc
            };
        case 'cats':
          return {
            url: '/api/category?reorder=1',
            redirect: '/texts',
            origItems: Sefaria.toc
          };
      }
    }
    const {url, redirect, origItems} = _createURLs(type, data);
    return <ReorderEditor
            close={toggle}
            type={!reorderingSources ? type : 'sources'}
            origItems={origItems}
            postURL={url}
            redirect={redirect}
          />;
}

const EditorForExistingTopic = ({ toggle, data }) => {
  const prepAltTitles = (lang) => { // necessary for use with TitleVariants component
    return data.titles.filter(x => !x.primary && x.lang === lang).map((item, i) => ({
      name: item.disambiguation ? `${item.text} (${item.disambiguation})` : item.text,
      id: i
  }))
  }
  const initCatSlug = TopicToCategorySlug(data);
  const origData = {
    origSlug: data.slug,
    origCatSlug: initCatSlug,
    origEnTitle: data.primaryTitle.en,
    origHeTitle: data.primaryTitle.he || "",
    origEnDescription: data.description?.en || "",
    origHeDescription: data.description?.he || "",
    origEnCategoryDescription: data.categoryDescription?.en || "",
    origHeCategoryDescription: data.categoryDescription?.he || "",
    origEnAltTitles: prepAltTitles('en'),
    origHeAltTitles: prepAltTitles('he'),
    origBirthPlace: data?.properties?.birthPlace?.value,
    origHeBirthPlace: data?.properties?.heBirthPlace?.value,
    origHeDeathPlace: data?.properties?.heDeathPlace?.value,
    origBirthYear: data?.properties?.birthYear?.value,
    origDeathPlace: data?.properties?.deathPlace?.value,
    origDeathYear: data?.properties?.deathYear?.value,
    origEra: data?.properties?.era?.value,
    origImage: data?.image,

  };

  const origWasCat = "displays-above" in data?.links;

  return (
    <TopicEditor
      origData={origData}
      origWasCat={origWasCat}
      close={toggle}
    />
  );
};



const EditorForExistingCategory = ({ toggle, data }) => {
  let tocObject = Sefaria.tocObjectByCategories(data);
  const origDesc = {en: tocObject.enDesc, he: tocObject.heDesc};
  const origCategoryDesc = {en: tocObject.enShortDesc, he: tocObject.heShortDesc};
  const origData = {
    origEn: tocObject.category,
    origHe: tocObject.heCategory,
    origDesc,
    origCategoryDesc,
    isPrimary: tocObject.isPrimary
  };

  return (
    <CategoryEditor
      origData={origData}
      close={toggle}
      origPath={data.slice(0, -1)}
    />
  );
};


const CategoryEditorWrapper = ({toggle, data, type}) => {
  switch (type) {
    case "books":
      return <EditTextInfo initTitle={data} close={toggle}/>;
    case "sources":
        const [topicSlug, refData] = data;
        return <SourceEditor topic={topicSlug} origData={refData} close={toggle}/>;
    case "cats":
        return <EditorForExistingCategory toggle={toggle} data={data} />;
    case "topics":
        return <EditorForExistingTopic toggle={toggle} data={data} />;
  }
}

const CategoryAdderWrapper = ({toggle, data, type}) => {
      const origData = {origEn: ""};
      switch (type) {
        case "cats":
          return <CategoryEditor origData={origData} close={toggle} origPath={data}/>;
        case "topics":
          origData['origCatSlug'] = data;
          return <TopicEditor origData={origData} close={toggle} origWasCat={false}/>;
      }
  }

class SearchButton extends Component {
  render() {
    return (<span className="readerNavMenuSearchButton" onClick={this.props.onClick}>
      <img src="/static/icons/iconmonstr-magnifier-2.svg" />
    </span>);
  }
}


class MenuButton extends Component {
  render() {
    var isheb = Sefaria.interfaceLang == "hebrew";
    var icon = this.props.compare ? (isheb ?
      <i className="fa fa-chevron-right"></i> : <i className="fa fa-chevron-left"></i>) :
        (<i className="fa fa-bars"></i>);
    return (<span className="readerNavMenuMenuButton" onClick={this.props.onClick}>{icon}</span>);
  }
}
MenuButton.propTypes = {
  onClick: PropTypes.func,
  compare: PropTypes.bool,
};


class CloseButton extends Component {
  onClick(e) {
    e.preventDefault();
    this.props.onClick();
  }
  render() {
    if (this.props.icon == "circledX"){
      var icon = <img src="/static/icons/circled-x.svg" />;
    } else if (this.props.icon == "chevron") {
      var icon = <i className="fa fa-chevron-left"></i>
    } else {
      var icon = "×";
    }
    var classes = classNames({readerNavMenuCloseButton: 1, circledX: this.props.icon === "circledX"});
    var url = this.props.url || "";
    return (<a href={url} className={classes} onClick={this.onClick}>{icon}</a>);
  }
}


class DisplaySettingsButton extends Component {
  render() {
    let style = this.props.placeholder ? {visibility: "hidden"} : {};
    let icon;
    const altText = Sefaria._('Text display options')
    const classes = "readerOptionsTooltip tooltip-toggle";

    if (Sefaria._siteSettings.TORAH_SPECIFIC) {
      icon =
        <InterfaceText>
        <EnglishText> <img src="/static/img/lang_icon_english.svg" alt="Toggle Reader Menu Display Settings"/></EnglishText>
        <HebrewText><img src="/static/img/lang_icon_hebrew.svg" alt="Toggle Reader Menu Display Settings"/></HebrewText>
        </InterfaceText>;
    } else {
      icon = <span className="textIcon">Aa</span>;
    }
    return (
            <ToolTipped {...{ altText, classes}}>
                <a
                className="readerOptions"
                tabIndex="0"
                role="button"
                aria-haspopup="true"
                aria-label="Toggle Reader Menu Display Settings"
                style={style}
                onClick={this.props.onClick}
                onKeyPress={function(e) {e.charCode == 13 ? this.props.onClick(e):null}.bind(this)}>
                {icon}
              </a>
            </ToolTipped>
            );
  }
}
DisplaySettingsButton.propTypes = {
  onClick: PropTypes.func,
  placeholder: PropTypes.bool,
};


function InterfaceLanguageMenu({currentLang, translationLanguagePreference, setTranslationLanguagePreference}){
  const [isOpen, setIsOpen] = useState(false);
  const wrapperRef = useRef(null);

  const getCurrentPage = () => {
    return isOpen ? (encodeURIComponent(Sefaria.util.currentPath())) : "/";
  }
  const handleClick = (e) => {
    e.stopPropagation();
    setIsOpen(isOpen => !isOpen);
  }
  const handleTransPrefResetClick = (e) => {
    e.stopPropagation();
    setTranslationLanguagePreference(null);
  };
  const handleHideDropdown = (event) => {
      if (event.key === 'Escape') {
          setIsOpen(false);
      }
  };
  const handleClickOutside = (event) => {
      if (
          wrapperRef.current &&
          !wrapperRef.current.contains(event.target)
      ) {
          setIsOpen(false);
      }
  };

  useEffect(() => {
      document.addEventListener('keydown', handleHideDropdown, true);
      document.addEventListener('click', handleClickOutside, true);
      return () => {
          document.removeEventListener('keydown', handleHideDropdown, true);
          document.removeEventListener('click', handleClickOutside, true);
      };
  }, []);

  return (
      <div className="interfaceLinks" ref={wrapperRef}>
        <a className="interfaceLinks-button" onClick={handleClick}><img src="/static/icons/globe-wire.svg" alt={Sefaria._('Toggle Interface Language Menu')}/></a>
        <div className={`interfaceLinks-menu ${ isOpen ? "open" : "closed"}`}>
          <div className="interfaceLinks-header">
            <InterfaceText>Site Language</InterfaceText>
          </div>
          <div className="interfaceLinks-options">
            <a className={`interfaceLinks-option int-bi int-he ${(currentLang == 'hebrew') ? 'active':''}`} href={`/interface/hebrew?next=${getCurrentPage()}`}>עברית</a>
            <a className={`interfaceLinks-option int-bi int-en ${(currentLang == 'english') ? 'active' : ''}`} href={`/interface/english?next=${getCurrentPage()}`}>English</a>
          </div>
          { !!translationLanguagePreference ? (
            <>
              <div className="interfaceLinks-header">
                <InterfaceText>Preferred Translation</InterfaceText>
              </div>
              <div className="interfaceLinks-options trans-pref-header-container">
                <InterfaceText>{Sefaria.translateISOLanguageCode(translationLanguagePreference, true)}</InterfaceText>
                <a className="trans-pref-reset" onClick={handleTransPrefResetClick}>
                  <img src="/static/img/circled-x.svg" className="reset-btn" />
                  <span className="smallText">
                    <InterfaceText>Reset</InterfaceText>
                  </span>
                </a>
              </div>
            </>
          ) : null}
        </div>
      </div>
  );
}
InterfaceLanguageMenu.propTypes = {
  currentLang: PropTypes.string,
  translationLanguagePreference: PropTypes.string,
};

const isSaveButtonSelected = (historyObject) => !!Sefaria.getSavedItem(historyObject);
const getSaveButtonMessage = (selected) => Sefaria._(selected ? "Remove" : "Save");
const getSaveButtonImage = (selected) => {
  return selected ? "/static/icons/bookmark-filled.svg" : "/static/icons/bookmark.svg";
}
const SaveButtonWithText = ({historyObject, onClick}) => {
  const selected = isSaveButtonSelected(historyObject);
  return <DropdownMenuItemWithIcon
                    textEn={getSaveButtonMessage(selected)}
                    textHe={getSaveButtonMessage(selected)}
                    descEn={""}
                    descHe={""}
                    icon={getSaveButtonImage(selected)}
                    onClick={() => onClick()}/>;
}

function SaveButton({historyObject, placeholder, tooltip, toggleSignUpModal}) {
  if (!historyObject) {
    placeholder = true;
  }
  const [selected, setSelected] = useState(placeholder || isSaveButtonSelected(historyObject));
  useEffect(() => {
    if (placeholder) {
      return;
    }
    setSelected(isSaveButtonSelected(historyObject));
  }, [historyObject && historyObject.ref]);

  const [isPosting, setPosting] = useState(false);

  const style = placeholder ? {visibility: 'hidden'} : {};
  const classes = classNames({saveButton: 1, "tooltip-toggle": tooltip});
  const message = getSaveButtonMessage(selected);
  const altText = placeholder ? '' : `${message} "${historyObject.sheet_title ?
          historyObject.sheet_title.stripHtml() : Sefaria._r(historyObject.ref)}"`;

  function onClick(event) {
    if (isPosting) { return; }
    event.preventDefault();
    setPosting(true);
    Sefaria.track.event("Saved", "saving", historyObject.ref);
    Sefaria.toggleSavedItem(historyObject)
        .then(() => { setSelected(isSaveButtonSelected(historyObject)); }) // since request is async, check if it's selected from data
        .catch(e => { if (e === 'notSignedIn') { toggleSignUpModal(SignUpModalKind.Save); }})
        .finally(() => { setPosting(false); });
  }
  return (
    <ToolTipped {...{ altText, classes, style, onClick }}>
      {<img src={`${getSaveButtonImage(selected)}`} alt={altText}/>}
    </ToolTipped>
  );
}
SaveButton.propTypes = {
  historyObject: PropTypes.shape({
    ref: PropTypes.string,
    versions: PropTypes.object,
  }),
  placeholder: PropTypes.bool,
  tooltip: PropTypes.bool,
  toggleSignUpModal: PropTypes.func,
};


const ToolTipped = ({ altText, classes, style, onClick, children }) => {
  const analyticsContext = useContext(AdContext)
  return (
  <div aria-label={altText} tabIndex="0"
    className={classes} role="button"
    style={style} onClick={e => TrackG4.gtagClick(e, onClick, `ToolTipped`, {"classes": classes}, analyticsContext)}
    onKeyPress={e => {e.charCode == 13 ? onClick(e): null}}>
    { children }
  </div>
)};

const AiLearnMoreLink = ({lang}) => {
  const text = lang === 'english' ? 'Learn More' : 'לפרטים נוספים';
  return (
      <a href={"/sheets/583824?lang=bi"} data-anl-event="learn_more_click:click" data-anl-text="learn_more">
        {text}
      </a>
  );
};

const AiFeedbackLink = ({lang}) => {
  const text = lang === 'english' ? 'Feedback' : 'כתבו לנו';
  return (
      <a href={"https://sefaria.formstack.com/forms/ai_feedback_form"} data-anl-event="feedback_click:click" data-anl-text="feedback">
        {text}
      </a>
  );
}

const AiInfoTooltip = () => {
  const [showMessage, setShowMessage] = useState(false);
  const aiInfoIcon = (
      <img
          className="ai-info-icon"
          data-anl-event="ai_marker_hover:mouseover"
          src="/static/icons/ai-info.svg"
          alt="AI Info Icon" onMouseEnter={() => setShowMessage(true)}
          onMouseLeave={() => setShowMessage(false)}
      />
    );
  const aiMessage = (
      <div className="ai-info-messages-box" onMouseEnter={() => setShowMessage(true)} onMouseLeave={() => setShowMessage(false)}>
            <div className="ai-info-first-message">
            <InterfaceText>
                <EnglishText>Some of the text on this page has been AI generated.
                  &nbsp;<AiLearnMoreLink lang="english" />
                </EnglishText>
                <HebrewText>חלק מהטקסטים בדף זה נוצרו על ידי בינה מלאכותית.&nbsp;
                  <AiLearnMoreLink lang="hebrew" />
                </HebrewText>
            </InterfaceText>

        </div>
        <hr className="ai-info-messages-hr" />
        <div className="ai-info-last-message">
            <InterfaceText><EnglishText><AiFeedbackLink lang="english" /></EnglishText>
            <HebrewText><AiFeedbackLink lang="hebrew" /></HebrewText>
            </InterfaceText>
        </div>
      </div>
  );
  return (
    <div className="ai-info-tooltip"
         data-anl-feature_name="ai_marker"
    >
      {aiInfoIcon}
        <div className={`ai-message ${(showMessage) ? 'visible' : ''}`}>
            {aiMessage}
        </div>
    </div>
  );
};


class FollowButton extends Component {
  constructor(props) {
    super(props);
    this.state = {
      following: props.following, // Deal w/ case where we don't know?
      hovering: false
    }
  }
  _postFollow() {
    $.post("/api/follow/" + this.props.uid, {}, data => {
      Sefaria.following.push(this.props.uid);  // keep local following list up-to-date
      Sefaria.track.event("Following", "New Follow", this.props.uid);
    });
  }
  _postUnfollow() {
    $.post("/api/unfollow/" + this.props.uid, {}, data => {
      Sefaria.following = Sefaria.following.filter(i => i !== this.props.uid);  // keep local following list up-to-date
      Sefaria.track.event("Following", "Unfollow", this.props.uid);
    });
  }
  onMouseEnter() {
    if (this.props.disableUnfollow) { return; }
    this.setState({hovering: true});
  }
  onMouseLeave() {
    this.setState({hovering: false});
  }
  onClick(e) {
    e.stopPropagation();
    if (!Sefaria._uid) {
      this.props.toggleSignUpModal(SignUpModalKind.Follow);
      return;
    }
    if (this.state.following && !this.props.disableUnfollow) {
      this._postUnfollow();
      this.setState({following: false});
    } else {
      this._postFollow();
      this.setState({following: true, hovering: false});  // hovering:false keeps the "unfollow" from flashing.
    }
  }
  render() {
    const classes = this.props.classes ? this.props.classes : classNames({
      largeFollowButton: this.props.large,
      smallFollowButton: !this.props.large,
      following: this.state.following,
      hovering: this.state.hovering,
      smallText: !this.props.large,
    });
    let buttonText = this.state.following ? this.state.hovering ?  "Unfollow" : "Following" : "Follow";
    buttonText = buttonText === "Follow" && this.props.followBack ? "Follow Back" : buttonText;
    return (
      <div className={classes} onMouseEnter={this.onMouseEnter} onMouseLeave={this.onMouseLeave} onClick={this.onClick}>
        {this.props.icon ? <img src={`/static/icons/${this.state.following ? this.state.hovering ?  "checkmark" : "checkmark" : "follow"}.svg`} aria-hidden="true"/> : null}
        <InterfaceText context={"FollowButton"}>{buttonText}</InterfaceText>
      </div>
    );
  }
}
FollowButton.propTypes = {
  uid:               PropTypes.number.isRequired,
  following:         PropTypes.bool,  // is this person followed already?
  large:             PropTypes.bool,
  disableUnfollow:   PropTypes.bool,
  followBack:        PropTypes.bool,
  toggleSignUpModal: PropTypes.func,

};

const TopicPictureUploader = ({slug, callback, old_filename, caption}) => {
    /*
    `old_filename` is passed to API so that if it exists, it is deleted
     */
    const fileInput = useRef(null);

    const uploadImage = function(imageData, type="POST") {
      const formData = new FormData();
      formData.append('file', imageData.replace(/data:image\/(jpe?g|png|gif);base64,/, ""));
      if (old_filename !== "") {
        formData.append('old_filename', old_filename);
      }
      const request = new Request(
        `${Sefaria.apiHost}/api/topics/images/${slug}`,
        {headers: {'X-CSRFToken': Cookies.get('csrftoken')}}
      );
      fetch(request, {
          method: 'POST',
          mode: 'same-origin',
          credentials: 'same-origin',
          body: formData
      }).then(response => {
        if (!response.ok) {
            response.text().then(resp_text=> {
                alert(resp_text);
            })
        }else{
            response.json().then(resp_json=>{
                callback(resp_json.url);
            });
        }
    }).catch(error => {
        alert(error);
    })};
    const onFileSelect = (e) => {
          const file = fileInput.current.files[0];
          if (file == null)
          return;
          if (/\.(jpe?g|png|gif)$/i.test(file.name)) {
              const reader = new FileReader();

              reader.addEventListener("load", function() {
                uploadImage(reader.result);
              }, false);

              reader.addEventListener("onerror", function() {
                alert(reader.error);
              }, false);

              reader.readAsDataURL(file);
          } else {
            alert('The file is not an image');
          }
    }
    const deleteImage = () => {
        const old_filename_wout_url = old_filename.split("/").slice(-1);
        const url = `${Sefaria.apiHost}/api/topics/images/${slug}?old_filename=${old_filename_wout_url}`;
        Sefaria.adminEditorApiRequest(url, null, null, "DELETE").then(() => alert("Deleted image."));
        callback("");
        fileInput.current.value = "";
    }
    return <div className="section">
            <label><InterfaceText>Picture</InterfaceText></label>
            <label>
              <span className="optional"><InterfaceText>Please use horizontal, square, or only-slightly-vertical images for best results.</InterfaceText></span>
            </label>
            <div role="button" title={Sefaria._("Add an image")} aria-label="Add an image" contentEditable={false} onClick={(e) => e.stopPropagation()} id="addImageButton">
              <label htmlFor="addImageFileSelector">
                <div className="button extraSmall blue control-elem" tabIndex="0" role="button">
                      <InterfaceText>Upload Picture</InterfaceText>
                    </div>
              </label>
              </div><input style={{display: "none"}} id="addImageFileSelector" type="file" onChange={onFileSelect} ref={fileInput} />
              {old_filename !== "" && <div style={{"max-width": "420px"}}>
                    <br/><ImageWithCaption photoLink={old_filename} caption={caption}/>
                    <br/><div onClick={deleteImage} className="button extraSmall blue control-elem" tabIndex="1" role="button">
                      <InterfaceText>Remove Picture</InterfaceText>
                    </div></div>
              }
          </div>
    }

const CategoryColorLine = ({category}) =>
  <div className="categoryColorLine" style={{background: Sefaria.palette.categoryColor(category)}}/>;


class ProfileListing extends Component {
  render() {
    const { url, image, name, uid, is_followed, toggleSignUpModal, smallfonts, organization } = this.props;
    return (
      <div className={"authorByLine sans-serif" + (smallfonts ? " small" : "")}>
        <div className="authorByLineImage">
          <a href={url}>
            <ProfilePic
              len={smallfonts ? 30 : 40}
              url={image}
              name={name}
            />
          </a>
        </div>
        <div className={`authorByLineText ${smallfonts? "small" : ""}`}>
          <SimpleLinkedBlock
            classes="authorName"
            url={url}
            en={name}
            he={name}
          >
            <FollowButton
              large={false}
              uid={uid}
              following={is_followed}
              disableUnfollow={true}
              toggleSignUpModal={toggleSignUpModal} />
          </SimpleLinkedBlock>
          {!!organization ?
          <SimpleInterfaceBlock
            classes="authorOrganization"
            en={organization}
            he={organization} />
          :null}
        </div>
      </div>
    );
  }
}
ProfileListing.propTypes = {
  uid:               PropTypes.number.isRequired,
  url:               PropTypes.string.isRequired,
  image:             PropTypes.string.isRequired,
  name:              PropTypes.string.isRequired,
  is_followed:       PropTypes.bool,
  toggleSignUpModal: PropTypes.func,
};


const SheetListing = ({
  sheet, connectedRefs, handleSheetClick, handleSheetDelete, handleCollectionsChange,
  editable, deletable, saveable, collectable, pinnable, pinned, pinSheet,
  hideAuthor, showAuthorUnderneath, infoUnderneath, hideCollection, openInNewTab, toggleSignUpModal, showSheetSummary
}) => {
  // A source sheet presented in lists, like sidebar or profile page
  const [showCollectionsModal, setShowCollectionsModal] = useState(false);

  const handleSheetClickLocal = (e) => {
    //console.log("Sheet Click Handled");
    // TODO: There more contexts to distinguish / track. Profile, collections, search
    if (Sefaria._uid == sheet.owner) {
      Sefaria.track.event("Tools", "My Sheet Click", sheet.sheetUrl);
    } else {
      Sefaria.track.event("Tools", "Sheet Click", sheet.sheetUrl);
    }
    if (handleSheetClick) {
      Sefaria.track.sheets("Opened via Connections Panel", connectedRefs.toString());
      handleSheetClick(e, sheet, null, connectedRefs);
      e.preventDefault();
    }
  };

  const handleSheetOwnerClick = (e) => {
    Sefaria.track.event("Tools", "Sheet Owner Click", sheet.ownerProfileUrl);
  };

  const handleTopicClick = (topic) => {
    Sefaria.track.event("Tools", "Topic Click", topic);
  };

  const handleSheetDeleteClick = () => {
    if (confirm(Sefaria._("Are you sure you want to delete this sheet? There is no way to undo this action."))) {
      Sefaria.sheets.deleteSheetById(sheet.id).then(handleSheetDelete);
    }
  };

  const toggleCollectionsModal = () => {
    if (Sefaria._uid) {
      setShowCollectionsModal(!showCollectionsModal);
    } else {
      toggleSignUpModal(SignUpModalKind.AddToSheet);
    }
  };

  const title = sheet.title ? sheet.title.stripHtmlConvertLineBreaks() : "Untitled Source Sheet";

  const viewsIcon = sheet.public ?
    <div className="sheetViews sans-serif"><i className="fa fa-eye" title={sheet.views + " views"}></i> {sheet.views}</div>
    : <div className="sheetViews sans-serif"><i className="fa fa-lock" title="Private"></i></div>;

  const views = (
    <>
      {sheet.views}&nbsp;<InterfaceText>Views</InterfaceText>
    </>
  );

  const sheetSummary = showSheetSummary && sheet.summary?
  <DangerousInterfaceBlock classes={"smallText sheetSummary"} en={sheet.summary} he={sheet.sheet_summary}/>:null;

  const sheetInfo = hideAuthor ? null :
      <div className="sheetInfo">
        <div className="sheetUser">
          <a href={sheet.ownerProfileUrl} target={openInNewTab ? "_blank" : "_self"}>
            <ProfilePic
              outerStyle={{display: "inline-block"}}
              name={sheet.ownerName}
              url={sheet.ownerImageUrl}
              len={26}
            />
          </a>
          <a href={sheet.ownerProfileUrl} target={openInNewTab ? "_blank" : "_self"} className="sheetAuthor" onClick={handleSheetOwnerClick}>{sheet.ownerName}</a>
        </div>
        {viewsIcon}
      </div>

  const collectionsList = "collections" in sheet ? sheet.collections.slice() : [];
  if (sheet.displayedCollectionName) {
    collectionsList.unshift({name: sheet.displayedCollectionName, slug: sheet.displayedCollection});
  }
  const collections = collectionsList.map((collection, i) => {
    const separator = i == collectionsList.length -1 ? null : <span className="separator">,</span>;
    return (
      <a href={`/collections/${collection.slug}`}
        target={openInNewTab ? "_blank" : "_self"}
        className="sheetTag"
        key={i}
      >
        {collection.name}
        {separator}
      </a>
    );
  });

  const created = Sefaria.util.localeDate(sheet.created);
  const underInfo = infoUnderneath ? [
      sheet.status !== 'public' ? (<span className="unlisted"><img src="/static/img/eye-slash.svg"/><span>{Sefaria._("Not Published")}</span></span>) : undefined,
      showAuthorUnderneath ? (<a href={sheet.ownerProfileUrl} target={openInNewTab ? "_blank" : "_self"}>{sheet.ownerName}</a>) : undefined,
      views,
      created,
      collections.length ? collections : undefined,
    ].filter(x => x !== undefined) : [topics];


  const pinButtonClasses = classNames({sheetListingPinButton: 1, pinned: pinned, active: pinnable});
  const pinMessage = pinned && pinnable ? Sefaria._("Pinned Sheet - click to unpin") :
                    pinned ? Sefaria._("Pinned Sheet") : Sefaria._("Pin Sheet");
  const pinButton = <img src="/static/img/pin.svg" className={pinButtonClasses} title={pinMessage} onClick={pinnable ? pinSheet : null} />

  return (
    <div className="sheet" key={sheet.sheetUrl}>
      <div className="sheetLeft">
        {sheetInfo}
        <a href={sheet.sheetUrl} target={openInNewTab ? "_blank" : "_self"} className="sheetTitle" onClick={handleSheetClickLocal}>
          <span className="sheetTitleText">{title}</span>
        </a>
        {sheetSummary}
        <div className="sheetTags sans-serif">
          {
            underInfo.map((item, i) => (
              <span key={i}>
                { i !== 0 ? <span className="bullet">{'\u2022'}</span> : null }
                {item}
              </span>
            ))
          }
        </div>
      </div>
      <div className="sheetRight">
        {
          editable && !Sefaria._uses_new_editor ?
            <a target="_blank" href={`/sheets/${sheet.id}?editor=1`}><img src="/static/icons/tools-write-note.svg" title={Sefaria._("Edit")}/></a>
            : null
        }
        {
          collectable ?
            <img src="/static/icons/collection.svg" onClick={toggleCollectionsModal} title={Sefaria._("Add to Collection")} />
            : null
        }
        {
          deletable ?
            <img src="/static/icons/circled-x.svg" onClick={handleSheetDeleteClick} title={Sefaria._("Delete")} />
            : null
        }
        {
          saveable ?
            <SaveButton historyObject={{ ref: `Sheet ${sheet.id}`, versions: {}  }}
              toggleSignUpModal={toggleSignUpModal} />
            : null
        }
        { pinnable || pinned ?
            pinButton
            : null
        }
      </div>
      {showCollectionsModal ?
        <CollectionsModal
          sheetID={sheet.id}
          close={toggleCollectionsModal}
          handleCollectionsChange={handleCollectionsChange} />
        : null
      }
    </div>);
};


const CollectionListing = ({data}) => {
  const imageUrl = "/static/icons/collection.svg";
  const collectionUrl = "/collections/" + data.slug;
  return (
    <div className="collectionListing">
      <div className="left-content">
        <div className="collectionListingText">

          <a href={collectionUrl} className="collectionListingName">
            {data.name}
          </a>

          <div className="collectionListingDetails">
            {data.listed ? null :
              (<span className="unlisted">
                <img src="/static/img/eye-slash.svg"/>
                <InterfaceText>Unlisted</InterfaceText>
              </span>) }

            {data.listed ? null :
            <span className="collectionListingDetailSeparator">•</span> }

            <span className="collectionListingDetail collectionListingSheetCount">
              <InterfaceText>{`${data.sheetCount} `}</InterfaceText>
              <InterfaceText>Sheets</InterfaceText>
            </span>

            {data.memberCount > 1 ?
            <span className="collectionListingDetailSeparator">•</span> : null }

            {data.memberCount > 1 ?
            <span className="collectionListingDetail collectionListingMemberCount">
              <InterfaceText>{`${data.memberCount} `}</InterfaceText>
              <InterfaceText>Editors</InterfaceText>
            </span> : null }
          </div>
        </div>
      </div>
    </div>
  );
}


class Note extends Component {
  // Public or private note in the Sidebar.
  render() {
    var authorInfo = this.props.ownerName && !this.props.isMyNote ?
        (<div className="noteAuthorInfo">
          <a href={this.props.ownerProfileUrl}>
            <img className="noteAuthorImg" src={this.props.ownerImageUrl} />
          </a>
          <a href={this.props.ownerProfileUrl} className="noteAuthor">{this.props.ownerName}</a>
        </div>) : null;

      var buttons = this.props.isMyNote ?
                    (<div className="noteButtons">
                      <i className="editNoteButton fa fa-pencil" title="Edit Note" onClick={this.props.editNote} ></i>
                    </div>) : null;

      var text = Sefaria.util.linkify(this.props.text);
      text = text.replace(/\n/g, "<br />");

      return (<div className="note">
                {buttons}
                {authorInfo}
                <div className="noteContent">
                  <span className="noteText" dangerouslySetInnerHTML={{__html:text}}></span>
                </div>
              </div>);
  }
}
Note.propTypes = {
  text:            PropTypes.string.isRequired,
  ownerName:       PropTypes.string,
  ownerImageUrl:   PropTypes.string,
  ownerProfileUrl: PropTypes.string,
  isPrivate:       PropTypes.bool,
  isMyNote:        PropTypes.bool,
  editNote:        PropTypes.func
};


class LoginPrompt extends Component {
  render() {
    var nextParam = "?next=" + Sefaria.util.currentPath();
    return (
      <div className="loginPrompt">
        <div className="loginPromptMessage">
          <span className="int-en">Please log in to use this feature.</span>
          <span className="int-he">עליך להיות מחובר בכדי להשתמש באפשרות זו.</span>
        </div>
        <a className="button" href={"/login" + nextParam}>
          <span className="int-en">Log In</span>
          <span className="int-he">התחברות</span>
        </a>
        <a className="button" href={"/register" + nextParam}>
          <span className="int-en">Sign Up</span>
          <span className="int-he">הרשמה</span>
        </a>
      </div>);
  }
}
LoginPrompt.propTypes = {
  fullPanel: PropTypes.bool,
};

class SignUpModal extends Component {
  render() {
    let modalContent = !this.props.modalContentKind ? generateContentForModal() : generateContentForModal(this.props.modalContentKind);

    const innerContent = modalContent.contentList.map(bullet => (
      <div key={bullet.icon}>
        <img src={`/static/img/${bullet.icon}`} alt={bullet.bulletContent.en} />
        <InterfaceText text={bullet.bulletContent} />
      </div>
    ));
    const nextParam = "?next=" + encodeURIComponent(Sefaria.util.currentPath());

    return (
      this.props.show ? <div id="interruptingMessageBox" className="sefariaModalBox">
        <div id="interruptingMessageOverlay" onClick={this.props.onClose}></div>
        <div id="interruptingMessage" className="sefariaModalContentBox">
          <div id="interruptingMessageClose" className="sefariaModalClose" onClick={this.props.onClose}>×</div>
          <div className="sefariaModalContent">
            <h2 className="serif sans-serif-in-hebrew">
              <InterfaceText text={modalContent.h2} />
            </h2>
            <h3>
              <InterfaceText text={modalContent.h3} />
            </h3>
            <div className="sefariaModalInnerContent">
              { innerContent }
            </div>
            <a className="button white control-elem" href={"/register" + nextParam}>
              <InterfaceText>Sign Up</InterfaceText>
            </a>
            <div className="sefariaModalBottomContent">
              <InterfaceText>Already have an account?</InterfaceText>&nbsp;
              <a href={"/login" + nextParam}><InterfaceText>Sign in</InterfaceText></a>
            </div>
          </div>
        </div>
      </div> : null
    );
  }
}
SignUpModal.propTypes = {
  show: PropTypes.bool,
  onClose: PropTypes.func.isRequired,
  modalContent: PropTypes.object.isRequired,
};


function OnInView({ children, onVisible }) {
  /**
   *  The functional component takes an existing element and wraps it in an IntersectionObserver and returns the children, only observed and with a callback for the observer.
   *  `children` single element or nested group of elements wrapped in a div
   *  `onVisible` callback function that will be called when given component(s) are visible within the viewport
   *  Ex. <OnInView onVisible={handleImageIsVisible}><img src="..." /></OnInView>
   */
  const elementRef = useRef();

  useEffect(() => {
    const observer = new IntersectionObserver(
      // Callback function will be invoked whenever the visibility of the observed element changes
      (entries) => {
        const entry = entries[0];
        // Check if the observed element is intersecting with the viewport (it's visible)
        // Invoke provided prop callback for analytics purposes
        if (entry.isIntersecting) {
          onVisible();
        }
      },
      // The entire element must be entirely visible
      { threshold: 1 }
    );

    // Start observing the element, but wait until the element exists
    if (elementRef.current) {
      observer.observe(elementRef.current);
    }

    // Cleanup when the component unmounts
    return () => {
      // Stop observing the element when it's no longer on the screen and can't be visible
      if (elementRef.current) {
        observer.unobserve(elementRef.current);
      }
    };
  }, [onVisible]);

  // Attach elementRef to a div wrapper and pass the children to be rendered within it
  return <div ref={elementRef}>{children}</div>;
}

const transformValues = (obj, callback) => {
  const newObj = {};
  for (let key in obj) {
    newObj[key] = obj[key] !== null ? callback(obj[key]) : null;
  }
  return newObj;
};

const replaceNewLinesWithLinebreaks = (content) => {
  return transformValues(
    content,
    (s) => s.replace(/\n/gi, "&nbsp; \n") + "&nbsp; \n&nbsp; \n"
  );
}

const InterruptingMessage = ({
  onClose,
}) => {
  const [interruptingMessageShowDelayHasElapsed, setInterruptingMessageShowDelayHasElapsed] = useState(false);
  const [hasInteractedWithModal, setHasInteractedWithModal] = useState(false);
  const strapi = useContext(StrapiDataContext);

  const markModalAsHasBeenInteractedWith = (modalName) => {
    localStorage.setItem("modal_" + modalName, "true");
  };

  const hasModalBeenInteractedWith = (modalName) => {
    return JSON.parse(localStorage.getItem("modal_" + modalName));
  };

  const trackModalInteraction = (modalName, eventDescription) => {
    gtag("event", "modal_interacted_with_" + eventDescription, {
      campaignID: modalName,
      adType: "modal",
    });
  };

  const trackModalImpression = () => {
    console.log("We've got visibility!");
    gtag("event", "modal_viewed", {
      campaignID: strapi.modal.internalModalName,
      adType: "modal",
    });
  };

  const shouldShow = () => {
    if (!strapi.modal) return false;
    if (Sefaria.interfaceLang === 'hebrew' && !strapi.modal.locales.includes('he')) return false;
    if (
      hasModalBeenInteractedWith(
        strapi.modal.internalModalName
      )
    )
      return false;

    let shouldShowModal = false;

    let noUserKindIsSet = ![
      strapi.modal.showToReturningVisitors,
      strapi.modal.showToNewVisitors,
      strapi.modal.showToSustainers,
      strapi.modal.showToNonSustainers,
    ].some((p) => p);
    if (
      Sefaria._uid &&
      ((Sefaria.is_sustainer &&
        strapi.modal.showToSustainers) ||
        (!Sefaria.is_sustainer &&
          strapi.modal.showToNonSustainers))
    )
      shouldShowModal = true;
    else if (
      (Sefaria.isReturningVisitor() &&
        strapi.modal.showToReturningVisitors) ||
      (Sefaria.isNewVisitor() && strapi.modal.showToNewVisitors)
    )
      shouldShowModal = true;
    else if (noUserKindIsSet) shouldShowModal = true;
    if (!shouldShowModal) return false;
    // Don't show the modal on pages where the button link goes to since you're already there
    const excludedPaths = ["/donate", "/mobile", "/app", "/ways-to-give"];
    if (strapi.modal.buttonURL) {
      if (strapi.modal.buttonURL.en) {
        excludedPaths.push(new URL(strapi.modal.buttonURL.en).pathname);
      }
      if (strapi.modal.buttonURL.he) {
        excludedPaths.push(new URL(strapi.modal.buttonURL.he).pathname);
      }
    }
    return excludedPaths.indexOf(window.location.pathname) === -1;
  };

  const closeModal = (eventDescription) => {
    if (onClose) onClose();
    markModalAsHasBeenInteractedWith(
      strapi.modal.internalModalName
    );
    setHasInteractedWithModal(true);
    trackModalInteraction(
      strapi.modal.internalModalName,
      eventDescription
    );
  };

  useEffect(() => {
    if (shouldShow()) {
      const timeoutId = setTimeout(() => {
        setInterruptingMessageShowDelayHasElapsed(true);
      }, strapi.modal.showDelay * 1000);
      return () => clearTimeout(timeoutId); // clearTimeout on component unmount
    }
  }, [strapi.modal]); // execute useEffect when the modal changes

  if (!interruptingMessageShowDelayHasElapsed) return null;

  if (!hasInteractedWithModal) {
    return (
      <OnInView onVisible={trackModalImpression}>
        <div id="interruptingMessageBox" className={interruptingMessageShowDelayHasElapsed ? "" : "hidden"}>
          <div id="interruptingMessageOverlay"></div>
          <div id="interruptingMessage">
            <div className="colorLine"></div>
            <div id="interruptingMessageContentBox" className="hasColorLine">
              <div
                id="interruptingMessageClose"
                onClick={() => {
                  closeModal("close_clicked");
                }}
              >
                ×
              </div>
              <div id="interruptingMessageContent">
                <div id="defaultModal">
                  {strapi.modal.modalHeader.en && (
                    <h1 className="int-en">{strapi.modal.modalHeader.en}</h1>
                  )}
                  {strapi.modal.modalHeader.he && (
                    <h1 className="int-he">{strapi.modal.modalHeader.he}</h1>
                  )}
                  <div id="defaultModalBody" className="line-break">
                    <InterfaceText
                      markdown={replaceNewLinesWithLinebreaks(
                        strapi.modal.modalText
                      )}
                    />
                  </div>
                  <div className="buttons">
                    <a
                      className="button int-en"
                      target="_blank"
                      href={strapi.modal.buttonURL.en}
                      onClick={() => {
                        closeModal("modal_button_clicked");
                      }}
                    >
                      <span className="int-en">
                        {strapi.modal.buttonText.en}
                      </span>
                    </a>
                    <a
                      className="button int-he"
                      target="_blank"
                      href={strapi.modal.buttonURL.he}
                      onClick={() => {
                        closeModal("modal_button_clicked");
                      }}
                    >
                      <span className="int-he">
                        {strapi.modal.buttonText.he}
                      </span>
                    </a>
                  </div>
                </div>
              </div>
              <div className="colorLine"></div>
            </div>
          </div>
        </div>
      </OnInView>
    );
  } else {
    return null;
  }
};
InterruptingMessage.displayName = "InterruptingMessage";

const Banner = ({ onClose }) => {
  const [bannerShowDelayHasElapsed, setBannerShowDelayHasElapsed] =
    useState(false);
  const [hasInteractedWithBanner, setHasInteractedWithBanner] = useState(false);
  const strapi = useContext(StrapiDataContext);

  const markBannerAsHasBeenInteractedWith = (bannerName) => {
    localStorage.setItem("banner_" + bannerName, "true");
  };

  const hasBannerBeenInteractedWith = (bannerName) => {
    return JSON.parse(localStorage.getItem("banner_" + bannerName));
  };

  const trackBannerInteraction = (bannerName, eventDescription) => {
    gtag("event", "banner_interacted_with_" + eventDescription, {
      campaignID: bannerName,
      adType: "banner",
    });
  };

  const trackBannerImpression = () => {
    gtag("event", "banner_viewed", {
      campaignID: strapi.banner.internalBannerName,
      adType: "banner",
    });
  };

  const shouldShow = () => {
    if (!strapi.banner) return false;
    if (
      Sefaria.interfaceLang === "hebrew" &&
      !strapi.banner.locales.includes("he")
    )
      return false;
    if (hasBannerBeenInteractedWith(strapi.banner.internalBannerName))
      return false;

    let shouldShowBanner = false;

    let noUserKindIsSet = ![
      strapi.banner.showToReturningVisitors,
      strapi.banner.showToNewVisitors,
      strapi.banner.showToSustainers,
      strapi.banner.showToNonSustainers,
    ].some((p) => p);
    if (
      Sefaria._uid &&
      ((Sefaria.is_sustainer && strapi.banner.showToSustainers) ||
        (!Sefaria.is_sustainer && strapi.banner.showToNonSustainers))
    )
      shouldShowBanner = true;
    else if (
      (Sefaria.isReturningVisitor() && strapi.banner.showToReturningVisitors) ||
      (Sefaria.isNewVisitor() && strapi.banner.showToNewVisitors)
    )
      shouldShowBanner = true;
    else if (noUserKindIsSet) shouldShowBanner = true;
    if (!shouldShowBanner) return false;

    const excludedPaths = ["/donate", "/mobile", "/app", "/ways-to-give"];
    // Don't show the banner on pages where the button link goes to since you're already there
    if (strapi.banner.buttonURL) {
      if (strapi.banner.buttonURL.en) {
        excludedPaths.push(new URL(strapi.banner.buttonURL.en).pathname);
      }
      if (strapi.banner.buttonURL.he) {
        excludedPaths.push(new URL(strapi.banner.buttonURL.he).pathname);
      }
    }
    return excludedPaths.indexOf(window.location.pathname) === -1;
  };

  const closeBanner = (eventDescription) => {
    if (onClose) onClose();
    markBannerAsHasBeenInteractedWith(strapi.banner.internalBannerName);
    setHasInteractedWithBanner(true);
    trackBannerInteraction(strapi.banner.internalBannerName, eventDescription);
  };

  useEffect(() => {
    if (shouldShow()) {
      const timeoutId = setTimeout(() => {
        // s2 is the div that contains the React root and needs to be manipulated by traditional DOM methods
        if (document.getElementById("s2").classList.contains("headerOnly")) {
          document.body.classList.add("hasBannerMessage");
        }
        setBannerShowDelayHasElapsed(true);
      }, strapi.banner.showDelay * 1000);
      return () => clearTimeout(timeoutId); // clearTimeout on component unmount
    }
  }, [strapi.banner]); // execute useEffect when the banner changes

  if (!bannerShowDelayHasElapsed) return null;

  if (!hasInteractedWithBanner) {
    return (
      <OnInView onVisible={trackBannerImpression}>
        <div
          id="bannerMessage"
          className={bannerShowDelayHasElapsed ? "" : "hidden"}
          style={
            strapi.banner.bannerBackgroundColor && {
              backgroundColor: strapi.banner.bannerBackgroundColor,
            }
          }
        >
          <div id="bannerMessageContent">
            <div id="bannerTextBox">
              <InterfaceText
                markdown={replaceNewLinesWithLinebreaks(
                  strapi.banner.bannerText
                )}
              />
            </div>
            <div id="bannerButtonBox">
              <a
                className="button white int-en"
                href={strapi.banner.buttonURL.en}
                onClick={() => {
                  closeBanner("banner_button_clicked");
                }}
              >
                <span>{strapi.banner.buttonText.en}</span>
              </a>
              <a
                className="button white int-he"
                href={strapi.banner.buttonURL.he}
                onClick={() => {
                  closeBanner("banner_button_clicked");
                }}
              >
                <span>{strapi.banner.buttonText.he}</span>
              </a>
            </div>
          </div>
          <div
            id="bannerMessageClose"
            onClick={() => {
              closeBanner("close_clicked");
            }}
          >
            ×
          </div>
        </div>
      </OnInView>
    );
  } else {
    return null;
  }
};

Banner.displayName = "Banner";

const NBox = ({ content, n, stretch, gap=0  }) => {
  // Wrap a list of elements into an n-column flexbox
  // If `stretch`, extend the final row into any remaining empty columns
  let length = content.length;
  let rows = [];
  for (let i=0; i<length; i+=n) {
    rows.push(content.slice(i, i+n));
  }
  return (
    <div className="gridBox">
      {rows.map((row, i) => (
      <div className="gridBoxRow" key={i} style={{"gap": gap, "marginTop": gap}}>
        {row.pad(stretch ? row.length : n, "").map((item, j) => (
          <div className={classNames({gridBoxItem: 1, placeholder: !item})} key={`gridItem|${j}`}>{item}</div>
        ))}
      </div>
      ))}
    </div>
  );
}

class TwoOrThreeBox extends Component {
  // Wrap a list of elements into a two or three column table, depending on window width
  render() {
      var threshhold = this.props.threshhold;
      if (this.props.width > threshhold) {
        return (<NBox content={this.props.content} n={3}/>);
      } else {
        return (<NBox content={this.props.content} n={2}/>);
      }
  }
}
TwoOrThreeBox.propTypes = {
  content:    PropTypes.array.isRequired,
  width:      PropTypes.number.isRequired,
  threshhold: PropTypes.number
};
TwoOrThreeBox.defaultProps = {
  threshhold: 500
};


const ResponsiveNBox = ({content, stretch, initialWidth, threshold2=500, threshold3=1500, gap=0}) => {
  //above threshold2, there will be 2 columns
  //above threshold3, there will be 3 columns
  initialWidth = initialWidth || (window ? window.innerWidth : 1000);
  const [width, setWidth] = useState(initialWidth);
  const ref = useRef(null);

  useEffect(() => {
    deriveAndSetWidth();
    window.addEventListener("resize", deriveAndSetWidth);
    return () => {
        window.removeEventListener("resize", deriveAndSetWidth);
    }
  }, []);

  const deriveAndSetWidth = () => setWidth(ref.current ? ref.current.offsetWidth : initialWidth);

  const n = (width > threshold3) ? 3 :
    (width > threshold2) ? 2 : 1;

  return (
    <div className="responsiveNBox" ref={ref}>
      <NBox content={content} n={n} stretch={stretch} gap={gap}/>
    </div>
  );
};


class Dropdown extends Component {
  constructor(props) {
    super(props);
    this.state = {
      optionsOpen: false,
      selected: null
    };
  }

  componentDidMount() {
    if (this.props.preselected) {
      const selected = this.props.options.filter( o => (o.value == this.props.preselected));
      this.select(selected[0])
    }
  }

  select(option) {
    this.setState({selected: option, optionsOpen: false});
    const event = {target: {name: this.props.name, value: option.value}}
    this.props.onChange && this.props.onChange(event);
  }
  toggle() {
    this.setState({optionsOpen: !this.state.optionsOpen});
  }
  render() {
    return (
        <div className="dropdown sans-serif">
          <div className={`dropdownMain noselect${this.state.selected ? " selected":""}`} onClick={this.toggle}>
            <span>{this.state.selected ? this.state.selected.label : this.props.placeholder}</span>
            <img src="/static/icons/chevron-down.svg" className="dropdownOpenButton noselect fa fa-caret-down"/>

          </div>
          {this.state.optionsOpen ?
            <div className="dropdownListBox noselect">
              <div className="dropdownList noselect">
                {this.props.options.map(function(option) {
                  const onClick = this.select.bind(null, option);
                  const classes = classNames({dropdownOption: 1, selected: this.state.selected && this.state.selected.value == option.value});
                  return <div className={classes} onClick={onClick} key={option.value}>{option.label}</div>
                }.bind(this))}
              </div>
            </div>
          : null}
        </div>);
  }
}
Dropdown.propTypes = {
  options:     PropTypes.array.isRequired, // Array of {label, value}
  name:        PropTypes.string.isRequired,
  onChange:    PropTypes.func,
  placeholder: PropTypes.string,
  selected:    PropTypes.string,
};


class LoadingMessage extends Component {
  render() {
    var message = this.props.message || "Loading...";
    var heMessage = this.props.heMessage || "טוען מידע...";
    var classes = "loadingMessage sans-serif " + (this.props.className || "");
    return (<div className={classes}>
              <InterfaceText>
                <EnglishText>{message}</EnglishText>
                <HebrewText>{heMessage}</HebrewText>
              </InterfaceText>
            </div>);
  }
}
LoadingMessage.propTypes = {
  message:   PropTypes.string,
  heMessage: PropTypes.string,
  className: PropTypes.string
};


const CategoryAttribution = ({categories, linked = true, asEdition}) => {
  const attribution = Sefaria.categoryAttribution(categories);
  if (!attribution) { return null; }

  const en = asEdition ? attribution.englishAsEdition : attribution.english;
  const he = asEdition ? attribution.hebrewAsEdition : attribution.hebrew;
  const str = <ContentText text={{en, he}} defaultToInterfaceOnBilingual={true} />;

  const content = linked ?
      <a href={attribution.link}>{str}</a> : str;

  return <div className="categoryAttribution">{content}</div>;
};


class SheetTopicLink extends Component {
  handleTagClick(e) {
    e.preventDefault();
    this.props.setSheetTag(this.props.topic.slug);
  }
  render() {
    const { slug, en, he } = this.props.topic;
    return (
      <a href={`/topics/${slug}`} onClick={this.handleTagClick}>
        <InterfaceText text={{en:en, he:he}} />
      </a>
    );
  }
}
SheetTopicLink.propTypes = {
  topic:       PropTypes.shape({
                 en: PropTypes.string.isRequired,
                 he: PropTypes.string.isRequired,
                 slug: PropTypes.string.isRequired,
               }).isRequired,
  setSheetTag: PropTypes.func.isRequired
};


class SheetAccessIcon extends Component {
  render() {
    var sheet = this.props.sheet;
    return (sheet.status == "unlisted") ?
      (<i className="fa fa-lock" title={msg}></i>)
      : null;
  }
}
SheetAccessIcon.propTypes = {
  sheet: PropTypes.object.isRequired
};


class FeedbackBox extends Component {
  constructor(props) {
    super(props);
    this.state = {
      type: null,
      alertmsg: null,
      feedbackSent: false,
    };
  }
  sendFeedback() {
    if (!this.state.type) {
      this.setState({alertmsg: Sefaria._("Please select a feedback type")});
      return
    }

    if (!Sefaria._uid && !this.validateEmail($("#feedbackEmail").val())) {
      this.setState({alertmsg: Sefaria._("Please enter a valid email address")});
      return
    }

    let feedback = {
        refs: this.props.srefs || null,
        type: this.state.type,
        url: this.props.url || null,
        currVersions: this.props.currVersions,
        email: $("#feedbackEmail").val() || null,
        msg: $("#feedbackText").val(),
        uid: Sefaria._uid || null
    };
    let postData = {json: JSON.stringify(feedback)};
    const url = "/api/send_feedback";

    this.setState({feedbackSent: true});

    $.post(url, postData, function (data) {
        if (data.error) {
            alert(data.error);
        } else {
            console.log(data);
            Sefaria.track.event("Tools", "Send Feedback", this.props.url);
        }
    }.bind(this)).fail(function (xhr, textStatus, errorThrown) {
        alert(Sefaria._("Unfortunately, there was an error sending this feedback. Please try again or try reloading this page."));
        this.setState({feedbackSent: true});
    });
  }
  validateEmail(email) {
    const re = /^(([^<>()\[\]\\.,;:\s@"]+(\.[^<>()\[\]\\.,;:\s@"]+)*)|(".+"))@((\[[0-9]{1,3}\.[0-9]{1,3}\.[0-9]{1,3}\.[0-9]{1,3}])|(([a-zA-Z\-0-9]+\.)+[a-zA-Z]{2,}))$/;
    return re.test(email);
  }
  setType(event) {
    this.setState({type: event.target.value});
  }
  render() {
    if (this.state.feedbackSent) {
        return (
            <div className="feedbackBox sans-serif">
                <p className="int-en">Feedback sent!</p>
                <p className="int-he">משוב נשלח!</p>
            </div>
        )
    }
    return (
        <div className="feedbackBox sans-serif">
            <p className="int-en">Have some feedback? We would love to hear it.</p>
            <p className="int-he">אנחנו מעוניינים במשוב ממך</p>

            {this.state.alertmsg ?
                <div>
                    <p className="int-en">{this.state.alertmsg}</p>
                    <p className="int-he">{this.state.alertmsg}</p>
                </div>
                : null
            }

            <Dropdown
              name="feedbackType"
              options={[
                        {value: "content_issue",   label: Sefaria._("Report an issue with the text")},
                        {value: "translation_request",   label: Sefaria._("Request translation")},
                        {value: "bug_report",      label: Sefaria._("Report a bug")},
                        {value: "help_request",    label: Sefaria._("Get help")},
                        {value: "feature_request", label: Sefaria._("Request a feature")},
                        {value: "good_vibes",      label: Sefaria._("Give thanks")},
                        {value: "other",           label: Sefaria._("Other")},
                      ]}
              placeholder={Sefaria._("Select Type")}
              onChange={this.setType}
            />

            <textarea className="feedbackText" placeholder={Sefaria._("Describe the issue...")} id="feedbackText"></textarea>

            {!Sefaria._uid ?
                <div><input className="sidebarInput noselect" placeholder={Sefaria._("Email Address")} id="feedbackEmail" /></div>
                : null }

             <div className="button" role="button" onClick={() => this.sendFeedback()}>
                 <span className="int-en">Submit</span>
                 <span className="int-he">שליחה</span>
             </div>
        </div>
    );
  }
}


class ReaderMessage extends Component {
  // Component for determining user feedback on new element
  constructor(props) {
    super(props)
    var showNotification = Sefaria._inBrowser && !document.cookie.includes(this.props.messageName+"Accepted");
    this.state = {showNotification: showNotification};
  }
  setFeedback(status) {
    Sefaria.track.uiFeedback(this.props.messageName+"Accepted", status);
    $.cookie((this.props.messageName+"Accepted"), 1, {path: "/"});
    this.setState({showNotification: false});
  }
  render() {
    if (!this.state.showNotification) { return null; }
    return (
      <div className="readerMessageBox">
        <div className="readerMessage">
          <div className="int-en">{this.props.message}</div>
          <div className="button small" role="button" onClick={() => this.setFeedback('Like')}>{this.props.buttonLikeText}</div>
          <div className="button small" role="button" onClick={() => this.setFeedback('Dislike')}>{this.props.buttonDislikeText}</div>
        </div>
      </div>);
  }
}
ReaderMessage.propTypes = {
  messageName: PropTypes.string.isRequired,
  message: PropTypes.string.isRequired,
  buttonLikeText: PropTypes.string.isRequired,
  buttonDislikeText: PropTypes.string.isRequired,
};


class CookiesNotification extends Component {
  constructor(props) {
    super(props);
    const showNotification = /*!Sefaria._debug && */Sefaria._inBrowser && !document.cookie.includes("cookiesNotificationAccepted");

    this.state = {showNotification: showNotification};
  }
  setCookie() {
    $.cookie("cookiesNotificationAccepted", 1, {path: "/", expires: 20*365});
    this.setState({showNotification: false});
  }
  render() {
    if (!this.state.showNotification) { return null; }
    return (
      <div className="cookiesNotification">

          <span className="int-en">
            <span>We use cookies to give you the best experience possible on our site. Click OK to continue using Sefaria. <a href="/privacy-policy">Learn More</a>.</span>
            <span className='int-en button small white' onClick={this.setCookie}>OK</span>
          </span>
          <span className="int-he">
            <span>אנחנו משתמשים ב"עוגיות" כדי לתת למשתמשים את חוויית השימוש הטובה ביותר.
              <a href="/privacy-policy">קראו עוד בנושא</a>
            </span>
            <span className='int-he button small white' onClick={this.setCookie}>לחצו כאן לאישור</span>
          </span>

       </div>
    );
  }
}


const CommunityPagePreviewControls = ({date}) => {

  const dateStr = (date, offset) => {
    const d = new Date(date);
    d.setDate(d.getDate() + offset)

    return (
      (d.getMonth() + 1) + "/" +
      d.getDate() + "/" +
      d.getFullYear().toString().slice(2)
    );
  };

  const tomorrow = dateStr(date, 1);
  const yesterday = dateStr(date, -1)

  return (
    <div id="communityPagePreviewControls">
      <InterfaceText>You are previewing the Community page for </InterfaceText>
      <a className="date" href={"/admin/community-preview?date=" + date}>
        <InterfaceText>{date}</InterfaceText>
      </a>
      <div>
        <a href={"/admin/community-preview?date=" + yesterday}>
          <InterfaceText>{"« " + yesterday}</InterfaceText>
        </a>
        <a href={"/admin/community-preview?date=" + tomorrow}>
          <InterfaceText>{tomorrow + " »"}</InterfaceText>
        </a>
      </div>
      <div>
        <a href={"/admin/reset/community?next=" + date}>
          <InterfaceText>Refresh Cache</InterfaceText>
        </a>
      </div>
    </div>
  );
};


const SheetTitle = (props) => (
  <span className="title"
    role="heading"
    aria-level="1"
    contentEditable={props.editable}
    suppressContentEditableWarning={true}
    onBlur={props.editable ? props.blurCallback : null}
    style={{"direction": Sefaria.hebrew.isHebrew(props.title.stripHtml()) ? "rtl" :"ltr"}}
  >
  {props.title ? props.title.stripHtmlConvertLineBreaks() : ""}
  </span>
);
SheetTitle.propTypes = {
  title: PropTypes.string,
};

const SheetMetaDataBoxSegment = (props) => {
  const handleBlur = (e) => {
    let content = e.target.textContent.trim();
    // On blur, if the content only contains a <br> or is empty (it seems browsers insert a <br> tag when div content is deleted by user)
    if (content === '') {
      e.target.innerHTML = ''; // Clear the inner HTML
      content = ''; // Ensure content is set to an empty string
    }
    if (props.blurCallback) {
      props.blurCallback(content);
    }
  }
  return <div className={props.className}
              role="heading"
              aria-level="1"
              contentEditable={props.editable}
              suppressContentEditableWarning={true}
              onBlur={props.editable && handleBlur}
  >
    {props.text ? props.text.stripHtmlConvertLineBreaks() : ""}
  </div>
}


const SheetAuthorStatement = (props) => (
  <div className="authorStatement sans-serif" contentEditable={false} style={{ userSelect: 'none' }}>
    {props.children}
  </div>
);
SheetAuthorStatement.propTypes = {
  authorImage:      PropTypes.string,
  authorStatement:  PropTypes.string,
  authorUrl:        PropTypes.string,
};


const CollectionStatement = ({name, slug, image, children}) => (
  slug ?
    <div className="collectionStatement sans-serif" contentEditable={false} style={{ userSelect: 'none' }}>
      <div className="collectionListingImageBox imageBox">
        <a href={"/collections/" + slug}>
          <img className={classNames({collectionListingImage:1, "img-circle": 1, default: !image})} src={image || "/static/icons/collection.svg"} alt="Collection Logo"/>
        </a>
      </div>
      <a href={"/collections/" + slug}>{children ? children : name}</a>
    </div>
    :
    <div className="collectionStatement sans-serif" contentEditable={false} style={{ userSelect: 'none', display: 'none' }}>
      {children}
    </div>
);

const AdminToolHeader = function({title, validate, close}) {
  /*
  Save and Cancel buttons with a header using the `title` text.  Save button calls 'validate' and cancel button calls 'close'.
   */
  return    <div className="headerWithButtons">
              <h1 className="pageTitle">
                <InterfaceText>{title}</InterfaceText>
              </h1>
              <div className="end">
                <a onClick={close} id="cancel" className="button small transparent control-elem">
                  <InterfaceText>Cancel</InterfaceText>
                </a>
                <div onClick={validate} id="saveAccountSettings" className="button small blue control-elem" tabIndex="0" role="button">
                  <InterfaceText>Save</InterfaceText>
                </div>
              </div>
            </div>
}


const CategoryChooser = function({categories, update}) {
  /*
  Allows user to start from the top of the TOC and select a precise path through the category TOC using option menus.
  'categories' is initial list of categories specifying a path and 'update' is called with new categories after the user changes selection
   */
  const categoryMenu = useRef();

  const handleChange = function(e) {
    let newCategories = [];
    for (let i=0; i<categoryMenu.current.children.length; i++) {
      let el = categoryMenu.current.children[i].children[0];
      let elValue = el.options[el.selectedIndex].value;
      let possCategories = newCategories.concat([elValue]);
      if (!Sefaria.tocObjectByCategories(possCategories)) {
        // if possCategories are ["Talmud", "Prophets"], break out and leave newCategories as ["Talmud"]
        break;
      }
      newCategories.push(elValue);
    }
    update(newCategories); //tell parent of new values
  }

  let menus = [];

  //create a menu of first level categories
  let options = Sefaria.toc.map(function(child, key) {
    if (categories.length > 0 && categories[0] === child.category) {
      return <option key={key+1} value={categories[0]} selected>{categories[0]}</option>;
    }
    else {
      return <option key={key+1} value={child.category}>{child.category}</option>
    }
  });
  menus.push(options);

  //now add to menu second and/or third level categories found in categories
  for (let i=0; i<categories.length; i++) {
    let options = [];
    const tocObject = Sefaria.tocObjectByCategories(categories.slice(0, i+1));
    const subcats = !tocObject?.contents ? [] : tocObject.contents.filter(x => x.hasOwnProperty("category")); //Indices have 'categories' field and Categories have 'category' field which is their lastPath
    for (let j=0; j<subcats.length; j++) {
      const selected = categories.length >= i && categories[i+1] === subcats[j].category;
      options.push(<option key={j} value={subcats[j].category} selected={selected}>{subcats[j].category}</option>);
    }
    if (options.length > 0) {
      menus.push(options);
    }
  }
  return <div ref={categoryMenu}>
          {menus.map((menu, index) =>
            <div className="categoryChooserMenu">
              <select key={`subcats-${index}`} id={`subcats-${index}`} onChange={handleChange}>
              <option key="chooseCategory" value="Choose a category">Table of Contents</option>
              {menu}
              </select>
            </div>)}
         </div>
}


const TitleVariants = function({titles, update, options}) {
  /*
  Wrapper for ReactTags component.  `titles` is initial list of objects to populate ReactTags component.
  each item in `titles` should have an 'id' and 'name' field and can have others as well
  and `update` is method to call after deleting or adding to titles. `options` is an object that can have
  the fields `onTitleDelete`, `onTitleAddition`, and `onTitleValidate` allowing overloading of TitleVariant's methods
   */
  if (titles.length > 0 && typeof titles[0] === 'string') {  // normalize titles
    titles = titles.map((item, i) => ({["name"]: item, ["id"]: i}));
  }
  const onTitleDelete = function(i) {
    const newTitles = titles.filter(t => t !== titles[i]);
    update(newTitles);
  }
  const onTitleAddition = function(title) {
    title.id = Math.max(titles.map(x => x.id)) + 1;  // assign unique id
    const newTitles = [].concat(titles, title);
    update(newTitles);
  }
  const onTitleValidate = function (title) {
    const validTitle = titles.every((item) => item.name !== title.name);
    if (!validTitle) {
      alert(title.name+" already exists.");
    }
    return validTitle;
  }

  return <div className="publishBox">
                <ReactTags
                    allowNew={true}
                    tags={titles}
                    onDelete={options?.onTitleDelete ? options.onTitleDelete : onTitleDelete}
                    placeholderText={Sefaria._("Add a title and press 'enter' or 'tab'.")}
                    delimiters={["Enter", "Tab"]}
                    onAddition={options?.onTitleAddition ? options.onTitleAddition : onTitleAddition}
                    onValidate={options?.onTitleValidate ? options.onTitleValidate : onTitleValidate}
                  />
         </div>
}
const SheetMetaDataBox = ({title, summary, sheetOptions, editable, titleCallback, summaryCallback}) => {
  const languageToggle = <DropdownMenu positioningClass="readerDropdownMenu" buttonComponent={<DisplaySettingsButton/>}><ReaderDisplayOptionsMenu/></DropdownMenu>;
  return <div className="sheetMetaDataBox">
    <div className={`sidebarLayout`}>
      <SheetMetaDataBoxSegment text={title} className="title" editable={editable} blurCallback={titleCallback}/>
      <div className="items">
        {languageToggle}
        {sheetOptions}
      </div>
    </div>
    {(summary || editable) && <SheetMetaDataBoxSegment text={summary}
                                                       className="summary"
                                                       editable={editable}
                                                       blurCallback={summaryCallback}/>}
  </div>
}

const DivineNameReplacer = ({setDivineNameReplacement, divineNameReplacement}) => {
  return (
      <div className="divineNameReplacer">
        <p className="sans-serif"><InterfaceText>Select how you would like to display the divine name in this sheet:</InterfaceText></p>

            <Dropdown
              name="divinename"
              options={[
                        {value: "noSub",   label: Sefaria._("No Substitution")},
                        {value: "yy",   label: 'יי'},
                        {value: "h",      label:'ה׳'},
                        {value: "ykvk",    label: 'יקוק'},
                      ]}
              placeholder={Sefaria._("Select Type")}
              onChange={(e) => setDivineNameReplacement((e.target.value))}
              preselected={divineNameReplacement}
            />
      </div>
  )

}
const Autocompleter = ({getSuggestions, showSuggestionsOnSelect, inputPlaceholder, inputValue, changeInputValue, selectedCallback,
                         buttonTitle, autocompleteClassNames }) => {
  /*
  Autocompleter component used in AddInterfaceInput and TopicSearch components.  Component contains an input box, a
  select menu that shows autcomplete suggestions, and a button.  To submit an autocomplete suggestion, user can press enter in the input box, or click on the button.
  `getSuggestions` is a callback function that is called whenever the user types in the input box, which causes the select menu to be populated.
  It returns an object with the necessary props of "currentSuggestions" and "showAddButton" and optional props "previewText" and "helperPromptText" (latter are used in Editor.jsx)
  `showSuggestionsOnSelect` is a boolean; if true, when the user selects an option from the suggestions,`getSuggestions` will be called. Useful when autocompleting a Ref in AddInterfaceInput.
  `inputPlaceholder` is the placeholder for the input component.
  `inputValue` and `changeInputValue` are passed from the parent so that when there is a change in the input box, the parent knows about it.  Useful in TopicSearch for the case "Create new topic: [new topic]"
  `selectedCallback` is a callback function called when the user submits an autocomplete suggestion.
  `autocompleteClassNames` are styling options
   */
  const [currentSuggestions, setCurrentSuggestions] = useState(null);
  const [previewText, setPreviewText] = useState(null);
  const [helperPromptText, setHelperPromptText] = useState(null);
  const [showAddButton, setShowAddButton] = useState(false);
  const [showCurrentSuggestions, setShowCurrentSuggestions] = useState(true);
  const [inputClassNames, setInputClassNames] = useState(classNames({selected: 0}));
  const suggestionEl = useRef(null);
  const inputEl = useRef(null);
  const buttonClassNames = classNames({button: 1, small: 1});

  const getWidthOfInput = () => {
    //Create a temporary div w/ all of the same styles as the input since we can't measure the input
    let tmp = document.createElement("div");
    const inputEl = document.querySelector('.addInterfaceInput input');
    const styles = window.getComputedStyle(inputEl);
    //Reduce function required b/c cssText returns "" on Firefox
    const cssText = Object.values(styles).reduce(
        (css, propertyName) =>
            `${css}${propertyName}:${styles.getPropertyValue(
                propertyName
            )};`
    );
    tmp.style.cssText = cssText

    //otherwise it will always return the width of container instead of the content
    tmp.style.removeProperty('width')
    tmp.style.removeProperty('min-width')
    tmp.style.removeProperty('min-inline-size')
    tmp.style.removeProperty('inline-size')

    tmp.innerHTML = inputEl.value.trim().replace(/&/g, '&amp;').replace(/</g, '&lt;').replace(/>/g, '&gt;');
    document.body.appendChild(tmp);
    const theWidth = tmp.getBoundingClientRect().width;
    document.body.removeChild(tmp);
    return theWidth;
  }

  useEffect(
    () => {
         const element = document.querySelector('.textPreviewSegment.highlight');
         if (element) {element.scrollIntoView({ behavior: 'smooth', block: 'nearest', inline: 'start' })}
    }, [previewText]
  )

  const resizeInputIfNeeded = () => {
    const currentWidth = getWidthOfInput();
    if (currentWidth > 350) {document.querySelector('.addInterfaceInput input').style.width = `${currentWidth+20}px`}
  }

  const processSuggestions = (resultsPromise) => {
    resultsPromise.then(results => {
      setCurrentSuggestions(results.currentSuggestions);
      setShowAddButton(results.showAddButton);
      setHelperPromptText(results.helperPromptText);
      if (!!results.previewText) {
        generatePreviewText(results.previewText);
      }
      if (!!results.helperPromptText) {
        document.querySelector('.addInterfaceInput input+span.helperCompletionText').style.insetInlineStart = `${getWidthOfInput()}px`;
      }
    });
  }

  const onChange = (input) => {
    setInputClassNames(classNames({selected: 0}));
    setShowCurrentSuggestions(true);
    processSuggestions(getSuggestions(input));
    resizeInputIfNeeded();
  }

  const handleOnClickSuggestion = (title) => {
      changeInputValue(title);
      setShowCurrentSuggestions(showSuggestionsOnSelect);
      if (showSuggestionsOnSelect) {
        processSuggestions(getSuggestions(title));
      }
      setInputClassNames(classNames({selected: 1}));
      resizeInputIfNeeded();
      inputEl.current.focus();
  }

  const Suggestion = ({title, color}) => {
    return(<option
              className="suggestion"
              onClick={(e)=>{
                  e.stopPropagation()
                  handleOnClickSuggestion(title)
                }
              }
              style={{"borderInlineStartColor": color}}
           >{title}</option>)

  }
  const mapSuggestions = (suggestions) => {
    const div = suggestions.map((suggestion, index) => (

        (<Suggestion
           title={suggestion.name}
           color={suggestion.border_color}
           key={index}
        />)

    ))

  return(div)
  }

  const handleSelection = () => {
    selectedCallback(inputValue, currentSuggestions);
    setPreviewText(null);
    setShowAddButton(false);
  }

  const onKeyDown = e => {
    if (e.key === 'Enter' && showAddButton) {
      handleSelection(inputValue, currentSuggestions);
    }

    else if (e.key === 'ArrowDown' && currentSuggestions && currentSuggestions.length > 0) {
      suggestionEl.current.focus();
      (suggestionEl.current).firstChild.selected = 'selected';
    }
    else
    {
      changeInputValue(inputEl.current.value);
    }
  }


  const generatePreviewText = (ref) => {
        Sefaria.getText(ref, {context:1, stripItags: 1}).then(text => {
           let segments = Sefaria.makeSegments(text, true);
           segments = Sefaria.stripImagesFromSegments(segments);
           const previewHTML =  segments.map((segment, i) => {
            {
              const heOnly = !segment.en;
              const enOnly = !segment.he;
              const overrideLanguage = (enOnly || heOnly) ? (heOnly ? "hebrew" : "english") : null;

              return(
                  <div
                      className={classNames({'textPreviewSegment': 1, highlight: segment.highlight, heOnly: heOnly, enOnly: enOnly})}
                      key={segment.ref}>
                    <sup><ContentText
                        text={{"en": segment.number, "he": Sefaria.hebrew.encodeHebrewNumeral(segment.number)}}
                        defaultToInterfaceOnBilingual={true}
                    /></sup> <ContentText html={{"he": segment.he+ " ", "en": segment.en+ " " }} defaultToInterfaceOnBilingual={!overrideLanguage} overrideLanguage={overrideLanguage} bilingualOrder={["en", "he"]}/>
                  </div>
              )
            }
          })
          setPreviewText(previewHTML);
        })
  }

   const checkEnterOnSelect = (e) => {
      if (e.key === 'Enter') {
          handleOnClickSuggestion(e.target.value);
      }
    }

  return(
    <div className={autocompleteClassNames} onClick={(e) => {e.stopPropagation()}} title={Sefaria._(buttonTitle)}>
      <input
          type="text"
          placeholder={Sefaria._(inputPlaceholder)}
          onKeyDown={(e) => onKeyDown(e)}
          onClick={(e) => {e.stopPropagation()}}
          onChange={(e) => onChange(e.target.value)}
          onBlur={(e) => setPreviewText(null) }
          value={inputValue}
          ref={inputEl}
          className={inputClassNames}

      /><span className="helperCompletionText sans-serif-in-hebrew">{helperPromptText}</span>
      {showAddButton ? <button className={buttonClassNames} onClick={(e) => {
                    handleSelection(inputValue, currentSuggestions)
                }}>{buttonTitle}</button> : null}

      {showCurrentSuggestions && currentSuggestions && currentSuggestions.length > 0 ?
          <div className="suggestionBoxContainer">
          <select
              ref={suggestionEl}
              className="suggestionBox"
              size={currentSuggestions.length}
              multiple
              onKeyDown={(e) => checkEnterOnSelect(e)}
          >
            {mapSuggestions(currentSuggestions)}
          </select>
          </div>
          : null
      }

      {previewText ?
          <div className="textPreviewContainer">
            <div className="textPreview">
              <div className="inner">{previewText}</div>
            </div>
          </div>

          : null

      }

    </div>
    )
}

const getImgAltText = (caption) => {
return Sefaria._v(caption) || Sefaria._('Illustrative image');
}
const ImageWithCaption = ({photoLink, caption }) => {
  return (
    <div>
        <img className="imageWithCaptionPhoto" src={photoLink} alt={getImgAltText(caption)}/>
        <div className="imageCaption">
          <InterfaceText text={caption} />
        </div>
      </div>);
}

const AppStoreButton = ({ platform, href, altText }) => {
  const isIOS = platform === 'ios';
  const aClasses = classNames({button: 1, small: 1, white: 1, appButton: 1, ios: isIOS});
  const iconSrc = `/static/icons/${isIOS ? 'ios' : 'android'}.svg`;
  const text = isIOS ? 'iOS' : 'Android';
  return (
      <a target="_blank" className={aClasses} href={href}>
        <img src={iconSrc} alt={altText} />
        <InterfaceText>{text}</InterfaceText>
      </a>
  );
};

const handleAnalyticsOnMarkdown = (e, gtag_fxn, rank, product, cta, label, link_type, analytics_event) => {


  // get the lowest level parent element of an event target that is an HTML link tag. Or Null.
  let target = e.target;
  let linkTarget = null;
  let parent = target;
  let outmost = e.currentTarget;
  let text = "";

  while (parent) {
    if(parent.nodeName === 'A'){
      linkTarget = parent;
      text = linkTarget.text
      break;
    }
    else if (parent.parentNode === outmost) {
      return null;
    }
    parent = parent.parentNode;
  }

  // Ignore clicks from non-a elements.
  if (!linkTarget) {
    return;
  }
  const href = linkTarget.getAttribute('href');
  if (!href) {
    return;
  }
  else {
    gtag_fxn(rank, product, text, label, link_type, analytics_event);
  }
}


const LangRadioButton = ({buttonTitle, lang, buttonId, handleLangChange}) => {

  return (
      <div
          className={classNames({ active: lang === buttonId, radioChoice: 1 })}
          data-anl-event="lang_toggle_select:click"
          data-anl-text={buttonId}
          data-anl-to={buttonId}
      >
        <label htmlFor={buttonId}>
          <InterfaceText>{buttonTitle}</InterfaceText>
        </label>
        <input
          type="radio"
          id={buttonId}
          name="options"
          value={buttonId}
          checked={lang === buttonId}
          onChange={handleLangChange}
        />
      </div>
  );
};
const LangSelectInterface = ({callback, defaultVal, closeInterface}) => {
  const [lang, setLang] = useState(defaultVal);
  const buttonData = [
  { buttonTitle: "Source Language", buttonId: "source" },
  { buttonTitle: "Translation", buttonId: "translation" },
  { buttonTitle: "Source with Translation", buttonId: "sourcewtrans" }
];

  const handleLangChange = (event) => {
    setLang(event.target.value);
    callback(event.target.value);
    closeInterface();
  };

  useEffect(()=>{
    document.querySelector('.langSelectPopover').focus()
  },[])

  return (
    <div className="langSelectPopover"
      tabIndex="0"
      data-anl-batch={JSON.stringify({
        feature_name: "source lang toggled",
        text: lang,
        from: lang,
      })}
      onClick={(e) => {
          e.stopPropagation();
          e.nativeEvent.stopImmediatePropagation();
        }
      }

      // HACK to prevent the option menu to close once an option is selected (which is technically blurring this element)
      onBlur={(e) => {
            setTimeout(() => {
              if (!document.querySelector('.langSelectPopover').contains(document.activeElement)) {
                closeInterface();
              }
            }, 50);
        }
      }
    >
      <div className="langHeader"><InterfaceText>Source Language</InterfaceText></div>
       {buttonData.map((button, index) => (
        <LangRadioButton
          key={button.buttonId}
          buttonTitle={button.buttonTitle}
          lang={lang}
          buttonId={button.buttonId}
          handleLangChange={handleLangChange}
        />
      ))}
    </div>
  );

}


export {
  AppStoreButton,
  CategoryHeader,
  SimpleInterfaceBlock,
  DangerousInterfaceBlock,
  SimpleContentBlock,
  SimpleLinkedBlock,
  BlockLink,
  CategoryColorLine,
  CategoryAttribution,
  CollectionStatement,
  CookiesNotification,
  CollectionListing,
  ColorBarBox,
  Dropdown,
  DropdownButton,
  DropdownModal,
  DropdownOptionList,
  FeedbackBox,
  FilterableList,
  FollowButton,
  GlobalWarningMessage,
  InterruptingMessage,
  Banner,
  InterfaceText,
  EnglishText,
  HebrewText,
  CommunityPagePreviewControls,
  LanguageToggleButton,
  Link,
  LoadingMessage,
  LoadingRing,
  LoginPrompt,
  NBox,
  Note,
  ProfileListing,
  ReaderMessage,
  CloseButton,
  DisplaySettingsButton,
  MenuButton,
  SearchButton,
  SaveButton,
  SaveButtonWithText,
  SignUpModal,
  SheetListing,
  SheetAccessIcon,
  SheetTopicLink,
  TabView,
  TextBlockLink,
  ToggleSet,
  ToolTipped,
  AiInfoTooltip,
  TwoOrThreeBox,
  ResponsiveNBox,
  SheetMetaDataBox,
  SheetAuthorStatement,
  SheetTitle,
  SheetMetaDataBoxSegment,
  InterfaceLanguageMenu,
  Autocompleter,
  DonateLink,
  DivineNameReplacer,
  AdminToolHeader,
  CategoryChooser,
  TitleVariants,
  OnInView,
  TopicPictureUploader,
  ImageWithCaption,
  handleAnalyticsOnMarkdown,
  LangSelectInterface,
  PencilSourceEditor
};<|MERGE_RESOLUTION|>--- conflicted
+++ resolved
@@ -24,14 +24,10 @@
 import {EditTextInfo} from "./BookPage";
 import ReactMarkdown from 'react-markdown';
 import TrackG4 from "./sefaria/trackG4";
-<<<<<<< HEAD
 import { ReaderApp } from './ReaderApp';
-import {ToolsButton} from "./ConnectionsPanel";
+import { ToolsButton } from "./ConnectionsPanel";
 import {DropdownMenu, DropdownMenuItemWithIcon} from "./common/DropdownMenu";
 import ReaderDisplayOptionsMenu from "./ReaderDisplayOptionsMenu";
-=======
-import {DropdownMenuItemWithIcon} from "./common/DropdownMenu";
->>>>>>> 8ce15aa7
 
 /**
  * Component meant to simply denote a language specific string to go inside an InterfaceText element
