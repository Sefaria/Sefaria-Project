//const React      = require('react');
import React, { useState, useEffect, useContext, useRef } from 'react';
import ReactDOM  from 'react-dom';
import $  from './sefaria/sefariaJquery';
import { CollectionsModal } from "./CollectionsWidget";
import Sefaria  from './sefaria/sefaria';
import classNames  from 'classnames';
import PropTypes  from 'prop-types';
import Component from 'react-class';
import { usePaginatedDisplay } from './Hooks';
import {ContentLanguageContext} from './context';
import ReactCrop from 'react-image-crop';
import 'react-image-crop/dist/ReactCrop.css';

/**
 * Component meant to simply denote a language specific string to go inside an InterfaceText element
 * ```
 * <InterfaceText>
 *     <EnglishText>lorem ipsum</EnglishText>
 *     <HebrewText>lorem ipsum</HebrewText>
 * </InterfaceText>
 * ```
 * @param children
 * @returns {JSX.Element}
 * @constructor
 */
const HebrewText = ({children}) => (
    <>{children}</>
);
const EnglishText = ({children}) => (
    <>{children}</>
);

const AvailableLanguages = () => {
  return {"english" : EnglishText, "hebrew": HebrewText};
};
const AvailableLanguagesValidator = (children, key, componentName, location, propFullName) => {
    if (!(children[key].type && (Object.values(AvailableLanguages()).indexOf(children[key].type) != -1) )) {
      return new Error(
        'Invalid prop `' + propFullName + '` supplied to' +
        ' `' + componentName + '`. Validation failed.'
      );
    }
};
const __filterChildrenByLanguage = (children, language) => {
  let chlArr = React.Children.toArray(children);
  let currLangComponent = AvailableLanguages()[language];
  let newChildren = chlArr.filter(x=> x.type == currLangComponent);
  return newChildren;
};

const InterfaceText = ({text, html, children, context}) => {
  /**
   * Renders a single span for interface string with either class `int-en`` or `int-he` depending on Sefaria.interfaceLang.
   *  If passed explicit text or html objects as props with "en" and/or "he", will only use those to determine correct text or fallback text to display.
   *  Otherwise:
   * `children` can be the English string, which will be translated with Sefaria._ if needed.
   * `children` can also take the form of <LangText> components above, so they can be used for longer paragrpahs or paragraphs containing html, if needed.
   * `context` is passed to Sefaria._ for additional translation context
   */
  const [contentVariable, isDangerouslySetInnerHTML]  = html ? [html, true] : [text, false];
  const isHebrew = Sefaria.interfaceLang === "hebrew";
  let elemclasses = classNames({"int-en": !isHebrew, "int-he": isHebrew});
  let textResponse = null;
  if (contentVariable) {// Prioritze explicit props passed in for text of the element, does not attempt to use Sefaria._() for this case
    let {he, en} = contentVariable;
    textResponse = isHebrew ? (he || en) : (en || he);
    let fallbackCls = (isHebrew && !he) ? "enInHe" : ((!isHebrew && !en) ? "heInEn" : "" );
    elemclasses += fallbackCls;
  } else { // Also handle composition with children
    const chlCount = React.Children.count(children);
    if (chlCount == 1) { // Same as passing in a `en` key but with children syntax
      textResponse = Sefaria._(children, context);
    } else if (chlCount <= Object.keys(AvailableLanguages()).length){ // When multiple languages are passed in via children
      let newChildren = __filterChildrenByLanguage(children, Sefaria.interfaceLang);
      textResponse = newChildren[0]; //assumes one language element per InterfaceText, may be too naive
    } else {
      console.log("Error too many children")
    }
  }
  return (
    isDangerouslySetInnerHTML ?
      <span className={elemclasses} dangerouslySetInnerHTML={{__html: textResponse}}/>
      :
      <span className={elemclasses}>{textResponse}</span>
  );
};
InterfaceText.propTypes = {
  //Makes sure that children passed in are either a single string, or an array consisting only of <EnglishText>, <HebrewText>
  children: PropTypes.oneOfType([
      PropTypes.string,
      PropTypes.arrayOf(AvailableLanguagesValidator),
  ]),
  content: PropTypes.object,
  html: PropTypes.object,
  context: PropTypes.string,
  className: PropTypes.string
};

const ContentText = ({text, html, overrideLanguage, defaultToInterfaceOnBilingual= false}) => {
  /**
   * Renders cotnet language throughout the site (content that comes from the database and is not interface language)
   * Gets the active content language from Context and renders only the appropriate child(ren) for given language
   * text {{text: object}} a dictionary {en: "some text", he: "some translated text"} to use for each language
   * html {{html: object}} a dictionary {en: "some html", he: "some translated html"} to use for each language in the case where it needs to be dangerously set html
   * overrideLanguage a string with the language name (full not 2 letter) to force to render to overriding what the content language context says. Can be useful if calling object determines one langugae is missing in a dynamic way
   * defaultToInterfaceOnBilingual use if you want components not to render all languages in bilingual mode, and default them to what the interface language is
   */
  const [contentVariable, isDangerouslySetInnerHTML]  = html ? [html, true] : [text, false];
  const contentLanguage = useContext(ContentLanguageContext);
  const languageToFilter = (defaultToInterfaceOnBilingual && contentLanguage.language === "bilingual") ? Sefaria.interfaceLang : (overrideLanguage ? overrideLanguage : contentLanguage.language);
  const langShort = languageToFilter.slice(0,2);
  let renderedItems = Object.entries(contentVariable).filter(([lang, _])=>{
    return (languageToFilter === "bilingual") ? true : ((lang === langShort) ? true : false);
  });
  return renderedItems.map( x =>
      isDangerouslySetInnerHTML ?
          <span className={x[0]} lang={x[0]} key={x[0]} dangerouslySetInnerHTML={{__html: x[1]}}/>
          :
          <span className={x[0]} lang={x[0]} key={x[0]}>{x[1]}</span>
  );
};


const LoadingRing = () => (
  <div className="lds-ring"><div></div><div></div><div></div><div></div></div>
);


/* flexible profile picture that overrides the default image of gravatar with text with the user's initials */
class ProfilePic extends Component {
  constructor(props) {
    super(props);
    this.state = {
      showDefault: !this.props.url || this.props.url.startsWith("https://www.gravatar"), // We can't know in advance if a gravatar image exists of not, so start with the default beforing trying to load image
      src: null,
      isFirstCropChange: true,
      crop: {unit: "px", width: 250, aspect: 1},
      croppedImageBlob: null,
      error: null,
    };
    this.imgFile = React.createRef();
  }
  setShowDefault() { /* console.log("error"); */ this.setState({showDefault: true});  }
  setShowImage() { /* console.log("load"); */ this.setState({showDefault: false});  }
  componentDidMount() {
    if (this.didImageLoad()) {
      this.setShowImage();
    } else {
      this.setShowDefault();
    }
  }
  didImageLoad(){
    // When using React Hydrate, the onLoad event of the profile image will return before
    // react code runs, so we check after mount as well to look replace bad images, or to
    // swap in a gravatar image that we now know is valid.
    const img = this.imgFile.current;
    return (img && img.complete && img.naturalWidth !== 0);
  }
  onSelectFile(e) {
    if (e.target.files && e.target.files.length > 0) {
      if (!e.target.files[0].type.startsWith('image/')) {
        this.setState({ error: "Error: Please upload an image with the correct file extension (e.g. jpg, png)"});
        return;
      }
      const reader = new FileReader();
      reader.addEventListener("load", () =>
        this.setState({ src: reader.result })
      );
      console.log("FILE", e.target.files[0]);
      reader.readAsDataURL(e.target.files[0]);
    }
  }
  onImageLoaded(image) {
    this.imageRef = image;
  }
  onCropComplete(crop) {
    this.makeClientCrop(crop);
  }
  onCropChange(crop, percentCrop) {
    // You could also use percentCrop:
    // this.setState({ crop: percentCrop });
    if (this.state.isFirstCropChange) {
      const { clientWidth:width, clientHeight:height } = this.imageRef;
      crop.width = Math.min(width, height);
      crop.height = crop.width;
      crop.x = (this.imageRef.width/2) - (crop.width/2);
      crop.y = (this.imageRef.height/2) - (crop.width/2);
      this.setState({ crop, isFirstCropChange: false });
    } else {
      this.setState({ crop });
    }
  }
  async makeClientCrop(crop) {
    if (this.imageRef && crop.width && crop.height) {
      const croppedImageBlob = await this.getCroppedImg(
        this.imageRef,
        crop,
        "newFile.jpeg"
      );
      //console.log(croppedImageUrl);
      this.setState({ croppedImageBlob });
    }
  }
  getCroppedImg(image, crop, fileName) {
    const canvas = document.createElement("canvas");
    const scaleX = image.naturalWidth / image.width;
    const scaleY = image.naturalHeight / image.height;
    canvas.width = crop.width * scaleX;
    canvas.height = crop.height * scaleY;
    const ctx = canvas.getContext("2d");
    ctx.drawImage(
      image,
      crop.x * scaleX,
      crop.y * scaleY,
      crop.width * scaleX,
      crop.height * scaleY,
      0,
      0,
      crop.width * scaleX,
      crop.height * scaleY
    );

    return new Promise((resolve, reject) => {
      canvas.toBlob(blob => {
        if (!blob) {
          console.error("Canvas is empty");
          return;
        }
        blob.name = fileName;
        resolve(blob);
      }, "image/jpeg");
    });
  }
  closePopup({ cb }) {
    this.setState({
      src: null,
      crop: {unit: "px", width: 250, aspect: 1},
      isFirstCropChange: true,
      croppedImageBlob: null,
      error: null,
    }, cb);
  }
  async upload() {
    const formData = new FormData();
    formData.append('file', this.state.croppedImageBlob);
    this.setState({ uploading: true });
    let errored = false;
    try {
      const response = await Sefaria.uploadProfilePhoto(formData);
      if (response.error) {
        throw new Error(response.error);
      } else {
        this.closePopup({ cb: () => {
          window.location = "/profile/" + Sefaria.slug; // reload to get update
          return;
        }});
      }
    } catch (e) {
      errored = true;
      console.log(e);
    }
    this.setState({ uploading: false, errored });
  }
  render() {
    const { name, url, len, hideOnDefault, showButtons, outerStyle } = this.props;
    const { showDefault, src, crop, error, uploading, isFirstCropChange } = this.state;
    const nameArray = !!name.trim() ? name.trim().split(/\s/) : [];
    const initials = nameArray.length > 0 ? (nameArray.length === 1 ? nameArray[0][0] : nameArray[0][0] + nameArray[nameArray.length-1][0]) : "";
    const defaultViz = showDefault ? 'flex' : 'none';
    const profileViz = showDefault ? 'none' : 'block';
    const imageSrc = url.replace("profile-default.png", 'profile-default-404.png');  // replace default with non-existant image to force onLoad to fail

    return (
      <div style={outerStyle} className="profile-pic">
        <div className={classNames({'default-profile-img': 1, noselect: 1, invisible: hideOnDefault})}
          style={{display: defaultViz,  width: len, height: len, fontSize: len/2}}>
          { showButtons ? null : `${initials}` }
        </div>
        <img
          className="img-circle profile-img"
          style={{display: profileViz, width: len, height: len, fontSize: len/2}}
          src={imageSrc}
          alt="User Profile Picture"
          ref={this.imgFile}
          onLoad={this.setShowImage}
          onError={this.setShowDefault}
        />
        {this.props.children ? this.props.children : null /*required for slate.js*/}
        { showButtons ? /* cant style file input directly. see: https://stackoverflow.com/questions/572768/styling-an-input-type-file-button */
            (<div className={classNames({"profile-pic-button-visible": showDefault !== null, "profile-pic-hover-button": !showDefault, "profile-pic-button": 1})}>
              <input type="file" className="profile-pic-input-file" id="profile-pic-input-file" onChange={this.onSelectFile} onClick={(event)=> { event.target.value = null}}/>
              <label htmlFor="profile-pic-input-file" className={classNames({resourcesLink: 1, blue: showDefault})}>
                <span className="int-en">{ showDefault ? "Add Picture" : "Upload New" }</span>
                <span className="int-he">{ showDefault ? "הוספת תמונה" : "עדכון תמונה" }</span>
              </label>
            </div>) : null
          }
          { (src || !!error) && (
            <div id="interruptingMessageBox" className="sefariaModalBox">
              <div id="interruptingMessageOverlay" onClick={this.closePopup}></div>
              <div id="interruptingMessage" className="profile-pic-cropper-modal">
                <div className="sefariaModalContent profile-pic-cropper-modal-inner">
                  { src ?
                    (<ReactCrop
                      src={src}
                      crop={crop}
                      className="profile-pic-cropper"
                      keepSelection
                      onImageLoaded={this.onImageLoaded}
                      onComplete={this.onCropComplete}
                      onChange={this.onCropChange}
                    />) : (<div className="profile-pic-cropper-error">{ error }</div>)
                  }
              </div>
              { (uploading || isFirstCropChange) ? (<div className="profile-pic-loading"><LoadingRing /></div>) : (
                <div>
                  <div className="smallText profile-pic-cropper-desc">
                    <span className="int-en">Drag corners to crop image</span>
                    <span className="int-he">לחיתוך התמונה, גרור את הפינות</span>
                  </div>
                  <div className="profile-pic-cropper-button-row">
                    <a href="#" className="resourcesLink profile-pic-cropper-button" onClick={this.closePopup}>
                      <span className="int-en">Cancel</span>
                      <span className="int-he">בטל</span>
                    </a>
                    <a href="#" className="resourcesLink blue profile-pic-cropper-button" onClick={this.upload}>
                      <span className="int-en">Save</span>
                      <span className="int-he">שמור</span>
                    </a>
                  </div>
                </div>
                )
              }
            </div>
          </div>
          )
        }
      </div>
    );
  }
}
ProfilePic.propTypes = {
  url:     PropTypes.string,
  name:    PropTypes.string,
  len:     PropTypes.number,
  hideOnDefault: PropTypes.bool,  // hide profile pic if you have are displaying default pic
  showButtons: PropTypes.bool,  // show profile pic action buttons
};


const FilterableList = ({
  filterFunc, sortFunc, renderItem, sortOptions, getData, data, renderEmptyList,
  renderHeader, renderFooter, showFilterHeader, extraData, refreshData,
  scrollableElement, pageSize, onDisplayedDataChange, initialRenderSize,
  bottomMargin, containerClass
}) => {
  const [filter, setFilter] = useState('');
  const [sortOption, setSortOption] = useState(sortOptions[0]);
  const [displaySort, setDisplaySort] = useState(false);

  // Apply filter and sort to the raw data
  const processData = rawData => rawData ? rawData
      .filter(item => !filter ? true : filterFunc(filter, item))
      .sort((a, b) => sortFunc(sortOption, a, b, extraData))
      : [];

  const cachedData = data || null;
  const [loading, setLoading] = useState(!cachedData);
  const [rawData, setRawData] = useState(cachedData);
  const [displayData, setDisplayData] = useState(processData(rawData));

  // If `getData` function is passed, load data through this effect
  useEffect(() => {
    let isMounted = true;
    if (!rawData) { // Don't try calling getData when `data` is intially passed
      setLoading(true);
      getData().then(data => {
        if (isMounted) {
          setRawData(data);
          setDisplayData(processData(data));
          setLoading(false);
        }
      });
    }
    return () => {
      isMounted = false;
    };
  }, [getData, rawData]);

  // Alternatively, if there is no `getData` function passed, we expect data
  // to be fed in directly through the `data` prop. Check `data` again whenever
  // refreshData signal changes.
  useEffect(() => {
    setRawData(data);
    setDisplayData(processData(data));
  }, [data, refreshData]);

  // Updates to filter or sort
  useEffect(() => {
    setDisplayData(processData(rawData));
  }, [filter, sortOption, extraData]);

  const dataUpToPage = usePaginatedDisplay(scrollableElement, displayData, pageSize, bottomMargin, initialRenderSize || pageSize);

  if (onDisplayedDataChange) {
    useEffect(() => {
      onDisplayedDataChange(dataUpToPage);
    }, [dataUpToPage]);
  }

  const onSortChange = newSortOption => {
    if (newSortOption === sortOption) { return; }
    setSortOption(newSortOption);
    setDisplaySort(false);
  };

  const oldDesign = typeof showFilterHeader == 'undefined';
  return (
    <div className="filterable-list">
      {oldDesign ? <div className="filter-bar">
        <div className="filter-bar-inner">
          <ReaderNavigationMenuSearchButton />
          <input
            type="text"
            placeholder={Sefaria._("Search")}
            name="filterableListInput"
            value={filter}
            onChange={e => setFilter(e.target.value)}
          />
        </div>
        <div>
          { sortOptions.length > 1 ?
            <DropdownModal close={()=>setDisplaySort(false)} isOpen={displaySort}>
              <DropdownButton
                isOpen={displaySort}
                toggle={()=>setDisplaySort(prev => !prev)}
                enText={"Sort"}
                heText={"מיון"}
              />
              <DropdownOptionList
                isOpen={displaySort}
                options={sortOptions.map(option => ({type: option, name: option, heName: Sefaria._(option)}))}
                currOptionSelected={sortOption}
                handleClick={onSortChange}
              />
            </DropdownModal>
            : null
          }
        </div>
      </div> : null }
      { !oldDesign && showFilterHeader ? (
        <div className="filter-bar-new">
          <div className="filter-input">
            <ReaderNavigationMenuSearchButton />
            <input
              type="text"
              placeholder={Sefaria._("Search")}
              name="filterableListInput"
              value={filter}
              onChange={e => setFilter(e.target.value)}
            />
          </div>
          <div className="filter-sort-wrapper">
            <span className="systemText">
              <span className="int-en">Sort by</span>
              <span className="int-he">מיון לפי</span>
            </span>
            { sortOptions.map(option =>(
              <span
                key={option}
                className={classNames({'sort-option': 1, noselect: 1, active: sortOption === option})}
                onClick={() => onSortChange(option)}
              >
                <span className="int-en">{ option }</span>
                <span className="int-he">{ Sefaria._(option) }</span>
              </span>
            ))}
          </div>
        </div>
      ) : null}
      {
        loading ? <LoadingMessage /> :
        ( dataUpToPage.length ?
          (
            <div className={"filter-content" + (containerClass ? " " + containerClass : "")}>
              { !!renderHeader ? renderHeader() : null }
              { dataUpToPage.map(renderItem) }
              { !!renderFooter ? renderFooter() : null }
            </div>
          ) : ( !!renderEmptyList ? renderEmptyList() : null )
        )
      }
    </div>
  );
};
FilterableList.propTypes = {
  filterFunc:       PropTypes.func.isRequired,
  sortFunc:         PropTypes.func.isRequired,
  renderItem:       PropTypes.func.isRequired,
  sortOptions:      PropTypes.array.isRequired,
  getData:          PropTypes.func,   // At least one of `getData` or `data` is required
  data:             PropTypes.array,
  renderEmptyList:  PropTypes.func,
  renderHeader:     PropTypes.func,
  renderFooter:     PropTypes.func,
  showFilterHeader: PropTypes.bool,
  extraData:        PropTypes.object,  // extraData to pass to sort function
};


class TabView extends Component {
  constructor(props) {
    super(props);
    const { currTabIndex } = props;
    this.state = {
      currTabIndex: (typeof currTabIndex == 'undefined') ? 0 : currTabIndex,
    };
  }
  openTab(index) {
    this.setState({currTabIndex: index});
  }
  onClickTab(e) {
    let target = $(event.target);
    while (!target.attr("data-tab-index")) { target = target.parent(); }
    const tabIndex = parseInt(target.attr("data-tab-index"));
    const { onClickArray, setTab, tabs } = this.props;
    if (onClickArray && onClickArray[tabIndex]) {
      onClickArray[tabIndex]();
    } else {
      this.openTab(tabIndex);
      setTab && setTab(tabIndex, tabs);
    }
  }
  renderTab(tab, index) {
    const { currTabIndex } = typeof this.props.currTabIndex == 'undefined' ? this.state : this.props;
    return (
      <div className={classNames({active: currTabIndex === index, justifyright: tab.justifyright})} key={tab.text} data-tab-index={index} onClick={this.onClickTab}>
        {this.props.renderTab(tab, index)}
      </div>
    );
  }
  render() {
    const { currTabIndex } = typeof this.props.currTabIndex == 'undefined' ? this.state : this.props;
    return (
      <div className="tab-view">
        <div className="tab-list sans-serif">
          {this.props.tabs.map(this.renderTab)}
        </div>
        { React.Children.toArray(this.props.children)[currTabIndex] }
      </div>
    );
  }
}
TabView.propTypes = {
  tabs: PropTypes.array.isRequired,
  renderTab: PropTypes.func.isRequired,
  currTabIndex: PropTypes.number,  // optional. If passed, TabView will be controlled from outside
  setTab: PropTypes.func,          // optional. If passed, TabView will be controlled from outside
  onClickArray: PropTypes.object,  // optional. If passed, TabView will be controlled from outside
};


class DropdownOptionList extends Component {
  render() {
    return (
      <div className={(this.props.isOpen) ? "dropdown-option-list" :"dropdown-option-list hidden"}>
        <table>
          <tbody>
            {
              this.props.options.map( (option, iSortTypeObj) => {
                const tempClasses = classNames({'filter-title': 1, unselected: this.props.currOptionSelected !== option.type});
                return (
                  <tr key={option.type} className={tempClasses} onClick={()=>{ this.props.handleClick(option.type); }} tabIndex={`${iSortTypeObj}`} onKeyPress={e => {e.charCode == 13 ? this.props.handleClick(option.type) : null}} aria-label={`Sort by ${option.name}`}>
                    <td>
                      <img className="dropdown-option-check" src="/static/img/check-mark.svg" alt={`${option.name} sort selected`}/>
                    </td>
                    <td className="dropdown-option-list-label">
                      <span className="int-en">{option.name}</span>
                      <span className="int-he" dir="rtl">{option.heName}</span>
                    </td>
                  </tr>
                );
              })
            }
          </tbody>
        </table>
      </div>
    );
  }
}
DropdownOptionList.propTypes = {
  initialTabIndex: PropTypes.number,
  setTab: PropTypes.func,
  isOpen: PropTypes.bool.isRequired,
  options: PropTypes.array.isRequired,
  currOptionSelected: PropTypes.string.isRequired,
  handleClick: PropTypes.func.isRequired,
};


class DropdownButton extends Component {
  render() {
    const { isOpen, toggle, enText, heText } = this.props;
    const filterTextClasses = classNames({ "dropdown-button": 1, active: isOpen });
    return (
      <div className={ filterTextClasses } tabIndex="0" onClick={toggle} onKeyPress={(e) => {e.charCode == 13 ? toggle(e):null}}>
        <span className="int-en">{enText}</span>
        <span className="int-he">{heText}</span>
        {isOpen ? <img src="/static/img/arrow-up.png" alt=""/> : <img src="/static/img/arrow-down.png" alt=""/>}
      </div>
    )
  }
}
DropdownButton.propTypes = {
  isOpen: PropTypes.bool.isRequired,
  toggle: PropTypes.func.isRequired,
  enText: PropTypes.string.isRequired,
  heText: PropTypes.string.isRequired,
}


class DropdownModal extends Component {
  componentDidMount() {
    document.addEventListener('mousedown', this.handleClickOutside, false);
  }
  componentWillUnmount() {
    document.removeEventListener('mousedown', this.handleClickOutside, false);
  }
  handleClickOutside(event) {
    const domNode = ReactDOM.findDOMNode(this);
    if ((!domNode || !domNode.contains(event.target)) && this.props.isOpen) {
      this.props.close();
    }
  }
  render() {
    return (
      <div className={classNames({"dropdown-modal": 1, "position-unset": this.props.positionUnset, "sans-serif": 1})}>
        { this.props.children }
      </div>
    );
  }
}
DropdownModal.propTypes = {
  close:   PropTypes.func.isRequired,
  isOpen:  PropTypes.bool.isRequired,
  positionUnset: PropTypes.bool,  // for search filters
};


class Link extends Component {
  handleClick(e) {
    e.preventDefault();
    this.props.onClick();
  }
  render() {
    return <a
              className={this.props.className}
              href={this.props.href}
              onClick={this.handleClick}
              title={this.props.title}>{this.props.children}</a>
  }
}
Link.propTypes = {
  href:    PropTypes.string.isRequired,
  onClick: PropTypes.func,
  title:   PropTypes.string.isRequired,
};


class GlobalWarningMessage extends Component {
  close() {
    Sefaria.globalWarningMessage = null;
    this.forceUpdate();
  }
  render() {
    return Sefaria.globalWarningMessage ?
      <div id="globalWarningMessage">
        <i className='close fa fa-times' onClick={this.close}></i>
        <div dangerouslySetInnerHTML={ {__html: Sefaria.globalWarningMessage} }></div>
      </div>
      : null;
  }
}


const ReaderNavigationMenuSection = ({title, heTitle, content, enableAnchor}) => (
  (!content) ? null :
  <div className="readerNavSection" id={enableAnchor ? "navigation-" + title.toLowerCase() : ""}>
    {title ? (
    <h2 className="sans-serif">
      <InterfaceText text={{en: title, he: heTitle}} />
    </h2>) : null }
    {content}
  </div>
);
ReaderNavigationMenuSection.propTypes = {
  title:   PropTypes.string,
  heTitle: PropTypes.string,
  content: PropTypes.object,
  enableAnchor: PropTypes.bool
};
ReaderNavigationMenuSection.defaultProps = {
  enableAnchor: false
};


class TextBlockLink extends Component {
  // Monopoly card style link with category color at top
  // This component is seriously overloaded :grimacing:

  render() {
    let { book, category, title, heTitle, showSections, sref, heRef, displayValue, heDisplayValue, position, url_string, recentItem, currVersions, sideColor, saved, sheetTitle, sheetOwner, timeStamp, intlang } = this.props;
    const index    = Sefaria.index(book);
    category = category || (index ? index.primary_category : "Other");
    const style    = {"borderColor": Sefaria.palette.categoryColor(category)};
    title    = title   || (showSections ? sref : book);
    heTitle  = heTitle || (showSections ? heRef : index.heTitle);
    const hlang = intlang ? "int-he": "he";
    const elang = intlang ? "int-en": "en";
    let byLine;
    if (!!sheetOwner && sideColor) {
      title = sheetTitle.stripHtml();
      heTitle = title;
      byLine = sheetOwner;
    }
    const subtitle = displayValue ? (
        <span className="blockLinkSubtitle">
            <span className={elang}>{displayValue}</span>
            <span className={hlang}>{heDisplayValue}</span>
        </span>
    ) : null;

    position = position || 0;
    const isSheet = book === 'Sheet';
    const classes  = classNames({refLink: !isSheet, sheetLink: isSheet, blockLink: 1, recentItem, calendarLink: (subtitle != null), saved });
    url_string = url_string ? url_string : sref;
    let url;
    if (isSheet) {
      url = `/sheets/${Sefaria.normRef(url_string).replace('Sheet.','')}`
    } else {
      url = "/" + Sefaria.normRef(url_string) + Object.keys(currVersions)
        .filter(vlang=>!!currVersions[vlang])
        .map(vlang=>`&v${vlang}=${currVersions[vlang]}`)
        .join("")
        .replace("&","?");
    }

    if (sideColor) {
      return (
        <a href={url} className={classes} data-ref={sref} data-ven={currVersions.en} data-vhe={currVersions.he} data-position={position}>
          <div className="sideColorLeft" data-ref-child={true}>
            <div className="sideColor" data-ref-child={true} style={{backgroundColor: Sefaria.palette.categoryColor(category)}} />
            <div className="sideColorInner" data-ref-child={true}>
              <span className={elang} data-ref-child={true}>{title}{!!sheetOwner ? (<i className="byLine" data-ref-child={true}>{byLine}</i>) : null}</span>
              <span className={hlang} data-ref-child={true}>{heTitle}{!!sheetOwner ? (<i className="byLine" data-ref-child={true}>{byLine}</i>) : null}</span>
            </div>
          </div>
          <div className="sideColorRight">
            { saved ? <SaveButton historyObject={{ ref: sref, versions: currVersions }} /> : null }
            { !saved && timeStamp ?
              <span className="sans-serif">
                { Sefaria.util.naturalTime(timeStamp) }
              </span>: null
            }
          </div>
        </a>
      );
    }
    return (
      <a href={url} className={classes} data-ref={sref} data-ven={currVersions.en} data-vhe={currVersions.he} data-position={position} style={style}>
        <span className={elang}>{title}</span>
        <span className={hlang}>{heTitle}</span>
        {subtitle}
      </a>
    );
  }
}
TextBlockLink.propTypes = {
  sref:            PropTypes.string.isRequired,
  currVersions:    PropTypes.object.isRequired,
  heRef:           PropTypes.string,
  book:            PropTypes.string,
  category:        PropTypes.string,
  title:           PropTypes.string,
  heTitle:         PropTypes.string,
  displayValue:    PropTypes.string,
  heDisplayValue:  PropTypes.string,
  url_string:      PropTypes.string,
  showSections:    PropTypes.bool,
  recentItem:      PropTypes.bool,
  position:        PropTypes.number,
  sideColor:       PropTypes.bool,
  saved:           PropTypes.bool,
  sheetTitle:      PropTypes.string,
  sheetOwner:      PropTypes.string,
  timeStamp:       PropTypes.number,
};
TextBlockLink.defaultProps = {
  currVersions: {en:null, he:null},
};


class LanguageToggleButton extends Component {
  toggle(e) {
    e.preventDefault();
    this.props.toggleLanguage();
  }
  render() {
    var url = this.props.url || "";
    return (<a href={url} className="languageToggle" onClick={this.toggle}>
              <img className="en" src="/static/img/aleph.svg" alt="Hebrew Language Toggle Icon" />
              <img className="he" src="/static/img/aye.svg" alt="English Language Toggle Icon" />
            </a>);
  }
}
LanguageToggleButton.propTypes = {
  toggleLanguage: PropTypes.func.isRequired,
  url:            PropTypes.string,
};


const DangerousInterfaceBlock = ({en, he, classes}) => (
        <div className={classes}>
          <InterfaceText html={{"en": en, "he":he}} />
        </div>
    );
DangerousInterfaceBlock.propTypes = {
    en: PropTypes.string,
    he: PropTypes.string,
    classes: PropTypes.string
};


const SimpleInterfaceBlock = ({en, he, classes}) => (
        <div className={classes}>
            <InterfaceText text={{en:en, he:he}} />
        </div>
    );
SimpleInterfaceBlock.propTypes = {
    en: PropTypes.string,
    he: PropTypes.string,
    classes: PropTypes.string
};


const SimpleContentBlock = ({en, he, classes}) => (
        <div className={classes}>
          <span className="he" dangerouslySetInnerHTML={ {__html: he } } />
          <span className="en" dangerouslySetInnerHTML={ {__html: en } } />
        </div>
    );
SimpleContentBlock.propTypes = {
    en: PropTypes.string,
    he: PropTypes.string,
    classes: PropTypes.string
};


const SimpleLinkedBlock = ({en, he, url, classes, aclasses, children, onClick}) => (
        <div className={classes} onClick={onClick}>
            <a href={url} className={aclasses}>
              <InterfaceText text={{en, he}}/>
            </a>
            {children}
        </div>
    );
SimpleLinkedBlock.propTypes = {
    en: PropTypes.string,
    he: PropTypes.string,
    url: PropTypes.string,
    classes: PropTypes.string,
    aclasses: PropTypes.string
};



class BlockLink extends Component {
  render() {
    var interfaceClass = this.props.interfaceLink ? 'int-' : '';
    var cn = {blockLink: 1};
    var linkClass = this.props.title.toLowerCase().replace(" ", "-") + "-link";
    cn[linkClass] = 1;
    var classes = classNames(cn);
      return (<a className={classes} href={this.props.target}>
              {this.props.image ? <img src={this.props.image} alt="" /> : null}
              <span className={`${interfaceClass}en`}>{this.props.title}</span>
              <span className={`${interfaceClass}he`}>{this.props.heTitle}</span>
           </a>);
  }
}
BlockLink.propTypes = {
  title:         PropTypes.string,
  heTitle:       PropTypes.string,
  target:        PropTypes.string,
  image:         PropTypes.string,
  interfaceLink: PropTypes.bool
};
BlockLink.defaultProps = {
  interfaceLink: false
};


class ToggleSet extends Component {
  // A set of options grouped together.
  render() {
    let classes = {toggleSet: 1, separated: this.props.separated };
    classes[this.props.name] = 1;
    classes = classNames(classes);
    const value = this.props.name === "layout" ? this.props.currentLayout() : this.props.settings[this.props.name];
    const width = 100.0 - (this.props.separated ? (this.props.options.length - 1) * 3 : 0);
    let style = {width: (width/this.props.options.length) + "%"};
    const label = this.props.label ? (<span className="toggle-set-label">{this.props.label}</span>) : null;
    return (
      <div className={classes} role={this.props.role} aria-label={this.props.ariaLabel}>
          {label}
          <div>
        {
          this.props.options.map(function(option) {
            return (
              <ToggleOption
                name={option.name}
                key={option.name}
                set={this.props.name}
                role={option.role}
                ariaLable={option.ariaLabel}
                on={value == option.name}
                setOption={this.props.setOption}
                style={style}
                image={option.image}
                fa={option.fa}
                content={option.content} />);
          }.bind(this))
        }
          </div>
      </div>);
  }
}
ToggleSet.propTypes = {
  name:          PropTypes.string.isRequired,
  label:         PropTypes.string,
  setOption:     PropTypes.func.isRequired,
  currentLayout: PropTypes.func,
  settings:      PropTypes.object.isRequired,
  options:       PropTypes.array.isRequired,
  separated:     PropTypes.bool,
  role:          PropTypes.string,
  ariaLabel:     PropTypes.string
};


class ToggleOption extends Component {
  // A single option in a ToggleSet

  handleClick() {
    this.props.setOption(this.props.set, this.props.name);
    if (Sefaria.site) { Sefaria.track.event("Reader", "Display Option Click", this.props.set + " - " + this.props.name); }
  }
  checkKeyPress(e){
    if (e.keyCode === 39  || e.keyCode === 40) { //39 is right arrow -- 40 is down
        $(e.target).siblings(".toggleOption").attr("tabIndex","-1");
        $(e.target).attr("tabIndex","-1");
        $(e.target).next(".toggleOption").focus().attr("tabIndex","0");
    }
    else if (e.keyCode === 37 || e.keyCode === 38) { //37 is left arrow -- 38 is up
        $(e.target).siblings(".toggleOption").attr("tabIndex","-1");
        $(e.target).attr("tabIndex","-1");
        $(e.target).prev(".toggleOption").focus().attr("tabIndex","0");
    }
    else if (e.keyCode === 13) { //13 is enter
        $(e.target).trigger("click");
    }
    else if (e.keyCode === 9) { //9 is tab
        var lastTab = $("div[role='dialog']").find(':tabbable').last();
        var firstTab = $("div[role='dialog']").find(':tabbable').first();
        if (e.shiftKey) {
          if ($(e.target).is(firstTab)) {
            $(lastTab).focus();
            e.preventDefault();
          }
        }
        else {
          if ($(e.target).is(lastTab)) {
            $(firstTab).focus();
            e.preventDefault();
          }
        }
    }
    else if (e.keyCode === 27) { //27 is escape
        e.stopPropagation();
        $(".mask").trigger("click");
    }
  }
  render() {
    let classes = {toggleOption: 1, on: this.props.on };
    const tabIndexValue = this.props.on ? 0 : -1;
    const ariaCheckedValue = this.props.on ? "true" : "false";
    classes[this.props.name] = 1;
    classes = classNames(classes);
    let content = this.props.image ? (<img src={this.props.image} alt=""/>) :
                    this.props.fa ? (<i className={"fa fa-" + this.props.fa}></i>) :
                      (<span dangerouslySetInnerHTML={ {__html: this.props.content} }></span>);
    return (
      <div
        role={this.props.role}
        aria-label= {this.props.ariaLabel}
        tabIndex = {this.props.role == "radio"? tabIndexValue : "0"}
        aria-checked={ariaCheckedValue}
        className={classes}
        style={this.props.style}
        onKeyDown={this.checkKeyPress}
        onClick={this.handleClick}>
        {content}
      </div>);
  }
}


class ReaderNavigationMenuSearchButton extends Component {
  render() {
    return (<span className="readerNavMenuSearchButton" onClick={this.props.onClick}>
      <img src="/static/icons/iconmonstr-magnifier-2.svg" />
    </span>);
  }
}


class ReaderNavigationMenuMenuButton extends Component {
  render() {
    var isheb = Sefaria.interfaceLang == "hebrew";
    var icon = this.props.compare ? (isheb ?
      <i className="fa fa-chevron-right"></i> : <i className="fa fa-chevron-left"></i>) :
        (<i className="fa fa-bars"></i>);
    return (<span className="readerNavMenuMenuButton" onClick={this.props.onClick}>{icon}</span>);
  }
}
ReaderNavigationMenuMenuButton.propTypes = {
  onClick: PropTypes.func,
  compare: PropTypes.bool,
};


class ReaderNavigationMenuCloseButton extends Component {
  onClick(e) {
    e.preventDefault();
    this.props.onClick();
  }
  render() {
    if (this.props.icon == "circledX"){
      var icon = <img src="/static/img/circled-x.svg" />;
    } else if (this.props.icon == "chevron") {
      var icon = <i className="fa fa-chevron-left"></i>
    } else {
      var icon = "×";
    }
    var classes = classNames({readerNavMenuCloseButton: 1, circledX: this.props.icon === "circledX"});
    var url = this.props.url || "";
    return (<a href={url} className={classes} onClick={this.onClick}>{icon}</a>);
  }
}


class ReaderNavigationMenuDisplaySettingsButton extends Component {
  render() {
    var style = this.props.placeholder ? {visibility: "hidden"} : {};
    var icon = Sefaria._siteSettings.TORAH_SPECIFIC ?
      <img src="/static/img/ayealeph.svg" alt="Toggle Reader Menu Display Settings" style={style} /> :
      <span className="textIcon">Aa</span>;
    return (<a
              className="readerOptions"
              tabIndex="0"
              role="button"
              aria-haspopup="true"
              aria-label="Toggle Reader Menu Display Settings"
              style={style}
              onClick={this.props.onClick}
              onKeyPress={function(e) {e.charCode == 13 ? this.props.onClick(e):null}.bind(this)}>
              {icon}
            </a>);
  }
}
ReaderNavigationMenuDisplaySettingsButton.propTypes = {
  onClick: PropTypes.func,
  placeholder: PropTypes.bool,
};


function InterfaceLanguageMenu({currentLang}){
  const [isOpen, setIsOpen] = useState(false);
  const wrapperRef = useRef(null);

  const getCurrentPage = () => {
    return isOpen ? (encodeURIComponent(Sefaria.util.currentPath())) : "/";
  }
  const handleClick = (e) => {
    e.stopPropagation();
    setIsOpen(isOpen => !isOpen);
  }
  const handleHideDropdown = (event) => {
      if (event.key === 'Escape') {
          setIsOpen(false);
      }
  };
  const handleClickOutside = (event) => {
      if (
          wrapperRef.current &&
          !wrapperRef.current.contains(event.target)
      ) {
          setIsOpen(false);
      }
  };

  useEffect(() => {
      document.addEventListener('keydown', handleHideDropdown, true);
      document.addEventListener('click', handleClickOutside, true);
      return () => {
          document.removeEventListener('keydown', handleHideDropdown, true);
          document.removeEventListener('click', handleClickOutside, true);
      };
  }, []);

  return (
      <div className="interfaceLinks" ref={wrapperRef}>
        <a className="interfaceLinks-button" onClick={handleClick}><img src="/static/icons/globe-wire.svg"/></a>
        <div className={`interfaceLinks-menu ${ isOpen ? "open" : "closed"}`}>
          <div className="interfaceLinks-header">
            <span className="int-en">Site Language</span>
            <span className="int-he">שפת האתר</span>
          </div>
          <div className="interfaceLinks-options">
            <a className={`interfaceLinks-option int-bi int-he ${(currentLang == 'hebrew') ? 'active':''}`} href={`/interface/hebrew?next=${getCurrentPage()}`}>עברית</a>
            <a className={`interfaceLinks-option int-bi int-en ${(currentLang == 'english') ? 'active' : ''}`} href={`/interface/english?next=${getCurrentPage()}`}>English</a>
          </div>
        </div>
      </div>
  );
}
InterfaceLanguageMenu.propTypes = {
  currentLang: PropTypes.string
}


function SaveButton({historyObject, placeholder, tooltip, toggleSignUpModal}) {
  if (!historyObject) { placeholder = true; }
  const isSelected = () => !!Sefaria.getSavedItem(historyObject);
  const [selected, setSelected] = useState(placeholder || isSelected());
  useEffect(() => {
    if (placeholder) { return; }
    setSelected(isSelected())
  }, [historyObject && historyObject.ref]);

  const [isPosting, setPosting] = useState(false);

  const style = placeholder ? {visibility: 'hidden'} : {};
  const classes = classNames({saveButton: 1, "tooltip-toggle": tooltip});
  const altText = placeholder ? '' :
      `${Sefaria._(selected ? "Remove" : "Save")} "${historyObject.sheet_title ?
          historyObject.sheet_title.stripHtml() : Sefaria._r(historyObject.ref)}"`;

  function onClick(event) {
    if (isPosting) { return; }
    event.preventDefault();
    setPosting(true);
    Sefaria.track.event("Saved", "saving", historyObject.ref);
    Sefaria.toggleSavedItem(historyObject)
        .then(() => { setSelected(isSelected()); }) // since request is async, check if it's selected from data
        .catch(e => { if (e == 'notSignedIn') { toggleSignUpModal(); }})
        .finally(() => { setPosting(false); });
  }

  return (
    <ToolTipped {...{ altText, classes, style, onClick }}>
      { selected ? <img src="/static/icons/bookmark-filled.svg" alt={altText}/> :
        <img src="/static/icons/bookmark.svg" alt={altText}/> }
    </ToolTipped>
  );
}
SaveButton.propTypes = {
  historyObject: PropTypes.shape({
    ref: PropTypes.string,
    versions: PropTypes.object,
  }),
  placeholder: PropTypes.bool,
  tooltip: PropTypes.bool,
  toggleSignUpModal: PropTypes.func,
};


const ToolTipped = ({ altText, classes, style, onClick, children }) => (
  <div aria-label={altText} tabIndex="0"
    className={classes} role="button"
    style={style} onClick={onClick}
    onKeyPress={e => {e.charCode == 13 ? onClick(e): null}}>
    { children }
  </div>
);


class FollowButton extends Component {
  constructor(props) {
    super(props);
    this.state = {
      following: props.following, // Deal w/ case where we don't know?
      hovering: false
    }
  }
  _postFollow() {
    $.post("/api/follow/" + this.props.uid, {}, data => {
      Sefaria.following.push(this.props.uid);  // keep local following list up-to-date
      Sefaria.track.event("Following", "New Follow", this.props.uid);
    });
  }
  _postUnfollow() {
    $.post("/api/unfollow/" + this.props.uid, {}, data => {
      Sefaria.following = Sefaria.following.filter(i => i !== this.props.uid);  // keep local following list up-to-date
      Sefaria.track.event("Following", "Unfollow", this.props.uid);
    });
  }
  onMouseEnter() {
    if (this.props.disableUnfollow) { return; }
    this.setState({hovering: true});
  }
  onMouseLeave() {
    this.setState({hovering: false});
  }
  onClick(e) {
    e.stopPropagation();
    if (!Sefaria._uid) {
      this.props.toggleSignUpModal();
      return;
    }
    if (this.state.following && !this.props.disableUnfollow) {
      this._postUnfollow();
      this.setState({following: false});
    } else {
      this._postFollow();
      this.setState({following: true, hovering: false});  // hovering:false keeps the "unfollow" from flashing.
    }
  }
  render() {
    const classes = classNames({
      largeFollowButton: this.props.large,
      smallFollowButton: !this.props.large,
      following: this.state.following,
      hovering: this.state.hovering,
      smallText: !this.props.large,
    });
    let buttonText = this.state.following ? this.state.hovering ?  "Unfollow" : "Following" : "Follow";
    buttonText = buttonText === "Follow" && this.props.followBack ? "Follow Back" : buttonText;
    return ( 
      <div className={classes} onMouseEnter={this.onMouseEnter} onMouseLeave={this.onMouseLeave} onClick={this.onClick}>
        <InterfaceText context={"FollowButton"}>{buttonText}</InterfaceText>
      </div>
    );
  }
}
FollowButton.propTypes = {
  uid:               PropTypes.number.isRequired,
  following:         PropTypes.bool,  // is this person followed already?
  large:             PropTypes.bool,
  disableUnfollow:   PropTypes.bool,
  followBack:        PropTypes.bool,
  toggleSignUpModal: PropTypes.func,

<<<<<<< HEAD
=======
};


>>>>>>> 38a9a0d6
const CategoryColorLine = ({category}) =>
  <div className="categoryColorLine" style={{background: Sefaria.palette.categoryColor(category)}}/>;


class ProfileListing extends Component {
  render() {
    const { url, image, name, uid, is_followed, toggleSignUpModal, smallfonts, organization } = this.props;
    return (
      <div className="authorByLine sans-serif">
        <div className="authorByLineImage">
          <a href={url}>
            <ProfilePic
              len={40}
              url={image}
              name={name}
            />
          </a>
        </div>
        <div className="authorByLineText">
          <SimpleLinkedBlock
            classes="authorName"
            aclasses={smallfonts?"smallText":"systemText"}
            url={url}
            en={name}
            he={name}
          >
            <FollowButton 
              large={false}
              uid={uid}
              following={is_followed}
              disableUnfollow={true}
              toggleSignUpModal={toggleSignUpModal} />
          </SimpleLinkedBlock>
          {
            !!organization ? <SimpleInterfaceBlock
              classes={"authorOrganization" + (smallfonts?"smallText":"systemText")}
              en={organization}
              he={organization}
            />:null
          }
        </div>
      </div>
    );
  }
}
ProfileListing.propTypes = {
  uid:         PropTypes.number.isRequired,
  url:         PropTypes.string.isRequired,
  image:       PropTypes.string.isRequired,
  name:        PropTypes.string.isRequired,
  is_followed: PropTypes.bool,
  toggleSignUpModal: PropTypes.func,
};


const SheetListing = ({
  sheet, connectedRefs, handleSheetClick, handleSheetDelete, handleCollectionsChange,
  editable, deletable, saveable, collectable, pinnable, pinned, pinSheet,
  hideAuthor, showAuthorUnderneath, infoUnderneath, hideCollection, openInNewTab, toggleSignUpModal
}) => {
  // A source sheet presented in lists, like sidebar or profile page
  const [showCollectionsModal, setShowCollectionsModal] = useState(false);

  const handleSheetClickLocal = (e) => {
    //console.log("Sheet Click Handled");
    // TODO: There more contexts to distinguish / track. Profile, collections, search
    if (Sefaria._uid == sheet.owner) {
      Sefaria.track.event("Tools", "My Sheet Click", sheet.sheetUrl);
    } else {
      Sefaria.track.event("Tools", "Sheet Click", sheet.sheetUrl);
    }
    if (handleSheetClick) {
      Sefaria.track.sheets("Opened via Connections Panel", connectedRefs.toString());
      handleSheetClick(e, sheet, null, connectedRefs);
      e.preventDefault();
    }
  };

  const handleSheetOwnerClick = (e) => {
    Sefaria.track.event("Tools", "Sheet Owner Click", sheet.ownerProfileUrl);
  };

  const handleTopicClick = (topic) => {
    Sefaria.track.event("Tools", "Topic Click", topic);
  };

  const handleSheetDeleteClick = () => {
    if (confirm(Sefaria._("Are you sure you want to delete this sheet? There is no way to undo this action."))) {
      Sefaria.sheets.deleteSheetById(sheet.id).then(handleSheetDelete);
    }
  };

  const toggleCollectionsModal = () => {
    if (Sefaria._uid) {
      setShowCollectionsModal(!showCollectionsModal);
    } else {
      toggleSignUpModal();
    }
  };

  const title = sheet.title ? sheet.title.stripHtmlConvertLineBreaks() : "Untitled Source Sheet";

  const viewsIcon = sheet.public ?
    <div className="sheetViews sans-serif"><i className="fa fa-eye" title={sheet.views + " views"}></i> {sheet.views}</div>
    : <div className="sheetViews sans-serif"><i className="fa fa-lock" title="Private"></i></div>;

  const views = (
    <>
      {sheet.views}&nbsp;<InterfaceText>Views</InterfaceText>
    </>
  );

  const sheetInfo = hideAuthor ? null :
      <div className="sheetInfo">
        <div className="sheetUser">
          <a href={sheet.ownerProfileUrl} target={openInNewTab ? "_blank" : "_self"}>
            <ProfilePic
              outerStyle={{display: "inline-block"}}
              name={sheet.ownerName}
              url={sheet.ownerImageUrl}
              len={26}
            />
          </a>
          <a href={sheet.ownerProfileUrl} target={openInNewTab ? "_blank" : "_self"} className="sheetAuthor" onClick={handleSheetOwnerClick}>{sheet.ownerName}</a>
        </div>
        {viewsIcon}
      </div>

  const collectionsList = "collections" in sheet ? sheet.collections.slice() : [];
  if (sheet.displayedCollectionName) {
    collectionsList.unshift({name: sheet.displayedCollectionName, slug: sheet.displayedCollection});
  }
  const collections = collectionsList.map((collection, i) => {
    const separator = i == collectionsList.length -1 ? null : <span className="separator">,</span>;
    return (
      <a href={`/collections/${collection.slug}`}
        target={openInNewTab ? "_blank" : "_self"}
        className="sheetTag"
        key={i}
      >
        {collection.name}
        {separator}
      </a>
    );
  });

  const topics = sheet.topics.map((topic, i) => {
    const separator = i == sheet.topics.length -1 ? null : <span className="separator">,</span>;
    return (
      <a href={`/topics/${topic.slug}`}
        target={openInNewTab ? "_blank" : "_self"}
        className="sheetTag"
        key={i}
        onClick={handleTopicClick.bind(null, topic.slug)}
      >
        <InterfaceText text={topic} />
        {separator}
      </a>
    );
  });
  const created = Sefaria.util.localeDate(sheet.created);
  const underInfo = infoUnderneath ? [
      sheet.status !== 'public' ? (<span className="unlisted"><img src="/static/img/eye-slash.svg"/><span>{Sefaria._("Not Published")}</span></span>) : undefined,
      showAuthorUnderneath ? (<a href={sheet.ownerProfileUrl} target={openInNewTab ? "_blank" : "_self"}>{sheet.ownerName}</a>) : undefined,
      views,
      created,
      collections.length ? collections : undefined,
      sheet.topics.length ? topics : undefined,
    ].filter(x => x !== undefined) : [topics];


  const pinButtonClasses = classNames({sheetListingPinButton: 1, pinned: pinned, active: pinnable});
  const pinMessage = pinned && pinnable ? Sefaria._("Pinned Sheet - click to unpin") :
                    pinned ? Sefaria._("Pinned Sheet") : Sefaria._("Pin Sheet");
  const pinButton = <img src="/static/img/pin.svg" className={pinButtonClasses} title={pinMessage} onClick={pinnable ? pinSheet : null} />

  return (
    <div className="sheet" key={sheet.sheetUrl}>
      <div className="sheetLeft">
        {sheetInfo}
        <a href={sheet.sheetUrl} target={openInNewTab ? "_blank" : "_self"} className="sheetTitle" onClick={handleSheetClickLocal}>
          <img src="/static/img/sheet.svg" className="sheetIcon"/>
          <span className="sheetTitleText">{title}</span>
        </a>
        <div className="sheetTags sans-serif">
          {
            underInfo.map((item, i) => (
              <span key={i}>
                { i !== 0 ? <span className="bullet">{'\u2022'}</span> : null }
                {item}
              </span>
            ))
          }
        </div>
      </div>
      <div className="sheetRight">
        {
          editable && !Sefaria._uses_new_editor ?
            <a href={`/sheets/${sheet.id}?editor=1`}><img src="/static/img/tools-write-note.svg" title={Sefaria._("Edit")}/></a>
            : null
        }
        {
          collectable ?
            <img src="/static/icons/collection.svg" onClick={toggleCollectionsModal} title={Sefaria._("Add to Collection")} />
            : null
        }
        {
          deletable ?
            <img src="/static/img/circled-x.svg" onClick={handleSheetDeleteClick} title={Sefaria._("Delete")} />
            : null
        }
        {
          saveable ?
            <SaveButton historyObject={{ ref: `Sheet ${sheet.id}`, versions: {}  }}
              toggleSignUpModal={toggleSignUpModal} />
            : null
        }
        { pinnable || pinned ?
            pinButton
            : null
        }
      </div>
      {showCollectionsModal ?
        <CollectionsModal
          sheetID={sheet.id}
          close={toggleCollectionsModal}
          handleCollectionsChange={handleCollectionsChange} />
        : null
      }
    </div>);
};


const CollectionListing = ({data}) => {
  const imageUrl = "/static/icons/collection.svg";
  const collectionUrl = "/collections/" + data.slug;
  return (
    <div className="collectionListing">
      <div className="left-content">
        <div className="collectionListingText">
          
          <a href={collectionUrl} className="collectionListingName">
            <img className="collectionListingImage" src={imageUrl} alt="Collection Icon"/>
            {data.name}
          </a>
         
          <div className="collectionListingDetails">
            {data.listed ? null :
              (<span className="unlisted">
                <img src="/static/img/eye-slash.svg"/>
                <InterfaceText>Unlisted</InterfaceText>
              </span>) }

            {data.listed ? null :
            <span className="collectionListingDetailSeparator">•</span> }
            
            <span className="collectionListingDetail collectionListingSheetCount">
              <InterfaceText>{`${data.sheetCount} `}</InterfaceText>
              <InterfaceText>Sheets</InterfaceText>
            </span>

            {data.memberCount > 1 ? 
            <span className="collectionListingDetailSeparator">•</span> : null }

            {data.memberCount > 1 ?
            <span className="collectionListingDetail collectionListingMemberCount">
              <InterfaceText>{`${data.memberCount} `}</InterfaceText>
              <InterfaceText>Editors</InterfaceText>
            </span> : null }
          </div>
        </div>
      </div>
    </div>
  );
}


class Note extends Component {
  // Public or private note in the Sidebar.
  render() {
    var authorInfo = this.props.ownerName && !this.props.isMyNote ?
        (<div className="noteAuthorInfo">
          <a href={this.props.ownerProfileUrl}>
            <img className="noteAuthorImg" src={this.props.ownerImageUrl} />
          </a>
          <a href={this.props.ownerProfileUrl} className="noteAuthor">{this.props.ownerName}</a>
        </div>) : null;

      var buttons = this.props.isMyNote ?
                    (<div className="noteButtons">
                      <i className="editNoteButton fa fa-pencil" title="Edit Note" onClick={this.props.editNote} ></i>
                    </div>) : null;

      var text = Sefaria.util.linkify(this.props.text);
      text = text.replace(/\n/g, "<br />");

      return (<div className="note">
                {buttons}
                {authorInfo}
                <div className="noteContent">
                  <span className="noteText" dangerouslySetInnerHTML={{__html:text}}></span>
                </div>
              </div>);
  }
}
Note.propTypes = {
  text:            PropTypes.string.isRequired,
  ownerName:       PropTypes.string,
  ownerImageUrl:   PropTypes.string,
  ownerProfileUrl: PropTypes.string,
  isPrivate:       PropTypes.bool,
  isMyNote:        PropTypes.bool,
  editNote:        PropTypes.func
};


class MessageModal extends Component {
  constructor(props) {
    super(props);
    this.textarea = React.createRef();
    this.state = {
      visible: false,
      message: '',
    };
  }
  componentDidUpdate(prevProps, prevState) {
    if (this.state.visible && !prevState.visible) {
      this.textarea.current.focus();
    }
  }
  onChange(e) { this.setState({ message: e.target.value }); }
  onSend(e) {
    if (!this.state.message) { return; }
    Sefaria.messageAPI(this.props.uid, this.state.message).then(() => {
      this.setState({ visible: false });
      alert("Message Sent");
      Sefaria.track.event("Messages", "Message Sent", "");
    });
  }
  makeVisible() { this.setState({ visible: true }); }
  onCancel(e) { this.setState({ visible: false }); }
  render() {
    if (!this.state.visible) { return null; }
    return (
      <div id="interruptingMessageBox" className="sefariaModalBox sans-serif">
        <div id="interruptingMessageOverlay" onClick={this.onCancel}></div>
        <div id="interruptingMessage" className='message-modal' style={{display: 'block'}}>
          <div className='messageHeader'>{ `${Sefaria._("Send a message to ")}${this.props.name}` }</div>
          <textarea value={this.state.message} onChange={this.onChange} ref={this.textarea} />
          <div className='sendMessage button' onClick={this.onSend}>{ Sefaria._("Send") }</div>
          <div className='cancel button white' onClick={this.onCancel}>{ Sefaria._("Cancel") }</div>
        </div>
      </div>
    );
  }
}
MessageModal.propTypes = {
  name: PropTypes.string.isRequired,
  uid:  PropTypes.number.isRequired,
};


function NewsletterSignUpForm(props) {
  const {contextName, includeEducatorOption} = props;
  const [input, setInput] = useState('');
  const [educatorCheck, setEducatorCheck] = useState(false);
  const [subscribeMessage, setSubscribeMessage] = useState(null);

  function handleSubscribeKeyUp(e) {
    if (e.keyCode === 13) {
      handleSubscribe();
    }
  }

  function handleSubscribe() {
    var email = input;
    if (Sefaria.util.isValidEmailAddress(email)) {
      setSubscribeMessage("Subscribing...");
      var list = Sefaria.interfaceLang == "hebrew" ? "Announcements_General_Hebrew" : "Announcements_General";
      if (educatorCheck) {
        list += "|" + (Sefaria.interfaceLang == "hebrew" ? "Announcements_Edu_Hebrew" : "Announcements_Edu");
      }
      $.post("/api/subscribe/" + email + "?lists=" + list, function(data) {
        if ("error" in data) {
          setSubscribeMessage(data.error);
        } else {
          setSubscribeMessage("Subscribed! Welcome to our list.");
          Sefaria.track.event("Newsletter", "Subscribe from " + contextName, "");
        }
      }).error(data => setSubscribeMessage("Sorry, there was an error."));
    } else {
      setSubscribeMessage("Please enter a valid email address.");
    }
  }

  return (
    <div className="newsletterSignUpBox">
      <span className="int-en">
        <input
          className="newsletterInput"
          placeholder="Sign up for Newsletter"
          value={input}
          onChange={e => setInput(e.target.value)}
          onKeyUp={handleSubscribeKeyUp} />
      </span>
      <span className="int-he">
        <input
          className="newsletterInput"
          placeholder="הרשמו לניוזלטר"
          value={input}
          onChange={e => setInput(e.target.value)}
          onKeyUp={handleSubscribeKeyUp} />
      </span>
      <img src="/static/img/circled-arrow-right.svg" onClick={handleSubscribe} />
      {includeEducatorOption ?
        <div className="newsletterEducatorOption">
          <span className="int-en">
            <input
              type="checkbox"
              checked={educatorCheck}
              onChange={e => setEducatorCheck(e.target.checked)} />
            <span>I am an educator</span>
          </span>
          <span className="int-he">
            <input
              type="checkbox"
              checked={educatorCheck}
              onChange={e => setEducatorCheck(e.target.checked)} />
            <span>מורים/ אנשי הוראה</span>
          </span>
        </div>
      : null}
      { subscribeMessage ?
      <div className="subscribeMessage">{Sefaria._(subscribeMessage)}</div>
      : null }
    </div>);
}


class LoginPrompt extends Component {
  render() {
    var nextParam = "?next=" + Sefaria.util.currentPath();
    return (
      <div className="loginPrompt">
        <div className="loginPromptMessage">
          <span className="int-en">Please log in to use this feature.</span>
          <span className="int-he">עליך להיות מחובר בכדי להשתמש באפשרות זו.</span>
        </div>
        <a className="button" href={"/login" + nextParam}>
          <span className="int-en">Log In</span>
          <span className="int-he">התחבר</span>
        </a>
        <a className="button" href={"/register" + nextParam}>
          <span className="int-en">Sign Up</span>
          <span className="int-he">הרשם</span>
        </a>
      </div>);
  }
}
LoginPrompt.propTypes = {
  fullPanel: PropTypes.bool,
};


class SignUpModal extends Component {
  render() {
    const innerContent = [
      ["star-white.png", "Save texts"],
      ["sheet-white.png", "Make source sheets"],
      ["note-white.png", "Take notes"],
      ["email-white.png", "Stay in the know"],
    ].map(x => (
      <div key={x[0]}>
        <img src={`/static/img/${x[0]}`} alt={x[1]} />
        <InterfaceText>{ x[1] }</InterfaceText>
      </div>
    ));
    const nextParam = "?next=" + encodeURIComponent(Sefaria.util.currentPath());

    return (
      this.props.show ? <div id="interruptingMessageBox" className="sefariaModalBox">
        <div id="interruptingMessageOverlay" onClick={this.props.onClose}></div>
        <div id="interruptingMessage" className="sefariaModalContentBox">
          <div id="interruptingMessageClose" className="sefariaModalClose" onClick={this.props.onClose}>×</div>
          <div className="sefariaModalContent">
            <h2 className="serif sans-serif-in-hebrew">
              <InterfaceText>Love Learning?</InterfaceText>
            </h2>
            <h3>
              <InterfaceText>Sign up to get more from Sefaria</InterfaceText>
            </h3>
            <div className="sefariaModalInnerContent">
              { innerContent }
            </div>
            <a className="button white control-elem" href={"/register" + nextParam}>
              <InterfaceText>Sign Up</InterfaceText>
            </a>
            <div className="sefariaModalBottomContent">
              <InterfaceText>Already have an account?</InterfaceText>&nbsp;
              <a href={"/login" + nextParam}><InterfaceText>Sign in</InterfaceText></a>
            </div>
          </div>
        </div>
      </div> : null
    );
  }
}
SignUpModal.propTypes = {
  show: PropTypes.bool,
  onClose: PropTypes.func.isRequired,
};


class InterruptingMessage extends Component {
  constructor(props) {
    super(props);
    this.displayName = 'InterruptingMessage';
    this.state = {
      timesUp: false,
      animationStarted: false
    };
    this.settings = {
      "modal": {
        "trackingName": "Interrupting Message",
        "showDelay": 1000,
      },
      "banner": {
        "trackingName": "Banner Message",
        "showDelay": 1,
      }
    }[this.props.style];
  }
  componentDidMount() {
    if (this.shouldShow()) {
      this.delayedShow();
    }
  }
  shouldShow() {
    const exlcudedPaths = ["/donate", "/mobile", "/app"];
    return exlcudedPaths.indexOf(window.location.pathname) === -1;
  }
  delayedShow() {
    setTimeout(function() {
      this.setState({timesUp: true});
      $("#interruptingMessage .button").click(this.close);
      $("#interruptingMessage .trackedAction").click(this.trackAction);
      this.showAorB();
      this.animateOpen();
    }.bind(this), this.settings.showDelay);
  }
  animateOpen() {
    setTimeout(function() {
      if (this.props.style === "banner" && $("#s2").hasClass("headerOnly")) { $("body").addClass("hasBannerMessage"); }
      this.setState({animationStarted: true});
      this.trackOpen();
    }.bind(this), 50);
  }
  showAorB() {
    // Allow random A/B testing if items are tagged ".optionA", ".optionB"
    const $message = $(ReactDOM.findDOMNode(this));
    if ($message.find(".optionA").length) {
      console.log("rand show")
      Math.random() > 0.5 ? $(".optionA").show() : $(".optionB").show();
    }
  }
  close() {
    this.markAsRead();
    this.props.onClose();
    if (this.props.style === "banner" && $("#s2").hasClass("headerOnly")) { $("body").removeClass("hasBannerMessage"); }
  }
  trackOpen() {
    Sefaria.track.event(this.settings.trackingName, "open", this.props.messageName, { nonInteraction: true });
  }
  trackAction() {
    Sefaria.track.event(this.settings.trackingName, "action", this.props.messageName, { nonInteraction: true });
  }
  markAsRead() {
    Sefaria._api("/api/interrupting-messages/read/" + this.props.messageName, function (data) {});
    var cookieName = this.props.messageName + "_" + this.props.repetition;
    $.cookie(cookieName, true, { path: "/", expires: 14 });
    Sefaria.track.event(this.settings.trackingName, "read", this.props.messageName, { nonInteraction: true });
    Sefaria.interruptingMessage = null;
  }
  render() {
    if (!this.state.timesUp) { return null; }

    if (this.props.style === "banner") {
      return  <div id="bannerMessage" className={this.state.animationStarted ? "" : "hidden"}>
                <div id="bannerMessageContent" dangerouslySetInnerHTML={ {__html: this.props.messageHTML} }></div>
                <div id="bannerMessageClose" onClick={this.close}>×</div>
              </div>;

    } else if (this.props.style === "modal") {
      return  <div id="interruptingMessageBox" className={this.state.animationStarted ? "" : "hidden"}>
          <div id="interruptingMessageOverlay"></div>
          <div id="interruptingMessage">
            <div id="interruptingMessageContentBox">
              <div id="interruptingMessageClose" onClick={this.close}>×</div>
              <div id="interruptingMessageContent" dangerouslySetInnerHTML={ {__html: this.props.messageHTML} }></div>
            </div>
          </div>
        </div>;
    }
    return null;
  }
}
InterruptingMessage.propTypes = {
  messageName: PropTypes.string.isRequired,
  messageHTML: PropTypes.string.isRequired,
  style:       PropTypes.string.isRequired,
  repetition:  PropTypes.number.isRequired,
  onClose:     PropTypes.func.isRequired
};


const NBox = ({ content, n, stretch }) => {
  // Wrap a list of elements into an n-column flexbox
  // If `stretch`, extend the final row into any remaining empty columns
  let length = content.length;
  let rows = [];
  for (let i=0; i<length; i+=n) {
    rows.push(content.slice(i, i+n));
  }
  return (
    <div className="gridBox">
      {rows.map((row, i) => (
      <div className="gridBoxRow" key={i}>
        {row.pad(stretch ? row.length : n, "").map((item, j) => (
          <div className={classNames({gridBoxItem: 1, placeholder: !item})} key={`gridItem|${j}`}>{item}</div>
        ))}
      </div>
      ))}
    </div>
  );
}

class TwoOrThreeBox extends Component {
  // Wrap a list of elements into a two or three column table, depending on window width
  render() {
      var threshhold = this.props.threshhold;
      if (this.props.width > threshhold) {
        return (<NBox content={this.props.content} n={3}/>);
      } else {
        return (<NBox content={this.props.content} n={2}/>);
      }
  }
}
TwoOrThreeBox.propTypes = {
  content:    PropTypes.array.isRequired,
  width:      PropTypes.number.isRequired,
  threshhold: PropTypes.number
};
TwoOrThreeBox.defaultProps = {
  threshhold: 500
};


const ResponsiveNBox = ({content, stretch, initialWidth}) => {

  initialWidth = initialWidth || (window ? window.innerWidth : 1000);
  const [width, setWidth] = useState(initialWidth);
  const ref = useRef(null);

  useEffect(() => {
    deriveAndSetWidth();
    window.addEventListener("resize", deriveAndSetWidth);
    return () => {
        window.removeEventListener("resize", deriveAndSetWidth);
    }
  }, []);

  const deriveAndSetWidth = () => setWidth(ref.current ? ref.current.offsetWidth : initialWidth);

  const threshold2 = 500; //above threshold2, there will be 2 columns
  const threshold3 = 1500; //above threshold3, there will be 3 columns
  const n = (width > threshold3) ? 3 :
    (width > threshold2) ? 2 : 1;

  return (
    <div className="responsiveNBox" ref={ref}>
      <NBox content={content} n={n} stretch={stretch} />
    </div>
  );
};


class Dropdown extends Component {
  constructor(props) {
    super(props);
    this.state = {
      optionsOpen: false,
      selected: null
    };
  }
  select(option) {
    this.setState({selected: option, optionsOpen: false});
    this.props.onSelect && this.props.onSelect(option.value);
  }
  toggle() {
    this.setState({optionsOpen: !this.state.optionsOpen});
  }
  render() {
    return (
        <div className="dropdown sans-serif">
          <div className="dropdownMain noselect" onClick={this.toggle}>
            <i className="dropdownOpenButton noselect fa fa-caret-down"></i>
            {this.state.selected ? this.state.selected.label : this.props.placeholder }
          </div>
          {this.state.optionsOpen ?
            <div className="dropdownListBox noselect">
              <div className="dropdownList noselect">
                {this.props.options.map(function(option) {
                  var onClick = this.select.bind(null, option);
                  var classes = classNames({dropdownOption: 1, selected: this.state.selected && this.state.selected.value == option.value});
                  return <div className={classes} onClick={onClick} key={option.value}>{option.label}</div>
                }.bind(this))}
              </div>
            </div>
          : null}
        </div>);
  }
}
Dropdown.propTypes = {
  options:     PropTypes.array.isRequired, // Array of {label, value}
  onSelect:    PropTypes.func,
  placeholder: PropTypes.string,
  selected:    PropTypes.string,
};


class LoadingMessage extends Component {
  render() {
    var message = this.props.message || "Loading...";
    var heMessage = this.props.heMessage || "טוען מידע...";
    var classes = "loadingMessage sans-serif " + (this.props.className || "");
    return (<div className={classes}>
              <InterfaceText>
                <EnglishText>{message}</EnglishText>
                <HebrewText>{heMessage}</HebrewText>
              </InterfaceText>
            </div>);
  }
}
LoadingMessage.propTypes = {
  message:   PropTypes.string,
  heMessage: PropTypes.string,
  className: PropTypes.string
};


const CategoryAttribution = ({categories, linked = true, asEdition}) => {
  var attribution = Sefaria.categoryAttribution(categories);
  if (!attribution) { return null; }

  const en = asEdition ? attribution.englishAsEdition : attribution.english;
  const he = asEdition ? attribution.hebrewAsEdition : attribution.hebrew;  
  const str = <ContentText text={{en, he}} defaultToInterfaceOnBilingual={true} />;
  
  const content = linked ? 
      <a href={attribution.link}>{str}</a> : str;
  
  return <div className="categoryAttribution">{content}</div>;
};


class SheetTopicLink extends Component {
  handleTagClick(e) {
    e.preventDefault();
    this.props.setSheetTag(this.props.topic.slug);
  }
  render() {
    const { slug, en, he } = this.props.topic;
    return (
      <a href={`/topics/${slug}`} onClick={this.handleTagClick}>
        <InterfaceText text={{en:en, he:he}} />
      </a>
    );
  }
}
SheetTopicLink.propTypes = {
  topic:       PropTypes.shape({
                 en: PropTypes.string.isRequired,
                 he: PropTypes.string.isRequired,
                 slug: PropTypes.string.isRequired,
               }).isRequired,
  setSheetTag: PropTypes.func.isRequired
};


class SheetAccessIcon extends Component {
  render() {
    var sheet = this.props.sheet;
    return (sheet.status == "unlisted") ?
      (<i className="fa fa-lock" title={msg}></i>)
      : null;
  }
}
SheetAccessIcon.propTypes = {
  sheet: PropTypes.object.isRequired
};


class FeedbackBox extends Component {
  constructor(props) {
    super(props);
    this.state = {
      type: null,
      alertmsg: null,
      feedbackSent: false,
    };
  }
  sendFeedback() {
    if (!this.state.type) {
      this.setState({alertmsg: Sefaria._("Please select a feedback type")});
      return
    }

    if (!Sefaria._uid && !this.validateEmail($("#feedbackEmail").val())) {
      this.setState({alertmsg: Sefaria._("Please enter a valid email address")});
      return
    }

    var feedback = {
        refs: this.props.srefs || null,
        type: this.state.type,
        url: this.props.url || null,
        currVersions: this.props.currVersions,
        email: $("#feedbackEmail").val() || null,
        msg: $("#feedbackText").val(),
        uid: Sefaria._uid || null
    };
    var postData = {json: JSON.stringify(feedback)};
    var url = "/api/send_feedback";

    this.setState({feedbackSent: true});

    $.post(url, postData, function (data) {
        if (data.error) {
            alert(data.error);
        } else {
            console.log(data);
            Sefaria.track.event("Tools", "Send Feedback", this.props.url);
        }
    }.bind(this)).fail(function (xhr, textStatus, errorThrown) {
        alert(Sefaria._("Unfortunately, there was an error sending this feedback. Please try again or try reloading this page."));
        this.setState({feedbackSent: true});
    });
  }
  validateEmail(email) {
    var re = /^(([^<>()\[\]\\.,;:\s@"]+(\.[^<>()\[\]\\.,;:\s@"]+)*)|(".+"))@((\[[0-9]{1,3}\.[0-9]{1,3}\.[0-9]{1,3}\.[0-9]{1,3}])|(([a-zA-Z\-0-9]+\.)+[a-zA-Z]{2,}))$/;
    return re.test(email);
  }
  setType(type) {
    this.setState({type: type});
  }
  render() {
    if (this.state.feedbackSent) {
        return (
            <div className="feedbackBox">
                <p className="int-en">Feedback sent!</p>
                <p className="int-he">משוב נשלח!</p>
            </div>
        )
    }
    return (
        <div className="feedbackBox">
            <p className="int-en">Have some feedback? We would love to hear it.</p>
            <p className="int-he">אנחנו מעוניינים במשוב ממך</p>

            {this.state.alertmsg ?
                <div>
                    <p className="int-en">{this.state.alertmsg}</p>
                    <p className="int-he">{this.state.alertmsg}</p>
                </div>
                : null
            }

            <Dropdown
              options={[
                        {value: "content_issue",   label: Sefaria._("Report an issue with the text")},
                        {value: "translation_request",   label: Sefaria._("Request translation")},
                        {value: "bug_report",      label: Sefaria._("Report a bug")},
                        {value: "help_request",    label: Sefaria._("Get help")},
                        {value: "feature_request", label: Sefaria._("Request a feature")},
                        {value: "good_vibes",      label: Sefaria._("Give thanks")},
                        {value: "other",           label: Sefaria._("Other")},
                      ]}
              placeholder={Sefaria._("Select Type")}
              onSelect={this.setType}
            />

            <textarea className="feedbackText" placeholder={Sefaria._("Describe the issue...")} id="feedbackText"></textarea>

            {!Sefaria._uid ?
                <div><input className="sidebarInput noselect" placeholder={Sefaria._("Email Address")} id="feedbackEmail" /></div>
                : null }

             <div className="button" role="button" onClick={() => this.sendFeedback()}>
                 <span className="int-en">Submit</span>
                 <span className="int-he">שליחה</span>
             </div>
        </div>
    );
  }
}


class ReaderMessage extends Component {
  // Component for determining user feedback on new element
  constructor(props) {
    super(props)
    var showNotification = Sefaria._inBrowser && !document.cookie.includes(this.props.messageName+"Accepted");
    this.state = {showNotification: showNotification};
  }
  setFeedback(status) {
    Sefaria.track.uiFeedback(this.props.messageName+"Accepted", status);
    $.cookie((this.props.messageName+"Accepted"), 1, {path: "/"});
    this.setState({showNotification: false});
  }
  render() {
    if (!this.state.showNotification) { return null; }
    return (
      <div className="readerMessageBox">
        <div className="readerMessage">
          <div className="int-en">{this.props.message}</div>
          <div className="button small" role="button" onClick={() => this.setFeedback('Like')}>{this.props.buttonLikeText}</div>
          <div className="button small" role="button" onClick={() => this.setFeedback('Dislike')}>{this.props.buttonDislikeText}</div>
        </div>
      </div>);
  }
}
ReaderMessage.propTypes = {
  messageName: PropTypes.string.isRequired,
  message: PropTypes.string.isRequired,
  buttonLikeText: PropTypes.string.isRequired,
  buttonDislikeText: PropTypes.string.isRequired,
};


class CookiesNotification extends Component {
  constructor(props) {
    super(props);
    const showNotification = /*!Sefaria._debug && */Sefaria._inBrowser && !document.cookie.includes("cookiesNotificationAccepted");

    this.state = {showNotification: showNotification};
  }
  setCookie() {
    $.cookie("cookiesNotificationAccepted", 1, {path: "/", expires: 20*365});
    this.setState({showNotification: false});
  }
  render() {
    if (!this.state.showNotification) { return null; }
    return (
      <div className="cookiesNotification">

          <span className="int-en">
            <span>We use cookies to give you the best experience possible on our site. Click OK to continue using Sefaria. <a href="/privacy-policy">Learn More</a>.</span>
            <span className='int-en button small white' onClick={this.setCookie}>OK</span>
          </span>
          <span className="int-he">
            <span>אנחנו משתמשים ב"עוגיות" כדי לתת למשתמשים את חוויית השימוש הטובה ביותר.
              <a href="/privacy-policy">קראו עוד בנושא</a>
            </span>
            <span className='int-he button small white' onClick={this.setCookie}>לחצו כאן לאישור</span>
          </span>

       </div>
    );
  }
}


const CommunityPagePreviewControls = ({date}) => {

  const dateStr = (date, offset) => {
    const d = new Date(date);
    d.setDate(d.getDate() + offset)

    return (
      (d.getMonth() + 1) + "/" +
      d.getDate() + "/" +
      d.getFullYear().toString().slice(2)
    );
  };

  const tomorrow = dateStr(date, 1);
  const yesterday = dateStr(date, -1)

  return (
    <div id="communityPagePreviewControls">
      <InterfaceText>You are previewing the Community page for </InterfaceText>
      <a className="date" href={"/admin/community-preview?date=" + date}>
        <InterfaceText>{date}</InterfaceText>
      </a>
      <div>
        <a href={"/admin/community-preview?date=" + yesterday}>
          <InterfaceText>{"« " + yesterday}</InterfaceText>
        </a>
        <a href={"/admin/community-preview?date=" + tomorrow}>
          <InterfaceText>{tomorrow + " »"}</InterfaceText>
        </a>
      </div>
      <div>
        <a href={"/admin/reset/community?next=" + date}>
          <InterfaceText>Refresh Cache</InterfaceText>
        </a>
      </div>
    </div>
  );
};


const SheetTitle = (props) => (
  <span className="title"
    role="heading"
    aria-level="1"
    contentEditable={props.editable}
    suppressContentEditableWarning={true}
    onBlur={props.editable ? props.blurCallback : null}
    style={{"direction": Sefaria.hebrew.isHebrew(props.title.stripHtml()) ? "rtl" :"ltr"}}
  >
  {props.title ? props.title.stripHtmlConvertLineBreaks() : ""}
  </span>
);
SheetTitle.propTypes = {
  title: PropTypes.string,
};


const SheetAuthorStatement = (props) => (
  <div className="authorStatement sans-serif" contentEditable={false} style={{ userSelect: 'none' }}>
    {props.children}
  </div>
);
SheetAuthorStatement.propTypes = {
  authorImage:      PropTypes.string,
  authorStatement:  PropTypes.string,
  authorUrl:        PropTypes.string,
};


const CollectionStatement = ({name, slug, image, children}) => (
  slug ?
    <div className="collectionStatement" contentEditable={false} style={{ userSelect: 'none' }}>
      <div className="collectionListingImageBox imageBox">
        <a href={"/collections/" + slug}>
          <img className={classNames({collectionListingImage:1, "img-circle": 1, default: !image})} src={image || "/static/icons/collection.svg"} alt="Collection Logo"/>
        </a>
      </div>
      <a href={"/collections/" + slug}>{children ? children : name}</a>
    </div>
    :
    <div className="collectionStatement" contentEditable={false} style={{ userSelect: 'none', display: 'none' }}>
      {children}
    </div>
);


const SheetMetaDataBox = (props) => (
    <div className="sheetMetaDataBox">
      {props.children}
    </div>
);


export {
  SimpleInterfaceBlock,
  DangerousInterfaceBlock,
  SimpleContentBlock,
  SimpleLinkedBlock,
  BlockLink,
  CategoryColorLine,
  CategoryAttribution,
  CollectionStatement,
  CookiesNotification,
  CollectionListing,
  Dropdown,
  DropdownButton,
  DropdownModal,
  DropdownOptionList,
  FeedbackBox,
  FilterableList,
  FollowButton,
  GlobalWarningMessage,
  InterruptingMessage,
  InterfaceText,
  ContentText,
  EnglishText,
  HebrewText,
  CommunityPagePreviewControls,
  LanguageToggleButton,
  Link,
  LoadingMessage,
  LoadingRing,
  LoginPrompt,
  MessageModal,
  NBox,
  NewsletterSignUpForm,
  Note,
  ProfileListing,
  ProfilePic,
  ReaderMessage,
  ReaderNavigationMenuCloseButton,
  ReaderNavigationMenuDisplaySettingsButton,
  ReaderNavigationMenuMenuButton,
  ReaderNavigationMenuSection,
  ReaderNavigationMenuSearchButton,
<<<<<<< HEAD
=======
  SaveButton,
>>>>>>> 38a9a0d6
  SignUpModal,
  SheetListing,
  SheetAccessIcon,
  SheetTopicLink,
  TabView,
  TextBlockLink,
  ToggleSet,
  ToolTipped,
  TwoOrThreeBox,
  ResponsiveNBox,
  SheetMetaDataBox,
  SheetAuthorStatement,
  SheetTitle,
  InterfaceLanguageMenu,
};<|MERGE_RESOLUTION|>--- conflicted
+++ resolved
@@ -1262,12 +1262,9 @@
   followBack:        PropTypes.bool,
   toggleSignUpModal: PropTypes.func,
 
-<<<<<<< HEAD
-=======
-};
-
-
->>>>>>> 38a9a0d6
+};
+
+
 const CategoryColorLine = ({category}) =>
   <div className="categoryColorLine" style={{background: Sefaria.palette.categoryColor(category)}}/>;
 
@@ -2375,10 +2372,7 @@
   ReaderNavigationMenuMenuButton,
   ReaderNavigationMenuSection,
   ReaderNavigationMenuSearchButton,
-<<<<<<< HEAD
-=======
   SaveButton,
->>>>>>> 38a9a0d6
   SignUpModal,
   SheetListing,
   SheetAccessIcon,
