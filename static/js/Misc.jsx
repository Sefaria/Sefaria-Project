//const React      = require('react');
import React, { useState, useEffect, useContext, useRef } from 'react';
import ReactDOM  from 'react-dom';
import $  from './sefaria/sefariaJquery';
import { CollectionsModal } from "./CollectionsWidget";
import Sefaria  from './sefaria/sefaria';
import classNames  from 'classnames';
import PropTypes  from 'prop-types';
import Component from 'react-class';
import { usePaginatedDisplay } from './Hooks';
import {ContentLanguageContext} from './context';
import ReactCrop from 'react-image-crop';
import 'react-image-crop/dist/ReactCrop.css';

/**
 * Component meant to simply denote a language specific string to go inside an InterfaceText element
 * ```
 * <InterfaceText>
 *     <EnglishText>lorem ipsum</EnglishText>
 *     <HebrewText>lorem ipsum</HebrewText>
 * </InterfaceText>
 * ```
 * @param children
 * @returns {JSX.Element}
 * @constructor
 */
const HebrewText = ({children}) => (
    <>{children}</>
);
const EnglishText = ({children}) => (
    <>{children}</>
);

const AvailableLanguages = () => {
  return {"english" : EnglishText, "hebrew": HebrewText};
};
const AvailableLanguagesValidator = (children, key, componentName, location, propFullName) => {
    if (!(children[key].type && (Object.values(AvailableLanguages()).indexOf(children[key].type) != -1) )) {
      return new Error(
        'Invalid prop `' + propFullName + '` supplied to' +
        ' `' + componentName + '`. Validation failed.'
      );
    }
};
const __filterChildrenByLanguage = (children, language) => {
  let chlArr = React.Children.toArray(children);
  let currLangComponent = AvailableLanguages()[language];
  let newChildren = chlArr.filter(x=> x.type == currLangComponent);
  return newChildren;
};

const InterfaceText = ({text, html, children, context}) => {
  /**
   * Renders a single span for interface string with either class `int-en`` or `int-he` depending on Sefaria.interfaceLang.
   *  If passed explicit text or html objects as props with "en" and/or "he", will only use those to determine correct text or fallback text to display.
   *  Otherwise:
   * `children` can be the English string, which will be translated with Sefaria._ if needed.
   * `children` can also take the form of <LangText> components above, so they can be used for longer paragrpahs or paragraphs containing html, if needed.
   * `context` is passed to Sefaria._ for additional translation context
   */
  const [contentVariable, isDangerouslySetInnerHTML]  = html ? [html, true] : [text, false];
  const isHebrew = Sefaria.interfaceLang === "hebrew";
<<<<<<< HEAD
  const cls = classNames({"int-en": !isHebrew, "int-he": isHebrew}) + (className ? " " + className : "");
  let text;
  if (en || he) {
    text = isHebrew ? (he || en) : (en || he);
  } else if (children) {
    text = Sefaria._(children);
  } else {
    text = "";
=======
  let elemclasses = classNames({"int-en": !isHebrew, "int-he": isHebrew});
  let textResponse = null;
  if (contentVariable) {// Prioritze explicit props passed in for text of the element, does not attempt to use Sefaria._() for this case
    let {he, en} = contentVariable;
    textResponse = isHebrew ? (he || en) : (en || he);
    let fallbackCls = (isHebrew && !he) ? "enInHe" : ((!isHebrew && !en) ? "heInEn" : "" );
    elemclasses += fallbackCls;
  }else{ // Also handle composition with children
    const chlCount = React.Children.count(children);
    if (chlCount == 1) { // Same as passing in a `en` key but with children syntax
      textResponse = Sefaria._(children, context);
    }else if (chlCount <= Object.keys(AvailableLanguages()).length){ // When multiple languages are passed in via children
      let newChildren = __filterChildrenByLanguage(children, Sefaria.interfaceLang);
      textResponse = newChildren[0]; //assumes one language element per InterfaceText, may be too naive
    }else{
      console.log("Error too many children")
    }
>>>>>>> e8c56374
  }
  return (
      isDangerouslySetInnerHTML ?
          <span className={elemclasses} dangerouslySetInnerHTML={{__html: textResponse}}/>
          :
          <span className={elemclasses}>{textResponse}</span>
  );
};
InterfaceText.propTypes = {
  //Makes sure that children passed in are either a single string, or an array consisting only of <EnglishText>, <HebrewText>
  children: PropTypes.oneOfType([
      PropTypes.string,
      PropTypes.arrayOf(AvailableLanguagesValidator),
  ]),
  content: PropTypes.object,
  html: PropTypes.object,
  context: PropTypes.string,
  className: PropTypes.string
};

const ContentText = ({text, html, overrideLanguage, defaultToInterfaceOnBilingual= false}) => {
  /**
   * Renders cotnet language throughout the site (content that comes from the database and is not interface language)
   * Gets the active content language from Context and renders only the appropriate child(ren) for given language
   * text {{text: object}} a dictionary {en: "some text", he: "some transalted text"} to use for each language
   * html {{html: object}} a dictionary {en: "some html", he: "some transalted html"} to use for each language in the case where it needs to be dangerously set html
   * overrideLanguage a string with the language name (full not 2 letter) to force to render to overriding what the content language context says. Can be useful if calling object determines one langugae is missing in a dynamic way
   * defaultToInterfaceOnBilingual use if you want components not to render all languages in bilingunal mode, and default them to what the interface language is
   */
  const [contentVariable, isDangerouslySetInnerHTML]  = html ? [html, true] : [text, false];
  const contentLanguage = useContext(ContentLanguageContext);
  const languageToFilter = (defaultToInterfaceOnBilingual && contentLanguage.language == "bilingual") ? Sefaria.interfaceLang : (overrideLanguage ? overrideLanguage : contentLanguage.language);
  const langShort = languageToFilter.slice(0,2);
  let renderedItems = Object.entries(contentVariable).filter(([lang, _])=>{
    return (languageToFilter == "bilingual") ? true : ((lang ==  langShort) ? true : false  );
  });
  return renderedItems.map( x =>
      isDangerouslySetInnerHTML ?
          <span className={x[0]} lang={x[0]} key={x[0]} dangerouslySetInnerHTML={{__html: x[1]}}/>
          :
          <span className={x[0]} lang={x[0]} key={x[0]}>{x[1]}</span>
  );
};


const LoadingRing = () => (
  <div className="lds-ring"><div></div><div></div><div></div><div></div></div>
);


/* flexible profile picture that overrides the default image of gravatar with text with the user's initials */
class ProfilePic extends Component {
  constructor(props) {
    super(props);
    this.state = {
      showDefault: !this.props.url || this.props.url.startsWith("https://www.gravatar"), // We can't know in advance if a gravatar image exists of not, so start with the default beforing trying to load image
      src: null,
      isFirstCropChange: true,
      crop: {unit: "px", width: 250, aspect: 1},
      croppedImageBlob: null,
      error: null,
    };
    this.imgFile = React.createRef();
  }
  setShowDefault() { /* console.log("error"); */ this.setState({showDefault: true});  }
  setShowImage() { /* console.log("load"); */ this.setState({showDefault: false});  }
  componentDidMount() {
    if (this.didImageLoad()) {
      this.setShowImage();
    } else {
      this.setShowDefault();
    }
  }
  didImageLoad(){
    // When using React Hydrate, the onLoad event of the profile image will return before
    // react code runs, so we check after mount as well to look replace bad images, or to
    // swap in a gravatar image that we now know is valid.
    const img = this.imgFile.current;
    return (img && img.complete && img.naturalWidth !== 0);
  }
  onSelectFile(e) {
    if (e.target.files && e.target.files.length > 0) {
      if (!e.target.files[0].type.startsWith('image/')) {
        this.setState({ error: "Error: Please upload an image with the correct file extension (e.g. jpg, png)"});
        return;
      }
      const reader = new FileReader();
      reader.addEventListener("load", () =>
        this.setState({ src: reader.result })
      );
      console.log("FILE", e.target.files[0]);
      reader.readAsDataURL(e.target.files[0]);
    }
  }
  onImageLoaded(image) {
    this.imageRef = image;
  }
  onCropComplete(crop) {
    this.makeClientCrop(crop);
  }
  onCropChange(crop, percentCrop) {
    // You could also use percentCrop:
    // this.setState({ crop: percentCrop });
    if (this.state.isFirstCropChange) {
      const { clientWidth:width, clientHeight:height } = this.imageRef;
      crop.width = Math.min(width, height);
      crop.height = crop.width;
      crop.x = (this.imageRef.width/2) - (crop.width/2);
      crop.y = (this.imageRef.height/2) - (crop.width/2);
      this.setState({ crop, isFirstCropChange: false });
    } else {
      this.setState({ crop });
    }
  }
  async makeClientCrop(crop) {
    if (this.imageRef && crop.width && crop.height) {
      const croppedImageBlob = await this.getCroppedImg(
        this.imageRef,
        crop,
        "newFile.jpeg"
      );
      //console.log(croppedImageUrl);
      this.setState({ croppedImageBlob });
    }
  }
  getCroppedImg(image, crop, fileName) {
    const canvas = document.createElement("canvas");
    const scaleX = image.naturalWidth / image.width;
    const scaleY = image.naturalHeight / image.height;
    canvas.width = crop.width * scaleX;
    canvas.height = crop.height * scaleY;
    const ctx = canvas.getContext("2d");
    ctx.drawImage(
      image,
      crop.x * scaleX,
      crop.y * scaleY,
      crop.width * scaleX,
      crop.height * scaleY,
      0,
      0,
      crop.width * scaleX,
      crop.height * scaleY
    );

    return new Promise((resolve, reject) => {
      canvas.toBlob(blob => {
        if (!blob) {
          console.error("Canvas is empty");
          return;
        }
        blob.name = fileName;
        resolve(blob);
      }, "image/jpeg");
    });
  }
  closePopup({ cb }) {
    this.setState({
      src: null,
      crop: {unit: "px", width: 250, aspect: 1},
      isFirstCropChange: true,
      croppedImageBlob: null,
      error: null,
    }, cb);
  }
  async upload() {
    const formData = new FormData();
    formData.append('file', this.state.croppedImageBlob);
    this.setState({ uploading: true });
    let errored = false;
    try {
      const response = await Sefaria.uploadProfilePhoto(formData);
      if (response.error) {
        throw new Error(response.error);
      } else {
        this.closePopup({ cb: () => {
          window.location = "/profile/" + Sefaria.slug; // reload to get update
          return;
        }});
      }
    } catch (e) {
      errored = true;
      console.log(e);
    }
    this.setState({ uploading: false, errored });
  }
  render() {
    const { name, url, len, hideOnDefault, showButtons, outerStyle } = this.props;
    const { showDefault, src, crop, error, uploading, isFirstCropChange } = this.state;
    const nameArray = !!name.trim() ? name.trim().split(/\s/) : [];
    const initials = nameArray.length > 0 ? (nameArray.length === 1 ? nameArray[0][0] : nameArray[0][0] + nameArray[nameArray.length-1][0]) : "";
    const defaultViz = showDefault ? 'flex' : 'none';
    const profileViz = showDefault ? 'none' : 'block';
    const imageSrc = url.replace("profile-default.png", 'profile-default-404.png');  // replace default with non-existant image to force onLoad to fail

    return (
      <div style={outerStyle} className="profile-pic">
        <div className={classNames({'default-profile-img': 1, noselect: 1, invisible: hideOnDefault})}
          style={{display: defaultViz,  width: len, height: len, fontSize: len/2}}>
          { showButtons ? null : `${initials}` }
        </div>
        <img
          className="img-circle profile-img"
          style={{display: profileViz, width: len, height: len, fontSize: len/2}}
          src={imageSrc}
          alt="User Profile Picture"
          ref={this.imgFile}
          onLoad={this.setShowImage}
          onError={this.setShowDefault}
        />
        {this.props.children ? this.props.children : null /*required for slate.js*/}
        { showButtons ? /* cant style file input directly. see: https://stackoverflow.com/questions/572768/styling-an-input-type-file-button */
            (<div className={classNames({"profile-pic-button-visible": showDefault !== null, "profile-pic-hover-button": !showDefault, "profile-pic-button": 1})}>
              <input type="file" className="profile-pic-input-file" id="profile-pic-input-file" onChange={this.onSelectFile} onClick={(event)=> { event.target.value = null}}/>
              <label htmlFor="profile-pic-input-file" className={classNames({resourcesLink: 1, blue: showDefault})}>
                <span className="int-en">{ showDefault ? "Add Picture" : "Upload New" }</span>
                <span className="int-he">{ showDefault ? "הוספת תמונה" : "עדכון תמונה" }</span>
              </label>
            </div>) : null
          }
          { (src || !!error) && (
            <div id="interruptingMessageBox" className="sefariaModalBox">
              <div id="interruptingMessageOverlay" onClick={this.closePopup}></div>
              <div id="interruptingMessage" className="profile-pic-cropper-modal">
                <div className="sefariaModalContent profile-pic-cropper-modal-inner">
                  { src ?
                    (<ReactCrop
                      src={src}
                      crop={crop}
                      className="profile-pic-cropper"
                      keepSelection
                      onImageLoaded={this.onImageLoaded}
                      onComplete={this.onCropComplete}
                      onChange={this.onCropChange}
                    />) : (<div className="profile-pic-cropper-error">{ error }</div>)
                  }
              </div>
              { (uploading || isFirstCropChange) ? (<div className="profile-pic-loading"><LoadingRing /></div>) : (
                <div>
                  <div className="smallText profile-pic-cropper-desc">
                    <span className="int-en">Drag corners to crop image</span>
                    <span className="int-he">לחיתוך התמונה, גרור את הפינות</span>
                  </div>
                  <div className="profile-pic-cropper-button-row">
                    <a href="#" className="resourcesLink profile-pic-cropper-button" onClick={this.closePopup}>
                      <span className="int-en">Cancel</span>
                      <span className="int-he">בטל</span>
                    </a>
                    <a href="#" className="resourcesLink blue profile-pic-cropper-button" onClick={this.upload}>
                      <span className="int-en">Save</span>
                      <span className="int-he">שמור</span>
                    </a>
                  </div>
                </div>
                )
              }
            </div>
          </div>
          )
        }
      </div>
    );
  }
}
ProfilePic.propTypes = {
  url:     PropTypes.string,
  name:    PropTypes.string,
  len:     PropTypes.number,
  hideOnDefault: PropTypes.bool,  // hide profile pic if you have are displaying default pic
  showButtons: PropTypes.bool,  // show profile pic action buttons
};


const FilterableList = ({
  filterFunc, sortFunc, renderItem, sortOptions, getData, data, renderEmptyList,
  renderHeader, renderFooter, showFilterHeader, extraData, refreshData,
  scrollableElement, pageSize, onDisplayedDataChange, initialRenderSize,
  bottomMargin, containerClass
}) => {
  const [filter, setFilter] = useState('');
  const [sortOption, setSortOption] = useState(sortOptions[0]);
  const [displaySort, setDisplaySort] = useState(false);

  // Apply filter and sort to the raw data
  const processData = rawData => rawData ? rawData
      .filter(item => !filter ? true : filterFunc(filter, item))
      .sort((a, b) => sortFunc(sortOption, a, b, extraData))
      : [];

  const cachedData = data || null;
  const [loading, setLoading] = useState(!cachedData);
  const [rawData, setRawData] = useState(cachedData);
  const [displayData, setDisplayData] = useState(processData(rawData));

  // If `getData` function is passed, load data through this effect
  useEffect(() => {
    let isMounted = true;
    if (!rawData) { // Don't try calling getData when `data` is intially passed
      setLoading(true);
      getData().then(data => {
        if (isMounted) {
          setRawData(data);
          setDisplayData(processData(data));
          setLoading(false);
        }
      });
    }
    return () => {
      isMounted = false;
    };
  }, [getData, rawData]);

  // Alternatively, if there is no `getData` function passed, we expect data
  // to be fed in directly through the `data` prop. Check `data` again whenever
  // refreshData signal changes. 
  useEffect(() => {
    setRawData(data);
    setDisplayData(processData(data));
  }, [data, refreshData]);

  // Updates to filter or sort
  useEffect(() => {
    setDisplayData(processData(rawData));
  }, [filter, sortOption, extraData]);

  const dataUpToPage = usePaginatedDisplay(scrollableElement, displayData, pageSize, bottomMargin, initialRenderSize || pageSize);

  if (onDisplayedDataChange) {
    useEffect(() => {
      onDisplayedDataChange(dataUpToPage);
    }, [dataUpToPage]);
  }

  const onSortChange = newSortOption => {
    if (newSortOption === sortOption) { return; }
    setSortOption(newSortOption);
    setDisplaySort(false);
  };

  const oldDesign = typeof showFilterHeader == 'undefined';
  return (
    <div className="filterable-list">
      {oldDesign ? <div className="filter-bar">
        <div className="filter-bar-inner">
          <ReaderNavigationMenuSearchButton />
          <input
            type="text"
            placeholder={Sefaria._("Search")}
            name="filterableListInput"
            value={filter}
            onChange={e => setFilter(e.target.value)}
          />
        </div>
        <div>
          { sortOptions.length > 1 ?
            <DropdownModal close={()=>setDisplaySort(false)} isOpen={displaySort}>
              <DropdownButton
                isOpen={displaySort}
                toggle={()=>setDisplaySort(prev => !prev)}
                enText={"Sort"}
                heText={"מיון"}
              />
              <DropdownOptionList
                isOpen={displaySort}
                options={sortOptions.map(option => ({type: option, name: option, heName: Sefaria._(option)}))}
                currOptionSelected={sortOption}
                handleClick={onSortChange}
              />
            </DropdownModal>
            : null
          }
        </div>
      </div> : null }
      { !oldDesign && showFilterHeader ? (
        <div className="filter-bar-new">
          <div className="filter-input">
            <ReaderNavigationMenuSearchButton />
            <input
              type="text"
              placeholder={Sefaria._("Search")}
              name="filterableListInput"
              value={filter}
              onChange={e => setFilter(e.target.value)}
            />
          </div>
          <div className="filter-sort-wrapper">
            <span className="systemText">
              <span className="int-en">Sort by</span>
              <span className="int-he">מיון לפי</span>
            </span>
            { sortOptions.map(option =>(
              <span
                key={option}
                className={classNames({'sort-option': 1, noselect: 1, active: sortOption === option})}
                onClick={() => onSortChange(option)}
              >
                <span className="int-en">{ option }</span>
                <span className="int-he">{ Sefaria._(option) }</span>
              </span>
            ))}
          </div>
        </div>
      ) : null}
      {
        loading ? <LoadingMessage /> :
        ( dataUpToPage.length ?
          (
            <div className={"filter-content" + (containerClass ? " " + containerClass : "")}>
              { !!renderHeader ? renderHeader() : null }
              { dataUpToPage.map(renderItem) }
              { !!renderFooter ? renderFooter() : null }
            </div>
          ) : ( !!renderEmptyList ? renderEmptyList() : null )
        )
      }
    </div>
  );
};
FilterableList.propTypes = {
  filterFunc:       PropTypes.func.isRequired,
  sortFunc:         PropTypes.func.isRequired,
  renderItem:       PropTypes.func.isRequired,
  sortOptions:      PropTypes.array.isRequired,
  getData:          PropTypes.func,   // At least one of `getData` or `data` is required
  data:             PropTypes.array,
  renderEmptyList:  PropTypes.func,
  renderHeader:     PropTypes.func,
  renderFooter:     PropTypes.func,
  showFilterHeader: PropTypes.bool,
  extraData:        PropTypes.object,  // extraData to pass to sort function
};


class TabView extends Component {
  constructor(props) {
    super(props);
    const { currTabIndex } = props;
    this.state = {
      currTabIndex: (typeof currTabIndex == 'undefined') ? 0 : currTabIndex,
    };
  }
  openTab(index) {
    this.setState({currTabIndex: index});
  }
  onClickTab(e) {
    let target = $(event.target);
    while (!target.attr("data-tab-index")) { target = target.parent(); }
    const tabIndex = parseInt(target.attr("data-tab-index"));
    const { onClickArray, setTab, tabs } = this.props;
    if (onClickArray && onClickArray[tabIndex]) {
      onClickArray[tabIndex]();
    } else {
      this.openTab(tabIndex);
      setTab && setTab(tabIndex, tabs);
    }
  }
  renderTab(tab, index) {
    const { currTabIndex } = typeof this.props.currTabIndex == 'undefined' ? this.state : this.props;
    return (
      <div className={classNames({active: currTabIndex === index, justifyright: tab.justifyright})} key={tab.text} data-tab-index={index} onClick={this.onClickTab}>
        {this.props.renderTab(tab, index)}
      </div>
    );
  }
  render() {
    const { currTabIndex } = typeof this.props.currTabIndex == 'undefined' ? this.state : this.props;
    return (
      <div className="tab-view">
        <div className="tab-list">
          {this.props.tabs.map(this.renderTab)}
        </div>
        { React.Children.toArray(this.props.children)[currTabIndex] }
      </div>
    );
  }
}
TabView.propTypes = {
  tabs: PropTypes.array.isRequired,
  renderTab: PropTypes.func.isRequired,
  currTabIndex: PropTypes.number,  // optional. If passed, TabView will be controlled from outside
  setTab: PropTypes.func,          // optional. If passed, TabView will be controlled from outside
  onClickArray: PropTypes.object,    // optional. If passed, TabView will be controlled from outside
};


class DropdownOptionList extends Component {
  render() {
    return (
      <div className={(this.props.isOpen) ? "dropdown-option-list" :"dropdown-option-list hidden"}>
        <table>
          <tbody>
            {
              this.props.options.map( (option, iSortTypeObj) => {
                const tempClasses = classNames({'filter-title': 1, unselected: this.props.currOptionSelected !== option.type});
                return (
                  <tr key={option.type} className={tempClasses} onClick={()=>{ this.props.handleClick(option.type); }} tabIndex={`${iSortTypeObj}`} onKeyPress={e => {e.charCode == 13 ? this.props.handleClick(option.type) : null}} aria-label={`Sort by ${option.name}`}>
                    <td>
                      <img className="dropdown-option-check" src="/static/img/check-mark.svg" alt={`${option.name} sort selected`}/>
                    </td>
                    <td className="dropdown-option-list-label">
                      <span className="int-en">{option.name}</span>
                      <span className="int-he" dir="rtl">{option.heName}</span>
                    </td>
                  </tr>
                );
              })
            }
          </tbody>
        </table>
      </div>
    );
  }
}
DropdownOptionList.propTypes = {
  initialTabIndex: PropTypes.number,
  setTab: PropTypes.func,
  isOpen: PropTypes.bool.isRequired,
  options: PropTypes.array.isRequired,
  currOptionSelected: PropTypes.string.isRequired,
  handleClick: PropTypes.func.isRequired,
};


class DropdownButton extends Component {
  render() {
    const { isOpen, toggle, enText, heText } = this.props;
    const filterTextClasses = classNames({ "dropdown-button": 1, active: isOpen });
    return (
      <div className={ filterTextClasses } tabIndex="0" onClick={toggle} onKeyPress={(e) => {e.charCode == 13 ? toggle(e):null}}>
        <span className="int-en">{enText}</span>
        <span className="int-he">{heText}</span>
        {isOpen ? <img src="/static/img/arrow-up.png" alt=""/> : <img src="/static/img/arrow-down.png" alt=""/>}
      </div>
    )
  }
}
DropdownButton.propTypes = {
  isOpen: PropTypes.bool.isRequired,
  toggle: PropTypes.func.isRequired,
  enText: PropTypes.string.isRequired,
  heText: PropTypes.string.isRequired,
}


class DropdownModal extends Component {
  componentDidMount() {
    document.addEventListener('mousedown', this.handleClickOutside, false);
  }
  componentWillUnmount() {
    document.removeEventListener('mousedown', this.handleClickOutside, false);
  }
  handleClickOutside(event) {
    const domNode = ReactDOM.findDOMNode(this);
    if ((!domNode || !domNode.contains(event.target)) && this.props.isOpen) {
      this.props.close();
    }
  }
  render() {
    return (
      <div className={classNames({"dropdown-modal": 1, "position-unset": this.props.positionUnset})}>
        { this.props.children }
      </div>
    );
  }
}
DropdownModal.propTypes = {
  close:   PropTypes.func.isRequired,
  isOpen:  PropTypes.bool.isRequired,
  positionUnset: PropTypes.bool,  // for search filters
};


class Link extends Component {
  handleClick(e) {
    e.preventDefault();
    this.props.onClick();
  }
  render() {
    return <a
              className={this.props.className}
              href={this.props.href}
              onClick={this.handleClick}
              title={this.props.title}>{this.props.children}</a>
  }
}
Link.propTypes = {
  href:    PropTypes.string.isRequired,
  onClick: PropTypes.func,
  title:   PropTypes.string.isRequired,
};


class GlobalWarningMessage extends Component {
  close() {
    Sefaria.globalWarningMessage = null;
    this.forceUpdate();
  }
  render() {
    return Sefaria.globalWarningMessage ?
      <div id="globalWarningMessage">
        <i className='close fa fa-times' onClick={this.close}></i>
        <div dangerouslySetInnerHTML={ {__html: Sefaria.globalWarningMessage} }></div>
      </div>
      : null;
  }
}


const ReaderNavigationMenuSection = ({title, heTitle, content, enableAnchor}) => (!content) ? null :
      <div className="readerNavSection" id={enableAnchor ? "navigation-" + title.toLowerCase() : ""}>
        {title ? (<h2>
          <span className="int-en">{title}</span>
          <span className="int-he">{heTitle}</span>
        </h2>) : null }
        {content}
      </div>;

ReaderNavigationMenuSection.propTypes = {
  title:   PropTypes.string,
  heTitle: PropTypes.string,
  content: PropTypes.object,
  enableAnchor: PropTypes.bool
};
ReaderNavigationMenuSection.defaultProps = {
  enableAnchor: false
};


class TextBlockLink extends Component {
  // Monopoly card style link with category color at top
  // This component is seriously overloaded :grimacing:

  render() {
    let { book, category, title, heTitle, showSections, sref, heRef, displayValue, heDisplayValue, position, url_string, recentItem, currVersions, sideColor, saved, sheetTitle, sheetOwner, timeStamp, intlang } = this.props;
    const index    = Sefaria.index(book);
    category = category || (index ? index.primary_category : "Other");
    const style    = {"borderColor": Sefaria.palette.categoryColor(category)};
    title    = title   || (showSections ? sref : book);
    heTitle  = heTitle || (showSections ? heRef : index.heTitle);
    const hlang = intlang ? "int-he": "he";
    const elang = intlang ? "int-en": "en";
    let byLine;
    if (!!sheetOwner && sideColor) {
      title = sheetTitle.stripHtml();
      heTitle = title;
      byLine = sheetOwner;
    }
    const subtitle = displayValue ? (
        <span className="blockLinkSubtitle">
            <span className={elang}>{displayValue}</span>
            <span className={hlang}>{heDisplayValue}</span>
        </span>
    ) : null;

    position = position || 0;
    const isSheet = book === 'Sheet';
    const classes  = classNames({refLink: !isSheet, sheetLink: isSheet, blockLink: 1, recentItem, calendarLink: (subtitle != null), saved });
    url_string = url_string ? url_string : sref;
    let url;
    if (isSheet) {
      url = `/sheets/${Sefaria.normRef(url_string).replace('Sheet.','')}`
    } else {
      url = "/" + Sefaria.normRef(url_string) + Object.keys(currVersions)
        .filter(vlang=>!!currVersions[vlang])
        .map(vlang=>`&v${vlang}=${currVersions[vlang]}`)
        .join("")
        .replace("&","?");
    }

    if (sideColor) {
      return (
        <a href={url} className={classes} data-ref={sref} data-ven={currVersions.en} data-vhe={currVersions.he} data-position={position}>
          <div className="sideColorLeft" data-ref-child={true}>
            <div className="sideColor" data-ref-child={true} style={{backgroundColor: Sefaria.palette.categoryColor(category)}} />
            <div className="sideColorInner" data-ref-child={true}>
              <span className={elang} data-ref-child={true}>{title}{!!sheetOwner ? (<i className="byLine" data-ref-child={true}>{byLine}</i>) : null}</span>
              <span className={hlang} data-ref-child={true}>{heTitle}{!!sheetOwner ? (<i className="byLine" data-ref-child={true}>{byLine}</i>) : null}</span>
            </div>
          </div>
          <div className="sideColorRight">
            { saved ? <SaveButton historyObject={{ ref: sref, versions: currVersions }} /> : null }
            { !saved && timeStamp ?
              <span>
                <span className="int-en">{ Sefaria.util.naturalTime(timeStamp) }</span>
                <span className="int-he">&rlm;{ Sefaria.util.naturalTime(timeStamp) }</span>
              </span>: null
            }
          </div>
        </a>
      );
    }
    return (<a href={url} className={classes} data-ref={sref} data-ven={currVersions.en} data-vhe={currVersions.he} data-position={position} style={style}>
              <span className={elang}>{title}</span>
              <span className={hlang}>{heTitle}</span>
                {subtitle}
             </a>);
  }
}
TextBlockLink.propTypes = {
  sref:            PropTypes.string.isRequired,
  currVersions:    PropTypes.object.isRequired,
  heRef:           PropTypes.string,
  book:            PropTypes.string,
  category:        PropTypes.string,
  title:           PropTypes.string,
  heTitle:         PropTypes.string,
  displayValue:    PropTypes.string,
  heDisplayValue:  PropTypes.string,
  url_string:      PropTypes.string,
  showSections:    PropTypes.bool,
  recentItem:      PropTypes.bool,
  position:        PropTypes.number,
  sideColor:       PropTypes.bool,
  saved:           PropTypes.bool,
  sheetTitle:      PropTypes.string,
  sheetOwner:      PropTypes.string,
  timeStamp:       PropTypes.number,
};
TextBlockLink.defaultProps = {
  currVersions: {en:null, he:null},
};


class LanguageToggleButton extends Component {
  toggle(e) {
    e.preventDefault();
    this.props.toggleLanguage();
  }
  render() {
    var url = this.props.url || "";
    return (<a href={url} className="languageToggle" onClick={this.toggle}>
              <span className="en"><img src="/static/img/aleph.svg" alt="Hebrew Language Toggle Icon" /></span>
              <span className="he"><img src="/static/img/aye.svg" alt="English Language Toggle Icon" /></span>
            </a>);
  }
}
LanguageToggleButton.propTypes = {
  toggleLanguage: PropTypes.func.isRequired,
  url:            PropTypes.string,
};


const DangerousInterfaceBlock = ({en, he, classes}) => (
        <div className={classes}>
          <InterfaceText html={{"en": en, "he":he}} />
        </div>
    );
DangerousInterfaceBlock.propTypes = {
    en: PropTypes.string,
    he: PropTypes.string,
    classes: PropTypes.string
};


const SimpleInterfaceBlock = ({en, he, classes}) => (
        <div className={classes}>
            <InterfaceText text={{en:en, he:he}} />
        </div>
    );
SimpleInterfaceBlock.propTypes = {
    en: PropTypes.string,
    he: PropTypes.string,
    classes: PropTypes.string
};


const SimpleContentBlock = ({en, he, classes}) => (
        <div className={classes}>
          <span className="he" dangerouslySetInnerHTML={ {__html: he } } />
          <span className="en" dangerouslySetInnerHTML={ {__html: en } } />
        </div>
    );
SimpleContentBlock.propTypes = {
    en: PropTypes.string,
    he: PropTypes.string,
    classes: PropTypes.string
};


const SimpleLinkedBlock = ({en, he, url, classes, aclasses, children, onClick}) => (
        <div className={classes} onClick={onClick}>
            <a href={url} className={aclasses}>
              <InterfaceText text={{en:en, he:he}}/>
            </a>
            {children}
        </div>
    );
SimpleLinkedBlock.propTypes = {
    en: PropTypes.string,
    he: PropTypes.string,
    url: PropTypes.string,
    classes: PropTypes.string,
    aclasses: PropTypes.string
};



class BlockLink extends Component {
  render() {
    var interfaceClass = this.props.interfaceLink ? 'int-' : '';
    var cn = {blockLink: 1};
    var linkClass = this.props.title.toLowerCase().replace(" ", "-") + "-link";
    cn[linkClass] = 1;
    var classes = classNames(cn);
      return (<a className={classes} href={this.props.target}>
              {this.props.image ? <img src={this.props.image} alt="" /> : null}
              <span className={`${interfaceClass}en`}>{this.props.title}</span>
              <span className={`${interfaceClass}he`}>{this.props.heTitle}</span>
           </a>);
  }
}
BlockLink.propTypes = {
  title:         PropTypes.string,
  heTitle:       PropTypes.string,
  target:        PropTypes.string,
  image:         PropTypes.string,
  interfaceLink: PropTypes.bool
};
BlockLink.defaultProps = {
  interfaceLink: false
};


class ToggleSet extends Component {
  // A set of options grouped together.
  render() {
    let classes = {toggleSet: 1, separated: this.props.separated };
    classes[this.props.name] = 1;
    classes = classNames(classes);
    const value = this.props.name === "layout" ? this.props.currentLayout() : this.props.settings[this.props.name];
    const width = 100.0 - (this.props.separated ? (this.props.options.length - 1) * 3 : 0);
    let style = {width: (width/this.props.options.length) + "%"};
    const label = this.props.label ? (<span className="toggle-set-label">{this.props.label}</span>) : null;
    return (
      <div className={classes} role={this.props.role} aria-label={this.props.ariaLabel}>
          {label}
          <div>
        {
          this.props.options.map(function(option) {
            return (
              <ToggleOption
                name={option.name}
                key={option.name}
                set={this.props.name}
                role={option.role}
                ariaLable={option.ariaLabel}
                on={value == option.name}
                setOption={this.props.setOption}
                style={style}
                image={option.image}
                fa={option.fa}
                content={option.content} />);
          }.bind(this))
        }
          </div>
      </div>);
  }
}
ToggleSet.propTypes = {
  name:          PropTypes.string.isRequired,
  label:         PropTypes.string,
  setOption:     PropTypes.func.isRequired,
  currentLayout: PropTypes.func,
  settings:      PropTypes.object.isRequired,
  options:       PropTypes.array.isRequired,
  separated:     PropTypes.bool,
  role:          PropTypes.string,
  ariaLabel:     PropTypes.string
};


class ToggleOption extends Component {
  // A single option in a ToggleSet

  handleClick() {
    this.props.setOption(this.props.set, this.props.name);
    if (Sefaria.site) { Sefaria.track.event("Reader", "Display Option Click", this.props.set + " - " + this.props.name); }
  }
  checkKeyPress(e){
    if (e.keyCode === 39  || e.keyCode === 40) { //39 is right arrow -- 40 is down
        $(e.target).siblings(".toggleOption").attr("tabIndex","-1");
        $(e.target).attr("tabIndex","-1");
        $(e.target).next(".toggleOption").focus().attr("tabIndex","0");
    }
    else if (e.keyCode === 37 || e.keyCode === 38) { //37 is left arrow -- 38 is up
        $(e.target).siblings(".toggleOption").attr("tabIndex","-1");
        $(e.target).attr("tabIndex","-1");
        $(e.target).prev(".toggleOption").focus().attr("tabIndex","0");
    }
    else if (e.keyCode === 13) { //13 is enter
        $(e.target).trigger("click");
    }
    else if (e.keyCode === 9) { //9 is tab
        var lastTab = $("div[role='dialog']").find(':tabbable').last();
        var firstTab = $("div[role='dialog']").find(':tabbable').first();
        if (e.shiftKey) {
          if ($(e.target).is(firstTab)) {
            $(lastTab).focus();
            e.preventDefault();
          }
        }
        else {
          if ($(e.target).is(lastTab)) {
            $(firstTab).focus();
            e.preventDefault();
          }
        }
    }
    else if (e.keyCode === 27) { //27 is escape
        e.stopPropagation();
        $(".mask").trigger("click");
    }
  }
  render() {
    let classes = {toggleOption: 1, on: this.props.on };
    const tabIndexValue = this.props.on ? 0 : -1;
    const ariaCheckedValue = this.props.on ? "true" : "false";
    classes[this.props.name] = 1;
    classes = classNames(classes);
    let content = this.props.image ? (<img src={this.props.image} alt=""/>) :
                    this.props.fa ? (<i className={"fa fa-" + this.props.fa}></i>) :
                      (<span dangerouslySetInnerHTML={ {__html: this.props.content} }></span>);
    return (
      <div
        role={this.props.role}
        aria-label= {this.props.ariaLabel}
        tabIndex = {this.props.role == "radio"? tabIndexValue : "0"}
        aria-checked={ariaCheckedValue}
        className={classes}
        style={this.props.style}
        onKeyDown={this.checkKeyPress}
        onClick={this.handleClick}>
        {content}
      </div>);
  }
}


class ReaderNavigationMenuSearchButton extends Component {
  render() {
    return (<span className="readerNavMenuSearchButton" onClick={this.props.onClick}>
      <img src="/static/icons/iconmonstr-magnifier-2.svg" />
    </span>);
  }
}


class ReaderNavigationMenuMenuButton extends Component {
  render() {
    var isheb = this.props.interfaceLang == "hebrew";
    var icon = this.props.compare ? (isheb ?
      <i className="fa fa-chevron-right"></i> : <i className="fa fa-chevron-left"></i>) :
        (<i className="fa fa-bars"></i>);
    return (<span className="readerNavMenuMenuButton" onClick={this.props.onClick}>{icon}</span>);
  }
}
ReaderNavigationMenuMenuButton.propTypes = {
  onClick: PropTypes.func,
  compare: PropTypes.bool,
  interfaceLang: PropTypes.string
};


class ReaderNavigationMenuCloseButton extends Component {
  onClick(e) {
    e.preventDefault();
    this.props.onClick();
  }
  render() {
    if (this.props.icon == "circledX"){
      var icon = <img src="/static/img/circled-x.svg" />;
    } else if (this.props.icon == "chevron") {
      var icon = <i className="fa fa-chevron-left"></i>
    } else {
      var icon = "×";
    }
    var classes = classNames({readerNavMenuCloseButton: 1, circledX: this.props.icon === "circledX"});
    var url = this.props.url || "";
    return (<a href={url} className={classes} onClick={this.onClick}>{icon}</a>);
  }
}


class ReaderNavigationMenuDisplaySettingsButton extends Component {
  render() {
    var style = this.props.placeholder ? {visibility: "hidden"} : {};
    var icon = Sefaria._siteSettings.TORAH_SPECIFIC ?
      <img src="/static/img/ayealeph.svg" alt="Toggle Reader Menu Display Settings" style={style} /> :
      <span className="textIcon">Aa</span>;
    return (<a
              className="readerOptions"
              tabIndex="0"
              role="button"
              aria-haspopup="true"
              aria-label="Toggle Reader Menu Display Settings"
              style={style}
              onClick={this.props.onClick}
              onKeyPress={function(e) {e.charCode == 13 ? this.props.onClick(e):null}.bind(this)}>
              {icon}
            </a>);
  }
}
ReaderNavigationMenuDisplaySettingsButton.propTypes = {
  onClick: PropTypes.func,
  placeholder: PropTypes.bool,
};


function InterfaceLanguageMenu({currentLang}){
  const [isOpen, setIsOpen] = useState(false);
  const wrapperRef = useRef(null);

  const getCurrentPage = () => {
    return isOpen ? (encodeURIComponent(Sefaria.util.currentPath())) : "/";
  }
  const handleClick = (e) => {
    e.stopPropagation();
    setIsOpen(isOpen => !isOpen);
  }
  const handleHideDropdown = (event) => {
      if (event.key === 'Escape') {
          setIsOpen(false);
      }
  };
  const handleClickOutside = (event) => {
      if (
          wrapperRef.current &&
          !wrapperRef.current.contains(event.target)
      ) {
          setIsOpen(false);
      }
  };

  useEffect(() => {
      document.addEventListener('keydown', handleHideDropdown, true);
      document.addEventListener('click', handleClickOutside, true);
      return () => {
          document.removeEventListener('keydown', handleHideDropdown, true);
          document.removeEventListener('click', handleClickOutside, true);
      };
  }, []);

  return (
      <div className="interfaceLinks" ref={wrapperRef}>
        <a className="interfaceLinks-button" onClick={handleClick}><img src="/static/icons/globe-wire.svg"/></a>
        <div className={`interfaceLinks-menu ${ isOpen ? "open" : "closed"}`}>
          <div className="interfaceLinks-header">
            <span className="int-en">Site Language</span>
            <span className="int-he">שפת האתר</span>
          </div>
          <div className="interfaceLinks-options">
            <a className={`interfaceLinks-option int-bi ${(currentLang == 'hebrew') ? 'active':''}`} href={`/interface/hebrew?next=${getCurrentPage()}`}>עברית</a>
            <a className={`interfaceLinks-option int-bi ${(currentLang == 'english') ? 'active' : ''}`} href={`/interface/english?next=${getCurrentPage()}`}>English</a>
          </div>
        </div>
      </div>
  );
}

InterfaceLanguageMenu.propTypes = {
  currentLang: PropTypes.string
}


function SaveButton({historyObject, placeholder, tooltip, toggleSignUpModal}) {
  const isSelected = () => !!Sefaria.getSavedItem(historyObject);
  const [selected, setSelected] = useState(placeholder || isSelected());
  useEffect(() => {
    if (placeholder) { return; }
    setSelected(isSelected())
  }, [historyObject && historyObject.ref]);

  const [isPosting, setPosting] = useState(false);

  const style = placeholder ? {visibility: 'hidden'} : {};
  const classes = classNames({saveButton: 1, "tooltip-toggle": tooltip});
  const altText = placeholder ? '' :
      `${Sefaria._(selected ? "Remove" : "Save")} "${historyObject.sheet_title ?
          historyObject.sheet_title.stripHtml() : Sefaria._r(historyObject.ref)}"`;

  function onClick(event) {
    if (isPosting) { return; }
    event.preventDefault();
    setPosting(true);
    Sefaria.track.event("Saved", "saving", historyObject.ref);
    Sefaria.toggleSavedItem(historyObject)
        .then(() => { setSelected(isSelected()); }) // since request is async, check if it's selected from data
        .catch(e => { if (e == 'notSignedIn') { toggleSignUpModal(); }})
        .finally(() => { setPosting(false); });
  }

  return (
      <ToolTipped {...{ altText, classes, style, onClick }}>
        { selected ? <img src="/static/img/filled-star.png" alt={altText}/> :
          <img src="/static/img/star.png" alt={altText}/> }
      </ToolTipped>
    );
}
SaveButton.propTypes = {
  historyObject: PropTypes.shape({
    ref: PropTypes.string,
    versions: PropTypes.object,
  }),
  placeholder: PropTypes.bool,
  tooltip: PropTypes.bool,
  toggleSignUpModal: PropTypes.func,
};


const ToolTipped = ({ altText, classes, style, onClick, children }) => (
  <div aria-label={altText} tabIndex="0"
    className={classes} role="button"
    style={style} onClick={onClick}
    onKeyPress={e => {e.charCode == 13 ? onClick(e): null}}>
    { children }
  </div>
);


class FollowButton extends Component {
  constructor(props) {
    super(props);
    this.state = {
      following: props.following, // Deal w/ case where we don't know?
      hovering: false
    }
  }
  _post_follow() {
    $.post("/api/follow/" + this.props.uid, {}, data => {
      Sefaria.following.push(this.props.uid);  // keep local following list up-to-date
      Sefaria.track.event("Following", "New Follow", this.props.uid);
    });
  }
  _post_unfollow() {
    $.post("/api/unfollow/" + this.props.uid, {}, data => {
      Sefaria.following = Sefaria.following.filter(i => i !== this.props.uid);  // keep local following list up-to-date
      Sefaria.track.event("Following", "Unfollow", this.props.uid);
    });
  }
  onMouseEnter() {
    this.setState({hovering: true});
  }
  onMouseLeave() {
    this.setState({hovering: false});
  }
  onClick(e) {
    e.stopPropagation();
    if (!Sefaria._uid) {
        this.props.toggleSignUpModal();
        return;
    }
    if (this.state.following) {
      this._post_unfollow();
      this.setState({following: false});
    } else {
      this._post_follow();
      this.setState({following: true, hovering: false});  // hovering:false keeps the "unfollow" from flashing.
    }
  }
  render() {
    const classes = classNames({
      largeFollowButton: this.props.large,
      smallFollowButton: !this.props.large,
      following: this.state.following,
      hovering: this.state.hovering,
      smallText: true,
    });
    const en_text = this.state.following ? this.state.hovering ? "Unfollow":"Following":"Follow";
    const he_text = this.state.following ? this.state.hovering ? "הפסק לעקוב":"עוקב":"עקוב";
    return <div className={classes} onMouseEnter={this.onMouseEnter} onMouseLeave={this.onMouseLeave} onClick={this.onClick}>
            <span className="int-en">
                {en_text}
            </span>
            <span className="int-he">
                {he_text}
            </span>
          </div>
  }
}
FollowButton.propTypes = {
  uid: PropTypes.number.isRequired,
  following: PropTypes.bool,  // is this person followed already?
  large: PropTypes.bool,
  toggleSignUpModal: PropTypes.func,
};

const SinglePanelNavHeader = (props) =>
      <div className="readerNavTop searchOnly">
          <CategoryColorLine category={props.colorLineCategory || "Other"} />
          <ReaderNavigationMenuMenuButton onClick={props.navHome} />
          <h2>
            <InterfaceText>{props.title}</InterfaceText>
          </h2>
          {props.showDisplaySettings ?
            <ReaderNavigationMenuDisplaySettingsButton onClick={props.openDisplaySettings} />
            : <div className="readerOptions"></div> }
      </div>;
SinglePanelNavHeader.propTypes = {
  navHome:             PropTypes.func.isRequired,
  title:               PropTypes.string,
  showDisplaySettings: PropTypes.bool,
  openDisplaySettings: PropTypes.func,
  colorLineCategory:   PropTypes.string,
};


const CategoryColorLine = ({category}) =>
  <div className="categoryColorLine" style={{background: Sefaria.palette.categoryColor(category)}}/>;


class ProfileListing extends Component {
  render() {
    const { url, image, name, uid, is_followed, toggleSignUpModal, smallfonts, organization } = this.props;
    return (
      <div className="authorByLine">
        <div className="authorByLineImage">
          <a href={url}>
            <ProfilePic
              len={40}
              url={image}
              name={name}
            />
          </a>
        </div>
        <div className="authorByLineText">
          <SimpleLinkedBlock
            classes="authorName"
            aclasses={smallfonts?"smallText":"systemText"}
            url={url}
            en={name}
            he={name}
          >
            <FollowButton large={false} uid={uid} following={is_followed} toggleSignUpModal={toggleSignUpModal}/>
          </SimpleLinkedBlock>
          {
            !!organization ? <SimpleInterfaceBlock
              classes={"authorOrganization" + (smallfonts?"smallText":"systemText")}
              en={organization}
              he={organization}
            />:null
          }
        </div>
      </div>
    );
  }
}
ProfileListing.propTypes = {
  uid:         PropTypes.number.isRequired,
  url:         PropTypes.string.isRequired,
  image:       PropTypes.string.isRequired,
  name:        PropTypes.string.isRequired,
  is_followed: PropTypes.bool,
  toggleSignUpModal: PropTypes.func,
};


const SheetListing = ({
  sheet, connectedRefs, handleSheetClick, handleSheetDelete, handleCollectionsChange,
  editable, deletable, saveable, collectable, pinnable, pinned, pinSheet,
  hideAuthor, showAuthorUnderneath, infoUnderneath, hideCollection, openInNewTab, toggleSignUpModal 
}) => {
  // A source sheet presented in lists, like sidebar or profile page
  const [showCollectionsModal, setShowCollectionsModal] = useState(false);
  
  const handleSheetClickLocal = (e) => {
    //console.log("Sheet Click Handled");
    // TODO: There more contexts to distinguish / track. Profile, collections, search
    if (Sefaria._uid == sheet.owner) {
      Sefaria.track.event("Tools", "My Sheet Click", sheet.sheetUrl);
    } else {
      Sefaria.track.event("Tools", "Sheet Click", sheet.sheetUrl);
    }
    if (handleSheetClick) {
      Sefaria.track.sheets("Opened via Connections Panel", connectedRefs.toString());
      handleSheetClick(e, sheet, null, connectedRefs);
      e.preventDefault();
    }
  };

  const handleSheetOwnerClick = (e) => {
    Sefaria.track.event("Tools", "Sheet Owner Click", sheet.ownerProfileUrl);
  };

  const handleTopicClick = (topic) => {
    Sefaria.track.event("Tools", "Topic Click", topic);
  };

  const handleSheetDeleteClick = () => {
    if (confirm(Sefaria._("Are you sure you want to delete this sheet? There is no way to undo this action."))) {
      Sefaria.sheets.deleteSheetById(sheet.id).then(handleSheetDelete);
    }
  };

  const toggleCollectionsModal = () => {
    if (Sefaria._uid) {
      setShowCollectionsModal(!showCollectionsModal);
    } else {
      toggleSignUpModal();
    }
  };

  const title = sheet.title ? sheet.title.stripHtmlConvertLineBreaks() : "Untitled Source Sheet";

  const viewsIcon = sheet.public ?
    <div className="sheetViews sans"><i className="fa fa-eye" title={sheet.views + " views"}></i> {sheet.views}</div>
    : <div className="sheetViews sans"><i className="fa fa-lock" title="Private"></i></div>;

  const sheetInfo = hideAuthor ? null :
      <div className="sheetInfo">
        <div className="sheetUser">
          <a href={sheet.ownerProfileUrl} target={openInNewTab ? "_blank" : "_self"}>
            <ProfilePic
              outerStyle={{display: "inline-block"}}
              name={sheet.ownerName}
              url={sheet.ownerImageUrl}
              len={26}
            />
          </a>
          <a href={sheet.ownerProfileUrl} target={openInNewTab ? "_blank" : "_self"} className="sheetAuthor" onClick={handleSheetOwnerClick}>{sheet.ownerName}</a>
        </div>
        {viewsIcon}
      </div>

  const collectionsList = "collections" in sheet ? sheet.collections.slice() : [];
  if (sheet.displayedCollectionName) {
    collectionsList.unshift({name: sheet.displayedCollectionName, slug: sheet.displayedCollection});
  }
  const collections = collectionsList.map((collection, i) => {
    const separator = i == collectionsList.length -1 ? null : <span className="separator">,</span>;
    return (
      <a href={`/collections/${collection.slug}`}
        target={openInNewTab ? "_blank" : "_self"}
        className="sheetTag"
        key={i}
      >
        {collection.name}
        {separator}
      </a>
    );
  });

  const topics = sheet.topics.map((topic, i) => {
    const separator = i == sheet.topics.length -1 ? null : <span className="separator">,</span>;
    return (
      <a href={`/topics/${topic.slug}`}
        target={openInNewTab ? "_blank" : "_self"}
        className="sheetTag"
        key={i}
        onClick={handleTopicClick.bind(null, topic.slug)}
      >
        <InterfaceText text={topic} />
        {separator}
      </a>
    );
  });
  const created = Sefaria.util.localeDate(sheet.created);
  const underInfo = infoUnderneath ? [
      sheet.status !== 'public' ? (<span className="unlisted"><img src="/static/img/eye-slash.svg"/><span>{Sefaria._("Unlisted")}</span></span>) : undefined,
      showAuthorUnderneath ? (<a href={sheet.ownerProfileUrl} target={openInNewTab ? "_blank" : "_self"}>{sheet.ownerName}</a>) : undefined,
      `${sheet.views} ${Sefaria._('Views')}`,
      created,
      collections.length ? collections : undefined,
      sheet.topics.length ? topics : undefined,
    ].filter(x => x !== undefined) : [topics];


  const pinButtonClasses = classNames({sheetListingPinButton: 1, pinned: pinned, active: pinnable});
  const pinMessage = pinned && pinnable ? Sefaria._("Pinned Sheet - click to unpin") :
                    pinned ? Sefaria._("Pinned Sheet") : Sefaria._("Pin Sheet");
  const pinButton = <img src="/static/img/pin.svg" className={pinButtonClasses} title={pinMessage} onClick={pinnable ? pinSheet : null} />


  return (
    <div className="sheet" key={sheet.sheetUrl}>
      <div className="sheetLeft">
        {sheetInfo}
        <a href={sheet.sheetUrl} target={openInNewTab ? "_blank" : "_self"} className="sheetTitle" onClick={handleSheetClickLocal}>
          <img src="/static/img/sheet.svg" className="sheetIcon"/>
          <span className="sheetTitleText">{title}</span>
        </a>
        <div className="sheetTags">
          {
            underInfo.map((item, i) => (
              <span key={i}>
                { i !== 0 ? <span className="bullet">{'\u2022'}</span> : null }
                {item}
              </span>
            ))
          }
        </div>
      </div>
      <div className="sheetRight">
        {
          editable && !Sefaria._uses_new_editor ?
            <a href={`/sheets/${sheet.id}?editor=1`}><img src="/static/img/tools-write-note.svg" title={Sefaria._("Edit")}/></a>
            : null
        }
        {
          collectable ?
            <img src="/static/icons/collection.svg" onClick={toggleCollectionsModal} title={Sefaria._("Add to Collection")} />
            : null
        }
        {
          deletable ?
            <img src="/static/img/circled-x.svg" onClick={handleSheetDeleteClick} title={Sefaria._("Delete")} />
            : null
        }
        {
          saveable ?
            <SaveButton historyObject={{ ref: `Sheet ${sheet.id}`, versions: {}  }} 
              toggleSignUpModal={toggleSignUpModal} />
            : null
        }
        { pinnable || pinned ? 
            pinButton
            : null
        }
      </div>
      {showCollectionsModal ? 
        <CollectionsModal 
          sheetID={sheet.id}
          close={toggleCollectionsModal}
          handleCollectionsChange={handleCollectionsChange} />
        : null
      }
    </div>);
};


class Note extends Component {
  // Public or private note in the Sidebar.
  render() {
    var authorInfo = this.props.ownerName && !this.props.isMyNote ?
        (<div className="noteAuthorInfo">
          <a href={this.props.ownerProfileUrl}>
            <img className="noteAuthorImg" src={this.props.ownerImageUrl} />
          </a>
          <a href={this.props.ownerProfileUrl} className="noteAuthor">{this.props.ownerName}</a>
        </div>) : null;

      var buttons = this.props.isMyNote ?
                    (<div className="noteButtons">
                      <i className="editNoteButton fa fa-pencil" title="Edit Note" onClick={this.props.editNote} ></i>
                    </div>) : null;

      var text = Sefaria.util.linkify(this.props.text);
      text = text.replace(/\n/g, "<br />");

      return (<div className="note">
                {buttons}
                {authorInfo}
                <div className="noteContent">
                  <span className="noteText" dangerouslySetInnerHTML={{__html:text}}></span>
                </div>
              </div>);
  }
}
Note.propTypes = {
  text:            PropTypes.string.isRequired,
  ownerName:       PropTypes.string,
  ownerImageUrl:   PropTypes.string,
  ownerProfileUrl: PropTypes.string,
  isPrivate:       PropTypes.bool,
  isMyNote:        PropTypes.bool,
  editNote:        PropTypes.func
};


function NewsletterSignUpForm(props) {
  const {contextName, includeEducatorOption} = props;
  const [input, setInput] = useState('');
  const [educatorCheck, setEducatorCheck] = useState(false);
  const [subscribeMessage, setSubscribeMessage] = useState(null);

  function handleSubscribeKeyUp(e) {
    if (e.keyCode === 13) {
      handleSubscribe();
    }
  }

  function handleSubscribe() {
    var email = input;
    if (Sefaria.util.isValidEmailAddress(email)) {
      setSubscribeMessage("Subscribing...");
      var list = Sefaria.interfaceLang == "hebrew" ? "Announcements_General_Hebrew" : "Announcements_General";
      if (educatorCheck) {
        list += "|" + (Sefaria.interfaceLang == "hebrew" ? "Announcements_Edu_Hebrew" : "Announcements_Edu");
      }
      $.post("/api/subscribe/" + email + "?lists=" + list, function(data) {
        if ("error" in data) {
          setSubscribeMessage(data.error);
        } else {
          setSubscribeMessage("Subscribed! Welcome to our list.");
          Sefaria.track.event("Newsletter", "Subscribe from " + contextName, "");
        }
      }).error(data => setSubscribeMessage("Sorry, there was an error."));
    } else {
      setSubscribeMessage("Please enter a valid email address.");
    }
  }

  return (
    <div className="newsletterSignUpBox">
      <span className="int-en">
        <input
          className="newsletterInput"
          placeholder="Sign up for Newsletter"
          value={input}
          onChange={e => setInput(e.target.value)}
          onKeyUp={handleSubscribeKeyUp} />
      </span>
      <span className="int-he">
        <input
          className="newsletterInput"
          placeholder="הרשמו לניוזלטר"
          value={input}
          onChange={e => setInput(e.target.value)}
          onKeyUp={handleSubscribeKeyUp} />
      </span>
      <img src="/static/img/circled-arrow-right.svg" onClick={handleSubscribe} />
      {includeEducatorOption ?
        <div className="newsletterEducatorOption">
          <span className="int-en">
            <input
              type="checkbox"
              checked={educatorCheck}
              onChange={e => setEducatorCheck(e.target.checked)} />
            <span>I am an educator</span>
          </span>
          <span className="int-he">
            <input
              type="checkbox"
              checked={educatorCheck}
              onChange={e => setEducatorCheck(e.target.checked)} />
            <span>מורים/ אנשי הוראה</span>
          </span>
        </div>
      : null}
      { subscribeMessage ?
      <div className="subscribeMessage">{Sefaria._(subscribeMessage)}</div>
      : null }
    </div>);
}


class LoginPrompt extends Component {
  render() {
    var nextParam = "?next=" + Sefaria.util.currentPath();
    return (
      <div className="loginPrompt">
        <div className="loginPromptMessage">
          <span className="int-en">Please log in to use this feature.</span>
          <span className="int-he">עליך להיות מחובר בכדי להשתמש באפשרות זו.</span>
        </div>
        <a className="button" href={"/login" + nextParam}>
          <span className="int-en">Log In</span>
          <span className="int-he">התחבר</span>
        </a>
        <a className="button" href={"/register" + nextParam}>
          <span className="int-en">Sign Up</span>
          <span className="int-he">הרשם</span>
        </a>
      </div>);
  }
}
LoginPrompt.propTypes = {
  fullPanel: PropTypes.bool,
};


class SignUpModal extends Component {
  render() {
    const innerContent = [
      ["star-white.png", Sefaria._("Save texts")],
      ["sheet-white.png", Sefaria._("Make source sheets")],
      ["note-white.png", Sefaria._("Take notes")],
      ["email-white.png", Sefaria._("Stay in the know")],
    ].map(x => (
      <div key={x[0]}>
        <img src={`/static/img/${x[0]}`} alt={x[1]} />
        { x[1] }
      </div>
    ));
    const nextParam = "?next=" + encodeURIComponent(Sefaria.util.currentPath());

    return (
      this.props.show ? <div id="interruptingMessageBox" className="sefariaModalBox">
        <div id="interruptingMessageOverlay" onClick={this.props.onClose}></div>
        <div id="interruptingMessage" className="sefariaModalContentBox">
          <div id="interruptingMessageClose" className="sefariaModalClose" onClick={this.props.onClose}>×</div>
          <div className="sefariaModalContent">
            <h2>
              {Sefaria._("Love Learning?")}
            </h2>
            <h3>
              {Sefaria._("Sign up to get more from Sefaria")}
            </h3>
            <div className="sefariaModalInnerContent">
              { innerContent }
            </div>
            <a className="button white control-elem" href={"/register" + nextParam}>
              { Sefaria._("Sign Up")}
            </a>
            <div className="sefariaModalBottomContent">
              { Sefaria._("Already have an account?") + " "}
              <a href={"/login" + nextParam}>{ Sefaria._("Sign\u00A0in")}</a>
            </div>
          </div>
        </div>
      </div> : null
    );
  }
}
SignUpModal.propTypes = {
  show: PropTypes.bool,
  onClose: PropTypes.func.isRequired,
};


class InterruptingMessage extends Component {
  constructor(props) {
    super(props);
    this.displayName = 'InterruptingMessage';
    this.state = {
      timesUp: false,
      animationStarted: false
    };
    this.settings = {
      "modal": {
        "trackingName": "Interrupting Message",
        "showDelay": 1000,
      },
      "banner": {
        "trackingName": "Banner Message",
        "showDelay": 1,
      }
    }[this.props.style];
  }
  componentDidMount() {
    if (this.shouldShow()) {
      this.delayedShow();
    }
  }
  shouldShow() {
    const exlcudedPaths = ["/donate", "/mobile", "/app"];
    return exlcudedPaths.indexOf(window.location.pathname) === -1;
  }
  delayedShow() {
    setTimeout(function() {
      this.setState({timesUp: true});
      $("#interruptingMessage .button").click(this.close);
      $("#interruptingMessage .trackedAction").click(this.trackAction);
      this.showAorB();
      this.animateOpen();
    }.bind(this), this.settings.showDelay);
  }
  animateOpen() {
    setTimeout(function() {
      if (this.props.style === "banner" && $("#s2").hasClass("headerOnly")) { $("body").addClass("hasBannerMessage"); }
      this.setState({animationStarted: true});
      this.trackOpen();
    }.bind(this), 50);
  }
  showAorB() {
    // Allow random A/B testing if items are tagged ".optionA", ".optionB"
    const $message = $(ReactDOM.findDOMNode(this));
    if ($message.find(".optionA").length) {
      console.log("rand show")
      Math.random() > 0.5 ? $(".optionA").show() : $(".optionB").show();
    }
  }
  close() {
    this.markAsRead();
    this.props.onClose();
    if (this.props.style === "banner" && $("#s2").hasClass("headerOnly")) { $("body").removeClass("hasBannerMessage"); }
  }
  trackOpen() {
    Sefaria.track.event(this.settings.trackingName, "open", this.props.messageName, { nonInteraction: true });
  }
  trackAction() {
    Sefaria.track.event(this.settings.trackingName, "action", this.props.messageName, { nonInteraction: true });
  }
  markAsRead() {
    Sefaria._api("/api/interrupting-messages/read/" + this.props.messageName, function (data) {});
    var cookieName = this.props.messageName + "_" + this.props.repetition;
    $.cookie(cookieName, true, { path: "/", expires: 14 });
    Sefaria.track.event(this.settings.trackingName, "read", this.props.messageName, { nonInteraction: true });
    Sefaria.interruptingMessage = null;
  }
  render() {
    if (!this.state.timesUp) { return null; }

    if (this.props.style === "banner") {
      return  <div id="bannerMessage" className={this.state.animationStarted ? "" : "hidden"}>
                <div id="bannerMessageContent" dangerouslySetInnerHTML={ {__html: this.props.messageHTML} }></div>
                <div id="bannerMessageClose" onClick={this.close}>×</div>
              </div>;

    } else if (this.props.style === "modal") {
      return  <div id="interruptingMessageBox" className={this.state.animationStarted ? "" : "hidden"}>
          <div id="interruptingMessageOverlay"></div>
          <div id="interruptingMessage">
            <div id="interruptingMessageContentBox">
              <div id="interruptingMessageClose" onClick={this.close}>×</div>
              <div id="interruptingMessageContent" dangerouslySetInnerHTML={ {__html: this.props.messageHTML} }></div>
            </div>
          </div>
        </div>;
    }
    return null;
  }
}
InterruptingMessage.propTypes = {
  messageName: PropTypes.string.isRequired,
  messageHTML: PropTypes.string.isRequired,
  style:       PropTypes.string.isRequired,
  repetition:  PropTypes.number.isRequired,
  onClose:     PropTypes.func.isRequired
};


const NBox = ({ content, n }) => {
  // Wrap a list of elements into an n-column flexbox
  let length = content.length;
  if (length % n) {
      length += (n-length%n);
  }
  content.pad(length, "");
  let rows = [];
  for (let i=0; i<length; i+=n) {
    rows.push(content.slice(i, i+n));
  }
  return (
    <div className="gridBox">
    {
      rows.map((row, i) => (
        <div className="gridBoxRow" key={i}>
          {
            row.pad(n, "").map((item, j) => (
              <div className={classNames({gridBoxItem: 1, placeholder: !item})} key={`gridItem|${j}`}>{item}</div>
            ))
          }
        </div>
      ))
    }
    </div>
  );
}

class TwoOrThreeBox extends Component {
  // Wrap a list of elements into a two or three column table, depending on window width
  render() {
      var threshhold = this.props.threshhold;
      if (this.props.width > threshhold) {
        return (<NBox content={this.props.content} n={3}/>);
      } else {
        return (<NBox content={this.props.content} n={2}/>);
      }
  }
}
TwoOrThreeBox.propTypes = {
  content:    PropTypes.array.isRequired,
  width:      PropTypes.number.isRequired,
  threshhold: PropTypes.number
};
TwoOrThreeBox.defaultProps = {
  threshhold: 500
};


const ResponsiveNBox = ({content}) => {

  const initialWidth = window.innerWidth;
  const [width, setWidth] = useState(initialWidth);
  const ref = useRef(null);

  useEffect(() => {
    deriveAndSetWidth();
    window.addEventListener("resize", deriveAndSetWidth);
    return () => {
        window.removeEventListener("resize", deriveAndSetWidth);
    }
  }, []);

  const deriveAndSetWidth = () => {
    setWidth(window.innerWidth);
  }

  const threshold_2 = 500; //above threshold_2, there will be 2 columns
  const threshold_3 = 1500; //above threshold_3, there will be 3 columns
  if (width > threshold_3) {
    return (<NBox content={content} n={3}/>);
  } else if (width > threshold_2) {
    return (<NBox content={content} n={2}/>);
  } else {
    return (<NBox content={content} n={1}/>);
  }
};


class Dropdown extends Component {
  constructor(props) {
    super(props);
    this.state = {
      optionsOpen: false,
      selected: null
    };
  }
  select(option) {
    this.setState({selected: option, optionsOpen: false});
    this.props.onSelect && this.props.onSelect(option.value);
  }
  toggle() {
    this.setState({optionsOpen: !this.state.optionsOpen});
  }
  render() {
    return (
        <div className="dropdown sans">
          <div className="dropdownMain noselect" onClick={this.toggle}>
            <i className="dropdownOpenButton noselect fa fa-caret-down"></i>
            {this.state.selected ? this.state.selected.label : this.props.placeholder }
          </div>
          {this.state.optionsOpen ?
            <div className="dropdownListBox noselect">
              <div className="dropdownList noselect">
                {this.props.options.map(function(option) {
                  var onClick = this.select.bind(null, option);
                  var classes = classNames({dropdownOption: 1, selected: this.state.selected && this.state.selected.value == option.value});
                  return <div className={classes} onClick={onClick} key={option.value}>{option.label}</div>
                }.bind(this))}
              </div>
            </div>
          : null}
        </div>);
  }
}
Dropdown.propTypes = {
  options:     PropTypes.array.isRequired, // Array of {label, value}
  onSelect:    PropTypes.func,
  placeholder: PropTypes.string,
  selected:    PropTypes.string,
};


class LoadingMessage extends Component {
  render() {
    var message = this.props.message || "Loading...";
    var heMessage = this.props.heMessage || "טוען מידע...";
    var classes = "loadingMessage " + (this.props.className || "");
    return (<div className={classes}>
              <InterfaceText>
                <EnglishText>{message}</EnglishText>
                <HebrewText>{heMessage}</HebrewText>
              </InterfaceText>
            </div>);
  }
}
LoadingMessage.propTypes = {
  message:   PropTypes.string,
  heMessage: PropTypes.string,
  className: PropTypes.string
};


class TestMessage extends Component {
  // Modal explaining development status with links to send feedback or go back to the old site
  render() {
    return (
      <div className="testMessageBox">
        <div className="overlay" onClick={this.props.hide} ></div>
        <div className="testMessage">
          <div className="title">The new Sefaria is still in development.<br />Thank you for helping us test and improve it.</div>
          <a href="mailto:hello@sefaria.org" target="_blank" className="button">Send Feedback</a>
          <div className="button" onClick={null} >Return to Old Sefaria</div>
        </div>
      </div>);
  }
}
TestMessage.propTypes = {
  hide:   PropTypes.func
};


<<<<<<< HEAD
const CategoryAttribution = ({categories, linked = true, asEdition}) => {
  var attribution = Sefaria.categoryAttribution(categories);
  if (!attribution) { return null; }

  const en = asEdition ? attribution.englishAsEdition : attribution.english;
  const he = asEdition ? attribution.hebrewAsEdition : attribution.hebrew;  

  const content = linked ? 
      <a href={attribution.link}>
        <span className="en">{en}</span>
        <span className="he">{he}</span>
      </a> 
      :
      <span>
        <span className="en">{en}</span>
        <span className="he">{he}</span>
      </span>;
  
  return <div className="categoryAttribution">{content}</div>;
=======
class CategoryAttribution extends Component {
  render() {
    var attribution = Sefaria.categoryAttribution(this.props.categories);
    if (!attribution) { return null; }
    var linkedContent = <a href={attribution.link}>
                          <ContentText text={{en: attribution.english, he: attribution.hebrew }} defaultToInterfaceOnBilingual={true} />
                        </a>;
    var unlinkedContent = <span>
                            <ContentText text={{en: attribution.english, he: attribution.hebrew }} defaultToInterfaceOnBilingual={true} />
                          </span>;
    return <div className="categoryAttribution">
            {this.props.linked ? linkedContent : unlinkedContent}
           </div>;
  }
}
CategoryAttribution.propTypes = {
  categories: PropTypes.array.isRequired,
  linked:     PropTypes.bool,
};
CategoryAttribution.defaultProps = {
  linked:     true,
>>>>>>> e8c56374
};


class SheetTopicLink extends Component {
  handleTagClick(e) {
    e.preventDefault();
    this.props.setSheetTag(this.props.topic.slug);
  }
  render() {
    const { slug, en, he } = this.props.topic;
    return (
      <a href={`/topics/${slug}`} onClick={this.handleTagClick}>
        <InterfaceText text={{en:en, he:he}} />
      </a>
    );
  }
}
SheetTopicLink.propTypes = {
  topic:       PropTypes.shape({
                 en: PropTypes.string.isRequired,
                 he: PropTypes.string.isRequired,
                 slug: PropTypes.string.isRequired,
               }).isRequired,
  setSheetTag: PropTypes.func.isRequired
};


class SheetAccessIcon extends Component {
  render() {
    var sheet = this.props.sheet;
    return (sheet.status == "unlisted") ?
      (<i className="fa fa-lock" title={msg}></i>)
      : null;
  }
}
SheetAccessIcon.propTypes = {
  sheet: PropTypes.object.isRequired
};


class FeedbackBox extends Component {
  constructor(props) {
    super(props);
    this.state = {
      type: null,
      alertmsg: null,
      feedbackSent: false,
    };
  }
  sendFeedback() {
    if (!this.state.type) {
      this.setState({alertmsg: Sefaria._("Please select a feedback type")});
      return
    }

    if (!Sefaria._uid && !this.validateEmail($("#feedbackEmail").val())) {
      this.setState({alertmsg: Sefaria._("Please enter a valid email address")});
      return
    }

    var feedback = {
        refs: this.props.srefs || null,
        type: this.state.type,
        url: this.props.url || null,
        currVersions: this.props.currVersions,
        email: $("#feedbackEmail").val() || null,
        msg: $("#feedbackText").val(),
        uid: Sefaria._uid || null
    };
    var postData = {json: JSON.stringify(feedback)};
    var url = "/api/send_feedback";

    this.setState({feedbackSent: true});

    $.post(url, postData, function (data) {
        if (data.error) {
            alert(data.error);
        } else {
            console.log(data);
            Sefaria.track.event("Tools", "Send Feedback", this.props.url);
        }
    }.bind(this)).fail(function (xhr, textStatus, errorThrown) {
        alert(Sefaria._("Unfortunately, there was an error sending this feedback. Please try again or try reloading this page."));
        this.setState({feedbackSent: true});
    });
  }
  validateEmail(email) {
    var re = /^(([^<>()\[\]\\.,;:\s@"]+(\.[^<>()\[\]\\.,;:\s@"]+)*)|(".+"))@((\[[0-9]{1,3}\.[0-9]{1,3}\.[0-9]{1,3}\.[0-9]{1,3}])|(([a-zA-Z\-0-9]+\.)+[a-zA-Z]{2,}))$/;
    return re.test(email);
  }
  setType(type) {
    this.setState({type: type});
  }
  render() {
    if (this.state.feedbackSent) {
        return (
            <div className="feedbackBox">
                <p className="int-en">Feedback sent!</p>
                <p className="int-he">משוב נשלח!</p>
            </div>
        )
    }
    return (
        <div className="feedbackBox">
            <p className="int-en">Have some feedback? We would love to hear it.</p>
            <p className="int-he">אנחנו מעוניינים במשוב ממך</p>

            {this.state.alertmsg ?
                <div>
                    <p className="int-en">{this.state.alertmsg}</p>
                    <p className="int-he">{this.state.alertmsg}</p>
                </div>
                : null
            }

            <Dropdown
              options={[
                        {value: "content_issue",   label: Sefaria._("Report an issue with the text")},
                        {value: "translation_request",   label: Sefaria._("Request translation")},
                        {value: "bug_report",      label: Sefaria._("Report a bug")},
                        {value: "help_request",    label: Sefaria._("Get help")},
                        {value: "feature_request", label: Sefaria._("Request a feature")},
                        {value: "good_vibes",      label: Sefaria._("Give thanks")},
                        {value: "other",           label: Sefaria._("Other")},
                      ]}
              placeholder={Sefaria._("Select Type")}
              onSelect={this.setType}
            />

            <textarea className="feedbackText" placeholder={Sefaria._("Describe the issue...")} id="feedbackText"></textarea>

            {!Sefaria._uid ?
                <div><input className="sidebarInput noselect" placeholder={Sefaria._("Email Address")} id="feedbackEmail" /></div>
                : null }

             <div className="button" role="button" onClick={() => this.sendFeedback()}>
                 <span className="int-en">Submit</span>
                 <span className="int-he">שלח</span>
             </div>
        </div>
    );
  }
}


class ReaderMessage extends Component {
  // Component for determining user feedback on new element
  constructor(props) {
    super(props)
    var showNotification = Sefaria._inBrowser && !document.cookie.includes(this.props.messageName+"Accepted");
    this.state = {showNotification: showNotification};
  }
  setFeedback(status) {
    Sefaria.track.uiFeedback(this.props.messageName+"Accepted", status);
    $.cookie((this.props.messageName+"Accepted"), 1, {path: "/"});
    this.setState({showNotification: false});
  }
  render() {
    if (!this.state.showNotification) { return null; }
    return (
      <div className="readerMessageBox">
        <div className="readerMessage">
          <div className="int-en">{this.props.message}</div>
          <div className="button small" role="button" onClick={() => this.setFeedback('Like')}>{this.props.buttonLikeText}</div>
          <div className="button small" role="button" onClick={() => this.setFeedback('Dislike')}>{this.props.buttonDislikeText}</div>
        </div>
      </div>);
  }
}
ReaderMessage.propTypes = {
  messageName: PropTypes.string.isRequired,
  message: PropTypes.string.isRequired,
  buttonLikeText: PropTypes.string.isRequired,
  buttonDislikeText: PropTypes.string.isRequired,
};


class CookiesNotification extends Component {
  constructor(props) {
    super(props);
    const showNotification = /*!Sefaria._debug && */Sefaria._inBrowser && !document.cookie.includes("cookiesNotificationAccepted");

    this.state = {showNotification: showNotification};
  }
  setCookie() {
    $.cookie("cookiesNotificationAccepted", 1, {path: "/", expires: 20*365});
    this.setState({showNotification: false});
  }
  render() {
    if (!this.state.showNotification) { return null; }
    return (
      <div className="cookiesNotification">

          <span className="int-en">
            <span>We use cookies to give you the best experience possible on our site. Click OK to continue using Sefaria. <a href="/privacy-policy">Learn More</a>.</span>
            <span className='int-en button small white' onClick={this.setCookie}>OK</span>
          </span>
          <span className="int-he">
            <span>אנחנו משתמשים ב"עוגיות" כדי לתת למשתמשים את חוויית השימוש הטובה ביותר.
              <a href="/privacy-policy">קראו עוד בנושא</a>
            </span>
            <span className='int-he button small white' onClick={this.setCookie}>לחצו כאן לאישור</span>
          </span>

       </div>
    );
  }
}


const SheetTitle = (props) => (
        <span className="title"
             role="heading"
             aria-level="1"
             contentEditable={props.editable}
             suppressContentEditableWarning={true}
             onBlur={props.editable ? props.blurCallback : null}
             style={{"direction": Sefaria.hebrew.isHebrew(props.title.stripHtml()) ? "rtl" :"ltr"}}
        >
            {props.title ? props.title.stripHtmlConvertLineBreaks() : ""}
        </span>
    )
SheetTitle.propTypes = {
    title:          PropTypes.string,
};


const SheetAuthorStatement = (props) => (
    <div className="authorStatement" contentEditable={false} style={{ userSelect: 'none' }}>
          {props.children}
    </div>
)
SheetAuthorStatement.propTypes = {
    authorImage:      PropTypes.string,
    authorStatement:  PropTypes.string,
    authorUrl:        PropTypes.string,
};


const CollectionStatement = ({name, slug, image, children}) => (
  slug ?
    <div className="collectionStatement" contentEditable={false} style={{ userSelect: 'none' }}>
      <div className="collectionListingImageBox imageBox">
        <a href={"/collections/" + slug}>
          <img className={classNames({collectionListingImage:1, "img-circle": 1, default: !image})} src={image || "/static/icons/collection.svg"} alt="Collection Logo"/>
        </a>
      </div>
      <a href={"/collections/" + slug}>{children ? children : name}</a>
    </div>
    :
    <div className="collectionStatement" contentEditable={false} style={{ userSelect: 'none', display: 'none' }}>
      {children}
    </div>
);


const SheetMetaDataBox = (props) => (
    <div className="sheetMetaDataBox">
      {props.children}
    </div>
);


export {
  SimpleInterfaceBlock,
  DangerousInterfaceBlock,
  SimpleContentBlock,
  SimpleLinkedBlock,
  BlockLink,
  CategoryColorLine,
  CategoryAttribution,
  CollectionStatement,
  CookiesNotification,
  Dropdown,
  DropdownButton,
  DropdownModal,
  DropdownOptionList,
  FeedbackBox,
  FilterableList,
  GlobalWarningMessage,
  InterruptingMessage,
  InterfaceText,
  ContentText,
  EnglishText,
  HebrewText,
  LanguageToggleButton,
  Link,
  LoadingMessage,
  LoadingRing,
  LoginPrompt,
  NBox,
  NewsletterSignUpForm,
  Note,
  ProfileListing,
  ProfilePic,
  ReaderMessage,
  ReaderNavigationMenuCloseButton,
  ReaderNavigationMenuDisplaySettingsButton,
  ReaderNavigationMenuMenuButton,
  SaveButton,
  FollowButton,
  ReaderNavigationMenuSection,
  ReaderNavigationMenuSearchButton,
  SinglePanelNavHeader,
  SignUpModal,
  SheetListing,
  SheetAccessIcon,
  SheetTopicLink,
  TabView,
  TextBlockLink,
  TestMessage,
  ToggleSet,
  ToolTipped,
  TwoOrThreeBox,
  ResponsiveNBox,
  SheetMetaDataBox,
  SheetAuthorStatement,
  SheetTitle,
  InterfaceLanguageMenu,
};<|MERGE_RESOLUTION|>--- conflicted
+++ resolved
@@ -60,16 +60,6 @@
    */
   const [contentVariable, isDangerouslySetInnerHTML]  = html ? [html, true] : [text, false];
   const isHebrew = Sefaria.interfaceLang === "hebrew";
-<<<<<<< HEAD
-  const cls = classNames({"int-en": !isHebrew, "int-he": isHebrew}) + (className ? " " + className : "");
-  let text;
-  if (en || he) {
-    text = isHebrew ? (he || en) : (en || he);
-  } else if (children) {
-    text = Sefaria._(children);
-  } else {
-    text = "";
-=======
   let elemclasses = classNames({"int-en": !isHebrew, "int-he": isHebrew});
   let textResponse = null;
   if (contentVariable) {// Prioritze explicit props passed in for text of the element, does not attempt to use Sefaria._() for this case
@@ -87,7 +77,6 @@
     }else{
       console.log("Error too many children")
     }
->>>>>>> e8c56374
   }
   return (
       isDangerouslySetInnerHTML ?
@@ -1970,49 +1959,18 @@
 };
 
 
-<<<<<<< HEAD
 const CategoryAttribution = ({categories, linked = true, asEdition}) => {
   var attribution = Sefaria.categoryAttribution(categories);
   if (!attribution) { return null; }
 
   const en = asEdition ? attribution.englishAsEdition : attribution.english;
   const he = asEdition ? attribution.hebrewAsEdition : attribution.hebrew;  
-
+  const str = <ContentText text={{en, he}} defaultToInterfaceOnBilingual={true} />;
+  
   const content = linked ? 
-      <a href={attribution.link}>
-        <span className="en">{en}</span>
-        <span className="he">{he}</span>
-      </a> 
-      :
-      <span>
-        <span className="en">{en}</span>
-        <span className="he">{he}</span>
-      </span>;
+      <a href={attribution.link}>{str}</a> : str;
   
   return <div className="categoryAttribution">{content}</div>;
-=======
-class CategoryAttribution extends Component {
-  render() {
-    var attribution = Sefaria.categoryAttribution(this.props.categories);
-    if (!attribution) { return null; }
-    var linkedContent = <a href={attribution.link}>
-                          <ContentText text={{en: attribution.english, he: attribution.hebrew }} defaultToInterfaceOnBilingual={true} />
-                        </a>;
-    var unlinkedContent = <span>
-                            <ContentText text={{en: attribution.english, he: attribution.hebrew }} defaultToInterfaceOnBilingual={true} />
-                          </span>;
-    return <div className="categoryAttribution">
-            {this.props.linked ? linkedContent : unlinkedContent}
-           </div>;
-  }
-}
-CategoryAttribution.propTypes = {
-  categories: PropTypes.array.isRequired,
-  linked:     PropTypes.bool,
-};
-CategoryAttribution.defaultProps = {
-  linked:     true,
->>>>>>> e8c56374
 };
 
 
