//const React      = require('react');
import React, {useContext, useEffect, useRef, useState} from 'react';
import ReactDOM from 'react-dom';
import $ from './sefaria/sefariaJquery';
import {CollectionsModal} from "./CollectionsWidget";
import Sefaria from './sefaria/sefaria';
import classNames from 'classnames';
import PropTypes from 'prop-types';
import Component from 'react-class';
import { usePaginatedDisplay } from './Hooks';
import {ContentLanguageContext, AdContext, StrapiDataContext} from './context';
import ReactCrop from 'react-image-crop';
import 'react-image-crop/dist/ReactCrop.css';
import {ContentText} from "./ContentText";
import ReactTags from "react-tag-autocomplete";
import {AdminEditorButton, useEditToggle} from "./AdminEditor";
import {CategoryEditor, ReorderEditor} from "./CategoryEditor";
import {refSort} from "./TopicPage";
import {TopicEditor} from "./TopicEditor";
import {generateContentForModal, SignUpModalKind} from './sefaria/signupModalContent';
import {SourceEditor} from "./SourceEditor";
import Cookies from "js-cookie";
import {EditTextInfo} from "./BookPage";
import ReactMarkdown from 'react-markdown';
import TrackG4 from "./sefaria/trackG4";
import { ReaderApp } from './ReaderApp';
<<<<<<< HEAD
import {ToolsButton} from "./ConnectionsPanel";
import {DropdownMenuItemWithIcon} from "./common/DropdownMenu";
=======
>>>>>>> 11a0cf62

/**
 * Component meant to simply denote a language specific string to go inside an InterfaceText element
 * ```
 * <InterfaceText>
 *     <EnglishText>lorem ipsum</EnglishText>
 *     <HebrewText>lorem ipsum</HebrewText>
 * </InterfaceText>
 * ```
 * @param children
 * @returns {JSX.Element}
 * @constructor
 */
const HebrewText = ({children}) => (
    <>{children}</>
);
const EnglishText = ({children}) => (
    <>{children}</>
);

const AvailableLanguages = () => {
  return {"english" : EnglishText, "hebrew": HebrewText};
};
const AvailableLanguagesValidator = (children, key, componentName, location, propFullName) => {
    if (!(children[key].type && (Object.values(AvailableLanguages()).indexOf(children[key].type) != -1) )) {
      return new Error(
        'Invalid prop `' + propFullName + '` supplied to' +
        ' `' + componentName + '`. Validation failed.'
      );
    }
};
const __filterChildrenByLanguage = (children, language) => {
  let chlArr = React.Children.toArray(children);
  let currLangComponent = AvailableLanguages()[language];
  let newChildren = chlArr.filter(x=> x.type == currLangComponent);
  return newChildren;
};


const InterfaceText = ({text, html, markdown, children, context, disallowedMarkdownElements=[]}) => {
  /**
   * Renders a single span for interface string with either class `int-en`` or `int-he` depending on Sefaria.interfaceLang.
   *  If passed explicit text or html objects as props with "en" and/or "he", will only use those to determine correct text or fallback text to display.
   *  Otherwise:
   * `children` can be the English string, which will be translated with Sefaria._ if needed.
   * `children` can also take the form of <LangText> components above, so they can be used for longer paragrpahs or paragraphs containing html, if needed.
   * `context` is passed to Sefaria._ for additional translation context
   */
  const contentVariable = html || markdown || text;  // assumption is `markdown` or `html` are preferred over `text` if they are present
  const isHebrew = Sefaria.interfaceLang === "hebrew";
  let elemclasses = classNames({"int-en": !isHebrew, "int-he": isHebrew});
  let textResponse = null;
  if (contentVariable) {// Prioritize explicit props passed in for text of the element, does not attempt to use Sefaria._() for this case.
    let {he, en} = contentVariable;
    textResponse = isHebrew ? (he || en) : (en || he);
    let fallbackCls = (isHebrew && !he) ? " enInHe" : ((!isHebrew && !en) ? " heInEn" : "" );
    elemclasses += fallbackCls;
  } else { // Also handle composition with children
    const chlCount = React.Children.count(children);
    if (chlCount === 1) { // Same as passing in a `en` key but with children syntax
      textResponse = Sefaria._(children, context);
    } else if (chlCount <= Object.keys(AvailableLanguages()).length){ // When multiple languages are passed in via children
      let newChildren = __filterChildrenByLanguage(children, Sefaria.interfaceLang);
      textResponse = newChildren[0]; //assumes one language element per InterfaceText, may be too naive
    } else {
      console.log("Error too many children")
    }
  }
  return (
    html ?
      <span className={elemclasses} dangerouslySetInnerHTML={{__html: textResponse}}/>
        : markdown ? <span className={elemclasses}><ReactMarkdown className={'reactMarkdown'} unwrapDisallowed={true} disallowedElements={['p', ...disallowedMarkdownElements]}>{textResponse}</ReactMarkdown></span>
                    : <span className={elemclasses}>{textResponse}</span>
  );
};
InterfaceText.propTypes = {
  //Makes sure that children passed in are either a single string, or an array consisting only of <EnglishText>, <HebrewText>
  children: PropTypes.oneOfType([
      PropTypes.string,
      PropTypes.arrayOf(AvailableLanguagesValidator),
  ]),
  content: PropTypes.object,
  html: PropTypes.object,
  context: PropTypes.string,
  className: PropTypes.string
};

const LoadingRing = () => (
  <div className="lds-ring"><div></div><div></div><div></div><div></div></div>
);

const DonateLink = ({children, classes, source, link}) => {
  link = link || "default";
  source = source || "undefined";
  const linkOptions = {
    default: {
      en: "https://donate.sefaria.org/give/451346/#!/donation/checkout",
      he: "https://donate.sefaria.org/give/468442/#!/donation/checkout"
    },
    sustainer: {
      en: "https://donate.sefaria.org/give/457760/#!/donation/checkout",
      he: "https://donate.sefaria.org/give/478929/#!/donation/checkout"
    },
    dayOfLearning: {
      en: "https://donate.sefaria.org/sponsor",
      he: "https://donate.sefaria.org/sponsorhe",
    }
  };
  const url = `${Sefaria._v(linkOptions[link])}?c_src=${source}`;

  return (
    <a href={url} className={classes} target="_blank">
      {children}
    </a>
  );
};

/* flexible profile picture that overrides the default image of gravatar with text with the user's initials */
class ProfilePic extends Component {
  constructor(props) {
    super(props);
    this.state = {
      showDefault: !this.props.url || this.props.url.startsWith("https://www.gravatar"), // We can't know in advance if a gravatar image exists of not, so start with the default beforing trying to load image
      src: null,
      isFirstCropChange: true,
      crop: {unit: "px", width: 250, aspect: 1},
      croppedImageBlob: null,
      error: null,
    };
    this.imgFile = React.createRef();
  }
  setShowDefault() { /* console.log("error"); */ this.setState({showDefault: true});  }
  setShowImage() { /* console.log("load"); */ this.setState({showDefault: false});  }
  componentDidMount() {
    if (this.didImageLoad()) {
      this.setShowImage();
    } else {
      this.setShowDefault();
    }
  }
  didImageLoad(){
    // When using React Hydrate, the onLoad event of the profile image will return before
    // react code runs, so we check after mount as well to look replace bad images, or to
    // swap in a gravatar image that we now know is valid.
    const img = this.imgFile.current;
    return (img && img.complete && img.naturalWidth !== 0);
  }
  onSelectFile(e) {
    if (e.target.files && e.target.files.length > 0) {
      if (!e.target.files[0].type.startsWith('image/')) {
        this.setState({ error: "Error: Please upload an image with the correct file extension (e.g. jpg, png)"});
        return;
      }
      const reader = new FileReader();
      reader.addEventListener("load", () =>
        this.setState({ src: reader.result })
      );
      console.log("FILE", e.target.files[0]);
      reader.readAsDataURL(e.target.files[0]);
    }
  }
  onImageLoaded(image) {
    this.imageRef = image;
  }
  onCropComplete(crop) {
    this.makeClientCrop(crop);
  }
  onCropChange(crop, percentCrop) {
    // You could also use percentCrop:
    // this.setState({ crop: percentCrop });
    if (this.state.isFirstCropChange) {
      const { clientWidth:width, clientHeight:height } = this.imageRef;
      crop.width = Math.min(width, height);
      crop.height = crop.width;
      crop.x = (this.imageRef.width/2) - (crop.width/2);
      crop.y = (this.imageRef.height/2) - (crop.width/2);
      this.setState({ crop, isFirstCropChange: false });
    } else {
      this.setState({ crop });
    }
  }
  async makeClientCrop(crop) {
    if (this.imageRef && crop.width && crop.height) {
      const croppedImageBlob = await this.getCroppedImg(
        this.imageRef,
        crop,
        "newFile.jpeg"
      );
      //console.log(croppedImageUrl);
      this.setState({ croppedImageBlob });
    }
  }
  getCroppedImg(image, crop, fileName) {
    const canvas = document.createElement("canvas");
    const scaleX = image.naturalWidth / image.width;
    const scaleY = image.naturalHeight / image.height;
    canvas.width = crop.width * scaleX;
    canvas.height = crop.height * scaleY;
    const ctx = canvas.getContext("2d");
    ctx.drawImage(
      image,
      crop.x * scaleX,
      crop.y * scaleY,
      crop.width * scaleX,
      crop.height * scaleY,
      0,
      0,
      crop.width * scaleX,
      crop.height * scaleY
    );

    return new Promise((resolve, reject) => {
      canvas.toBlob(blob => {
        if (!blob) {
          console.error("Canvas is empty");
          return;
        }
        blob.name = fileName;
        resolve(blob);
      }, "image/jpeg");
    });
  }
  closePopup({ cb }) {
    this.setState({
      src: null,
      crop: {unit: "px", width: 250, aspect: 1},
      isFirstCropChange: true,
      croppedImageBlob: null,
      error: null,
    }, cb);
  }
  async upload() {
    const formData = new FormData();
    formData.append('file', this.state.croppedImageBlob);
    this.setState({ uploading: true });
    let errored = false;
    try {
      const response = await Sefaria.uploadProfilePhoto(formData);
      if (response.error) {
        throw new Error(response.error);
      } else {
        this.closePopup({ cb: () => {
          window.location = "/profile/" + Sefaria.slug; // reload to get update
          return;
        }});
      }
    } catch (e) {
      errored = true;
      console.log(e);
    }
    this.setState({ uploading: false, errored });
  }
  render() {
    const { name, url, len, hideOnDefault, showButtons, outerStyle } = this.props;
    const { showDefault, src, crop, error, uploading, isFirstCropChange } = this.state;
    const nameArray = !!name.trim() ? name.trim().split(/\s/) : [];
    const initials = nameArray.length > 0 ? (nameArray.length === 1 ? nameArray[0][0] : nameArray[0][0] + nameArray[nameArray.length-1][0]) : "";
    const defaultViz = showDefault ? 'flex' : 'none';
    const profileViz = showDefault ? 'none' : 'block';
    const imageSrc = url.replace("profile-default.png", 'profile-default-404.png');  // replace default with non-existant image to force onLoad to fail

    return (
      <div style={outerStyle} className="profile-pic">
        <div className={classNames({'default-profile-img': 1, noselect: 1, invisible: hideOnDefault})}
          style={{display: defaultViz,  width: len, height: len, fontSize: len/2}}>
          { showButtons ? null : `${initials}` }
        </div>
        <img
          className="img-circle profile-img"
          style={{display: profileViz, width: len, height: len, fontSize: len/2}}
          src={imageSrc}
          alt="User Profile Picture"
          ref={this.imgFile}
          onLoad={this.setShowImage}
          onError={this.setShowDefault}
        />
        {this.props.children ? this.props.children : null /*required for slate.js*/}
        { showButtons ? /* cant style file input directly. see: https://stackoverflow.com/questions/572768/styling-an-input-type-file-button */
            (<div className={classNames({"profile-pic-button-visible": showDefault !== null, "profile-pic-hover-button": !showDefault, "profile-pic-button": 1})}>
              <input type="file" className="profile-pic-input-file" id="profile-pic-input-file" onChange={this.onSelectFile} onClick={(event)=> { event.target.value = null}}/>
              <label htmlFor="profile-pic-input-file" className={classNames({resourcesLink: 1, blue: showDefault})}>
                <span className="int-en">{ showDefault ? "Add Picture" : "Upload New" }</span>
                <span className="int-he">{ showDefault ? "הוספת תמונה" : "עדכון תמונה" }</span>
              </label>
            </div>) : null
          }
          { (src || !!error) && (
            <div id="interruptingMessageBox" className="sefariaModalBox">
              <div id="interruptingMessageOverlay" onClick={this.closePopup}></div>
              <div id="interruptingMessage" className="profile-pic-cropper-modal">
                <div className="sefariaModalContent profile-pic-cropper-modal-inner">
                  { src ?
                    (<ReactCrop
                      src={src}
                      crop={crop}
                      className="profile-pic-cropper"
                      keepSelection
                      onImageLoaded={this.onImageLoaded}
                      onComplete={this.onCropComplete}
                      onChange={this.onCropChange}
                    />) : (<div className="profile-pic-cropper-error">{ error }</div>)
                  }
              </div>
              { (uploading || isFirstCropChange) ? (<div className="profile-pic-loading"><LoadingRing /></div>) : (
                <div>
                  <div className="smallText profile-pic-cropper-desc">
                    <span className="int-en">Drag corners to crop image</span>
                    <span className="int-he">לחיתוך התמונה, גרור את הפינות</span>
                  </div>
                  <div className="profile-pic-cropper-button-row">
                    <a href="#" className="resourcesLink profile-pic-cropper-button" onClick={this.closePopup}>
                      <span className="int-en">Cancel</span>
                      <span className="int-he">בטל</span>
                    </a>
                    <a href="#" className="resourcesLink blue profile-pic-cropper-button" onClick={this.upload}>
                      <span className="int-en">Save</span>
                      <span className="int-he">שמור</span>
                    </a>
                  </div>
                </div>
                )
              }
            </div>
          </div>
          )
        }
      </div>
    );
  }
}
ProfilePic.propTypes = {
  url:           PropTypes.string,
  name:          PropTypes.string,
  len:           PropTypes.number,
  hideOnDefault: PropTypes.bool,  // hide profile pic if you have are displaying default pic
  showButtons:   PropTypes.bool,  // show profile pic action buttons
};


/**
 * Renders a list of data that can be filtered and sorted
 * @param filterFunc
 * @param sortFunc
 * @param renderItem
 * @param sortOptions
 * @param getData
 * @param data
 * @param renderEmptyList
 * @param renderHeader
 * @param renderFooter
 * @param showFilterHeader
 * @param refreshData
 * @param initialFilter
 * @param scrollableElement
 * @param pageSize
 * @param onDisplayedDataChange
 * @param initialRenderSize
 * @param bottomMargin
 * @param containerClass
 * @param onSetSort: optional. function that is passed the current sort option when the user changes it. Use this to control sort from outside the component. See `externalSortOption`.
 * @param externalSortOption: optional. string that is one of the options in `sortOptions`. Use this to control sort from outside the component. See `onSetSort`.
 * @returns {JSX.Element}
 * @constructor
 */
const FilterableList = ({
  filterFunc, sortFunc, renderItem, sortOptions, getData, data, renderEmptyList,
  renderHeader, renderFooter, showFilterHeader, refreshData, initialFilter,
  scrollableElement, pageSize, onDisplayedDataChange, initialRenderSize,
  bottomMargin, containerClass, onSetSort, externalSortOption,
}) => {
  const [filter, setFilter] = useState(initialFilter || '');
  const [internalSortOption, setSortOption] = useState(sortOptions[0]);
  const [displaySort, setDisplaySort] = useState(false);
  const sortOption = externalSortOption || internalSortOption;

  // Apply filter and sort to the raw data
  const processData = rawData => rawData ? rawData
      .filter(item => !filter ? true : filterFunc(filter, item))
      .sort((a, b) => sortFunc(sortOption, a, b))
      : [];

  const cachedData = data || null;
  const [loading, setLoading] = useState(!cachedData);
  const [rawData, setRawData] = useState(cachedData);
  const [displayData, setDisplayData] = useState(processData(rawData));

  // If `getData` function is passed, load data through this effect
  useEffect(() => {
    let isMounted = true;
    if (!rawData && !!getData) { // Don't try calling getData when `data` is intially passed
      setLoading(true);
      getData().then(data => {
        if (isMounted) {
          setRawData(data);
          setDisplayData(processData(data));
          setLoading(false);
        }
      });
    }
    return () => {
      isMounted = false;
    };
  }, [getData, rawData]);

  // Alternatively, if there is no `getData` function passed, we expect data
  // to be fed in directly through the `data` prop. Check `data` again whenever
  // refreshData signal changes.
  useEffect(() => {
    setRawData(data);
    setDisplayData(processData(data));
  }, [data, refreshData]);

  // Updates to filter or sort
  useEffect(() => {
    setDisplayData(processData(rawData));
  }, [filter, sortOption]);

  const dataUpToPage = usePaginatedDisplay(scrollableElement, displayData, pageSize, bottomMargin, initialRenderSize || pageSize);

  if (onDisplayedDataChange) {
    useEffect(() => {
      onDisplayedDataChange(dataUpToPage);
    }, [dataUpToPage]);
  }

  const setSort = newSortOption => {
    if (newSortOption === sortOption) { return; }
    setSortOption(newSortOption);
    setDisplaySort(false);
    onSetSort?.(newSortOption);
  };

  const oldDesign = typeof showFilterHeader == 'undefined';
  return (
    <div className="filterable-list">
      {oldDesign ? <div className="filter-bar">
        <div className="filter-bar-inner">
          <SearchButton />
          <input
            type="text"
            placeholder={Sefaria._("Search")}
            name="filterableListInput"
            value={filter}
            onChange={e => setFilter(e.target.value)}
          />
        </div>
        <div>
          { sortOptions.length > 1 ?
            <DropdownModal close={()=>setDisplaySort(false)} isOpen={displaySort}>
              <DropdownButton
                isOpen={displaySort}
                toggle={()=>setDisplaySort(prev => !prev)}
                enText={"Sort"}
                heText={"מיון"}
              />
              <DropdownOptionList
                isOpen={displaySort}
                options={sortOptions.map(option => ({type: option, name: option, heName: Sefaria._(option, "FilterableList")}))}
                currOptionSelected={sortOption}
                handleClick={setSort}
              />
            </DropdownModal>
            : null
          }
        </div>
      </div> : null }
      { !oldDesign && showFilterHeader ? (
        <div className="filter-bar-new">
          <div className="filter-input">
            <SearchButton />
            <input
              type="text"
              placeholder={Sefaria._("Search")}
              name="filterableListInput"
              value={filter}
              onChange={e => setFilter(e.target.value)}
              data-anl-event="search:input"
            />
          </div>
          <div className="filter-sort-wrapper">
            <span className="systemText">
              <InterfaceText>Sort by</InterfaceText>
            </span>
            { sortOptions.map(option =>(
              <span
                key={option}
                className={classNames({'sans-serif': 1, 'sort-option': 1, noselect: 1, active: sortOption === option})}
                onClick={() => setSort(option)}
                tabIndex="0"
                onKeyDown={(e) => {
                  if (e.key === 'Enter') {
                    e.preventDefault();
                    e.target.click();
                  }
                }}
                data-anl-event="sort_by:click"
                data-anl-batch={JSON.stringify({
                  text: option, from: sortOption, to: option,
                })}
              >
                <InterfaceText context="FilterableList">{option}</InterfaceText>
              </span>
            ))}
          </div>
        </div>
      ) : null}
      {
        loading ? <LoadingMessage /> :
        <div className={"filter-content" + (containerClass ? " " + containerClass : "")}>
          {dataUpToPage.length ?
          <>
            { !!renderHeader ? renderHeader({filter}) : null }
            { dataUpToPage.map(renderItem) }
          </>
          : <>{!!renderEmptyList ? renderEmptyList({filter}) : null}</>}
          { !!renderFooter ? renderFooter({filter}) : null }
        </div>
      }
    </div>
  );
};
FilterableList.propTypes = {
  filterFunc:       PropTypes.func.isRequired,
  sortFunc:         PropTypes.func.isRequired,
  renderItem:       PropTypes.func.isRequired,
  sortOptions:      PropTypes.array.isRequired,
  getData:          PropTypes.func,   // At least one of `getData` or `data` is required
  data:             PropTypes.array,
  renderEmptyList:  PropTypes.func,
  renderHeader:     PropTypes.func,
  renderFooter:     PropTypes.func,
  showFilterHeader: PropTypes.bool,
};


class TabView extends Component {
  constructor(props) {
    super(props);
    const { currTabName } = props;
    this.state = {
      currTabName: typeof currTabName === 'undefined' ? this.props.tabs[0].id : currTabName
    };
  }
  componentDidMount() {
    if (this.props.currTabName === null) {
      this.props.setTab(this.props.tabs[0].id, true)
    }
  }
  openTab(index) {
    this.setState({currTabIndex: index});
  }
  getTabIndex() {
    let tabIndex;
    if (typeof this.props.currTabName === 'undefined') {
      tabIndex = this.props.tabs.findIndex(tab => tab.id === this.state.currTabName ? true : false)
    } else if (this.props.currTabName === null) {
      tabIndex = 0;
    } else {
      tabIndex = this.props.tabs.findIndex(tab => tab.id === this.props.currTabName ? true : false)
    }
    if(tabIndex === -1) {
      tabIndex = 0;
    }
    return tabIndex;
  }
  onClickTab(e, clickTabOverride) {
    if (clickTabOverride) {
      clickTabOverride()
    } else {
      let target = $(event.target);
      while (!target.attr("data-tab-index")) { target = target.parent(); }
      const tabIndex = parseInt(target.attr("data-tab-index"));
      const { onClickArray, setTab, tabs } = this.props;
      if (onClickArray && onClickArray[tabIndex]) {
        onClickArray[tabIndex]();
      } else {
        this.openTab(tabIndex);
        const tab = this.props.tabs[tabIndex];
        setTab && setTab(tab.id);
      }
    }
  }
  renderTab(tab, index) {
    const currTabIndex = this.getTabIndex();
    return (
      <div className={classNames({active: currTabIndex === index, justifyright: tab.justifyright})} key={tab.id} data-tab-index={index} onClick={(e) => {this.onClickTab(e, tab.clickTabOverride)}}>
        {this.props.renderTab(tab, index)}
      </div>
    );
  }
  render() {
    const currTabIndex = this.getTabIndex();
    const classes = classNames({"tab-view": 1, [this.props.containerClasses]: 1});
    return (
      <div className={classes}>
        <div className="tab-list sans-serif">
          {this.props.tabs.map(this.renderTab)}
        </div>
        { React.Children.toArray(this.props.children)[currTabIndex] }
      </div>
    );
  }
}
TabView.propTypes = {
  tabs:         PropTypes.array.isRequired,  // array of objects of any form. only requirement is each tab has a unique 'id' field. These objects will be passed to renderTab.
  renderTab:    PropTypes.func.isRequired,
  currTabName:  PropTypes.string,  // optional. If passed, TabView will be controlled from outside
  setTab:       PropTypes.func,    // optional. If passed, TabView will be controlled from outside
  onClickArray: PropTypes.object,  // optional. If passed, TabView will be controlled from outside
};


class DropdownOptionList extends Component {
  render() {
    return (
      <div className={(this.props.isOpen) ? "dropdown-option-list" :"dropdown-option-list hidden"}>
        <table>
          <tbody>
            {
              this.props.options.map( (option, iSortTypeObj) => {
                const tempClasses = classNames({'filter-title': 1, unselected: this.props.currOptionSelected !== option.type});
                return (
                  <tr key={option.type} className={tempClasses} onClick={()=>{ this.props.handleClick(option.type); }} tabIndex={`${iSortTypeObj}`} onKeyPress={e => {e.charCode == 13 ? this.props.handleClick(option.type) : null}} aria-label={`Sort by ${option.name}`}>
                    <td>
                      <img className="dropdown-option-check" src="/static/img/check-mark.svg" alt={`${option.name} sort selected`}/>
                    </td>
                    <td className="dropdown-option-list-label">
                      <span className="int-en">{option.name}</span>
                      <span className="int-he" dir="rtl">{option.heName}</span>
                    </td>
                  </tr>
                );
              })
            }
          </tbody>
        </table>
      </div>
    );
  }
}
DropdownOptionList.propTypes = {
  initialTabIndex: PropTypes.number,
  setTab: PropTypes.func,
  isOpen: PropTypes.bool.isRequired,
  options: PropTypes.array.isRequired,
  currOptionSelected: PropTypes.string.isRequired,
  handleClick: PropTypes.func.isRequired,
};


const DropdownButton = ({isOpen, toggle, enText, heText, buttonStyle}) => {
  const filterTextClasses = classNames({ "dropdown-button": 1, active: isOpen, buttonStyle });
  return (
    <div className={ filterTextClasses } tabIndex="0" onClick={toggle} onKeyPress={(e) => {e.charCode == 13 ? toggle(e):null}}>
      <InterfaceText text={{en: enText, he: heText}} />
      {isOpen ? <img src="/static/img/arrow-up.png" alt=""/> : <img src="/static/img/arrow-down.png" alt=""/>}
    </div>
  );
};
DropdownButton.propTypes = {
  isOpen:      PropTypes.bool.isRequired,
  toggle:      PropTypes.func.isRequired,
  enText:      PropTypes.string.isRequired,
  heText:      PropTypes.string.isRequired,
  buttonStyle: PropTypes.bool,
};


class DropdownModal extends Component {
  componentDidMount() {
    document.addEventListener('mousedown', this.handleClickOutside, false);
  }
  componentWillUnmount() {
    document.removeEventListener('mousedown', this.handleClickOutside, false);
  }
  handleClickOutside(event) {
    const domNode = ReactDOM.findDOMNode(this);
    if ((!domNode || !domNode.contains(event.target)) && this.props.isOpen) {
      this.props.close();
    }
  }
  render() {
    return (
      <div className={classNames({"dropdown-modal": 1, "position-unset": this.props.positionUnset, "sans-serif": 1})}>
        { this.props.children }
      </div>
    );
  }
}
DropdownModal.propTypes = {
  close:   PropTypes.func.isRequired,
  isOpen:  PropTypes.bool.isRequired,
  positionUnset: PropTypes.bool,  // for search filters
};


class Link extends Component {
  handleClick(e) {
    e.preventDefault();
    this.props.onClick();
  }
  render() {
    return <a
              className={this.props.className}
              href={this.props.href}
              onClick={this.handleClick}
              title={this.props.title}>{this.props.children}</a>
  }
}
Link.propTypes = {
  href:    PropTypes.string.isRequired,
  onClick: PropTypes.func,
  title:   PropTypes.string.isRequired,
};


class GlobalWarningMessage extends Component {
  close() {
    Sefaria.globalWarningMessage = null;
    this.forceUpdate();
  }
  render() {
    return Sefaria.globalWarningMessage ?
      <div id="globalWarningMessage">
        <i className='close fa fa-times' onClick={this.close}></i>
        <div dangerouslySetInnerHTML={ {__html: Sefaria.globalWarningMessage} }></div>
      </div>
      : null;
  }
}


class TextBlockLink extends Component {
  // Monopoly card style link with category color at top
  // This component is seriously overloaded :grimacing:

  render() {
    let { book, category, title, heTitle, showSections, sref, heRef, displayValue, heDisplayValue, position, url_string, recentItem, currVersions, sideColor, saved, sheetTitle, sheetOwner, timeStamp, intlang } = this.props;
    const index    = Sefaria.index(book);
    category = category || (index ? index.primary_category : "Other");
    const style    = {"borderColor": Sefaria.palette.categoryColor(category)};
    title    = title   || (showSections ? sref : book);
    heTitle  = heTitle || (showSections ? heRef : index.heTitle);
    const hlang = intlang ? "int-he": "he";
    const elang = intlang ? "int-en": "en";
    let byLine;
    if (!!sheetOwner && sideColor) {
      title = sheetTitle.stripHtml();
      heTitle = title;
      byLine = sheetOwner;
    }
    const subtitle = displayValue ? (
        <span className="blockLinkSubtitle">
            <span className={elang}>{displayValue}</span>
            <span className={hlang}>{heDisplayValue}</span>
        </span>
    ) : null;

    position = position || 0;
    const isSheet = book === 'Sheet';
    const classes  = classNames({refLink: !isSheet, sheetLink: isSheet, blockLink: 1, recentItem, calendarLink: (subtitle != null), saved });
    url_string = url_string ? url_string : sref;
    let url;
    if (isSheet) {
      url = `/sheets/${Sefaria.normRef(url_string).replace('Sheet.','')}`
    } else {
      url = "/" + Sefaria.normRef(url_string) + Sefaria.util.getUrlVersionsParams(currVersions).replace("&","?");
    }

    if (sideColor) {
      return (
        <a href={url} className={classes} data-ref={sref} data-ven={currVersions.en} data-vhe={currVersions.he} data-position={position}>
          <div className="sideColorLeft" data-ref-child={true}>
            <div className="sideColor" data-ref-child={true} style={{backgroundColor: Sefaria.palette.categoryColor(category)}} />
            <div className="sideColorInner" data-ref-child={true}>
              <span className={elang} data-ref-child={true}>{title}{!!sheetOwner ? (<i className="byLine" data-ref-child={true}>{byLine}</i>) : null}</span>
              <span className={hlang} data-ref-child={true}>{heTitle}{!!sheetOwner ? (<i className="byLine" data-ref-child={true}>{byLine}</i>) : null}</span>
            </div>
          </div>
          <div className="sideColorRight">
            { saved ? <SaveButton historyObject={{ ref: sref, versions: currVersions }} /> : null }
            { !saved && timeStamp ?
              <span className="sans-serif">
                { Sefaria.util.naturalTime(timeStamp) }
              </span>: null
            }
          </div>
        </a>
      );
    }
    return (
      <a href={url} className={classes} data-ref={sref} data-ven={currVersions.en} data-vhe={currVersions.he} data-position={position} style={style}>
        <span className={elang}>{title}</span>
        <span className={hlang}>{heTitle}</span>
        {subtitle}
      </a>
    );
  }
}
TextBlockLink.propTypes = {
  sref:            PropTypes.string.isRequired,
  currVersions:    PropTypes.object.isRequired,
  heRef:           PropTypes.string,
  book:            PropTypes.string,
  category:        PropTypes.string,
  title:           PropTypes.string,
  heTitle:         PropTypes.string,
  displayValue:    PropTypes.string,
  heDisplayValue:  PropTypes.string,
  url_string:      PropTypes.string,
  showSections:    PropTypes.bool,
  recentItem:      PropTypes.bool,
  position:        PropTypes.number,
  sideColor:       PropTypes.bool,
  saved:           PropTypes.bool,
  sheetTitle:      PropTypes.string,
  sheetOwner:      PropTypes.string,
  timeStamp:       PropTypes.number,
};
TextBlockLink.defaultProps = {
  currVersions: {en:null, he:null},
};


class LanguageToggleButton extends Component {
  toggle(e) {
    e.preventDefault();
    this.props.toggleLanguage();
  }
  render() {
    var url = this.props.url || "";
    return (<a href={url} className="languageToggle" onClick={this.toggle}>
              <img className="en" src="/static/img/aleph.svg" alt="Hebrew Language Toggle Icon" />
              <img className="he" src="/static/img/aye.svg" alt="English Language Toggle Icon" />
            </a>);
  }
}
LanguageToggleButton.propTypes = {
  toggleLanguage: PropTypes.func.isRequired,
  url:            PropTypes.string,
};


const ColorBarBox = ({tref, children}) =>  (
  <div className="colorBarBox" style={{"borderColor": Sefaria.palette.refColor(tref)}}>{children}</div>
);


const DangerousInterfaceBlock = ({en, he, classes}) => (
        <div className={classes}>
          <InterfaceText html={{"en": en, "he":he}} />
        </div>
    );
DangerousInterfaceBlock.propTypes = {
    en: PropTypes.string,
    he: PropTypes.string,
    classes: PropTypes.string
};


const SimpleInterfaceBlock = ({en, he, classes}) => (
        <div className={classes}>
            <InterfaceText text={{en:en, he:he}} />
        </div>
    );
SimpleInterfaceBlock.propTypes = {
    en: PropTypes.string,
    he: PropTypes.string,
    classes: PropTypes.string
};


const SimpleContentBlock = ({children, classes}) => (
        <div className={classes}>
          {children}
        </div>
    );
SimpleContentBlock.propTypes = {
    classes: PropTypes.string
};


const SimpleLinkedBlock = ({en, he, url, classes, aclasses, children, onClick, openInNewTab}) => (
  <div className={classes} onClick={onClick}>
    <a href={url} className={aclasses} target={openInNewTab ? "_blank" : "_self"}>
      <InterfaceText text={{en, he}}/>
    </a>
    {children}
  </div>
);
SimpleLinkedBlock.propTypes = {
    en: PropTypes.string,
    he: PropTypes.string,
    url: PropTypes.string,
    classes: PropTypes.string,
    aclasses: PropTypes.string
};


class BlockLink extends Component {
  render() {
    var interfaceClass = this.props.interfaceLink ? 'int-' : '';
    var cn = {blockLink: 1};
    var linkClass = this.props.title.toLowerCase().replace(" ", "-") + "-link";
    cn[linkClass] = 1;
    var classes = classNames(cn);
      return (<a className={classes} href={this.props.target}>
              {this.props.image ? <img src={this.props.image} alt="" /> : null}
              <span className={`${interfaceClass}en`}>{this.props.title}</span>
              <span className={`${interfaceClass}he`}>{this.props.heTitle}</span>
           </a>);
  }
}
BlockLink.propTypes = {
  title:         PropTypes.string,
  heTitle:       PropTypes.string,
  target:        PropTypes.string,
  image:         PropTypes.string,
  interfaceLink: PropTypes.bool
};
BlockLink.defaultProps = {
  interfaceLink: false
};


class ToggleSet extends Component {
  // A set of options grouped together.
  render() {
    let classes = {toggleSet: 1, separated: this.props.separated, blueStyle: this.props.blueStyle };
    classes[this.props.name] = 1;
    classes = classNames(classes);
    const width = 100.0 - (this.props.separated ? (this.props.options.length - 1) * 3 : 0);
    const style = {width: (width/this.props.options.length) + "%"};
    const label = this.props.label ? (<span className="toggle-set-label">{this.props.label}</span>) : null;
    return (
      <div className={classes} role="radiogroup" aria-label={this.props.ariaLabel}>
        {label}
        <div className="toggleSetToggleBox">
          {this.props.options.map((option) => (
          <ToggleOption
            name={option.name}
            key={option.name}
            set={this.props.name}
            role={option.role}
            ariaLabel={option.ariaLabel}
            on={this.props.currentValue == option.name}
            setOption={this.props.setOption}
            style={style}
            image={option.image}
            fa={option.fa}
            content={option.content} />))}
        </div>
      </div>);
  }
}
ToggleSet.propTypes = {
  name:          PropTypes.string.isRequired,
  label:         PropTypes.string,
  setOption:     PropTypes.func.isRequired,
  currentValue:  PropTypes.string,
  options:       PropTypes.array.isRequired,
  separated:     PropTypes.bool,
  blueStyle:     PropTypes.bool,
  role:          PropTypes.string,
  ariaLabel:     PropTypes.string
};


class ToggleOption extends Component {
  // A single option in a ToggleSet

  handleClick() {
    this.props.setOption(this.props.set, this.props.name);
    if (Sefaria.site) { Sefaria.track.event("Reader", "Display Option Click", this.props.set + " - " + this.props.name); }
  }
  checkKeyPress(e){
    if (e.keyCode === 39  || e.keyCode === 40) { //39 is right arrow -- 40 is down
        $(e.target).siblings(".toggleOption").attr("tabIndex","-1");
        $(e.target).attr("tabIndex","-1");
        $(e.target).next(".toggleOption").focus().attr("tabIndex","0");
    }
    else if (e.keyCode === 37 || e.keyCode === 38) { //37 is left arrow -- 38 is up
        $(e.target).siblings(".toggleOption").attr("tabIndex","-1");
        $(e.target).attr("tabIndex","-1");
        $(e.target).prev(".toggleOption").focus().attr("tabIndex","0");
    }
    else if (e.keyCode === 13) { //13 is enter
        $(e.target).trigger("click");
    }
    else if (e.keyCode === 9) { //9 is tab
        var lastTab = $("div[role='dialog']").find(':tabbable').last();
        var firstTab = $("div[role='dialog']").find(':tabbable').first();
        if (e.shiftKey) {
          if ($(e.target).is(firstTab)) {
            $(lastTab).focus();
            e.preventDefault();
          }
        }
        else {
          if ($(e.target).is(lastTab)) {
            $(firstTab).focus();
            e.preventDefault();
          }
        }
    }
    else if (e.keyCode === 27) { //27 is escape
        e.stopPropagation();
        $(".mask").trigger("click");
    }
  }
  render() {
    let classes = {toggleOption: 1, on: this.props.on };
    const tabIndexValue = this.props.on ? 0 : -1;
    const ariaCheckedValue = this.props.on ? "true" : "false";
    classes[this.props.name] = 1;
    classes = classNames(classes);
    const content = this.props.image ? (<img src={this.props.image} alt=""/>) :
                      this.props.fa ? (<i className={"fa fa-" + this.props.fa}></i>) :
                        typeof this.props.content === "string" ? (<span dangerouslySetInnerHTML={ {__html: this.props.content} }></span>) :
                          this.props.content;
    return (
      <div
        role={this.props.role}
        aria-label= {this.props.ariaLabel}
        tabIndex = {this.props.role == "radio"? tabIndexValue : "0"}
        aria-checked={ariaCheckedValue}
        className={classes}
        onKeyDown={this.checkKeyPress}
        onClick={this.handleClick}>
        {content}
      </div>);
  }
}


 const TopicToCategorySlug = function(topic, category=null) {
   //helper function for AdminEditor
   if (!category) {
     category = Sefaria.displayTopicTocCategory(topic.slug);
   }
   let initCatSlug = category ? category.slug : "Main Menu";    //category topics won't be found using topicTocCategory,
   // so all category topics initialized to "Main Menu"
   if ("displays-under" in topic?.links && "displays-above" in topic?.links) {
     // this case handles categories that are not top level but have children under them
     const displayUnderLinks = topic.links["displays-under"]?.links;
     if (displayUnderLinks && displayUnderLinks.length === 1) {
       initCatSlug = displayUnderLinks[0].topic;
     }
   }
   return initCatSlug;
 }

function useHiddenButtons() {
    const [hideButtons, setHideButtons] = useState(true);
    const handleMouseOverAdminButtons = () => {
        setHideButtons(false);
        setTimeout(() => setHideButtons(true), 3000);
    }
    return [hideButtons, handleMouseOverAdminButtons];
}

const AllAdminButtons = ({ buttonOptions, buttonIDs, adminClasses }) => {
  return (
    <span className={adminClasses}>
      {buttonIDs.map((key, i) => {
        const top = i === 0;
        const bottom = i === buttonIDs.length - 1;
        const [buttonText, toggleAddingTopics] = buttonOptions[key];
        return (
          <AdminEditorButton
            key={`${buttonText}|${i}`}
            text={buttonText}
            top={top}
            bottom={bottom}
            toggleAddingTopics={toggleAddingTopics}
          />
        );
      })}
    </span>
  );
};
const CategoryHeader =  ({children, type, data = [], toggleButtonIDs = ["subcategory", "edit"], actionButtons = {}}) => {
  /*
  Provides an interface for using admin tools.
  `type` is 'sources', 'cats', 'books' or 'topics'
  `data` is list when `type` === 'cats' which tells us where we are in the TOC tree,
        for `type` === 'books' it's the name of the book
        for `type` === 'topics' it's a dictionary of the topic object
        for `type` === 'sources' it's a list where the first item is topic slug and second item is source data
  `toggleButtonIDs` is a list of IDs that appear in buttonOptions. Each ID will create a button that performs the toggle action specified for it in buttonOptions. toggleButtonIDs will always appear before actionButtons
  `actionButtons` is an object where each key is an ID of a new button in the list and each value is an array of form [English Display Text, callback]. actionButtons will always appear after toggleButtonIDs.
   */
  const [editCategory, toggleEditCategory] = useEditToggle();
  const [addCategory, toggleAddCategory] = useEditToggle();
  const [reorderCategory, toggleReorderCategory] = useEditToggle();
  const [addSource, toggleAddSource] = useEditToggle();
  const [addSection, toggleAddSection] = useEditToggle();
  const [hiddenButtons, setHiddenButtons] = useHiddenButtons(true);
  const buttonIDs = toggleButtonIDs.concat(Object.keys(actionButtons));

  const buttonOptions = Object.assign({"subcategory": ["Add sub-category", toggleAddCategory],
                          "source": ["Add a source", toggleAddSource],
                          "section": ["Add section", toggleAddSection],
                          "reorder": ["Reorder sources", toggleReorderCategory],
                          "edit": ["Edit", toggleEditCategory]}, actionButtons);

  let wrapper = "";
  let adminButtonsSpan = null;
  if (Sefaria.is_moderator) {
    if (editCategory) {
      adminButtonsSpan = <CategoryEditorWrapper toggle={toggleEditCategory} data={data} type={type}/>;
    }
      else if (addSource) {
      adminButtonsSpan = <SourceEditor topic={data.slug} close={toggleAddSource}/>;
    } else if (addCategory) {
      adminButtonsSpan = <CategoryAdderWrapper toggle={toggleAddCategory} data={data} type={type}/>;
    } else if (addSection) {
      window.location = `/add/${data}`;
    } else if (reorderCategory) {
      adminButtonsSpan = <ReorderEditorWrapper toggle={toggleReorderCategory} data={data} type={type}/>;  // reordering sources on a topic page
    } else {
      wrapper = "headerWithAdminButtons";
      const adminClasses = classNames({adminButtons: 1, hiddenButtons});
        adminButtonsSpan = <AllAdminButtons
        buttonOptions={buttonOptions}
        buttonIDs={buttonIDs}
        adminClasses={adminClasses}
      />;
    }
  }
  return <span className={wrapper}><span onMouseEnter={() => setHiddenButtons()}>{children}</span><span>{adminButtonsSpan}</span></span>;
}


//Pencil-shaped button to open the ref-link (source) editor
const PencilSourceEditor = ({topic, text, classes}) => {
    const [addSource, toggleAddSource] = useEditToggle();
    return addSource ? <SourceEditor topic={topic} origData={text} close={toggleAddSource}/> :
        <img className={classes} id={"editTopic"} onClick={toggleAddSource} src={"/static/icons/editing-pencil.svg"}/>;
}

const ReorderEditorWrapper = ({toggle, type, data}) => {
    /*
    Wrapper for ReorderEditor that can reorder topics, categories, and sources.  It is only used for reordering topics and categories at the
    root of the topic or category TOC, so an empty array for `data` is passed indicating these cases.  In the case of reordering sources, `data`
    is a dictionary of the topic whose sources can be accessed via its `refs` field.
     */
    const reorderingSources = data.length !== 0;
    const _filterAndSortRefs = (refs) => {
        if (!refs) {
            return [];
        }
        // a topic can be connected to refs in one language and not in another so filter out those that are not in current interface lang
        refs = refs.filter((x) => !x.is_sheet);
        // then sort the refs and take only first 30 sources because admins don't want to reorder hundreds of sources
        return refs.sort((a, b) => refSort('relevance', [a.ref, a], [b.ref, b])).slice(0, 30);
    }
    const _createURLs = (type, data) => {
      if (reorderingSources) {
        const urlObj = new URL(window.location.href);
        const tabName = urlObj.searchParams.get('tab');
        return {
          url: `/api/source/reorder?topic=${data.slug}&lang=${Sefaria.interfaceLang}`,
          redirect: `/topics/${data.slug}?sort=Relevance&tab=${tabName}`,
          origItems: _filterAndSortRefs(data.tabs?.sources?.refs) || [],
        }
      }
      switch (type) {  // at /texts or /topics
        case 'topics':
            return {
              url: '/api/topic/reorder',
              redirect: '/topics',
              origItems: Sefaria.topic_toc
            };
        case 'cats':
          return {
            url: '/api/category?reorder=1',
            redirect: '/texts',
            origItems: Sefaria.toc
          };
      }
    }
    const {url, redirect, origItems} = _createURLs(type, data);
    return <ReorderEditor
            close={toggle}
            type={!reorderingSources ? type : 'sources'}
            origItems={origItems}
            postURL={url}
            redirect={redirect}
          />;
}

const EditorForExistingTopic = ({ toggle, data }) => {
  const prepAltTitles = (lang) => { // necessary for use with TitleVariants component
    return data.titles.filter(x => !x.primary && x.lang === lang).map((item, i) => ({
      name: item.disambiguation ? `${item.text} (${item.disambiguation})` : item.text,
      id: i
  }))
  }
  const initCatSlug = TopicToCategorySlug(data);
  const origData = {
    origSlug: data.slug,
    origCatSlug: initCatSlug,
    origEnTitle: data.primaryTitle.en,
    origHeTitle: data.primaryTitle.he || "",
    origEnDescription: data.description?.en || "",
    origHeDescription: data.description?.he || "",
    origEnCategoryDescription: data.categoryDescription?.en || "",
    origHeCategoryDescription: data.categoryDescription?.he || "",
    origEnAltTitles: prepAltTitles('en'),
    origHeAltTitles: prepAltTitles('he'),
    origBirthPlace: data?.properties?.birthPlace?.value,
    origHeBirthPlace: data?.properties?.heBirthPlace?.value,
    origHeDeathPlace: data?.properties?.heDeathPlace?.value,
    origBirthYear: data?.properties?.birthYear?.value,
    origDeathPlace: data?.properties?.deathPlace?.value,
    origDeathYear: data?.properties?.deathYear?.value,
    origEra: data?.properties?.era?.value,
    origImage: data?.image,

  };

  const origWasCat = "displays-above" in data?.links;

  return (
    <TopicEditor
      origData={origData}
      origWasCat={origWasCat}
      close={toggle}
    />
  );
};



const EditorForExistingCategory = ({ toggle, data }) => {
  let tocObject = Sefaria.tocObjectByCategories(data);
  const origDesc = {en: tocObject.enDesc, he: tocObject.heDesc};
  const origCategoryDesc = {en: tocObject.enShortDesc, he: tocObject.heShortDesc};
  const origData = {
    origEn: tocObject.category,
    origHe: tocObject.heCategory,
    origDesc,
    origCategoryDesc,
    isPrimary: tocObject.isPrimary
  };

  return (
    <CategoryEditor
      origData={origData}
      close={toggle}
      origPath={data.slice(0, -1)}
    />
  );
};


const CategoryEditorWrapper = ({toggle, data, type}) => {
  switch (type) {
    case "books":
      return <EditTextInfo initTitle={data} close={toggle}/>;
    case "sources":
        const [topicSlug, refData] = data;
        return <SourceEditor topic={topicSlug} origData={refData} close={toggle}/>;
    case "cats":
        return <EditorForExistingCategory toggle={toggle} data={data} />;
    case "topics":
        return <EditorForExistingTopic toggle={toggle} data={data} />;
  }
}

const CategoryAdderWrapper = ({toggle, data, type}) => {
      const origData = {origEn: ""};
      switch (type) {
        case "cats":
          return <CategoryEditor origData={origData} close={toggle} origPath={data}/>;
        case "topics":
          origData['origCatSlug'] = data;
          return <TopicEditor origData={origData} close={toggle} origWasCat={false}/>;
      }
  }

class SearchButton extends Component {
  render() {
    return (<span className="readerNavMenuSearchButton" onClick={this.props.onClick}>
      <img src="/static/icons/iconmonstr-magnifier-2.svg" />
    </span>);
  }
}


class MenuButton extends Component {
  render() {
    var isheb = Sefaria.interfaceLang == "hebrew";
    var icon = this.props.compare ? (isheb ?
      <i className="fa fa-chevron-right"></i> : <i className="fa fa-chevron-left"></i>) :
        (<i className="fa fa-bars"></i>);
    return (<span className="readerNavMenuMenuButton" onClick={this.props.onClick}>{icon}</span>);
  }
}
MenuButton.propTypes = {
  onClick: PropTypes.func,
  compare: PropTypes.bool,
};


class CloseButton extends Component {
  onClick(e) {
    e.preventDefault();
    this.props.onClick();
  }
  render() {
    if (this.props.icon == "circledX"){
      var icon = <img src="/static/icons/circled-x.svg" />;
    } else if (this.props.icon == "chevron") {
      var icon = <i className="fa fa-chevron-left"></i>
    } else {
      var icon = "×";
    }
    var classes = classNames({readerNavMenuCloseButton: 1, circledX: this.props.icon === "circledX"});
    var url = this.props.url || "";
    return (<a href={url} className={classes} onClick={this.onClick}>{icon}</a>);
  }
}


class DisplaySettingsButton extends Component {
  render() {
    let style = this.props.placeholder ? {visibility: "hidden"} : {};
    let icon;
    const altText = Sefaria._('Text display options')
    const classes = "readerOptionsTooltip tooltip-toggle";

    if (Sefaria._siteSettings.TORAH_SPECIFIC) {
      icon =
        <InterfaceText>
        <EnglishText> <img src="/static/img/lang_icon_english.svg" alt="Toggle Reader Menu Display Settings"/></EnglishText>
        <HebrewText><img src="/static/img/lang_icon_hebrew.svg" alt="Toggle Reader Menu Display Settings"/></HebrewText>
        </InterfaceText>;
    } else {
      icon = <span className="textIcon">Aa</span>;
    }
    return (
            <ToolTipped {...{ altText, classes}}>
                <a
                className="readerOptions"
                tabIndex="0"
                role="button"
                aria-haspopup="true"
                aria-label="Toggle Reader Menu Display Settings"
                style={style}
                onClick={this.props.onClick}
                onKeyPress={function(e) {e.charCode == 13 ? this.props.onClick(e):null}.bind(this)}>
                {icon}
              </a>
            </ToolTipped>
            );
  }
}
DisplaySettingsButton.propTypes = {
  onClick: PropTypes.func,
  placeholder: PropTypes.bool,
};


function InterfaceLanguageMenu({currentLang, translationLanguagePreference, setTranslationLanguagePreference}){
  const [isOpen, setIsOpen] = useState(false);
  const wrapperRef = useRef(null);

  const getCurrentPage = () => {
    return isOpen ? (encodeURIComponent(Sefaria.util.currentPath())) : "/";
  }
  const handleClick = (e) => {
    e.stopPropagation();
    setIsOpen(isOpen => !isOpen);
  }
  const handleTransPrefResetClick = (e) => {
    e.stopPropagation();
    setTranslationLanguagePreference(null);
  };
  const handleHideDropdown = (event) => {
      if (event.key === 'Escape') {
          setIsOpen(false);
      }
  };
  const handleClickOutside = (event) => {
      if (
          wrapperRef.current &&
          !wrapperRef.current.contains(event.target)
      ) {
          setIsOpen(false);
      }
  };

  useEffect(() => {
      document.addEventListener('keydown', handleHideDropdown, true);
      document.addEventListener('click', handleClickOutside, true);
      return () => {
          document.removeEventListener('keydown', handleHideDropdown, true);
          document.removeEventListener('click', handleClickOutside, true);
      };
  }, []);

  return (
      <div className="interfaceLinks" ref={wrapperRef}>
        <a className="interfaceLinks-button" onClick={handleClick}><img src="/static/icons/globe-wire.svg" alt={Sefaria._('Toggle Interface Language Menu')}/></a>
        <div className={`interfaceLinks-menu ${ isOpen ? "open" : "closed"}`}>
          <div className="interfaceLinks-header">
            <InterfaceText>Site Language</InterfaceText>
          </div>
          <div className="interfaceLinks-options">
            <a className={`interfaceLinks-option int-bi int-he ${(currentLang == 'hebrew') ? 'active':''}`} href={`/interface/hebrew?next=${getCurrentPage()}`}>עברית</a>
            <a className={`interfaceLinks-option int-bi int-en ${(currentLang == 'english') ? 'active' : ''}`} href={`/interface/english?next=${getCurrentPage()}`}>English</a>
          </div>
          { !!translationLanguagePreference ? (
            <>
              <div className="interfaceLinks-header">
                <InterfaceText>Preferred Translation</InterfaceText>
              </div>
              <div className="interfaceLinks-options trans-pref-header-container">
                <InterfaceText>{Sefaria.translateISOLanguageCode(translationLanguagePreference, true)}</InterfaceText>
                <a className="trans-pref-reset" onClick={handleTransPrefResetClick}>
                  <img src="/static/img/circled-x.svg" className="reset-btn" />
                  <span className="smallText">
                    <InterfaceText>Reset</InterfaceText>
                  </span>
                </a>
              </div>
            </>
          ) : null}
        </div>
      </div>
  );
}
InterfaceLanguageMenu.propTypes = {
  currentLang: PropTypes.string,
  translationLanguagePreference: PropTypes.string,
};

const isSaveButtonSelected = (historyObject) => !!Sefaria.getSavedItem(historyObject);
const getSaveButtonMessage = (selected) => Sefaria._(selected ? "Remove" : "Save");
const getSaveButtonImage = (selected) => {
  return selected ? "/static/icons/bookmark-filled.svg" : "/static/icons/bookmark.svg";
}
const SaveButtonWithText = ({historyObject, onClick}) => {
  const selected = isSaveButtonSelected(historyObject);
  return <DropdownMenuItemWithIcon
                    textEn={getSaveButtonMessage(selected)}
                    textHe={getSaveButtonMessage(selected)}
                    descEn={""}
                    descHe={""}
                    icon={getSaveButtonImage(selected)}
                    onClick={() => onClick()}/>;
}

function SaveButton({historyObject, placeholder, tooltip, toggleSignUpModal}) {
  if (!historyObject) {
    placeholder = true;
  }
  const [selected, setSelected] = useState(placeholder || isSaveButtonSelected(historyObject));
  useEffect(() => {
    if (placeholder) {
      return;
    }
    setSelected(isSaveButtonSelected(historyObject));
  }, [historyObject && historyObject.ref]);

  const [isPosting, setPosting] = useState(false);

  const style = placeholder ? {visibility: 'hidden'} : {};
  const classes = classNames({saveButton: 1, "tooltip-toggle": tooltip});
  const message = getSaveButtonMessage(selected);
  const altText = placeholder ? '' : `${message} "${historyObject.sheet_title ?
          historyObject.sheet_title.stripHtml() : Sefaria._r(historyObject.ref)}"`;

  function onClick(event) {
    if (isPosting) { return; }
    event.preventDefault();
    setPosting(true);
    Sefaria.track.event("Saved", "saving", historyObject.ref);
    Sefaria.toggleSavedItem(historyObject)
        .then(() => { setSelected(isSaveButtonSelected(historyObject)); }) // since request is async, check if it's selected from data
        .catch(e => { if (e === 'notSignedIn') { toggleSignUpModal(SignUpModalKind.Save); }})
        .finally(() => { setPosting(false); });
  }
  return (
    <ToolTipped {...{ altText, classes, style, onClick }}>
      {<img src={`${getSaveButtonImage(selected)}`} alt={altText}/>}
    </ToolTipped>
  );
}
SaveButton.propTypes = {
  historyObject: PropTypes.shape({
    ref: PropTypes.string,
    versions: PropTypes.object,
  }),
  placeholder: PropTypes.bool,
  tooltip: PropTypes.bool,
  toggleSignUpModal: PropTypes.func,
};


const ToolTipped = ({ altText, classes, style, onClick, children }) => {
  const analyticsContext = useContext(AdContext)
  return (
  <div aria-label={altText} tabIndex="0"
    className={classes} role="button"
    style={style} onClick={e => TrackG4.gtagClick(e, onClick, `ToolTipped`, {"classes": classes}, analyticsContext)}
    onKeyPress={e => {e.charCode == 13 ? onClick(e): null}}>
    { children }
  </div>
)};

const AiLearnMoreLink = ({lang}) => {
  const text = lang === 'english' ? 'Learn More' : 'לפרטים נוספים';
  return (
      <a href={"/sheets/583824?lang=bi"} data-anl-event="learn_more_click:click" data-anl-text="learn_more">
        {text}
      </a>
  );
};

const AiFeedbackLink = ({lang}) => {
  const text = lang === 'english' ? 'Feedback' : 'כתבו לנו';
  return (
      <a href={"https://sefaria.formstack.com/forms/ai_feedback_form"} data-anl-event="feedback_click:click" data-anl-text="feedback">
        {text}
      </a>
  );
}

const AiInfoTooltip = () => {
  const [showMessage, setShowMessage] = useState(false);
  const aiInfoIcon = (
      <img
          className="ai-info-icon"
          data-anl-event="ai_marker_hover:mouseover"
          src="/static/icons/ai-info.svg"
          alt="AI Info Icon" onMouseEnter={() => setShowMessage(true)}
          onMouseLeave={() => setShowMessage(false)}
      />
    );
  const aiMessage = (
      <div className="ai-info-messages-box" onMouseEnter={() => setShowMessage(true)} onMouseLeave={() => setShowMessage(false)}>
            <div className="ai-info-first-message">
            <InterfaceText>
                <EnglishText>Some of the text on this page has been AI generated.
                  &nbsp;<AiLearnMoreLink lang="english" />
                </EnglishText>
                <HebrewText>חלק מהטקסטים בדף זה נוצרו על ידי בינה מלאכותית.&nbsp;
                  <AiLearnMoreLink lang="hebrew" />
                </HebrewText>
            </InterfaceText>

        </div>
        <hr className="ai-info-messages-hr" />
        <div className="ai-info-last-message">
            <InterfaceText><EnglishText><AiFeedbackLink lang="english" /></EnglishText>
            <HebrewText><AiFeedbackLink lang="hebrew" /></HebrewText>
            </InterfaceText>
        </div>
      </div>
  );
  return (
    <div className="ai-info-tooltip"
         data-anl-feature_name="ai_marker"
    >
      {aiInfoIcon}
        <div className={`ai-message ${(showMessage) ? 'visible' : ''}`}>
            {aiMessage}
        </div>
    </div>
  );
};


class FollowButton extends Component {
  constructor(props) {
    super(props);
    this.state = {
      following: props.following, // Deal w/ case where we don't know?
      hovering: false
    }
  }
  _postFollow() {
    $.post("/api/follow/" + this.props.uid, {}, data => {
      Sefaria.following.push(this.props.uid);  // keep local following list up-to-date
      Sefaria.track.event("Following", "New Follow", this.props.uid);
    });
  }
  _postUnfollow() {
    $.post("/api/unfollow/" + this.props.uid, {}, data => {
      Sefaria.following = Sefaria.following.filter(i => i !== this.props.uid);  // keep local following list up-to-date
      Sefaria.track.event("Following", "Unfollow", this.props.uid);
    });
  }
  onMouseEnter() {
    if (this.props.disableUnfollow) { return; }
    this.setState({hovering: true});
  }
  onMouseLeave() {
    this.setState({hovering: false});
  }
  onClick(e) {
    e.stopPropagation();
    if (!Sefaria._uid) {
      this.props.toggleSignUpModal(SignUpModalKind.Follow);
      return;
    }
    if (this.state.following && !this.props.disableUnfollow) {
      this._postUnfollow();
      this.setState({following: false});
    } else {
      this._postFollow();
      this.setState({following: true, hovering: false});  // hovering:false keeps the "unfollow" from flashing.
    }
  }
  render() {
    const classes = this.props.classes ? this.props.classes : classNames({
      largeFollowButton: this.props.large,
      smallFollowButton: !this.props.large,
      following: this.state.following,
      hovering: this.state.hovering,
      smallText: !this.props.large,
    });
    let buttonText = this.state.following ? this.state.hovering ?  "Unfollow" : "Following" : "Follow";
    buttonText = buttonText === "Follow" && this.props.followBack ? "Follow Back" : buttonText;
    return (
      <div className={classes} onMouseEnter={this.onMouseEnter} onMouseLeave={this.onMouseLeave} onClick={this.onClick}>
        {this.props.icon ? <img src={`/static/icons/${this.state.following ? this.state.hovering ?  "checkmark" : "checkmark" : "follow"}.svg`} aria-hidden="true"/> : null}
        <InterfaceText context={"FollowButton"}>{buttonText}</InterfaceText>
      </div>
    );
  }
}
FollowButton.propTypes = {
  uid:               PropTypes.number.isRequired,
  following:         PropTypes.bool,  // is this person followed already?
  large:             PropTypes.bool,
  disableUnfollow:   PropTypes.bool,
  followBack:        PropTypes.bool,
  toggleSignUpModal: PropTypes.func,

};

const TopicPictureUploader = ({slug, callback, old_filename, caption}) => {
    /*
    `old_filename` is passed to API so that if it exists, it is deleted
     */
    const fileInput = useRef(null);

    const uploadImage = function(imageData, type="POST") {
      const formData = new FormData();
      formData.append('file', imageData.replace(/data:image\/(jpe?g|png|gif);base64,/, ""));
      if (old_filename !== "") {
        formData.append('old_filename', old_filename);
      }
      const request = new Request(
        `${Sefaria.apiHost}/api/topics/images/${slug}`,
        {headers: {'X-CSRFToken': Cookies.get('csrftoken')}}
      );
      fetch(request, {
          method: 'POST',
          mode: 'same-origin',
          credentials: 'same-origin',
          body: formData
      }).then(response => {
        if (!response.ok) {
            response.text().then(resp_text=> {
                alert(resp_text);
            })
        }else{
            response.json().then(resp_json=>{
                callback(resp_json.url);
            });
        }
    }).catch(error => {
        alert(error);
    })};
    const onFileSelect = (e) => {
          const file = fileInput.current.files[0];
          if (file == null)
          return;
          if (/\.(jpe?g|png|gif)$/i.test(file.name)) {
              const reader = new FileReader();

              reader.addEventListener("load", function() {
                uploadImage(reader.result);
              }, false);

              reader.addEventListener("onerror", function() {
                alert(reader.error);
              }, false);

              reader.readAsDataURL(file);
          } else {
            alert('The file is not an image');
          }
    }
    const deleteImage = () => {
        const old_filename_wout_url = old_filename.split("/").slice(-1);
        const url = `${Sefaria.apiHost}/api/topics/images/${slug}?old_filename=${old_filename_wout_url}`;
        Sefaria.adminEditorApiRequest(url, null, null, "DELETE").then(() => alert("Deleted image."));
        callback("");
        fileInput.current.value = "";
    }
    return <div className="section">
            <label><InterfaceText>Picture</InterfaceText></label>
            <label>
              <span className="optional"><InterfaceText>Please use horizontal, square, or only-slightly-vertical images for best results.</InterfaceText></span>
            </label>
            <div role="button" title={Sefaria._("Add an image")} aria-label="Add an image" contentEditable={false} onClick={(e) => e.stopPropagation()} id="addImageButton">
              <label htmlFor="addImageFileSelector">
                <div className="button extraSmall blue control-elem" tabIndex="0" role="button">
                      <InterfaceText>Upload Picture</InterfaceText>
                    </div>
              </label>
              </div><input style={{display: "none"}} id="addImageFileSelector" type="file" onChange={onFileSelect} ref={fileInput} />
              {old_filename !== "" && <div style={{"max-width": "420px"}}>
                    <br/><ImageWithCaption photoLink={old_filename} caption={caption}/>
                    <br/><div onClick={deleteImage} className="button extraSmall blue control-elem" tabIndex="1" role="button">
                      <InterfaceText>Remove Picture</InterfaceText>
                    </div></div>
              }
          </div>
    }

const CategoryColorLine = ({category}) =>
  <div className="categoryColorLine" style={{background: Sefaria.palette.categoryColor(category)}}/>;


class ProfileListing extends Component {
  render() {
    const { url, image, name, uid, is_followed, toggleSignUpModal, smallfonts, organization } = this.props;
    return (
      <div className={"authorByLine sans-serif" + (smallfonts ? " small" : "")}>
        <div className="authorByLineImage">
          <a href={url}>
            <ProfilePic
              len={smallfonts ? 30 : 40}
              url={image}
              name={name}
            />
          </a>
        </div>
        <div className={`authorByLineText ${smallfonts? "small" : ""}`}>
          <SimpleLinkedBlock
            classes="authorName"
            url={url}
            en={name}
            he={name}
          >
            <FollowButton
              large={false}
              uid={uid}
              following={is_followed}
              disableUnfollow={true}
              toggleSignUpModal={toggleSignUpModal} />
          </SimpleLinkedBlock>
          {!!organization ?
          <SimpleInterfaceBlock
            classes="authorOrganization"
            en={organization}
            he={organization} />
          :null}
        </div>
      </div>
    );
  }
}
ProfileListing.propTypes = {
  uid:               PropTypes.number.isRequired,
  url:               PropTypes.string.isRequired,
  image:             PropTypes.string.isRequired,
  name:              PropTypes.string.isRequired,
  is_followed:       PropTypes.bool,
  toggleSignUpModal: PropTypes.func,
};


const SheetListing = ({
  sheet, connectedRefs, handleSheetClick, handleSheetDelete, handleCollectionsChange,
  editable, deletable, saveable, collectable, pinnable, pinned, pinSheet,
  hideAuthor, showAuthorUnderneath, infoUnderneath, hideCollection, openInNewTab, toggleSignUpModal, showSheetSummary
}) => {
  // A source sheet presented in lists, like sidebar or profile page
  const [showCollectionsModal, setShowCollectionsModal] = useState(false);

  const handleSheetClickLocal = (e) => {
    //console.log("Sheet Click Handled");
    // TODO: There more contexts to distinguish / track. Profile, collections, search
    if (Sefaria._uid == sheet.owner) {
      Sefaria.track.event("Tools", "My Sheet Click", sheet.sheetUrl);
    } else {
      Sefaria.track.event("Tools", "Sheet Click", sheet.sheetUrl);
    }
    if (handleSheetClick) {
      Sefaria.track.sheets("Opened via Connections Panel", connectedRefs.toString());
      handleSheetClick(e, sheet, null, connectedRefs);
      e.preventDefault();
    }
  };

  const handleSheetOwnerClick = (e) => {
    Sefaria.track.event("Tools", "Sheet Owner Click", sheet.ownerProfileUrl);
  };

  const handleTopicClick = (topic) => {
    Sefaria.track.event("Tools", "Topic Click", topic);
  };

  const handleSheetDeleteClick = () => {
    if (confirm(Sefaria._("Are you sure you want to delete this sheet? There is no way to undo this action."))) {
      Sefaria.sheets.deleteSheetById(sheet.id).then(handleSheetDelete);
    }
  };

  const toggleCollectionsModal = () => {
    if (Sefaria._uid) {
      setShowCollectionsModal(!showCollectionsModal);
    } else {
      toggleSignUpModal(SignUpModalKind.AddToSheet);
    }
  };

  const title = sheet.title ? sheet.title.stripHtmlConvertLineBreaks() : "Untitled Source Sheet";

  const viewsIcon = sheet.public ?
    <div className="sheetViews sans-serif"><i className="fa fa-eye" title={sheet.views + " views"}></i> {sheet.views}</div>
    : <div className="sheetViews sans-serif"><i className="fa fa-lock" title="Private"></i></div>;

  const views = (
    <>
      {sheet.views}&nbsp;<InterfaceText>Views</InterfaceText>
    </>
  );

  const sheetSummary = showSheetSummary && sheet.summary?
  <DangerousInterfaceBlock classes={"smallText sheetSummary"} en={sheet.summary} he={sheet.sheet_summary}/>:null;

  const sheetInfo = hideAuthor ? null :
      <div className="sheetInfo">
        <div className="sheetUser">
          <a href={sheet.ownerProfileUrl} target={openInNewTab ? "_blank" : "_self"}>
            <ProfilePic
              outerStyle={{display: "inline-block"}}
              name={sheet.ownerName}
              url={sheet.ownerImageUrl}
              len={26}
            />
          </a>
          <a href={sheet.ownerProfileUrl} target={openInNewTab ? "_blank" : "_self"} className="sheetAuthor" onClick={handleSheetOwnerClick}>{sheet.ownerName}</a>
        </div>
        {viewsIcon}
      </div>

  const collectionsList = "collections" in sheet ? sheet.collections.slice() : [];
  if (sheet.displayedCollectionName) {
    collectionsList.unshift({name: sheet.displayedCollectionName, slug: sheet.displayedCollection});
  }
  const collections = collectionsList.map((collection, i) => {
    const separator = i == collectionsList.length -1 ? null : <span className="separator">,</span>;
    return (
      <a href={`/collections/${collection.slug}`}
        target={openInNewTab ? "_blank" : "_self"}
        className="sheetTag"
        key={i}
      >
        {collection.name}
        {separator}
      </a>
    );
  });

  const topics = sheet.topics.map((topic, i) => {
    const separator = i == sheet.topics.length -1 ? null : <span className="separator">,</span>;
    return (
      <a href={`/topics/${topic.slug}`}
        target={openInNewTab ? "_blank" : "_self"}
        className="sheetTag"
        key={i}
        onClick={handleTopicClick.bind(null, topic.slug)}
      >
        <InterfaceText text={topic} />
        {separator}
      </a>
    );
  });
  const created = Sefaria.util.localeDate(sheet.created);
  const underInfo = infoUnderneath ? [
      sheet.status !== 'public' ? (<span className="unlisted"><img src="/static/img/eye-slash.svg"/><span>{Sefaria._("Not Published")}</span></span>) : undefined,
      showAuthorUnderneath ? (<a href={sheet.ownerProfileUrl} target={openInNewTab ? "_blank" : "_self"}>{sheet.ownerName}</a>) : undefined,
      views,
      created,
      collections.length ? collections : undefined,
      sheet.topics.length ? topics : undefined,
    ].filter(x => x !== undefined) : [topics];


  const pinButtonClasses = classNames({sheetListingPinButton: 1, pinned: pinned, active: pinnable});
  const pinMessage = pinned && pinnable ? Sefaria._("Pinned Sheet - click to unpin") :
                    pinned ? Sefaria._("Pinned Sheet") : Sefaria._("Pin Sheet");
  const pinButton = <img src="/static/img/pin.svg" className={pinButtonClasses} title={pinMessage} onClick={pinnable ? pinSheet : null} />

  return (
    <div className="sheet" key={sheet.sheetUrl}>
      <div className="sheetLeft">
        {sheetInfo}
        <a href={sheet.sheetUrl} target={openInNewTab ? "_blank" : "_self"} className="sheetTitle" onClick={handleSheetClickLocal}>
          <img src="/static/img/sheet.svg" className="sheetIcon"/>
          <span className="sheetTitleText">{title}</span>
        </a>
        {sheetSummary}
        <div className="sheetTags sans-serif">
          {
            underInfo.map((item, i) => (
              <span key={i}>
                { i !== 0 ? <span className="bullet">{'\u2022'}</span> : null }
                {item}
              </span>
            ))
          }
        </div>
      </div>
      <div className="sheetRight">
        {
          editable && !Sefaria._uses_new_editor ?
            <a target="_blank" href={`/sheets/${sheet.id}?editor=1`}><img src="/static/icons/tools-write-note.svg" title={Sefaria._("Edit")}/></a>
            : null
        }
        {
          collectable ?
            <img src="/static/icons/collection.svg" onClick={toggleCollectionsModal} title={Sefaria._("Add to Collection")} />
            : null
        }
        {
          deletable ?
            <img src="/static/icons/circled-x.svg" onClick={handleSheetDeleteClick} title={Sefaria._("Delete")} />
            : null
        }
        {
          saveable ?
            <SaveButton historyObject={{ ref: `Sheet ${sheet.id}`, versions: {}  }}
              toggleSignUpModal={toggleSignUpModal} />
            : null
        }
        { pinnable || pinned ?
            pinButton
            : null
        }
      </div>
      {showCollectionsModal ?
        <CollectionsModal
          sheetID={sheet.id}
          close={toggleCollectionsModal}
          handleCollectionsChange={handleCollectionsChange} />
        : null
      }
    </div>);
};


const CollectionListing = ({data}) => {
  const imageUrl = "/static/icons/collection.svg";
  const collectionUrl = "/collections/" + data.slug;
  return (
    <div className="collectionListing">
      <div className="left-content">
        <div className="collectionListingText">

          <a href={collectionUrl} className="collectionListingName">
            <img className="collectionListingImage" src={imageUrl} alt="Collection Icon"/>
            {data.name}
          </a>

          <div className="collectionListingDetails">
            {data.listed ? null :
              (<span className="unlisted">
                <img src="/static/img/eye-slash.svg"/>
                <InterfaceText>Unlisted</InterfaceText>
              </span>) }

            {data.listed ? null :
            <span className="collectionListingDetailSeparator">•</span> }

            <span className="collectionListingDetail collectionListingSheetCount">
              <InterfaceText>{`${data.sheetCount} `}</InterfaceText>
              <InterfaceText>Sheets</InterfaceText>
            </span>

            {data.memberCount > 1 ?
            <span className="collectionListingDetailSeparator">•</span> : null }

            {data.memberCount > 1 ?
            <span className="collectionListingDetail collectionListingMemberCount">
              <InterfaceText>{`${data.memberCount} `}</InterfaceText>
              <InterfaceText>Editors</InterfaceText>
            </span> : null }
          </div>
        </div>
      </div>
    </div>
  );
}


class Note extends Component {
  // Public or private note in the Sidebar.
  render() {
    var authorInfo = this.props.ownerName && !this.props.isMyNote ?
        (<div className="noteAuthorInfo">
          <a href={this.props.ownerProfileUrl}>
            <img className="noteAuthorImg" src={this.props.ownerImageUrl} />
          </a>
          <a href={this.props.ownerProfileUrl} className="noteAuthor">{this.props.ownerName}</a>
        </div>) : null;

      var buttons = this.props.isMyNote ?
                    (<div className="noteButtons">
                      <i className="editNoteButton fa fa-pencil" title="Edit Note" onClick={this.props.editNote} ></i>
                    </div>) : null;

      var text = Sefaria.util.linkify(this.props.text);
      text = text.replace(/\n/g, "<br />");

      return (<div className="note">
                {buttons}
                {authorInfo}
                <div className="noteContent">
                  <span className="noteText" dangerouslySetInnerHTML={{__html:text}}></span>
                </div>
              </div>);
  }
}
Note.propTypes = {
  text:            PropTypes.string.isRequired,
  ownerName:       PropTypes.string,
  ownerImageUrl:   PropTypes.string,
  ownerProfileUrl: PropTypes.string,
  isPrivate:       PropTypes.bool,
  isMyNote:        PropTypes.bool,
  editNote:        PropTypes.func
};


class LoginPrompt extends Component {
  render() {
    var nextParam = "?next=" + Sefaria.util.currentPath();
    return (
      <div className="loginPrompt">
        <div className="loginPromptMessage">
          <span className="int-en">Please log in to use this feature.</span>
          <span className="int-he">עליך להיות מחובר בכדי להשתמש באפשרות זו.</span>
        </div>
        <a className="button" href={"/login" + nextParam}>
          <span className="int-en">Log In</span>
          <span className="int-he">התחברות</span>
        </a>
        <a className="button" href={"/register" + nextParam}>
          <span className="int-en">Sign Up</span>
          <span className="int-he">הרשמה</span>
        </a>
      </div>);
  }
}
LoginPrompt.propTypes = {
  fullPanel: PropTypes.bool,
};

class SignUpModal extends Component {
  render() {
    let modalContent = !this.props.modalContentKind ? generateContentForModal() : generateContentForModal(this.props.modalContentKind);

    const innerContent = modalContent.contentList.map(bullet => (
      <div key={bullet.icon}>
        <img src={`/static/img/${bullet.icon}`} alt={bullet.bulletContent.en} />
        <InterfaceText text={bullet.bulletContent} />
      </div>
    ));
    const nextParam = "?next=" + encodeURIComponent(Sefaria.util.currentPath());

    return (
      this.props.show ? <div id="interruptingMessageBox" className="sefariaModalBox">
        <div id="interruptingMessageOverlay" onClick={this.props.onClose}></div>
        <div id="interruptingMessage" className="sefariaModalContentBox">
          <div id="interruptingMessageClose" className="sefariaModalClose" onClick={this.props.onClose}>×</div>
          <div className="sefariaModalContent">
            <h2 className="serif sans-serif-in-hebrew">
              <InterfaceText text={modalContent.h2} />
            </h2>
            <h3>
              <InterfaceText text={modalContent.h3} />
            </h3>
            <div className="sefariaModalInnerContent">
              { innerContent }
            </div>
            <a className="button white control-elem" href={"/register" + nextParam}>
              <InterfaceText>Sign Up</InterfaceText>
            </a>
            <div className="sefariaModalBottomContent">
              <InterfaceText>Already have an account?</InterfaceText>&nbsp;
              <a href={"/login" + nextParam}><InterfaceText>Sign in</InterfaceText></a>
            </div>
          </div>
        </div>
      </div> : null
    );
  }
}
SignUpModal.propTypes = {
  show: PropTypes.bool,
  onClose: PropTypes.func.isRequired,
  modalContent: PropTypes.object.isRequired,
};


function OnInView({ children, onVisible }) {
  /**
   *  The functional component takes an existing element and wraps it in an IntersectionObserver and returns the children, only observed and with a callback for the observer.
   *  `children` single element or nested group of elements wrapped in a div
   *  `onVisible` callback function that will be called when given component(s) are visible within the viewport
   *  Ex. <OnInView onVisible={handleImageIsVisible}><img src="..." /></OnInView>
   */
  const elementRef = useRef();

  useEffect(() => {
    const observer = new IntersectionObserver(
      // Callback function will be invoked whenever the visibility of the observed element changes
      (entries) => {
        const entry = entries[0];
        // Check if the observed element is intersecting with the viewport (it's visible)
        // Invoke provided prop callback for analytics purposes
        if (entry.isIntersecting) {
          onVisible();
        }
      },
      // The entire element must be entirely visible
      { threshold: 1 }
    );

    // Start observing the element, but wait until the element exists
    if (elementRef.current) {
      observer.observe(elementRef.current);
    }

    // Cleanup when the component unmounts
    return () => {
      // Stop observing the element when it's no longer on the screen and can't be visible
      if (elementRef.current) {
        observer.unobserve(elementRef.current);
      }
    };
  }, [onVisible]);

  // Attach elementRef to a div wrapper and pass the children to be rendered within it
  return <div ref={elementRef}>{children}</div>;
}

const transformValues = (obj, callback) => {
  const newObj = {};
  for (let key in obj) {
    newObj[key] = obj[key] !== null ? callback(obj[key]) : null;
  }
  return newObj;
};

const replaceNewLinesWithLinebreaks = (content) => {
  return transformValues(
    content,
    (s) => s.replace(/\n/gi, "&nbsp; \n") + "&nbsp; \n&nbsp; \n"
  );
}

const InterruptingMessage = ({
  onClose,
}) => {
  const [interruptingMessageShowDelayHasElapsed, setInterruptingMessageShowDelayHasElapsed] = useState(false);
  const [hasInteractedWithModal, setHasInteractedWithModal] = useState(false);
  const strapi = useContext(StrapiDataContext);

  const markModalAsHasBeenInteractedWith = (modalName) => {
    localStorage.setItem("modal_" + modalName, "true");
  };

  const hasModalBeenInteractedWith = (modalName) => {
    return JSON.parse(localStorage.getItem("modal_" + modalName));
  };

  const trackModalInteraction = (modalName, eventDescription) => {
    gtag("event", "modal_interacted_with_" + eventDescription, {
      campaignID: modalName,
      adType: "modal",
    });
  };

  const trackModalImpression = () => {
    console.log("We've got visibility!");
    gtag("event", "modal_viewed", {
      campaignID: strapi.modal.internalModalName,
      adType: "modal",
    });
  };

  const shouldShow = () => {
    if (!strapi.modal) return false;
    if (Sefaria.interfaceLang === 'hebrew' && !strapi.modal.locales.includes('he')) return false;
    if (
      hasModalBeenInteractedWith(
        strapi.modal.internalModalName
      )
    )
      return false;

    let shouldShowModal = false;

    let noUserKindIsSet = ![
      strapi.modal.showToReturningVisitors,
      strapi.modal.showToNewVisitors,
      strapi.modal.showToSustainers,
      strapi.modal.showToNonSustainers,
    ].some((p) => p);
    if (
      Sefaria._uid &&
      ((Sefaria.is_sustainer &&
        strapi.modal.showToSustainers) ||
        (!Sefaria.is_sustainer &&
          strapi.modal.showToNonSustainers))
    )
      shouldShowModal = true;
    else if (
      (Sefaria.isReturningVisitor() &&
        strapi.modal.showToReturningVisitors) ||
      (Sefaria.isNewVisitor() && strapi.modal.showToNewVisitors)
    )
      shouldShowModal = true;
    else if (noUserKindIsSet) shouldShowModal = true;
    if (!shouldShowModal) return false;
    // Don't show the modal on pages where the button link goes to since you're already there
    const excludedPaths = ["/donate", "/mobile", "/app", "/ways-to-give"];
    if (strapi.modal.buttonURL) {
      if (strapi.modal.buttonURL.en) {
        excludedPaths.push(new URL(strapi.modal.buttonURL.en).pathname);
      }
      if (strapi.modal.buttonURL.he) {
        excludedPaths.push(new URL(strapi.modal.buttonURL.he).pathname);
      }
    }
    return excludedPaths.indexOf(window.location.pathname) === -1;
  };

  const closeModal = (eventDescription) => {
    if (onClose) onClose();
    markModalAsHasBeenInteractedWith(
      strapi.modal.internalModalName
    );
    setHasInteractedWithModal(true);
    trackModalInteraction(
      strapi.modal.internalModalName,
      eventDescription
    );
  };

  useEffect(() => {
    if (shouldShow()) {
      const timeoutId = setTimeout(() => {
        setInterruptingMessageShowDelayHasElapsed(true);
      }, strapi.modal.showDelay * 1000);
      return () => clearTimeout(timeoutId); // clearTimeout on component unmount
    }
  }, [strapi.modal]); // execute useEffect when the modal changes

  if (!interruptingMessageShowDelayHasElapsed) return null;

  if (!hasInteractedWithModal) {
    return (
      <OnInView onVisible={trackModalImpression}>
        <div id="interruptingMessageBox" className={interruptingMessageShowDelayHasElapsed ? "" : "hidden"}>
          <div id="interruptingMessageOverlay"></div>
          <div id="interruptingMessage">
            <div className="colorLine"></div>
            <div id="interruptingMessageContentBox" className="hasColorLine">
              <div
                id="interruptingMessageClose"
                onClick={() => {
                  closeModal("close_clicked");
                }}
              >
                ×
              </div>
              <div id="interruptingMessageContent">
                <div id="defaultModal">
                  {strapi.modal.modalHeader.en && (
                    <h1 className="int-en">{strapi.modal.modalHeader.en}</h1>
                  )}
                  {strapi.modal.modalHeader.he && (
                    <h1 className="int-he">{strapi.modal.modalHeader.he}</h1>
                  )}
                  <div id="defaultModalBody" className="line-break">
                    <InterfaceText
                      markdown={replaceNewLinesWithLinebreaks(
                        strapi.modal.modalText
                      )}
                    />
                  </div>
                  <div className="buttons">
                    <a
                      className="button int-en"
                      target="_blank"
                      href={strapi.modal.buttonURL.en}
                      onClick={() => {
                        closeModal("modal_button_clicked");
                      }}
                    >
                      <span className="int-en">
                        {strapi.modal.buttonText.en}
                      </span>
                    </a>
                    <a
                      className="button int-he"
                      target="_blank"
                      href={strapi.modal.buttonURL.he}
                      onClick={() => {
                        closeModal("modal_button_clicked");
                      }}
                    >
                      <span className="int-he">
                        {strapi.modal.buttonText.he}
                      </span>
                    </a>
                  </div>
                </div>
              </div>
              <div className="colorLine"></div>
            </div>
          </div>
        </div>
      </OnInView>
    );
  } else {
    return null;
  }
};
InterruptingMessage.displayName = "InterruptingMessage";

const Banner = ({ onClose }) => {
  const [bannerShowDelayHasElapsed, setBannerShowDelayHasElapsed] =
    useState(false);
  const [hasInteractedWithBanner, setHasInteractedWithBanner] = useState(false);
  const strapi = useContext(StrapiDataContext);

  const markBannerAsHasBeenInteractedWith = (bannerName) => {
    localStorage.setItem("banner_" + bannerName, "true");
  };

  const hasBannerBeenInteractedWith = (bannerName) => {
    return JSON.parse(localStorage.getItem("banner_" + bannerName));
  };

  const trackBannerInteraction = (bannerName, eventDescription) => {
    gtag("event", "banner_interacted_with_" + eventDescription, {
      campaignID: bannerName,
      adType: "banner",
    });
  };

  const trackBannerImpression = () => {
    gtag("event", "banner_viewed", {
      campaignID: strapi.banner.internalBannerName,
      adType: "banner",
    });
  };

  const shouldShow = () => {
    if (!strapi.banner) return false;
    if (
      Sefaria.interfaceLang === "hebrew" &&
      !strapi.banner.locales.includes("he")
    )
      return false;
    if (hasBannerBeenInteractedWith(strapi.banner.internalBannerName))
      return false;

    let shouldShowBanner = false;

    let noUserKindIsSet = ![
      strapi.banner.showToReturningVisitors,
      strapi.banner.showToNewVisitors,
      strapi.banner.showToSustainers,
      strapi.banner.showToNonSustainers,
    ].some((p) => p);
    if (
      Sefaria._uid &&
      ((Sefaria.is_sustainer && strapi.banner.showToSustainers) ||
        (!Sefaria.is_sustainer && strapi.banner.showToNonSustainers))
    )
      shouldShowBanner = true;
    else if (
      (Sefaria.isReturningVisitor() && strapi.banner.showToReturningVisitors) ||
      (Sefaria.isNewVisitor() && strapi.banner.showToNewVisitors)
    )
      shouldShowBanner = true;
    else if (noUserKindIsSet) shouldShowBanner = true;
    if (!shouldShowBanner) return false;

    const excludedPaths = ["/donate", "/mobile", "/app", "/ways-to-give"];
    // Don't show the banner on pages where the button link goes to since you're already there
    if (strapi.banner.buttonURL) {
      if (strapi.banner.buttonURL.en) {
        excludedPaths.push(new URL(strapi.banner.buttonURL.en).pathname);
      }
      if (strapi.banner.buttonURL.he) {
        excludedPaths.push(new URL(strapi.banner.buttonURL.he).pathname);
      }
    }
    return excludedPaths.indexOf(window.location.pathname) === -1;
  };

  const closeBanner = (eventDescription) => {
    if (onClose) onClose();
    markBannerAsHasBeenInteractedWith(strapi.banner.internalBannerName);
    setHasInteractedWithBanner(true);
    trackBannerInteraction(strapi.banner.internalBannerName, eventDescription);
  };

  useEffect(() => {
    if (shouldShow()) {
      const timeoutId = setTimeout(() => {
        // s2 is the div that contains the React root and needs to be manipulated by traditional DOM methods
        if (document.getElementById("s2").classList.contains("headerOnly")) {
          document.body.classList.add("hasBannerMessage");
        }
        setBannerShowDelayHasElapsed(true);
      }, strapi.banner.showDelay * 1000);
      return () => clearTimeout(timeoutId); // clearTimeout on component unmount
    }
  }, [strapi.banner]); // execute useEffect when the banner changes

  if (!bannerShowDelayHasElapsed) return null;

  if (!hasInteractedWithBanner) {
    return (
      <OnInView onVisible={trackBannerImpression}>
        <div
          id="bannerMessage"
          className={bannerShowDelayHasElapsed ? "" : "hidden"}
          style={
            strapi.banner.bannerBackgroundColor && {
              backgroundColor: strapi.banner.bannerBackgroundColor,
            }
          }
        >
          <div id="bannerMessageContent">
            <div id="bannerTextBox">
              <InterfaceText
                markdown={replaceNewLinesWithLinebreaks(
                  strapi.banner.bannerText
                )}
              />
            </div>
            <div id="bannerButtonBox">
              <a
                className="button white int-en"
                href={strapi.banner.buttonURL.en}
                onClick={() => {
                  closeBanner("banner_button_clicked");
                }}
              >
                <span>{strapi.banner.buttonText.en}</span>
              </a>
              <a
                className="button white int-he"
                href={strapi.banner.buttonURL.he}
                onClick={() => {
                  closeBanner("banner_button_clicked");
                }}
              >
                <span>{strapi.banner.buttonText.he}</span>
              </a>
            </div>
          </div>
          <div
            id="bannerMessageClose"
            onClick={() => {
              closeBanner("close_clicked");
            }}
          >
            ×
          </div>
        </div>
      </OnInView>
    );
  } else {
    return null;
  }
};

Banner.displayName = "Banner";

const NBox = ({ content, n, stretch, gap=0  }) => {
  // Wrap a list of elements into an n-column flexbox
  // If `stretch`, extend the final row into any remaining empty columns
  let length = content.length;
  let rows = [];
  for (let i=0; i<length; i+=n) {
    rows.push(content.slice(i, i+n));
  }
  return (
    <div className="gridBox">
      {rows.map((row, i) => (
      <div className="gridBoxRow" key={i} style={{"gap": gap, "marginTop": gap}}>
        {row.pad(stretch ? row.length : n, "").map((item, j) => (
          <div className={classNames({gridBoxItem: 1, placeholder: !item})} key={`gridItem|${j}`}>{item}</div>
        ))}
      </div>
      ))}
    </div>
  );
}

class TwoOrThreeBox extends Component {
  // Wrap a list of elements into a two or three column table, depending on window width
  render() {
      var threshhold = this.props.threshhold;
      if (this.props.width > threshhold) {
        return (<NBox content={this.props.content} n={3}/>);
      } else {
        return (<NBox content={this.props.content} n={2}/>);
      }
  }
}
TwoOrThreeBox.propTypes = {
  content:    PropTypes.array.isRequired,
  width:      PropTypes.number.isRequired,
  threshhold: PropTypes.number
};
TwoOrThreeBox.defaultProps = {
  threshhold: 500
};


const ResponsiveNBox = ({content, stretch, initialWidth, threshold2=500, threshold3=1500, gap=0}) => {
  //above threshold2, there will be 2 columns
  //above threshold3, there will be 3 columns
  initialWidth = initialWidth || (window ? window.innerWidth : 1000);
  const [width, setWidth] = useState(initialWidth);
  const ref = useRef(null);

  useEffect(() => {
    deriveAndSetWidth();
    window.addEventListener("resize", deriveAndSetWidth);
    return () => {
        window.removeEventListener("resize", deriveAndSetWidth);
    }
  }, []);

  const deriveAndSetWidth = () => setWidth(ref.current ? ref.current.offsetWidth : initialWidth);

  const n = (width > threshold3) ? 3 :
    (width > threshold2) ? 2 : 1;

  return (
    <div className="responsiveNBox" ref={ref}>
      <NBox content={content} n={n} stretch={stretch} gap={gap}/>
    </div>
  );
};


class Dropdown extends Component {
  constructor(props) {
    super(props);
    this.state = {
      optionsOpen: false,
      selected: null
    };
  }

  componentDidMount() {
    if (this.props.preselected) {
      const selected = this.props.options.filter( o => (o.value == this.props.preselected));
      this.select(selected[0])
    }
  }

  select(option) {
    this.setState({selected: option, optionsOpen: false});
    const event = {target: {name: this.props.name, value: option.value}}
    this.props.onChange && this.props.onChange(event);
  }
  toggle() {
    this.setState({optionsOpen: !this.state.optionsOpen});
  }
  render() {
    return (
        <div className="dropdown sans-serif">
          <div className={`dropdownMain noselect${this.state.selected ? " selected":""}`} onClick={this.toggle}>
            <span>{this.state.selected ? this.state.selected.label : this.props.placeholder}</span>
            <img src="/static/icons/chevron-down.svg" className="dropdownOpenButton noselect fa fa-caret-down"/>

          </div>
          {this.state.optionsOpen ?
            <div className="dropdownListBox noselect">
              <div className="dropdownList noselect">
                {this.props.options.map(function(option) {
                  const onClick = this.select.bind(null, option);
                  const classes = classNames({dropdownOption: 1, selected: this.state.selected && this.state.selected.value == option.value});
                  return <div className={classes} onClick={onClick} key={option.value}>{option.label}</div>
                }.bind(this))}
              </div>
            </div>
          : null}
        </div>);
  }
}
Dropdown.propTypes = {
  options:     PropTypes.array.isRequired, // Array of {label, value}
  name:        PropTypes.string.isRequired,
  onChange:    PropTypes.func,
  placeholder: PropTypes.string,
  selected:    PropTypes.string,
};


class LoadingMessage extends Component {
  render() {
    var message = this.props.message || "Loading...";
    var heMessage = this.props.heMessage || "טוען מידע...";
    var classes = "loadingMessage sans-serif " + (this.props.className || "");
    return (<div className={classes}>
              <InterfaceText>
                <EnglishText>{message}</EnglishText>
                <HebrewText>{heMessage}</HebrewText>
              </InterfaceText>
            </div>);
  }
}
LoadingMessage.propTypes = {
  message:   PropTypes.string,
  heMessage: PropTypes.string,
  className: PropTypes.string
};


const CategoryAttribution = ({categories, linked = true, asEdition}) => {
  const attribution = Sefaria.categoryAttribution(categories);
  if (!attribution) { return null; }

  const en = asEdition ? attribution.englishAsEdition : attribution.english;
  const he = asEdition ? attribution.hebrewAsEdition : attribution.hebrew;
  const str = <ContentText text={{en, he}} defaultToInterfaceOnBilingual={true} />;

  const content = linked ?
      <a href={attribution.link}>{str}</a> : str;

  return <div className="categoryAttribution">{content}</div>;
};


class SheetTopicLink extends Component {
  handleTagClick(e) {
    e.preventDefault();
    this.props.setSheetTag(this.props.topic.slug);
  }
  render() {
    const { slug, en, he } = this.props.topic;
    return (
      <a href={`/topics/${slug}`} onClick={this.handleTagClick}>
        <InterfaceText text={{en:en, he:he}} />
      </a>
    );
  }
}
SheetTopicLink.propTypes = {
  topic:       PropTypes.shape({
                 en: PropTypes.string.isRequired,
                 he: PropTypes.string.isRequired,
                 slug: PropTypes.string.isRequired,
               }).isRequired,
  setSheetTag: PropTypes.func.isRequired
};


class SheetAccessIcon extends Component {
  render() {
    var sheet = this.props.sheet;
    return (sheet.status == "unlisted") ?
      (<i className="fa fa-lock" title={msg}></i>)
      : null;
  }
}
SheetAccessIcon.propTypes = {
  sheet: PropTypes.object.isRequired
};


class FeedbackBox extends Component {
  constructor(props) {
    super(props);
    this.state = {
      type: null,
      alertmsg: null,
      feedbackSent: false,
    };
  }
  sendFeedback() {
    if (!this.state.type) {
      this.setState({alertmsg: Sefaria._("Please select a feedback type")});
      return
    }

    if (!Sefaria._uid && !this.validateEmail($("#feedbackEmail").val())) {
      this.setState({alertmsg: Sefaria._("Please enter a valid email address")});
      return
    }

    let feedback = {
        refs: this.props.srefs || null,
        type: this.state.type,
        url: this.props.url || null,
        currVersions: this.props.currVersions,
        email: $("#feedbackEmail").val() || null,
        msg: $("#feedbackText").val(),
        uid: Sefaria._uid || null
    };
    let postData = {json: JSON.stringify(feedback)};
    const url = "/api/send_feedback";

    this.setState({feedbackSent: true});

    $.post(url, postData, function (data) {
        if (data.error) {
            alert(data.error);
        } else {
            console.log(data);
            Sefaria.track.event("Tools", "Send Feedback", this.props.url);
        }
    }.bind(this)).fail(function (xhr, textStatus, errorThrown) {
        alert(Sefaria._("Unfortunately, there was an error sending this feedback. Please try again or try reloading this page."));
        this.setState({feedbackSent: true});
    });
  }
  validateEmail(email) {
    const re = /^(([^<>()\[\]\\.,;:\s@"]+(\.[^<>()\[\]\\.,;:\s@"]+)*)|(".+"))@((\[[0-9]{1,3}\.[0-9]{1,3}\.[0-9]{1,3}\.[0-9]{1,3}])|(([a-zA-Z\-0-9]+\.)+[a-zA-Z]{2,}))$/;
    return re.test(email);
  }
  setType(event) {
    this.setState({type: event.target.value});
  }
  render() {
    if (this.state.feedbackSent) {
        return (
            <div className="feedbackBox sans-serif">
                <p className="int-en">Feedback sent!</p>
                <p className="int-he">משוב נשלח!</p>
            </div>
        )
    }
    return (
        <div className="feedbackBox sans-serif">
            <p className="int-en">Have some feedback? We would love to hear it.</p>
            <p className="int-he">אנחנו מעוניינים במשוב ממך</p>

            {this.state.alertmsg ?
                <div>
                    <p className="int-en">{this.state.alertmsg}</p>
                    <p className="int-he">{this.state.alertmsg}</p>
                </div>
                : null
            }

            <Dropdown
              name="feedbackType"
              options={[
                        {value: "content_issue",   label: Sefaria._("Report an issue with the text")},
                        {value: "translation_request",   label: Sefaria._("Request translation")},
                        {value: "bug_report",      label: Sefaria._("Report a bug")},
                        {value: "help_request",    label: Sefaria._("Get help")},
                        {value: "feature_request", label: Sefaria._("Request a feature")},
                        {value: "good_vibes",      label: Sefaria._("Give thanks")},
                        {value: "other",           label: Sefaria._("Other")},
                      ]}
              placeholder={Sefaria._("Select Type")}
              onChange={this.setType}
            />

            <textarea className="feedbackText" placeholder={Sefaria._("Describe the issue...")} id="feedbackText"></textarea>

            {!Sefaria._uid ?
                <div><input className="sidebarInput noselect" placeholder={Sefaria._("Email Address")} id="feedbackEmail" /></div>
                : null }

             <div className="button" role="button" onClick={() => this.sendFeedback()}>
                 <span className="int-en">Submit</span>
                 <span className="int-he">שליחה</span>
             </div>
        </div>
    );
  }
}


class ReaderMessage extends Component {
  // Component for determining user feedback on new element
  constructor(props) {
    super(props)
    var showNotification = Sefaria._inBrowser && !document.cookie.includes(this.props.messageName+"Accepted");
    this.state = {showNotification: showNotification};
  }
  setFeedback(status) {
    Sefaria.track.uiFeedback(this.props.messageName+"Accepted", status);
    $.cookie((this.props.messageName+"Accepted"), 1, {path: "/"});
    this.setState({showNotification: false});
  }
  render() {
    if (!this.state.showNotification) { return null; }
    return (
      <div className="readerMessageBox">
        <div className="readerMessage">
          <div className="int-en">{this.props.message}</div>
          <div className="button small" role="button" onClick={() => this.setFeedback('Like')}>{this.props.buttonLikeText}</div>
          <div className="button small" role="button" onClick={() => this.setFeedback('Dislike')}>{this.props.buttonDislikeText}</div>
        </div>
      </div>);
  }
}
ReaderMessage.propTypes = {
  messageName: PropTypes.string.isRequired,
  message: PropTypes.string.isRequired,
  buttonLikeText: PropTypes.string.isRequired,
  buttonDislikeText: PropTypes.string.isRequired,
};


class CookiesNotification extends Component {
  constructor(props) {
    super(props);
    const showNotification = /*!Sefaria._debug && */Sefaria._inBrowser && !document.cookie.includes("cookiesNotificationAccepted");

    this.state = {showNotification: showNotification};
  }
  setCookie() {
    $.cookie("cookiesNotificationAccepted", 1, {path: "/", expires: 20*365});
    this.setState({showNotification: false});
  }
  render() {
    if (!this.state.showNotification) { return null; }
    return (
      <div className="cookiesNotification">

          <span className="int-en">
            <span>We use cookies to give you the best experience possible on our site. Click OK to continue using Sefaria. <a href="/privacy-policy">Learn More</a>.</span>
            <span className='int-en button small white' onClick={this.setCookie}>OK</span>
          </span>
          <span className="int-he">
            <span>אנחנו משתמשים ב"עוגיות" כדי לתת למשתמשים את חוויית השימוש הטובה ביותר.
              <a href="/privacy-policy">קראו עוד בנושא</a>
            </span>
            <span className='int-he button small white' onClick={this.setCookie}>לחצו כאן לאישור</span>
          </span>

       </div>
    );
  }
}


const CommunityPagePreviewControls = ({date}) => {

  const dateStr = (date, offset) => {
    const d = new Date(date);
    d.setDate(d.getDate() + offset)

    return (
      (d.getMonth() + 1) + "/" +
      d.getDate() + "/" +
      d.getFullYear().toString().slice(2)
    );
  };

  const tomorrow = dateStr(date, 1);
  const yesterday = dateStr(date, -1)

  return (
    <div id="communityPagePreviewControls">
      <InterfaceText>You are previewing the Community page for </InterfaceText>
      <a className="date" href={"/admin/community-preview?date=" + date}>
        <InterfaceText>{date}</InterfaceText>
      </a>
      <div>
        <a href={"/admin/community-preview?date=" + yesterday}>
          <InterfaceText>{"« " + yesterday}</InterfaceText>
        </a>
        <a href={"/admin/community-preview?date=" + tomorrow}>
          <InterfaceText>{tomorrow + " »"}</InterfaceText>
        </a>
      </div>
      <div>
        <a href={"/admin/reset/community?next=" + date}>
          <InterfaceText>Refresh Cache</InterfaceText>
        </a>
      </div>
    </div>
  );
};


const SheetTitle = (props) => (
  <span className="title"
    role="heading"
    aria-level="1"
    contentEditable={props.editable}
    suppressContentEditableWarning={true}
    onBlur={props.editable ? props.blurCallback : null}
    style={{"direction": Sefaria.hebrew.isHebrew(props.title.stripHtml()) ? "rtl" :"ltr"}}
  >
  {props.title ? props.title.stripHtmlConvertLineBreaks() : ""}
  </span>
);
SheetTitle.propTypes = {
  title: PropTypes.string,
};

const SheetMetaDataBoxSegment = (props) => (
  <div className={props.className}
    role="heading"
    aria-level="1"
    contentEditable={props.editable}
    suppressContentEditableWarning={true}
    onBlur={props.editable ? props.blurCallback : null}
    style={{"direction": Sefaria.hebrew.isHebrew(props.text.stripHtml()) ? "rtl" :"ltr"}}
  >
  {props.text ? props.text.stripHtmlConvertLineBreaks() : ""}
  </div>
);
SheetMetaDataBoxSegment.propTypes = {
  title: PropTypes.string,
};


const SheetAuthorStatement = (props) => (
  <div className="authorStatement sans-serif" contentEditable={false} style={{ userSelect: 'none' }}>
    {props.children}
  </div>
);
SheetAuthorStatement.propTypes = {
  authorImage:      PropTypes.string,
  authorStatement:  PropTypes.string,
  authorUrl:        PropTypes.string,
};


const CollectionStatement = ({name, slug, image, children}) => (
  slug ?
    <div className="collectionStatement sans-serif" contentEditable={false} style={{ userSelect: 'none' }}>
      <div className="collectionListingImageBox imageBox">
        <a href={"/collections/" + slug}>
          <img className={classNames({collectionListingImage:1, "img-circle": 1, default: !image})} src={image || "/static/icons/collection.svg"} alt="Collection Logo"/>
        </a>
      </div>
      <a href={"/collections/" + slug}>{children ? children : name}</a>
    </div>
    :
    <div className="collectionStatement sans-serif" contentEditable={false} style={{ userSelect: 'none', display: 'none' }}>
      {children}
    </div>
);

const AdminToolHeader = function({title, validate, close}) {
  /*
  Save and Cancel buttons with a header using the `title` text.  Save button calls 'validate' and cancel button calls 'close'.
   */
  return    <div className="headerWithButtons">
              <h1 className="pageTitle">
                <InterfaceText>{title}</InterfaceText>
              </h1>
              <div className="end">
                <a onClick={close} id="cancel" className="button small transparent control-elem">
                  <InterfaceText>Cancel</InterfaceText>
                </a>
                <div onClick={validate} id="saveAccountSettings" className="button small blue control-elem" tabIndex="0" role="button">
                  <InterfaceText>Save</InterfaceText>
                </div>
              </div>
            </div>
}


const CategoryChooser = function({categories, update}) {
  /*
  Allows user to start from the top of the TOC and select a precise path through the category TOC using option menus.
  'categories' is initial list of categories specifying a path and 'update' is called with new categories after the user changes selection
   */
  const categoryMenu = useRef();

  const handleChange = function(e) {
    let newCategories = [];
    for (let i=0; i<categoryMenu.current.children.length; i++) {
      let el = categoryMenu.current.children[i].children[0];
      let elValue = el.options[el.selectedIndex].value;
      let possCategories = newCategories.concat([elValue]);
      if (!Sefaria.tocObjectByCategories(possCategories)) {
        // if possCategories are ["Talmud", "Prophets"], break out and leave newCategories as ["Talmud"]
        break;
      }
      newCategories.push(elValue);
    }
    update(newCategories); //tell parent of new values
  }

  let menus = [];

  //create a menu of first level categories
  let options = Sefaria.toc.map(function(child, key) {
    if (categories.length > 0 && categories[0] === child.category) {
      return <option key={key+1} value={categories[0]} selected>{categories[0]}</option>;
    }
    else {
      return <option key={key+1} value={child.category}>{child.category}</option>
    }
  });
  menus.push(options);

  //now add to menu second and/or third level categories found in categories
  for (let i=0; i<categories.length; i++) {
    let options = [];
    const tocObject = Sefaria.tocObjectByCategories(categories.slice(0, i+1));
    const subcats = !tocObject?.contents ? [] : tocObject.contents.filter(x => x.hasOwnProperty("category")); //Indices have 'categories' field and Categories have 'category' field which is their lastPath
    for (let j=0; j<subcats.length; j++) {
      const selected = categories.length >= i && categories[i+1] === subcats[j].category;
      options.push(<option key={j} value={subcats[j].category} selected={selected}>{subcats[j].category}</option>);
    }
    if (options.length > 0) {
      menus.push(options);
    }
  }
  return <div ref={categoryMenu}>
          {menus.map((menu, index) =>
            <div className="categoryChooserMenu">
              <select key={`subcats-${index}`} id={`subcats-${index}`} onChange={handleChange}>
              <option key="chooseCategory" value="Choose a category">Table of Contents</option>
              {menu}
              </select>
            </div>)}
         </div>
}


const TitleVariants = function({titles, update, options}) {
  /*
  Wrapper for ReactTags component.  `titles` is initial list of objects to populate ReactTags component.
  each item in `titles` should have an 'id' and 'name' field and can have others as well
  and `update` is method to call after deleting or adding to titles. `options` is an object that can have
  the fields `onTitleDelete`, `onTitleAddition`, and `onTitleValidate` allowing overloading of TitleVariant's methods
   */
  if (titles.length > 0 && typeof titles[0] === 'string') {  // normalize titles
    titles = titles.map((item, i) => ({["name"]: item, ["id"]: i}));
  }
  const onTitleDelete = function(i) {
    const newTitles = titles.filter(t => t !== titles[i]);
    update(newTitles);
  }
  const onTitleAddition = function(title) {
    title.id = Math.max(titles.map(x => x.id)) + 1;  // assign unique id
    const newTitles = [].concat(titles, title);
    update(newTitles);
  }
  const onTitleValidate = function (title) {
    const validTitle = titles.every((item) => item.name !== title.name);
    if (!validTitle) {
      alert(title.name+" already exists.");
    }
    return validTitle;
  }

  return <div className="publishBox">
                <ReactTags
                    allowNew={true}
                    tags={titles}
                    onDelete={options?.onTitleDelete ? options.onTitleDelete : onTitleDelete}
                    placeholderText={Sefaria._("Add a title and press 'enter' or 'tab'.")}
                    delimiters={["Enter", "Tab"]}
                    onAddition={options?.onTitleAddition ? options.onTitleAddition : onTitleAddition}
                    onValidate={options?.onTitleValidate ? options.onTitleValidate : onTitleValidate}
                  />
         </div>
}
const SheetMetaDataBox = ({title, summary, authorUrl, authorStatement, authorImage, sheetOptions, editable}) => {
  return <div className="sheetMetaDataBox">
    <div className="sidebarLayout">
      <SheetMetaDataBoxSegment text={title} className="title" editable={editable}/>
      {sheetOptions}
    </div>
    {summary && <SheetMetaDataBoxSegment text={summary} className="summary" editable={editable}/>}
    <div className="user">
      <ProfilePic
          url={authorImage}
          len={30}
          name={authorStatement}
      />
      <a href={authorUrl} className="sheetAuthorName">
        <InterfaceText>{authorStatement}</InterfaceText>
      </a>
    </div>
  </div>
}

const DivineNameReplacer = ({setDivineNameReplacement, divineNameReplacement}) => {
  return (
      <div className="divineNameReplacer">
        <p className="sans-serif"><InterfaceText>Select how you would like to display the divine name in this sheet:</InterfaceText></p>

            <Dropdown
              name="divinename"
              options={[
                        {value: "noSub",   label: Sefaria._("No Substitution")},
                        {value: "yy",   label: 'יי'},
                        {value: "h",      label:'ה׳'},
                        {value: "ykvk",    label: 'יקוק'},
                      ]}
              placeholder={Sefaria._("Select Type")}
              onChange={(e) => setDivineNameReplacement((e.target.value))}
              preselected={divineNameReplacement}
            />
      </div>
  )

}
const Autocompleter = ({getSuggestions, showSuggestionsOnSelect, inputPlaceholder, inputValue, changeInputValue, selectedCallback,
                         buttonTitle, autocompleteClassNames }) => {
  /*
  Autocompleter component used in AddInterfaceInput and TopicSearch components.  Component contains an input box, a
  select menu that shows autcomplete suggestions, and a button.  To submit an autocomplete suggestion, user can press enter in the input box, or click on the button.
  `getSuggestions` is a callback function that is called whenever the user types in the input box, which causes the select menu to be populated.
  It returns an object with the necessary props of "currentSuggestions" and "showAddButton" and optional props "previewText" and "helperPromptText" (latter are used in Editor.jsx)
  `showSuggestionsOnSelect` is a boolean; if true, when the user selects an option from the suggestions,`getSuggestions` will be called. Useful when autocompleting a Ref in AddInterfaceInput.
  `inputPlaceholder` is the placeholder for the input component.
  `inputValue` and `changeInputValue` are passed from the parent so that when there is a change in the input box, the parent knows about it.  Useful in TopicSearch for the case "Create new topic: [new topic]"
  `selectedCallback` is a callback function called when the user submits an autocomplete suggestion.
  `autocompleteClassNames` are styling options
   */
  const [currentSuggestions, setCurrentSuggestions] = useState(null);
  const [previewText, setPreviewText] = useState(null);
  const [helperPromptText, setHelperPromptText] = useState(null);
  const [showAddButton, setShowAddButton] = useState(false);
  const [showCurrentSuggestions, setShowCurrentSuggestions] = useState(true);
  const [inputClassNames, setInputClassNames] = useState(classNames({selected: 0}));
  const suggestionEl = useRef(null);
  const inputEl = useRef(null);
  const buttonClassNames = classNames({button: 1, small: 1});

  const getWidthOfInput = () => {
    //Create a temporary div w/ all of the same styles as the input since we can't measure the input
    let tmp = document.createElement("div");
    const inputEl = document.querySelector('.addInterfaceInput input');
    const styles = window.getComputedStyle(inputEl);
    //Reduce function required b/c cssText returns "" on Firefox
    const cssText = Object.values(styles).reduce(
        (css, propertyName) =>
            `${css}${propertyName}:${styles.getPropertyValue(
                propertyName
            )};`
    );
    tmp.style.cssText = cssText

    //otherwise it will always return the width of container instead of the content
    tmp.style.removeProperty('width')
    tmp.style.removeProperty('min-width')
    tmp.style.removeProperty('min-inline-size')
    tmp.style.removeProperty('inline-size')

    tmp.innerHTML = inputEl.value.trim().replace(/&/g, '&amp;').replace(/</g, '&lt;').replace(/>/g, '&gt;');
    document.body.appendChild(tmp);
    const theWidth = tmp.getBoundingClientRect().width;
    document.body.removeChild(tmp);
    return theWidth;
  }

  useEffect(
    () => {
         const element = document.querySelector('.textPreviewSegment.highlight');
         if (element) {element.scrollIntoView({ behavior: 'smooth', block: 'nearest', inline: 'start' })}
    }, [previewText]
  )

  const resizeInputIfNeeded = () => {
    const currentWidth = getWidthOfInput();
    if (currentWidth > 350) {document.querySelector('.addInterfaceInput input').style.width = `${currentWidth+20}px`}
  }

  const processSuggestions = (resultsPromise) => {
    resultsPromise.then(results => {
      setCurrentSuggestions(results.currentSuggestions);
      setShowAddButton(results.showAddButton);
      setHelperPromptText(results.helperPromptText);
      if (!!results.previewText) {
        generatePreviewText(results.previewText);
      }
      if (!!results.helperPromptText) {
        document.querySelector('.addInterfaceInput input+span.helperCompletionText').style.insetInlineStart = `${getWidthOfInput()}px`;
      }
    });
  }

  const onChange = (input) => {
    setInputClassNames(classNames({selected: 0}));
    setShowCurrentSuggestions(true);
    processSuggestions(getSuggestions(input));
    resizeInputIfNeeded();
  }

  const handleOnClickSuggestion = (title) => {
      changeInputValue(title);
      setShowCurrentSuggestions(showSuggestionsOnSelect);
      if (showSuggestionsOnSelect) {
        processSuggestions(getSuggestions(title));
      }
      setInputClassNames(classNames({selected: 1}));
      resizeInputIfNeeded();
      inputEl.current.focus();
  }

  const Suggestion = ({title, color}) => {
    return(<option
              className="suggestion"
              onClick={(e)=>{
                  e.stopPropagation()
                  handleOnClickSuggestion(title)
                }
              }
              style={{"borderInlineStartColor": color}}
           >{title}</option>)

  }
  const mapSuggestions = (suggestions) => {
    const div = suggestions.map((suggestion, index) => (

        (<Suggestion
           title={suggestion.name}
           color={suggestion.border_color}
           key={index}
        />)

    ))

  return(div)
  }

  const handleSelection = () => {
    selectedCallback(inputValue, currentSuggestions);
    setPreviewText(null);
    setShowAddButton(false);
  }

  const onKeyDown = e => {
    if (e.key === 'Enter' && showAddButton) {
      handleSelection(inputValue, currentSuggestions);
    }

    else if (e.key === 'ArrowDown' && currentSuggestions && currentSuggestions.length > 0) {
      suggestionEl.current.focus();
      (suggestionEl.current).firstChild.selected = 'selected';
    }
    else
    {
      changeInputValue(inputEl.current.value);
    }
  }


  const generatePreviewText = (ref) => {
        Sefaria.getText(ref, {context:1, stripItags: 1}).then(text => {
           let segments = Sefaria.makeSegments(text, true);
           segments = Sefaria.stripImagesFromSegments(segments);
           const previewHTML =  segments.map((segment, i) => {
            {
              const heOnly = !segment.en;
              const enOnly = !segment.he;
              const overrideLanguage = (enOnly || heOnly) ? (heOnly ? "hebrew" : "english") : null;

              return(
                  <div
                      className={classNames({'textPreviewSegment': 1, highlight: segment.highlight, heOnly: heOnly, enOnly: enOnly})}
                      key={segment.ref}>
                    <sup><ContentText
                        text={{"en": segment.number, "he": Sefaria.hebrew.encodeHebrewNumeral(segment.number)}}
                        defaultToInterfaceOnBilingual={true}
                    /></sup> <ContentText html={{"he": segment.he+ " ", "en": segment.en+ " " }} defaultToInterfaceOnBilingual={!overrideLanguage} overrideLanguage={overrideLanguage} bilingualOrder={["en", "he"]}/>
                  </div>
              )
            }
          })
          setPreviewText(previewHTML);
        })
  }

   const checkEnterOnSelect = (e) => {
      if (e.key === 'Enter') {
          handleOnClickSuggestion(e.target.value);
      }
    }

  return(
    <div className={autocompleteClassNames} onClick={(e) => {e.stopPropagation()}} title={Sefaria._(buttonTitle)}>
      <input
          type="text"
          placeholder={Sefaria._(inputPlaceholder)}
          onKeyDown={(e) => onKeyDown(e)}
          onClick={(e) => {e.stopPropagation()}}
          onChange={(e) => onChange(e.target.value)}
          onBlur={(e) => setPreviewText(null) }
          value={inputValue}
          ref={inputEl}
          className={inputClassNames}

      /><span className="helperCompletionText sans-serif-in-hebrew">{helperPromptText}</span>
      {showAddButton ? <button className={buttonClassNames} onClick={(e) => {
                    handleSelection(inputValue, currentSuggestions)
                }}>{buttonTitle}</button> : null}

      {showCurrentSuggestions && currentSuggestions && currentSuggestions.length > 0 ?
          <div className="suggestionBoxContainer">
          <select
              ref={suggestionEl}
              className="suggestionBox"
              size={currentSuggestions.length}
              multiple
              onKeyDown={(e) => checkEnterOnSelect(e)}
          >
            {mapSuggestions(currentSuggestions)}
          </select>
          </div>
          : null
      }

      {previewText ?
          <div className="textPreviewContainer">
            <div className="textPreview">
              <div className="inner">{previewText}</div>
            </div>
          </div>

          : null

      }

    </div>
    )
}

const getImgAltText = (caption) => {
return Sefaria._v(caption) || Sefaria._('Illustrative image');
}
const ImageWithCaption = ({photoLink, caption }) => {
  return (
    <div>
        <img className="imageWithCaptionPhoto" src={photoLink} alt={getImgAltText(caption)}/>
        <div className="imageCaption">
          <InterfaceText text={caption} />
        </div>
      </div>);
}

const AppStoreButton = ({ platform, href, altText }) => {
  const isIOS = platform === 'ios';
  const aClasses = classNames({button: 1, small: 1, white: 1, appButton: 1, ios: isIOS});
  const iconSrc = `/static/icons/${isIOS ? 'ios' : 'android'}.svg`;
  const text = isIOS ? 'iOS' : 'Android';
  return (
      <a target="_blank" className={aClasses} href={href}>
        <img src={iconSrc} alt={altText} />
        <InterfaceText>{text}</InterfaceText>
      </a>
  );
};

const handleAnalyticsOnMarkdown = (e, gtag_fxn, rank, product, cta, label, link_type, analytics_event) => {


  // get the lowest level parent element of an event target that is an HTML link tag. Or Null.
  let target = e.target;
  let linkTarget = null;
  let parent = target;
  let outmost = e.currentTarget;
  let text = "";

  while (parent) {
    if(parent.nodeName === 'A'){
      linkTarget = parent;
      text = linkTarget.text
      break;
    }
    else if (parent.parentNode === outmost) {
      return null;
    }
    parent = parent.parentNode;
  }

  // Ignore clicks from non-a elements.
  if (!linkTarget) {
    return;
  }
  const href = linkTarget.getAttribute('href');
  if (!href) {
    return;
  }
  else {
    gtag_fxn(rank, product, text, label, link_type, analytics_event);
  }
}


const LangRadioButton = ({buttonTitle, lang, buttonId, handleLangChange}) => {

  return (
      <div
          className={classNames({ active: lang === buttonId, radioChoice: 1 })}
          data-anl-event="lang_toggle_select:click"
          data-anl-text={buttonId}
          data-anl-to={buttonId}
      >
        <label htmlFor={buttonId}>
          <InterfaceText>{buttonTitle}</InterfaceText>
        </label>
        <input
          type="radio"
          id={buttonId}
          name="options"
          value={buttonId}
          checked={lang === buttonId}
          onChange={handleLangChange}
        />
      </div>
  );
};
const LangSelectInterface = ({callback, defaultVal, closeInterface}) => {
  const [lang, setLang] = useState(defaultVal);
  const buttonData = [
  { buttonTitle: "Source Language", buttonId: "source" },
  { buttonTitle: "Translation", buttonId: "translation" },
  { buttonTitle: "Source with Translation", buttonId: "sourcewtrans" }
];

  const handleLangChange = (event) => {
    setLang(event.target.value);
    callback(event.target.value);
    closeInterface();
  };

  useEffect(()=>{
    document.querySelector('.langSelectPopover').focus()
  },[])

  return (
    <div className="langSelectPopover"
      tabIndex="0"
      data-anl-batch={JSON.stringify({
        feature_name: "source lang toggled",
        text: lang,
        from: lang,
      })}
      onClick={(e) => {
          e.stopPropagation();
          e.nativeEvent.stopImmediatePropagation();
        }
      }

      // HACK to prevent the option menu to close once an option is selected (which is technically blurring this element)
      onBlur={(e) => {
            setTimeout(() => {
              if (!document.querySelector('.langSelectPopover').contains(document.activeElement)) {
                closeInterface();
              }
            }, 50);
        }
      }
    >
      <div className="langHeader"><InterfaceText>Source Language</InterfaceText></div>
       {buttonData.map((button, index) => (
        <LangRadioButton
          key={button.buttonId}
          buttonTitle={button.buttonTitle}
          lang={lang}
          buttonId={button.buttonId}
          handleLangChange={handleLangChange}
        />
      ))}
    </div>
  );

}


export {
  AppStoreButton,
  CategoryHeader,
  SimpleInterfaceBlock,
  DangerousInterfaceBlock,
  SimpleContentBlock,
  SimpleLinkedBlock,
  BlockLink,
  CategoryColorLine,
  CategoryAttribution,
  CollectionStatement,
  CookiesNotification,
  CollectionListing,
  ColorBarBox,
  Dropdown,
  DropdownButton,
  DropdownModal,
  DropdownOptionList,
  FeedbackBox,
  FilterableList,
  FollowButton,
  GlobalWarningMessage,
  InterruptingMessage,
  Banner,
  InterfaceText,
  EnglishText,
  HebrewText,
  CommunityPagePreviewControls,
  LanguageToggleButton,
  Link,
  LoadingMessage,
  LoadingRing,
  LoginPrompt,
  NBox,
  Note,
  ProfileListing,
  ProfilePic,
  ReaderMessage,
  CloseButton,
  DisplaySettingsButton,
  MenuButton,
  SearchButton,
  SaveButton,
  SaveButtonWithText,
  SignUpModal,
  SheetListing,
  SheetAccessIcon,
  SheetTopicLink,
  TabView,
  TextBlockLink,
  ToggleSet,
  ToolTipped,
  AiInfoTooltip,
  TwoOrThreeBox,
  ResponsiveNBox,
  SheetMetaDataBox,
  SheetAuthorStatement,
  SheetTitle,
  SheetMetaDataBoxSegment,
  InterfaceLanguageMenu,
  Autocompleter,
  DonateLink,
  DivineNameReplacer,
  AdminToolHeader,
  CategoryChooser,
  TitleVariants,
  OnInView,
  TopicPictureUploader,
  ImageWithCaption,
  handleAnalyticsOnMarkdown,
  LangSelectInterface,
  PencilSourceEditor
};<|MERGE_RESOLUTION|>--- conflicted
+++ resolved
@@ -24,11 +24,9 @@
 import ReactMarkdown from 'react-markdown';
 import TrackG4 from "./sefaria/trackG4";
 import { ReaderApp } from './ReaderApp';
-<<<<<<< HEAD
 import {ToolsButton} from "./ConnectionsPanel";
 import {DropdownMenuItemWithIcon} from "./common/DropdownMenu";
-=======
->>>>>>> 11a0cf62
+
 
 /**
  * Component meant to simply denote a language specific string to go inside an InterfaceText element
