//const React      = require('react');
<<<<<<< HEAD
import React, {useEffect, useRef, useState, useContext} from 'react';
=======
import React, {useContext, useEffect, useRef, useState} from 'react';
>>>>>>> 31dae100
import ReactDOM from 'react-dom';
import $ from './sefaria/sefariaJquery';
import {CollectionsModal} from "./CollectionsWidget";
import Sefaria from './sefaria/sefaria';
import classNames from 'classnames';
import PropTypes from 'prop-types';
import Component from 'react-class';
import { usePaginatedDisplay } from './Hooks';
import {ContentLanguageContext, AdContext, StrapiDataContext, replaceNewLinesWithLinebreaks} from './context';
import ReactCrop from 'react-image-crop';
import 'react-image-crop/dist/ReactCrop.css';
import {ContentText} from "./ContentText";
import ReactTags from "react-tag-autocomplete";
import {AdminEditorButton, useEditToggle} from "./AdminEditor";
import {CategoryEditor, ReorderEditor} from "./CategoryEditor";
import {refSort} from "./TopicPage";
import {TopicEditor} from "./TopicEditor";
import {generateContentForModal, SignUpModalKind} from './sefaria/signupModalContent';
import {SourceEditor} from "./SourceEditor";
import Cookies from "js-cookie";
import {EditTextInfo} from "./BookPage";
import ReactMarkdown from 'react-markdown';
import TrackG4 from "./sefaria/trackG4";
import {AdContext} from "./context";
/**
 * Component meant to simply denote a language specific string to go inside an InterfaceText element
 * ```
 * <InterfaceText>
 *     <EnglishText>lorem ipsum</EnglishText>
 *     <HebrewText>lorem ipsum</HebrewText>
 * </InterfaceText>
 * ```
 * @param children
 * @returns {JSX.Element}
 * @constructor
 */
const HebrewText = ({children}) => (
    <>{children}</>
);
const EnglishText = ({children}) => (
    <>{children}</>
);

const AvailableLanguages = () => {
  return {"english" : EnglishText, "hebrew": HebrewText};
};
const AvailableLanguagesValidator = (children, key, componentName, location, propFullName) => {
    if (!(children[key].type && (Object.values(AvailableLanguages()).indexOf(children[key].type) != -1) )) {
      return new Error(
        'Invalid prop `' + propFullName + '` supplied to' +
        ' `' + componentName + '`. Validation failed.'
      );
    }
};
const __filterChildrenByLanguage = (children, language) => {
  let chlArr = React.Children.toArray(children);
  let currLangComponent = AvailableLanguages()[language];
  let newChildren = chlArr.filter(x=> x.type == currLangComponent);
  return newChildren;
};

const InterfaceText = ({text, html, markdown, children, context}) => {
  /**
   * Renders a single span for interface string with either class `int-en`` or `int-he` depending on Sefaria.interfaceLang.
   *  If passed explicit text or html objects as props with "en" and/or "he", will only use those to determine correct text or fallback text to display.
   *  Otherwise:
   * `children` can be the English string, which will be translated with Sefaria._ if needed.
   * `children` can also take the form of <LangText> components above, so they can be used for longer paragrpahs or paragraphs containing html, if needed.
   * `context` is passed to Sefaria._ for additional translation context
   */
  const contentVariable = html || markdown || text;  // assumption is `markdown` or `html` are preferred over `text` if they are present
  const isHebrew = Sefaria.interfaceLang === "hebrew";
  let elemclasses = classNames({"int-en": !isHebrew, "int-he": isHebrew});
  let textResponse = null;
  if (contentVariable) {// Prioritize explicit props passed in for text of the element, does not attempt to use Sefaria._() for this case.
    let {he, en} = contentVariable;
    textResponse = isHebrew ? (he || en) : (en || he);
    let fallbackCls = (isHebrew && !he) ? " enInHe" : ((!isHebrew && !en) ? " heInEn" : "" );
    elemclasses += fallbackCls;
  } else { // Also handle composition with children
    const chlCount = React.Children.count(children);
    if (chlCount === 1) { // Same as passing in a `en` key but with children syntax
      textResponse = Sefaria._(children, context);
    } else if (chlCount <= Object.keys(AvailableLanguages()).length){ // When multiple languages are passed in via children
      let newChildren = __filterChildrenByLanguage(children, Sefaria.interfaceLang);
      textResponse = newChildren[0]; //assumes one language element per InterfaceText, may be too naive
    } else {
      console.log("Error too many children")
    }
  }
  return (
    html ?
      <span className={elemclasses} dangerouslySetInnerHTML={{__html: textResponse}}/>
        : markdown ? <span className={elemclasses}><ReactMarkdown className={'reactMarkdown'} unwrapDisallowed={true} disallowedElements={['p']}>{textResponse}</ReactMarkdown></span>
                    : <span className={elemclasses}>{textResponse}</span>
  );
};
InterfaceText.propTypes = {
  //Makes sure that children passed in are either a single string, or an array consisting only of <EnglishText>, <HebrewText>
  children: PropTypes.oneOfType([
      PropTypes.string,
      PropTypes.arrayOf(AvailableLanguagesValidator),
  ]),
  content: PropTypes.object,
  html: PropTypes.object,
  context: PropTypes.string,
  className: PropTypes.string
};

const LoadingRing = () => (
  <div className="lds-ring"><div></div><div></div><div></div><div></div></div>
);

const DonateLink = ({children, classes, source, link}) => {
  link = link || "default";
  source = source || "undefined";
  const linkOptions = {
    default: {
      en: "https://donate.sefaria.org/give/451346/#!/donation/checkout",
      he: "https://donate.sefaria.org/give/468442/#!/donation/checkout"
    },
    sustainer: {
      en: "https://donate.sefaria.org/give/457760/#!/donation/checkout",
      he: "https://donate.sefaria.org/give/478929/#!/donation/checkout"
    },
    dayOfLearning: {
      en: "https://donate.sefaria.org/sponsor",
      he: "https://donate.sefaria.org/sponsorhe",
    }
  };
  const url = `${Sefaria._v(linkOptions[link])}?c_src=${source}`;

  return (
    <a href={url} className={classes} target="_blank">
      {children}
    </a>
  );
};

/* flexible profile picture that overrides the default image of gravatar with text with the user's initials */
class ProfilePic extends Component {
  constructor(props) {
    super(props);
    this.state = {
      showDefault: !this.props.url || this.props.url.startsWith("https://www.gravatar"), // We can't know in advance if a gravatar image exists of not, so start with the default beforing trying to load image
      src: null,
      isFirstCropChange: true,
      crop: {unit: "px", width: 250, aspect: 1},
      croppedImageBlob: null,
      error: null,
    };
    this.imgFile = React.createRef();
  }
  setShowDefault() { /* console.log("error"); */ this.setState({showDefault: true});  }
  setShowImage() { /* console.log("load"); */ this.setState({showDefault: false});  }
  componentDidMount() {
    if (this.didImageLoad()) {
      this.setShowImage();
    } else {
      this.setShowDefault();
    }
  }
  didImageLoad(){
    // When using React Hydrate, the onLoad event of the profile image will return before
    // react code runs, so we check after mount as well to look replace bad images, or to
    // swap in a gravatar image that we now know is valid.
    const img = this.imgFile.current;
    return (img && img.complete && img.naturalWidth !== 0);
  }
  onSelectFile(e) {
    if (e.target.files && e.target.files.length > 0) {
      if (!e.target.files[0].type.startsWith('image/')) {
        this.setState({ error: "Error: Please upload an image with the correct file extension (e.g. jpg, png)"});
        return;
      }
      const reader = new FileReader();
      reader.addEventListener("load", () =>
        this.setState({ src: reader.result })
      );
      console.log("FILE", e.target.files[0]);
      reader.readAsDataURL(e.target.files[0]);
    }
  }
  onImageLoaded(image) {
    this.imageRef = image;
  }
  onCropComplete(crop) {
    this.makeClientCrop(crop);
  }
  onCropChange(crop, percentCrop) {
    // You could also use percentCrop:
    // this.setState({ crop: percentCrop });
    if (this.state.isFirstCropChange) {
      const { clientWidth:width, clientHeight:height } = this.imageRef;
      crop.width = Math.min(width, height);
      crop.height = crop.width;
      crop.x = (this.imageRef.width/2) - (crop.width/2);
      crop.y = (this.imageRef.height/2) - (crop.width/2);
      this.setState({ crop, isFirstCropChange: false });
    } else {
      this.setState({ crop });
    }
  }
  async makeClientCrop(crop) {
    if (this.imageRef && crop.width && crop.height) {
      const croppedImageBlob = await this.getCroppedImg(
        this.imageRef,
        crop,
        "newFile.jpeg"
      );
      //console.log(croppedImageUrl);
      this.setState({ croppedImageBlob });
    }
  }
  getCroppedImg(image, crop, fileName) {
    const canvas = document.createElement("canvas");
    const scaleX = image.naturalWidth / image.width;
    const scaleY = image.naturalHeight / image.height;
    canvas.width = crop.width * scaleX;
    canvas.height = crop.height * scaleY;
    const ctx = canvas.getContext("2d");
    ctx.drawImage(
      image,
      crop.x * scaleX,
      crop.y * scaleY,
      crop.width * scaleX,
      crop.height * scaleY,
      0,
      0,
      crop.width * scaleX,
      crop.height * scaleY
    );

    return new Promise((resolve, reject) => {
      canvas.toBlob(blob => {
        if (!blob) {
          console.error("Canvas is empty");
          return;
        }
        blob.name = fileName;
        resolve(blob);
      }, "image/jpeg");
    });
  }
  closePopup({ cb }) {
    this.setState({
      src: null,
      crop: {unit: "px", width: 250, aspect: 1},
      isFirstCropChange: true,
      croppedImageBlob: null,
      error: null,
    }, cb);
  }
  async upload() {
    const formData = new FormData();
    formData.append('file', this.state.croppedImageBlob);
    this.setState({ uploading: true });
    let errored = false;
    try {
      const response = await Sefaria.uploadProfilePhoto(formData);
      if (response.error) {
        throw new Error(response.error);
      } else {
        this.closePopup({ cb: () => {
          window.location = "/profile/" + Sefaria.slug; // reload to get update
          return;
        }});
      }
    } catch (e) {
      errored = true;
      console.log(e);
    }
    this.setState({ uploading: false, errored });
  }
  render() {
    const { name, url, len, hideOnDefault, showButtons, outerStyle } = this.props;
    const { showDefault, src, crop, error, uploading, isFirstCropChange } = this.state;
    const nameArray = !!name.trim() ? name.trim().split(/\s/) : [];
    const initials = nameArray.length > 0 ? (nameArray.length === 1 ? nameArray[0][0] : nameArray[0][0] + nameArray[nameArray.length-1][0]) : "";
    const defaultViz = showDefault ? 'flex' : 'none';
    const profileViz = showDefault ? 'none' : 'block';
    const imageSrc = url.replace("profile-default.png", 'profile-default-404.png');  // replace default with non-existant image to force onLoad to fail

    return (
      <div style={outerStyle} className="profile-pic">
        <div className={classNames({'default-profile-img': 1, noselect: 1, invisible: hideOnDefault})}
          style={{display: defaultViz,  width: len, height: len, fontSize: len/2}}>
          { showButtons ? null : `${initials}` }
        </div>
        <img
          className="img-circle profile-img"
          style={{display: profileViz, width: len, height: len, fontSize: len/2}}
          src={imageSrc}
          alt="User Profile Picture"
          ref={this.imgFile}
          onLoad={this.setShowImage}
          onError={this.setShowDefault}
        />
        {this.props.children ? this.props.children : null /*required for slate.js*/}
        { showButtons ? /* cant style file input directly. see: https://stackoverflow.com/questions/572768/styling-an-input-type-file-button */
            (<div className={classNames({"profile-pic-button-visible": showDefault !== null, "profile-pic-hover-button": !showDefault, "profile-pic-button": 1})}>
              <input type="file" className="profile-pic-input-file" id="profile-pic-input-file" onChange={this.onSelectFile} onClick={(event)=> { event.target.value = null}}/>
              <label htmlFor="profile-pic-input-file" className={classNames({resourcesLink: 1, blue: showDefault})}>
                <span className="int-en">{ showDefault ? "Add Picture" : "Upload New" }</span>
                <span className="int-he">{ showDefault ? "הוספת תמונה" : "עדכון תמונה" }</span>
              </label>
            </div>) : null
          }
          { (src || !!error) && (
            <div id="interruptingMessageBox" className="sefariaModalBox">
              <div id="interruptingMessageOverlay" onClick={this.closePopup}></div>
              <div id="interruptingMessage" className="profile-pic-cropper-modal">
                <div className="sefariaModalContent profile-pic-cropper-modal-inner">
                  { src ?
                    (<ReactCrop
                      src={src}
                      crop={crop}
                      className="profile-pic-cropper"
                      keepSelection
                      onImageLoaded={this.onImageLoaded}
                      onComplete={this.onCropComplete}
                      onChange={this.onCropChange}
                    />) : (<div className="profile-pic-cropper-error">{ error }</div>)
                  }
              </div>
              { (uploading || isFirstCropChange) ? (<div className="profile-pic-loading"><LoadingRing /></div>) : (
                <div>
                  <div className="smallText profile-pic-cropper-desc">
                    <span className="int-en">Drag corners to crop image</span>
                    <span className="int-he">לחיתוך התמונה, גרור את הפינות</span>
                  </div>
                  <div className="profile-pic-cropper-button-row">
                    <a href="#" className="resourcesLink profile-pic-cropper-button" onClick={this.closePopup}>
                      <span className="int-en">Cancel</span>
                      <span className="int-he">בטל</span>
                    </a>
                    <a href="#" className="resourcesLink blue profile-pic-cropper-button" onClick={this.upload}>
                      <span className="int-en">Save</span>
                      <span className="int-he">שמור</span>
                    </a>
                  </div>
                </div>
                )
              }
            </div>
          </div>
          )
        }
      </div>
    );
  }
}
ProfilePic.propTypes = {
  url:     PropTypes.string,
  name:    PropTypes.string,
  len:     PropTypes.number,
  hideOnDefault: PropTypes.bool,  // hide profile pic if you have are displaying default pic
  showButtons: PropTypes.bool,  // show profile pic action buttons
};


const FilterableList = ({
  filterFunc, sortFunc, renderItem, sortOptions, getData, data, renderEmptyList,
  renderHeader, renderFooter, showFilterHeader, refreshData, initialFilter,
  scrollableElement, pageSize, onDisplayedDataChange, initialRenderSize,
  bottomMargin, containerClass
}) => {
  const [filter, setFilter] = useState(initialFilter || '');
  const [sortOption, setSortOption] = useState(sortOptions[0]);
  const [displaySort, setDisplaySort] = useState(false);

  // Apply filter and sort to the raw data
  const processData = rawData => rawData ? rawData
      .filter(item => !filter ? true : filterFunc(filter, item))
      .sort((a, b) => sortFunc(sortOption, a, b))
      : [];

  const cachedData = data || null;
  const [loading, setLoading] = useState(!cachedData);
  const [rawData, setRawData] = useState(cachedData);
  const [displayData, setDisplayData] = useState(processData(rawData));

  // If `getData` function is passed, load data through this effect
  useEffect(() => {
    let isMounted = true;
    if (!rawData && !!getData) { // Don't try calling getData when `data` is intially passed
      setLoading(true);
      getData().then(data => {
        if (isMounted) {
          setRawData(data);
          setDisplayData(processData(data));
          setLoading(false);
        }
      });
    }
    return () => {
      isMounted = false;
    };
  }, [getData, rawData]);

  // Alternatively, if there is no `getData` function passed, we expect data
  // to be fed in directly through the `data` prop. Check `data` again whenever
  // refreshData signal changes.
  useEffect(() => {
    setRawData(data);
    setDisplayData(processData(data));
  }, [data, refreshData]);

  // Updates to filter or sort
  useEffect(() => {
    setDisplayData(processData(rawData));
  }, [filter, sortOption]);

  const dataUpToPage = usePaginatedDisplay(scrollableElement, displayData, pageSize, bottomMargin, initialRenderSize || pageSize);

  if (onDisplayedDataChange) {
    useEffect(() => {
      onDisplayedDataChange(dataUpToPage);
    }, [dataUpToPage]);
  }

  const onSortChange = newSortOption => {
    if (newSortOption === sortOption) { return; }
    setSortOption(newSortOption);
    setDisplaySort(false);
  };

  const oldDesign = typeof showFilterHeader == 'undefined';
  return (
    <div className="filterable-list">
      {oldDesign ? <div className="filter-bar">
        <div className="filter-bar-inner">
          <SearchButton />
          <input
            type="text"
            placeholder={Sefaria._("Search")}
            name="filterableListInput"
            value={filter}
            onChange={e => setFilter(e.target.value)}
          />
        </div>
        <div>
          { sortOptions.length > 1 ?
            <DropdownModal close={()=>setDisplaySort(false)} isOpen={displaySort}>
              <DropdownButton
                isOpen={displaySort}
                toggle={()=>setDisplaySort(prev => !prev)}
                enText={"Sort"}
                heText={"מיון"}
              />
              <DropdownOptionList
                isOpen={displaySort}
                options={sortOptions.map(option => ({type: option, name: option, heName: Sefaria._(option, "FilterableList")}))}
                currOptionSelected={sortOption}
                handleClick={onSortChange}
              />
            </DropdownModal>
            : null
          }
        </div>
      </div> : null }
      { !oldDesign && showFilterHeader ? (
        <div className="filter-bar-new">
          <div className="filter-input">
            <SearchButton />
            <input
              type="text"
              placeholder={Sefaria._("Search")}
              name="filterableListInput"
              value={filter}
              onChange={e => setFilter(e.target.value)}
            />
          </div>
          <div className="filter-sort-wrapper">
            <span className="systemText">
              <InterfaceText>Sort by</InterfaceText>
            </span>
            { sortOptions.map(option =>(
              <span
                key={option}
                className={classNames({'sans-serif': 1, 'sort-option': 1, noselect: 1, active: sortOption === option})}
                onClick={() => onSortChange(option)}
              >
                <InterfaceText context="FilterableList">{option}</InterfaceText>
              </span>
            ))}
          </div>
        </div>
      ) : null}
      {
        loading ? <LoadingMessage /> :
        <div className={"filter-content" + (containerClass ? " " + containerClass : "")}>
          {dataUpToPage.length ?
          <>
            { !!renderHeader ? renderHeader({filter}) : null }
            { dataUpToPage.map(renderItem) }
          </>
          : <>{!!renderEmptyList ? renderEmptyList({filter}) : null}</>}
          { !!renderFooter ? renderFooter({filter}) : null }
        </div>
      }
    </div>
  );
};
FilterableList.propTypes = {
  filterFunc:       PropTypes.func.isRequired,
  sortFunc:         PropTypes.func.isRequired,
  renderItem:       PropTypes.func.isRequired,
  sortOptions:      PropTypes.array.isRequired,
  getData:          PropTypes.func,   // At least one of `getData` or `data` is required
  data:             PropTypes.array,
  renderEmptyList:  PropTypes.func,
  renderHeader:     PropTypes.func,
  renderFooter:     PropTypes.func,
  showFilterHeader: PropTypes.bool,
};


class TabView extends Component {
  constructor(props) {
    super(props);
    const { currTabName } = props;
    this.state = {
      currTabName: typeof currTabName === 'undefined' ? this.props.tabs[0].id : currTabName
    };
  }
  componentDidMount() {
    if (this.props.currTabName === null) {
      this.props.setTab(this.props.tabs[0].id, true)
    }
  }
  openTab(index) {
    this.setState({currTabIndex: index});
  }
  getTabIndex() {
    let tabIndex;
    if (typeof this.props.currTabName === 'undefined') {
      tabIndex = this.props.tabs.findIndex(tab => tab.id === this.state.currTabName ? true : false)
    } else if (this.props.currTabName === null) {
      tabIndex = 0;
    } else {
      tabIndex = this.props.tabs.findIndex(tab => tab.id === this.props.currTabName ? true : false)
    }
    if(tabIndex === -1) {
      tabIndex = 0;
    }
    return tabIndex;
  }
  onClickTab(e, clickTabOverride) {
    if (clickTabOverride) {
      clickTabOverride()
    } else {
      let target = $(event.target);
      while (!target.attr("data-tab-index")) { target = target.parent(); }
      const tabIndex = parseInt(target.attr("data-tab-index"));
      const { onClickArray, setTab, tabs } = this.props;
      if (onClickArray && onClickArray[tabIndex]) {
        onClickArray[tabIndex]();
      } else {
        this.openTab(tabIndex);
        const tab = this.props.tabs[tabIndex];
        setTab && setTab(tab.id);
      }
    }
  }
  renderTab(tab, index) {
    const currTabIndex = this.getTabIndex();
    return (
      <div className={classNames({active: currTabIndex === index, justifyright: tab.justifyright})} key={tab.id} data-tab-index={index} onClick={(e) => {this.onClickTab(e, tab.clickTabOverride)}}>
        {this.props.renderTab(tab, index)}
      </div>
    );
  }
  render() {
    const currTabIndex = this.getTabIndex();
    const classes = classNames({"tab-view": 1, [this.props.containerClasses]: 1});
    return (
      <div className={classes}>
        <div className="tab-list sans-serif">
          {this.props.tabs.map(this.renderTab)}
        </div>
        { React.Children.toArray(this.props.children)[currTabIndex] }
      </div>
    );
  }
}
TabView.propTypes = {
  tabs:         PropTypes.array.isRequired,  // array of objects of any form. only requirement is each tab has a unique 'id' field. These objects will be passed to renderTab.
  renderTab:    PropTypes.func.isRequired,
  currTabName:  PropTypes.string,  // optional. If passed, TabView will be controlled from outside
  setTab:       PropTypes.func,    // optional. If passed, TabView will be controlled from outside
  onClickArray: PropTypes.object,  // optional. If passed, TabView will be controlled from outside
};


class DropdownOptionList extends Component {
  render() {
    return (
      <div className={(this.props.isOpen) ? "dropdown-option-list" :"dropdown-option-list hidden"}>
        <table>
          <tbody>
            {
              this.props.options.map( (option, iSortTypeObj) => {
                const tempClasses = classNames({'filter-title': 1, unselected: this.props.currOptionSelected !== option.type});
                return (
                  <tr key={option.type} className={tempClasses} onClick={()=>{ this.props.handleClick(option.type); }} tabIndex={`${iSortTypeObj}`} onKeyPress={e => {e.charCode == 13 ? this.props.handleClick(option.type) : null}} aria-label={`Sort by ${option.name}`}>
                    <td>
                      <img className="dropdown-option-check" src="/static/img/check-mark.svg" alt={`${option.name} sort selected`}/>
                    </td>
                    <td className="dropdown-option-list-label">
                      <span className="int-en">{option.name}</span>
                      <span className="int-he" dir="rtl">{option.heName}</span>
                    </td>
                  </tr>
                );
              })
            }
          </tbody>
        </table>
      </div>
    );
  }
}
DropdownOptionList.propTypes = {
  initialTabIndex: PropTypes.number,
  setTab: PropTypes.func,
  isOpen: PropTypes.bool.isRequired,
  options: PropTypes.array.isRequired,
  currOptionSelected: PropTypes.string.isRequired,
  handleClick: PropTypes.func.isRequired,
};


const DropdownButton = ({isOpen, toggle, enText, heText, buttonStyle}) => {
  const filterTextClasses = classNames({ "dropdown-button": 1, active: isOpen, buttonStyle });
  return (
    <div className={ filterTextClasses } tabIndex="0" onClick={toggle} onKeyPress={(e) => {e.charCode == 13 ? toggle(e):null}}>
      <InterfaceText text={{en: enText, he: heText}} />
      {isOpen ? <img src="/static/img/arrow-up.png" alt=""/> : <img src="/static/img/arrow-down.png" alt=""/>}
    </div>
  );
};
DropdownButton.propTypes = {
  isOpen:      PropTypes.bool.isRequired,
  toggle:      PropTypes.func.isRequired,
  enText:      PropTypes.string.isRequired,
  heText:      PropTypes.string.isRequired,
  buttonStyle: PropTypes.bool,
};


class DropdownModal extends Component {
  componentDidMount() {
    document.addEventListener('mousedown', this.handleClickOutside, false);
  }
  componentWillUnmount() {
    document.removeEventListener('mousedown', this.handleClickOutside, false);
  }
  handleClickOutside(event) {
    const domNode = ReactDOM.findDOMNode(this);
    if ((!domNode || !domNode.contains(event.target)) && this.props.isOpen) {
      this.props.close();
    }
  }
  render() {
    return (
      <div className={classNames({"dropdown-modal": 1, "position-unset": this.props.positionUnset, "sans-serif": 1})}>
        { this.props.children }
      </div>
    );
  }
}
DropdownModal.propTypes = {
  close:   PropTypes.func.isRequired,
  isOpen:  PropTypes.bool.isRequired,
  positionUnset: PropTypes.bool,  // for search filters
};


class Link extends Component {
  handleClick(e) {
    e.preventDefault();
    this.props.onClick();
  }
  render() {
    return <a
              className={this.props.className}
              href={this.props.href}
              onClick={this.handleClick}
              title={this.props.title}>{this.props.children}</a>
  }
}
Link.propTypes = {
  href:    PropTypes.string.isRequired,
  onClick: PropTypes.func,
  title:   PropTypes.string.isRequired,
};


class GlobalWarningMessage extends Component {
  close() {
    Sefaria.globalWarningMessage = null;
    this.forceUpdate();
  }
  render() {
    return Sefaria.globalWarningMessage ?
      <div id="globalWarningMessage">
        <i className='close fa fa-times' onClick={this.close}></i>
        <div dangerouslySetInnerHTML={ {__html: Sefaria.globalWarningMessage} }></div>
      </div>
      : null;
  }
}


class TextBlockLink extends Component {
  // Monopoly card style link with category color at top
  // This component is seriously overloaded :grimacing:

  render() {
    let { book, category, title, heTitle, showSections, sref, heRef, displayValue, heDisplayValue, position, url_string, recentItem, currVersions, sideColor, saved, sheetTitle, sheetOwner, timeStamp, intlang } = this.props;
    const index    = Sefaria.index(book);
    category = category || (index ? index.primary_category : "Other");
    const style    = {"borderColor": Sefaria.palette.categoryColor(category)};
    title    = title   || (showSections ? sref : book);
    heTitle  = heTitle || (showSections ? heRef : index.heTitle);
    const hlang = intlang ? "int-he": "he";
    const elang = intlang ? "int-en": "en";
    let byLine;
    if (!!sheetOwner && sideColor) {
      title = sheetTitle.stripHtml();
      heTitle = title;
      byLine = sheetOwner;
    }
    const subtitle = displayValue ? (
        <span className="blockLinkSubtitle">
            <span className={elang}>{displayValue}</span>
            <span className={hlang}>{heDisplayValue}</span>
        </span>
    ) : null;

    position = position || 0;
    const isSheet = book === 'Sheet';
    const classes  = classNames({refLink: !isSheet, sheetLink: isSheet, blockLink: 1, recentItem, calendarLink: (subtitle != null), saved });
    url_string = url_string ? url_string : sref;
    let url;
    if (isSheet) {
      url = `/sheets/${Sefaria.normRef(url_string).replace('Sheet.','')}`
    } else {
      url = "/" + Sefaria.normRef(url_string) + Sefaria.util.getUrlVersionsParams(currVersions).replace("&","?");
    }

    if (sideColor) {
      return (
        <a href={url} className={classes} data-ref={sref} data-ven={currVersions.en} data-vhe={currVersions.he} data-position={position}>
          <div className="sideColorLeft" data-ref-child={true}>
            <div className="sideColor" data-ref-child={true} style={{backgroundColor: Sefaria.palette.categoryColor(category)}} />
            <div className="sideColorInner" data-ref-child={true}>
              <span className={elang} data-ref-child={true}>{title}{!!sheetOwner ? (<i className="byLine" data-ref-child={true}>{byLine}</i>) : null}</span>
              <span className={hlang} data-ref-child={true}>{heTitle}{!!sheetOwner ? (<i className="byLine" data-ref-child={true}>{byLine}</i>) : null}</span>
            </div>
          </div>
          <div className="sideColorRight">
            { saved ? <SaveButton historyObject={{ ref: sref, versions: currVersions }} /> : null }
            { !saved && timeStamp ?
              <span className="sans-serif">
                { Sefaria.util.naturalTime(timeStamp) }
              </span>: null
            }
          </div>
        </a>
      );
    }
    return (
      <a href={url} className={classes} data-ref={sref} data-ven={currVersions.en} data-vhe={currVersions.he} data-position={position} style={style}>
        <span className={elang}>{title}</span>
        <span className={hlang}>{heTitle}</span>
        {subtitle}
      </a>
    );
  }
}
TextBlockLink.propTypes = {
  sref:            PropTypes.string.isRequired,
  currVersions:    PropTypes.object.isRequired,
  heRef:           PropTypes.string,
  book:            PropTypes.string,
  category:        PropTypes.string,
  title:           PropTypes.string,
  heTitle:         PropTypes.string,
  displayValue:    PropTypes.string,
  heDisplayValue:  PropTypes.string,
  url_string:      PropTypes.string,
  showSections:    PropTypes.bool,
  recentItem:      PropTypes.bool,
  position:        PropTypes.number,
  sideColor:       PropTypes.bool,
  saved:           PropTypes.bool,
  sheetTitle:      PropTypes.string,
  sheetOwner:      PropTypes.string,
  timeStamp:       PropTypes.number,
};
TextBlockLink.defaultProps = {
  currVersions: {en:null, he:null},
};


class LanguageToggleButton extends Component {
  toggle(e) {
    e.preventDefault();
    this.props.toggleLanguage();
  }
  render() {
    var url = this.props.url || "";
    return (<a href={url} className="languageToggle" onClick={this.toggle}>
              <img className="en" src="/static/img/aleph.svg" alt="Hebrew Language Toggle Icon" />
              <img className="he" src="/static/img/aye.svg" alt="English Language Toggle Icon" />
            </a>);
  }
}
LanguageToggleButton.propTypes = {
  toggleLanguage: PropTypes.func.isRequired,
  url:            PropTypes.string,
};


const ColorBarBox = ({tref, children}) =>  (
  <div className="colorBarBox" style={{"borderColor": Sefaria.palette.refColor(tref)}}>{children}</div>
);


const DangerousInterfaceBlock = ({en, he, classes}) => (
        <div className={classes}>
          <InterfaceText html={{"en": en, "he":he}} />
        </div>
    );
DangerousInterfaceBlock.propTypes = {
    en: PropTypes.string,
    he: PropTypes.string,
    classes: PropTypes.string
};


const SimpleInterfaceBlock = ({en, he, classes}) => (
        <div className={classes}>
            <InterfaceText text={{en:en, he:he}} />
        </div>
    );
SimpleInterfaceBlock.propTypes = {
    en: PropTypes.string,
    he: PropTypes.string,
    classes: PropTypes.string
};


const SimpleContentBlock = ({children, classes}) => (
        <div className={classes}>
          {children}
        </div>
    );
SimpleContentBlock.propTypes = {
    classes: PropTypes.string
};


const SimpleLinkedBlock = ({en, he, url, classes, aclasses, children, onClick, openInNewTab}) => (
  <div className={classes} onClick={onClick}>
    <a href={url} className={aclasses} target={openInNewTab ? "_blank" : "_self"}>
      <InterfaceText text={{en, he}}/>
    </a>
    {children}
  </div>
);
SimpleLinkedBlock.propTypes = {
    en: PropTypes.string,
    he: PropTypes.string,
    url: PropTypes.string,
    classes: PropTypes.string,
    aclasses: PropTypes.string
};


class BlockLink extends Component {
  render() {
    var interfaceClass = this.props.interfaceLink ? 'int-' : '';
    var cn = {blockLink: 1};
    var linkClass = this.props.title.toLowerCase().replace(" ", "-") + "-link";
    cn[linkClass] = 1;
    var classes = classNames(cn);
      return (<a className={classes} href={this.props.target}>
              {this.props.image ? <img src={this.props.image} alt="" /> : null}
              <span className={`${interfaceClass}en`}>{this.props.title}</span>
              <span className={`${interfaceClass}he`}>{this.props.heTitle}</span>
           </a>);
  }
}
BlockLink.propTypes = {
  title:         PropTypes.string,
  heTitle:       PropTypes.string,
  target:        PropTypes.string,
  image:         PropTypes.string,
  interfaceLink: PropTypes.bool
};
BlockLink.defaultProps = {
  interfaceLink: false
};


class ToggleSet extends Component {
  // A set of options grouped together.
  render() {
    let classes = {toggleSet: 1, separated: this.props.separated, blueStyle: this.props.blueStyle };
    classes[this.props.name] = 1;
    classes = classNames(classes);
    const width = 100.0 - (this.props.separated ? (this.props.options.length - 1) * 3 : 0);
    const style = {width: (width/this.props.options.length) + "%"};
    const label = this.props.label ? (<span className="toggle-set-label">{this.props.label}</span>) : null;
    return (
      <div className={classes} role="radiogroup" aria-label={this.props.ariaLabel}>
        {label}
        <div className="toggleSetToggleBox">
          {this.props.options.map((option) => (
          <ToggleOption
            name={option.name}
            key={option.name}
            set={this.props.name}
            role={option.role}
            ariaLabel={option.ariaLabel}
            on={this.props.currentValue == option.name}
            setOption={this.props.setOption}
            style={style}
            image={option.image}
            fa={option.fa}
            content={option.content} />))}
        </div>
      </div>);
  }
}
ToggleSet.propTypes = {
  name:          PropTypes.string.isRequired,
  label:         PropTypes.string,
  setOption:     PropTypes.func.isRequired,
  currentValue:  PropTypes.string,
  options:       PropTypes.array.isRequired,
  separated:     PropTypes.bool,
  blueStyle:     PropTypes.bool,
  role:          PropTypes.string,
  ariaLabel:     PropTypes.string
};


class ToggleOption extends Component {
  // A single option in a ToggleSet

  handleClick() {
    this.props.setOption(this.props.set, this.props.name);
    if (Sefaria.site) { Sefaria.track.event("Reader", "Display Option Click", this.props.set + " - " + this.props.name); }
  }
  checkKeyPress(e){
    if (e.keyCode === 39  || e.keyCode === 40) { //39 is right arrow -- 40 is down
        $(e.target).siblings(".toggleOption").attr("tabIndex","-1");
        $(e.target).attr("tabIndex","-1");
        $(e.target).next(".toggleOption").focus().attr("tabIndex","0");
    }
    else if (e.keyCode === 37 || e.keyCode === 38) { //37 is left arrow -- 38 is up
        $(e.target).siblings(".toggleOption").attr("tabIndex","-1");
        $(e.target).attr("tabIndex","-1");
        $(e.target).prev(".toggleOption").focus().attr("tabIndex","0");
    }
    else if (e.keyCode === 13) { //13 is enter
        $(e.target).trigger("click");
    }
    else if (e.keyCode === 9) { //9 is tab
        var lastTab = $("div[role='dialog']").find(':tabbable').last();
        var firstTab = $("div[role='dialog']").find(':tabbable').first();
        if (e.shiftKey) {
          if ($(e.target).is(firstTab)) {
            $(lastTab).focus();
            e.preventDefault();
          }
        }
        else {
          if ($(e.target).is(lastTab)) {
            $(firstTab).focus();
            e.preventDefault();
          }
        }
    }
    else if (e.keyCode === 27) { //27 is escape
        e.stopPropagation();
        $(".mask").trigger("click");
    }
  }
  render() {
    let classes = {toggleOption: 1, on: this.props.on };
    const tabIndexValue = this.props.on ? 0 : -1;
    const ariaCheckedValue = this.props.on ? "true" : "false";
    classes[this.props.name] = 1;
    classes = classNames(classes);
    const content = this.props.image ? (<img src={this.props.image} alt=""/>) :
                      this.props.fa ? (<i className={"fa fa-" + this.props.fa}></i>) :
                        typeof this.props.content === "string" ? (<span dangerouslySetInnerHTML={ {__html: this.props.content} }></span>) :
                          this.props.content;
    return (
      <div
        role={this.props.role}
        aria-label= {this.props.ariaLabel}
        tabIndex = {this.props.role == "radio"? tabIndexValue : "0"}
        aria-checked={ariaCheckedValue}
        className={classes}
        onKeyDown={this.checkKeyPress}
        onClick={this.handleClick}>
        {content}
      </div>);
  }
}

         //style={this.props.style}

const requestWithCallBack = ({url, setSavingStatus, redirect, type="POST", data={}}) => {
    let ajaxPayload = {url, type};
    if (type === "POST") {
      ajaxPayload.data = {json: JSON.stringify(data)};
    }
    $.ajax({
      ...ajaxPayload,
      success: function(result) {
        if ("error" in result) {
          if (setSavingStatus) {
            setSavingStatus(false);
          }
          alert(result.error);
        } else {
          redirect();
        }
      }
    }).fail(function() {
      alert(Sefaria._("Something went wrong. Sorry!"));
    });
}

 const TopicToCategorySlug = function(topic, category=null) {
   //helper function for AdminEditor
   if (!category) {
     category = Sefaria.topicTocCategory(topic.slug);
   }
   let initCatSlug = category ? category.slug : "Main Menu";    //category topics won't be found using topicTocCategory,
   // so all category topics initialized to "Main Menu"
   if ("displays-under" in topic?.links && "displays-above" in topic?.links) {
     // this case handles categories that are not top level but have children under them
     const displayUnderLinks = topic.links["displays-under"]?.links;
     if (displayUnderLinks && displayUnderLinks.length === 1) {
       initCatSlug = displayUnderLinks[0].topic;
     }
   }
   return initCatSlug;
 }

function useHiddenButtons() {
    const [hideButtons, setHideButtons] = useState(true);
    const handleMouseOverAdminButtons = () => {
        setHideButtons(false);
        setTimeout(() => setHideButtons(true), 3000);
    }
    return [hideButtons, handleMouseOverAdminButtons];
}

const AllAdminButtons = ({ buttonOptions, buttonsToDisplay, adminClasses }) => {
  return (
    <span className={adminClasses}>
      {buttonsToDisplay.map((key, i) => {
        const top = i === 0;
        const bottom = i === buttonsToDisplay.length - 1;
        const [buttonText, toggleAddingTopics] = buttonOptions[key];
        return (
          <AdminEditorButton 
            text={buttonText} 
            top={top} 
            bottom={bottom}
            toggleAddingTopics={toggleAddingTopics} 
          />
        );
      })}
    </span>
  );
};


const CategoryHeader =  ({children, type, data = [], buttonsToDisplay = ["subcategory", "edit"]}) => {
  /*
  Provides an interface for using admin tools.
  `type` is 'sources', 'cats', 'books' or 'topics'
  `data` is list when `type` === 'cats' which tells us where we are in the TOC tree,
        for `type` === 'books' it's the name of the book
        for `type` === 'topics' it's a dictionary of the topic object
        for `type` === 'sources' it's a list where the first item is topic slug and second item is source data
  `buttonsToDisplay` is a list that says in the specified order we want all of the buttons in buttonOptions
   */
  const [editCategory, toggleEditCategory] = useEditToggle();
  const [addCategory, toggleAddCategory] = useEditToggle();
  const [reorderCategory, toggleReorderCategory] = useEditToggle();
  const [addSource, toggleAddSource] = useEditToggle();
  const [addSection, toggleAddSection] = useEditToggle();
  const [hiddenButtons, setHiddenButtons] = useHiddenButtons(true);
  const buttonOptions = {"subcategory": ["Add sub-category", toggleAddCategory],
                          "source": ["Add a source", toggleAddSource],
                          "section": ["Add section", toggleAddSection],
                          "reorder": ["Reorder sources", toggleReorderCategory],
                          "edit": ["Edit", toggleEditCategory]};     


  let wrapper = "";
  let adminButtonsSpan = null;
  if (Sefaria.is_moderator) {
    if (editCategory) {
      adminButtonsSpan = <CategoryEditorWrapper toggle={toggleEditCategory} data={data} type={type}/>;
    } else if (addSource) {
      adminButtonsSpan = <SourceEditor topic={data.slug} close={toggleAddSource}/>;
    } else if (addCategory) {
      adminButtonsSpan = <CategoryAdderWrapper toggle={toggleAddCategory} data={data} type={type}/>;
    } else if (addSection) {
      window.location = `/add/${data}`;
    } else if (reorderCategory) {
      adminButtonsSpan = <ReorderEditorWrapper toggle={toggleReorderCategory} data={data} type={type}/>;  // reordering sources on a topic page
    } else {
      wrapper = "headerWithAdminButtons";
      const adminClasses = classNames({adminButtons: 1, hiddenButtons});
        adminButtonsSpan = <AllAdminButtons
        buttonOptions={buttonOptions} 
        buttonsToDisplay={buttonsToDisplay} 
        adminClasses={adminClasses} 
      />;
    }
  }
  return <span className={wrapper}><span onMouseEnter={() => setHiddenButtons()}>{children}</span><span>{adminButtonsSpan}</span></span>;
}
const ReorderEditorWrapper = ({toggle, type, data}) => {
    /*
    Wrapper for ReorderEditor that can reorder topics, categories, and sources.  It is only used for reordering topics and categories at the
    root of the topic or category TOC, so an empty array for `data` is passed indicating these cases.  In the case of reordering sources, `data`
    is a dictionary of the topic whose sources can be accessed via its `refs` field.
     */
    const reorderingSources = data.length !== 0;
    const _filterAndSortRefs = (refs) => {
        if (!refs) {   
            return [];
        }
        // a topic can be connected to refs in one language and not in another so filter out those that are not in current interface lang
        refs = refs.filter((x) => !x.is_sheet && x?.order?.availableLangs?.includes(Sefaria.interfaceLang.slice(0, 2)));
        // then sort the refs and take only first 30 sources because admins don't want to reorder hundreds of sources
        return refs.sort((a, b) => refSort('relevance', [a.ref, a], [b.ref, b])).slice(0, 30);
    }
    const _createURLs = (type, data) => {
      if (reorderingSources) {
        return {
          url: `/api/source/reorder?topic=${data.slug}&lang=${Sefaria.interfaceLang}`,
          redirect: `/topics/${data.slug}`,
          origItems: _filterAndSortRefs(data.refs?.about?.refs) || [],
        }
      }
      switch (type) {  // at /texts or /topics
        case 'topics':
            return {
              url: '/api/topic/reorder',
              redirect: '/topics',
              origItems: Sefaria.topic_toc
            };
        case 'cats':
          return {
            url: '/api/category?reorder=1',
            redirect: '/texts',
            origItems: Sefaria.toc
          };
      }
    }
    const {url, redirect, origItems} = _createURLs(type, data);
    return <ReorderEditor
            close={toggle}
            type={!reorderingSources ? type : 'sources'}
            origItems={origItems}
            postURL={url}
            redirect={redirect}
          />;
}

const EditorForExistingTopic = ({ toggle, data }) => {
  const initCatSlug = TopicToCategorySlug(data);
  const origData = {
    origSlug: data.slug,
    origCategorySlug: initCatSlug,
    origEn: data.primaryTitle.en,
    origHe: data.primaryTitle.he || "",
    origDesc: data.description || {"en": "", "he": ""},
    origCategoryDesc: data.categoryDescription || {"en": "", "he": ""},
  };
  
  const origWasCat = "displays-above" in data?.links;
  
  return (
    <TopicEditor 
      origData={origData}
      origWasCat={origWasCat}
      onCreateSuccess={(slug) => window.location.href = `"/topics/"${slug}`}
      close={toggle}
    />
  );
};



const EditorForExistingCategory = ({ toggle, data }) => {
  let tocObject = Sefaria.tocObjectByCategories(data);
  const origDesc = {en: tocObject.enDesc, he: tocObject.heDesc};
  const origCategoryDesc = {en: tocObject.enShortDesc, he: tocObject.heShortDesc};
  const origData = {
    origEn: tocObject.category,
    origHe: tocObject.heCategory,
    origDesc,
    origCategoryDesc,
    isPrimary: tocObject.isPrimary
  };

  return (
    <CategoryEditor 
      origData={origData} 
      close={toggle} 
      origPath={data.slice(0, -1)}
    />
  );
};


const CategoryEditorWrapper = ({toggle, data, type}) => {
  switch (type) {
    case "books":
      return <EditTextInfo initTitle={data} close={toggle}/>;
    case "sources":
        const [topicSlug, refData] = data;
        return <SourceEditor topic={topicSlug} origData={refData} close={toggle}/>;
    case "cats":
        return <EditorForExistingCategory toggle={toggle} data={data} />;
    case "topics":
        return <EditorForExistingTopic toggle={toggle} data={data} />;
  }
}

const CategoryAdderWrapper = ({toggle, data, type}) => {
      const origData = {origEn: ""};
      switch (type) {
        case "cats":
          return <CategoryEditor origData={origData} close={toggle} origPath={data}/>;
        case "topics":
          origData['origCategorySlug'] = data;
          return <TopicEditor origData={origData} close={toggle} origWasCat={false}
                                        onCreateSuccess={(slug) => window.location.href = "/topics/" + slug}/>;
      }
  }

class SearchButton extends Component {
  render() {
    return (<span className="readerNavMenuSearchButton" onClick={this.props.onClick}>
      <img src="/static/icons/iconmonstr-magnifier-2.svg" />
    </span>);
  }
}


class MenuButton extends Component {
  render() {
    var isheb = Sefaria.interfaceLang == "hebrew";
    var icon = this.props.compare ? (isheb ?
      <i className="fa fa-chevron-right"></i> : <i className="fa fa-chevron-left"></i>) :
        (<i className="fa fa-bars"></i>);
    return (<span className="readerNavMenuMenuButton" onClick={this.props.onClick}>{icon}</span>);
  }
}
MenuButton.propTypes = {
  onClick: PropTypes.func,
  compare: PropTypes.bool,
};


class CloseButton extends Component {
  onClick(e) {
    e.preventDefault();
    this.props.onClick();
  }
  render() {
    if (this.props.icon == "circledX"){
      var icon = <img src="/static/icons/circled-x.svg" />;
    } else if (this.props.icon == "chevron") {
      var icon = <i className="fa fa-chevron-left"></i>
    } else {
      var icon = "×";
    }
    var classes = classNames({readerNavMenuCloseButton: 1, circledX: this.props.icon === "circledX"});
    var url = this.props.url || "";
    return (<a href={url} className={classes} onClick={this.onClick}>{icon}</a>);
  }
}


class DisplaySettingsButton extends Component {
  render() {
    var style = this.props.placeholder ? {visibility: "hidden"} : {};
    var icon = Sefaria._siteSettings.TORAH_SPECIFIC ?
      <img src="/static/img/ayealeph.svg" alt="Toggle Reader Menu Display Settings" style={style} /> :
      <span className="textIcon">Aa</span>;
    return (<a
              className="readerOptions"
              tabIndex="0"
              role="button"
              aria-haspopup="true"
              aria-label="Toggle Reader Menu Display Settings"
              style={style}
              onClick={this.props.onClick}
              onKeyPress={function(e) {e.charCode == 13 ? this.props.onClick(e):null}.bind(this)}>
              {icon}
            </a>);
  }
}
DisplaySettingsButton.propTypes = {
  onClick: PropTypes.func,
  placeholder: PropTypes.bool,
};


function InterfaceLanguageMenu({currentLang, translationLanguagePreference, setTranslationLanguagePreference}){
  const [isOpen, setIsOpen] = useState(false);
  const wrapperRef = useRef(null);

  const getCurrentPage = () => {
    return isOpen ? (encodeURIComponent(Sefaria.util.currentPath())) : "/";
  }
  const handleClick = (e) => {
    e.stopPropagation();
    setIsOpen(isOpen => !isOpen);
  }
  const handleTransPrefResetClick = (e) => {
    e.stopPropagation();
    setTranslationLanguagePreference(null);
  };
  const handleHideDropdown = (event) => {
      if (event.key === 'Escape') {
          setIsOpen(false);
      }
  };
  const handleClickOutside = (event) => {
      if (
          wrapperRef.current &&
          !wrapperRef.current.contains(event.target)
      ) {
          setIsOpen(false);
      }
  };

  useEffect(() => {
      document.addEventListener('keydown', handleHideDropdown, true);
      document.addEventListener('click', handleClickOutside, true);
      return () => {
          document.removeEventListener('keydown', handleHideDropdown, true);
          document.removeEventListener('click', handleClickOutside, true);
      };
  }, []);

  return (
      <div className="interfaceLinks" ref={wrapperRef}>
        <a className="interfaceLinks-button" onClick={handleClick}><img src="/static/icons/globe-wire.svg"/></a>
        <div className={`interfaceLinks-menu ${ isOpen ? "open" : "closed"}`}>
          <div className="interfaceLinks-header">
            <InterfaceText>Site Language</InterfaceText>
          </div>
          <div className="interfaceLinks-options">
            <a className={`interfaceLinks-option int-bi int-he ${(currentLang == 'hebrew') ? 'active':''}`} href={`/interface/hebrew?next=${getCurrentPage()}`}>עברית</a>
            <a className={`interfaceLinks-option int-bi int-en ${(currentLang == 'english') ? 'active' : ''}`} href={`/interface/english?next=${getCurrentPage()}`}>English</a>
          </div>
          { !!translationLanguagePreference ? (
            <>
              <div className="interfaceLinks-header">
                <InterfaceText>Preferred Translation</InterfaceText>
              </div>
              <div className="interfaceLinks-options trans-pref-header-container">
                <InterfaceText>{Sefaria.translateISOLanguageCode(translationLanguagePreference, true)}</InterfaceText>
                <a className="trans-pref-reset" onClick={handleTransPrefResetClick}>
                  <img src="/static/img/circled-x.svg" className="reset-btn" />
                  <span className="smallText">
                    <InterfaceText>Reset</InterfaceText>
                  </span>
                </a>
              </div>
            </>
          ) : null}
        </div>
      </div>
  );
}
InterfaceLanguageMenu.propTypes = {
  currentLang: PropTypes.string,
  translationLanguagePreference: PropTypes.string,
};


function SaveButton({historyObject, placeholder, tooltip, toggleSignUpModal}) {
  if (!historyObject) { placeholder = true; }
  const isSelected = () => !!Sefaria.getSavedItem(historyObject);
  const [selected, setSelected] = useState(placeholder || isSelected());
  useEffect(() => {
    if (placeholder) { return; }
    setSelected(isSelected())
  }, [historyObject && historyObject.ref]);

  const [isPosting, setPosting] = useState(false);

  const style = placeholder ? {visibility: 'hidden'} : {};
  const classes = classNames({saveButton: 1, "tooltip-toggle": tooltip});
  const altText = placeholder ? '' :
      `${Sefaria._(selected ? "Remove" : "Save")} "${historyObject.sheet_title ?
          historyObject.sheet_title.stripHtml() : Sefaria._r(historyObject.ref)}"`;

  function onClick(event) {
    if (isPosting) { return; }
    event.preventDefault();
    setPosting(true);
    Sefaria.track.event("Saved", "saving", historyObject.ref);
    Sefaria.toggleSavedItem(historyObject)
        .then(() => { setSelected(isSelected()); }) // since request is async, check if it's selected from data
        .catch(e => { if (e == 'notSignedIn') { toggleSignUpModal(SignUpModalKind.Save); }})
        .finally(() => { setPosting(false); });
  }

  return (
    <ToolTipped {...{ altText, classes, style, onClick }}>
      { selected ? <img src="/static/icons/bookmark-filled.svg" alt={altText}/> :
        <img src="/static/icons/bookmark.svg" alt={altText}/> }
    </ToolTipped>
  );
}
SaveButton.propTypes = {
  historyObject: PropTypes.shape({
    ref: PropTypes.string,
    versions: PropTypes.object,
  }),
  placeholder: PropTypes.bool,
  tooltip: PropTypes.bool,
  toggleSignUpModal: PropTypes.func,
};


const ToolTipped = ({ altText, classes, style, onClick, children }) => {
  const analyticsContext = useContext(AdContext)
  return (
  <div aria-label={altText} tabIndex="0"
    className={classes} role="button"
    style={style} onClick={e => TrackG4.gtagClick(e, onClick, `ToolTipped`, {"classes": classes}, analyticsContext)}
    onKeyPress={e => {e.charCode == 13 ? onClick(e): null}}>
    { children }
  </div>
)};


class FollowButton extends Component {
  constructor(props) {
    super(props);
    this.state = {
      following: props.following, // Deal w/ case where we don't know?
      hovering: false
    }
  }
  _postFollow() {
    $.post("/api/follow/" + this.props.uid, {}, data => {
      Sefaria.following.push(this.props.uid);  // keep local following list up-to-date
      Sefaria.track.event("Following", "New Follow", this.props.uid);
    });
  }
  _postUnfollow() {
    $.post("/api/unfollow/" + this.props.uid, {}, data => {
      Sefaria.following = Sefaria.following.filter(i => i !== this.props.uid);  // keep local following list up-to-date
      Sefaria.track.event("Following", "Unfollow", this.props.uid);
    });
  }
  onMouseEnter() {
    if (this.props.disableUnfollow) { return; }
    this.setState({hovering: true});
  }
  onMouseLeave() {
    this.setState({hovering: false});
  }
  onClick(e) {
    e.stopPropagation();
    if (!Sefaria._uid) {
      this.props.toggleSignUpModal(SignUpModalKind.Follow);
      return;
    }
    if (this.state.following && !this.props.disableUnfollow) {
      this._postUnfollow();
      this.setState({following: false});
    } else {
      this._postFollow();
      this.setState({following: true, hovering: false});  // hovering:false keeps the "unfollow" from flashing.
    }
  }
  render() {
    const classes = this.props.classes ? this.props.classes : classNames({
      largeFollowButton: this.props.large,
      smallFollowButton: !this.props.large,
      following: this.state.following,
      hovering: this.state.hovering,
      smallText: !this.props.large,
    });
    let buttonText = this.state.following ? this.state.hovering ?  "Unfollow" : "Following" : "Follow";
    buttonText = buttonText === "Follow" && this.props.followBack ? "Follow Back" : buttonText;
    return (
      <div className={classes} onMouseEnter={this.onMouseEnter} onMouseLeave={this.onMouseLeave} onClick={this.onClick}>
        {this.props.icon ? <img src={`/static/icons/${this.state.following ? this.state.hovering ?  "checkmark" : "checkmark" : "follow"}.svg`} aria-hidden="true"/> : null}
        <InterfaceText context={"FollowButton"}>{buttonText}</InterfaceText>
      </div>
    );
  }
}
FollowButton.propTypes = {
  uid:               PropTypes.number.isRequired,
  following:         PropTypes.bool,  // is this person followed already?
  large:             PropTypes.bool,
  disableUnfollow:   PropTypes.bool,
  followBack:        PropTypes.bool,
  toggleSignUpModal: PropTypes.func,

};


const CategoryColorLine = ({category}) =>
  <div className="categoryColorLine" style={{background: Sefaria.palette.categoryColor(category)}}/>;


class ProfileListing extends Component {
  render() {
    const { url, image, name, uid, is_followed, toggleSignUpModal, smallfonts, organization } = this.props;
    return (
      <div className={"authorByLine sans-serif" + (smallfonts ? " small" : "")}>
        <div className="authorByLineImage">
          <a href={url}>
            <ProfilePic
              len={smallfonts ? 30 : 40}
              url={image}
              name={name}
            />
          </a>
        </div>
        <div className={`authorByLineText ${smallfonts? "small" : ""}`}>
          <SimpleLinkedBlock
            classes="authorName"
            url={url}
            en={name}
            he={name}
          >
            <FollowButton
              large={false}
              uid={uid}
              following={is_followed}
              disableUnfollow={true}
              toggleSignUpModal={toggleSignUpModal} />
          </SimpleLinkedBlock>
          {!!organization ?
          <SimpleInterfaceBlock
            classes="authorOrganization"
            en={organization}
            he={organization} />
          :null}
        </div>
      </div>
    );
  }
}
ProfileListing.propTypes = {
  uid:               PropTypes.number.isRequired,
  url:               PropTypes.string.isRequired,
  image:             PropTypes.string.isRequired,
  name:              PropTypes.string.isRequired,
  is_followed:       PropTypes.bool,
  toggleSignUpModal: PropTypes.func,
};


const SheetListing = ({
  sheet, connectedRefs, handleSheetClick, handleSheetDelete, handleCollectionsChange,
  editable, deletable, saveable, collectable, pinnable, pinned, pinSheet,
  hideAuthor, showAuthorUnderneath, infoUnderneath, hideCollection, openInNewTab, toggleSignUpModal, showSheetSummary
}) => {
  // A source sheet presented in lists, like sidebar or profile page
  const [showCollectionsModal, setShowCollectionsModal] = useState(false);

  const handleSheetClickLocal = (e) => {
    //console.log("Sheet Click Handled");
    // TODO: There more contexts to distinguish / track. Profile, collections, search
    if (Sefaria._uid == sheet.owner) {
      Sefaria.track.event("Tools", "My Sheet Click", sheet.sheetUrl);
    } else {
      Sefaria.track.event("Tools", "Sheet Click", sheet.sheetUrl);
    }
    if (handleSheetClick) {
      Sefaria.track.sheets("Opened via Connections Panel", connectedRefs.toString());
      handleSheetClick(e, sheet, null, connectedRefs);
      e.preventDefault();
    }
  };

  const handleSheetOwnerClick = (e) => {
    Sefaria.track.event("Tools", "Sheet Owner Click", sheet.ownerProfileUrl);
  };

  const handleTopicClick = (topic) => {
    Sefaria.track.event("Tools", "Topic Click", topic);
  };

  const handleSheetDeleteClick = () => {
    if (confirm(Sefaria._("Are you sure you want to delete this sheet? There is no way to undo this action."))) {
      Sefaria.sheets.deleteSheetById(sheet.id).then(handleSheetDelete);
    }
  };

  const toggleCollectionsModal = () => {
    if (Sefaria._uid) {
      setShowCollectionsModal(!showCollectionsModal);
    } else {
      toggleSignUpModal(SignUpModalKind.AddToSheet);
    }
  };

  const title = sheet.title ? sheet.title.stripHtmlConvertLineBreaks() : "Untitled Source Sheet";

  const viewsIcon = sheet.public ?
    <div className="sheetViews sans-serif"><i className="fa fa-eye" title={sheet.views + " views"}></i> {sheet.views}</div>
    : <div className="sheetViews sans-serif"><i className="fa fa-lock" title="Private"></i></div>;

  const views = (
    <>
      {sheet.views}&nbsp;<InterfaceText>Views</InterfaceText>
    </>
  );

  const sheetSummary = showSheetSummary && sheet.summary?
  <DangerousInterfaceBlock classes={"smallText sheetSummary"} en={sheet.summary} he={sheet.sheet_summary}/>:null;

  const sheetInfo = hideAuthor ? null :
      <div className="sheetInfo">
        <div className="sheetUser">
          <a href={sheet.ownerProfileUrl} target={openInNewTab ? "_blank" : "_self"}>
            <ProfilePic
              outerStyle={{display: "inline-block"}}
              name={sheet.ownerName}
              url={sheet.ownerImageUrl}
              len={26}
            />
          </a>
          <a href={sheet.ownerProfileUrl} target={openInNewTab ? "_blank" : "_self"} className="sheetAuthor" onClick={handleSheetOwnerClick}>{sheet.ownerName}</a>
        </div>
        {viewsIcon}
      </div>

  const collectionsList = "collections" in sheet ? sheet.collections.slice() : [];
  if (sheet.displayedCollectionName) {
    collectionsList.unshift({name: sheet.displayedCollectionName, slug: sheet.displayedCollection});
  }
  const collections = collectionsList.map((collection, i) => {
    const separator = i == collectionsList.length -1 ? null : <span className="separator">,</span>;
    return (
      <a href={`/collections/${collection.slug}`}
        target={openInNewTab ? "_blank" : "_self"}
        className="sheetTag"
        key={i}
      >
        {collection.name}
        {separator}
      </a>
    );
  });

  const topics = sheet.topics.map((topic, i) => {
    const separator = i == sheet.topics.length -1 ? null : <span className="separator">,</span>;
    return (
      <a href={`/topics/${topic.slug}`}
        target={openInNewTab ? "_blank" : "_self"}
        className="sheetTag"
        key={i}
        onClick={handleTopicClick.bind(null, topic.slug)}
      >
        <InterfaceText text={topic} />
        {separator}
      </a>
    );
  });
  const created = Sefaria.util.localeDate(sheet.created);
  const underInfo = infoUnderneath ? [
      sheet.status !== 'public' ? (<span className="unlisted"><img src="/static/img/eye-slash.svg"/><span>{Sefaria._("Not Published")}</span></span>) : undefined,
      showAuthorUnderneath ? (<a href={sheet.ownerProfileUrl} target={openInNewTab ? "_blank" : "_self"}>{sheet.ownerName}</a>) : undefined,
      views,
      created,
      collections.length ? collections : undefined,
      sheet.topics.length ? topics : undefined,
    ].filter(x => x !== undefined) : [topics];


  const pinButtonClasses = classNames({sheetListingPinButton: 1, pinned: pinned, active: pinnable});
  const pinMessage = pinned && pinnable ? Sefaria._("Pinned Sheet - click to unpin") :
                    pinned ? Sefaria._("Pinned Sheet") : Sefaria._("Pin Sheet");
  const pinButton = <img src="/static/img/pin.svg" className={pinButtonClasses} title={pinMessage} onClick={pinnable ? pinSheet : null} />

  return (
    <div className="sheet" key={sheet.sheetUrl}>
      <div className="sheetLeft">
        {sheetInfo}
        <a href={sheet.sheetUrl} target={openInNewTab ? "_blank" : "_self"} className="sheetTitle" onClick={handleSheetClickLocal}>
          <img src="/static/img/sheet.svg" className="sheetIcon"/>
          <span className="sheetTitleText">{title}</span>
        </a>
        {sheetSummary}
        <div className="sheetTags sans-serif">
          {
            underInfo.map((item, i) => (
              <span key={i}>
                { i !== 0 ? <span className="bullet">{'\u2022'}</span> : null }
                {item}
              </span>
            ))
          }
        </div>
      </div>
      <div className="sheetRight">
        {
          editable && !Sefaria._uses_new_editor ?
            <a target="_blank" href={`/sheets/${sheet.id}?editor=1`}><img src="/static/icons/tools-write-note.svg" title={Sefaria._("Edit")}/></a>
            : null
        }
        {
          collectable ?
            <img src="/static/icons/collection.svg" onClick={toggleCollectionsModal} title={Sefaria._("Add to Collection")} />
            : null
        }
        {
          deletable ?
            <img src="/static/icons/circled-x.svg" onClick={handleSheetDeleteClick} title={Sefaria._("Delete")} />
            : null
        }
        {
          saveable ?
            <SaveButton historyObject={{ ref: `Sheet ${sheet.id}`, versions: {}  }}
              toggleSignUpModal={toggleSignUpModal} />
            : null
        }
        { pinnable || pinned ?
            pinButton
            : null
        }
      </div>
      {showCollectionsModal ?
        <CollectionsModal
          sheetID={sheet.id}
          close={toggleCollectionsModal}
          handleCollectionsChange={handleCollectionsChange} />
        : null
      }
    </div>);
};


const CollectionListing = ({data}) => {
  const imageUrl = "/static/icons/collection.svg";
  const collectionUrl = "/collections/" + data.slug;
  return (
    <div className="collectionListing">
      <div className="left-content">
        <div className="collectionListingText">

          <a href={collectionUrl} className="collectionListingName">
            <img className="collectionListingImage" src={imageUrl} alt="Collection Icon"/>
            {data.name}
          </a>

          <div className="collectionListingDetails">
            {data.listed ? null :
              (<span className="unlisted">
                <img src="/static/img/eye-slash.svg"/>
                <InterfaceText>Unlisted</InterfaceText>
              </span>) }

            {data.listed ? null :
            <span className="collectionListingDetailSeparator">•</span> }

            <span className="collectionListingDetail collectionListingSheetCount">
              <InterfaceText>{`${data.sheetCount} `}</InterfaceText>
              <InterfaceText>Sheets</InterfaceText>
            </span>

            {data.memberCount > 1 ?
            <span className="collectionListingDetailSeparator">•</span> : null }

            {data.memberCount > 1 ?
            <span className="collectionListingDetail collectionListingMemberCount">
              <InterfaceText>{`${data.memberCount} `}</InterfaceText>
              <InterfaceText>Editors</InterfaceText>
            </span> : null }
          </div>
        </div>
      </div>
    </div>
  );
}


class Note extends Component {
  // Public or private note in the Sidebar.
  render() {
    var authorInfo = this.props.ownerName && !this.props.isMyNote ?
        (<div className="noteAuthorInfo">
          <a href={this.props.ownerProfileUrl}>
            <img className="noteAuthorImg" src={this.props.ownerImageUrl} />
          </a>
          <a href={this.props.ownerProfileUrl} className="noteAuthor">{this.props.ownerName}</a>
        </div>) : null;

      var buttons = this.props.isMyNote ?
                    (<div className="noteButtons">
                      <i className="editNoteButton fa fa-pencil" title="Edit Note" onClick={this.props.editNote} ></i>
                    </div>) : null;

      var text = Sefaria.util.linkify(this.props.text);
      text = text.replace(/\n/g, "<br />");

      return (<div className="note">
                {buttons}
                {authorInfo}
                <div className="noteContent">
                  <span className="noteText" dangerouslySetInnerHTML={{__html:text}}></span>
                </div>
              </div>);
  }
}
Note.propTypes = {
  text:            PropTypes.string.isRequired,
  ownerName:       PropTypes.string,
  ownerImageUrl:   PropTypes.string,
  ownerProfileUrl: PropTypes.string,
  isPrivate:       PropTypes.bool,
  isMyNote:        PropTypes.bool,
  editNote:        PropTypes.func
};
function NewsletterSignUpForm(props) {
  const {contextName, includeEducatorOption} = props;
  const [email, setEmail] = useState('');
  const [firstName, setFirstName] = useState('');
  const [lastName, setLastName] = useState('');
  const [educatorCheck, setEducatorCheck] = useState(false);
  const [subscribeMessage, setSubscribeMessage] = useState(null);
  const [showNameInputs, setShowNameInputs] = useState(false);

  function handleSubscribeKeyUp(e) {
    if (e.keyCode === 13) {
      handleSubscribe();
    }
  }

  function handleSubscribe() {
    if (showNameInputs === true) { // submit
      if (firstName.length > 0 & lastName.length > 0) {
        setSubscribeMessage("Subscribing...");
        const request = new Request(
        '/api/subscribe/'+email,
        {headers: {'X-CSRFToken': Cookies.get('csrftoken')},
        'Content-Type': 'application/json'}
        );
        fetch(request,
            {
              method: "POST",
              mode: 'same-origin',
              credentials: 'same-origin',
              body: JSON.stringify({
                language: Sefaria.interfaceLang === "hebrew" ? "he" : "en",
                educator: educatorCheck,
                firstName: firstName,
                lastName: lastName
              })
            }
        ).then(res => {
          if ("error" in res) {
            setSubscribeMessage(res.error);
            setShowNameInputs(false);
          } else {
          setSubscribeMessage("Subscribed! Welcome to our list.");
          Sefaria.track.event("Newsletter", "Subscribe from " + contextName, "");
        }
        }).catch(data => {
          setSubscribeMessage("Sorry, there was an error.");
          setShowNameInputs(false);
        });
      } else {
        setSubscribeMessage("Please enter a valid first and last name");// get he copy
      }
    } else if (Sefaria.util.isValidEmailAddress(email)) {
      setShowNameInputs(true);
    } else {
      setShowNameInputs(false);
      setSubscribeMessage("Please enter a valid email address.");
    }
  }

  return (
      <div className="newsletterSignUpBox">
      <span className="int-en">
        <input
            className="newsletterInput"
            placeholder="Sign up for Newsletter"
            value={email}
            onChange={e => setEmail(e.target.value)}
            onKeyUp={handleSubscribeKeyUp}/>
      </span>
        <span className="int-he">
        <input
            className="newsletterInput"
            placeholder="הרשמו לניוזלטר"
            value={email}
            onChange={e => setEmail(e.target.value)}
            onKeyUp={handleSubscribeKeyUp}/>
      </span>
        {!showNameInputs ? <img src="/static/img/circled-arrow-right.svg" onClick={handleSubscribe}/> : null}
        {showNameInputs ?
            <><span className="int-en">
        <input
            className="newsletterInput firstNameInput"
            placeholder="First Name"
            value={firstName}
            autoFocus
            onChange={e => setFirstName(e.target.value)}
            onKeyUp={handleSubscribeKeyUp}/>
      </span>
              <span className="int-he">
        <input
            className="newsletterInput firstNameInput"
            placeholder="שם פרטי"
            value={firstName}
            onChange={e => setFirstName(e.target.value)}
            onKeyUp={handleSubscribeKeyUp}/>
      </span>
              <span className="int-en">
        <input
            className="newsletterInput"
            placeholder="Last Name"
            value={lastName}
            onChange={e => setLastName(e.target.value)}
            onKeyUp={handleSubscribeKeyUp}/>
      </span>
              <span className="int-he">
        <input
            className="newsletterInput"
            placeholder="שם משפחה"
            value={lastName}
            onChange={e => setLastName(e.target.value)}
            onKeyUp={handleSubscribeKeyUp}/>
      </span>
              <div className="newsletterEducatorOption">
          <span className="int-en">
            <input
                type="checkbox"
                className="educatorNewsletterInput"
                checked={educatorCheck}
                onChange={e => setEducatorCheck(!!e.target.checked)}/>
            <span> I am an educator</span>
          </span>
                <span className="int-he">
            <input
                type="checkbox"
                className="educatorNewsletterInput"
                checked={educatorCheck}
                onChange={e => setEducatorCheck(!!e.target.checked)}/>
            <span> מורים/ אנשי הוראה</span>
          </span>
                <img src="/static/img/circled-arrow-right.svg" onClick={handleSubscribe}/>
              </div>
            </>
            : null}
        {subscribeMessage ?
            <div className="subscribeMessage">{Sefaria._(subscribeMessage)}</div>
            : null}
      </div>
  );
}


class LoginPrompt extends Component {
  render() {
    var nextParam = "?next=" + Sefaria.util.currentPath();
    return (
      <div className="loginPrompt">
        <div className="loginPromptMessage">
          <span className="int-en">Please log in to use this feature.</span>
          <span className="int-he">עליך להיות מחובר בכדי להשתמש באפשרות זו.</span>
        </div>
        <a className="button" href={"/login" + nextParam}>
          <span className="int-en">Log In</span>
          <span className="int-he">התחברות</span>
        </a>
        <a className="button" href={"/register" + nextParam}>
          <span className="int-en">Sign Up</span>
          <span className="int-he">הרשמה</span>
        </a>
      </div>);
  }
}
LoginPrompt.propTypes = {
  fullPanel: PropTypes.bool,
};

class SignUpModal extends Component {
  render() {
    let modalContent = !this.props.modalContentKind ? generateContentForModal() : generateContentForModal(this.props.modalContentKind);

    const innerContent = modalContent.contentList.map(bullet => (
      <div key={bullet.icon}>
        <img src={`/static/img/${bullet.icon}`} alt={bullet.bulletContent.en} />
        <InterfaceText text={bullet.bulletContent} />
      </div>
    ));
    const nextParam = "?next=" + encodeURIComponent(Sefaria.util.currentPath());

    return (
      this.props.show ? <div id="interruptingMessageBox" className="sefariaModalBox">
        <div id="interruptingMessageOverlay" onClick={this.props.onClose}></div>
        <div id="interruptingMessage" className="sefariaModalContentBox">
          <div id="interruptingMessageClose" className="sefariaModalClose" onClick={this.props.onClose}>×</div>
          <div className="sefariaModalContent">
            <h2 className="serif sans-serif-in-hebrew">
              <InterfaceText text={modalContent.h2} />
            </h2>
            <h3>
              <InterfaceText text={modalContent.h3} />
            </h3>
            <div className="sefariaModalInnerContent">
              { innerContent }
            </div>
            <a className="button white control-elem" href={"/register" + nextParam}>
              <InterfaceText>Sign Up</InterfaceText>
            </a>
            <div className="sefariaModalBottomContent">
              <InterfaceText>Already have an account?</InterfaceText>&nbsp;
              <a href={"/login" + nextParam}><InterfaceText>Sign in</InterfaceText></a>
            </div>
          </div>
        </div>
      </div> : null
    );
  }
}
SignUpModal.propTypes = {
  show: PropTypes.bool,
  onClose: PropTypes.func.isRequired,
  modalContent: PropTypes.object.isRequired,
};

// Write comments explaining how this works
function OnInView({ children, onVisible }) {
  const elementRef = useRef();

  useEffect(() => {
    const observer = new IntersectionObserver(
      (entries) => {
        const [entry] = entries;
        if (entry.isIntersecting) {
          onVisible();
        }
      },
      { threshold: 1 }
    );

    if (elementRef.current) {
      observer.observe(elementRef.current);
    }

    return () => {
      if (elementRef.current) {
        observer.unobserve(elementRef.current);
      }
    };
  }, [onVisible]);

  return <div ref={elementRef}>{children}</div>;
}


const InterruptingMessage = ({
  onClose,
}) => {
  const [interruptingMessageShowDelayHasElapsed, setInterruptingMessageShowDelayHasElapsed] = useState(false);
  const [hasInteractedWithModal, setHasInteractedWithModal] = useState(false);
  const strapi = useContext(StrapiDataContext);
  const showDelay = 5000;

  const markModalAsHasBeenInteractedWith = (modalName) => {
    localStorage.setItem("modal_" + modalName, "true");
  };

  const hasModalBeenInteractedWith = (modalName) => {
    return JSON.parse(localStorage.getItem("modal_" + modalName));
  };

  const trackModalInteraction = (modalName, eventDescription) => {
    gtag("event", "modal_interacted_with_" + eventDescription, {
      campaignID: modalName,
      adType: "modal",
    });
  };

  const trackModalImpression = () => {
    console.log("We've got visibility!");
    gtag("event", "modal_viewed", {
      campaignID: strapi.modal.internalModalName,
      adType: "modal",
    });
  };

  // Need to figure out caching for Strapi so multiple queries aren't made on different page loads
  // Use user context to determine whether this is valid for a user?
  // Maybe user context should be used to find if there's a compatible modal
  const shouldShow = () => {
    console.log("checking whether to show modal or not");
    if (!strapi.modal) return false;
    if (Sefaria.interfaceLang === 'hebrew' && !strapi.modal.locales.includes('he')) return false;
    if (
      hasModalBeenInteractedWith(
        strapi.modal.internalModalName
      )
    )
      return false;
    console.log('lets check a modal');

    let shouldShowModal = false;

    let noUserKindIsSet = ![
      strapi.modal.showToReturningVisitors,
      strapi.modal.showToNewVisitors,
      strapi.modal.showToSustainers,
      strapi.modal.showToNonSustainers,
    ].some((p) => p);
    if (
      Sefaria._uid &&
      ((Sefaria.is_sustainer &&
        strapi.modal.showToSustainers) ||
        (!Sefaria.is_sustainer &&
          strapi.modal.showToNonSustainers))
    )
      shouldShowModal = true;
    else if (
      (Sefaria.isReturningVisitor() &&
        strapi.modal.showToReturningVisitors) ||
      (Sefaria.isNewVisitor() && strapi.modal.showToNewVisitors)
    )
      shouldShowModal = true;
    else if (noUserKindIsSet) shouldShowModal = true;
    if (!shouldShowModal) return false;

    const excludedPaths = ["/donate", "/mobile", "/app", "/ways-to-give"];
    return excludedPaths.indexOf(window.location.pathname) === -1;
  };

  const closeModal = (eventDescription) => {
    if (onClose) onClose();
    console.log(eventDescription);
    markModalAsHasBeenInteractedWith(
      strapi.modal.internalModalName
    );
    setHasInteractedWithModal(true);
    trackModalInteraction(
      strapi.modal.internalModalName,
      eventDescription
    );
  };

  useEffect(() => {
    if (shouldShow()) {
      const timeoutId = setTimeout(() => {
        setInterruptingMessageShowDelayHasElapsed(true);
      }, showDelay);
      return () => clearTimeout(timeoutId); // clearTimeout on component unmount
    }
  }, [strapi.modal]); // execute useEffect when the modal changes

  if (!interruptingMessageShowDelayHasElapsed) return null;
  console.log("data for the component");
  console.log(strapi.modal);

  if (!hasInteractedWithModal) {
    console.log("rendering component");
    return (
      <OnInView onVisible={trackModalImpression}>
        <div id="interruptingMessageBox" className={interruptingMessageShowDelayHasElapsed ? "" : "hidden"}>
          <div id="interruptingMessageOverlay"></div>
          <div id="interruptingMessage">
            <div className="colorLine"></div>
            <div id="interruptingMessageContentBox" className="hasColorLine">
              <div
                id="interruptingMessageClose"
                onClick={() => {
                  closeModal("close_clicked");
                }}
              >
                ×
              </div>
              <div id="interruptingMessageContent">
                <div id="defaultModal">
                  {strapi.modal.modalHeader.en && (
                    <h1 className="int-en">{strapi.modal.modalHeader.en}</h1>
                  )}
                  {strapi.modal.modalHeader.he && (
                    <h1 className="int-he">{strapi.modal.modalHeader.he}</h1>
                  )}
                  <div id="defaultModalBody" className="line-break">
                    <InterfaceText
                      markdown={replaceNewLinesWithLinebreaks(
                        strapi.modal.modalText
                      )}
                    />
                  </div>
                  <div className="buttons">
                    <a
                      className="button int-en"
                      target="_blank"
                      href={strapi.modal.buttonURL.en}
                      onClick={() => {
                        closeModal("modal_button_clicked");
                      }}
                    >
                      <span className="int-en">
                        {strapi.modal.buttonText.en}
                      </span>
                    </a>
                    <a
                      className="button int-he"
                      target="_blank"
                      href={strapi.modal.buttonURL.he}
                      onClick={() => {
                        closeModal("modal_button_clicked");
                      }}
                    >
                      <span className="int-he">
                        {strapi.modal.buttonText.he}
                      </span>
                    </a>
                  </div>
                </div>
              </div>
              <div className="colorLine"></div>
            </div>
          </div>
        </div>
      </OnInView>
    );
  } else {
    return null;
  }
};
InterruptingMessage.displayName = "InterruptingMessage";

const Banner = ({ onClose }) => {
  const [bannerShowDelayHasElapsed, setBannerShowDelayHasElapsed] = useState(false);
  const [hasInteractedWithBanner, setHasInteractedWithBanner] = useState(false);
  const strapi = useContext(StrapiDataContext);
  const showDelay = 5000;

  const markBannerAsHasBeenInteractedWith = (bannerName) => {
    localStorage.setItem("banner_" + bannerName, "true");
  };

  const hasBannerBeenInteractedWith = (bannerName) => {
    return JSON.parse(localStorage.getItem("banner_" + bannerName));
  };

  const trackBannerInteraction = (bannerName, eventDescription) => {
    gtag("event", "banner_interacted_with_" + eventDescription, {
      campaignID: bannerName,
      adType: "banner",
    });
  };

  const trackBannerImpression = () => {
    console.log("We've got visibility!");
    gtag("event", "banner_viewed", {
      campaignID: strapi.banner.internalBannerName,
      adType: "banner",
    });
  };

  const shouldShow = () => {
    console.log("checking whether to show banner or not");
    if (!strapi.banner) return false;
    if (Sefaria.interfaceLang === 'hebrew' && !strapi.banner.locales.includes('he')) return false;
    if (hasBannerBeenInteractedWith(strapi.banner.internalBannerName))
      return false;

    let shouldShowBanner = false;

    let noUserKindIsSet = ![
      strapi.banner.showToReturningVisitors,
      strapi.banner.showToNewVisitors,
      strapi.banner.showToSustainers,
      strapi.banner.showToNonSustainers,
    ].some((p) => p);
    if (
      Sefaria._uid &&
      ((Sefaria.is_sustainer && strapi.banner.showToSustainers) ||
        (!Sefaria.is_sustainer && strapi.banner.showToNonSustainers))
    )
      shouldShowBanner = true;
    else if (
      (Sefaria.isReturningVisitor() && strapi.banner.showToReturningVisitors) ||
      (Sefaria.isNewVisitor() && strapi.banner.showToNewVisitors)
    )
      shouldShowBanner = true;
    else if (noUserKindIsSet) shouldShowBanner = true;
    if (!shouldShowBanner) return false;

    const excludedPaths = ["/donate", "/mobile", "/app", "/ways-to-give"];
    return excludedPaths.indexOf(window.location.pathname) === -1;
  };

  const closeBanner = (eventDescription) => {
    if (onClose) onClose();
    console.log(eventDescription);
    markBannerAsHasBeenInteractedWith(strapi.banner.internalBannerName);
    setHasInteractedWithBanner(true);
    trackBannerInteraction(
      strapi.banner.internalBannerName,
      eventDescription
    );
  };

  useEffect(() => {
    if (shouldShow()) {
      console.log("reaching here...");

      const timeoutId = setTimeout(() => {
        // s2 is the div that contains the React root and needs to be manipulated by traditional DOM methods
        if (document.getElementById("s2").classList.contains("headerOnly")) {
          document.body.classList.add("hasBannerMessage");
        }
        setBannerShowDelayHasElapsed(true);
      }, showDelay);
      return () => clearTimeout(timeoutId); // clearTimeout on component unmount
    }
  }, [strapi.banner]); // execute useEffect when the modal changes

  if (!bannerShowDelayHasElapsed) return null;
  console.log("data for the component");
  console.log(strapi.banner);

  if (!hasInteractedWithBanner) {
    console.log("rendering banner");
    console.log(strapi.banner.bannerText);
    return (
      <OnInView onVisible={trackBannerImpression}>
        <div id="bannerMessage" className={bannerShowDelayHasElapsed ? "" : "hidden"}>
          <div id="bannerMessageContent">
            <div id="bannerTextBox">
              <InterfaceText markdown={replaceNewLinesWithLinebreaks(strapi.banner.bannerText)} />
            </div>
            <div id="bannerButtonBox">
              <a
                className="button white int-en"
                href={strapi.banner.buttonURL.en}
              >
                <span>{strapi.banner.buttonText.en}</span>
              </a>
              <a
                className="button white int-he"
                href={strapi.banner.buttonURL.he}
              >
                <span>{strapi.banner.buttonText.he}</span>
              </a>
            </div>
          </div>
          <div id="bannerMessageClose">×</div>
          <div id="bannerMessageClose" onClick={closeBanner}>
            ×
          </div>
        </div>
      </OnInView>
    );
  } else {
    return null;
  }
};

Banner.displayName = "Banner";


// InterruptingMessage.propTypes = {
//   messageName: PropTypes.string.isRequired,
//   messageHTML: PropTypes.string.isRequired,
//   style: PropTypes.string.isRequired,
//   repetition: PropTypes.number.isRequired,
//   onClose: PropTypes.func.isRequired
// };


const NBox = ({ content, n, stretch, gap=0  }) => {
  // Wrap a list of elements into an n-column flexbox
  // If `stretch`, extend the final row into any remaining empty columns
  let length = content.length;
  let rows = [];
  for (let i=0; i<length; i+=n) {
    rows.push(content.slice(i, i+n));
  }
  return (
    <div className="gridBox">
      {rows.map((row, i) => (
      <div className="gridBoxRow" key={i} style={{"gap": gap, "marginTop": gap}}>
        {row.pad(stretch ? row.length : n, "").map((item, j) => (
          <div className={classNames({gridBoxItem: 1, placeholder: !item})} key={`gridItem|${j}`}>{item}</div>
        ))}
      </div>
      ))}
    </div>
  );
}

class TwoOrThreeBox extends Component {
  // Wrap a list of elements into a two or three column table, depending on window width
  render() {
      var threshhold = this.props.threshhold;
      if (this.props.width > threshhold) {
        return (<NBox content={this.props.content} n={3}/>);
      } else {
        return (<NBox content={this.props.content} n={2}/>);
      }
  }
}
TwoOrThreeBox.propTypes = {
  content:    PropTypes.array.isRequired,
  width:      PropTypes.number.isRequired,
  threshhold: PropTypes.number
};
TwoOrThreeBox.defaultProps = {
  threshhold: 500
};


const ResponsiveNBox = ({content, stretch, initialWidth, threshold2=500, threshold3=1500, gap=0}) => {
  //above threshold2, there will be 2 columns
  //above threshold3, there will be 3 columns
  initialWidth = initialWidth || (window ? window.innerWidth : 1000);
  const [width, setWidth] = useState(initialWidth);
  const ref = useRef(null);

  useEffect(() => {
    deriveAndSetWidth();
    window.addEventListener("resize", deriveAndSetWidth);
    return () => {
        window.removeEventListener("resize", deriveAndSetWidth);
    }
  }, []);

  const deriveAndSetWidth = () => setWidth(ref.current ? ref.current.offsetWidth : initialWidth);

  const n = (width > threshold3) ? 3 :
    (width > threshold2) ? 2 : 1;

  return (
    <div className="responsiveNBox" ref={ref}>
      <NBox content={content} n={n} stretch={stretch} gap={gap}/>
    </div>
  );
};


class Dropdown extends Component {
  constructor(props) {
    super(props);
    this.state = {
      optionsOpen: false,
      selected: null
    };
  }

  componentDidMount() {
    if (this.props.preselected) {
      const selected = this.props.options.filter( o => (o.value == this.props.preselected));
      this.select(selected[0])
    }
  }

  select(option) {
    this.setState({selected: option, optionsOpen: false});
    const event = {target: {name: this.props.name, value: option.value}}
    this.props.onChange && this.props.onChange(event);
  }
  toggle() {
    this.setState({optionsOpen: !this.state.optionsOpen});
  }
  render() {
    return (
        <div className="dropdown sans-serif">
          <div className={`dropdownMain noselect${this.state.selected ? " selected":""}`} onClick={this.toggle}>
            <span>{this.state.selected ? this.state.selected.label : this.props.placeholder}</span>
            <img src="/static/icons/chevron-down.svg" className="dropdownOpenButton noselect fa fa-caret-down"/>

          </div>
          {this.state.optionsOpen ?
            <div className="dropdownListBox noselect">
              <div className="dropdownList noselect">
                {this.props.options.map(function(option) {
                  const onClick = this.select.bind(null, option);
                  const classes = classNames({dropdownOption: 1, selected: this.state.selected && this.state.selected.value == option.value});
                  return <div className={classes} onClick={onClick} key={option.value}>{option.label}</div>
                }.bind(this))}
              </div>
            </div>
          : null}
        </div>);
  }
}
Dropdown.propTypes = {
  options:     PropTypes.array.isRequired, // Array of {label, value}
  name:        PropTypes.string.isRequired,
  onChange:    PropTypes.func,
  placeholder: PropTypes.string,
  selected:    PropTypes.string,
};


class LoadingMessage extends Component {
  render() {
    var message = this.props.message || "Loading...";
    var heMessage = this.props.heMessage || "טוען מידע...";
    var classes = "loadingMessage sans-serif " + (this.props.className || "");
    return (<div className={classes}>
              <InterfaceText>
                <EnglishText>{message}</EnglishText>
                <HebrewText>{heMessage}</HebrewText>
              </InterfaceText>
            </div>);
  }
}
LoadingMessage.propTypes = {
  message:   PropTypes.string,
  heMessage: PropTypes.string,
  className: PropTypes.string
};


const CategoryAttribution = ({categories, linked = true, asEdition}) => {
  const attribution = Sefaria.categoryAttribution(categories);
  if (!attribution) { return null; }

  const en = asEdition ? attribution.englishAsEdition : attribution.english;
  const he = asEdition ? attribution.hebrewAsEdition : attribution.hebrew;
  const str = <ContentText text={{en, he}} defaultToInterfaceOnBilingual={true} />;

  const content = linked ?
      <a href={attribution.link}>{str}</a> : str;

  return <div className="categoryAttribution">{content}</div>;
};


class SheetTopicLink extends Component {
  handleTagClick(e) {
    e.preventDefault();
    this.props.setSheetTag(this.props.topic.slug);
  }
  render() {
    const { slug, en, he } = this.props.topic;
    return (
      <a href={`/topics/${slug}`} onClick={this.handleTagClick}>
        <InterfaceText text={{en:en, he:he}} />
      </a>
    );
  }
}
SheetTopicLink.propTypes = {
  topic:       PropTypes.shape({
                 en: PropTypes.string.isRequired,
                 he: PropTypes.string.isRequired,
                 slug: PropTypes.string.isRequired,
               }).isRequired,
  setSheetTag: PropTypes.func.isRequired
};


class SheetAccessIcon extends Component {
  render() {
    var sheet = this.props.sheet;
    return (sheet.status == "unlisted") ?
      (<i className="fa fa-lock" title={msg}></i>)
      : null;
  }
}
SheetAccessIcon.propTypes = {
  sheet: PropTypes.object.isRequired
};


class FeedbackBox extends Component {
  constructor(props) {
    super(props);
    this.state = {
      type: null,
      alertmsg: null,
      feedbackSent: false,
    };
  }
  sendFeedback() {
    if (!this.state.type) {
      this.setState({alertmsg: Sefaria._("Please select a feedback type")});
      return
    }

    if (!Sefaria._uid && !this.validateEmail($("#feedbackEmail").val())) {
      this.setState({alertmsg: Sefaria._("Please enter a valid email address")});
      return
    }

    let feedback = {
        refs: this.props.srefs || null,
        type: this.state.type,
        url: this.props.url || null,
        currVersions: this.props.currVersions,
        email: $("#feedbackEmail").val() || null,
        msg: $("#feedbackText").val(),
        uid: Sefaria._uid || null
    };
    let postData = {json: JSON.stringify(feedback)};
    const url = "/api/send_feedback";

    this.setState({feedbackSent: true});

    $.post(url, postData, function (data) {
        if (data.error) {
            alert(data.error);
        } else {
            console.log(data);
            Sefaria.track.event("Tools", "Send Feedback", this.props.url);
        }
    }.bind(this)).fail(function (xhr, textStatus, errorThrown) {
        alert(Sefaria._("Unfortunately, there was an error sending this feedback. Please try again or try reloading this page."));
        this.setState({feedbackSent: true});
    });
  }
  validateEmail(email) {
    const re = /^(([^<>()\[\]\\.,;:\s@"]+(\.[^<>()\[\]\\.,;:\s@"]+)*)|(".+"))@((\[[0-9]{1,3}\.[0-9]{1,3}\.[0-9]{1,3}\.[0-9]{1,3}])|(([a-zA-Z\-0-9]+\.)+[a-zA-Z]{2,}))$/;
    return re.test(email);
  }
  setType(event) {
    this.setState({type: event.target.value});
  }
  render() {
    if (this.state.feedbackSent) {
        return (
            <div className="feedbackBox sans-serif">
                <p className="int-en">Feedback sent!</p>
                <p className="int-he">משוב נשלח!</p>
            </div>
        )
    }
    return (
        <div className="feedbackBox sans-serif">
            <p className="int-en">Have some feedback? We would love to hear it.</p>
            <p className="int-he">אנחנו מעוניינים במשוב ממך</p>

            {this.state.alertmsg ?
                <div>
                    <p className="int-en">{this.state.alertmsg}</p>
                    <p className="int-he">{this.state.alertmsg}</p>
                </div>
                : null
            }

            <Dropdown
              name="feedbackType"
              options={[
                        {value: "content_issue",   label: Sefaria._("Report an issue with the text")},
                        {value: "translation_request",   label: Sefaria._("Request translation")},
                        {value: "bug_report",      label: Sefaria._("Report a bug")},
                        {value: "help_request",    label: Sefaria._("Get help")},
                        {value: "feature_request", label: Sefaria._("Request a feature")},
                        {value: "good_vibes",      label: Sefaria._("Give thanks")},
                        {value: "other",           label: Sefaria._("Other")},
                      ]}
              placeholder={Sefaria._("Select Type")}
              onChange={this.setType}
            />

            <textarea className="feedbackText" placeholder={Sefaria._("Describe the issue...")} id="feedbackText"></textarea>

            {!Sefaria._uid ?
                <div><input className="sidebarInput noselect" placeholder={Sefaria._("Email Address")} id="feedbackEmail" /></div>
                : null }

             <div className="button" role="button" onClick={() => this.sendFeedback()}>
                 <span className="int-en">Submit</span>
                 <span className="int-he">שליחה</span>
             </div>
        </div>
    );
  }
}


class ReaderMessage extends Component {
  // Component for determining user feedback on new element
  constructor(props) {
    super(props)
    var showNotification = Sefaria._inBrowser && !document.cookie.includes(this.props.messageName+"Accepted");
    this.state = {showNotification: showNotification};
  }
  setFeedback(status) {
    Sefaria.track.uiFeedback(this.props.messageName+"Accepted", status);
    $.cookie((this.props.messageName+"Accepted"), 1, {path: "/"});
    this.setState({showNotification: false});
  }
  render() {
    if (!this.state.showNotification) { return null; }
    return (
      <div className="readerMessageBox">
        <div className="readerMessage">
          <div className="int-en">{this.props.message}</div>
          <div className="button small" role="button" onClick={() => this.setFeedback('Like')}>{this.props.buttonLikeText}</div>
          <div className="button small" role="button" onClick={() => this.setFeedback('Dislike')}>{this.props.buttonDislikeText}</div>
        </div>
      </div>);
  }
}
ReaderMessage.propTypes = {
  messageName: PropTypes.string.isRequired,
  message: PropTypes.string.isRequired,
  buttonLikeText: PropTypes.string.isRequired,
  buttonDislikeText: PropTypes.string.isRequired,
};


class CookiesNotification extends Component {
  constructor(props) {
    super(props);
    const showNotification = /*!Sefaria._debug && */Sefaria._inBrowser && !document.cookie.includes("cookiesNotificationAccepted");

    this.state = {showNotification: showNotification};
  }
  setCookie() {
    $.cookie("cookiesNotificationAccepted", 1, {path: "/", expires: 20*365});
    this.setState({showNotification: false});
  }
  render() {
    if (!this.state.showNotification) { return null; }
    return (
      <div className="cookiesNotification">

          <span className="int-en">
            <span>We use cookies to give you the best experience possible on our site. Click OK to continue using Sefaria. <a href="/privacy-policy">Learn More</a>.</span>
            <span className='int-en button small white' onClick={this.setCookie}>OK</span>
          </span>
          <span className="int-he">
            <span>אנחנו משתמשים ב"עוגיות" כדי לתת למשתמשים את חוויית השימוש הטובה ביותר.
              <a href="/privacy-policy">קראו עוד בנושא</a>
            </span>
            <span className='int-he button small white' onClick={this.setCookie}>לחצו כאן לאישור</span>
          </span>

       </div>
    );
  }
}


const CommunityPagePreviewControls = ({date}) => {

  const dateStr = (date, offset) => {
    const d = new Date(date);
    d.setDate(d.getDate() + offset)

    return (
      (d.getMonth() + 1) + "/" +
      d.getDate() + "/" +
      d.getFullYear().toString().slice(2)
    );
  };

  const tomorrow = dateStr(date, 1);
  const yesterday = dateStr(date, -1)

  return (
    <div id="communityPagePreviewControls">
      <InterfaceText>You are previewing the Community page for </InterfaceText>
      <a className="date" href={"/admin/community-preview?date=" + date}>
        <InterfaceText>{date}</InterfaceText>
      </a>
      <div>
        <a href={"/admin/community-preview?date=" + yesterday}>
          <InterfaceText>{"« " + yesterday}</InterfaceText>
        </a>
        <a href={"/admin/community-preview?date=" + tomorrow}>
          <InterfaceText>{tomorrow + " »"}</InterfaceText>
        </a>
      </div>
      <div>
        <a href={"/admin/reset/community?next=" + date}>
          <InterfaceText>Refresh Cache</InterfaceText>
        </a>
      </div>
    </div>
  );
};


const SheetTitle = (props) => (
  <span className="title"
    role="heading"
    aria-level="1"
    contentEditable={props.editable}
    suppressContentEditableWarning={true}
    onBlur={props.editable ? props.blurCallback : null}
    style={{"direction": Sefaria.hebrew.isHebrew(props.title.stripHtml()) ? "rtl" :"ltr"}}
  >
  {props.title ? props.title.stripHtmlConvertLineBreaks() : ""}
  </span>
);
SheetTitle.propTypes = {
  title: PropTypes.string,
};


const SheetAuthorStatement = (props) => (
  <div className="authorStatement sans-serif" contentEditable={false} style={{ userSelect: 'none' }}>
    {props.children}
  </div>
);
SheetAuthorStatement.propTypes = {
  authorImage:      PropTypes.string,
  authorStatement:  PropTypes.string,
  authorUrl:        PropTypes.string,
};


const CollectionStatement = ({name, slug, image, children}) => (
  slug ?
    <div className="collectionStatement sans-serif" contentEditable={false} style={{ userSelect: 'none' }}>
      <div className="collectionListingImageBox imageBox">
        <a href={"/collections/" + slug}>
          <img className={classNames({collectionListingImage:1, "img-circle": 1, default: !image})} src={image || "/static/icons/collection.svg"} alt="Collection Logo"/>
        </a>
      </div>
      <a href={"/collections/" + slug}>{children ? children : name}</a>
    </div>
    :
    <div className="collectionStatement sans-serif" contentEditable={false} style={{ userSelect: 'none', display: 'none' }}>
      {children}
    </div>
);

const AdminToolHeader = function({title, validate, close}) {
  /*
  Save and Cancel buttons with a header using the `title` text.  Save button calls 'validate' and cancel button calls 'close'.
   */
  return    <div className="headerWithButtons">
              <h1 className="pageTitle">
                <InterfaceText>{title}</InterfaceText>
              </h1>
              <div className="end">
                <a onClick={close} id="cancel" className="button small transparent control-elem">
                  <InterfaceText>Cancel</InterfaceText>
                </a>
                <div onClick={validate} id="saveAccountSettings" className="button small blue control-elem" tabIndex="0" role="button">
                  <InterfaceText>Save</InterfaceText>
                </div>
              </div>
            </div>
}


const CategoryChooser = function({categories, update}) {
  /*
  Allows user to start from the top of the TOC and select a precise path through the category TOC using option menus.
  'categories' is initial list of categories specifying a path and 'update' is called with new categories after the user changes selection
   */
  const categoryMenu = useRef();

  const handleChange = function(e) {
    let newCategories = [];
    for (let i=0; i<categoryMenu.current.children.length; i++) {
      let el = categoryMenu.current.children[i].children[0];
      let elValue = el.options[el.selectedIndex].value;
      let possCategories = newCategories.concat([elValue]);
      if (!Sefaria.tocObjectByCategories(possCategories)) {
        // if possCategories are ["Talmud", "Prophets"], break out and leave newCategories as ["Talmud"]
        break;
      }
      newCategories.push(elValue);
    }
    update(newCategories); //tell parent of new values
  }

  let menus = [];

  //create a menu of first level categories
  let options = Sefaria.toc.map(function(child, key) {
    if (categories.length > 0 && categories[0] === child.category) {
      return <option key={key+1} value={categories[0]} selected>{categories[0]}</option>;
    }
    else {
      return <option key={key+1} value={child.category}>{child.category}</option>
    }
  });
  menus.push(options);

  //now add to menu second and/or third level categories found in categories
  for (let i=0; i<categories.length; i++) {
    let options = [];
    const tocObject = Sefaria.tocObjectByCategories(categories.slice(0, i+1));
    const subcats = !tocObject?.contents ? [] : tocObject.contents.filter(x => x.hasOwnProperty("category")); //Indices have 'categories' field and Categories have 'category' field which is their lastPath
    for (let j=0; j<subcats.length; j++) {
      const selected = categories.length >= i && categories[i+1] === subcats[j].category;
      options.push(<option key={j} value={subcats[j].category} selected={selected}>{subcats[j].category}</option>);
    }
    if (options.length > 0) {
      menus.push(options);
    }
  }
  return <div ref={categoryMenu}>
          {menus.map((menu, index) =>
            <div id="categoryChooserMenu">
              <select key={`subcats-${index}`} id={`subcats-${index}`} onChange={handleChange}>
              <option key="chooseCategory" value="Choose a category">Table of Contents</option>
              {menu}
              </select>
            </div>)}
         </div>
}


const TitleVariants = function({titles, update, options}) {
  /*
  Wrapper for ReactTags component.  `titles` is initial list of strings to populate ReactTags component
  and `update` is method to call after deleting or adding to titles. `options` is an object that can have
  the fields `onTitleDelete`, `onTitleAddition`, and `onTitleValidate` allowing overloading of TitleVariant's methods
   */
  const onTitleDelete = function(i) {
    const newTitles = titles.filter(t => t !== titles[i]);
    update(newTitles);
  }
  const onTitleAddition = function(title) {
    const newTitles = [].concat(titles, title);
    update(newTitles);
  }
  const onTitleValidate = function (title) {
    const validTitle = titles.every((item) => item.name !== title.name);
    if (!validTitle) {
      alert(title.name+" already exists.");
    }
    return validTitle;
  }

  return <div className="publishBox">
                <ReactTags
                    allowNew={true}
                    tags={titles}
                    onDelete={options?.onTitleDelete ? options.onTitleDelete : onTitleDelete}
                    placeholderText={Sefaria._("Add a title...")}
                    delimiters={["Enter", "Tab"]}
                    onAddition={options?.onTitleAddition ? options.onTitleAddition : onTitleAddition}
                    onValidate={options?.onTitleValidate ? options.onTitleValidate : onTitleValidate}
                  />
         </div>
}

const SheetMetaDataBox = (props) => (
  <div className="sheetMetaDataBox">
    {props.children}
  </div>
);

const DivineNameReplacer = ({setDivineNameReplacement, divineNameReplacement}) => {
  return (
      <div className="divineNameReplacer">
        <p className="sans-serif"><InterfaceText>Select how you would like to display the divine name in this sheet:</InterfaceText></p>

            <Dropdown
              name="divinename"
              options={[
                        {value: "noSub",   label: Sefaria._("No Substitution")},
                        {value: "yy",   label: 'יי'},
                        {value: "h",      label:'ה׳'},
                        {value: "ykvk",    label: 'יקוק'},
                      ]}
              placeholder={Sefaria._("Select Type")}
              onChange={(e) => setDivineNameReplacement((e.target.value))}
              preselected={divineNameReplacement}
            />
      </div>
  )

}
const Autocompleter = ({getSuggestions, showSuggestionsOnSelect, inputPlaceholder, inputValue, changeInputValue, selectedCallback,
                         buttonTitle, autocompleteClassNames }) => {
  /*
  Autocompleter component used in AddInterfaceInput and TopicSearch components.  Component contains an input box, a
  select menu that shows autcomplete suggestions, and a button.  To submit an autocomplete suggestion, user can press enter in the input box, or click on the button.
  `getSuggestions` is a callback function that is called whenever the user types in the input box, which causes the select menu to be populated.
  It returns an object with the necessary props of "currentSuggestions" and "showAddButton" and optional props "previewText" and "helperPromptText" (latter are used in Editor.jsx)
  `showSuggestionsOnSelect` is a boolean; if true, when the user selects an option from the suggestions,`getSuggestions` will be called. Useful when autocompleting a Ref in AddInterfaceInput.
  `inputPlaceholder` is the placeholder for the input component.
  `inputValue` and `changeInputValue` are passed from the parent so that when there is a change in the input box, the parent knows about it.  Useful in TopicSearch for the case "Create new topic: [new topic]"
  `selectedCallback` is a callback function called when the user submits an autocomplete suggestion.
  `autocompleteClassNames` are styling options
   */
  const [currentSuggestions, setCurrentSuggestions] = useState(null);
  const [previewText, setPreviewText] = useState(null);
  const [helperPromptText, setHelperPromptText] = useState(null);
  const [showAddButton, setShowAddButton] = useState(false);
  const [showCurrentSuggestions, setShowCurrentSuggestions] = useState(true);
  const [inputClassNames, setInputClassNames] = useState(classNames({selected: 0}));
  const suggestionEl = useRef(null);
  const inputEl = useRef(null);
  const buttonClassNames = classNames({button: 1, small: 1});

  const getWidthOfInput = () => {
    //Create a temporary div w/ all of the same styles as the input since we can't measure the input
    let tmp = document.createElement("div");
    const inputEl = document.querySelector('.addInterfaceInput input');
    const styles = window.getComputedStyle(inputEl);
    //Reduce function required b/c cssText returns "" on Firefox
    const cssText = Object.values(styles).reduce(
        (css, propertyName) =>
            `${css}${propertyName}:${styles.getPropertyValue(
                propertyName
            )};`
    );
    tmp.style.cssText = cssText

    //otherwise it will always return the width of container instead of the content
    tmp.style.removeProperty('width')
    tmp.style.removeProperty('min-width')
    tmp.style.removeProperty('min-inline-size')
    tmp.style.removeProperty('inline-size')

    tmp.innerHTML = inputEl.value.trim().replace(/&/g, '&amp;').replace(/</g, '&lt;').replace(/>/g, '&gt;');
    document.body.appendChild(tmp);
    const theWidth = tmp.getBoundingClientRect().width;
    document.body.removeChild(tmp);
    return theWidth;
  }

  useEffect(
    () => {
         const element = document.querySelector('.textPreviewSegment.highlight');
         if (element) {element.scrollIntoView({ behavior: 'smooth', block: 'nearest', inline: 'start' })}
    }, [previewText]
  )

  const resizeInputIfNeeded = () => {
    const currentWidth = getWidthOfInput();
    if (currentWidth > 350) {document.querySelector('.addInterfaceInput input').style.width = `${currentWidth+20}px`}
  }

  const processSuggestions = (resultsPromise) => {
    resultsPromise.then(results => {
      setCurrentSuggestions(results.currentSuggestions);
      setShowAddButton(results.showAddButton);
      setHelperPromptText(results.helperPromptText);
      if (!!results.previewText) {
        generatePreviewText(results.previewText);
      }
      if (!!results.helperPromptText) {
        document.querySelector('.addInterfaceInput input+span.helperCompletionText').style.insetInlineStart = `${getWidthOfInput()}px`;
      }
    });
  }

  const onChange = (input) => {
    setInputClassNames(classNames({selected: 0}));
    setShowCurrentSuggestions(true);
    processSuggestions(getSuggestions(input));
    resizeInputIfNeeded();
  }

  const handleOnClickSuggestion = (title) => {
      changeInputValue(title);
      setShowCurrentSuggestions(showSuggestionsOnSelect);
      if (showSuggestionsOnSelect) {
        processSuggestions(getSuggestions(title));
      }
      setInputClassNames(classNames({selected: 1}));
      resizeInputIfNeeded();
      inputEl.current.focus();
  }

  const Suggestion = ({title, color}) => {
    return(<option
              className="suggestion"
              onClick={(e)=>{
                  e.stopPropagation()
                  handleOnClickSuggestion(title)
                }
              }
              style={{"borderInlineStartColor": color}}
           >{title}</option>)

  }
  const mapSuggestions = (suggestions) => {
    const div = suggestions.map((suggestion, index) => (

        (<Suggestion
           title={suggestion.name}
           color={suggestion.border_color}
           key={index}
        />)

    ))

  return(div)
  }

  const handleSelection = () => {
    selectedCallback(inputValue, currentSuggestions);
    setPreviewText(null);
    setShowAddButton(false);
  }

  const onKeyDown = e => {
    if (e.key === 'Enter' && showAddButton) {
      handleSelection(inputValue, currentSuggestions);
    }

    else if (e.key === 'ArrowDown' && currentSuggestions && currentSuggestions.length > 0) {
      suggestionEl.current.focus();
      (suggestionEl.current).firstChild.selected = 'selected';
    }
    else
    {
      changeInputValue(inputEl.current.value);
    }
  }


  const generatePreviewText = (ref) => {
        Sefaria.getText(ref, {context:1, stripItags: 1}).then(text => {
           let segments = Sefaria.makeSegments(text, true);
           segments = Sefaria.stripImagesFromSegments(segments);
           const previewHTML =  segments.map((segment, i) => {
            {
              const heOnly = !segment.en;
              const enOnly = !segment.he;
              const overrideLanguage = (enOnly || heOnly) ? (heOnly ? "hebrew" : "english") : null;

              return(
                  <div
                      className={classNames({'textPreviewSegment': 1, highlight: segment.highlight, heOnly: heOnly, enOnly: enOnly})}
                      key={segment.ref}>
                    <sup><ContentText
                        text={{"en": segment.number, "he": Sefaria.hebrew.encodeHebrewNumeral(segment.number)}}
                        defaultToInterfaceOnBilingual={true}
                    /></sup> <ContentText html={{"he": segment.he+ " ", "en": segment.en+ " " }} defaultToInterfaceOnBilingual={!overrideLanguage} overrideLanguage={overrideLanguage} bilingualOrder={["en", "he"]}/>
                  </div>
              )
            }
          })
          setPreviewText(previewHTML);
        })
  }

   const checkEnterOnSelect = (e) => {
      if (e.key === 'Enter') {
          handleOnClickSuggestion(e.target.value);
      }
    }

  return(
    <div className={autocompleteClassNames} onClick={(e) => {e.stopPropagation()}} title={Sefaria._(buttonTitle)}>
      <input
          type="text"
          placeholder={Sefaria._(inputPlaceholder)}
          onKeyDown={(e) => onKeyDown(e)}
          onClick={(e) => {e.stopPropagation()}}
          onChange={(e) => onChange(e.target.value)}
          onBlur={(e) => setPreviewText(null) }
          value={inputValue}
          ref={inputEl}
          className={inputClassNames}

      /><span className="helperCompletionText sans-serif-in-hebrew">{helperPromptText}</span>
      {showAddButton ? <button className={buttonClassNames} onClick={(e) => {
                    handleSelection(inputValue, currentSuggestions)
                }}>{buttonTitle}</button> : null}

      {showCurrentSuggestions && currentSuggestions && currentSuggestions.length > 0 ?
          <div className="suggestionBoxContainer">
          <select
              ref={suggestionEl}
              className="suggestionBox"
              size={currentSuggestions.length}
              multiple
              onKeyDown={(e) => checkEnterOnSelect(e)}
          >
            {mapSuggestions(currentSuggestions)}
          </select>
          </div>
          : null
      }

      {previewText ?
          <div className="textPreviewContainer">
            <div className="textPreview">
              <div className="inner">{previewText}</div>
            </div>
          </div>

          : null

      }

    </div>
    )
}

export {
  CategoryHeader,
  SimpleInterfaceBlock,
  DangerousInterfaceBlock,
  SimpleContentBlock,
  SimpleLinkedBlock,
  BlockLink,
  CategoryColorLine,
  CategoryAttribution,
  CollectionStatement,
  CookiesNotification,
  CollectionListing,
  ColorBarBox,
  Dropdown,
  DropdownButton,
  DropdownModal,
  DropdownOptionList,
  FeedbackBox,
  FilterableList,
  FollowButton,
  GlobalWarningMessage,
  InterruptingMessage,
  Banner,
  InterfaceText,
  EnglishText,
  HebrewText,
  CommunityPagePreviewControls,
  LanguageToggleButton,
  Link,
  LoadingMessage,
  LoadingRing,
  LoginPrompt,
  NBox,
  NewsletterSignUpForm,
  Note,
  ProfileListing,
  ProfilePic,
  ReaderMessage,
  CloseButton,
  DisplaySettingsButton,
  MenuButton,
  SearchButton,
  SaveButton,
  SignUpModal,
  SheetListing,
  SheetAccessIcon,
  SheetTopicLink,
  TabView,
  TextBlockLink,
  ToggleSet,
  ToolTipped,
  TwoOrThreeBox,
  ResponsiveNBox,
  SheetMetaDataBox,
  SheetAuthorStatement,
  SheetTitle,
  InterfaceLanguageMenu,
  Autocompleter,
  DonateLink,
  DivineNameReplacer,
  AdminToolHeader,
  CategoryChooser,
  TitleVariants,
  requestWithCallBack,
  OnInView
};<|MERGE_RESOLUTION|>--- conflicted
+++ resolved
@@ -1,9 +1,5 @@
 //const React      = require('react');
-<<<<<<< HEAD
-import React, {useEffect, useRef, useState, useContext} from 'react';
-=======
 import React, {useContext, useEffect, useRef, useState} from 'react';
->>>>>>> 31dae100
 import ReactDOM from 'react-dom';
 import $ from './sefaria/sefariaJquery';
 import {CollectionsModal} from "./CollectionsWidget";
@@ -1079,11 +1075,11 @@
         const bottom = i === buttonsToDisplay.length - 1;
         const [buttonText, toggleAddingTopics] = buttonOptions[key];
         return (
-          <AdminEditorButton 
-            text={buttonText} 
-            top={top} 
+          <AdminEditorButton
+            text={buttonText}
+            top={top}
             bottom={bottom}
-            toggleAddingTopics={toggleAddingTopics} 
+            toggleAddingTopics={toggleAddingTopics}
           />
         );
       })}
@@ -1112,7 +1108,7 @@
                           "source": ["Add a source", toggleAddSource],
                           "section": ["Add section", toggleAddSection],
                           "reorder": ["Reorder sources", toggleReorderCategory],
-                          "edit": ["Edit", toggleEditCategory]};     
+                          "edit": ["Edit", toggleEditCategory]};
 
 
   let wrapper = "";
@@ -1132,9 +1128,9 @@
       wrapper = "headerWithAdminButtons";
       const adminClasses = classNames({adminButtons: 1, hiddenButtons});
         adminButtonsSpan = <AllAdminButtons
-        buttonOptions={buttonOptions} 
-        buttonsToDisplay={buttonsToDisplay} 
-        adminClasses={adminClasses} 
+        buttonOptions={buttonOptions}
+        buttonsToDisplay={buttonsToDisplay}
+        adminClasses={adminClasses}
       />;
     }
   }
@@ -1148,7 +1144,7 @@
      */
     const reorderingSources = data.length !== 0;
     const _filterAndSortRefs = (refs) => {
-        if (!refs) {   
+        if (!refs) {
             return [];
         }
         // a topic can be connected to refs in one language and not in another so filter out those that are not in current interface lang
@@ -1199,11 +1195,11 @@
     origDesc: data.description || {"en": "", "he": ""},
     origCategoryDesc: data.categoryDescription || {"en": "", "he": ""},
   };
-  
+
   const origWasCat = "displays-above" in data?.links;
-  
+
   return (
-    <TopicEditor 
+    <TopicEditor
       origData={origData}
       origWasCat={origWasCat}
       onCreateSuccess={(slug) => window.location.href = `"/topics/"${slug}`}
@@ -1227,9 +1223,9 @@
   };
 
   return (
-    <CategoryEditor 
-      origData={origData} 
-      close={toggle} 
+    <CategoryEditor
+      origData={origData}
+      close={toggle}
       origPath={data.slice(0, -1)}
     />
   );
