const React      = require('react');
const ReactDOM   = require('react-dom');
const $          = require('./sefaria/sefariaJquery');
const Sefaria    = require('./sefaria/sefaria');
const classNames = require('classnames');
const PropTypes  = require('prop-types');
import Component      from 'react-class';


class Link extends Component {
  handleClick(e) {
    e.preventDefault();
    this.props.onClick();
  }
  render() {
    return <a
              className={this.props.className}
              href={this.props.href}
              onClick={this.handleClick}
              title={this.props.title}>{this.props.children}</a>
  }
}
Link.propTypes = {
  href:    PropTypes.string.isRequired,
  onClick: PropTypes.func,
  title:   PropTypes.string.isRequired,
}


class GlobalWarningMessage extends Component {
  close() {
    Sefaria.globalWarningMessage = null;
    this.forceUpdate();
  }
  render() {
    return Sefaria.globalWarningMessage ?
      <div id="globalWarningMessage">
        <i className='close fa fa-times' onClick={this.close}></i>
        <div dangerouslySetInnerHTML={ {__html: Sefaria.globalWarningMessage} }></div>
      </div>
      : null;
  }
}


class ReaderNavigationMenuSection extends Component {
  render() {
    if (!this.props.content) { return null; }
    return (
      <div className="readerNavSection">

        {this.props.title ? (<h2>
          <span className="int-en">{this.props.title}</span>
          <span className="int-he">{this.props.heTitle}</span>
        </h2>) : null }
        {this.props.content}
      </div>
      );
  }
}
ReaderNavigationMenuSection.propTypes = {
  title:   PropTypes.string,
  heTitle: PropTypes.string,
  content: PropTypes.object
};


class TextBlockLink extends Component {
  // Monopoly card style link with category color at top
  render() {
    var index    = Sefaria.index(this.props.book);
    var category = this.props.category || (index ? index.primary_category : "Other");
    var style    = {"borderColor": Sefaria.palette.categoryColor(category)};
    var title    = this.props.title   || (this.props.showSections ? this.props.sref : this.props.book);
    var heTitle  = this.props.heTitle || (this.props.showSections ? this.props.heRef : index.heTitle);
    var subtitle = this.props.displayValue ? (
        <span className="blockLinkSubtitle">
            <span className="en">{this.props.displayValue}</span>
            <span className="he">{this.props.heDisplayValue}</span>
        </span>
    ) : null;

    var position = this.props.position || 0;
    var classes  = classNames({refLink: 1, blockLink: 1, recentItem: this.props.recentItem, calendarLink: (subtitle != null)});
    var url = "/" + Sefaria.normRef(this.props.sref);
    url += Object.keys(this.props.currVersions)
            .filter(vlang=>!!this.props.currVersions[vlang])
            .map((vlang)=>`&v${vlang}=${this.props.currVersions[vlang]}`)
            .join("")
            .replace("&","?");
    return (<a href={url} className={classes} data-ref={this.props.sref} data-ven={this.props.currVersions.en} data-vhe={this.props.currVersions.he} data-position={position} style={style}>
              <span className="en">{title}</span>
              <span className="he">{heTitle}</span>
                {subtitle}
             </a>);
  }
}
TextBlockLink.propTypes = {
  sref:            PropTypes.string.isRequired,
  currVersions:    PropTypes.object.isRequired,
  heRef:           PropTypes.string,
  book:            PropTypes.string,
  category:        PropTypes.string,
  title:           PropTypes.string,
  heTitle:         PropTypes.string,
  displayValue:    PropTypes.string,
  heDisplayValue:  PropTypes.string,
  showSections:    PropTypes.bool,
  recentItem:      PropTypes.bool,
  position:        PropTypes.number,
};
TextBlockLink.defaultProps = {
  currVersions: {en:null, he:null},
};


class LanguageToggleButton extends Component {
  toggle(e) {
    e.preventDefault();
    this.props.toggleLanguage();
  }
  render() {
    var url = this.props.url || "";
    return (<a href={url} className="languageToggle" onClick={this.toggle}>
              <span className="en"><img src="/static/img/aleph.svg" alt="Hebrew Language Toggle Icon" /></span>
              <span className="he"><img src="/static/img/aye.svg" alt="English Language Toggle Icon" /></span>
            </a>);
  }
}
LanguageToggleButton.propTypes = {
  toggleLanguage: PropTypes.func.isRequired,
  url:            PropTypes.string,
};


class BlockLink extends Component {
  render() {
    var interfaceClass = this.props.interfaceLink ? 'int-' : '';
    var cn = {blockLink: 1, inAppLink: this.props.inAppLink};
    var linkClass = this.props.title.toLowerCase().replace(" ", "-") + "-link";
    cn[linkClass] = 1;
    var classes = classNames(cn);
      return (<a className={classes} href={this.props.target}>
              {this.props.image ? <img src={this.props.image} alt="" /> : null}
              <span className={`${interfaceClass}en`}>{this.props.title}</span>
              <span className={`${interfaceClass}he`}>{this.props.heTitle}</span>
           </a>);
  }
}
BlockLink.propTypes = {
  title:         PropTypes.string,
  heTitle:       PropTypes.string,
  target:        PropTypes.string,
  image:         PropTypes.string,
  inAppLink:     PropTypes.bool,
  interfaceLink: PropTypes.bool
};
BlockLink.defaultProps = {
  interfaceLink: false
};


class ToggleSet extends Component {
  // A set of options grouped together.
  render() {
    var classes = {toggleSet: 1, separated: this.props.separated };
    classes[this.props.name] = 1;
    classes = classNames(classes);
    var value = this.props.name === "layout" ? this.props.currentLayout() : this.props.settings[this.props.name];
    var width = 100.0 - (this.props.separated ? (this.props.options.length - 1) * 3 : 0);
    var style = {width: (width/this.props.options.length) + "%"};
    var label = this.props.label ? (<span className="toggle-set-label">{this.props.label}</span>) : null;
    return (
      <div className={classes} role={this.props.role} aria-label={this.props.ariaLabel}>
          {label}
          <div>
        {
          this.props.options.map(function(option) {
            return (
              <ToggleOption
                name={option.name}
                key={option.name}
                set={this.props.name}
                role={option.role}
                ariaLable={option.ariaLabel}
                on={value == option.name}
                setOption={this.props.setOption}
                style={style}
                image={option.image}
                fa={option.fa}
                content={option.content} />);
          }.bind(this))
        }
          </div>
      </div>);
  }
}
ToggleSet.propTypes = {
  name:          PropTypes.string.isRequired,
  label:         PropTypes.string,
  setOption:     PropTypes.func.isRequired,
  currentLayout: PropTypes.func,
  settings:      PropTypes.object.isRequired,
  options:       PropTypes.array.isRequired,
  separated:     PropTypes.bool,
  role:          PropTypes.string,
  ariaLabel:     PropTypes.string
};


class ToggleOption extends Component {
  // A single option in a ToggleSet

  handleClick() {
    this.props.setOption(this.props.set, this.props.name);
    if (Sefaria.site) { Sefaria.track.event("Reader", "Display Option Click", this.props.set + " - " + this.props.name); }
  }
  checkKeyPress(e){
    if (e.keyCode === 39  || e.keyCode === 40) { //39 is right arrow -- 40 is down
        $(e.target).siblings(".toggleOption").attr("tabIndex","-1");
        $(e.target).attr("tabIndex","-1");
        $(e.target).next(".toggleOption").focus().attr("tabIndex","0");
    }
    else if (e.keyCode === 37 || e.keyCode === 38) { //37 is left arrow -- 38 is up
        $(e.target).siblings(".toggleOption").attr("tabIndex","-1");
        $(e.target).attr("tabIndex","-1");
        $(e.target).prev(".toggleOption").focus().attr("tabIndex","0");
    }
    else if (e.keyCode === 13) { //13 is enter
        $(e.target).trigger("click");
    }
    else if (e.keyCode === 9) { //9 is tab
        var lastTab = $("div[role='dialog']").find(':tabbable').last();
        var firstTab = $("div[role='dialog']").find(':tabbable').first();
        if (e.shiftKey) {
          if ($(e.target).is(firstTab)) {
            $(lastTab).focus();
            e.preventDefault();
          }
        }
        else {
          if ($(e.target).is(lastTab)) {
            $(firstTab).focus();
            e.preventDefault();
          }
        }
    }
    else if (e.keyCode === 27) { //27 is escape
        e.stopPropagation();
        $(".mask").trigger("click");
    }
  }
  render() {
    var classes = {toggleOption: 1, on: this.props.on };
    var tabIndexValue = this.props.on ? 0 : -1;
    var ariaCheckedValue = this.props.on ? "true" : "false";
    classes[this.props.name] = 1;
    classes = classNames(classes);
    var content = this.props.image ? (<img src={this.props.image} alt=""/>) :
                    this.props.fa ? (<i className={"fa fa-" + this.props.fa}></i>) :
                      (<span dangerouslySetInnerHTML={ {__html: this.props.content} }></span>);
    return (
      <div
        role={this.props.role}
        aria-label= {this.props.ariaLabel}
        tabIndex = {this.props.role == "radio"? tabIndexValue : "0"}
        aria-checked={ariaCheckedValue}
        className={classes}
        style={this.props.style}
        onKeyDown={this.checkKeyPress}
        onClick={this.handleClick}>
        {content}
      </div>);
  }
}


class ReaderNavigationMenuSearchButton extends Component {
  render() {
    return (<span className="readerNavMenuSearchButton" onClick={this.props.onClick}>
      <img src="/static/icons/iconmonstr-magnifier-2.svg" />
    </span>);
  }
}


class ReaderNavigationMenuMenuButton extends Component {
  render() {
    var isheb = this.props.interfaceLang == "hebrew";
    var icon = this.props.compare ? (isheb ?
      <i className="fa fa-chevron-right"></i> : <i className="fa fa-chevron-left"></i>) :
        (<i className="fa fa-bars"></i>);
    return (<span className="readerNavMenuMenuButton" onClick={this.props.onClick}>{icon}</span>);
  }
}
ReaderNavigationMenuMenuButton.propTypes = {
  onClick: PropTypes.func,
  compare: PropTypes.bool,
  interfaceLang: PropTypes.string
}


class ReaderNavigationMenuCloseButton extends Component {
  onClick(e) {
    e.preventDefault();
    this.props.onClick();
  }
  render() {
    if (this.props.icon == "circledX"){
      var icon = <img src="/static/img/circled-x.svg" />;
    } else if (this.props.icon == "chevron") {
      var icon = <i className="fa fa-chevron-left"></i>
    } else {
      var icon = "×";
    }
    var classes = classNames({readerNavMenuCloseButton: 1, circledX: this.props.icon === "circledX"});
    var url = this.props.url || "";
    return (<a href={url} className={classes} onClick={this.onClick}>{icon}</a>);
  }
}


class ReaderNavigationMenuDisplaySettingsButton extends Component {
  render() {
    var style = this.props.placeholder ? {visibility: "hidden"} : {};
    return (<div
              className="readerOptions"
              tabIndex="0"
              role="button"
              aria-haspopup="true"
              style={style}
              onClick={this.props.onClick}
              onKeyPress={function(e) {e.charCode == 13 ? this.props.onClick(e):null}.bind(this)}>
                <img src="/static/img/ayealeph.svg" alt="Toggle Reader Menu Display Settings" style={style} />
            </div>);
  }
}
ReaderNavigationMenuDisplaySettingsButton.propTypes = {
  onClick: PropTypes.func,
  placeholder: PropTypes.bool,
}


class CategoryColorLine extends Component {
  render() {
    var style = {backgroundColor: Sefaria.palette.categoryColor(this.props.category)};
    return (<div className="categoryColorLine" style={style}></div>);
  }
}


class Note extends Component {
  // Public or private note in the Sidebar.
  render() {
    var authorInfo = this.props.ownerName && !this.props.isMyNote ?
        (<div className="noteAuthorInfo">
          <a href={this.props.ownerProfileUrl}>
            <img className="noteAuthorImg" src={this.props.ownerImageUrl} />
          </a>
          <a href={this.props.ownerProfileUrl} className="noteAuthor">{this.props.ownerName}</a>
        </div>) : null;

      var buttons = this.props.isMyNote ?
                    (<div className="noteButtons">
                      <i className="editNoteButton fa fa-pencil" title="Edit Note" onClick={this.props.editNote} ></i>
                    </div>) : null;

      var text = Sefaria.util.linkify(this.props.text);
      text = text.replace(/\n/g, "<br />");

      return (<div className="note">
                {buttons}
                {authorInfo}
                <div className="noteContent">
                  <span className="noteText" dangerouslySetInnerHTML={{__html:text}}></span>
                </div>
              </div>);
  }
}
Note.propTypes = {
  text:            PropTypes.string.isRequired,
  ownerName:       PropTypes.string,
  ownerImageUrl:   PropTypes.string,
  ownerProfileUrl: PropTypes.string,
  isPrivate:       PropTypes.bool,
  isMyNote:        PropTypes.bool,
  editNote:        PropTypes.func
};


class LoginPrompt extends Component {
  render() {
    var nextParam = "?next=" + Sefaria.util.currentPath();
    return (
      <div className="loginPrompt">
        <div className="loginPromptMessage">
          <span className="int-en">Please log in to use this feature.</span>
          <span className="int-he">עליך להיות מחובר בכדי להשתמש באפשרות זו.</span>
        </div>
        <a className="button" href={"/login" + nextParam}>
          <span className="int-en">Log In</span>
          <span className="int-he">התחבר</span>
        </a>
        <a className="button" href={"/register" + nextParam}>
          <span className="int-en">Sign Up</span>
          <span className="int-he">הרשם</span>
        </a>
      </div>);
  }
}
LoginPrompt.propTypes = {
  fullPanel: PropTypes.bool,
};


class InterruptingMessage extends Component {
  constructor(props) {
    super(props);
    this.displayName = 'InterruptingMessage';
    this.state = {
      timesUp: false,
      animationStarted: false
    };
  }
  componentDidMount() {
    this.delayedShow();
  }
  delayedShow() {
    setTimeout(function() {
      this.setState({timesUp: true});
      $("#interruptingMessage .button").click(this.close);
      $("#interruptingMessage .trackedAction").click(this.trackAction);
      this.delayedFadeIn();
    }.bind(this), 1000);
  }
  delayedFadeIn() {
    setTimeout(function() {
      this.setState({animationStarted: true});
      this.trackOpen();
    }.bind(this), 50);
  }
  close() {
    this.markAsRead();
    this.props.onClose();
  }
  trackOpen() {
    Sefaria.track.event("Interrupting Message", "open", this.props.messageName, { nonInteraction: true });
  }
  trackAction() {
    Sefaria.track.event("Interrupting Message", "action", this.props.messageName, { nonInteraction: true });
  }
  markAsRead() {
    Sefaria._api("/api/interrupting-messages/read/" + this.props.messageName, function (data) {});
    var cookieName = this.props.messageName + "_" + this.props.repetition;
    $.cookie(cookieName, true, { path: "/", expires: 14 });
    Sefaria.track.event("Interrupting Message", "read", this.props.messageName, { nonInteraction: true });
    Sefaria.interruptingMessage = null;
  }
  render() {
    return this.state.timesUp ?
      <div id="interruptingMessageBox" className={this.state.animationStarted ? "" : "hidden"}>
        <div id="interruptingMessageOverlay" onClick={this.close}></div>
        <div id="interruptingMessage">
          <div id="interruptingMessageContentBox">
            <div id="interruptingMessageClose" onClick={this.close}>×</div>
            <div id="interruptingMessageContent" dangerouslySetInnerHTML={ {__html: this.props.messageHTML} }></div>
          </div>
        </div>
      </div>
      : null;
  }
}
InterruptingMessage.propTypes = {
  messageName: PropTypes.string.isRequired,
  messageHTML: PropTypes.string.isRequired,
  repetition:  PropTypes.number.isRequired,
  onClose:     PropTypes.func.isRequired
};


class ThreeBox extends Component {
  // Wrap a list of elements into a three column table
  render() {
      var content = this.props.content;
      var length = content.length;
      if (length % 3) {
          length += (3-length%3);
      }
      content.pad(length, "");
      var threes = [];
      for (var i=0; i<length; i+=3) {
        threes.push([content[i], content[i+1], content[i+2]]);
      }
      return (
        <table className="gridBox threeBox">
          <tbody>
          {
            threes.map(function(row, i) {
              return (
                <tr key={i}>
                  {row[0] ? (<td>{row[0]}</td>) : null}
                  {row[1] ? (<td>{row[1]}</td>) : null}
                  {row[2] ? (<td>{row[2]}</td>) : null}
                </tr>
              );
            })
          }
          </tbody>
        </table>
      );
  }
}


class TwoBox extends Component {
  // Wrap a list of elements into a three column table
  render() {
      var content = this.props.content;
      var length = content.length;
      if (length % 2) {
          length += (2-length%2);
      }
      content.pad(length, "");
      var twos = [];
      for (var i=0; i<length; i+=2) {
        twos.push([content[i], content[i+1]]);
      }
      return (
        <table className="gridBox twoBox">
          <tbody>
          {
            twos.map(function(row, i) {
              return (
                <tr key={i}>
                  {row[0] ? (<td>{row[0]}</td>) : <td className="empty"></td>}
                  {row[1] ? (<td>{row[1]}</td>) : <td className="empty"></td>}
                </tr>
              );
            })
          }
          </tbody>
        </table>
      );
  }
}
TwoBox.propTypes = {
  content: PropTypes.array.isRequired
};


class TwoOrThreeBox extends Component {
  // Wrap a list of elements into a two or three column table, depending on window width
  render() {
      var threshhold = this.props.threshhold;
      if (this.props.width > threshhold) {
        return (<ThreeBox content={this.props.content} />);
      } else {
        return (<TwoBox content={this.props.content} />);
      }
  }
}
TwoOrThreeBox.propTypes = {
  content:    PropTypes.array.isRequired,
  width:      PropTypes.number.isRequired,
  threshhold: PropTypes.number
};
TwoOrThreeBox.defaultProps = {
  threshhold: 500
};


class Dropdown extends Component {
  constructor(props) {
    super(props);
    this.state = {
      optionsOpen: false,
      selected: null
    };
  }
  select(option) {
    this.setState({selected: option, optionsOpen: false});
    this.props.onSelect && this.props.onSelect(option.value);
  }
  toggle() {
    this.setState({optionsOpen: !this.state.optionsOpen});
  }
  render() {
    return (
        <div className="dropdown sans">
          <div className="dropdownMain noselect" onClick={this.toggle}>
            <i className="dropdownOpenButton noselect fa fa-caret-down"></i>
            {this.state.selected ? this.state.selected.label : this.props.placeholder }
          </div>
          {this.state.optionsOpen ?
            <div className="dropdownListBox noselect">
              <div className="dropdownList noselect">
                {this.props.options.map(function(option) {
                  var onClick = this.select.bind(null, option);
                  var classes = classNames({dropdownOption: 1, selected: this.state.selected && this.state.selected.value == option.value});
                  return <div className={classes} onClick={onClick} key={option.value}>{option.label}</div>
                }.bind(this))}
              </div>
            </div>
          : null}
        </div>);
  }
}
Dropdown.propTypes = {
  options:     PropTypes.array.isRequired, // Array of {label, value}
  onSelect:    PropTypes.func,
  placeholder: PropTypes.string,
  selected:    PropTypes.string,
};


class LoadingMessage extends Component {
  render() {
    var message = this.props.message || "Loading...";
    var heMessage = this.props.heMessage || "טוען מידע...";
    var classes = "loadingMessage " + (this.props.className || "");
    return (<div className={classes}>
              <span className="int-en">{message}</span>
              <span className="int-he">{heMessage}</span>
            </div>);
  }
}
LoadingMessage.propTypes = {
  message:   PropTypes.string,
  heMessage: PropTypes.string,
  className: PropTypes.string
};


class TestMessage extends Component {
  // Modal explaining development status with links to send feedback or go back to the old site
  render() {
    return (
      <div className="testMessageBox">
        <div className="overlay" onClick={this.props.hide} ></div>
        <div className="testMessage">
          <div className="title">The new Sefaria is still in development.<br />Thank you for helping us test and improve it.</div>
          <a href="mailto:hello@sefaria.org" target="_blank" className="button">Send Feedback</a>
          <div className="button" onClick={null} >Return to Old Sefaria</div>
        </div>
      </div>);
  }
}
TestMessage.propTypes = {
  hide:   PropTypes.func
};


class CategoryAttribution extends Component {
  render() {
    var attribution = Sefaria.categoryAttribution(this.props.categories);
    if (!attribution) { return null; }
    var linkedContent = <a href={attribution.link} className="outOfAppLink">
                          <span className="en">{attribution.english}</span>
                          <span className="he">{attribution.hebrew}</span>
                        </a>;
    var unlinkedContent = <span>
                            <span className="en">{attribution.english}</span>
                            <span className="he">{attribution.hebrew}</span>
                          </span>
    return <div className="categoryAttribution">
            {this.props.linked ? linkedContent : unlinkedContent}
           </div>;
  }
}
CategoryAttribution.propTypes = {
  categories: PropTypes.array.isRequired,
  linked:     PropTypes.bool,
};
CategoryAttribution.defaultProps = {
  linked:     true,
}


class SheetTagLink extends Component {
  handleTagClick(e) {
    e.preventDefault();
    this.props.setSheetTag(this.props.tag);
  }
  render() {
    return (<a href={`/sheets/tags/${this.props.tag}`} onClick={this.handleTagClick}>{this.props.tag}</a>);
  }
}
SheetTagLink.propTypes = {
  tag:   PropTypes.string.isRequired,
  setSheetTag: PropTypes.func.isRequired
};


class SheetAccessIcon extends Component {
  render() {
    var sheet = this.props.sheet;
    var msg = "group" in sheet ? "Listed for Group members only" : "Private";
    return (sheet.status == "unlisted") ?
      (<i className="fa fa-lock" title={msg}></i>)
      : null;
  }
}
SheetAccessIcon.propTypes = {
  sheet: PropTypes.object.isRequired
};


<<<<<<< HEAD
=======
class FeedbackBox extends Component {
  constructor(props) {
    super(props);
    this.state = {
      type: null,
      alertmsg: null,
      feedbackSent: false,

    };
  }
  sendFeedback() {

    if (!this.state.type) {
      this.setState({alertmsg: "Please select a feedback type"});
      return
    }

    if (!Sefaria._uid && !this.validateEmail($("#feedbackEmail").val())) {
      this.setState({alertmsg: "Please enter a valid email address"});
      return
    }

    var feedback = {
        refs: this.props.srefs || null,
        type: this.state.type,
        url: this.props.url || null,
        currVersions: this.props.currVersions,
        email: $("#feedbackEmail").val() || null,
        msg: $("#feedbackText").val(),
        uid: Sefaria._uid || null
    };
    var postData = {json: JSON.stringify(feedback)};
      var url = "/api/send_feedback";

    this.setState({feedbackSent: true});

    $.post(url, postData, function (data) {
        if (data.error) {
            alert(data.error);
        } else {
            console.log(data)
            Sefaria.track.event("Tools", "Send Feedback", this.props.url);
        }
    }.bind(this)).fail(function (xhr, textStatus, errorThrown) {
        alert("Unfortunately, there was an error sending this feedback. Please try again or try reloading this page.");
    });

  }
  validateEmail(email) {
    var re = /^(([^<>()\[\]\\.,;:\s@"]+(\.[^<>()\[\]\\.,;:\s@"]+)*)|(".+"))@((\[[0-9]{1,3}\.[0-9]{1,3}\.[0-9]{1,3}\.[0-9]{1,3}])|(([a-zA-Z\-0-9]+\.)+[a-zA-Z]{2,}))$/;
    return re.test(email);
  }
  setType(type) {
    this.setState({type: type});
  }


  render() {

    if (this.state.feedbackSent) {
        return (
            <div className="feedbackBox">
                <p className="int-en">Feedback sent!</p>
                <p className="int-he">  </p>
            </div>
        )
    }
    return (
        <div className="feedbackBox">
            <p className="int-en">Have some feedback? We would love to hear it.</p>
            <p className="int-he">אנחנו מעוניינים במשוב ממך</p>
            
            {this.state.alertmsg ?  
                <div>
                    <p className="int-en">{this.state.alertmsg}</p>
                    <p className="int-he">{this.state.alertmsg}</p>
                </div>
                : null
            }


            <Dropdown
              options={[
                        {value: "content_issue",   label: "Report an issue with the text"},
                        {value: "bug_report",      label: "Report a bug"},
                        {value: "help_request",    label: "Get help"},
                        {value: "feature_request", label: "Request a feature"},
                        {value: "good_vibes",      label: "Give thanks"},
                        {value: "other",           label: "Other"},
                      ]}
              placeholder={"Select Type"}
              onSelect={this.setType}
            />

            <textarea className="feedbackText" placeholder="Describe the issue..." id="feedbackText"></textarea>

            {!Sefaria._uid ?
                <div className="int-en"><input className="sidebarInput noselect" placeholder="Email Address" id="feedbackEmail" /></div>
                : null }

             <div className="button int-en" role="button" onClick={() => this.sendFeedback()}>Submit</div>
             <div className="button int-he" role="button" onClick={() => this.sendFeedback()}>שלח</div>

        </div>
    );
  }
}

>>>>>>> 313c7b01

class ReaderMessage extends Component {
  // Component for determining user feedback on new element
  constructor(props) {
    super(props)
    var showNotification = Sefaria._inBrowser && !document.cookie.includes(this.props.messageName+"Accepted");
    this.state = {showNotification: showNotification};
  }
  setFeedback(status) {
    Sefaria.track.uiFeedback(this.props.messageName+"Accepted", status);
    $.cookie((this.props.messageName+"Accepted"), 1, {path: "/"});
    this.setState({showNotification: false});
  }
  render() {
    if (!this.state.showNotification) { return null; }
    return (
      <div className="readerMessageBox">
        <div className="readerMessage">
          <div className="int-en">{this.props.message}</div>
          <div className="button small" role="button" onClick={() => this.setFeedback('Like')}>{this.props.buttonLikeText}</div>
          <div className="button small" role="button" onClick={() => this.setFeedback('Dislike')}>{this.props.buttonDislikeText}</div>
        </div>
      </div>);
  }
}
ReaderMessage.propTypes = {
  messageName: PropTypes.string.isRequired,
  message: PropTypes.string.isRequired,
  buttonLikeText: PropTypes.string.isRequired,
  buttonDislikeText: PropTypes.string.isRequired,
};


class CookiesNotification extends Component {
  constructor(props) {
    super(props)
    var showNotification = !Sefaria._debug && Sefaria._inBrowser && !document.cookie.includes("cookiesNotificationAccepted");
    
    this.state = {showNotification: showNotification};
  }
  setCookie() {
    $.cookie("cookiesNotificationAccepted", 1, {path: "/"});
    this.setState({showNotification: false});
  }
  render() {
    if (!this.state.showNotification) { return null; }
    return (
      <div className="cookiesNotification">
          
          <div>
            <span className="int-en">We use cookies to give you the best experience possible on our site. Click OK to continue using Sefaria. <a href="/privacy-policy">Learn More</a>.</span>
            <span className='int-en button small white' onClick={this.setCookie}>OK</span>
          </div>   
          <div>
            <span className="int-he">אנחנו משתמשים בעוגיות כדי לתת למשתמשים את חווית השימוש הטובה ביותר. לחץ כאן לאישור. <a href="/privacy-policy">קרא עוד בנושא</a>.</span>
            <span className='int-he button small white' onClick={this.setCookie}>כאן</span>
          </div>

       </div>
    );
  }
}



module.exports.BlockLink                                 = BlockLink;
module.exports.CategoryColorLine                         = CategoryColorLine;
module.exports.CategoryAttribution                       = CategoryAttribution;
module.exports.CookiesNotification                       = CookiesNotification;
module.exports.Dropdown                                  = Dropdown;
module.exports.FeedbackBox                               = FeedbackBox;
module.exports.GlobalWarningMessage                      = GlobalWarningMessage;
module.exports.InterruptingMessage                       = InterruptingMessage;
module.exports.LanguageToggleButton                      = LanguageToggleButton;
module.exports.Link                                      = Link;
module.exports.LoadingMessage                            = LoadingMessage;
module.exports.LoginPrompt                               = LoginPrompt;
module.exports.Note                                      = Note;
module.exports.ReaderMessage                             = ReaderMessage;
module.exports.ReaderNavigationMenuCloseButton           = ReaderNavigationMenuCloseButton;
module.exports.ReaderNavigationMenuDisplaySettingsButton = ReaderNavigationMenuDisplaySettingsButton;
module.exports.ReaderNavigationMenuMenuButton            = ReaderNavigationMenuMenuButton;
module.exports.ReaderNavigationMenuSection               = ReaderNavigationMenuSection;
module.exports.ReaderNavigationMenuSearchButton          = ReaderNavigationMenuSearchButton;
module.exports.SheetAccessIcon                           = SheetAccessIcon;
module.exports.SheetTagLink                              = SheetTagLink;
module.exports.TextBlockLink                             = TextBlockLink;
module.exports.TestMessage                               = TestMessage;
module.exports.ThreeBox                                  = ThreeBox;
module.exports.ToggleSet                                 = ToggleSet;
module.exports.TwoBox                                    = TwoBox;
module.exports.TwoOrThreeBox                             = TwoOrThreeBox;<|MERGE_RESOLUTION|>--- conflicted
+++ resolved
@@ -705,8 +705,6 @@
 };
 
 
-<<<<<<< HEAD
-=======
 class FeedbackBox extends Component {
   constructor(props) {
     super(props);
@@ -815,7 +813,6 @@
   }
 }
 
->>>>>>> 313c7b01
 
 class ReaderMessage extends Component {
   // Component for determining user feedback on new element
