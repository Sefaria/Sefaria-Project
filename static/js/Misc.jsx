--- conflicted
+++ resolved
@@ -828,16 +828,12 @@
   onMouseLeave() {
     this.setState({hovering: false});
   }
-<<<<<<< HEAD
-  onClick() {
+  onClick(e) {
+    e.stopPropagation();
     if (!Sefaria._uid) {
         this.props.toggleSignUpModal();
         return;
     }
-=======
-  onClick(e) {
-    e.stopPropagation();
->>>>>>> 860938f2
     if (this.state.following) {
       this._post_unfollow();
       this.setState({following: false});
@@ -910,29 +906,6 @@
 }
 
 
-<<<<<<< HEAD
-const ProfileListing = ({ uid, url, image, name, is_followed, position, organization, toggleSignUpModal}) => (
-  <div className="authorByLine">
-    <div className="authorByLineImage">
-      <a href={url}>
-        <img className="smallProfileImage" src={image} alt={name}/>
-      </a>
-    </div>
-    <div className="authorByLineText">
-      <SimpleLinkedBlock classes="authorName" aclasses="systemText" url={url}
-        en={name} he={name}>
-        <FollowButton large={false} uid={uid} following={is_followed} toggleSignUpModal={toggleSignUpModal}/>
-      </SimpleLinkedBlock>
-      {
-        !!organization ? <SimpleInterfaceBlock
-          classes="systemText authorPosition" en={organization}
-          he={organization}
-        />:null
-      }
-    </div>
-  </div>
-);
-=======
 class ProfileListing extends Component {
   openProfile(e) {
     e.preventDefault();
@@ -974,7 +947,6 @@
     );
   }
 }
->>>>>>> 860938f2
 ProfileListing.propTypes = {
   uid:         PropTypes.number.isRequired,
   url:         PropTypes.string.isRequired,
