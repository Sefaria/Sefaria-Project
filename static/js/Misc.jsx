--- conflicted
+++ resolved
@@ -351,11 +351,7 @@
 
 const FilterableList = ({
   filterFunc, sortFunc, renderItem, sortOptions, getData, data, renderEmptyList,
-<<<<<<< HEAD
-  renderHeader, renderFooter, showFilterHeader, refreshData,
-=======
   renderHeader, renderFooter, showFilterHeader, refreshData, initialFilter,
->>>>>>> 9b87a0f3
   scrollableElement, pageSize, onDisplayedDataChange, initialRenderSize,
   bottomMargin, containerClass
 }) => {
