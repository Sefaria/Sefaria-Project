--- conflicted
+++ resolved
@@ -2863,13 +2863,8 @@
       <div className="cookiesNotification">
 
           <span className="int-en">
-<<<<<<< HEAD
             <span>We use cookies to give you the best experience possible on our site. Click OK to continue using Sefaria. <a href="/privacy-policy">Learn More</a>.</span>
             <div className="button small white int-en" onClick={this.setCookie} onKeyDown={handleKeyboardClick(this.setCookie)} role="button" tabIndex="0">OK</div>
-=======
-            <span>We use cookies to give you the best experience possible on our site. Click OK to continue using Sefaria. <a href={privacyPolicyLink} data-target-module={Sefaria.LIBRARY_MODULE}>Learn More</a>.</span>
-            <span className='int-en button small white' onClick={this.setCookie}>OK</span>
->>>>>>> c0a95fff
           </span>
           <span className="int-he">
             <span>אנחנו משתמשים ב"עוגיות" כדי לתת למשתמשים את חוויית השימוש הטובה ביותר.
