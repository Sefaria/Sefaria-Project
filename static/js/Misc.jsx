--- conflicted
+++ resolved
@@ -1783,13 +1783,8 @@
   });
   const created = Sefaria.util.localeDate(sheet.created);
   const underInfo = infoUnderneath ? [
-<<<<<<< HEAD
       sheet.status !== 'public' ? (<span className="unlisted"><img src="/static/img/eye-slash.svg" alt={Sefaria._("Not published")}/><span>{Sefaria._("Not Published")}</span></span>) : undefined,
-      showAuthorUnderneath ? (<a href={sheet.ownerProfileUrl} data-target-module={Sefaria.SHEETS_MODULE} target={openInNewTab ? "_blank" : "_self"}>{sheet.ownerName}</a>) : undefined,
-=======
-      sheet.status !== 'public' ? (<span className="unlisted"><img src="/static/img/eye-slash.svg"/><span>{Sefaria._("Not Published")}</span></span>) : undefined,
       showAuthorUnderneath ? (<a href={sheet.ownerProfileUrl} data-target-module={Sefaria.VOICES_MODULE} target={openInNewTab ? "_blank" : "_self"}>{sheet.ownerName}</a>) : undefined,
->>>>>>> 12c5f399
       views,
       created,
       collections.length ? collections : undefined,
@@ -1900,15 +1895,9 @@
   // Public or private note in the Sidebar.
   render() {
     var authorInfo = this.props.ownerName && !this.props.isMyNote ?
-<<<<<<< HEAD
         (<div className="noteAuthorInfo">
-          <a href={this.props.ownerProfileUrl} data-target-module={Sefaria.SHEETS_MODULE}>
+          <a href={this.props.ownerProfileUrl} data-target-module={Sefaria.VOICES_MODULE}>
             <img className="noteAuthorImg" src={this.props.ownerImageUrl} alt={Sefaria._("Note author profile picture")} />
-=======
-        (        <div className="noteAuthorInfo">
-          <a href={this.props.ownerProfileUrl} data-target-module={Sefaria.VOICES_MODULE}>
-            <img className="noteAuthorImg" src={this.props.ownerImageUrl} />
->>>>>>> 12c5f399
           </a>
           <a href={this.props.ownerProfileUrl} className="noteAuthor" data-target-module={Sefaria.VOICES_MODULE}>{this.props.ownerName}</a>
         </div>) : null;
@@ -2989,13 +2978,8 @@
   slug ?
     <div className="collectionStatement sans-serif" contentEditable={false} style={{ userSelect: 'none' }}>
       <div className="collectionListingImageBox imageBox">
-<<<<<<< HEAD
-        <a href={"/sheets/collections/" + slug} data-target-module={Sefaria.SHEETS_MODULE}>
+        <a href={"/sheets/collections/" + slug} data-target-module={Sefaria.VOICES_MODULE}>
           <img className={classNames({collectionListingImage:1, "img-circle": 1, default: !image})} src={image || "/static/icons/collection.svg"} alt={Sefaria._("Collection Logo")}/>
-=======
-        <a href={"/collections/" + slug} data-target-module={Sefaria.VOICES_MODULE}>
-          <img className={classNames({collectionListingImage:1, "img-circle": 1, default: !image})} src={image || "/static/icons/collection.svg"} alt="Collection Logo"/>
->>>>>>> 12c5f399
         </a>
       </div>
       <a href={"/collections/" + slug} data-target-module={Sefaria.VOICES_MODULE}>{children ? children : name}</a>
