//const React      = require('react');
import React, {useContext, useEffect, useRef, useState} from 'react';
import ReactDOM from 'react-dom';
import $ from './sefaria/sefariaJquery';
import {CollectionsModal} from "./CollectionsWidget";
import Sefaria from './sefaria/sefaria';
import classNames from 'classnames';
import PropTypes from 'prop-types';
import Component from 'react-class';
import { usePaginatedDisplay } from './Hooks';
import {ContentLanguageContext, AdContext, StrapiDataContext} from './context';
import ReactCrop from 'react-image-crop';
import 'react-image-crop/dist/ReactCrop.css';
import {ContentText} from "./ContentText";
import ReactTags from "react-tag-autocomplete";
import {AdminEditorButton, useEditToggle} from "./AdminEditor";
import {CategoryEditor, ReorderEditor} from "./CategoryEditor";
import {refSort} from "./TopicPage";
import {TopicEditor} from "./TopicEditor";
import {generateContentForModal, SignUpModalKind} from './sefaria/signupModalContent';
import {SourceEditor} from "./SourceEditor";
import Cookies from "js-cookie";
import {EditTextInfo} from "./BookPage";
import ReactMarkdown from 'react-markdown';
import TrackG4 from "./sefaria/trackG4";
import { ReaderApp } from './ReaderApp'; 

/**
 * Component meant to simply denote a language specific string to go inside an InterfaceText element
 * ```
 * <InterfaceText>
 *     <EnglishText>lorem ipsum</EnglishText>
 *     <HebrewText>lorem ipsum</HebrewText>
 * </InterfaceText>
 * ```
 * @param children
 * @returns {JSX.Element}
 * @constructor
 */
const HebrewText = ({children}) => (
    <>{children}</>
);
const EnglishText = ({children}) => (
    <>{children}</>
);

const AvailableLanguages = () => {
  return {"english" : EnglishText, "hebrew": HebrewText};
};
const AvailableLanguagesValidator = (children, key, componentName, location, propFullName) => {
    if (!(children[key].type && (Object.values(AvailableLanguages()).indexOf(children[key].type) != -1) )) {
      return new Error(
        'Invalid prop `' + propFullName + '` supplied to' +
        ' `' + componentName + '`. Validation failed.'
      );
    }
};
const __filterChildrenByLanguage = (children, language) => {
  let chlArr = React.Children.toArray(children);
  let currLangComponent = AvailableLanguages()[language];
  let newChildren = chlArr.filter(x=> x.type == currLangComponent);
  return newChildren;
};


const InterfaceText = ({text, html, markdown, children, context, disallowedMarkdownElements=[]}) => {
  /**
   * Renders a single span for interface string with either class `int-en`` or `int-he` depending on Sefaria.interfaceLang.
   *  If passed explicit text or html objects as props with "en" and/or "he", will only use those to determine correct text or fallback text to display.
   *  Otherwise:
   * `children` can be the English string, which will be translated with Sefaria._ if needed.
   * `children` can also take the form of <LangText> components above, so they can be used for longer paragrpahs or paragraphs containing html, if needed.
   * `context` is passed to Sefaria._ for additional translation context
   */
  const contentVariable = html || markdown || text;  // assumption is `markdown` or `html` are preferred over `text` if they are present
  const isHebrew = Sefaria.interfaceLang === "hebrew";
  let elemclasses = classNames({"int-en": !isHebrew, "int-he": isHebrew});
  let textResponse = null;
  if (contentVariable) {// Prioritize explicit props passed in for text of the element, does not attempt to use Sefaria._() for this case.
    let {he, en} = contentVariable;
    textResponse = isHebrew ? (he || en) : (en || he);
    let fallbackCls = (isHebrew && !he) ? " enInHe" : ((!isHebrew && !en) ? " heInEn" : "" );
    elemclasses += fallbackCls;
  } else { // Also handle composition with children
    const chlCount = React.Children.count(children);
    if (chlCount === 1) { // Same as passing in a `en` key but with children syntax
      textResponse = Sefaria._(children, context);
    } else if (chlCount <= Object.keys(AvailableLanguages()).length){ // When multiple languages are passed in via children
      let newChildren = __filterChildrenByLanguage(children, Sefaria.interfaceLang);
      textResponse = newChildren[0]; //assumes one language element per InterfaceText, may be too naive
    } else {
      console.log("Error too many children")
    }
  }
  return (
    html ?
      <span className={elemclasses} dangerouslySetInnerHTML={{__html: textResponse}}/>
        : markdown ? <span className={elemclasses}><ReactMarkdown className={'reactMarkdown'} unwrapDisallowed={true} disallowedElements={['p', ...disallowedMarkdownElements]}>{textResponse}</ReactMarkdown></span>
                    : <span className={elemclasses}>{textResponse}</span>
  );
};
InterfaceText.propTypes = {
  //Makes sure that children passed in are either a single string, or an array consisting only of <EnglishText>, <HebrewText>
  children: PropTypes.oneOfType([
      PropTypes.string,
      PropTypes.arrayOf(AvailableLanguagesValidator),
  ]),
  content: PropTypes.object,
  html: PropTypes.object,
  context: PropTypes.string,
  className: PropTypes.string
};

const LoadingRing = () => (
  <div className="lds-ring"><div></div><div></div><div></div><div></div></div>
);

const DonateLink = ({children, classes, source, link}) => {
  link = link || "default";
  source = source || "undefined";
  const linkOptions = {
    default: {
      en: "https://donate.sefaria.org/give/451346/#!/donation/checkout",
      he: "https://donate.sefaria.org/give/468442/#!/donation/checkout"
    },
    sustainer: {
      en: "https://donate.sefaria.org/give/457760/#!/donation/checkout",
      he: "https://donate.sefaria.org/give/478929/#!/donation/checkout"
    },
    dayOfLearning: {
      en: "https://donate.sefaria.org/sponsor",
      he: "https://donate.sefaria.org/sponsorhe",
    }
  };
  const url = `${Sefaria._v(linkOptions[link])}?c_src=${source}`;

  return (
    <a href={url} className={classes} target="_blank">
      {children}
    </a>
  );
};

/* flexible profile picture that overrides the default image of gravatar with text with the user's initials */
class ProfilePic extends Component {
  constructor(props) {
    super(props);
    this.state = {
      showDefault: !this.props.url || this.props.url.startsWith("https://www.gravatar"), // We can't know in advance if a gravatar image exists of not, so start with the default beforing trying to load image
      src: null,
      isFirstCropChange: true,
      crop: {unit: "px", width: 250, aspect: 1},
      croppedImageBlob: null,
      error: null,
    };
    this.imgFile = React.createRef();
  }
  setShowDefault() { /* console.log("error"); */ this.setState({showDefault: true});  }
  setShowImage() { /* console.log("load"); */ this.setState({showDefault: false});  }
  componentDidMount() {
    if (this.didImageLoad()) {
      this.setShowImage();
    } else {
      this.setShowDefault();
    }
  }
  didImageLoad(){
    // When using React Hydrate, the onLoad event of the profile image will return before
    // react code runs, so we check after mount as well to look replace bad images, or to
    // swap in a gravatar image that we now know is valid.
    const img = this.imgFile.current;
    return (img && img.complete && img.naturalWidth !== 0);
  }
  onSelectFile(e) {
    if (e.target.files && e.target.files.length > 0) {
      if (!e.target.files[0].type.startsWith('image/')) {
        this.setState({ error: "Error: Please upload an image with the correct file extension (e.g. jpg, png)"});
        return;
      }
      const reader = new FileReader();
      reader.addEventListener("load", () =>
        this.setState({ src: reader.result })
      );
      console.log("FILE", e.target.files[0]);
      reader.readAsDataURL(e.target.files[0]);
    }
  }
  onImageLoaded(image) {
    this.imageRef = image;
  }
  onCropComplete(crop) {
    this.makeClientCrop(crop);
  }
  onCropChange(crop, percentCrop) {
    // You could also use percentCrop:
    // this.setState({ crop: percentCrop });
    if (this.state.isFirstCropChange) {
      const { clientWidth:width, clientHeight:height } = this.imageRef;
      crop.width = Math.min(width, height);
      crop.height = crop.width;
      crop.x = (this.imageRef.width/2) - (crop.width/2);
      crop.y = (this.imageRef.height/2) - (crop.width/2);
      this.setState({ crop, isFirstCropChange: false });
    } else {
      this.setState({ crop });
    }
  }
  async makeClientCrop(crop) {
    if (this.imageRef && crop.width && crop.height) {
      const croppedImageBlob = await this.getCroppedImg(
        this.imageRef,
        crop,
        "newFile.jpeg"
      );
      //console.log(croppedImageUrl);
      this.setState({ croppedImageBlob });
    }
  }
  getCroppedImg(image, crop, fileName) {
    const canvas = document.createElement("canvas");
    const scaleX = image.naturalWidth / image.width;
    const scaleY = image.naturalHeight / image.height;
    canvas.width = crop.width * scaleX;
    canvas.height = crop.height * scaleY;
    const ctx = canvas.getContext("2d");
    ctx.drawImage(
      image,
      crop.x * scaleX,
      crop.y * scaleY,
      crop.width * scaleX,
      crop.height * scaleY,
      0,
      0,
      crop.width * scaleX,
      crop.height * scaleY
    );

    return new Promise((resolve, reject) => {
      canvas.toBlob(blob => {
        if (!blob) {
          console.error("Canvas is empty");
          return;
        }
        blob.name = fileName;
        resolve(blob);
      }, "image/jpeg");
    });
  }
  closePopup({ cb }) {
    this.setState({
      src: null,
      crop: {unit: "px", width: 250, aspect: 1},
      isFirstCropChange: true,
      croppedImageBlob: null,
      error: null,
    }, cb);
  }
  async upload() {
    const formData = new FormData();
    formData.append('file', this.state.croppedImageBlob);
    this.setState({ uploading: true });
    let errored = false;
    try {
      const response = await Sefaria.uploadProfilePhoto(formData);
      if (response.error) {
        throw new Error(response.error);
      } else {
        this.closePopup({ cb: () => {
          window.location = "/profile/" + Sefaria.slug; // reload to get update
          return;
        }});
      }
    } catch (e) {
      errored = true;
      console.log(e);
    }
    this.setState({ uploading: false, errored });
  }
  render() {
    const { name, url, len, hideOnDefault, showButtons, outerStyle } = this.props;
    const { showDefault, src, crop, error, uploading, isFirstCropChange } = this.state;
    const nameArray = !!name.trim() ? name.trim().split(/\s/) : [];
    const initials = nameArray.length > 0 ? (nameArray.length === 1 ? nameArray[0][0] : nameArray[0][0] + nameArray[nameArray.length-1][0]) : "";
    const defaultViz = showDefault ? 'flex' : 'none';
    const profileViz = showDefault ? 'none' : 'block';
    const imageSrc = url.replace("profile-default.png", 'profile-default-404.png');  // replace default with non-existant image to force onLoad to fail

    return (
      <div style={outerStyle} className="profile-pic">
        <div className={classNames({'default-profile-img': 1, noselect: 1, invisible: hideOnDefault})}
          style={{display: defaultViz,  width: len, height: len, fontSize: len/2}}>
          { showButtons ? null : `${initials}` }
        </div>
        <img
          className="img-circle profile-img"
          style={{display: profileViz, width: len, height: len, fontSize: len/2}}
          src={imageSrc}
          alt="User Profile Picture"
          ref={this.imgFile}
          onLoad={this.setShowImage}
          onError={this.setShowDefault}
        />
        {this.props.children ? this.props.children : null /*required for slate.js*/}
        { showButtons ? /* cant style file input directly. see: https://stackoverflow.com/questions/572768/styling-an-input-type-file-button */
            (<div className={classNames({"profile-pic-button-visible": showDefault !== null, "profile-pic-hover-button": !showDefault, "profile-pic-button": 1})}>
              <input type="file" className="profile-pic-input-file" id="profile-pic-input-file" onChange={this.onSelectFile} onClick={(event)=> { event.target.value = null}}/>
              <label htmlFor="profile-pic-input-file" className={classNames({resourcesLink: 1, blue: showDefault})}>
                <span className="int-en">{ showDefault ? "Add Picture" : "Upload New" }</span>
                <span className="int-he">{ showDefault ? "הוספת תמונה" : "עדכון תמונה" }</span>
              </label>
            </div>) : null
          }
          { (src || !!error) && (
            <div id="interruptingMessageBox" className="sefariaModalBox">
              <div id="interruptingMessageOverlay" onClick={this.closePopup}></div>
              <div id="interruptingMessage" className="profile-pic-cropper-modal">
                <div className="sefariaModalContent profile-pic-cropper-modal-inner">
                  { src ?
                    (<ReactCrop
                      src={src}
                      crop={crop}
                      className="profile-pic-cropper"
                      keepSelection
                      onImageLoaded={this.onImageLoaded}
                      onComplete={this.onCropComplete}
                      onChange={this.onCropChange}
                    />) : (<div className="profile-pic-cropper-error">{ error }</div>)
                  }
              </div>
              { (uploading || isFirstCropChange) ? (<div className="profile-pic-loading"><LoadingRing /></div>) : (
                <div>
                  <div className="smallText profile-pic-cropper-desc">
                    <span className="int-en">Drag corners to crop image</span>
                    <span className="int-he">לחיתוך התמונה, גרור את הפינות</span>
                  </div>
                  <div className="profile-pic-cropper-button-row">
                    <a href="#" className="resourcesLink profile-pic-cropper-button" onClick={this.closePopup}>
                      <span className="int-en">Cancel</span>
                      <span className="int-he">בטל</span>
                    </a>
                    <a href="#" className="resourcesLink blue profile-pic-cropper-button" onClick={this.upload}>
                      <span className="int-en">Save</span>
                      <span className="int-he">שמור</span>
                    </a>
                  </div>
                </div>
                )
              }
            </div>
          </div>
          )
        }
      </div>
    );
  }
}
ProfilePic.propTypes = {
  url:           PropTypes.string,
  name:          PropTypes.string,
  len:           PropTypes.number,
  hideOnDefault: PropTypes.bool,  // hide profile pic if you have are displaying default pic
  showButtons:   PropTypes.bool,  // show profile pic action buttons
};


/**
 * Renders a list of data that can be filtered and sorted
 * @param filterFunc
 * @param sortFunc
 * @param renderItem
 * @param sortOptions
 * @param getData
 * @param data
 * @param renderEmptyList
 * @param renderHeader
 * @param renderFooter
 * @param showFilterHeader
 * @param refreshData
 * @param initialFilter
 * @param scrollableElement
 * @param pageSize
 * @param onDisplayedDataChange
 * @param initialRenderSize
 * @param bottomMargin
 * @param containerClass
 * @param onSetSort: optional. function that is passed the current sort option when the user changes it. Use this to control sort from outside the component. See `externalSortOption`.
 * @param externalSortOption: optional. string that is one of the options in `sortOptions`. Use this to control sort from outside the component. See `onSetSort`.
 * @returns {JSX.Element}
 * @constructor
 */
const FilterableList = ({
  filterFunc, sortFunc, renderItem, sortOptions, getData, data, renderEmptyList,
  renderHeader, renderFooter, showFilterHeader, refreshData, initialFilter,
  scrollableElement, pageSize, onDisplayedDataChange, initialRenderSize,
  bottomMargin, containerClass, onSetSort, externalSortOption,
}) => {
  const [filter, setFilter] = useState(initialFilter || '');
  const [internalSortOption, setSortOption] = useState(sortOptions[0]);
  const [displaySort, setDisplaySort] = useState(false);
  const sortOption = externalSortOption || internalSortOption;

  // Apply filter and sort to the raw data
  const processData = rawData => rawData ? rawData
      .filter(item => !filter ? true : filterFunc(filter, item))
      .sort((a, b) => sortFunc(sortOption, a, b))
      : [];

  const cachedData = data || null;
  const [loading, setLoading] = useState(!cachedData);
  const [rawData, setRawData] = useState(cachedData);
  const [displayData, setDisplayData] = useState(processData(rawData));

  // If `getData` function is passed, load data through this effect
  useEffect(() => {
    let isMounted = true;
    if (!rawData && !!getData) { // Don't try calling getData when `data` is intially passed
      setLoading(true);
      getData().then(data => {
        if (isMounted) {
          setRawData(data);
          setDisplayData(processData(data));
          setLoading(false);
        }
      });
    }
    return () => {
      isMounted = false;
    };
  }, [getData, rawData]);

  // Alternatively, if there is no `getData` function passed, we expect data
  // to be fed in directly through the `data` prop. Check `data` again whenever
  // refreshData signal changes.
  useEffect(() => {
    setRawData(data);
    setDisplayData(processData(data));
  }, [data, refreshData]);

  // Updates to filter or sort
  useEffect(() => {
    setDisplayData(processData(rawData));
  }, [filter, sortOption]);

  const dataUpToPage = usePaginatedDisplay(scrollableElement, displayData, pageSize, bottomMargin, initialRenderSize || pageSize);

  if (onDisplayedDataChange) {
    useEffect(() => {
      onDisplayedDataChange(dataUpToPage);
    }, [dataUpToPage]);
  }

  const setSort = newSortOption => {
    if (newSortOption === sortOption) { return; }
    setSortOption(newSortOption);
    setDisplaySort(false);
    onSetSort?.(newSortOption);
  };

  const oldDesign = typeof showFilterHeader == 'undefined';
  return (
    <div className="filterable-list">
      {oldDesign ? <div className="filter-bar">
        <div className="filter-bar-inner">
          <SearchButton />
          <input
            type="text"
            placeholder={Sefaria._("Search")}
            name="filterableListInput"
            value={filter}
            onChange={e => setFilter(e.target.value)}
          />
        </div>
        <div>
          { sortOptions.length > 1 ?
            <DropdownModal close={()=>setDisplaySort(false)} isOpen={displaySort}>
              <DropdownButton
                isOpen={displaySort}
                toggle={()=>setDisplaySort(prev => !prev)}
                enText={"Sort"}
                heText={"מיון"}
              />
              <DropdownOptionList
                isOpen={displaySort}
                options={sortOptions.map(option => ({type: option, name: option, heName: Sefaria._(option, "FilterableList")}))}
                currOptionSelected={sortOption}
                handleClick={setSort}
              />
            </DropdownModal>
            : null
          }
        </div>
      </div> : null }
      { !oldDesign && showFilterHeader ? (
        <div className="filter-bar-new">
          <div className="filter-input">
            <SearchButton />
            <input
              type="text"
              placeholder={Sefaria._("Search")}
              name="filterableListInput"
              value={filter}
              onChange={e => setFilter(e.target.value)}
            />
          </div>
          <div className="filter-sort-wrapper">
            <span className="systemText">
              <InterfaceText>Sort by</InterfaceText>
            </span>
            { sortOptions.map(option =>(
              <span
                key={option}
                className={classNames({'sans-serif': 1, 'sort-option': 1, noselect: 1, active: sortOption === option})}
                onClick={() => setSort(option)}
                tabIndex="0"
                onKeyDown={(e) => {
                  if (e.key === 'Enter') {
                    e.preventDefault();
                    e.target.click();
                  }
                }}
              >
                <InterfaceText context="FilterableList">{option}</InterfaceText>
              </span>
            ))}
          </div>
        </div>
      ) : null}
      {
        loading ? <LoadingMessage /> :
        <div className={"filter-content" + (containerClass ? " " + containerClass : "")}>
          {dataUpToPage.length ?
          <>
            { !!renderHeader ? renderHeader({filter}) : null }
            { dataUpToPage.map(renderItem) }
          </>
          : <>{!!renderEmptyList ? renderEmptyList({filter}) : null}</>}
          { !!renderFooter ? renderFooter({filter}) : null }
        </div>
      }
    </div>
  );
};
FilterableList.propTypes = {
  filterFunc:       PropTypes.func.isRequired,
  sortFunc:         PropTypes.func.isRequired,
  renderItem:       PropTypes.func.isRequired,
  sortOptions:      PropTypes.array.isRequired,
  getData:          PropTypes.func,   // At least one of `getData` or `data` is required
  data:             PropTypes.array,
  renderEmptyList:  PropTypes.func,
  renderHeader:     PropTypes.func,
  renderFooter:     PropTypes.func,
  showFilterHeader: PropTypes.bool,
};


class TabView extends Component {
  constructor(props) {
    super(props);
    const { currTabName } = props;
    this.state = {
      currTabName: typeof currTabName === 'undefined' ? this.props.tabs[0].id : currTabName
    };
  }
  componentDidMount() {
    if (this.props.currTabName === null) {
      this.props.setTab(this.props.tabs[0].id, true)
    }
  }
  openTab(index) {
    this.setState({currTabIndex: index});
  }
  getTabIndex() {
    let tabIndex;
    if (typeof this.props.currTabName === 'undefined') {
      tabIndex = this.props.tabs.findIndex(tab => tab.id === this.state.currTabName ? true : false)
    } else if (this.props.currTabName === null) {
      tabIndex = 0;
    } else {
      tabIndex = this.props.tabs.findIndex(tab => tab.id === this.props.currTabName ? true : false)
    }
    if(tabIndex === -1) {
      tabIndex = 0;
    }
    return tabIndex;
  }
  onClickTab(e, clickTabOverride) {
    if (clickTabOverride) {
      clickTabOverride()
    } else {
      let target = $(event.target);
      while (!target.attr("data-tab-index")) { target = target.parent(); }
      const tabIndex = parseInt(target.attr("data-tab-index"));
      const { onClickArray, setTab, tabs } = this.props;
      if (onClickArray && onClickArray[tabIndex]) {
        onClickArray[tabIndex]();
      } else {
        this.openTab(tabIndex);
        const tab = this.props.tabs[tabIndex];
        setTab && setTab(tab.id);
      }
    }
  }
  renderTab(tab, index) {
    const currTabIndex = this.getTabIndex();
    return (
      <div className={classNames({active: currTabIndex === index, justifyright: tab.justifyright})} key={tab.id} data-tab-index={index} onClick={(e) => {this.onClickTab(e, tab.clickTabOverride)}}>
        {this.props.renderTab(tab, index)}
      </div>
    );
  }
  render() {
    const currTabIndex = this.getTabIndex();
    const classes = classNames({"tab-view": 1, [this.props.containerClasses]: 1});
    return (
      <div className={classes}>
        <div className="tab-list sans-serif">
          {this.props.tabs.map(this.renderTab)}
        </div>
        { React.Children.toArray(this.props.children)[currTabIndex] }
      </div>
    );
  }
}
TabView.propTypes = {
  tabs:         PropTypes.array.isRequired,  // array of objects of any form. only requirement is each tab has a unique 'id' field. These objects will be passed to renderTab.
  renderTab:    PropTypes.func.isRequired,
  currTabName:  PropTypes.string,  // optional. If passed, TabView will be controlled from outside
  setTab:       PropTypes.func,    // optional. If passed, TabView will be controlled from outside
  onClickArray: PropTypes.object,  // optional. If passed, TabView will be controlled from outside
};


class DropdownOptionList extends Component {
  render() {
    return (
      <div className={(this.props.isOpen) ? "dropdown-option-list" :"dropdown-option-list hidden"}>
        <table>
          <tbody>
            {
              this.props.options.map( (option, iSortTypeObj) => {
                const tempClasses = classNames({'filter-title': 1, unselected: this.props.currOptionSelected !== option.type});
                return (
                  <tr key={option.type} className={tempClasses} onClick={()=>{ this.props.handleClick(option.type); }} tabIndex={`${iSortTypeObj}`} onKeyPress={e => {e.charCode == 13 ? this.props.handleClick(option.type) : null}} aria-label={`Sort by ${option.name}`}>
                    <td>
                      <img className="dropdown-option-check" src="/static/img/check-mark.svg" alt={`${option.name} sort selected`}/>
                    </td>
                    <td className="dropdown-option-list-label">
                      <span className="int-en">{option.name}</span>
                      <span className="int-he" dir="rtl">{option.heName}</span>
                    </td>
                  </tr>
                );
              })
            }
          </tbody>
        </table>
      </div>
    );
  }
}
DropdownOptionList.propTypes = {
  initialTabIndex: PropTypes.number,
  setTab: PropTypes.func,
  isOpen: PropTypes.bool.isRequired,
  options: PropTypes.array.isRequired,
  currOptionSelected: PropTypes.string.isRequired,
  handleClick: PropTypes.func.isRequired,
};


const DropdownButton = ({isOpen, toggle, enText, heText, buttonStyle}) => {
  const filterTextClasses = classNames({ "dropdown-button": 1, active: isOpen, buttonStyle });
  return (
    <div className={ filterTextClasses } tabIndex="0" onClick={toggle} onKeyPress={(e) => {e.charCode == 13 ? toggle(e):null}}>
      <InterfaceText text={{en: enText, he: heText}} />
      {isOpen ? <img src="/static/img/arrow-up.png" alt=""/> : <img src="/static/img/arrow-down.png" alt=""/>}
    </div>
  );
};
DropdownButton.propTypes = {
  isOpen:      PropTypes.bool.isRequired,
  toggle:      PropTypes.func.isRequired,
  enText:      PropTypes.string.isRequired,
  heText:      PropTypes.string.isRequired,
  buttonStyle: PropTypes.bool,
};


class DropdownModal extends Component {
  componentDidMount() {
    document.addEventListener('mousedown', this.handleClickOutside, false);
  }
  componentWillUnmount() {
    document.removeEventListener('mousedown', this.handleClickOutside, false);
  }
  handleClickOutside(event) {
    const domNode = ReactDOM.findDOMNode(this);
    if ((!domNode || !domNode.contains(event.target)) && this.props.isOpen) {
      this.props.close();
    }
  }
  render() {
    return (
      <div className={classNames({"dropdown-modal": 1, "position-unset": this.props.positionUnset, "sans-serif": 1})}>
        { this.props.children }
      </div>
    );
  }
}
DropdownModal.propTypes = {
  close:   PropTypes.func.isRequired,
  isOpen:  PropTypes.bool.isRequired,
  positionUnset: PropTypes.bool,  // for search filters
};


class Link extends Component {
  handleClick(e) {
    e.preventDefault();
    this.props.onClick();
  }
  render() {
    return <a
              className={this.props.className}
              href={this.props.href}
              onClick={this.handleClick}
              title={this.props.title}>{this.props.children}</a>
  }
}
Link.propTypes = {
  href:    PropTypes.string.isRequired,
  onClick: PropTypes.func,
  title:   PropTypes.string.isRequired,
};


class GlobalWarningMessage extends Component {
  close() {
    Sefaria.globalWarningMessage = null;
    this.forceUpdate();
  }
  render() {
    return Sefaria.globalWarningMessage ?
      <div id="globalWarningMessage">
        <i className='close fa fa-times' onClick={this.close}></i>
        <div dangerouslySetInnerHTML={ {__html: Sefaria.globalWarningMessage} }></div>
      </div>
      : null;
  }
}


class TextBlockLink extends Component {
  // Monopoly card style link with category color at top
  // This component is seriously overloaded :grimacing:

  render() {
    let { book, category, title, heTitle, showSections, sref, heRef, displayValue, heDisplayValue, position, url_string, recentItem, currVersions, sideColor, saved, sheetTitle, sheetOwner, timeStamp, intlang } = this.props;
    const index    = Sefaria.index(book);
    category = category || (index ? index.primary_category : "Other");
    const style    = {"borderColor": Sefaria.palette.categoryColor(category)};
    title    = title   || (showSections ? sref : book);
    heTitle  = heTitle || (showSections ? heRef : index.heTitle);
    const hlang = intlang ? "int-he": "he";
    const elang = intlang ? "int-en": "en";
    let byLine;
    if (!!sheetOwner && sideColor) {
      title = sheetTitle.stripHtml();
      heTitle = title;
      byLine = sheetOwner;
    }
    const subtitle = displayValue ? (
        <span className="blockLinkSubtitle">
            <span className={elang}>{displayValue}</span>
            <span className={hlang}>{heDisplayValue}</span>
        </span>
    ) : null;

    position = position || 0;
    const isSheet = book === 'Sheet';
    const classes  = classNames({refLink: !isSheet, sheetLink: isSheet, blockLink: 1, recentItem, calendarLink: (subtitle != null), saved });
    url_string = url_string ? url_string : sref;
    let url;
    if (isSheet) {
      url = `/sheets/${Sefaria.normRef(url_string).replace('Sheet.','')}`
    } else {
      url = "/" + Sefaria.normRef(url_string) + Sefaria.util.getUrlVersionsParams(currVersions).replace("&","?");
    }

    if (sideColor) {
      return (
        <a href={url} className={classes} data-ref={sref} data-ven={currVersions.en} data-vhe={currVersions.he} data-position={position}>
          <div className="sideColorLeft" data-ref-child={true}>
            <div className="sideColor" data-ref-child={true} style={{backgroundColor: Sefaria.palette.categoryColor(category)}} />
            <div className="sideColorInner" data-ref-child={true}>
              <span className={elang} data-ref-child={true}>{title}{!!sheetOwner ? (<i className="byLine" data-ref-child={true}>{byLine}</i>) : null}</span>
              <span className={hlang} data-ref-child={true}>{heTitle}{!!sheetOwner ? (<i className="byLine" data-ref-child={true}>{byLine}</i>) : null}</span>
            </div>
          </div>
          <div className="sideColorRight">
            { saved ? <SaveButton historyObject={{ ref: sref, versions: currVersions }} /> : null }
            { !saved && timeStamp ?
              <span className="sans-serif">
                { Sefaria.util.naturalTime(timeStamp) }
              </span>: null
            }
          </div>
        </a>
      );
    }
    return (
      <a href={url} className={classes} data-ref={sref} data-ven={currVersions.en} data-vhe={currVersions.he} data-position={position} style={style}>
        <span className={elang}>{title}</span>
        <span className={hlang}>{heTitle}</span>
        {subtitle}
      </a>
    );
  }
}
TextBlockLink.propTypes = {
  sref:            PropTypes.string.isRequired,
  currVersions:    PropTypes.object.isRequired,
  heRef:           PropTypes.string,
  book:            PropTypes.string,
  category:        PropTypes.string,
  title:           PropTypes.string,
  heTitle:         PropTypes.string,
  displayValue:    PropTypes.string,
  heDisplayValue:  PropTypes.string,
  url_string:      PropTypes.string,
  showSections:    PropTypes.bool,
  recentItem:      PropTypes.bool,
  position:        PropTypes.number,
  sideColor:       PropTypes.bool,
  saved:           PropTypes.bool,
  sheetTitle:      PropTypes.string,
  sheetOwner:      PropTypes.string,
  timeStamp:       PropTypes.number,
};
TextBlockLink.defaultProps = {
  currVersions: {en:null, he:null},
};


class LanguageToggleButton extends Component {
  toggle(e) {
    e.preventDefault();
    this.props.toggleLanguage();
  }
  render() {
    var url = this.props.url || "";
    return (<a href={url} className="languageToggle" onClick={this.toggle}>
              <img className="en" src="/static/img/aleph.svg" alt="Hebrew Language Toggle Icon" />
              <img className="he" src="/static/img/aye.svg" alt="English Language Toggle Icon" />
            </a>);
  }
}
LanguageToggleButton.propTypes = {
  toggleLanguage: PropTypes.func.isRequired,
  url:            PropTypes.string,
};


const ColorBarBox = ({tref, children}) =>  (
  <div className="colorBarBox" style={{"borderColor": Sefaria.palette.refColor(tref)}}>{children}</div>
);


const DangerousInterfaceBlock = ({en, he, classes}) => (
        <div className={classes}>
          <InterfaceText html={{"en": en, "he":he}} />
        </div>
    );
DangerousInterfaceBlock.propTypes = {
    en: PropTypes.string,
    he: PropTypes.string,
    classes: PropTypes.string
};


const SimpleInterfaceBlock = ({en, he, classes}) => (
        <div className={classes}>
            <InterfaceText text={{en:en, he:he}} />
        </div>
    );
SimpleInterfaceBlock.propTypes = {
    en: PropTypes.string,
    he: PropTypes.string,
    classes: PropTypes.string
};


const SimpleContentBlock = ({children, classes}) => (
        <div className={classes}>
          {children}
        </div>
    );
SimpleContentBlock.propTypes = {
    classes: PropTypes.string
};


const SimpleLinkedBlock = ({en, he, url, classes, aclasses, children, onClick, openInNewTab}) => (
  <div className={classes} onClick={onClick}>
    <a href={url} className={aclasses} target={openInNewTab ? "_blank" : "_self"}>
      <InterfaceText text={{en, he}}/>
    </a>
    {children}
  </div>
);
SimpleLinkedBlock.propTypes = {
    en: PropTypes.string,
    he: PropTypes.string,
    url: PropTypes.string,
    classes: PropTypes.string,
    aclasses: PropTypes.string
};


class BlockLink extends Component {
  render() {
    var interfaceClass = this.props.interfaceLink ? 'int-' : '';
    var cn = {blockLink: 1};
    var linkClass = this.props.title.toLowerCase().replace(" ", "-") + "-link";
    cn[linkClass] = 1;
    var classes = classNames(cn);
      return (<a className={classes} href={this.props.target}>
              {this.props.image ? <img src={this.props.image} alt="" /> : null}
              <span className={`${interfaceClass}en`}>{this.props.title}</span>
              <span className={`${interfaceClass}he`}>{this.props.heTitle}</span>
           </a>);
  }
}
BlockLink.propTypes = {
  title:         PropTypes.string,
  heTitle:       PropTypes.string,
  target:        PropTypes.string,
  image:         PropTypes.string,
  interfaceLink: PropTypes.bool
};
BlockLink.defaultProps = {
  interfaceLink: false
};


class ToggleSet extends Component {
  // A set of options grouped together.
  render() {
    let classes = {toggleSet: 1, separated: this.props.separated, blueStyle: this.props.blueStyle };
    classes[this.props.name] = 1;
    classes = classNames(classes);
    const width = 100.0 - (this.props.separated ? (this.props.options.length - 1) * 3 : 0);
    const style = {width: (width/this.props.options.length) + "%"};
    const label = this.props.label ? (<span className="toggle-set-label">{this.props.label}</span>) : null;
    return (
      <div className={classes} role="radiogroup" aria-label={this.props.ariaLabel}>
        {label}
        <div className="toggleSetToggleBox">
          {this.props.options.map((option) => (
          <ToggleOption
            name={option.name}
            key={option.name}
            set={this.props.name}
            role={option.role}
            ariaLabel={option.ariaLabel}
            on={this.props.currentValue == option.name}
            setOption={this.props.setOption}
            style={style}
            image={option.image}
            fa={option.fa}
            content={option.content} />))}
        </div>
      </div>);
  }
}
ToggleSet.propTypes = {
  name:          PropTypes.string.isRequired,
  label:         PropTypes.string,
  setOption:     PropTypes.func.isRequired,
  currentValue:  PropTypes.string,
  options:       PropTypes.array.isRequired,
  separated:     PropTypes.bool,
  blueStyle:     PropTypes.bool,
  role:          PropTypes.string,
  ariaLabel:     PropTypes.string
};


class ToggleOption extends Component {
  // A single option in a ToggleSet

  handleClick() {
    this.props.setOption(this.props.set, this.props.name);
    if (Sefaria.site) { Sefaria.track.event("Reader", "Display Option Click", this.props.set + " - " + this.props.name); }
  }
  checkKeyPress(e){
    if (e.keyCode === 39  || e.keyCode === 40) { //39 is right arrow -- 40 is down
        $(e.target).siblings(".toggleOption").attr("tabIndex","-1");
        $(e.target).attr("tabIndex","-1");
        $(e.target).next(".toggleOption").focus().attr("tabIndex","0");
    }
    else if (e.keyCode === 37 || e.keyCode === 38) { //37 is left arrow -- 38 is up
        $(e.target).siblings(".toggleOption").attr("tabIndex","-1");
        $(e.target).attr("tabIndex","-1");
        $(e.target).prev(".toggleOption").focus().attr("tabIndex","0");
    }
    else if (e.keyCode === 13) { //13 is enter
        $(e.target).trigger("click");
    }
    else if (e.keyCode === 9) { //9 is tab
        var lastTab = $("div[role='dialog']").find(':tabbable').last();
        var firstTab = $("div[role='dialog']").find(':tabbable').first();
        if (e.shiftKey) {
          if ($(e.target).is(firstTab)) {
            $(lastTab).focus();
            e.preventDefault();
          }
        }
        else {
          if ($(e.target).is(lastTab)) {
            $(firstTab).focus();
            e.preventDefault();
          }
        }
    }
    else if (e.keyCode === 27) { //27 is escape
        e.stopPropagation();
        $(".mask").trigger("click");
    }
  }
  render() {
    let classes = {toggleOption: 1, on: this.props.on };
    const tabIndexValue = this.props.on ? 0 : -1;
    const ariaCheckedValue = this.props.on ? "true" : "false";
    classes[this.props.name] = 1;
    classes = classNames(classes);
    const content = this.props.image ? (<img src={this.props.image} alt=""/>) :
                      this.props.fa ? (<i className={"fa fa-" + this.props.fa}></i>) :
                        typeof this.props.content === "string" ? (<span dangerouslySetInnerHTML={ {__html: this.props.content} }></span>) :
                          this.props.content;
    return (
      <div
        role={this.props.role}
        aria-label= {this.props.ariaLabel}
        tabIndex = {this.props.role == "radio"? tabIndexValue : "0"}
        aria-checked={ariaCheckedValue}
        className={classes}
        onKeyDown={this.checkKeyPress}
        onClick={this.handleClick}>
        {content}
      </div>);
  }
}


 const TopicToCategorySlug = function(topic, category=null) {
   //helper function for AdminEditor
   if (!category) {
     category = Sefaria.topicTocCategory(topic.slug);
   }
   let initCatSlug = category ? category.slug : "Main Menu";    //category topics won't be found using topicTocCategory,
   // so all category topics initialized to "Main Menu"
   if ("displays-under" in topic?.links && "displays-above" in topic?.links) {
     // this case handles categories that are not top level but have children under them
     const displayUnderLinks = topic.links["displays-under"]?.links;
     if (displayUnderLinks && displayUnderLinks.length === 1) {
       initCatSlug = displayUnderLinks[0].topic;
     }
   }
   return initCatSlug;
 }

function useHiddenButtons() {
    const [hideButtons, setHideButtons] = useState(true);
    const handleMouseOverAdminButtons = () => {
        setHideButtons(false);
        setTimeout(() => setHideButtons(true), 3000);
    }
    return [hideButtons, handleMouseOverAdminButtons];
}

const AllAdminButtons = ({ buttonOptions, buttonIDs, adminClasses }) => {
  return (
    <span className={adminClasses}>
      {buttonIDs.map((key, i) => {
        const top = i === 0;
        const bottom = i === buttonIDs.length - 1;
        const [buttonText, toggleAddingTopics] = buttonOptions[key];
        return (
          <AdminEditorButton
            text={buttonText}
            top={top}
            bottom={bottom}
            toggleAddingTopics={toggleAddingTopics}
          />
        );
      })}
    </span>
  );
};
const CategoryHeader =  ({children, type, data = [], toggleButtonIDs = ["subcategory", "edit"], actionButtons = {}}) => {
  /*
  Provides an interface for using admin tools.
  `type` is 'sources', 'cats', 'books' or 'topics'
  `data` is list when `type` === 'cats' which tells us where we are in the TOC tree,
        for `type` === 'books' it's the name of the book
        for `type` === 'topics' it's a dictionary of the topic object
        for `type` === 'sources' it's a list where the first item is topic slug and second item is source data
  `toggleButtonIDs` is a list of IDs that appear in buttonOptions. Each ID will create a button that performs the toggle action specified for it in buttonOptions. toggleButtonIDs will always appear before actionButtons
  `actionButtons` is an object where each key is an ID of a new button in the list and each value is an array of form [English Display Text, callback]. actionButtons will always appear after toggleButtonIDs.
   */
  const [editCategory, toggleEditCategory] = useEditToggle();
  const [addCategory, toggleAddCategory] = useEditToggle();
  const [reorderCategory, toggleReorderCategory] = useEditToggle();
  const [addSource, toggleAddSource] = useEditToggle();
  const [addSection, toggleAddSection] = useEditToggle();
  const [hiddenButtons, setHiddenButtons] = useHiddenButtons(true);
  const buttonIDs = toggleButtonIDs.concat(Object.keys(actionButtons));

  const buttonOptions = Object.assign({"subcategory": ["Add sub-category", toggleAddCategory],
                          "source": ["Add a source", toggleAddSource],
                          "section": ["Add section", toggleAddSection],
                          "reorder": ["Reorder sources", toggleReorderCategory],
                          "edit": ["Edit", toggleEditCategory]}, actionButtons);

  let wrapper = "";
  let adminButtonsSpan = null;
  if (Sefaria.is_moderator) {
    if (editCategory) {
      adminButtonsSpan = <CategoryEditorWrapper toggle={toggleEditCategory} data={data} type={type}/>;
    }
      else if (addSource) {
      adminButtonsSpan = <SourceEditor topic={data.slug} close={toggleAddSource}/>;
    } else if (addCategory) {
      adminButtonsSpan = <CategoryAdderWrapper toggle={toggleAddCategory} data={data} type={type}/>;
    } else if (addSection) {
      window.location = `/add/${data}`;
    } else if (reorderCategory) {
      adminButtonsSpan = <ReorderEditorWrapper toggle={toggleReorderCategory} data={data} type={type}/>;  // reordering sources on a topic page
    } else {
      wrapper = "headerWithAdminButtons";
      const adminClasses = classNames({adminButtons: 1, hiddenButtons});
        adminButtonsSpan = <AllAdminButtons
        buttonOptions={buttonOptions}
        buttonIDs={buttonIDs}
        adminClasses={adminClasses}
      />;
    }
  }
  return <span className={wrapper}><span onMouseEnter={() => setHiddenButtons()}>{children}</span><span>{adminButtonsSpan}</span></span>;
}


//Pencil-shaped button to open the ref-link (source) editor
const PencilSourceEditor = ({topic, text, classes}) => {
    const [addSource, toggleAddSource] = useEditToggle();
    return addSource ? <SourceEditor topic={topic} origData={text} close={toggleAddSource}/> :
        <img className={classes} id={"editTopic"} onClick={toggleAddSource} src={"/static/icons/editing-pencil.svg"}/>;
}

const ReorderEditorWrapper = ({toggle, type, data}) => {
    /*
    Wrapper for ReorderEditor that can reorder topics, categories, and sources.  It is only used for reordering topics and categories at the
    root of the topic or category TOC, so an empty array for `data` is passed indicating these cases.  In the case of reordering sources, `data`
    is a dictionary of the topic whose sources can be accessed via its `refs` field.
     */
    const reorderingSources = data.length !== 0;
    const _filterAndSortRefs = (refs) => {
        if (!refs) {
            return [];
        }
        // a topic can be connected to refs in one language and not in another so filter out those that are not in current interface lang
        refs = refs.filter((x) => !x.is_sheet);
        // then sort the refs and take only first 30 sources because admins don't want to reorder hundreds of sources
        return refs.sort((a, b) => refSort('relevance', [a.ref, a], [b.ref, b])).slice(0, 30);
    }
    const _createURLs = (type, data) => {
      if (reorderingSources) {
        const urlObj = new URL(window.location.href);
        const tabName = urlObj.searchParams.get('tab');
        return {
          url: `/api/source/reorder?topic=${data.slug}&lang=${Sefaria.interfaceLang}`,
          redirect: `/topics/${data.slug}?sort=Relevance&tab=${tabName}`,
          origItems: _filterAndSortRefs(data.tabs?.sources?.refs) || [],
        }
      }
      switch (type) {  // at /texts or /topics
        case 'topics':
            return {
              url: '/api/topic/reorder',
              redirect: '/topics',
              origItems: Sefaria.topic_toc
            };
        case 'cats':
          return {
            url: '/api/category?reorder=1',
            redirect: '/texts',
            origItems: Sefaria.toc
          };
      }
    }
    const {url, redirect, origItems} = _createURLs(type, data);
    return <ReorderEditor
            close={toggle}
            type={!reorderingSources ? type : 'sources'}
            origItems={origItems}
            postURL={url}
            redirect={redirect}
          />;
}

const EditorForExistingTopic = ({ toggle, data }) => {
  const prepAltTitles = (lang) => { // necessary for use with TitleVariants component
    return data.titles.filter(x => !x.primary && x.lang === lang).map((item, i) => ({
      name: item.disambiguation ? `${item.text} (${item.disambiguation})` : item.text,
      id: i
  }))
  }
  const initCatSlug = TopicToCategorySlug(data);
  const origData = {
    origSlug: data.slug,
    origCatSlug: initCatSlug,
    origEnTitle: data.primaryTitle.en,
    origHeTitle: data.primaryTitle.he || "",
    origEnDescription: data.description?.en || "",
    origHeDescription: data.description?.he || "",
    origEnCategoryDescription: data.categoryDescription?.en || "",
    origHeCategoryDescription: data.categoryDescription?.he || "",
    origEnAltTitles: prepAltTitles('en'),
    origHeAltTitles: prepAltTitles('he'),
    origBirthPlace: data?.properties?.birthPlace?.value,
    origHeBirthPlace: data?.properties?.heBirthPlace?.value,
    origHeDeathPlace: data?.properties?.heDeathPlace?.value,
    origBirthYear: data?.properties?.birthYear?.value,
    origDeathPlace: data?.properties?.deathPlace?.value,
    origDeathYear: data?.properties?.deathYear?.value,
    origEra: data?.properties?.era?.value,
    origImage: data?.image,

  };

  const origWasCat = "displays-above" in data?.links;

  return (
    <TopicEditor
      origData={origData}
      origWasCat={origWasCat}
      close={toggle}
    />
  );
};



const EditorForExistingCategory = ({ toggle, data }) => {
  let tocObject = Sefaria.tocObjectByCategories(data);
  const origDesc = {en: tocObject.enDesc, he: tocObject.heDesc};
  const origCategoryDesc = {en: tocObject.enShortDesc, he: tocObject.heShortDesc};
  const origData = {
    origEn: tocObject.category,
    origHe: tocObject.heCategory,
    origDesc,
    origCategoryDesc,
    isPrimary: tocObject.isPrimary
  };

  return (
    <CategoryEditor
      origData={origData}
      close={toggle}
      origPath={data.slice(0, -1)}
    />
  );
};


const CategoryEditorWrapper = ({toggle, data, type}) => {
  switch (type) {
    case "books":
      return <EditTextInfo initTitle={data} close={toggle}/>;
    case "sources":
        const [topicSlug, refData] = data;
        return <SourceEditor topic={topicSlug} origData={refData} close={toggle}/>;
    case "cats":
        return <EditorForExistingCategory toggle={toggle} data={data} />;
    case "topics":
        return <EditorForExistingTopic toggle={toggle} data={data} />;
  }
}

const CategoryAdderWrapper = ({toggle, data, type}) => {
      const origData = {origEn: ""};
      switch (type) {
        case "cats":
          return <CategoryEditor origData={origData} close={toggle} origPath={data}/>;
        case "topics":
          origData['origCatSlug'] = data;
          return <TopicEditor origData={origData} close={toggle} origWasCat={false}/>;
      }
  }

class SearchButton extends Component {
  render() {
    return (<span className="readerNavMenuSearchButton" onClick={this.props.onClick}>
      <img src="/static/icons/iconmonstr-magnifier-2.svg" />
    </span>);
  }
}


class MenuButton extends Component {
  render() {
    var isheb = Sefaria.interfaceLang == "hebrew";
    var icon = this.props.compare ? (isheb ?
      <i className="fa fa-chevron-right"></i> : <i className="fa fa-chevron-left"></i>) :
        (<i className="fa fa-bars"></i>);
    return (<span className="readerNavMenuMenuButton" onClick={this.props.onClick}>{icon}</span>);
  }
}
MenuButton.propTypes = {
  onClick: PropTypes.func,
  compare: PropTypes.bool,
};


class CloseButton extends Component {
  onClick(e) {
    e.preventDefault();
    this.props.onClick();
  }
  render() {
    if (this.props.icon == "circledX"){
      var icon = <img src="/static/icons/circled-x.svg" />;
    } else if (this.props.icon == "chevron") {
      var icon = <i className="fa fa-chevron-left"></i>
    } else {
      var icon = "×";
    }
    var classes = classNames({readerNavMenuCloseButton: 1, circledX: this.props.icon === "circledX"});
    var url = this.props.url || "";
    return (<a href={url} className={classes} onClick={this.onClick}>{icon}</a>);
  }
}


class DisplaySettingsButton extends Component {
  render() {
    let style = this.props.placeholder ? {visibility: "hidden"} : {};
    let icon;
    const altText = Sefaria._('Text display options')
    const classes = "readerOptionsTooltip tooltip-toggle";

    if (Sefaria._siteSettings.TORAH_SPECIFIC) {
      icon =
        <InterfaceText>
        <EnglishText> <img src="/static/img/lang_icon_english.svg" alt="Toggle Reader Menu Display Settings"/></EnglishText>
        <HebrewText><img src="/static/img/lang_icon_hebrew.svg" alt="Toggle Reader Menu Display Settings"/></HebrewText>
        </InterfaceText>;
    } else {
      icon = <span className="textIcon">Aa</span>;
    }
    return (
            <ToolTipped {...{ altText, classes}}>
                <a
                className="readerOptions"
                tabIndex="0"
                role="button"
                aria-haspopup="true"
                aria-label="Toggle Reader Menu Display Settings"
                style={style}
                onClick={this.props.onClick}
                onKeyPress={function(e) {e.charCode == 13 ? this.props.onClick(e):null}.bind(this)}>
                {icon}
              </a>
            </ToolTipped>
            );
  }
}
DisplaySettingsButton.propTypes = {
  onClick: PropTypes.func,
  placeholder: PropTypes.bool,
};


function InterfaceLanguageMenu({currentLang, translationLanguagePreference, setTranslationLanguagePreference}){
  const [isOpen, setIsOpen] = useState(false);
  const wrapperRef = useRef(null);

  const getCurrentPage = () => {
    return isOpen ? (encodeURIComponent(Sefaria.util.currentPath())) : "/";
  }
  const handleClick = (e) => {
    e.stopPropagation();
    setIsOpen(isOpen => !isOpen);
  }
  const handleTransPrefResetClick = (e) => {
    e.stopPropagation();
    setTranslationLanguagePreference(null);
  };
  const handleHideDropdown = (event) => {
      if (event.key === 'Escape') {
          setIsOpen(false);
      }
  };
  const handleClickOutside = (event) => {
      if (
          wrapperRef.current &&
          !wrapperRef.current.contains(event.target)
      ) {
          setIsOpen(false);
      }
  };

  useEffect(() => {
      document.addEventListener('keydown', handleHideDropdown, true);
      document.addEventListener('click', handleClickOutside, true);
      return () => {
          document.removeEventListener('keydown', handleHideDropdown, true);
          document.removeEventListener('click', handleClickOutside, true);
      };
  }, []);

  return (
      <div className="interfaceLinks" ref={wrapperRef}>
        <a className="interfaceLinks-button" onClick={handleClick}><img src="/static/icons/globe-wire.svg" alt={Sefaria._('Toggle Interface Language Menu')}/></a>
        <div className={`interfaceLinks-menu ${ isOpen ? "open" : "closed"}`}>
          <div className="interfaceLinks-header">
            <InterfaceText>Site Language</InterfaceText>
          </div>
          <div className="interfaceLinks-options">
            <a className={`interfaceLinks-option int-bi int-he ${(currentLang == 'hebrew') ? 'active':''}`} href={`/interface/hebrew?next=${getCurrentPage()}`}>עברית</a>
            <a className={`interfaceLinks-option int-bi int-en ${(currentLang == 'english') ? 'active' : ''}`} href={`/interface/english?next=${getCurrentPage()}`}>English</a>
          </div>
          { !!translationLanguagePreference ? (
            <>
              <div className="interfaceLinks-header">
                <InterfaceText>Preferred Translation</InterfaceText>
              </div>
              <div className="interfaceLinks-options trans-pref-header-container">
                <InterfaceText>{Sefaria.translateISOLanguageCode(translationLanguagePreference, true)}</InterfaceText>
                <a className="trans-pref-reset" onClick={handleTransPrefResetClick}>
                  <img src="/static/img/circled-x.svg" className="reset-btn" />
                  <span className="smallText">
                    <InterfaceText>Reset</InterfaceText>
                  </span>
                </a>
              </div>
            </>
          ) : null}
        </div>
      </div>
  );
}
InterfaceLanguageMenu.propTypes = {
  currentLang: PropTypes.string,
  translationLanguagePreference: PropTypes.string,
};


function SaveButton({historyObject, placeholder, tooltip, toggleSignUpModal}) {
  if (!historyObject) { placeholder = true; }
  const isSelected = () => !!Sefaria.getSavedItem(historyObject);
  const [selected, setSelected] = useState(placeholder || isSelected());
  useEffect(() => {
    if (placeholder) { return; }
    setSelected(isSelected())
  }, [historyObject && historyObject.ref]);

  const [isPosting, setPosting] = useState(false);

  const style = placeholder ? {visibility: 'hidden'} : {};
  const classes = classNames({saveButton: 1, "tooltip-toggle": tooltip});
  const altText = placeholder ? '' :
      `${Sefaria._(selected ? "Remove" : "Save")} "${historyObject.sheet_title ?
          historyObject.sheet_title.stripHtml() : Sefaria._r(historyObject.ref)}"`;

  function onClick(event) {
    if (isPosting) { return; }
    event.preventDefault();
    setPosting(true);
    Sefaria.track.event("Saved", "saving", historyObject.ref);
    Sefaria.toggleSavedItem(historyObject)
        .then(() => { setSelected(isSelected()); }) // since request is async, check if it's selected from data
        .catch(e => { if (e == 'notSignedIn') { toggleSignUpModal(SignUpModalKind.Save); }})
        .finally(() => { setPosting(false); });
  }

  return (
    <ToolTipped {...{ altText, classes, style, onClick }}>
      { selected ? <img src="/static/icons/bookmark-filled.svg" alt={altText}/> :
        <img src="/static/icons/bookmark.svg" alt={altText}/> }
    </ToolTipped>
  );
}
SaveButton.propTypes = {
  historyObject: PropTypes.shape({
    ref: PropTypes.string,
    versions: PropTypes.object,
  }),
  placeholder: PropTypes.bool,
  tooltip: PropTypes.bool,
  toggleSignUpModal: PropTypes.func,
};


const ToolTipped = ({ altText, classes, style, onClick, children }) => {
  const analyticsContext = useContext(AdContext)
  return (
  <div aria-label={altText} tabIndex="0"
    className={classes} role="button"
    style={style} onClick={e => TrackG4.gtagClick(e, onClick, `ToolTipped`, {"classes": classes}, analyticsContext)}
    onKeyPress={e => {e.charCode == 13 ? onClick(e): null}}>
    { children }
  </div>
)};

const AiInfoTooltip = () => {
  const [showMessage, setShowMessage] = useState(false);
  const aiInfoIcon = (
            <img className="ai-info-icon" src="/static/icons/ai-info.svg" alt="AI Info Icon" onMouseEnter={() => setShowMessage(true)} onMouseLeave={() => setShowMessage(false)}/>
    );
        const aiMessage = (
        <div className="ai-info-messages-box" onMouseEnter={() => setShowMessage(true)} onMouseLeave={() => setShowMessage(false)}>
              <div className="ai-info-first-message">
              <InterfaceText>
                  <EnglishText>Some of the text on this page has been AI generated and reviewed by our editors. <a href={"/sheets/541399?lang=en"}>Learn more.</a></EnglishText>
                  <HebrewText>חלק מהטקסטים בדף זה נוצרו על ידי בינה מלאכותית ועברו הגהה על ידי צוות העורכים שלנו.&nbsp;
                       <a href={"/sheets/541399?lang=en"}>לפרטים נוספים</a></HebrewText>
              </InterfaceText>

          </div>
          <hr className="ai-info-messages-hr" />
          <div className="ai-info-last-message">
              <InterfaceText><EnglishText><a href={"https://sefaria.formstack.com/forms/ai_feedback_form"}>Feedback</a></EnglishText>
              <HebrewText><a href={"https://sefaria.formstack.com/forms/ai_feedback_form"}>כתבו לנו</a></HebrewText>
              </InterfaceText>
          </div>
        </div>
    );
  return (
    <div className="ai-info-tooltip">
      {aiInfoIcon}
        <div className={`ai-message ${(showMessage) ? 'visible' : ''}`}>
            {aiMessage}
        </div>
    </div>
  );
};


class FollowButton extends Component {
  constructor(props) {
    super(props);
    this.state = {
      following: props.following, // Deal w/ case where we don't know?
      hovering: false
    }
  }
  _postFollow() {
    $.post("/api/follow/" + this.props.uid, {}, data => {
      Sefaria.following.push(this.props.uid);  // keep local following list up-to-date
      Sefaria.track.event("Following", "New Follow", this.props.uid);
    });
  }
  _postUnfollow() {
    $.post("/api/unfollow/" + this.props.uid, {}, data => {
      Sefaria.following = Sefaria.following.filter(i => i !== this.props.uid);  // keep local following list up-to-date
      Sefaria.track.event("Following", "Unfollow", this.props.uid);
    });
  }
  onMouseEnter() {
    if (this.props.disableUnfollow) { return; }
    this.setState({hovering: true});
  }
  onMouseLeave() {
    this.setState({hovering: false});
  }
  onClick(e) {
    e.stopPropagation();
    if (!Sefaria._uid) {
      this.props.toggleSignUpModal(SignUpModalKind.Follow);
      return;
    }
    if (this.state.following && !this.props.disableUnfollow) {
      this._postUnfollow();
      this.setState({following: false});
    } else {
      this._postFollow();
      this.setState({following: true, hovering: false});  // hovering:false keeps the "unfollow" from flashing.
    }
  }
  render() {
    const classes = this.props.classes ? this.props.classes : classNames({
      largeFollowButton: this.props.large,
      smallFollowButton: !this.props.large,
      following: this.state.following,
      hovering: this.state.hovering,
      smallText: !this.props.large,
    });
    let buttonText = this.state.following ? this.state.hovering ?  "Unfollow" : "Following" : "Follow";
    buttonText = buttonText === "Follow" && this.props.followBack ? "Follow Back" : buttonText;
    return (
      <div className={classes} onMouseEnter={this.onMouseEnter} onMouseLeave={this.onMouseLeave} onClick={this.onClick}>
        {this.props.icon ? <img src={`/static/icons/${this.state.following ? this.state.hovering ?  "checkmark" : "checkmark" : "follow"}.svg`} aria-hidden="true"/> : null}
        <InterfaceText context={"FollowButton"}>{buttonText}</InterfaceText>
      </div>
    );
  }
}
FollowButton.propTypes = {
  uid:               PropTypes.number.isRequired,
  following:         PropTypes.bool,  // is this person followed already?
  large:             PropTypes.bool,
  disableUnfollow:   PropTypes.bool,
  followBack:        PropTypes.bool,
  toggleSignUpModal: PropTypes.func,

};

const TopicPictureUploader = ({slug, callback, old_filename, caption}) => {
    /*
    `old_filename` is passed to API so that if it exists, it is deleted
     */
    const fileInput = useRef(null);

    const uploadImage = function(imageData, type="POST") {
      const formData = new FormData();
      formData.append('file', imageData.replace(/data:image\/(jpe?g|png|gif);base64,/, ""));
      if (old_filename !== "") {
        formData.append('old_filename', old_filename);
      }
      const request = new Request(
        `${Sefaria.apiHost}/api/topics/images/${slug}`,
        {headers: {'X-CSRFToken': Cookies.get('csrftoken')}}
      );
      fetch(request, {
          method: 'POST',
          mode: 'same-origin',
          credentials: 'same-origin',
          body: formData
      }).then(response => {
        if (!response.ok) {
            response.text().then(resp_text=> {
                alert(resp_text);
            })
        }else{
            response.json().then(resp_json=>{
                callback(resp_json.url);
            });
        }
    }).catch(error => {
        alert(error);
    })};
    const onFileSelect = (e) => {
          const file = fileInput.current.files[0];
          if (file == null)
          return;
          if (/\.(jpe?g|png|gif)$/i.test(file.name)) {
              const reader = new FileReader();

              reader.addEventListener("load", function() {
                uploadImage(reader.result);
              }, false);

              reader.addEventListener("onerror", function() {
                alert(reader.error);
              }, false);

              reader.readAsDataURL(file);
          } else {
            alert('The file is not an image');
          }
    }
    const deleteImage = () => {
        const old_filename_wout_url = old_filename.split("/").slice(-1);
        const url = `${Sefaria.apiHost}/api/topics/images/${slug}?old_filename=${old_filename_wout_url}`;
        Sefaria.adminEditorApiRequest(url, null, null, "DELETE").then(() => alert("Deleted image."));
        callback("");
        fileInput.current.value = "";
    }
    return <div className="section">
            <label><InterfaceText>Picture</InterfaceText></label>
            <label>
              <span className="optional"><InterfaceText>Please use horizontal, square, or only-slightly-vertical images for best results.</InterfaceText></span>
            </label>
            <div role="button" title={Sefaria._("Add an image")} aria-label="Add an image" contentEditable={false} onClick={(e) => e.stopPropagation()} id="addImageButton">
              <label htmlFor="addImageFileSelector">
                <div className="button extraSmall blue control-elem" tabIndex="0" role="button">
                      <InterfaceText>Upload Picture</InterfaceText>
                    </div>
              </label>
              </div><input style={{display: "none"}} id="addImageFileSelector" type="file" onChange={onFileSelect} ref={fileInput} />
              {old_filename !== "" && <div style={{"max-width": "420px"}}>
                    <br/><ImageWithCaption photoLink={old_filename} caption={caption}/>
                    <br/><div onClick={deleteImage} className="button extraSmall blue control-elem" tabIndex="1" role="button">
                      <InterfaceText>Remove Picture</InterfaceText>
                    </div></div>
              }
          </div>
    }

const CategoryColorLine = ({category}) =>
  <div className="categoryColorLine" style={{background: Sefaria.palette.categoryColor(category)}}/>;


class ProfileListing extends Component {
  render() {
    const { url, image, name, uid, is_followed, toggleSignUpModal, smallfonts, organization } = this.props;
    return (
      <div className={"authorByLine sans-serif" + (smallfonts ? " small" : "")}>
        <div className="authorByLineImage">
          <a href={url}>
            <ProfilePic
              len={smallfonts ? 30 : 40}
              url={image}
              name={name}
            />
          </a>
        </div>
        <div className={`authorByLineText ${smallfonts? "small" : ""}`}>
          <SimpleLinkedBlock
            classes="authorName"
            url={url}
            en={name}
            he={name}
          >
            <FollowButton
              large={false}
              uid={uid}
              following={is_followed}
              disableUnfollow={true}
              toggleSignUpModal={toggleSignUpModal} />
          </SimpleLinkedBlock>
          {!!organization ?
          <SimpleInterfaceBlock
            classes="authorOrganization"
            en={organization}
            he={organization} />
          :null}
        </div>
      </div>
    );
  }
}
ProfileListing.propTypes = {
  uid:               PropTypes.number.isRequired,
  url:               PropTypes.string.isRequired,
  image:             PropTypes.string.isRequired,
  name:              PropTypes.string.isRequired,
  is_followed:       PropTypes.bool,
  toggleSignUpModal: PropTypes.func,
};


const SheetListing = ({
  sheet, connectedRefs, handleSheetClick, handleSheetDelete, handleCollectionsChange,
  editable, deletable, saveable, collectable, pinnable, pinned, pinSheet,
  hideAuthor, showAuthorUnderneath, infoUnderneath, hideCollection, openInNewTab, toggleSignUpModal, showSheetSummary
}) => {
  // A source sheet presented in lists, like sidebar or profile page
  const [showCollectionsModal, setShowCollectionsModal] = useState(false);

  const handleSheetClickLocal = (e) => {
    //console.log("Sheet Click Handled");
    // TODO: There more contexts to distinguish / track. Profile, collections, search
    if (Sefaria._uid == sheet.owner) {
      Sefaria.track.event("Tools", "My Sheet Click", sheet.sheetUrl);
    } else {
      Sefaria.track.event("Tools", "Sheet Click", sheet.sheetUrl);
    }
    if (handleSheetClick) {
      Sefaria.track.sheets("Opened via Connections Panel", connectedRefs.toString());
      handleSheetClick(e, sheet, null, connectedRefs);
      e.preventDefault();
    }
  };

  const handleSheetOwnerClick = (e) => {
    Sefaria.track.event("Tools", "Sheet Owner Click", sheet.ownerProfileUrl);
  };

  const handleTopicClick = (topic) => {
    Sefaria.track.event("Tools", "Topic Click", topic);
  };

  const handleSheetDeleteClick = () => {
    if (confirm(Sefaria._("Are you sure you want to delete this sheet? There is no way to undo this action."))) {
      Sefaria.sheets.deleteSheetById(sheet.id).then(handleSheetDelete);
    }
  };

  const toggleCollectionsModal = () => {
    if (Sefaria._uid) {
      setShowCollectionsModal(!showCollectionsModal);
    } else {
      toggleSignUpModal(SignUpModalKind.AddToSheet);
    }
  };

  const title = sheet.title ? sheet.title.stripHtmlConvertLineBreaks() : "Untitled Source Sheet";

  const viewsIcon = sheet.public ?
    <div className="sheetViews sans-serif"><i className="fa fa-eye" title={sheet.views + " views"}></i> {sheet.views}</div>
    : <div className="sheetViews sans-serif"><i className="fa fa-lock" title="Private"></i></div>;

  const views = (
    <>
      {sheet.views}&nbsp;<InterfaceText>Views</InterfaceText>
    </>
  );

  const sheetSummary = showSheetSummary && sheet.summary?
  <DangerousInterfaceBlock classes={"smallText sheetSummary"} en={sheet.summary} he={sheet.sheet_summary}/>:null;

  const sheetInfo = hideAuthor ? null :
      <div className="sheetInfo">
        <div className="sheetUser">
          <a href={sheet.ownerProfileUrl} target={openInNewTab ? "_blank" : "_self"}>
            <ProfilePic
              outerStyle={{display: "inline-block"}}
              name={sheet.ownerName}
              url={sheet.ownerImageUrl}
              len={26}
            />
          </a>
          <a href={sheet.ownerProfileUrl} target={openInNewTab ? "_blank" : "_self"} className="sheetAuthor" onClick={handleSheetOwnerClick}>{sheet.ownerName}</a>
        </div>
        {viewsIcon}
      </div>

  const collectionsList = "collections" in sheet ? sheet.collections.slice() : [];
  if (sheet.displayedCollectionName) {
    collectionsList.unshift({name: sheet.displayedCollectionName, slug: sheet.displayedCollection});
  }
  const collections = collectionsList.map((collection, i) => {
    const separator = i == collectionsList.length -1 ? null : <span className="separator">,</span>;
    return (
      <a href={`/collections/${collection.slug}`}
        target={openInNewTab ? "_blank" : "_self"}
        className="sheetTag"
        key={i}
      >
        {collection.name}
        {separator}
      </a>
    );
  });

  const topics = sheet.topics.map((topic, i) => {
    const separator = i == sheet.topics.length -1 ? null : <span className="separator">,</span>;
    return (
      <a href={`/topics/${topic.slug}`}
        target={openInNewTab ? "_blank" : "_self"}
        className="sheetTag"
        key={i}
        onClick={handleTopicClick.bind(null, topic.slug)}
      >
        <InterfaceText text={topic} />
        {separator}
      </a>
    );
  });
  const created = Sefaria.util.localeDate(sheet.created);
  const underInfo = infoUnderneath ? [
      sheet.status !== 'public' ? (<span className="unlisted"><img src="/static/img/eye-slash.svg"/><span>{Sefaria._("Not Published")}</span></span>) : undefined,
      showAuthorUnderneath ? (<a href={sheet.ownerProfileUrl} target={openInNewTab ? "_blank" : "_self"}>{sheet.ownerName}</a>) : undefined,
      views,
      created,
      collections.length ? collections : undefined,
      sheet.topics.length ? topics : undefined,
    ].filter(x => x !== undefined) : [topics];


  const pinButtonClasses = classNames({sheetListingPinButton: 1, pinned: pinned, active: pinnable});
  const pinMessage = pinned && pinnable ? Sefaria._("Pinned Sheet - click to unpin") :
                    pinned ? Sefaria._("Pinned Sheet") : Sefaria._("Pin Sheet");
  const pinButton = <img src="/static/img/pin.svg" className={pinButtonClasses} title={pinMessage} onClick={pinnable ? pinSheet : null} />

  return (
    <div className="sheet" key={sheet.sheetUrl}>
      <div className="sheetLeft">
        {sheetInfo}
        <a href={sheet.sheetUrl} target={openInNewTab ? "_blank" : "_self"} className="sheetTitle" onClick={handleSheetClickLocal}>
          <img src="/static/img/sheet.svg" className="sheetIcon"/>
          <span className="sheetTitleText">{title}</span>
        </a>
        {sheetSummary}
        <div className="sheetTags sans-serif">
          {
            underInfo.map((item, i) => (
              <span key={i}>
                { i !== 0 ? <span className="bullet">{'\u2022'}</span> : null }
                {item}
              </span>
            ))
          }
        </div>
      </div>
      <div className="sheetRight">
        {
          editable && !Sefaria._uses_new_editor ?
            <a target="_blank" href={`/sheets/${sheet.id}?editor=1`}><img src="/static/icons/tools-write-note.svg" title={Sefaria._("Edit")}/></a>
            : null
        }
        {
          collectable ?
            <img src="/static/icons/collection.svg" onClick={toggleCollectionsModal} title={Sefaria._("Add to Collection")} />
            : null
        }
        {
          deletable ?
            <img src="/static/icons/circled-x.svg" onClick={handleSheetDeleteClick} title={Sefaria._("Delete")} />
            : null
        }
        {
          saveable ?
            <SaveButton historyObject={{ ref: `Sheet ${sheet.id}`, versions: {}  }}
              toggleSignUpModal={toggleSignUpModal} />
            : null
        }
        { pinnable || pinned ?
            pinButton
            : null
        }
      </div>
      {showCollectionsModal ?
        <CollectionsModal
          sheetID={sheet.id}
          close={toggleCollectionsModal}
          handleCollectionsChange={handleCollectionsChange} />
        : null
      }
    </div>);
};


const CollectionListing = ({data}) => {
  const imageUrl = "/static/icons/collection.svg";
  const collectionUrl = "/collections/" + data.slug;
  return (
    <div className="collectionListing">
      <div className="left-content">
        <div className="collectionListingText">

          <a href={collectionUrl} className="collectionListingName">
            <img className="collectionListingImage" src={imageUrl} alt="Collection Icon"/>
            {data.name}
          </a>

          <div className="collectionListingDetails">
            {data.listed ? null :
              (<span className="unlisted">
                <img src="/static/img/eye-slash.svg"/>
                <InterfaceText>Unlisted</InterfaceText>
              </span>) }

            {data.listed ? null :
            <span className="collectionListingDetailSeparator">•</span> }

            <span className="collectionListingDetail collectionListingSheetCount">
              <InterfaceText>{`${data.sheetCount} `}</InterfaceText>
              <InterfaceText>Sheets</InterfaceText>
            </span>

            {data.memberCount > 1 ?
            <span className="collectionListingDetailSeparator">•</span> : null }

            {data.memberCount > 1 ?
            <span className="collectionListingDetail collectionListingMemberCount">
              <InterfaceText>{`${data.memberCount} `}</InterfaceText>
              <InterfaceText>Editors</InterfaceText>
            </span> : null }
          </div>
        </div>
      </div>
    </div>
  );
}


class Note extends Component {
  // Public or private note in the Sidebar.
  render() {
    var authorInfo = this.props.ownerName && !this.props.isMyNote ?
        (<div className="noteAuthorInfo">
          <a href={this.props.ownerProfileUrl}>
            <img className="noteAuthorImg" src={this.props.ownerImageUrl} />
          </a>
          <a href={this.props.ownerProfileUrl} className="noteAuthor">{this.props.ownerName}</a>
        </div>) : null;

      var buttons = this.props.isMyNote ?
                    (<div className="noteButtons">
                      <i className="editNoteButton fa fa-pencil" title="Edit Note" onClick={this.props.editNote} ></i>
                    </div>) : null;

      var text = Sefaria.util.linkify(this.props.text);
      text = text.replace(/\n/g, "<br />");

      return (<div className="note">
                {buttons}
                {authorInfo}
                <div className="noteContent">
                  <span className="noteText" dangerouslySetInnerHTML={{__html:text}}></span>
                </div>
              </div>);
  }
}
Note.propTypes = {
  text:            PropTypes.string.isRequired,
  ownerName:       PropTypes.string,
  ownerImageUrl:   PropTypes.string,
  ownerProfileUrl: PropTypes.string,
  isPrivate:       PropTypes.bool,
  isMyNote:        PropTypes.bool,
  editNote:        PropTypes.func
};


class LoginPrompt extends Component {
  render() {
    var nextParam = "?next=" + Sefaria.util.currentPath();
    return (
      <div className="loginPrompt">
        <div className="loginPromptMessage">
          <span className="int-en">Please log in to use this feature.</span>
          <span className="int-he">עליך להיות מחובר בכדי להשתמש באפשרות זו.</span>
        </div>
        <a className="button" href={"/login" + nextParam}>
          <span className="int-en">Log In</span>
          <span className="int-he">התחברות</span>
        </a>
        <a className="button" href={"/register" + nextParam}>
          <span className="int-en">Sign Up</span>
          <span className="int-he">הרשמה</span>
        </a>
      </div>);
  }
}
LoginPrompt.propTypes = {
  fullPanel: PropTypes.bool,
};

class SignUpModal extends Component {
  render() {
    let modalContent = !this.props.modalContentKind ? generateContentForModal() : generateContentForModal(this.props.modalContentKind);

    const innerContent = modalContent.contentList.map(bullet => (
      <div key={bullet.icon}>
        <img src={`/static/img/${bullet.icon}`} alt={bullet.bulletContent.en} />
        <InterfaceText text={bullet.bulletContent} />
      </div>
    ));
    const nextParam = "?next=" + encodeURIComponent(Sefaria.util.currentPath());

    return (
      this.props.show ? <div id="interruptingMessageBox" className="sefariaModalBox">
        <div id="interruptingMessageOverlay" onClick={this.props.onClose}></div>
        <div id="interruptingMessage" className="sefariaModalContentBox">
          <div id="interruptingMessageClose" className="sefariaModalClose" onClick={this.props.onClose}>×</div>
          <div className="sefariaModalContent">
            <h2 className="serif sans-serif-in-hebrew">
              <InterfaceText text={modalContent.h2} />
            </h2>
            <h3>
              <InterfaceText text={modalContent.h3} />
            </h3>
            <div className="sefariaModalInnerContent">
              { innerContent }
            </div>
            <a className="button white control-elem" href={"/register" + nextParam}>
              <InterfaceText>Sign Up</InterfaceText>
            </a>
            <div className="sefariaModalBottomContent">
              <InterfaceText>Already have an account?</InterfaceText>&nbsp;
              <a href={"/login" + nextParam}><InterfaceText>Sign in</InterfaceText></a>
            </div>
          </div>
        </div>
      </div> : null
    );
  }
}
SignUpModal.propTypes = {
  show: PropTypes.bool,
  onClose: PropTypes.func.isRequired,
  modalContent: PropTypes.object.isRequired,
};


function OnInView({ children, onVisible }) {
  /**
   *  The functional component takes an existing element and wraps it in an IntersectionObserver and returns the children, only observed and with a callback for the observer.
   *  `children` single element or nested group of elements wrapped in a div
   *  `onVisible` callback function that will be called when given component(s) are visible within the viewport
   *  Ex. <OnInView onVisible={handleImageIsVisible}><img src="..." /></OnInView>
   */
  const elementRef = useRef();

  useEffect(() => {
    const observer = new IntersectionObserver(
      // Callback function will be invoked whenever the visibility of the observed element changes
      (entries) => {
        const entry = entries[0];
        // Check if the observed element is intersecting with the viewport (it's visible)
        // Invoke provided prop callback for analytics purposes
        if (entry.isIntersecting) {
          onVisible();
        }
      },
      // The entire element must be entirely visible
      { threshold: 1 }
    );

    // Start observing the element, but wait until the element exists
    if (elementRef.current) {
      observer.observe(elementRef.current);
    }

    // Cleanup when the component unmounts
    return () => {
      // Stop observing the element when it's no longer on the screen and can't be visible
      if (elementRef.current) {
        observer.unobserve(elementRef.current);
      }
    };
  }, [onVisible]);

  // Attach elementRef to a div wrapper and pass the children to be rendered within it
  return <div ref={elementRef}>{children}</div>;
}

const transformValues = (obj, callback) => {
  const newObj = {};
  for (let key in obj) {
    newObj[key] = obj[key] !== null ? callback(obj[key]) : null;
  }
  return newObj;
};

const replaceNewLinesWithLinebreaks = (content) => {
  return transformValues(
    content,
    (s) => s.replace(/\n/gi, "&nbsp; \n") + "&nbsp; \n&nbsp; \n"
  );
}

const InterruptingMessage = ({
  onClose,
}) => {
  const [interruptingMessageShowDelayHasElapsed, setInterruptingMessageShowDelayHasElapsed] = useState(false);
  const [hasInteractedWithModal, setHasInteractedWithModal] = useState(false);
  const strapi = useContext(StrapiDataContext);

  const markModalAsHasBeenInteractedWith = (modalName) => {
    localStorage.setItem("modal_" + modalName, "true");
  };

  const hasModalBeenInteractedWith = (modalName) => {
    return JSON.parse(localStorage.getItem("modal_" + modalName));
  };

  const trackModalInteraction = (modalName, eventDescription) => {
    gtag("event", "modal_interacted_with_" + eventDescription, {
      campaignID: modalName,
      adType: "modal",
    });
  };

  const trackModalImpression = () => {
    console.log("We've got visibility!");
    gtag("event", "modal_viewed", {
      campaignID: strapi.modal.internalModalName,
      adType: "modal",
    });
  };

  const shouldShow = () => {
    if (!strapi.modal) return false;
    if (Sefaria.interfaceLang === 'hebrew' && !strapi.modal.locales.includes('he')) return false;
    if (
      hasModalBeenInteractedWith(
        strapi.modal.internalModalName
      )
    )
      return false;

    let shouldShowModal = false;

    let noUserKindIsSet = ![
      strapi.modal.showToReturningVisitors,
      strapi.modal.showToNewVisitors,
      strapi.modal.showToSustainers,
      strapi.modal.showToNonSustainers,
    ].some((p) => p);
    if (
      Sefaria._uid &&
      ((Sefaria.is_sustainer &&
        strapi.modal.showToSustainers) ||
        (!Sefaria.is_sustainer &&
          strapi.modal.showToNonSustainers))
    )
      shouldShowModal = true;
    else if (
      (Sefaria.isReturningVisitor() &&
        strapi.modal.showToReturningVisitors) ||
      (Sefaria.isNewVisitor() && strapi.modal.showToNewVisitors)
    )
      shouldShowModal = true;
    else if (noUserKindIsSet) shouldShowModal = true;
    if (!shouldShowModal) return false;
    // Don't show the modal on pages where the button link goes to since you're already there
    const excludedPaths = ["/donate", "/mobile", "/app", "/ways-to-give"];
    if (strapi.modal.buttonURL) {
      if (strapi.modal.buttonURL.en) {
        excludedPaths.push(new URL(strapi.modal.buttonURL.en).pathname);
      }
      if (strapi.modal.buttonURL.he) {
        excludedPaths.push(new URL(strapi.modal.buttonURL.he).pathname);
      }
    }
    return excludedPaths.indexOf(window.location.pathname) === -1;
  };

  const closeModal = (eventDescription) => {
    if (onClose) onClose();
    markModalAsHasBeenInteractedWith(
      strapi.modal.internalModalName
    );
    setHasInteractedWithModal(true);
    trackModalInteraction(
      strapi.modal.internalModalName,
      eventDescription
    );
  };

  useEffect(() => {
    if (shouldShow()) {
      const timeoutId = setTimeout(() => {
        setInterruptingMessageShowDelayHasElapsed(true);
      }, strapi.modal.showDelay * 1000);
      return () => clearTimeout(timeoutId); // clearTimeout on component unmount
    }
  }, [strapi.modal]); // execute useEffect when the modal changes

  if (!interruptingMessageShowDelayHasElapsed) return null;

  if (!hasInteractedWithModal) {
    return (
      <OnInView onVisible={trackModalImpression}>
        <div id="interruptingMessageBox" className={interruptingMessageShowDelayHasElapsed ? "" : "hidden"}>
          <div id="interruptingMessageOverlay"></div>
          <div id="interruptingMessage">
            <div className="colorLine"></div>
            <div id="interruptingMessageContentBox" className="hasColorLine">
              <div
                id="interruptingMessageClose"
                onClick={() => {
                  closeModal("close_clicked");
                }}
              >
                ×
              </div>
              <div id="interruptingMessageContent">
                <div id="defaultModal">
                  {strapi.modal.modalHeader.en && (
                    <h1 className="int-en">{strapi.modal.modalHeader.en}</h1>
                  )}
                  {strapi.modal.modalHeader.he && (
                    <h1 className="int-he">{strapi.modal.modalHeader.he}</h1>
                  )}
                  <div id="defaultModalBody" className="line-break">
                    <InterfaceText
                      markdown={replaceNewLinesWithLinebreaks(
                        strapi.modal.modalText
                      )}
                    />
                  </div>
                  <div className="buttons">
                    <a
                      className="button int-en"
                      target="_blank"
                      href={strapi.modal.buttonURL.en}
                      onClick={() => {
                        closeModal("modal_button_clicked");
                      }}
                    >
                      <span className="int-en">
                        {strapi.modal.buttonText.en}
                      </span>
                    </a>
                    <a
                      className="button int-he"
                      target="_blank"
                      href={strapi.modal.buttonURL.he}
                      onClick={() => {
                        closeModal("modal_button_clicked");
                      }}
                    >
                      <span className="int-he">
                        {strapi.modal.buttonText.he}
                      </span>
                    </a>
                  </div>
                </div>
              </div>
              <div className="colorLine"></div>
            </div>
          </div>
        </div>
      </OnInView>
    );
  } else {
    return null;
  }
};
InterruptingMessage.displayName = "InterruptingMessage";

const Banner = ({ onClose }) => {
  const [bannerShowDelayHasElapsed, setBannerShowDelayHasElapsed] =
    useState(false);
  const [hasInteractedWithBanner, setHasInteractedWithBanner] = useState(false);
  const strapi = useContext(StrapiDataContext);

  const markBannerAsHasBeenInteractedWith = (bannerName) => {
    localStorage.setItem("banner_" + bannerName, "true");
  };

  const hasBannerBeenInteractedWith = (bannerName) => {
    return JSON.parse(localStorage.getItem("banner_" + bannerName));
  };

  const trackBannerInteraction = (bannerName, eventDescription) => {
    gtag("event", "banner_interacted_with_" + eventDescription, {
      campaignID: bannerName,
      adType: "banner",
    });
  };

  const trackBannerImpression = () => {
    gtag("event", "banner_viewed", {
      campaignID: strapi.banner.internalBannerName,
      adType: "banner",
    });
  };

  const shouldShow = () => {
    if (!strapi.banner) return false;
    if (
      Sefaria.interfaceLang === "hebrew" &&
      !strapi.banner.locales.includes("he")
    )
      return false;
    if (hasBannerBeenInteractedWith(strapi.banner.internalBannerName))
      return false;

    let shouldShowBanner = false;

    let noUserKindIsSet = ![
      strapi.banner.showToReturningVisitors,
      strapi.banner.showToNewVisitors,
      strapi.banner.showToSustainers,
      strapi.banner.showToNonSustainers,
    ].some((p) => p);
    if (
      Sefaria._uid &&
      ((Sefaria.is_sustainer && strapi.banner.showToSustainers) ||
        (!Sefaria.is_sustainer && strapi.banner.showToNonSustainers))
    )
      shouldShowBanner = true;
    else if (
      (Sefaria.isReturningVisitor() && strapi.banner.showToReturningVisitors) ||
      (Sefaria.isNewVisitor() && strapi.banner.showToNewVisitors)
    )
      shouldShowBanner = true;
    else if (noUserKindIsSet) shouldShowBanner = true;
    if (!shouldShowBanner) return false;

    const excludedPaths = ["/donate", "/mobile", "/app", "/ways-to-give"];
    // Don't show the banner on pages where the button link goes to since you're already there
    if (strapi.banner.buttonURL) {
      if (strapi.banner.buttonURL.en) {
        excludedPaths.push(new URL(strapi.banner.buttonURL.en).pathname);
      }
      if (strapi.banner.buttonURL.he) {
        excludedPaths.push(new URL(strapi.banner.buttonURL.he).pathname);
      }
    }
    return excludedPaths.indexOf(window.location.pathname) === -1;
  };

  const closeBanner = (eventDescription) => {
    if (onClose) onClose();
    markBannerAsHasBeenInteractedWith(strapi.banner.internalBannerName);
    setHasInteractedWithBanner(true);
    trackBannerInteraction(strapi.banner.internalBannerName, eventDescription);
  };

  useEffect(() => {
    if (shouldShow()) {
      const timeoutId = setTimeout(() => {
        // s2 is the div that contains the React root and needs to be manipulated by traditional DOM methods
        if (document.getElementById("s2").classList.contains("headerOnly")) {
          document.body.classList.add("hasBannerMessage");
        }
        setBannerShowDelayHasElapsed(true);
      }, strapi.banner.showDelay * 1000);
      return () => clearTimeout(timeoutId); // clearTimeout on component unmount
    }
  }, [strapi.banner]); // execute useEffect when the banner changes

  if (!bannerShowDelayHasElapsed) return null;

  if (!hasInteractedWithBanner) {
    return (
      <OnInView onVisible={trackBannerImpression}>
        <div
          id="bannerMessage"
          className={bannerShowDelayHasElapsed ? "" : "hidden"}
          style={
            strapi.banner.bannerBackgroundColor && {
              backgroundColor: strapi.banner.bannerBackgroundColor,
            }
          }
        >
          <div id="bannerMessageContent">
            <div id="bannerTextBox">
              <InterfaceText
                markdown={replaceNewLinesWithLinebreaks(
                  strapi.banner.bannerText
                )}
              />
            </div>
            <div id="bannerButtonBox">
              <a
                className="button white int-en"
                href={strapi.banner.buttonURL.en}
                onClick={() => {
                  closeBanner("banner_button_clicked");
                }}
              >
                <span>{strapi.banner.buttonText.en}</span>
              </a>
              <a
                className="button white int-he"
                href={strapi.banner.buttonURL.he}
                onClick={() => {
                  closeBanner("banner_button_clicked");
                }}
              >
                <span>{strapi.banner.buttonText.he}</span>
              </a>
            </div>
          </div>
          <div
            id="bannerMessageClose"
            onClick={() => {
              closeBanner("close_clicked");
            }}
          >
            ×
          </div>
        </div>
      </OnInView>
    );
  } else {
    return null;
  }
};

Banner.displayName = "Banner";

const NBox = ({ content, n, stretch, gap=0  }) => {
  // Wrap a list of elements into an n-column flexbox
  // If `stretch`, extend the final row into any remaining empty columns
  let length = content.length;
  let rows = [];
  for (let i=0; i<length; i+=n) {
    rows.push(content.slice(i, i+n));
  }
  return (
    <div className="gridBox">
      {rows.map((row, i) => (
      <div className="gridBoxRow" key={i} style={{"gap": gap, "marginTop": gap}}>
        {row.pad(stretch ? row.length : n, "").map((item, j) => (
          <div className={classNames({gridBoxItem: 1, placeholder: !item})} key={`gridItem|${j}`}>{item}</div>
        ))}
      </div>
      ))}
    </div>
  );
}

class TwoOrThreeBox extends Component {
  // Wrap a list of elements into a two or three column table, depending on window width
  render() {
      var threshhold = this.props.threshhold;
      if (this.props.width > threshhold) {
        return (<NBox content={this.props.content} n={3}/>);
      } else {
        return (<NBox content={this.props.content} n={2}/>);
      }
  }
}
TwoOrThreeBox.propTypes = {
  content:    PropTypes.array.isRequired,
  width:      PropTypes.number.isRequired,
  threshhold: PropTypes.number
};
TwoOrThreeBox.defaultProps = {
  threshhold: 500
};


const ResponsiveNBox = ({content, stretch, initialWidth, threshold2=500, threshold3=1500, gap=0}) => {
  //above threshold2, there will be 2 columns
  //above threshold3, there will be 3 columns
  initialWidth = initialWidth || (window ? window.innerWidth : 1000);
  const [width, setWidth] = useState(initialWidth);
  const ref = useRef(null);

  useEffect(() => {
    deriveAndSetWidth();
    window.addEventListener("resize", deriveAndSetWidth);
    return () => {
        window.removeEventListener("resize", deriveAndSetWidth);
    }
  }, []);

  const deriveAndSetWidth = () => setWidth(ref.current ? ref.current.offsetWidth : initialWidth);

  const n = (width > threshold3) ? 3 :
    (width > threshold2) ? 2 : 1;

  return (
    <div className="responsiveNBox" ref={ref}>
      <NBox content={content} n={n} stretch={stretch} gap={gap}/>
    </div>
  );
};


class Dropdown extends Component {
  constructor(props) {
    super(props);
    this.state = {
      optionsOpen: false,
      selected: null
    };
  }

  componentDidMount() {
    if (this.props.preselected) {
      const selected = this.props.options.filter( o => (o.value == this.props.preselected));
      this.select(selected[0])
    }
  }

  select(option) {
    this.setState({selected: option, optionsOpen: false});
    const event = {target: {name: this.props.name, value: option.value}}
    this.props.onChange && this.props.onChange(event);
  }
  toggle() {
    this.setState({optionsOpen: !this.state.optionsOpen});
  }
  render() {
    return (
        <div className="dropdown sans-serif">
          <div className={`dropdownMain noselect${this.state.selected ? " selected":""}`} onClick={this.toggle}>
            <span>{this.state.selected ? this.state.selected.label : this.props.placeholder}</span>
            <img src="/static/icons/chevron-down.svg" className="dropdownOpenButton noselect fa fa-caret-down"/>

          </div>
          {this.state.optionsOpen ?
            <div className="dropdownListBox noselect">
              <div className="dropdownList noselect">
                {this.props.options.map(function(option) {
                  const onClick = this.select.bind(null, option);
                  const classes = classNames({dropdownOption: 1, selected: this.state.selected && this.state.selected.value == option.value});
                  return <div className={classes} onClick={onClick} key={option.value}>{option.label}</div>
                }.bind(this))}
              </div>
            </div>
          : null}
        </div>);
  }
}
Dropdown.propTypes = {
  options:     PropTypes.array.isRequired, // Array of {label, value}
  name:        PropTypes.string.isRequired,
  onChange:    PropTypes.func,
  placeholder: PropTypes.string,
  selected:    PropTypes.string,
};


class LoadingMessage extends Component {
  render() {
    var message = this.props.message || "Loading...";
    var heMessage = this.props.heMessage || "טוען מידע...";
    var classes = "loadingMessage sans-serif " + (this.props.className || "");
    return (<div className={classes}>
              <InterfaceText>
                <EnglishText>{message}</EnglishText>
                <HebrewText>{heMessage}</HebrewText>
              </InterfaceText>
            </div>);
  }
}
LoadingMessage.propTypes = {
  message:   PropTypes.string,
  heMessage: PropTypes.string,
  className: PropTypes.string
};


const CategoryAttribution = ({categories, linked = true, asEdition}) => {
  const attribution = Sefaria.categoryAttribution(categories);
  if (!attribution) { return null; }

  const en = asEdition ? attribution.englishAsEdition : attribution.english;
  const he = asEdition ? attribution.hebrewAsEdition : attribution.hebrew;
  const str = <ContentText text={{en, he}} defaultToInterfaceOnBilingual={true} />;

  const content = linked ?
      <a href={attribution.link}>{str}</a> : str;

  return <div className="categoryAttribution">{content}</div>;
};


class SheetTopicLink extends Component {
  handleTagClick(e) {
    e.preventDefault();
    this.props.setSheetTag(this.props.topic.slug);
  }
  render() {
    const { slug, en, he } = this.props.topic;
    return (
      <a href={`/topics/${slug}`} onClick={this.handleTagClick}>
        <InterfaceText text={{en:en, he:he}} />
      </a>
    );
  }
}
SheetTopicLink.propTypes = {
  topic:       PropTypes.shape({
                 en: PropTypes.string.isRequired,
                 he: PropTypes.string.isRequired,
                 slug: PropTypes.string.isRequired,
               }).isRequired,
  setSheetTag: PropTypes.func.isRequired
};


class SheetAccessIcon extends Component {
  render() {
    var sheet = this.props.sheet;
    return (sheet.status == "unlisted") ?
      (<i className="fa fa-lock" title={msg}></i>)
      : null;
  }
}
SheetAccessIcon.propTypes = {
  sheet: PropTypes.object.isRequired
};


class FeedbackBox extends Component {
  constructor(props) {
    super(props);
    this.state = {
      type: null,
      alertmsg: null,
      feedbackSent: false,
    };
  }
  sendFeedback() {
    if (!this.state.type) {
      this.setState({alertmsg: Sefaria._("Please select a feedback type")});
      return
    }

    if (!Sefaria._uid && !this.validateEmail($("#feedbackEmail").val())) {
      this.setState({alertmsg: Sefaria._("Please enter a valid email address")});
      return
    }

    let feedback = {
        refs: this.props.srefs || null,
        type: this.state.type,
        url: this.props.url || null,
        currVersions: this.props.currVersions,
        email: $("#feedbackEmail").val() || null,
        msg: $("#feedbackText").val(),
        uid: Sefaria._uid || null
    };
    let postData = {json: JSON.stringify(feedback)};
    const url = "/api/send_feedback";

    this.setState({feedbackSent: true});

    $.post(url, postData, function (data) {
        if (data.error) {
            alert(data.error);
        } else {
            console.log(data);
            Sefaria.track.event("Tools", "Send Feedback", this.props.url);
        }
    }.bind(this)).fail(function (xhr, textStatus, errorThrown) {
        alert(Sefaria._("Unfortunately, there was an error sending this feedback. Please try again or try reloading this page."));
        this.setState({feedbackSent: true});
    });
  }
  validateEmail(email) {
    const re = /^(([^<>()\[\]\\.,;:\s@"]+(\.[^<>()\[\]\\.,;:\s@"]+)*)|(".+"))@((\[[0-9]{1,3}\.[0-9]{1,3}\.[0-9]{1,3}\.[0-9]{1,3}])|(([a-zA-Z\-0-9]+\.)+[a-zA-Z]{2,}))$/;
    return re.test(email);
  }
  setType(event) {
    this.setState({type: event.target.value});
  }
  render() {
    if (this.state.feedbackSent) {
        return (
            <div className="feedbackBox sans-serif">
                <p className="int-en">Feedback sent!</p>
                <p className="int-he">משוב נשלח!</p>
            </div>
        )
    }
    return (
        <div className="feedbackBox sans-serif">
            <p className="int-en">Have some feedback? We would love to hear it.</p>
            <p className="int-he">אנחנו מעוניינים במשוב ממך</p>

            {this.state.alertmsg ?
                <div>
                    <p className="int-en">{this.state.alertmsg}</p>
                    <p className="int-he">{this.state.alertmsg}</p>
                </div>
                : null
            }

            <Dropdown
              name="feedbackType"
              options={[
                        {value: "content_issue",   label: Sefaria._("Report an issue with the text")},
                        {value: "translation_request",   label: Sefaria._("Request translation")},
                        {value: "bug_report",      label: Sefaria._("Report a bug")},
                        {value: "help_request",    label: Sefaria._("Get help")},
                        {value: "feature_request", label: Sefaria._("Request a feature")},
                        {value: "good_vibes",      label: Sefaria._("Give thanks")},
                        {value: "other",           label: Sefaria._("Other")},
                      ]}
              placeholder={Sefaria._("Select Type")}
              onChange={this.setType}
            />

            <textarea className="feedbackText" placeholder={Sefaria._("Describe the issue...")} id="feedbackText"></textarea>

            {!Sefaria._uid ?
                <div><input className="sidebarInput noselect" placeholder={Sefaria._("Email Address")} id="feedbackEmail" /></div>
                : null }

             <div className="button" role="button" onClick={() => this.sendFeedback()}>
                 <span className="int-en">Submit</span>
                 <span className="int-he">שליחה</span>
             </div>
        </div>
    );
  }
}


class ReaderMessage extends Component {
  // Component for determining user feedback on new element
  constructor(props) {
    super(props)
    var showNotification = Sefaria._inBrowser && !document.cookie.includes(this.props.messageName+"Accepted");
    this.state = {showNotification: showNotification};
  }
  setFeedback(status) {
    Sefaria.track.uiFeedback(this.props.messageName+"Accepted", status);
    $.cookie((this.props.messageName+"Accepted"), 1, {path: "/"});
    this.setState({showNotification: false});
  }
  render() {
    if (!this.state.showNotification) { return null; }
    return (
      <div className="readerMessageBox">
        <div className="readerMessage">
          <div className="int-en">{this.props.message}</div>
          <div className="button small" role="button" onClick={() => this.setFeedback('Like')}>{this.props.buttonLikeText}</div>
          <div className="button small" role="button" onClick={() => this.setFeedback('Dislike')}>{this.props.buttonDislikeText}</div>
        </div>
      </div>);
  }
}
ReaderMessage.propTypes = {
  messageName: PropTypes.string.isRequired,
  message: PropTypes.string.isRequired,
  buttonLikeText: PropTypes.string.isRequired,
  buttonDislikeText: PropTypes.string.isRequired,
};


class CookiesNotification extends Component {
  constructor(props) {
    super(props);
    const showNotification = /*!Sefaria._debug && */Sefaria._inBrowser && !document.cookie.includes("cookiesNotificationAccepted");

    this.state = {showNotification: showNotification};
  }
  setCookie() {
    $.cookie("cookiesNotificationAccepted", 1, {path: "/", expires: 20*365});
    this.setState({showNotification: false});
  }
  render() {
    if (!this.state.showNotification) { return null; }
    return (
      <div className="cookiesNotification">

          <span className="int-en">
            <span>We use cookies to give you the best experience possible on our site. Click OK to continue using Sefaria. <a href="/privacy-policy">Learn More</a>.</span>
            <span className='int-en button small white' onClick={this.setCookie}>OK</span>
          </span>
          <span className="int-he">
            <span>אנחנו משתמשים ב"עוגיות" כדי לתת למשתמשים את חוויית השימוש הטובה ביותר.
              <a href="/privacy-policy">קראו עוד בנושא</a>
            </span>
            <span className='int-he button small white' onClick={this.setCookie}>לחצו כאן לאישור</span>
          </span>

       </div>
    );
  }
}


const CommunityPagePreviewControls = ({date}) => {

  const dateStr = (date, offset) => {
    const d = new Date(date);
    d.setDate(d.getDate() + offset)

    return (
      (d.getMonth() + 1) + "/" +
      d.getDate() + "/" +
      d.getFullYear().toString().slice(2)
    );
  };

  const tomorrow = dateStr(date, 1);
  const yesterday = dateStr(date, -1)

  return (
    <div id="communityPagePreviewControls">
      <InterfaceText>You are previewing the Community page for </InterfaceText>
      <a className="date" href={"/admin/community-preview?date=" + date}>
        <InterfaceText>{date}</InterfaceText>
      </a>
      <div>
        <a href={"/admin/community-preview?date=" + yesterday}>
          <InterfaceText>{"« " + yesterday}</InterfaceText>
        </a>
        <a href={"/admin/community-preview?date=" + tomorrow}>
          <InterfaceText>{tomorrow + " »"}</InterfaceText>
        </a>
      </div>
      <div>
        <a href={"/admin/reset/community?next=" + date}>
          <InterfaceText>Refresh Cache</InterfaceText>
        </a>
      </div>
    </div>
  );
};


const SheetTitle = (props) => (
  <span className="title"
    role="heading"
    aria-level="1"
    contentEditable={props.editable}
    suppressContentEditableWarning={true}
    onBlur={props.editable ? props.blurCallback : null}
    style={{"direction": Sefaria.hebrew.isHebrew(props.title.stripHtml()) ? "rtl" :"ltr"}}
  >
  {props.title ? props.title.stripHtmlConvertLineBreaks() : ""}
  </span>
);
SheetTitle.propTypes = {
  title: PropTypes.string,
};


const SheetAuthorStatement = (props) => (
  <div className="authorStatement sans-serif" contentEditable={false} style={{ userSelect: 'none' }}>
    {props.children}
  </div>
);
SheetAuthorStatement.propTypes = {
  authorImage:      PropTypes.string,
  authorStatement:  PropTypes.string,
  authorUrl:        PropTypes.string,
};


const CollectionStatement = ({name, slug, image, children}) => (
  slug ?
    <div className="collectionStatement sans-serif" contentEditable={false} style={{ userSelect: 'none' }}>
      <div className="collectionListingImageBox imageBox">
        <a href={"/collections/" + slug}>
          <img className={classNames({collectionListingImage:1, "img-circle": 1, default: !image})} src={image || "/static/icons/collection.svg"} alt="Collection Logo"/>
        </a>
      </div>
      <a href={"/collections/" + slug}>{children ? children : name}</a>
    </div>
    :
    <div className="collectionStatement sans-serif" contentEditable={false} style={{ userSelect: 'none', display: 'none' }}>
      {children}
    </div>
);

const AdminToolHeader = function({title, validate, close}) {
  /*
  Save and Cancel buttons with a header using the `title` text.  Save button calls 'validate' and cancel button calls 'close'.
   */
  return    <div className="headerWithButtons">
              <h1 className="pageTitle">
                <InterfaceText>{title}</InterfaceText>
              </h1>
              <div className="end">
                <a onClick={close} id="cancel" className="button small transparent control-elem">
                  <InterfaceText>Cancel</InterfaceText>
                </a>
                <div onClick={validate} id="saveAccountSettings" className="button small blue control-elem" tabIndex="0" role="button">
                  <InterfaceText>Save</InterfaceText>
                </div>
              </div>
            </div>
}


const CategoryChooser = function({categories, update}) {
  /*
  Allows user to start from the top of the TOC and select a precise path through the category TOC using option menus.
  'categories' is initial list of categories specifying a path and 'update' is called with new categories after the user changes selection
   */
  const categoryMenu = useRef();

  const handleChange = function(e) {
    let newCategories = [];
    for (let i=0; i<categoryMenu.current.children.length; i++) {
      let el = categoryMenu.current.children[i].children[0];
      let elValue = el.options[el.selectedIndex].value;
      let possCategories = newCategories.concat([elValue]);
      if (!Sefaria.tocObjectByCategories(possCategories)) {
        // if possCategories are ["Talmud", "Prophets"], break out and leave newCategories as ["Talmud"]
        break;
      }
      newCategories.push(elValue);
    }
    update(newCategories); //tell parent of new values
  }

  let menus = [];

  //create a menu of first level categories
  let options = Sefaria.toc.map(function(child, key) {
    if (categories.length > 0 && categories[0] === child.category) {
      return <option key={key+1} value={categories[0]} selected>{categories[0]}</option>;
    }
    else {
      return <option key={key+1} value={child.category}>{child.category}</option>
    }
  });
  menus.push(options);

  //now add to menu second and/or third level categories found in categories
  for (let i=0; i<categories.length; i++) {
    let options = [];
    const tocObject = Sefaria.tocObjectByCategories(categories.slice(0, i+1));
    const subcats = !tocObject?.contents ? [] : tocObject.contents.filter(x => x.hasOwnProperty("category")); //Indices have 'categories' field and Categories have 'category' field which is their lastPath
    for (let j=0; j<subcats.length; j++) {
      const selected = categories.length >= i && categories[i+1] === subcats[j].category;
      options.push(<option key={j} value={subcats[j].category} selected={selected}>{subcats[j].category}</option>);
    }
    if (options.length > 0) {
      menus.push(options);
    }
  }
  return <div ref={categoryMenu}>
          {menus.map((menu, index) =>
            <div className="categoryChooserMenu">
              <select key={`subcats-${index}`} id={`subcats-${index}`} onChange={handleChange}>
              <option key="chooseCategory" value="Choose a category">Table of Contents</option>
              {menu}
              </select>
            </div>)}
         </div>
}


const TitleVariants = function({titles, update, options}) {
  /*
  Wrapper for ReactTags component.  `titles` is initial list of objects to populate ReactTags component.
  each item in `titles` should have an 'id' and 'name' field and can have others as well
  and `update` is method to call after deleting or adding to titles. `options` is an object that can have
  the fields `onTitleDelete`, `onTitleAddition`, and `onTitleValidate` allowing overloading of TitleVariant's methods
   */
  if (titles.length > 0 && typeof titles[0] === 'string') {  // normalize titles
    titles = titles.map((item, i) => ({["name"]: item, ["id"]: i}));
  }
  const onTitleDelete = function(i) {
    const newTitles = titles.filter(t => t !== titles[i]);
    update(newTitles);
  }
  const onTitleAddition = function(title) {
    title.id = Math.max(titles.map(x => x.id)) + 1;  // assign unique id
    const newTitles = [].concat(titles, title);
    update(newTitles);
  }
  const onTitleValidate = function (title) {
    const validTitle = titles.every((item) => item.name !== title.name);
    if (!validTitle) {
      alert(title.name+" already exists.");
    }
    return validTitle;
  }

  return <div className="publishBox">
                <ReactTags
                    allowNew={true}
                    tags={titles}
                    onDelete={options?.onTitleDelete ? options.onTitleDelete : onTitleDelete}
                    placeholderText={Sefaria._("Add a title and press 'enter' or 'tab'.")}
                    delimiters={["Enter", "Tab"]}
                    onAddition={options?.onTitleAddition ? options.onTitleAddition : onTitleAddition}
                    onValidate={options?.onTitleValidate ? options.onTitleValidate : onTitleValidate}
                  />
         </div>
}

const SheetMetaDataBox = (props) => (
  <div className="sheetMetaDataBox">
    {props.children}
  </div>
);

const DivineNameReplacer = ({setDivineNameReplacement, divineNameReplacement}) => {
  return (
      <div className="divineNameReplacer">
        <p className="sans-serif"><InterfaceText>Select how you would like to display the divine name in this sheet:</InterfaceText></p>

            <Dropdown
              name="divinename"
              options={[
                        {value: "noSub",   label: Sefaria._("No Substitution")},
                        {value: "yy",   label: 'יי'},
                        {value: "h",      label:'ה׳'},
                        {value: "ykvk",    label: 'יקוק'},
                      ]}
              placeholder={Sefaria._("Select Type")}
              onChange={(e) => setDivineNameReplacement((e.target.value))}
              preselected={divineNameReplacement}
            />
      </div>
  )

}
const Autocompleter = ({getSuggestions, showSuggestionsOnSelect, inputPlaceholder, inputValue, changeInputValue, selectedCallback,
                         buttonTitle, autocompleteClassNames }) => {
  /*
  Autocompleter component used in AddInterfaceInput and TopicSearch components.  Component contains an input box, a
  select menu that shows autcomplete suggestions, and a button.  To submit an autocomplete suggestion, user can press enter in the input box, or click on the button.
  `getSuggestions` is a callback function that is called whenever the user types in the input box, which causes the select menu to be populated.
  It returns an object with the necessary props of "currentSuggestions" and "showAddButton" and optional props "previewText" and "helperPromptText" (latter are used in Editor.jsx)
  `showSuggestionsOnSelect` is a boolean; if true, when the user selects an option from the suggestions,`getSuggestions` will be called. Useful when autocompleting a Ref in AddInterfaceInput.
  `inputPlaceholder` is the placeholder for the input component.
  `inputValue` and `changeInputValue` are passed from the parent so that when there is a change in the input box, the parent knows about it.  Useful in TopicSearch for the case "Create new topic: [new topic]"
  `selectedCallback` is a callback function called when the user submits an autocomplete suggestion.
  `autocompleteClassNames` are styling options
   */
  const [currentSuggestions, setCurrentSuggestions] = useState(null);
  const [previewText, setPreviewText] = useState(null);
  const [helperPromptText, setHelperPromptText] = useState(null);
  const [showAddButton, setShowAddButton] = useState(false);
  const [showCurrentSuggestions, setShowCurrentSuggestions] = useState(true);
  const [inputClassNames, setInputClassNames] = useState(classNames({selected: 0}));
  const suggestionEl = useRef(null);
  const inputEl = useRef(null);
  const buttonClassNames = classNames({button: 1, small: 1});

  const getWidthOfInput = () => {
    //Create a temporary div w/ all of the same styles as the input since we can't measure the input
    let tmp = document.createElement("div");
    const inputEl = document.querySelector('.addInterfaceInput input');
    const styles = window.getComputedStyle(inputEl);
    //Reduce function required b/c cssText returns "" on Firefox
    const cssText = Object.values(styles).reduce(
        (css, propertyName) =>
            `${css}${propertyName}:${styles.getPropertyValue(
                propertyName
            )};`
    );
    tmp.style.cssText = cssText

    //otherwise it will always return the width of container instead of the content
    tmp.style.removeProperty('width')
    tmp.style.removeProperty('min-width')
    tmp.style.removeProperty('min-inline-size')
    tmp.style.removeProperty('inline-size')

    tmp.innerHTML = inputEl.value.trim().replace(/&/g, '&amp;').replace(/</g, '&lt;').replace(/>/g, '&gt;');
    document.body.appendChild(tmp);
    const theWidth = tmp.getBoundingClientRect().width;
    document.body.removeChild(tmp);
    return theWidth;
  }

  useEffect(
    () => {
         const element = document.querySelector('.textPreviewSegment.highlight');
         if (element) {element.scrollIntoView({ behavior: 'smooth', block: 'nearest', inline: 'start' })}
    }, [previewText]
  )

  const resizeInputIfNeeded = () => {
    const currentWidth = getWidthOfInput();
    if (currentWidth > 350) {document.querySelector('.addInterfaceInput input').style.width = `${currentWidth+20}px`}
  }

  const processSuggestions = (resultsPromise) => {
    resultsPromise.then(results => {
      setCurrentSuggestions(results.currentSuggestions);
      setShowAddButton(results.showAddButton);
      setHelperPromptText(results.helperPromptText);
      if (!!results.previewText) {
        generatePreviewText(results.previewText);
      }
      if (!!results.helperPromptText) {
        document.querySelector('.addInterfaceInput input+span.helperCompletionText').style.insetInlineStart = `${getWidthOfInput()}px`;
      }
    });
  }

  const onChange = (input) => {
    setInputClassNames(classNames({selected: 0}));
    setShowCurrentSuggestions(true);
    processSuggestions(getSuggestions(input));
    resizeInputIfNeeded();
  }

  const handleOnClickSuggestion = (title) => {
      changeInputValue(title);
      setShowCurrentSuggestions(showSuggestionsOnSelect);
      if (showSuggestionsOnSelect) {
        processSuggestions(getSuggestions(title));
      }
      setInputClassNames(classNames({selected: 1}));
      resizeInputIfNeeded();
      inputEl.current.focus();
  }

  const Suggestion = ({title, color}) => {
    return(<option
              className="suggestion"
              onClick={(e)=>{
                  e.stopPropagation()
                  handleOnClickSuggestion(title)
                }
              }
              style={{"borderInlineStartColor": color}}
           >{title}</option>)

  }
  const mapSuggestions = (suggestions) => {
    const div = suggestions.map((suggestion, index) => (

        (<Suggestion
           title={suggestion.name}
           color={suggestion.border_color}
           key={index}
        />)

    ))

  return(div)
  }

  const handleSelection = () => {
    selectedCallback(inputValue, currentSuggestions);
    setPreviewText(null);
    setShowAddButton(false);
  }

  const onKeyDown = e => {
    if (e.key === 'Enter' && showAddButton) {
      handleSelection(inputValue, currentSuggestions);
    }

    else if (e.key === 'ArrowDown' && currentSuggestions && currentSuggestions.length > 0) {
      suggestionEl.current.focus();
      (suggestionEl.current).firstChild.selected = 'selected';
    }
    else
    {
      changeInputValue(inputEl.current.value);
    }
  }


  const generatePreviewText = (ref) => {
        Sefaria.getText(ref, {context:1, stripItags: 1}).then(text => {
           let segments = Sefaria.makeSegments(text, true);
           segments = Sefaria.stripImagesFromSegments(segments);
           const previewHTML =  segments.map((segment, i) => {
            {
              const heOnly = !segment.en;
              const enOnly = !segment.he;
              const overrideLanguage = (enOnly || heOnly) ? (heOnly ? "hebrew" : "english") : null;

              return(
                  <div
                      className={classNames({'textPreviewSegment': 1, highlight: segment.highlight, heOnly: heOnly, enOnly: enOnly})}
                      key={segment.ref}>
                    <sup><ContentText
                        text={{"en": segment.number, "he": Sefaria.hebrew.encodeHebrewNumeral(segment.number)}}
                        defaultToInterfaceOnBilingual={true}
                    /></sup> <ContentText html={{"he": segment.he+ " ", "en": segment.en+ " " }} defaultToInterfaceOnBilingual={!overrideLanguage} overrideLanguage={overrideLanguage} bilingualOrder={["en", "he"]}/>
                  </div>
              )
            }
          })
          setPreviewText(previewHTML);
        })
  }

   const checkEnterOnSelect = (e) => {
      if (e.key === 'Enter') {
          handleOnClickSuggestion(e.target.value);
      }
    }

  return(
    <div className={autocompleteClassNames} onClick={(e) => {e.stopPropagation()}} title={Sefaria._(buttonTitle)}>
      <input
          type="text"
          placeholder={Sefaria._(inputPlaceholder)}
          onKeyDown={(e) => onKeyDown(e)}
          onClick={(e) => {e.stopPropagation()}}
          onChange={(e) => onChange(e.target.value)}
          onBlur={(e) => setPreviewText(null) }
          value={inputValue}
          ref={inputEl}
          className={inputClassNames}

      /><span className="helperCompletionText sans-serif-in-hebrew">{helperPromptText}</span>
      {showAddButton ? <button className={buttonClassNames} onClick={(e) => {
                    handleSelection(inputValue, currentSuggestions)
                }}>{buttonTitle}</button> : null}

      {showCurrentSuggestions && currentSuggestions && currentSuggestions.length > 0 ?
          <div className="suggestionBoxContainer">
          <select
              ref={suggestionEl}
              className="suggestionBox"
              size={currentSuggestions.length}
              multiple
              onKeyDown={(e) => checkEnterOnSelect(e)}
          >
            {mapSuggestions(currentSuggestions)}
          </select>
          </div>
          : null
      }

      {previewText ?
          <div className="textPreviewContainer">
            <div className="textPreview">
              <div className="inner">{previewText}</div>
            </div>
          </div>

          : null

      }

    </div>
    )
}

const getImgAltText = (caption) => {
return Sefaria._v(caption) || Sefaria._('Illustrative image');
}
const ImageWithCaption = ({photoLink, caption }) => {
  return (
    <div>
        <img class="imageWithCaptionPhoto" src={photoLink} alt={getImgAltText(caption)}/>
        <div class="imageCaption"> 
          <InterfaceText text={caption} />
        </div>
      </div>);
}

const AppStoreButton = ({ platform, href, altText }) => {
  const isIOS = platform === 'ios';
  const aClasses = classNames({button: 1, small: 1, white: 1, appButton: 1, ios: isIOS});
  const iconSrc = `/static/icons/${isIOS ? 'ios' : 'android'}.svg`;
  const text = isIOS ? 'iOS' : 'Android';
  return (
      <a target="_blank" className={aClasses} href={href}>
        <img src={iconSrc} alt={altText} />
        <InterfaceText>{text}</InterfaceText>
      </a>
  );
};

const handleAnalyticsOnMarkdown = (e, gtag_fxn, rank, product, cta, label, link_type, analytics_event) => {

  // e.preventDefault() 

  // https://github.com/STRML/react-router-component/blob/master/lib/CaptureClicks.js
  // Get the <a> element.

  //get the lowest level parent element of an event target that is an HTML link tag. Or Null.
  let target = e.target;
  let linkTarget = null;
  let parent = target;
  let outmost = e.currentTarget;
  let text = "";
  
  while (parent) {
    if(parent.nodeName === 'A'){
      linkTarget = parent;
      text = linkTarget.text
      break;
    }
    else if (parent.parentNode === outmost) {
      return null;
    }
    parent = parent.parentNode;
  }

  // Ignore clicks from non-a elements.
  if (!linkTarget) {
    return;
  }
  const href = linkTarget.getAttribute('href');
  if (!href) {
    return;
  }
  else {
    gtag_fxn(rank, product, href, label, link_type, analytics_event);
  }
}


const LangRadioButton = ({buttonTitle, lang, buttonId, handleLangChange}) => {

  return (
      <div className={classNames({ active: lang === buttonId, radioChoice: 1 })}>
        <label htmlFor={buttonId}>
          <InterfaceText>{buttonTitle}</InterfaceText>
        </label>
        <input
          type="radio"
          id={buttonId}
          name="options"
          value={buttonId}
          checked={lang === buttonId}
          onChange={handleLangChange}
        />
      </div>
  );
};
const LangSelectInterface = ({callback, defaultVal, closeInterface}) => {
  const [lang, setLang] = useState(defaultVal);
  const buttonData = [
  { buttonTitle: "Source Language", buttonId: "source" },
  { buttonTitle: "Translation", buttonId: "translation" },
  { buttonTitle: "Source with Translation", buttonId: "sourcewtrans" }
];

  const handleLangChange = (event) => {
    setLang(event.target.value);
    callback(event.target.value);
    closeInterface();
  };

  useEffect(()=>{
    document.querySelector('.langSelectPopover').focus()
  },[])

  return (
    <div className="langSelectPopover"
      tabIndex="0"
      onClick={(e) => {
          e.stopPropagation();
          e.nativeEvent.stopImmediatePropagation();
        }
      }

      // HACK to prevent the option menu to close once an option is selected (which is technically blurring this element)
      onBlur={(e) => {
            setTimeout(() => {
              if (!document.querySelector('.langSelectPopover').contains(document.activeElement)) {
                closeInterface();
              }
            }, 50);
        }
      }
    >
      <div className="langHeader"><InterfaceText>Source Language</InterfaceText></div>
       {buttonData.map((button, index) => (
        <LangRadioButton
          key={button.buttonId}
          buttonTitle={button.buttonTitle}
          lang={lang}
          buttonId={button.buttonId}
          handleLangChange={handleLangChange}
        />
      ))}
    </div>
  );

}


export {
  AppStoreButton,
  CategoryHeader,
  SimpleInterfaceBlock,
  DangerousInterfaceBlock,
  SimpleContentBlock,
  SimpleLinkedBlock,
  BlockLink,
  CategoryColorLine,
  CategoryAttribution,
  CollectionStatement,
  CookiesNotification,
  CollectionListing,
  ColorBarBox,
  Dropdown,
  DropdownButton,
  DropdownModal,
  DropdownOptionList,
  FeedbackBox,
  FilterableList,
  FollowButton,
  GlobalWarningMessage,
  InterruptingMessage,
  Banner,
  InterfaceText,
  EnglishText,
  HebrewText,
  CommunityPagePreviewControls,
  LanguageToggleButton,
  Link,
  LoadingMessage,
  LoadingRing,
  LoginPrompt,
  NBox,
  Note,
  ProfileListing,
  ProfilePic,
  ReaderMessage,
  CloseButton,
  DisplaySettingsButton,
  MenuButton,
  SearchButton,
  SaveButton,
  SignUpModal,
  SheetListing,
  SheetAccessIcon,
  SheetTopicLink,
  TabView,
  TextBlockLink,
  ToggleSet,
  ToolTipped,
  AiInfoTooltip,
  TwoOrThreeBox,
  ResponsiveNBox,
  SheetMetaDataBox,
  SheetAuthorStatement,
  SheetTitle,
  InterfaceLanguageMenu,
  Autocompleter,
  DonateLink,
  DivineNameReplacer,
  AdminToolHeader,
  CategoryChooser,
  TitleVariants,
  OnInView,
  TopicPictureUploader,
<<<<<<< HEAD
  ImageWithCaption,
  LangSelectInterface,
  PencilSourceEditor
=======
  ImageWithCaption, 
  handleAnalyticsOnMarkdown
>>>>>>> d9d2dd85
};<|MERGE_RESOLUTION|>--- conflicted
+++ resolved
@@ -23,7 +23,7 @@
 import {EditTextInfo} from "./BookPage";
 import ReactMarkdown from 'react-markdown';
 import TrackG4 from "./sefaria/trackG4";
-import { ReaderApp } from './ReaderApp'; 
+import { ReaderApp } from './ReaderApp';
 
 /**
  * Component meant to simply denote a language specific string to go inside an InterfaceText element
@@ -3321,7 +3321,7 @@
 
 const handleAnalyticsOnMarkdown = (e, gtag_fxn, rank, product, cta, label, link_type, analytics_event) => {
 
-  // e.preventDefault() 
+  // e.preventDefault()
 
   // https://github.com/STRML/react-router-component/blob/master/lib/CaptureClicks.js
   // Get the <a> element.
@@ -3332,7 +3332,7 @@
   let parent = target;
   let outmost = e.currentTarget;
   let text = "";
-  
+
   while (parent) {
     if(parent.nodeName === 'A'){
       linkTarget = parent;
@@ -3496,12 +3496,8 @@
   TitleVariants,
   OnInView,
   TopicPictureUploader,
-<<<<<<< HEAD
   ImageWithCaption,
+  handleAnalyticsOnMarkdown,
   LangSelectInterface,
   PencilSourceEditor
-=======
-  ImageWithCaption, 
-  handleAnalyticsOnMarkdown
->>>>>>> d9d2dd85
 };