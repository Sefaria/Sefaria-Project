--- conflicted
+++ resolved
@@ -3449,11 +3449,8 @@
   PencilSourceEditor,
   SmallBlueButton,
   LearnAboutNewEditorBanner,
-<<<<<<< HEAD
   GuideButton,
   ArrowButton as Arrow,
-  transformValues
-=======
+  transformValues,
   useOnceFullyVisible
->>>>>>> 1e843a14
 };