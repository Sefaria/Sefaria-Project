--- conflicted
+++ resolved
@@ -23,11 +23,6 @@
 import {EditTextInfo} from "./BookPage";
 import ReactMarkdown from 'react-markdown';
 import TrackG4 from "./sefaria/trackG4";
-<<<<<<< HEAD
-import {AdContext} from "./context";
-
-=======
->>>>>>> dbdea6bf
 /**
  * Component meant to simply denote a language specific string to go inside an InterfaceText element
  * ```
