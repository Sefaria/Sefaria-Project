--- conflicted
+++ resolved
@@ -150,73 +150,63 @@
         >
           { showButtons ? null : `${initials}` }
         </div>
-<<<<<<< HEAD
-        <img
-          className="img-circle profile-img"
-          style={{display: profileViz, width: len, height: len, fontSize: len/2}}
-          src={imageSrc}
-          alt="User Profile Picture"
-          onLoad={this.setShowNonDefault}
-          onError={this.setShowDefault}
-        />
-
-      { showButtons ? /* cant style file input directly. see: https://stackoverflow.com/questions/572768/styling-an-input-type-file-button */
-          (<div className={classNames({"profile-pic-button-visible": showDefault !== null, "profile-pic-hover-button": !showDefault, "profile-pic-button": 1})}>
-            <input type="file" className="profile-pic-input-file" id="profile-pic-input-file" onChange={this.onSelectFile} onClick={(event)=> { event.target.value = null}}/>
-            <label htmlFor="profile-pic-input-file" className={classNames({resourcesLink: 1, blue: showDefault})}>
-              <span className="int-en">{ showDefault ? "Add Picture" : "Upload New" }</span>
-              <span className="int-he">{ showDefault ? "Add Picture (HE)" : "Upload New (HE)" }</span>
-            </label>
-          </div>) : null
-        }
-        { src && (
-          <div id="interruptingMessageBox" className="sefariaModalBox">
-            <div id="interruptingMessageOverlay" onClick={this.closePopup}></div>
-            <div id="interruptingMessage" className="profile-pic-cropper-modal">
-              <div className="sefariaModalContent profile-pic-cropper-modal-inner">
-                <ReactCrop
-                  src={src}
-                  crop={crop}
-                  className="profile-pic-cropper"
-                  keepSelection
-                  onImageLoaded={this.onImageLoaded}
-                  onComplete={this.onCropComplete}
-                  onChange={this.onCropChange}
-                />
-            </div>
-            { this.state.uploading ? (<div className="profile-pic-loading"><LoadingRing /></div>) : (
-              <div>
-                <div className="smallText profile-pic-cropper-desc">
-                  <span className="int-en">Drag corners to crop image</span>
-                  <span className="int-he">Drag corners to crop image (He)</span>
-                </div>
-                <div className="profile-pic-cropper-button-row">
-                  <a href="#" className="resourcesLink profile-pic-cropper-button" onClick={this.closePopup}>
-                    <span className="en">Cancel</span>
-                    <span className="he">Cancel (He)</span>
-                  </a>
-                  <a href="#" className="resourcesLink blue profile-pic-cropper-button" onClick={this.upload}>
-                    <span className="en">Save</span>
-                    <span className="he">Save (He)</span>
-                  </a>
-                </div>
-              </div>
-              )
-            }
-          </div>
-        </div>
-        )}
-=======
         { Sefaria._inBrowser ?
           <img
             className="img-circle profile-img"
             style={{display: profileViz, width: len, height: len, fontSize: len/2}}
             src={imageSrc}
             alt="User Profile Picture"
-            onLoad={this.showNonDefaultPic}
+            onLoad={this.setShowNonDefault}
+            onError={this.setShowDefault}
           /> : null
         }
->>>>>>> 34d62313
+        { showButtons ? /* cant style file input directly. see: https://stackoverflow.com/questions/572768/styling-an-input-type-file-button */
+            (<div className={classNames({"profile-pic-button-visible": showDefault !== null, "profile-pic-hover-button": !showDefault, "profile-pic-button": 1})}>
+              <input type="file" className="profile-pic-input-file" id="profile-pic-input-file" onChange={this.onSelectFile} onClick={(event)=> { event.target.value = null}}/>
+              <label htmlFor="profile-pic-input-file" className={classNames({resourcesLink: 1, blue: showDefault})}>
+                <span className="int-en">{ showDefault ? "Add Picture" : "Upload New" }</span>
+                <span className="int-he">{ showDefault ? "Add Picture (HE)" : "Upload New (HE)" }</span>
+              </label>
+            </div>) : null
+          }
+          { src && (
+            <div id="interruptingMessageBox" className="sefariaModalBox">
+              <div id="interruptingMessageOverlay" onClick={this.closePopup}></div>
+              <div id="interruptingMessage" className="profile-pic-cropper-modal">
+                <div className="sefariaModalContent profile-pic-cropper-modal-inner">
+                  <ReactCrop
+                    src={src}
+                    crop={crop}
+                    className="profile-pic-cropper"
+                    keepSelection
+                    onImageLoaded={this.onImageLoaded}
+                    onComplete={this.onCropComplete}
+                    onChange={this.onCropChange}
+                  />
+              </div>
+              { this.state.uploading ? (<div className="profile-pic-loading"><LoadingRing /></div>) : (
+                <div>
+                  <div className="smallText profile-pic-cropper-desc">
+                    <span className="int-en">Drag corners to crop image</span>
+                    <span className="int-he">Drag corners to crop image (He)</span>
+                  </div>
+                  <div className="profile-pic-cropper-button-row">
+                    <a href="#" className="resourcesLink profile-pic-cropper-button" onClick={this.closePopup}>
+                      <span className="en">Cancel</span>
+                      <span className="he">Cancel (He)</span>
+                    </a>
+                    <a href="#" className="resourcesLink blue profile-pic-cropper-button" onClick={this.upload}>
+                      <span className="en">Save</span>
+                      <span className="he">Save (He)</span>
+                    </a>
+                  </div>
+                </div>
+                )
+              }
+            </div>
+          </div>
+          )
+        }
       </div>
     );
   }
