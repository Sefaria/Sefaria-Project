//const React      = require('react');
import React, {useContext, useEffect, useRef, useState} from 'react';
import ReactDOM from 'react-dom';
import $ from './sefaria/sefariaJquery';
import {CollectionsModal} from "./CollectionsWidget";
import Sefaria from './sefaria/sefaria';
import classNames from 'classnames';
import PropTypes from 'prop-types';
import Component from 'react-class';
import { usePaginatedDisplay } from './Hooks';
import {ContentLanguageContext, AdContext, StrapiDataContext} from './context';
import ReactCrop from 'react-image-crop';
import 'react-image-crop/dist/ReactCrop.css';
import {ContentText} from "./ContentText";
import ReactTags from "react-tag-autocomplete";
import {AdminEditorButton, useEditToggle} from "./AdminEditor";
import {CategoryEditor, ReorderEditor} from "./CategoryEditor";
import {refSort} from "./TopicPage";
import {TopicEditor} from "./TopicEditor";
import {generateContentForModal, SignUpModalKind} from './sefaria/signupModalContent';
import {SourceEditor} from "./SourceEditor";
import Cookies from "js-cookie";
import {EditTextInfo} from "./BookPage";
import ReactMarkdown from 'react-markdown';
import TrackG4 from "./sefaria/trackG4";

/**
 * Component meant to simply denote a language specific string to go inside an InterfaceText element
 * ```
 * <InterfaceText>
 *     <EnglishText>lorem ipsum</EnglishText>
 *     <HebrewText>lorem ipsum</HebrewText>
 * </InterfaceText>
 * ```
 * @param children
 * @returns {JSX.Element}
 * @constructor
 */
const HebrewText = ({children}) => (
    <>{children}</>
);
const EnglishText = ({children}) => (
    <>{children}</>
);

const AvailableLanguages = () => {
  return {"english" : EnglishText, "hebrew": HebrewText};
};
const AvailableLanguagesValidator = (children, key, componentName, location, propFullName) => {
    if (!(children[key].type && (Object.values(AvailableLanguages()).indexOf(children[key].type) != -1) )) {
      return new Error(
        'Invalid prop `' + propFullName + '` supplied to' +
        ' `' + componentName + '`. Validation failed.'
      );
    }
};
const __filterChildrenByLanguage = (children, language) => {
  let chlArr = React.Children.toArray(children);
  let currLangComponent = AvailableLanguages()[language];
  let newChildren = chlArr.filter(x=> x.type == currLangComponent);
  return newChildren;
};


const InterfaceText = ({text, html, markdown, children, context, disallowedMarkdownElements=[]}) => {
  /**
   * Renders a single span for interface string with either class `int-en`` or `int-he` depending on Sefaria.interfaceLang.
   *  If passed explicit text or html objects as props with "en" and/or "he", will only use those to determine correct text or fallback text to display.
   *  Otherwise:
   * `children` can be the English string, which will be translated with Sefaria._ if needed.
   * `children` can also take the form of <LangText> components above, so they can be used for longer paragrpahs or paragraphs containing html, if needed.
   * `context` is passed to Sefaria._ for additional translation context
   */
  const contentVariable = html || markdown || text;  // assumption is `markdown` or `html` are preferred over `text` if they are present
  const isHebrew = Sefaria.interfaceLang === "hebrew";
  let elemclasses = classNames({"int-en": !isHebrew, "int-he": isHebrew});
  let textResponse = null;
  if (contentVariable) {// Prioritize explicit props passed in for text of the element, does not attempt to use Sefaria._() for this case.
    let {he, en} = contentVariable;
    textResponse = isHebrew ? (he || en) : (en || he);
    let fallbackCls = (isHebrew && !he) ? " enInHe" : ((!isHebrew && !en) ? " heInEn" : "" );
    elemclasses += fallbackCls;
  } else { // Also handle composition with children
    const chlCount = React.Children.count(children);
    if (chlCount === 1) { // Same as passing in a `en` key but with children syntax
      textResponse = Sefaria._(children, context);
    } else if (chlCount <= Object.keys(AvailableLanguages()).length){ // When multiple languages are passed in via children
      let newChildren = __filterChildrenByLanguage(children, Sefaria.interfaceLang);
      textResponse = newChildren[0]; //assumes one language element per InterfaceText, may be too naive
    } else {
      console.log("Error too many children")
    }
  }
  return (
    html ?
      <span className={elemclasses} dangerouslySetInnerHTML={{__html: textResponse}}/>
        : markdown ? <span className={elemclasses}><ReactMarkdown className={'reactMarkdown'} unwrapDisallowed={true} disallowedElements={['p', ...disallowedMarkdownElements]}>{textResponse}</ReactMarkdown></span>
                    : <span className={elemclasses}>{textResponse}</span>
  );
};
InterfaceText.propTypes = {
  //Makes sure that children passed in are either a single string, or an array consisting only of <EnglishText>, <HebrewText>
  children: PropTypes.oneOfType([
      PropTypes.string,
      PropTypes.arrayOf(AvailableLanguagesValidator),
  ]),
  content: PropTypes.object,
  html: PropTypes.object,
  context: PropTypes.string,
  className: PropTypes.string
};

const LoadingRing = () => (
  <div className="lds-ring"><div></div><div></div><div></div><div></div></div>
);

const DonateLink = ({children, classes, source, link}) => {
  link = link || "default";
  source = source || "undefined";
  const linkOptions = {
    default: {
      en: "https://donate.sefaria.org/give/451346/#!/donation/checkout",
      he: "https://donate.sefaria.org/give/468442/#!/donation/checkout"
    },
    sustainer: {
      en: "https://donate.sefaria.org/give/457760/#!/donation/checkout",
      he: "https://donate.sefaria.org/give/478929/#!/donation/checkout"
    },
    dayOfLearning: {
      en: "https://donate.sefaria.org/sponsor",
      he: "https://donate.sefaria.org/sponsorhe",
    }
  };
  const url = `${Sefaria._v(linkOptions[link])}?c_src=${source}`;

  return (
    <a href={url} className={classes} target="_blank">
      {children}
    </a>
  );
};

/* flexible profile picture that overrides the default image of gravatar with text with the user's initials */
class ProfilePic extends Component {
  constructor(props) {
    super(props);
    this.state = {
      showDefault: !this.props.url || this.props.url.startsWith("https://www.gravatar"), // We can't know in advance if a gravatar image exists of not, so start with the default beforing trying to load image
      src: null,
      isFirstCropChange: true,
      crop: {unit: "px", width: 250, aspect: 1},
      croppedImageBlob: null,
      error: null,
    };
    this.imgFile = React.createRef();
  }
  setShowDefault() { /* console.log("error"); */ this.setState({showDefault: true});  }
  setShowImage() { /* console.log("load"); */ this.setState({showDefault: false});  }
  componentDidMount() {
    if (this.didImageLoad()) {
      this.setShowImage();
    } else {
      this.setShowDefault();
    }
  }
  didImageLoad(){
    // When using React Hydrate, the onLoad event of the profile image will return before
    // react code runs, so we check after mount as well to look replace bad images, or to
    // swap in a gravatar image that we now know is valid.
    const img = this.imgFile.current;
    return (img && img.complete && img.naturalWidth !== 0);
  }
  onSelectFile(e) {
    if (e.target.files && e.target.files.length > 0) {
      if (!e.target.files[0].type.startsWith('image/')) {
        this.setState({ error: "Error: Please upload an image with the correct file extension (e.g. jpg, png)"});
        return;
      }
      const reader = new FileReader();
      reader.addEventListener("load", () =>
        this.setState({ src: reader.result })
      );
      console.log("FILE", e.target.files[0]);
      reader.readAsDataURL(e.target.files[0]);
    }
  }
  onImageLoaded(image) {
    this.imageRef = image;
  }
  onCropComplete(crop) {
    this.makeClientCrop(crop);
  }
  onCropChange(crop, percentCrop) {
    // You could also use percentCrop:
    // this.setState({ crop: percentCrop });
    if (this.state.isFirstCropChange) {
      const { clientWidth:width, clientHeight:height } = this.imageRef;
      crop.width = Math.min(width, height);
      crop.height = crop.width;
      crop.x = (this.imageRef.width/2) - (crop.width/2);
      crop.y = (this.imageRef.height/2) - (crop.width/2);
      this.setState({ crop, isFirstCropChange: false });
    } else {
      this.setState({ crop });
    }
  }
  async makeClientCrop(crop) {
    if (this.imageRef && crop.width && crop.height) {
      const croppedImageBlob = await this.getCroppedImg(
        this.imageRef,
        crop,
        "newFile.jpeg"
      );
      //console.log(croppedImageUrl);
      this.setState({ croppedImageBlob });
    }
  }
  getCroppedImg(image, crop, fileName) {
    const canvas = document.createElement("canvas");
    const scaleX = image.naturalWidth / image.width;
    const scaleY = image.naturalHeight / image.height;
    canvas.width = crop.width * scaleX;
    canvas.height = crop.height * scaleY;
    const ctx = canvas.getContext("2d");
    ctx.drawImage(
      image,
      crop.x * scaleX,
      crop.y * scaleY,
      crop.width * scaleX,
      crop.height * scaleY,
      0,
      0,
      crop.width * scaleX,
      crop.height * scaleY
    );

    return new Promise((resolve, reject) => {
      canvas.toBlob(blob => {
        if (!blob) {
          console.error("Canvas is empty");
          return;
        }
        blob.name = fileName;
        resolve(blob);
      }, "image/jpeg");
    });
  }
  closePopup({ cb }) {
    this.setState({
      src: null,
      crop: {unit: "px", width: 250, aspect: 1},
      isFirstCropChange: true,
      croppedImageBlob: null,
      error: null,
    }, cb);
  }
  async upload() {
    const formData = new FormData();
    formData.append('file', this.state.croppedImageBlob);
    this.setState({ uploading: true });
    let errored = false;
    try {
      const response = await Sefaria.uploadProfilePhoto(formData);
      if (response.error) {
        throw new Error(response.error);
      } else {
        this.closePopup({ cb: () => {
          window.location = "/profile/" + Sefaria.slug; // reload to get update
          return;
        }});
      }
    } catch (e) {
      errored = true;
      console.log(e);
    }
    this.setState({ uploading: false, errored });
  }
  render() {
    const { name, url, len, hideOnDefault, showButtons, outerStyle } = this.props;
    const { showDefault, src, crop, error, uploading, isFirstCropChange } = this.state;
    const nameArray = !!name.trim() ? name.trim().split(/\s/) : [];
    const initials = nameArray.length > 0 ? (nameArray.length === 1 ? nameArray[0][0] : nameArray[0][0] + nameArray[nameArray.length-1][0]) : "";
    const defaultViz = showDefault ? 'flex' : 'none';
    const profileViz = showDefault ? 'none' : 'block';
    const imageSrc = url.replace("profile-default.png", 'profile-default-404.png');  // replace default with non-existant image to force onLoad to fail

    return (
      <div style={outerStyle} className="profile-pic">
        <div className={classNames({'default-profile-img': 1, noselect: 1, invisible: hideOnDefault})}
          style={{display: defaultViz,  width: len, height: len, fontSize: len/2}}>
          { showButtons ? null : `${initials}` }
        </div>
        <img
          className="img-circle profile-img"
          style={{display: profileViz, width: len, height: len, fontSize: len/2}}
          src={imageSrc}
          alt="User Profile Picture"
          ref={this.imgFile}
          onLoad={this.setShowImage}
          onError={this.setShowDefault}
        />
        {this.props.children ? this.props.children : null /*required for slate.js*/}
        { showButtons ? /* cant style file input directly. see: https://stackoverflow.com/questions/572768/styling-an-input-type-file-button */
            (<div className={classNames({"profile-pic-button-visible": showDefault !== null, "profile-pic-hover-button": !showDefault, "profile-pic-button": 1})}>
              <input type="file" className="profile-pic-input-file" id="profile-pic-input-file" onChange={this.onSelectFile} onClick={(event)=> { event.target.value = null}}/>
              <label htmlFor="profile-pic-input-file" className={classNames({resourcesLink: 1, blue: showDefault})}>
                <span className="int-en">{ showDefault ? "Add Picture" : "Upload New" }</span>
                <span className="int-he">{ showDefault ? "הוספת תמונה" : "עדכון תמונה" }</span>
              </label>
            </div>) : null
          }
          { (src || !!error) && (
            <div id="interruptingMessageBox" className="sefariaModalBox">
              <div id="interruptingMessageOverlay" onClick={this.closePopup}></div>
              <div id="interruptingMessage" className="profile-pic-cropper-modal">
                <div className="sefariaModalContent profile-pic-cropper-modal-inner">
                  { src ?
                    (<ReactCrop
                      src={src}
                      crop={crop}
                      className="profile-pic-cropper"
                      keepSelection
                      onImageLoaded={this.onImageLoaded}
                      onComplete={this.onCropComplete}
                      onChange={this.onCropChange}
                    />) : (<div className="profile-pic-cropper-error">{ error }</div>)
                  }
              </div>
              { (uploading || isFirstCropChange) ? (<div className="profile-pic-loading"><LoadingRing /></div>) : (
                <div>
                  <div className="smallText profile-pic-cropper-desc">
                    <span className="int-en">Drag corners to crop image</span>
                    <span className="int-he">לחיתוך התמונה, גרור את הפינות</span>
                  </div>
                  <div className="profile-pic-cropper-button-row">
                    <a href="#" className="resourcesLink profile-pic-cropper-button" onClick={this.closePopup}>
                      <span className="int-en">Cancel</span>
                      <span className="int-he">בטל</span>
                    </a>
                    <a href="#" className="resourcesLink blue profile-pic-cropper-button" onClick={this.upload}>
                      <span className="int-en">Save</span>
                      <span className="int-he">שמור</span>
                    </a>
                  </div>
                </div>
                )
              }
            </div>
          </div>
          )
        }
      </div>
    );
  }
}
ProfilePic.propTypes = {
  url:           PropTypes.string,
  name:          PropTypes.string,
  len:           PropTypes.number,
  hideOnDefault: PropTypes.bool,  // hide profile pic if you have are displaying default pic
  showButtons:   PropTypes.bool,  // show profile pic action buttons
};


/**
 * Renders a list of data that can be filtered and sorted
 * @param filterFunc
 * @param sortFunc
 * @param renderItem
 * @param sortOptions
 * @param getData
 * @param data
 * @param renderEmptyList
 * @param renderHeader
 * @param renderFooter
 * @param showFilterHeader
 * @param refreshData
 * @param initialFilter
 * @param scrollableElement
 * @param pageSize
 * @param onDisplayedDataChange
 * @param initialRenderSize
 * @param bottomMargin
 * @param containerClass
 * @param onSetSort: optional. function that is passed the current sort option when the user changes it. Use this to control sort from outside the component. See `externalSortOption`.
 * @param externalSortOption: optional. string that is one of the options in `sortOptions`. Use this to control sort from outside the component. See `onSetSort`.
 * @returns {JSX.Element}
 * @constructor
 */
const FilterableList = ({
  filterFunc, sortFunc, renderItem, sortOptions, getData, data, renderEmptyList,
  renderHeader, renderFooter, showFilterHeader, refreshData, initialFilter,
  scrollableElement, pageSize, onDisplayedDataChange, initialRenderSize,
  bottomMargin, containerClass, onSetSort, externalSortOption,
}) => {
  const [filter, setFilter] = useState(initialFilter || '');
  const [internalSortOption, setSortOption] = useState(sortOptions[0]);
  const [displaySort, setDisplaySort] = useState(false);
  const sortOption = externalSortOption || internalSortOption;

  // Apply filter and sort to the raw data
  const processData = rawData => rawData ? rawData
      .filter(item => !filter ? true : filterFunc(filter, item))
      .sort((a, b) => sortFunc(sortOption, a, b))
      : [];

  const cachedData = data || null;
  const [loading, setLoading] = useState(!cachedData);
  const [rawData, setRawData] = useState(cachedData);
  const [displayData, setDisplayData] = useState(processData(rawData));

  // If `getData` function is passed, load data through this effect
  useEffect(() => {
    let isMounted = true;
    if (!rawData && !!getData) { // Don't try calling getData when `data` is intially passed
      setLoading(true);
      getData().then(data => {
        if (isMounted) {
          setRawData(data);
          setDisplayData(processData(data));
          setLoading(false);
        }
      });
    }
    return () => {
      isMounted = false;
    };
  }, [getData, rawData]);

  // Alternatively, if there is no `getData` function passed, we expect data
  // to be fed in directly through the `data` prop. Check `data` again whenever
  // refreshData signal changes.
  useEffect(() => {
    setRawData(data);
    setDisplayData(processData(data));
  }, [data, refreshData]);

  // Updates to filter or sort
  useEffect(() => {
    setDisplayData(processData(rawData));
  }, [filter, sortOption]);

  const dataUpToPage = usePaginatedDisplay(scrollableElement, displayData, pageSize, bottomMargin, initialRenderSize || pageSize);

  if (onDisplayedDataChange) {
    useEffect(() => {
      onDisplayedDataChange(dataUpToPage);
    }, [dataUpToPage]);
  }

  const setSort = newSortOption => {
    if (newSortOption === sortOption) { return; }
    setSortOption(newSortOption);
    setDisplaySort(false);
    onSetSort?.(newSortOption);
  };

  const oldDesign = typeof showFilterHeader == 'undefined';
  return (
    <div className="filterable-list">
      {oldDesign ? <div className="filter-bar">
        <div className="filter-bar-inner">
          <SearchButton />
          <input
            type="text"
            placeholder={Sefaria._("Search")}
            name="filterableListInput"
            value={filter}
            onChange={e => setFilter(e.target.value)}
          />
        </div>
        <div>
          { sortOptions.length > 1 ?
            <DropdownModal close={()=>setDisplaySort(false)} isOpen={displaySort}>
              <DropdownButton
                isOpen={displaySort}
                toggle={()=>setDisplaySort(prev => !prev)}
                enText={"Sort"}
                heText={"מיון"}
              />
              <DropdownOptionList
                isOpen={displaySort}
                options={sortOptions.map(option => ({type: option, name: option, heName: Sefaria._(option, "FilterableList")}))}
                currOptionSelected={sortOption}
                handleClick={setSort}
              />
            </DropdownModal>
            : null
          }
        </div>
      </div> : null }
      { !oldDesign && showFilterHeader ? (
        <div className="filter-bar-new">
          <div className="filter-input">
            <SearchButton />
            <input
              type="text"
              placeholder={Sefaria._("Search")}
              name="filterableListInput"
              value={filter}
              onChange={e => setFilter(e.target.value)}
            />
          </div>
          <div className="filter-sort-wrapper">
            <span className="systemText">
              <InterfaceText>Sort by</InterfaceText>
            </span>
            { sortOptions.map(option =>(
              <span
                key={option}
                className={classNames({'sans-serif': 1, 'sort-option': 1, noselect: 1, active: sortOption === option})}
                onClick={() => setSort(option)}
                tabIndex="0"
                onKeyDown={(e) => {
                  if (e.key === 'Enter') {
                    e.preventDefault();
                    e.target.click();
                  }
                }}
              >
                <InterfaceText context="FilterableList">{option}</InterfaceText>
              </span>
            ))}
          </div>
        </div>
      ) : null}
      {
        loading ? <LoadingMessage /> :
        <div className={"filter-content" + (containerClass ? " " + containerClass : "")}>
          {dataUpToPage.length ?
          <>
            { !!renderHeader ? renderHeader({filter}) : null }
            { dataUpToPage.map(renderItem) }
          </>
          : <>{!!renderEmptyList ? renderEmptyList({filter}) : null}</>}
          { !!renderFooter ? renderFooter({filter}) : null }
        </div>
      }
    </div>
  );
};
FilterableList.propTypes = {
  filterFunc:       PropTypes.func.isRequired,
  sortFunc:         PropTypes.func.isRequired,
  renderItem:       PropTypes.func.isRequired,
  sortOptions:      PropTypes.array.isRequired,
  getData:          PropTypes.func,   // At least one of `getData` or `data` is required
  data:             PropTypes.array,
  renderEmptyList:  PropTypes.func,
  renderHeader:     PropTypes.func,
  renderFooter:     PropTypes.func,
  showFilterHeader: PropTypes.bool,
};


class TabView extends Component {
  constructor(props) {
    super(props);
    const { currTabName } = props;
    this.state = {
      currTabName: typeof currTabName === 'undefined' ? this.props.tabs[0].id : currTabName
    };
  }
  componentDidMount() {
    if (this.props.currTabName === null) {
      this.props.setTab(this.props.tabs[0].id, true)
    }
  }
  openTab(index) {
    this.setState({currTabIndex: index});
  }
  getTabIndex() {
    let tabIndex;
    if (typeof this.props.currTabName === 'undefined') {
      tabIndex = this.props.tabs.findIndex(tab => tab.id === this.state.currTabName ? true : false)
    } else if (this.props.currTabName === null) {
      tabIndex = 0;
    } else {
      tabIndex = this.props.tabs.findIndex(tab => tab.id === this.props.currTabName ? true : false)
    }
    if(tabIndex === -1) {
      tabIndex = 0;
    }
    return tabIndex;
  }
  onClickTab(e, clickTabOverride) {
    if (clickTabOverride) {
      clickTabOverride()
    } else {
      let target = $(event.target);
      while (!target.attr("data-tab-index")) { target = target.parent(); }
      const tabIndex = parseInt(target.attr("data-tab-index"));
      const { onClickArray, setTab, tabs } = this.props;
      if (onClickArray && onClickArray[tabIndex]) {
        onClickArray[tabIndex]();
      } else {
        this.openTab(tabIndex);
        const tab = this.props.tabs[tabIndex];
        setTab && setTab(tab.id);
      }
    }
  }
  renderTab(tab, index) {
    const currTabIndex = this.getTabIndex();
    return (
      <div className={classNames({active: currTabIndex === index, justifyright: tab.justifyright})} key={tab.id} data-tab-index={index} onClick={(e) => {this.onClickTab(e, tab.clickTabOverride)}}>
        {this.props.renderTab(tab, index)}
      </div>
    );
  }
  render() {
    const currTabIndex = this.getTabIndex();
    const classes = classNames({"tab-view": 1, [this.props.containerClasses]: 1});
    return (
      <div className={classes}>
        <div className="tab-list sans-serif">
          {this.props.tabs.map(this.renderTab)}
        </div>
        { React.Children.toArray(this.props.children)[currTabIndex] }
      </div>
    );
  }
}
TabView.propTypes = {
  tabs:         PropTypes.array.isRequired,  // array of objects of any form. only requirement is each tab has a unique 'id' field. These objects will be passed to renderTab.
  renderTab:    PropTypes.func.isRequired,
  currTabName:  PropTypes.string,  // optional. If passed, TabView will be controlled from outside
  setTab:       PropTypes.func,    // optional. If passed, TabView will be controlled from outside
  onClickArray: PropTypes.object,  // optional. If passed, TabView will be controlled from outside
};


class DropdownOptionList extends Component {
  render() {
    return (
      <div className={(this.props.isOpen) ? "dropdown-option-list" :"dropdown-option-list hidden"}>
        <table>
          <tbody>
            {
              this.props.options.map( (option, iSortTypeObj) => {
                const tempClasses = classNames({'filter-title': 1, unselected: this.props.currOptionSelected !== option.type});
                return (
                  <tr key={option.type} className={tempClasses} onClick={()=>{ this.props.handleClick(option.type); }} tabIndex={`${iSortTypeObj}`} onKeyPress={e => {e.charCode == 13 ? this.props.handleClick(option.type) : null}} aria-label={`Sort by ${option.name}`}>
                    <td>
                      <img className="dropdown-option-check" src="/static/img/check-mark.svg" alt={`${option.name} sort selected`}/>
                    </td>
                    <td className="dropdown-option-list-label">
                      <span className="int-en">{option.name}</span>
                      <span className="int-he" dir="rtl">{option.heName}</span>
                    </td>
                  </tr>
                );
              })
            }
          </tbody>
        </table>
      </div>
    );
  }
}
DropdownOptionList.propTypes = {
  initialTabIndex: PropTypes.number,
  setTab: PropTypes.func,
  isOpen: PropTypes.bool.isRequired,
  options: PropTypes.array.isRequired,
  currOptionSelected: PropTypes.string.isRequired,
  handleClick: PropTypes.func.isRequired,
};


const DropdownButton = ({isOpen, toggle, enText, heText, buttonStyle}) => {
  const filterTextClasses = classNames({ "dropdown-button": 1, active: isOpen, buttonStyle });
  return (
    <div className={ filterTextClasses } tabIndex="0" onClick={toggle} onKeyPress={(e) => {e.charCode == 13 ? toggle(e):null}}>
      <InterfaceText text={{en: enText, he: heText}} />
      {isOpen ? <img src="/static/img/arrow-up.png" alt=""/> : <img src="/static/img/arrow-down.png" alt=""/>}
    </div>
  );
};
DropdownButton.propTypes = {
  isOpen:      PropTypes.bool.isRequired,
  toggle:      PropTypes.func.isRequired,
  enText:      PropTypes.string.isRequired,
  heText:      PropTypes.string.isRequired,
  buttonStyle: PropTypes.bool,
};


class DropdownModal extends Component {
  componentDidMount() {
    document.addEventListener('mousedown', this.handleClickOutside, false);
  }
  componentWillUnmount() {
    document.removeEventListener('mousedown', this.handleClickOutside, false);
  }
  handleClickOutside(event) {
    const domNode = ReactDOM.findDOMNode(this);
    if ((!domNode || !domNode.contains(event.target)) && this.props.isOpen) {
      this.props.close();
    }
  }
  render() {
    return (
      <div className={classNames({"dropdown-modal": 1, "position-unset": this.props.positionUnset, "sans-serif": 1})}>
        { this.props.children }
      </div>
    );
  }
}
DropdownModal.propTypes = {
  close:   PropTypes.func.isRequired,
  isOpen:  PropTypes.bool.isRequired,
  positionUnset: PropTypes.bool,  // for search filters
};


class Link extends Component {
  handleClick(e) {
    e.preventDefault();
    this.props.onClick();
  }
  render() {
    return <a
              className={this.props.className}
              href={this.props.href}
              onClick={this.handleClick}
              title={this.props.title}>{this.props.children}</a>
  }
}
Link.propTypes = {
  href:    PropTypes.string.isRequired,
  onClick: PropTypes.func,
  title:   PropTypes.string.isRequired,
};


class GlobalWarningMessage extends Component {
  close() {
    Sefaria.globalWarningMessage = null;
    this.forceUpdate();
  }
  render() {
    return Sefaria.globalWarningMessage ?
      <div id="globalWarningMessage">
        <i className='close fa fa-times' onClick={this.close}></i>
        <div dangerouslySetInnerHTML={ {__html: Sefaria.globalWarningMessage} }></div>
      </div>
      : null;
  }
}


class TextBlockLink extends Component {
  // Monopoly card style link with category color at top
  // This component is seriously overloaded :grimacing:

  render() {
    let { book, category, title, heTitle, showSections, sref, heRef, displayValue, heDisplayValue, position, url_string, recentItem, currVersions, sideColor, saved, sheetTitle, sheetOwner, timeStamp, intlang } = this.props;
    const index    = Sefaria.index(book);
    category = category || (index ? index.primary_category : "Other");
    const style    = {"borderColor": Sefaria.palette.categoryColor(category)};
    title    = title   || (showSections ? sref : book);
    heTitle  = heTitle || (showSections ? heRef : index.heTitle);
    const hlang = intlang ? "int-he": "he";
    const elang = intlang ? "int-en": "en";
    let byLine;
    if (!!sheetOwner && sideColor) {
      title = sheetTitle.stripHtml();
      heTitle = title;
      byLine = sheetOwner;
    }
    const subtitle = displayValue ? (
        <span className="blockLinkSubtitle">
            <span className={elang}>{displayValue}</span>
            <span className={hlang}>{heDisplayValue}</span>
        </span>
    ) : null;

    position = position || 0;
    const isSheet = book === 'Sheet';
    const classes  = classNames({refLink: !isSheet, sheetLink: isSheet, blockLink: 1, recentItem, calendarLink: (subtitle != null), saved });
    url_string = url_string ? url_string : sref;
    let url;
    if (isSheet) {
      url = `/sheets/${Sefaria.normRef(url_string).replace('Sheet.','')}`
    } else {
      url = "/" + Sefaria.normRef(url_string) + Sefaria.util.getUrlVersionsParams(currVersions).replace("&","?");
    }

    if (sideColor) {
      return (
        <a href={url} className={classes} data-ref={sref} data-ven={currVersions.en} data-vhe={currVersions.he} data-position={position}>
          <div className="sideColorLeft" data-ref-child={true}>
            <div className="sideColor" data-ref-child={true} style={{backgroundColor: Sefaria.palette.categoryColor(category)}} />
            <div className="sideColorInner" data-ref-child={true}>
              <span className={elang} data-ref-child={true}>{title}{!!sheetOwner ? (<i className="byLine" data-ref-child={true}>{byLine}</i>) : null}</span>
              <span className={hlang} data-ref-child={true}>{heTitle}{!!sheetOwner ? (<i className="byLine" data-ref-child={true}>{byLine}</i>) : null}</span>
            </div>
          </div>
          <div className="sideColorRight">
            { saved ? <SaveButton historyObject={{ ref: sref, versions: currVersions }} /> : null }
            { !saved && timeStamp ?
              <span className="sans-serif">
                { Sefaria.util.naturalTime(timeStamp) }
              </span>: null
            }
          </div>
        </a>
      );
    }
    return (
      <a href={url} className={classes} data-ref={sref} data-ven={currVersions.en} data-vhe={currVersions.he} data-position={position} style={style}>
        <span className={elang}>{title}</span>
        <span className={hlang}>{heTitle}</span>
        {subtitle}
      </a>
    );
  }
}
TextBlockLink.propTypes = {
  sref:            PropTypes.string.isRequired,
  currVersions:    PropTypes.object.isRequired,
  heRef:           PropTypes.string,
  book:            PropTypes.string,
  category:        PropTypes.string,
  title:           PropTypes.string,
  heTitle:         PropTypes.string,
  displayValue:    PropTypes.string,
  heDisplayValue:  PropTypes.string,
  url_string:      PropTypes.string,
  showSections:    PropTypes.bool,
  recentItem:      PropTypes.bool,
  position:        PropTypes.number,
  sideColor:       PropTypes.bool,
  saved:           PropTypes.bool,
  sheetTitle:      PropTypes.string,
  sheetOwner:      PropTypes.string,
  timeStamp:       PropTypes.number,
};
TextBlockLink.defaultProps = {
  currVersions: {en:null, he:null},
};


class LanguageToggleButton extends Component {
  toggle(e) {
    e.preventDefault();
    this.props.toggleLanguage();
  }
  render() {
    var url = this.props.url || "";
    return (<a href={url} className="languageToggle" onClick={this.toggle}>
              <img className="en" src="/static/img/aleph.svg" alt="Hebrew Language Toggle Icon" />
              <img className="he" src="/static/img/aye.svg" alt="English Language Toggle Icon" />
            </a>);
  }
}
LanguageToggleButton.propTypes = {
  toggleLanguage: PropTypes.func.isRequired,
  url:            PropTypes.string,
};


const ColorBarBox = ({tref, children}) =>  (
  <div className="colorBarBox" style={{"borderColor": Sefaria.palette.refColor(tref)}}>{children}</div>
);


const DangerousInterfaceBlock = ({en, he, classes}) => (
        <div className={classes}>
          <InterfaceText html={{"en": en, "he":he}} />
        </div>
    );
DangerousInterfaceBlock.propTypes = {
    en: PropTypes.string,
    he: PropTypes.string,
    classes: PropTypes.string
};


const SimpleInterfaceBlock = ({en, he, classes}) => (
        <div className={classes}>
            <InterfaceText text={{en:en, he:he}} />
        </div>
    );
SimpleInterfaceBlock.propTypes = {
    en: PropTypes.string,
    he: PropTypes.string,
    classes: PropTypes.string
};


const SimpleContentBlock = ({children, classes}) => (
        <div className={classes}>
          {children}
        </div>
    );
SimpleContentBlock.propTypes = {
    classes: PropTypes.string
};


const SimpleLinkedBlock = ({en, he, url, classes, aclasses, children, onClick, openInNewTab}) => (
  <div className={classes} onClick={onClick}>
    <a href={url} className={aclasses} target={openInNewTab ? "_blank" : "_self"}>
      <InterfaceText text={{en, he}}/>
    </a>
    {children}
  </div>
);
SimpleLinkedBlock.propTypes = {
    en: PropTypes.string,
    he: PropTypes.string,
    url: PropTypes.string,
    classes: PropTypes.string,
    aclasses: PropTypes.string
};


class BlockLink extends Component {
  render() {
    var interfaceClass = this.props.interfaceLink ? 'int-' : '';
    var cn = {blockLink: 1};
    var linkClass = this.props.title.toLowerCase().replace(" ", "-") + "-link";
    cn[linkClass] = 1;
    var classes = classNames(cn);
      return (<a className={classes} href={this.props.target}>
              {this.props.image ? <img src={this.props.image} alt="" /> : null}
              <span className={`${interfaceClass}en`}>{this.props.title}</span>
              <span className={`${interfaceClass}he`}>{this.props.heTitle}</span>
           </a>);
  }
}
BlockLink.propTypes = {
  title:         PropTypes.string,
  heTitle:       PropTypes.string,
  target:        PropTypes.string,
  image:         PropTypes.string,
  interfaceLink: PropTypes.bool
};
BlockLink.defaultProps = {
  interfaceLink: false
};


class ToggleSet extends Component {
  // A set of options grouped together.
  render() {
    let classes = {toggleSet: 1, separated: this.props.separated, blueStyle: this.props.blueStyle };
    classes[this.props.name] = 1;
    classes = classNames(classes);
    const width = 100.0 - (this.props.separated ? (this.props.options.length - 1) * 3 : 0);
    const style = {width: (width/this.props.options.length) + "%"};
    const label = this.props.label ? (<span className="toggle-set-label">{this.props.label}</span>) : null;
    return (
      <div className={classes} role="radiogroup" aria-label={this.props.ariaLabel}>
        {label}
        <div className="toggleSetToggleBox">
          {this.props.options.map((option) => (
          <ToggleOption
            name={option.name}
            key={option.name}
            set={this.props.name}
            role={option.role}
            ariaLabel={option.ariaLabel}
            on={this.props.currentValue == option.name}
            setOption={this.props.setOption}
            style={style}
            image={option.image}
            fa={option.fa}
            content={option.content} />))}
        </div>
      </div>);
  }
}
ToggleSet.propTypes = {
  name:          PropTypes.string.isRequired,
  label:         PropTypes.string,
  setOption:     PropTypes.func.isRequired,
  currentValue:  PropTypes.string,
  options:       PropTypes.array.isRequired,
  separated:     PropTypes.bool,
  blueStyle:     PropTypes.bool,
  role:          PropTypes.string,
  ariaLabel:     PropTypes.string
};


class ToggleOption extends Component {
  // A single option in a ToggleSet

  handleClick() {
    this.props.setOption(this.props.set, this.props.name);
    if (Sefaria.site) { Sefaria.track.event("Reader", "Display Option Click", this.props.set + " - " + this.props.name); }
  }
  checkKeyPress(e){
    if (e.keyCode === 39  || e.keyCode === 40) { //39 is right arrow -- 40 is down
        $(e.target).siblings(".toggleOption").attr("tabIndex","-1");
        $(e.target).attr("tabIndex","-1");
        $(e.target).next(".toggleOption").focus().attr("tabIndex","0");
    }
    else if (e.keyCode === 37 || e.keyCode === 38) { //37 is left arrow -- 38 is up
        $(e.target).siblings(".toggleOption").attr("tabIndex","-1");
        $(e.target).attr("tabIndex","-1");
        $(e.target).prev(".toggleOption").focus().attr("tabIndex","0");
    }
    else if (e.keyCode === 13) { //13 is enter
        $(e.target).trigger("click");
    }
    else if (e.keyCode === 9) { //9 is tab
        var lastTab = $("div[role='dialog']").find(':tabbable').last();
        var firstTab = $("div[role='dialog']").find(':tabbable').first();
        if (e.shiftKey) {
          if ($(e.target).is(firstTab)) {
            $(lastTab).focus();
            e.preventDefault();
          }
        }
        else {
          if ($(e.target).is(lastTab)) {
            $(firstTab).focus();
            e.preventDefault();
          }
        }
    }
    else if (e.keyCode === 27) { //27 is escape
        e.stopPropagation();
        $(".mask").trigger("click");
    }
  }
  render() {
    let classes = {toggleOption: 1, on: this.props.on };
    const tabIndexValue = this.props.on ? 0 : -1;
    const ariaCheckedValue = this.props.on ? "true" : "false";
    classes[this.props.name] = 1;
    classes = classNames(classes);
    const content = this.props.image ? (<img src={this.props.image} alt=""/>) :
                      this.props.fa ? (<i className={"fa fa-" + this.props.fa}></i>) :
                        typeof this.props.content === "string" ? (<span dangerouslySetInnerHTML={ {__html: this.props.content} }></span>) :
                          this.props.content;
    return (
      <div
        role={this.props.role}
        aria-label= {this.props.ariaLabel}
        tabIndex = {this.props.role == "radio"? tabIndexValue : "0"}
        aria-checked={ariaCheckedValue}
        className={classes}
        onKeyDown={this.checkKeyPress}
        onClick={this.handleClick}>
        {content}
      </div>);
  }
}

         //style={this.props.style}

const requestWithCallBack = ({url, setSavingStatus, redirect, type="POST", data={}, redirect_params}) => {
    let ajaxPayload = {url, type};
    if (type === "POST") {
      ajaxPayload.data = {json: JSON.stringify(data)};
    }
    $.ajax({
      ...ajaxPayload,
      success: function(result) {
        if ("error" in result) {
          if (setSavingStatus) {
            setSavingStatus(false);
          }
          alert(result.error);
        } else {
          redirect();
        }
      }
    }).fail(function() {
      alert(Sefaria._("Something went wrong. Sorry!"));
    });
}

 const TopicToCategorySlug = function(topic, category=null) {
   //helper function for AdminEditor
   if (!category) {
     category = Sefaria.topicTocCategory(topic.slug);
   }
   let initCatSlug = category ? category.slug : "Main Menu";    //category topics won't be found using topicTocCategory,
   // so all category topics initialized to "Main Menu"
   if ("displays-under" in topic?.links && "displays-above" in topic?.links) {
     // this case handles categories that are not top level but have children under them
     const displayUnderLinks = topic.links["displays-under"]?.links;
     if (displayUnderLinks && displayUnderLinks.length === 1) {
       initCatSlug = displayUnderLinks[0].topic;
     }
   }
   return initCatSlug;
 }

function useHiddenButtons() {
    const [hideButtons, setHideButtons] = useState(true);
    const handleMouseOverAdminButtons = () => {
        setHideButtons(false);
        setTimeout(() => setHideButtons(true), 3000);
    }
    return [hideButtons, handleMouseOverAdminButtons];
}

const AllAdminButtons = ({ buttonOptions, buttonIDs, adminClasses }) => {
  return (
    <span className={adminClasses}>
      {buttonIDs.map((key, i) => {
        const top = i === 0;
        const bottom = i === buttonIDs.length - 1;
        const [buttonText, toggleAddingTopics] = buttonOptions[key];
        return (
          <AdminEditorButton
            text={buttonText}
            top={top}
            bottom={bottom}
            toggleAddingTopics={toggleAddingTopics}
          />
        );
      })}
    </span>
  );
};
const CategoryHeader =  ({children, type, data = [], toggleButtonIDs = ["subcategory", "edit"], actionButtons = {}}) => {
  /*
  Provides an interface for using admin tools.
  `type` is 'sources', 'cats', 'books' or 'topics'
  `data` is list when `type` === 'cats' which tells us where we are in the TOC tree,
        for `type` === 'books' it's the name of the book
        for `type` === 'topics' it's a dictionary of the topic object
        for `type` === 'sources' it's a list where the first item is topic slug and second item is source data
  `toggleButtonIDs` is a list of IDs that appear in buttonOptions. Each ID will create a button that performs the toggle action specified for it in buttonOptions. toggleButtonIDs will always appear before actionButtons
  `actionButtons` is an object where each key is an ID of a new button in the list and each value is an array of form [English Display Text, callback]. actionButtons will always appear after toggleButtonIDs.
   */
  const [editCategory, toggleEditCategory] = useEditToggle();
  const [addCategory, toggleAddCategory] = useEditToggle();
  const [reorderCategory, toggleReorderCategory] = useEditToggle();
  const [addSource, toggleAddSource] = useEditToggle();
  const [addSection, toggleAddSection] = useEditToggle();
  const [hiddenButtons, setHiddenButtons] = useHiddenButtons(true);
  const buttonIDs = toggleButtonIDs.concat(Object.keys(actionButtons));

  const buttonOptions = Object.assign({"subcategory": ["Add sub-category", toggleAddCategory],
                          "source": ["Add a source", toggleAddSource],
                          "section": ["Add section", toggleAddSection],
                          "reorder": ["Reorder sources", toggleReorderCategory],
                          "edit": ["Edit", toggleEditCategory]}, actionButtons);

  let wrapper = "";
  let adminButtonsSpan = null;
  if (Sefaria.is_moderator) {
    if (editCategory) {
      adminButtonsSpan = <CategoryEditorWrapper toggle={toggleEditCategory} data={data} type={type}/>;
    }
      else if (addSource) {
      adminButtonsSpan = <SourceEditor topic={data.slug} close={toggleAddSource}/>;
    } else if (addCategory) {
      adminButtonsSpan = <CategoryAdderWrapper toggle={toggleAddCategory} data={data} type={type}/>;
    } else if (addSection) {
      window.location = `/add/${data}`;
    } else if (reorderCategory) {
      adminButtonsSpan = <ReorderEditorWrapper toggle={toggleReorderCategory} data={data} type={type}/>;  // reordering sources on a topic page
    } else {
      wrapper = "headerWithAdminButtons";
      const adminClasses = classNames({adminButtons: 1, hiddenButtons});
        adminButtonsSpan = <AllAdminButtons
        buttonOptions={buttonOptions}
        buttonIDs={buttonIDs}
        adminClasses={adminClasses}
      />;
    }
  }
  return <span className={wrapper}><span onMouseEnter={() => setHiddenButtons()}>{children}</span><span>{adminButtonsSpan}</span></span>;
}

const PencilSourceEditor = ({topic, text, classes}) => {
    const [addSource, toggleAddSource] = useEditToggle();
    const editorSpan = addSource ? <SourceEditor topic={topic} origData={text} close={toggleAddSource}/> :
        <img className={classes} id={"editTopic"} onClick={toggleAddSource} src={"/static/icons/editing-pencil.svg"}/>;
    return <span>{editorSpan}</span>;
}
const ReorderEditorWrapper = ({toggle, type, data}) => {
    /*
    Wrapper for ReorderEditor that can reorder topics, categories, and sources.  It is only used for reordering topics and categories at the
    root of the topic or category TOC, so an empty array for `data` is passed indicating these cases.  In the case of reordering sources, `data`
    is a dictionary of the topic whose sources can be accessed via its `refs` field.
     */
    const reorderingSources = data.length !== 0;
    const _filterAndSortRefs = (refs) => {
        if (!refs) {
            return [];
        }
        // a topic can be connected to refs in one language and not in another so filter out those that are not in current interface lang
        refs = refs.filter((x) => !x.is_sheet && x?.order?.availableLangs?.includes(Sefaria.interfaceLang.slice(0, 2)));
        // then sort the refs and take only first 30 sources because admins don't want to reorder hundreds of sources
        return refs.sort((a, b) => refSort('relevance', [a.ref, a], [b.ref, b])).slice(0, 30);
    }
    const _createURLs = (type, data) => {
      if (reorderingSources) {
        return {
          url: `/api/source/reorder?topic=${data.slug}&lang=${Sefaria.interfaceLang}`,
          redirect: `/topics/${data.slug}`,
          origItems: _filterAndSortRefs(data.refs?.about?.refs) || [],
        }
      }
      switch (type) {  // at /texts or /topics
        case 'topics':
            return {
              url: '/api/topic/reorder',
              redirect: '/topics',
              origItems: Sefaria.topic_toc
            };
        case 'cats':
          return {
            url: '/api/category?reorder=1',
            redirect: '/texts',
            origItems: Sefaria.toc
          };
      }
    }
    const {url, redirect, origItems} = _createURLs(type, data);
    return <ReorderEditor
            close={toggle}
            type={!reorderingSources ? type : 'sources'}
            origItems={origItems}
            postURL={url}
            redirect={redirect}
          />;
}

const EditorForExistingTopic = ({ toggle, data }) => {
  const prepAltTitles = (lang) => { // necessary for use with TitleVariants component
    return data.titles.filter(x => !x.primary && x.lang === lang).map((item, i) => ({["name"]: item.text, ["id"]: i}))
  }
  const initCatSlug = TopicToCategorySlug(data);
  const origData = {
    origSlug: data.slug,
    origCatSlug: initCatSlug,
    origEnTitle: data.primaryTitle.en,
    origHeTitle: data.primaryTitle.he || "",
    origEnDescription: data.description?.en || "",
    origHeDescription: data.description?.he || "",
    origEnCategoryDescription: data.categoryDescription?.en || "",
    origHeCategoryDescription: data.categoryDescription?.he || "",
    origEnAltTitles: prepAltTitles('en'),
    origHeAltTitles: prepAltTitles('he'),
    origBirthPlace: data?.properties?.birthPlace?.value,
    origHeBirthPlace: data?.properties?.heBirthPlace?.value,
    origHeDeathPlace: data?.properties?.heDeathPlace?.value,
    origBirthYear: data?.properties?.birthYear?.value,
    origDeathPlace: data?.properties?.deathPlace?.value,
    origDeathYear: data?.properties?.deathYear?.value,
    origEra: data?.properties?.era?.value,
    origImage: data?.image,

  };

  const origWasCat = "displays-above" in data?.links;

  return (
    <TopicEditor
      origData={origData}
      origWasCat={origWasCat}
      close={toggle}
    />
  );
};



const EditorForExistingCategory = ({ toggle, data }) => {
  let tocObject = Sefaria.tocObjectByCategories(data);
  const origDesc = {en: tocObject.enDesc, he: tocObject.heDesc};
  const origCategoryDesc = {en: tocObject.enShortDesc, he: tocObject.heShortDesc};
  const origData = {
    origEn: tocObject.category,
    origHe: tocObject.heCategory,
    origDesc,
    origCategoryDesc,
    isPrimary: tocObject.isPrimary
  };

  return (
    <CategoryEditor
      origData={origData}
      close={toggle}
      origPath={data.slice(0, -1)}
    />
  );
};


const CategoryEditorWrapper = ({toggle, data, type}) => {
  switch (type) {
    case "books":
      return <EditTextInfo initTitle={data} close={toggle}/>;
    case "sources":
        const [topicSlug, refData] = data;
        return <SourceEditor topic={topicSlug} origData={refData} close={toggle}/>;
    case "cats":
        return <EditorForExistingCategory toggle={toggle} data={data} />;
    case "topics":
        return <EditorForExistingTopic toggle={toggle} data={data} />;
  }
}

const CategoryAdderWrapper = ({toggle, data, type}) => {
      const origData = {origEn: ""};
      switch (type) {
        case "cats":
          return <CategoryEditor origData={origData} close={toggle} origPath={data}/>;
        case "topics":
          origData['origCatSlug'] = data;
          return <TopicEditor origData={origData} close={toggle} origWasCat={false}/>;
      }
  }

class SearchButton extends Component {
  render() {
    return (<span className="readerNavMenuSearchButton" onClick={this.props.onClick}>
      <img src="/static/icons/iconmonstr-magnifier-2.svg" />
    </span>);
  }
}


class MenuButton extends Component {
  render() {
    var isheb = Sefaria.interfaceLang == "hebrew";
    var icon = this.props.compare ? (isheb ?
      <i className="fa fa-chevron-right"></i> : <i className="fa fa-chevron-left"></i>) :
        (<i className="fa fa-bars"></i>);
    return (<span className="readerNavMenuMenuButton" onClick={this.props.onClick}>{icon}</span>);
  }
}
MenuButton.propTypes = {
  onClick: PropTypes.func,
  compare: PropTypes.bool,
};


class CloseButton extends Component {
  onClick(e) {
    e.preventDefault();
    this.props.onClick();
  }
  render() {
    if (this.props.icon == "circledX"){
      var icon = <img src="/static/icons/circled-x.svg" />;
    } else if (this.props.icon == "chevron") {
      var icon = <i className="fa fa-chevron-left"></i>
    } else {
      var icon = "×";
    }
    var classes = classNames({readerNavMenuCloseButton: 1, circledX: this.props.icon === "circledX"});
    var url = this.props.url || "";
    return (<a href={url} className={classes} onClick={this.onClick}>{icon}</a>);
  }
}


class DisplaySettingsButton extends Component {
  render() {
    let style = this.props.placeholder ? {visibility: "hidden"} : {};
    let icon;
    const altText = Sefaria._('Text display options')
    const classes = "readerOptionsTooltip tooltip-toggle";

    if (Sefaria._siteSettings.TORAH_SPECIFIC) {
      icon =
        <InterfaceText>
        <EnglishText> <img src="/static/img/lang_icon_english.svg" alt="Toggle Reader Menu Display Settings"/></EnglishText>
        <HebrewText><img src="/static/img/lang_icon_hebrew.svg" alt="Toggle Reader Menu Display Settings"/></HebrewText>
        </InterfaceText>;
    } else {
      icon = <span className="textIcon">Aa</span>;
    }
    return (
            <ToolTipped {...{ altText, classes}}>
                <a
                className="readerOptions"
                tabIndex="0"
                role="button"
                aria-haspopup="true"
                aria-label="Toggle Reader Menu Display Settings"
                style={style}
                onClick={this.props.onClick}
                onKeyPress={function(e) {e.charCode == 13 ? this.props.onClick(e):null}.bind(this)}>
                {icon}
              </a>
            </ToolTipped>
            );
  }
}
DisplaySettingsButton.propTypes = {
  onClick: PropTypes.func,
  placeholder: PropTypes.bool,
};


function InterfaceLanguageMenu({currentLang, translationLanguagePreference, setTranslationLanguagePreference}){
  const [isOpen, setIsOpen] = useState(false);
  const wrapperRef = useRef(null);

  const getCurrentPage = () => {
    return isOpen ? (encodeURIComponent(Sefaria.util.currentPath())) : "/";
  }
  const handleClick = (e) => {
    e.stopPropagation();
    setIsOpen(isOpen => !isOpen);
  }
  const handleTransPrefResetClick = (e) => {
    e.stopPropagation();
    setTranslationLanguagePreference(null);
  };
  const handleHideDropdown = (event) => {
      if (event.key === 'Escape') {
          setIsOpen(false);
      }
  };
  const handleClickOutside = (event) => {
      if (
          wrapperRef.current &&
          !wrapperRef.current.contains(event.target)
      ) {
          setIsOpen(false);
      }
  };

  useEffect(() => {
      document.addEventListener('keydown', handleHideDropdown, true);
      document.addEventListener('click', handleClickOutside, true);
      return () => {
          document.removeEventListener('keydown', handleHideDropdown, true);
          document.removeEventListener('click', handleClickOutside, true);
      };
  }, []);

  return (
      <div className="interfaceLinks" ref={wrapperRef}>
        <a className="interfaceLinks-button" onClick={handleClick}><img src="/static/icons/globe-wire.svg" alt={Sefaria._('Toggle Interface Language Menu')}/></a>
        <div className={`interfaceLinks-menu ${ isOpen ? "open" : "closed"}`}>
          <div className="interfaceLinks-header">
            <InterfaceText>Site Language</InterfaceText>
          </div>
          <div className="interfaceLinks-options">
            <a className={`interfaceLinks-option int-bi int-he ${(currentLang == 'hebrew') ? 'active':''}`} href={`/interface/hebrew?next=${getCurrentPage()}`}>עברית</a>
            <a className={`interfaceLinks-option int-bi int-en ${(currentLang == 'english') ? 'active' : ''}`} href={`/interface/english?next=${getCurrentPage()}`}>English</a>
          </div>
          { !!translationLanguagePreference ? (
            <>
              <div className="interfaceLinks-header">
                <InterfaceText>Preferred Translation</InterfaceText>
              </div>
              <div className="interfaceLinks-options trans-pref-header-container">
                <InterfaceText>{Sefaria.translateISOLanguageCode(translationLanguagePreference, true)}</InterfaceText>
                <a className="trans-pref-reset" onClick={handleTransPrefResetClick}>
                  <img src="/static/img/circled-x.svg" className="reset-btn" />
                  <span className="smallText">
                    <InterfaceText>Reset</InterfaceText>
                  </span>
                </a>
              </div>
            </>
          ) : null}
        </div>
      </div>
  );
}
InterfaceLanguageMenu.propTypes = {
  currentLang: PropTypes.string,
  translationLanguagePreference: PropTypes.string,
};


function SaveButton({historyObject, placeholder, tooltip, toggleSignUpModal}) {
  if (!historyObject) { placeholder = true; }
  const isSelected = () => !!Sefaria.getSavedItem(historyObject);
  const [selected, setSelected] = useState(placeholder || isSelected());
  useEffect(() => {
    if (placeholder) { return; }
    setSelected(isSelected())
  }, [historyObject && historyObject.ref]);

  const [isPosting, setPosting] = useState(false);

  const style = placeholder ? {visibility: 'hidden'} : {};
  const classes = classNames({saveButton: 1, "tooltip-toggle": tooltip});
  const altText = placeholder ? '' :
      `${Sefaria._(selected ? "Remove" : "Save")} "${historyObject.sheet_title ?
          historyObject.sheet_title.stripHtml() : Sefaria._r(historyObject.ref)}"`;

  function onClick(event) {
    if (isPosting) { return; }
    event.preventDefault();
    setPosting(true);
    Sefaria.track.event("Saved", "saving", historyObject.ref);
    Sefaria.toggleSavedItem(historyObject)
        .then(() => { setSelected(isSelected()); }) // since request is async, check if it's selected from data
        .catch(e => { if (e == 'notSignedIn') { toggleSignUpModal(SignUpModalKind.Save); }})
        .finally(() => { setPosting(false); });
  }

  return (
    <ToolTipped {...{ altText, classes, style, onClick }}>
      { selected ? <img src="/static/icons/bookmark-filled.svg" alt={altText}/> :
        <img src="/static/icons/bookmark.svg" alt={altText}/> }
    </ToolTipped>
  );
}
SaveButton.propTypes = {
  historyObject: PropTypes.shape({
    ref: PropTypes.string,
    versions: PropTypes.object,
  }),
  placeholder: PropTypes.bool,
  tooltip: PropTypes.bool,
  toggleSignUpModal: PropTypes.func,
};


const ToolTipped = ({ altText, classes, style, onClick, children }) => {
  const analyticsContext = useContext(AdContext)
  return (
  <div aria-label={altText} tabIndex="0"
    className={classes} role="button"
    style={style} onClick={e => TrackG4.gtagClick(e, onClick, `ToolTipped`, {"classes": classes}, analyticsContext)}
    onKeyPress={e => {e.charCode == 13 ? onClick(e): null}}>
    { children }
  </div>
)};

const AiInfoTooltip = () => {
  const [showMessage, setShowMessage] = useState(false);
  const aiInfoIcon = (
            <img className="ai-info-icon" src="/static/icons/ai-info.svg" alt="AI Info Icon" onMouseEnter={() => setShowMessage(true)} onMouseLeave={() => setShowMessage(false)}/>
    );
        const aiMessage = (
        <div className="ai-info-messages-box" onMouseEnter={() => setShowMessage(true)} onMouseLeave={() => setShowMessage(false)}>
              <div className="ai-info-first-message">
              <InterfaceText>
                  <EnglishText>Some of the text on this page has been AI generated and reviewed by our editors. <a href={"/sheets/541399?lang=en"}>Learn more.</a></EnglishText>
                  <HebrewText>חלק מהטקסטים בדף זה נוצרו על ידי בינה מלאכותית ועברו הגהה על ידי צוות העורכים שלנו.&nbsp;
                       <a href={"/sheets/541399?lang=en"}>לפרטים נוספים</a></HebrewText>
              </InterfaceText>

          </div>
          <hr className="ai-info-messages-hr" />
          <div className="ai-info-last-message">
              <InterfaceText><EnglishText><a href={"https://sefaria.formstack.com/forms/ai_feedback_form"}>Feedback</a></EnglishText>
              <HebrewText><a href={"https://sefaria.formstack.com/forms/ai_feedback_form"}>כתבו לנו</a></HebrewText>
              </InterfaceText>
          </div>
        </div>
    );
  return (
    <div className="ai-info-tooltip">
      {aiInfoIcon}
        <div className={`ai-message ${(showMessage) ? 'visible' : ''}`}>
            {aiMessage}
        </div>
    </div>
  );
};


class FollowButton extends Component {
  constructor(props) {
    super(props);
    this.state = {
      following: props.following, // Deal w/ case where we don't know?
      hovering: false
    }
  }
  _postFollow() {
    $.post("/api/follow/" + this.props.uid, {}, data => {
      Sefaria.following.push(this.props.uid);  // keep local following list up-to-date
      Sefaria.track.event("Following", "New Follow", this.props.uid);
    });
  }
  _postUnfollow() {
    $.post("/api/unfollow/" + this.props.uid, {}, data => {
      Sefaria.following = Sefaria.following.filter(i => i !== this.props.uid);  // keep local following list up-to-date
      Sefaria.track.event("Following", "Unfollow", this.props.uid);
    });
  }
  onMouseEnter() {
    if (this.props.disableUnfollow) { return; }
    this.setState({hovering: true});
  }
  onMouseLeave() {
    this.setState({hovering: false});
  }
  onClick(e) {
    e.stopPropagation();
    if (!Sefaria._uid) {
      this.props.toggleSignUpModal(SignUpModalKind.Follow);
      return;
    }
    if (this.state.following && !this.props.disableUnfollow) {
      this._postUnfollow();
      this.setState({following: false});
    } else {
      this._postFollow();
      this.setState({following: true, hovering: false});  // hovering:false keeps the "unfollow" from flashing.
    }
  }
  render() {
    const classes = this.props.classes ? this.props.classes : classNames({
      largeFollowButton: this.props.large,
      smallFollowButton: !this.props.large,
      following: this.state.following,
      hovering: this.state.hovering,
      smallText: !this.props.large,
    });
    let buttonText = this.state.following ? this.state.hovering ?  "Unfollow" : "Following" : "Follow";
    buttonText = buttonText === "Follow" && this.props.followBack ? "Follow Back" : buttonText;
    return (
      <div className={classes} onMouseEnter={this.onMouseEnter} onMouseLeave={this.onMouseLeave} onClick={this.onClick}>
        {this.props.icon ? <img src={`/static/icons/${this.state.following ? this.state.hovering ?  "checkmark" : "checkmark" : "follow"}.svg`} aria-hidden="true"/> : null}
        <InterfaceText context={"FollowButton"}>{buttonText}</InterfaceText>
      </div>
    );
  }
}
FollowButton.propTypes = {
  uid:               PropTypes.number.isRequired,
  following:         PropTypes.bool,  // is this person followed already?
  large:             PropTypes.bool,
  disableUnfollow:   PropTypes.bool,
  followBack:        PropTypes.bool,
  toggleSignUpModal: PropTypes.func,

};

const TopicPictureUploader = ({slug, callback, old_filename, caption}) => {
    /*
    `old_filename` is passed to API so that if it exists, it is deleted
     */
    const fileInput = useRef(null);

    const uploadImage = function(imageData, type="POST") {
      const formData = new FormData();
      formData.append('file', imageData.replace(/data:image\/(jpe?g|png|gif);base64,/, ""));
      if (old_filename !== "") {
        formData.append('old_filename', old_filename);
      }
      const request = new Request(
        `${Sefaria.apiHost}/api/topics/images/${slug}`,
        {headers: {'X-CSRFToken': Cookies.get('csrftoken')}}
      );
      fetch(request, {
          method: 'POST',
          mode: 'same-origin',
          credentials: 'same-origin',
          body: formData
      }).then(response => {
        if (!response.ok) {
            response.text().then(resp_text=> {
                alert(resp_text);
            })
        }else{
            response.json().then(resp_json=>{
                callback(resp_json.url);
            });
        }
    }).catch(error => {
        alert(error);
    })};
    const onFileSelect = (e) => {
          const file = fileInput.current.files[0];
          if (file == null)
          return;
          if (/\.(jpe?g|png|gif)$/i.test(file.name)) {
              const reader = new FileReader();

              reader.addEventListener("load", function() {
                uploadImage(reader.result);
              }, false);

              reader.addEventListener("onerror", function() {
                alert(reader.error);
              }, false);

              reader.readAsDataURL(file);
          } else {
            alert('The file is not an image');
          }
    }
    const deleteImage = () => {
        const old_filename_wout_url = old_filename.split("/").slice(-1);
        const url = `${Sefaria.apiHost}/api/topics/images/${slug}?old_filename=${old_filename_wout_url}`;
        requestWithCallBack({url, type: "DELETE", redirect: () => alert("Deleted image.")});
        callback("");
        fileInput.current.value = "";
    }
    return <div className="section">
            <label><InterfaceText>Picture</InterfaceText></label>
            <label>
              <span className="optional"><InterfaceText>Please use horizontal, square, or only-slightly-vertical images for best results.</InterfaceText></span>
            </label>
            <div role="button" title={Sefaria._("Add an image")} aria-label="Add an image" contentEditable={false} onClick={(e) => e.stopPropagation()} id="addImageButton">
              <label htmlFor="addImageFileSelector">
                <div className="button extraSmall blue control-elem" tabIndex="0" role="button">
                      <InterfaceText>Upload Picture</InterfaceText>
                    </div>
              </label>
              </div><input style={{display: "none"}} id="addImageFileSelector" type="file" onChange={onFileSelect} ref={fileInput} />
              {old_filename !== "" && <div style={{"max-width": "420px"}}>
                    <br/><ImageWithCaption photoLink={old_filename} caption={caption}/>
                    <br/><div onClick={deleteImage} className="button extraSmall blue control-elem" tabIndex="1" role="button">
                      <InterfaceText>Remove Picture</InterfaceText>
                    </div></div>
              }
          </div>
    }

const CategoryColorLine = ({category}) =>
  <div className="categoryColorLine" style={{background: Sefaria.palette.categoryColor(category)}}/>;


class ProfileListing extends Component {
  render() {
    const { url, image, name, uid, is_followed, toggleSignUpModal, smallfonts, organization } = this.props;
    return (
      <div className={"authorByLine sans-serif" + (smallfonts ? " small" : "")}>
        <div className="authorByLineImage">
          <a href={url}>
            <ProfilePic
              len={smallfonts ? 30 : 40}
              url={image}
              name={name}
            />
          </a>
        </div>
        <div className={`authorByLineText ${smallfonts? "small" : ""}`}>
          <SimpleLinkedBlock
            classes="authorName"
            url={url}
            en={name}
            he={name}
          >
            <FollowButton
              large={false}
              uid={uid}
              following={is_followed}
              disableUnfollow={true}
              toggleSignUpModal={toggleSignUpModal} />
          </SimpleLinkedBlock>
          {!!organization ?
          <SimpleInterfaceBlock
            classes="authorOrganization"
            en={organization}
            he={organization} />
          :null}
        </div>
      </div>
    );
  }
}
ProfileListing.propTypes = {
  uid:               PropTypes.number.isRequired,
  url:               PropTypes.string.isRequired,
  image:             PropTypes.string.isRequired,
  name:              PropTypes.string.isRequired,
  is_followed:       PropTypes.bool,
  toggleSignUpModal: PropTypes.func,
};


const SheetListing = ({
  sheet, connectedRefs, handleSheetClick, handleSheetDelete, handleCollectionsChange,
  editable, deletable, saveable, collectable, pinnable, pinned, pinSheet,
  hideAuthor, showAuthorUnderneath, infoUnderneath, hideCollection, openInNewTab, toggleSignUpModal, showSheetSummary
}) => {
  // A source sheet presented in lists, like sidebar or profile page
  const [showCollectionsModal, setShowCollectionsModal] = useState(false);

  const handleSheetClickLocal = (e) => {
    //console.log("Sheet Click Handled");
    // TODO: There more contexts to distinguish / track. Profile, collections, search
    if (Sefaria._uid == sheet.owner) {
      Sefaria.track.event("Tools", "My Sheet Click", sheet.sheetUrl);
    } else {
      Sefaria.track.event("Tools", "Sheet Click", sheet.sheetUrl);
    }
    if (handleSheetClick) {
      Sefaria.track.sheets("Opened via Connections Panel", connectedRefs.toString());
      handleSheetClick(e, sheet, null, connectedRefs);
      e.preventDefault();
    }
  };

  const handleSheetOwnerClick = (e) => {
    Sefaria.track.event("Tools", "Sheet Owner Click", sheet.ownerProfileUrl);
  };

  const handleTopicClick = (topic) => {
    Sefaria.track.event("Tools", "Topic Click", topic);
  };

  const handleSheetDeleteClick = () => {
    if (confirm(Sefaria._("Are you sure you want to delete this sheet? There is no way to undo this action."))) {
      Sefaria.sheets.deleteSheetById(sheet.id).then(handleSheetDelete);
    }
  };

  const toggleCollectionsModal = () => {
    if (Sefaria._uid) {
      setShowCollectionsModal(!showCollectionsModal);
    } else {
      toggleSignUpModal(SignUpModalKind.AddToSheet);
    }
  };

  const title = sheet.title ? sheet.title.stripHtmlConvertLineBreaks() : "Untitled Source Sheet";

  const viewsIcon = sheet.public ?
    <div className="sheetViews sans-serif"><i className="fa fa-eye" title={sheet.views + " views"}></i> {sheet.views}</div>
    : <div className="sheetViews sans-serif"><i className="fa fa-lock" title="Private"></i></div>;

  const views = (
    <>
      {sheet.views}&nbsp;<InterfaceText>Views</InterfaceText>
    </>
  );

  const sheetSummary = showSheetSummary && sheet.summary?
  <DangerousInterfaceBlock classes={"smallText sheetSummary"} en={sheet.summary} he={sheet.sheet_summary}/>:null;

  const sheetInfo = hideAuthor ? null :
      <div className="sheetInfo">
        <div className="sheetUser">
          <a href={sheet.ownerProfileUrl} target={openInNewTab ? "_blank" : "_self"}>
            <ProfilePic
              outerStyle={{display: "inline-block"}}
              name={sheet.ownerName}
              url={sheet.ownerImageUrl}
              len={26}
            />
          </a>
          <a href={sheet.ownerProfileUrl} target={openInNewTab ? "_blank" : "_self"} className="sheetAuthor" onClick={handleSheetOwnerClick}>{sheet.ownerName}</a>
        </div>
        {viewsIcon}
      </div>

  const collectionsList = "collections" in sheet ? sheet.collections.slice() : [];
  if (sheet.displayedCollectionName) {
    collectionsList.unshift({name: sheet.displayedCollectionName, slug: sheet.displayedCollection});
  }
  const collections = collectionsList.map((collection, i) => {
    const separator = i == collectionsList.length -1 ? null : <span className="separator">,</span>;
    return (
      <a href={`/collections/${collection.slug}`}
        target={openInNewTab ? "_blank" : "_self"}
        className="sheetTag"
        key={i}
      >
        {collection.name}
        {separator}
      </a>
    );
  });

  const topics = sheet.topics.map((topic, i) => {
    const separator = i == sheet.topics.length -1 ? null : <span className="separator">,</span>;
    return (
      <a href={`/topics/${topic.slug}`}
        target={openInNewTab ? "_blank" : "_self"}
        className="sheetTag"
        key={i}
        onClick={handleTopicClick.bind(null, topic.slug)}
      >
        <InterfaceText text={topic} />
        {separator}
      </a>
    );
  });
  const created = Sefaria.util.localeDate(sheet.created);
  const underInfo = infoUnderneath ? [
      sheet.status !== 'public' ? (<span className="unlisted"><img src="/static/img/eye-slash.svg"/><span>{Sefaria._("Not Published")}</span></span>) : undefined,
      showAuthorUnderneath ? (<a href={sheet.ownerProfileUrl} target={openInNewTab ? "_blank" : "_self"}>{sheet.ownerName}</a>) : undefined,
      views,
      created,
      collections.length ? collections : undefined,
      sheet.topics.length ? topics : undefined,
    ].filter(x => x !== undefined) : [topics];


  const pinButtonClasses = classNames({sheetListingPinButton: 1, pinned: pinned, active: pinnable});
  const pinMessage = pinned && pinnable ? Sefaria._("Pinned Sheet - click to unpin") :
                    pinned ? Sefaria._("Pinned Sheet") : Sefaria._("Pin Sheet");
  const pinButton = <img src="/static/img/pin.svg" className={pinButtonClasses} title={pinMessage} onClick={pinnable ? pinSheet : null} />

  return (
    <div className="sheet" key={sheet.sheetUrl}>
      <div className="sheetLeft">
        {sheetInfo}
        <a href={sheet.sheetUrl} target={openInNewTab ? "_blank" : "_self"} className="sheetTitle" onClick={handleSheetClickLocal}>
          <img src="/static/img/sheet.svg" className="sheetIcon"/>
          <span className="sheetTitleText">{title}</span>
        </a>
        {sheetSummary}
        <div className="sheetTags sans-serif">
          {
            underInfo.map((item, i) => (
              <span key={i}>
                { i !== 0 ? <span className="bullet">{'\u2022'}</span> : null }
                {item}
              </span>
            ))
          }
        </div>
      </div>
      <div className="sheetRight">
        {
          editable && !Sefaria._uses_new_editor ?
            <a target="_blank" href={`/sheets/${sheet.id}?editor=1`}><img src="/static/icons/tools-write-note.svg" title={Sefaria._("Edit")}/></a>
            : null
        }
        {
          collectable ?
            <img src="/static/icons/collection.svg" onClick={toggleCollectionsModal} title={Sefaria._("Add to Collection")} />
            : null
        }
        {
          deletable ?
            <img src="/static/icons/circled-x.svg" onClick={handleSheetDeleteClick} title={Sefaria._("Delete")} />
            : null
        }
        {
          saveable ?
            <SaveButton historyObject={{ ref: `Sheet ${sheet.id}`, versions: {}  }}
              toggleSignUpModal={toggleSignUpModal} />
            : null
        }
        { pinnable || pinned ?
            pinButton
            : null
        }
      </div>
      {showCollectionsModal ?
        <CollectionsModal
          sheetID={sheet.id}
          close={toggleCollectionsModal}
          handleCollectionsChange={handleCollectionsChange} />
        : null
      }
    </div>);
};


const CollectionListing = ({data}) => {
  const imageUrl = "/static/icons/collection.svg";
  const collectionUrl = "/collections/" + data.slug;
  return (
    <div className="collectionListing">
      <div className="left-content">
        <div className="collectionListingText">

          <a href={collectionUrl} className="collectionListingName">
            <img className="collectionListingImage" src={imageUrl} alt="Collection Icon"/>
            {data.name}
          </a>

          <div className="collectionListingDetails">
            {data.listed ? null :
              (<span className="unlisted">
                <img src="/static/img/eye-slash.svg"/>
                <InterfaceText>Unlisted</InterfaceText>
              </span>) }

            {data.listed ? null :
            <span className="collectionListingDetailSeparator">•</span> }

            <span className="collectionListingDetail collectionListingSheetCount">
              <InterfaceText>{`${data.sheetCount} `}</InterfaceText>
              <InterfaceText>Sheets</InterfaceText>
            </span>

            {data.memberCount > 1 ?
            <span className="collectionListingDetailSeparator">•</span> : null }

            {data.memberCount > 1 ?
            <span className="collectionListingDetail collectionListingMemberCount">
              <InterfaceText>{`${data.memberCount} `}</InterfaceText>
              <InterfaceText>Editors</InterfaceText>
            </span> : null }
          </div>
        </div>
      </div>
    </div>
  );
}


class Note extends Component {
  // Public or private note in the Sidebar.
  render() {
    var authorInfo = this.props.ownerName && !this.props.isMyNote ?
        (<div className="noteAuthorInfo">
          <a href={this.props.ownerProfileUrl}>
            <img className="noteAuthorImg" src={this.props.ownerImageUrl} />
          </a>
          <a href={this.props.ownerProfileUrl} className="noteAuthor">{this.props.ownerName}</a>
        </div>) : null;

      var buttons = this.props.isMyNote ?
                    (<div className="noteButtons">
                      <i className="editNoteButton fa fa-pencil" title="Edit Note" onClick={this.props.editNote} ></i>
                    </div>) : null;

      var text = Sefaria.util.linkify(this.props.text);
      text = text.replace(/\n/g, "<br />");

      return (<div className="note">
                {buttons}
                {authorInfo}
                <div className="noteContent">
                  <span className="noteText" dangerouslySetInnerHTML={{__html:text}}></span>
                </div>
              </div>);
  }
}
Note.propTypes = {
  text:            PropTypes.string.isRequired,
  ownerName:       PropTypes.string,
  ownerImageUrl:   PropTypes.string,
  ownerProfileUrl: PropTypes.string,
  isPrivate:       PropTypes.bool,
  isMyNote:        PropTypes.bool,
  editNote:        PropTypes.func
};


class LoginPrompt extends Component {
  render() {
    var nextParam = "?next=" + Sefaria.util.currentPath();
    return (
      <div className="loginPrompt">
        <div className="loginPromptMessage">
          <span className="int-en">Please log in to use this feature.</span>
          <span className="int-he">עליך להיות מחובר בכדי להשתמש באפשרות זו.</span>
        </div>
        <a className="button" href={"/login" + nextParam}>
          <span className="int-en">Log In</span>
          <span className="int-he">התחברות</span>
        </a>
        <a className="button" href={"/register" + nextParam}>
          <span className="int-en">Sign Up</span>
          <span className="int-he">הרשמה</span>
        </a>
      </div>);
  }
}
LoginPrompt.propTypes = {
  fullPanel: PropTypes.bool,
};

class SignUpModal extends Component {
  render() {
    let modalContent = !this.props.modalContentKind ? generateContentForModal() : generateContentForModal(this.props.modalContentKind);

    const innerContent = modalContent.contentList.map(bullet => (
      <div key={bullet.icon}>
        <img src={`/static/img/${bullet.icon}`} alt={bullet.bulletContent.en} />
        <InterfaceText text={bullet.bulletContent} />
      </div>
    ));
    const nextParam = "?next=" + encodeURIComponent(Sefaria.util.currentPath());

    return (
      this.props.show ? <div id="interruptingMessageBox" className="sefariaModalBox">
        <div id="interruptingMessageOverlay" onClick={this.props.onClose}></div>
        <div id="interruptingMessage" className="sefariaModalContentBox">
          <div id="interruptingMessageClose" className="sefariaModalClose" onClick={this.props.onClose}>×</div>
          <div className="sefariaModalContent">
            <h2 className="serif sans-serif-in-hebrew">
              <InterfaceText text={modalContent.h2} />
            </h2>
            <h3>
              <InterfaceText text={modalContent.h3} />
            </h3>
            <div className="sefariaModalInnerContent">
              { innerContent }
            </div>
            <a className="button white control-elem" href={"/register" + nextParam}>
              <InterfaceText>Sign Up</InterfaceText>
            </a>
            <div className="sefariaModalBottomContent">
              <InterfaceText>Already have an account?</InterfaceText>&nbsp;
              <a href={"/login" + nextParam}><InterfaceText>Sign in</InterfaceText></a>
            </div>
          </div>
        </div>
      </div> : null
    );
  }
}
SignUpModal.propTypes = {
  show: PropTypes.bool,
  onClose: PropTypes.func.isRequired,
  modalContent: PropTypes.object.isRequired,
};


function OnInView({ children, onVisible }) {
  /**
   *  The functional component takes an existing element and wraps it in an IntersectionObserver and returns the children, only observed and with a callback for the observer.
   *  `children` single element or nested group of elements wrapped in a div
   *  `onVisible` callback function that will be called when given component(s) are visible within the viewport
   *  Ex. <OnInView onVisible={handleImageIsVisible}><img src="..." /></OnInView>
   */
  const elementRef = useRef();

  useEffect(() => {
    const observer = new IntersectionObserver(
      // Callback function will be invoked whenever the visibility of the observed element changes
      (entries) => {
        const entry = entries[0];
        // Check if the observed element is intersecting with the viewport (it's visible)
        // Invoke provided prop callback for analytics purposes
        if (entry.isIntersecting) {
          onVisible();
        }
      },
      // The entire element must be entirely visible
      { threshold: 1 }
    );

    // Start observing the element, but wait until the element exists
    if (elementRef.current) {
      observer.observe(elementRef.current);
    }

    // Cleanup when the component unmounts
    return () => {
      // Stop observing the element when it's no longer on the screen and can't be visible
      if (elementRef.current) {
        observer.unobserve(elementRef.current);
      }
    };
  }, [onVisible]);

  // Attach elementRef to a div wrapper and pass the children to be rendered within it
  return <div ref={elementRef}>{children}</div>;
}

const transformValues = (obj, callback) => {
  const newObj = {};
  for (let key in obj) {
    newObj[key] = obj[key] !== null ? callback(obj[key]) : null;
  }
  return newObj;
};

const replaceNewLinesWithLinebreaks = (content) => {
  return transformValues(
    content,
    (s) => s.replace(/\n/gi, "&nbsp; \n") + "&nbsp; \n&nbsp; \n"
  );
}

const InterruptingMessage = ({
  onClose,
}) => {
  const [interruptingMessageShowDelayHasElapsed, setInterruptingMessageShowDelayHasElapsed] = useState(false);
  const [hasInteractedWithModal, setHasInteractedWithModal] = useState(false);
  const strapi = useContext(StrapiDataContext);

  const markModalAsHasBeenInteractedWith = (modalName) => {
    localStorage.setItem("modal_" + modalName, "true");
  };

  const hasModalBeenInteractedWith = (modalName) => {
    return JSON.parse(localStorage.getItem("modal_" + modalName));
  };

  const trackModalInteraction = (modalName, eventDescription) => {
    gtag("event", "modal_interacted_with_" + eventDescription, {
      campaignID: modalName,
      adType: "modal",
    });
  };

  const trackModalImpression = () => {
    console.log("We've got visibility!");
    gtag("event", "modal_viewed", {
      campaignID: strapi.modal.internalModalName,
      adType: "modal",
    });
  };

  const shouldShow = () => {
    if (!strapi.modal) return false;
    if (Sefaria.interfaceLang === 'hebrew' && !strapi.modal.locales.includes('he')) return false;
    if (
      hasModalBeenInteractedWith(
        strapi.modal.internalModalName
      )
    )
      return false;

    let shouldShowModal = false;

    let noUserKindIsSet = ![
      strapi.modal.showToReturningVisitors,
      strapi.modal.showToNewVisitors,
      strapi.modal.showToSustainers,
      strapi.modal.showToNonSustainers,
    ].some((p) => p);
    if (
      Sefaria._uid &&
      ((Sefaria.is_sustainer &&
        strapi.modal.showToSustainers) ||
        (!Sefaria.is_sustainer &&
          strapi.modal.showToNonSustainers))
    )
      shouldShowModal = true;
    else if (
      (Sefaria.isReturningVisitor() &&
        strapi.modal.showToReturningVisitors) ||
      (Sefaria.isNewVisitor() && strapi.modal.showToNewVisitors)
    )
      shouldShowModal = true;
    else if (noUserKindIsSet) shouldShowModal = true;
    if (!shouldShowModal) return false;
    // Don't show the modal on pages where the button link goes to since you're already there
    const excludedPaths = ["/donate", "/mobile", "/app", "/ways-to-give"];
    if (strapi.modal.buttonURL) {
      if (strapi.modal.buttonURL.en) {
        excludedPaths.push(new URL(strapi.modal.buttonURL.en).pathname);
      }
      if (strapi.modal.buttonURL.he) {
        excludedPaths.push(new URL(strapi.modal.buttonURL.he).pathname);
      }
    }
    return excludedPaths.indexOf(window.location.pathname) === -1;
  };

  const closeModal = (eventDescription) => {
    if (onClose) onClose();
    markModalAsHasBeenInteractedWith(
      strapi.modal.internalModalName
    );
    setHasInteractedWithModal(true);
    trackModalInteraction(
      strapi.modal.internalModalName,
      eventDescription
    );
  };

  useEffect(() => {
    if (shouldShow()) {
      const timeoutId = setTimeout(() => {
        setInterruptingMessageShowDelayHasElapsed(true);
      }, strapi.modal.showDelay * 1000);
      return () => clearTimeout(timeoutId); // clearTimeout on component unmount
    }
  }, [strapi.modal]); // execute useEffect when the modal changes

  if (!interruptingMessageShowDelayHasElapsed) return null;

  if (!hasInteractedWithModal) {
    return (
      <OnInView onVisible={trackModalImpression}>
        <div id="interruptingMessageBox" className={interruptingMessageShowDelayHasElapsed ? "" : "hidden"}>
          <div id="interruptingMessageOverlay"></div>
          <div id="interruptingMessage">
            <div className="colorLine"></div>
            <div id="interruptingMessageContentBox" className="hasColorLine">
              <div
                id="interruptingMessageClose"
                onClick={() => {
                  closeModal("close_clicked");
                }}
              >
                ×
              </div>
              <div id="interruptingMessageContent">
                <div id="defaultModal">
                  {strapi.modal.modalHeader.en && (
                    <h1 className="int-en">{strapi.modal.modalHeader.en}</h1>
                  )}
                  {strapi.modal.modalHeader.he && (
                    <h1 className="int-he">{strapi.modal.modalHeader.he}</h1>
                  )}
                  <div id="defaultModalBody" className="line-break">
                    <InterfaceText
                      markdown={replaceNewLinesWithLinebreaks(
                        strapi.modal.modalText
                      )}
                    />
                  </div>
                  <div className="buttons">
                    <a
                      className="button int-en"
                      target="_blank"
                      href={strapi.modal.buttonURL.en}
                      onClick={() => {
                        closeModal("modal_button_clicked");
                      }}
                    >
                      <span className="int-en">
                        {strapi.modal.buttonText.en}
                      </span>
                    </a>
                    <a
                      className="button int-he"
                      target="_blank"
                      href={strapi.modal.buttonURL.he}
                      onClick={() => {
                        closeModal("modal_button_clicked");
                      }}
                    >
                      <span className="int-he">
                        {strapi.modal.buttonText.he}
                      </span>
                    </a>
                  </div>
                </div>
              </div>
              <div className="colorLine"></div>
            </div>
          </div>
        </div>
      </OnInView>
    );
  } else {
    return null;
  }
};
InterruptingMessage.displayName = "InterruptingMessage";

const Banner = ({ onClose }) => {
  const [bannerShowDelayHasElapsed, setBannerShowDelayHasElapsed] =
    useState(false);
  const [hasInteractedWithBanner, setHasInteractedWithBanner] = useState(false);
  const strapi = useContext(StrapiDataContext);

  const markBannerAsHasBeenInteractedWith = (bannerName) => {
    localStorage.setItem("banner_" + bannerName, "true");
  };

  const hasBannerBeenInteractedWith = (bannerName) => {
    return JSON.parse(localStorage.getItem("banner_" + bannerName));
  };

  const trackBannerInteraction = (bannerName, eventDescription) => {
    gtag("event", "banner_interacted_with_" + eventDescription, {
      campaignID: bannerName,
      adType: "banner",
    });
  };

  const trackBannerImpression = () => {
    gtag("event", "banner_viewed", {
      campaignID: strapi.banner.internalBannerName,
      adType: "banner",
    });
  };

  const shouldShow = () => {
    if (!strapi.banner) return false;
    if (
      Sefaria.interfaceLang === "hebrew" &&
      !strapi.banner.locales.includes("he")
    )
      return false;
    if (hasBannerBeenInteractedWith(strapi.banner.internalBannerName))
      return false;

    let shouldShowBanner = false;

    let noUserKindIsSet = ![
      strapi.banner.showToReturningVisitors,
      strapi.banner.showToNewVisitors,
      strapi.banner.showToSustainers,
      strapi.banner.showToNonSustainers,
    ].some((p) => p);
    if (
      Sefaria._uid &&
      ((Sefaria.is_sustainer && strapi.banner.showToSustainers) ||
        (!Sefaria.is_sustainer && strapi.banner.showToNonSustainers))
    )
      shouldShowBanner = true;
    else if (
      (Sefaria.isReturningVisitor() && strapi.banner.showToReturningVisitors) ||
      (Sefaria.isNewVisitor() && strapi.banner.showToNewVisitors)
    )
      shouldShowBanner = true;
    else if (noUserKindIsSet) shouldShowBanner = true;
    if (!shouldShowBanner) return false;

    const excludedPaths = ["/donate", "/mobile", "/app", "/ways-to-give"];
    // Don't show the banner on pages where the button link goes to since you're already there
    if (strapi.banner.buttonURL) {
      if (strapi.banner.buttonURL.en) {
        excludedPaths.push(new URL(strapi.banner.buttonURL.en).pathname);
      }
      if (strapi.banner.buttonURL.he) {
        excludedPaths.push(new URL(strapi.banner.buttonURL.he).pathname);
      }
    }
    return excludedPaths.indexOf(window.location.pathname) === -1;
  };

  const closeBanner = (eventDescription) => {
    if (onClose) onClose();
    markBannerAsHasBeenInteractedWith(strapi.banner.internalBannerName);
    setHasInteractedWithBanner(true);
    trackBannerInteraction(strapi.banner.internalBannerName, eventDescription);
  };

  useEffect(() => {
    if (shouldShow()) {
      const timeoutId = setTimeout(() => {
        // s2 is the div that contains the React root and needs to be manipulated by traditional DOM methods
        if (document.getElementById("s2").classList.contains("headerOnly")) {
          document.body.classList.add("hasBannerMessage");
        }
        setBannerShowDelayHasElapsed(true);
      }, strapi.banner.showDelay * 1000);
      return () => clearTimeout(timeoutId); // clearTimeout on component unmount
    }
  }, [strapi.banner]); // execute useEffect when the banner changes

  if (!bannerShowDelayHasElapsed) return null;

  if (!hasInteractedWithBanner) {
    return (
      <OnInView onVisible={trackBannerImpression}>
        <div
          id="bannerMessage"
          className={bannerShowDelayHasElapsed ? "" : "hidden"}
          style={
            strapi.banner.bannerBackgroundColor && {
              backgroundColor: strapi.banner.bannerBackgroundColor,
            }
          }
        >
          <div id="bannerMessageContent">
            <div id="bannerTextBox">
              <InterfaceText
                markdown={replaceNewLinesWithLinebreaks(
                  strapi.banner.bannerText
                )}
              />
            </div>
            <div id="bannerButtonBox">
              <a
                className="button white int-en"
                href={strapi.banner.buttonURL.en}
                onClick={() => {
                  closeBanner("banner_button_clicked");
                }}
              >
                <span>{strapi.banner.buttonText.en}</span>
              </a>
              <a
                className="button white int-he"
                href={strapi.banner.buttonURL.he}
                onClick={() => {
                  closeBanner("banner_button_clicked");
                }}
              >
                <span>{strapi.banner.buttonText.he}</span>
              </a>
            </div>
          </div>
          <div
            id="bannerMessageClose"
            onClick={() => {
              closeBanner("close_clicked");
            }}
          >
            ×
          </div>
        </div>
      </OnInView>
    );
  } else {
    return null;
  }
};

Banner.displayName = "Banner";

const NBox = ({ content, n, stretch, gap=0  }) => {
  // Wrap a list of elements into an n-column flexbox
  // If `stretch`, extend the final row into any remaining empty columns
  let length = content.length;
  let rows = [];
  for (let i=0; i<length; i+=n) {
    rows.push(content.slice(i, i+n));
  }
  return (
    <div className="gridBox">
      {rows.map((row, i) => (
      <div className="gridBoxRow" key={i} style={{"gap": gap, "marginTop": gap}}>
        {row.pad(stretch ? row.length : n, "").map((item, j) => (
          <div className={classNames({gridBoxItem: 1, placeholder: !item})} key={`gridItem|${j}`}>{item}</div>
        ))}
      </div>
      ))}
    </div>
  );
}

class TwoOrThreeBox extends Component {
  // Wrap a list of elements into a two or three column table, depending on window width
  render() {
      var threshhold = this.props.threshhold;
      if (this.props.width > threshhold) {
        return (<NBox content={this.props.content} n={3}/>);
      } else {
        return (<NBox content={this.props.content} n={2}/>);
      }
  }
}
TwoOrThreeBox.propTypes = {
  content:    PropTypes.array.isRequired,
  width:      PropTypes.number.isRequired,
  threshhold: PropTypes.number
};
TwoOrThreeBox.defaultProps = {
  threshhold: 500
};


const ResponsiveNBox = ({content, stretch, initialWidth, threshold2=500, threshold3=1500, gap=0}) => {
  //above threshold2, there will be 2 columns
  //above threshold3, there will be 3 columns
  initialWidth = initialWidth || (window ? window.innerWidth : 1000);
  const [width, setWidth] = useState(initialWidth);
  const ref = useRef(null);

  useEffect(() => {
    deriveAndSetWidth();
    window.addEventListener("resize", deriveAndSetWidth);
    return () => {
        window.removeEventListener("resize", deriveAndSetWidth);
    }
  }, []);

  const deriveAndSetWidth = () => setWidth(ref.current ? ref.current.offsetWidth : initialWidth);

  const n = (width > threshold3) ? 3 :
    (width > threshold2) ? 2 : 1;

  return (
    <div className="responsiveNBox" ref={ref}>
      <NBox content={content} n={n} stretch={stretch} gap={gap}/>
    </div>
  );
};


class Dropdown extends Component {
  constructor(props) {
    super(props);
    this.state = {
      optionsOpen: false,
      selected: null
    };
  }

  componentDidMount() {
    if (this.props.preselected) {
      const selected = this.props.options.filter( o => (o.value == this.props.preselected));
      this.select(selected[0])
    }
  }

  select(option) {
    this.setState({selected: option, optionsOpen: false});
    const event = {target: {name: this.props.name, value: option.value}}
    this.props.onChange && this.props.onChange(event);
  }
  toggle() {
    this.setState({optionsOpen: !this.state.optionsOpen});
  }
  render() {
    return (
        <div className="dropdown sans-serif">
          <div className={`dropdownMain noselect${this.state.selected ? " selected":""}`} onClick={this.toggle}>
            <span>{this.state.selected ? this.state.selected.label : this.props.placeholder}</span>
            <img src="/static/icons/chevron-down.svg" className="dropdownOpenButton noselect fa fa-caret-down"/>

          </div>
          {this.state.optionsOpen ?
            <div className="dropdownListBox noselect">
              <div className="dropdownList noselect">
                {this.props.options.map(function(option) {
                  const onClick = this.select.bind(null, option);
                  const classes = classNames({dropdownOption: 1, selected: this.state.selected && this.state.selected.value == option.value});
                  return <div className={classes} onClick={onClick} key={option.value}>{option.label}</div>
                }.bind(this))}
              </div>
            </div>
          : null}
        </div>);
  }
}
Dropdown.propTypes = {
  options:     PropTypes.array.isRequired, // Array of {label, value}
  name:        PropTypes.string.isRequired,
  onChange:    PropTypes.func,
  placeholder: PropTypes.string,
  selected:    PropTypes.string,
};


class LoadingMessage extends Component {
  render() {
    var message = this.props.message || "Loading...";
    var heMessage = this.props.heMessage || "טוען מידע...";
    var classes = "loadingMessage sans-serif " + (this.props.className || "");
    return (<div className={classes}>
              <InterfaceText>
                <EnglishText>{message}</EnglishText>
                <HebrewText>{heMessage}</HebrewText>
              </InterfaceText>
            </div>);
  }
}
LoadingMessage.propTypes = {
  message:   PropTypes.string,
  heMessage: PropTypes.string,
  className: PropTypes.string
};


const CategoryAttribution = ({categories, linked = true, asEdition}) => {
  const attribution = Sefaria.categoryAttribution(categories);
  if (!attribution) { return null; }

  const en = asEdition ? attribution.englishAsEdition : attribution.english;
  const he = asEdition ? attribution.hebrewAsEdition : attribution.hebrew;
  const str = <ContentText text={{en, he}} defaultToInterfaceOnBilingual={true} />;

  const content = linked ?
      <a href={attribution.link}>{str}</a> : str;

  return <div className="categoryAttribution">{content}</div>;
};


class SheetTopicLink extends Component {
  handleTagClick(e) {
    e.preventDefault();
    this.props.setSheetTag(this.props.topic.slug);
  }
  render() {
    const { slug, en, he } = this.props.topic;
    return (
      <a href={`/topics/${slug}`} onClick={this.handleTagClick}>
        <InterfaceText text={{en:en, he:he}} />
      </a>
    );
  }
}
SheetTopicLink.propTypes = {
  topic:       PropTypes.shape({
                 en: PropTypes.string.isRequired,
                 he: PropTypes.string.isRequired,
                 slug: PropTypes.string.isRequired,
               }).isRequired,
  setSheetTag: PropTypes.func.isRequired
};


class SheetAccessIcon extends Component {
  render() {
    var sheet = this.props.sheet;
    return (sheet.status == "unlisted") ?
      (<i className="fa fa-lock" title={msg}></i>)
      : null;
  }
}
SheetAccessIcon.propTypes = {
  sheet: PropTypes.object.isRequired
};


class FeedbackBox extends Component {
  constructor(props) {
    super(props);
    this.state = {
      type: null,
      alertmsg: null,
      feedbackSent: false,
    };
  }
  sendFeedback() {
    if (!this.state.type) {
      this.setState({alertmsg: Sefaria._("Please select a feedback type")});
      return
    }

    if (!Sefaria._uid && !this.validateEmail($("#feedbackEmail").val())) {
      this.setState({alertmsg: Sefaria._("Please enter a valid email address")});
      return
    }

    let feedback = {
        refs: this.props.srefs || null,
        type: this.state.type,
        url: this.props.url || null,
        currVersions: this.props.currVersions,
        email: $("#feedbackEmail").val() || null,
        msg: $("#feedbackText").val(),
        uid: Sefaria._uid || null
    };
    let postData = {json: JSON.stringify(feedback)};
    const url = "/api/send_feedback";

    this.setState({feedbackSent: true});

    $.post(url, postData, function (data) {
        if (data.error) {
            alert(data.error);
        } else {
            console.log(data);
            Sefaria.track.event("Tools", "Send Feedback", this.props.url);
        }
    }.bind(this)).fail(function (xhr, textStatus, errorThrown) {
        alert(Sefaria._("Unfortunately, there was an error sending this feedback. Please try again or try reloading this page."));
        this.setState({feedbackSent: true});
    });
  }
  validateEmail(email) {
    const re = /^(([^<>()\[\]\\.,;:\s@"]+(\.[^<>()\[\]\\.,;:\s@"]+)*)|(".+"))@((\[[0-9]{1,3}\.[0-9]{1,3}\.[0-9]{1,3}\.[0-9]{1,3}])|(([a-zA-Z\-0-9]+\.)+[a-zA-Z]{2,}))$/;
    return re.test(email);
  }
  setType(event) {
    this.setState({type: event.target.value});
  }
  render() {
    if (this.state.feedbackSent) {
        return (
            <div className="feedbackBox sans-serif">
                <p className="int-en">Feedback sent!</p>
                <p className="int-he">משוב נשלח!</p>
            </div>
        )
    }
    return (
        <div className="feedbackBox sans-serif">
            <p className="int-en">Have some feedback? We would love to hear it.</p>
            <p className="int-he">אנחנו מעוניינים במשוב ממך</p>

            {this.state.alertmsg ?
                <div>
                    <p className="int-en">{this.state.alertmsg}</p>
                    <p className="int-he">{this.state.alertmsg}</p>
                </div>
                : null
            }

            <Dropdown
              name="feedbackType"
              options={[
                        {value: "content_issue",   label: Sefaria._("Report an issue with the text")},
                        {value: "translation_request",   label: Sefaria._("Request translation")},
                        {value: "bug_report",      label: Sefaria._("Report a bug")},
                        {value: "help_request",    label: Sefaria._("Get help")},
                        {value: "feature_request", label: Sefaria._("Request a feature")},
                        {value: "good_vibes",      label: Sefaria._("Give thanks")},
                        {value: "other",           label: Sefaria._("Other")},
                      ]}
              placeholder={Sefaria._("Select Type")}
              onChange={this.setType}
            />

            <textarea className="feedbackText" placeholder={Sefaria._("Describe the issue...")} id="feedbackText"></textarea>

            {!Sefaria._uid ?
                <div><input className="sidebarInput noselect" placeholder={Sefaria._("Email Address")} id="feedbackEmail" /></div>
                : null }

             <div className="button" role="button" onClick={() => this.sendFeedback()}>
                 <span className="int-en">Submit</span>
                 <span className="int-he">שליחה</span>
             </div>
        </div>
    );
  }
}


class ReaderMessage extends Component {
  // Component for determining user feedback on new element
  constructor(props) {
    super(props)
    var showNotification = Sefaria._inBrowser && !document.cookie.includes(this.props.messageName+"Accepted");
    this.state = {showNotification: showNotification};
  }
  setFeedback(status) {
    Sefaria.track.uiFeedback(this.props.messageName+"Accepted", status);
    $.cookie((this.props.messageName+"Accepted"), 1, {path: "/"});
    this.setState({showNotification: false});
  }
  render() {
    if (!this.state.showNotification) { return null; }
    return (
      <div className="readerMessageBox">
        <div className="readerMessage">
          <div className="int-en">{this.props.message}</div>
          <div className="button small" role="button" onClick={() => this.setFeedback('Like')}>{this.props.buttonLikeText}</div>
          <div className="button small" role="button" onClick={() => this.setFeedback('Dislike')}>{this.props.buttonDislikeText}</div>
        </div>
      </div>);
  }
}
ReaderMessage.propTypes = {
  messageName: PropTypes.string.isRequired,
  message: PropTypes.string.isRequired,
  buttonLikeText: PropTypes.string.isRequired,
  buttonDislikeText: PropTypes.string.isRequired,
};


class CookiesNotification extends Component {
  constructor(props) {
    super(props);
    const showNotification = /*!Sefaria._debug && */Sefaria._inBrowser && !document.cookie.includes("cookiesNotificationAccepted");

    this.state = {showNotification: showNotification};
  }
  setCookie() {
    $.cookie("cookiesNotificationAccepted", 1, {path: "/", expires: 20*365});
    this.setState({showNotification: false});
  }
  render() {
    if (!this.state.showNotification) { return null; }
    return (
      <div className="cookiesNotification">

          <span className="int-en">
            <span>We use cookies to give you the best experience possible on our site. Click OK to continue using Sefaria. <a href="/privacy-policy">Learn More</a>.</span>
            <span className='int-en button small white' onClick={this.setCookie}>OK</span>
          </span>
          <span className="int-he">
            <span>אנחנו משתמשים ב"עוגיות" כדי לתת למשתמשים את חוויית השימוש הטובה ביותר.
              <a href="/privacy-policy">קראו עוד בנושא</a>
            </span>
            <span className='int-he button small white' onClick={this.setCookie}>לחצו כאן לאישור</span>
          </span>

       </div>
    );
  }
}


const CommunityPagePreviewControls = ({date}) => {

  const dateStr = (date, offset) => {
    const d = new Date(date);
    d.setDate(d.getDate() + offset)

    return (
      (d.getMonth() + 1) + "/" +
      d.getDate() + "/" +
      d.getFullYear().toString().slice(2)
    );
  };

  const tomorrow = dateStr(date, 1);
  const yesterday = dateStr(date, -1)

  return (
    <div id="communityPagePreviewControls">
      <InterfaceText>You are previewing the Community page for </InterfaceText>
      <a className="date" href={"/admin/community-preview?date=" + date}>
        <InterfaceText>{date}</InterfaceText>
      </a>
      <div>
        <a href={"/admin/community-preview?date=" + yesterday}>
          <InterfaceText>{"« " + yesterday}</InterfaceText>
        </a>
        <a href={"/admin/community-preview?date=" + tomorrow}>
          <InterfaceText>{tomorrow + " »"}</InterfaceText>
        </a>
      </div>
      <div>
        <a href={"/admin/reset/community?next=" + date}>
          <InterfaceText>Refresh Cache</InterfaceText>
        </a>
      </div>
    </div>
  );
};


const SheetTitle = (props) => (
  <span className="title"
    role="heading"
    aria-level="1"
    contentEditable={props.editable}
    suppressContentEditableWarning={true}
    onBlur={props.editable ? props.blurCallback : null}
    style={{"direction": Sefaria.hebrew.isHebrew(props.title.stripHtml()) ? "rtl" :"ltr"}}
  >
  {props.title ? props.title.stripHtmlConvertLineBreaks() : ""}
  </span>
);
SheetTitle.propTypes = {
  title: PropTypes.string,
};


const SheetAuthorStatement = (props) => (
  <div className="authorStatement sans-serif" contentEditable={false} style={{ userSelect: 'none' }}>
    {props.children}
  </div>
);
SheetAuthorStatement.propTypes = {
  authorImage:      PropTypes.string,
  authorStatement:  PropTypes.string,
  authorUrl:        PropTypes.string,
};


const CollectionStatement = ({name, slug, image, children}) => (
  slug ?
    <div className="collectionStatement sans-serif" contentEditable={false} style={{ userSelect: 'none' }}>
      <div className="collectionListingImageBox imageBox">
        <a href={"/collections/" + slug}>
          <img className={classNames({collectionListingImage:1, "img-circle": 1, default: !image})} src={image || "/static/icons/collection.svg"} alt="Collection Logo"/>
        </a>
      </div>
      <a href={"/collections/" + slug}>{children ? children : name}</a>
    </div>
    :
    <div className="collectionStatement sans-serif" contentEditable={false} style={{ userSelect: 'none', display: 'none' }}>
      {children}
    </div>
);

const AdminToolHeader = function({title, validate, close}) {
  /*
  Save and Cancel buttons with a header using the `title` text.  Save button calls 'validate' and cancel button calls 'close'.
   */
  return    <div className="headerWithButtons">
              <h1 className="pageTitle">
                <InterfaceText>{title}</InterfaceText>
              </h1>
              <div className="end">
                <a onClick={close} id="cancel" className="button small transparent control-elem">
                  <InterfaceText>Cancel</InterfaceText>
                </a>
                <div onClick={validate} id="saveAccountSettings" className="button small blue control-elem" tabIndex="0" role="button">
                  <InterfaceText>Save</InterfaceText>
                </div>
              </div>
            </div>
}


const CategoryChooser = function({categories, update}) {
  /*
  Allows user to start from the top of the TOC and select a precise path through the category TOC using option menus.
  'categories' is initial list of categories specifying a path and 'update' is called with new categories after the user changes selection
   */
  const categoryMenu = useRef();

  const handleChange = function(e) {
    let newCategories = [];
    for (let i=0; i<categoryMenu.current.children.length; i++) {
      let el = categoryMenu.current.children[i].children[0];
      let elValue = el.options[el.selectedIndex].value;
      let possCategories = newCategories.concat([elValue]);
      if (!Sefaria.tocObjectByCategories(possCategories)) {
        // if possCategories are ["Talmud", "Prophets"], break out and leave newCategories as ["Talmud"]
        break;
      }
      newCategories.push(elValue);
    }
    update(newCategories); //tell parent of new values
  }

  let menus = [];

  //create a menu of first level categories
  let options = Sefaria.toc.map(function(child, key) {
    if (categories.length > 0 && categories[0] === child.category) {
      return <option key={key+1} value={categories[0]} selected>{categories[0]}</option>;
    }
    else {
      return <option key={key+1} value={child.category}>{child.category}</option>
    }
  });
  menus.push(options);

  //now add to menu second and/or third level categories found in categories
  for (let i=0; i<categories.length; i++) {
    let options = [];
    const tocObject = Sefaria.tocObjectByCategories(categories.slice(0, i+1));
    const subcats = !tocObject?.contents ? [] : tocObject.contents.filter(x => x.hasOwnProperty("category")); //Indices have 'categories' field and Categories have 'category' field which is their lastPath
    for (let j=0; j<subcats.length; j++) {
      const selected = categories.length >= i && categories[i+1] === subcats[j].category;
      options.push(<option key={j} value={subcats[j].category} selected={selected}>{subcats[j].category}</option>);
    }
    if (options.length > 0) {
      menus.push(options);
    }
  }
  return <div ref={categoryMenu}>
          {menus.map((menu, index) =>
            <div className="categoryChooserMenu">
              <select key={`subcats-${index}`} id={`subcats-${index}`} onChange={handleChange}>
              <option key="chooseCategory" value="Choose a category">Table of Contents</option>
              {menu}
              </select>
            </div>)}
         </div>
}


const TitleVariants = function({titles, update, options}) {
  /*
  Wrapper for ReactTags component.  `titles` is initial list of objects to populate ReactTags component.
  each item in `titles` should have an 'id' and 'name' field and can have others as well
  and `update` is method to call after deleting or adding to titles. `options` is an object that can have
  the fields `onTitleDelete`, `onTitleAddition`, and `onTitleValidate` allowing overloading of TitleVariant's methods
   */
  if (titles.length > 0 && typeof titles[0] === 'string') {  // normalize titles
    titles = titles.map((item, i) => ({["name"]: item, ["id"]: i}));
  }
  const onTitleDelete = function(i) {
    const newTitles = titles.filter(t => t !== titles[i]);
    update(newTitles);
  }
  const onTitleAddition = function(title) {
    title.id = Math.max(titles.map(x => x.id)) + 1;  // assign unique id
    const newTitles = [].concat(titles, title);
    update(newTitles);
  }
  const onTitleValidate = function (title) {
    const validTitle = titles.every((item) => item.name !== title.name);
    if (!validTitle) {
      alert(title.name+" already exists.");
    }
    return validTitle;
  }

  return <div className="publishBox">
                <ReactTags
                    allowNew={true}
                    tags={titles}
                    onDelete={options?.onTitleDelete ? options.onTitleDelete : onTitleDelete}
                    placeholderText={Sefaria._("Add a title and press 'enter' or 'tab'.")}
                    delimiters={["Enter", "Tab"]}
                    onAddition={options?.onTitleAddition ? options.onTitleAddition : onTitleAddition}
                    onValidate={options?.onTitleValidate ? options.onTitleValidate : onTitleValidate}
                  />
         </div>
}

const SheetMetaDataBox = (props) => (
  <div className="sheetMetaDataBox">
    {props.children}
  </div>
);

const DivineNameReplacer = ({setDivineNameReplacement, divineNameReplacement}) => {
  return (
      <div className="divineNameReplacer">
        <p className="sans-serif"><InterfaceText>Select how you would like to display the divine name in this sheet:</InterfaceText></p>

            <Dropdown
              name="divinename"
              options={[
                        {value: "noSub",   label: Sefaria._("No Substitution")},
                        {value: "yy",   label: 'יי'},
                        {value: "h",      label:'ה׳'},
                        {value: "ykvk",    label: 'יקוק'},
                      ]}
              placeholder={Sefaria._("Select Type")}
              onChange={(e) => setDivineNameReplacement((e.target.value))}
              preselected={divineNameReplacement}
            />
      </div>
  )

}
const Autocompleter = ({getSuggestions, showSuggestionsOnSelect, inputPlaceholder, inputValue, changeInputValue, selectedCallback,
                         buttonTitle, autocompleteClassNames }) => {
  /*
  Autocompleter component used in AddInterfaceInput and TopicSearch components.  Component contains an input box, a
  select menu that shows autcomplete suggestions, and a button.  To submit an autocomplete suggestion, user can press enter in the input box, or click on the button.
  `getSuggestions` is a callback function that is called whenever the user types in the input box, which causes the select menu to be populated.
  It returns an object with the necessary props of "currentSuggestions" and "showAddButton" and optional props "previewText" and "helperPromptText" (latter are used in Editor.jsx)
  `showSuggestionsOnSelect` is a boolean; if true, when the user selects an option from the suggestions,`getSuggestions` will be called. Useful when autocompleting a Ref in AddInterfaceInput.
  `inputPlaceholder` is the placeholder for the input component.
  `inputValue` and `changeInputValue` are passed from the parent so that when there is a change in the input box, the parent knows about it.  Useful in TopicSearch for the case "Create new topic: [new topic]"
  `selectedCallback` is a callback function called when the user submits an autocomplete suggestion.
  `autocompleteClassNames` are styling options
   */
  const [currentSuggestions, setCurrentSuggestions] = useState(null);
  const [previewText, setPreviewText] = useState(null);
  const [helperPromptText, setHelperPromptText] = useState(null);
  const [showAddButton, setShowAddButton] = useState(false);
  const [showCurrentSuggestions, setShowCurrentSuggestions] = useState(true);
  const [inputClassNames, setInputClassNames] = useState(classNames({selected: 0}));
  const suggestionEl = useRef(null);
  const inputEl = useRef(null);
  const buttonClassNames = classNames({button: 1, small: 1});

  const getWidthOfInput = () => {
    //Create a temporary div w/ all of the same styles as the input since we can't measure the input
    let tmp = document.createElement("div");
    const inputEl = document.querySelector('.addInterfaceInput input');
    const styles = window.getComputedStyle(inputEl);
    //Reduce function required b/c cssText returns "" on Firefox
    const cssText = Object.values(styles).reduce(
        (css, propertyName) =>
            `${css}${propertyName}:${styles.getPropertyValue(
                propertyName
            )};`
    );
    tmp.style.cssText = cssText

    //otherwise it will always return the width of container instead of the content
    tmp.style.removeProperty('width')
    tmp.style.removeProperty('min-width')
    tmp.style.removeProperty('min-inline-size')
    tmp.style.removeProperty('inline-size')

    tmp.innerHTML = inputEl.value.trim().replace(/&/g, '&amp;').replace(/</g, '&lt;').replace(/>/g, '&gt;');
    document.body.appendChild(tmp);
    const theWidth = tmp.getBoundingClientRect().width;
    document.body.removeChild(tmp);
    return theWidth;
  }

  useEffect(
    () => {
         const element = document.querySelector('.textPreviewSegment.highlight');
         if (element) {element.scrollIntoView({ behavior: 'smooth', block: 'nearest', inline: 'start' })}
    }, [previewText]
  )

  const resizeInputIfNeeded = () => {
    const currentWidth = getWidthOfInput();
    if (currentWidth > 350) {document.querySelector('.addInterfaceInput input').style.width = `${currentWidth+20}px`}
  }

  const processSuggestions = (resultsPromise) => {
    resultsPromise.then(results => {
      setCurrentSuggestions(results.currentSuggestions);
      setShowAddButton(results.showAddButton);
      setHelperPromptText(results.helperPromptText);
      if (!!results.previewText) {
        generatePreviewText(results.previewText);
      }
      if (!!results.helperPromptText) {
        document.querySelector('.addInterfaceInput input+span.helperCompletionText').style.insetInlineStart = `${getWidthOfInput()}px`;
      }
    });
  }

  const onChange = (input) => {
    setInputClassNames(classNames({selected: 0}));
    setShowCurrentSuggestions(true);
    processSuggestions(getSuggestions(input));
    resizeInputIfNeeded();
  }

  const handleOnClickSuggestion = (title) => {
      changeInputValue(title);
      setShowCurrentSuggestions(showSuggestionsOnSelect);
      if (showSuggestionsOnSelect) {
        processSuggestions(getSuggestions(title));
      }
      setInputClassNames(classNames({selected: 1}));
      resizeInputIfNeeded();
      inputEl.current.focus();
  }

  const Suggestion = ({title, color}) => {
    return(<option
              className="suggestion"
              onClick={(e)=>{
                  e.stopPropagation()
                  handleOnClickSuggestion(title)
                }
              }
              style={{"borderInlineStartColor": color}}
           >{title}</option>)

  }
  const mapSuggestions = (suggestions) => {
    const div = suggestions.map((suggestion, index) => (

        (<Suggestion
           title={suggestion.name}
           color={suggestion.border_color}
           key={index}
        />)

    ))

  return(div)
  }

  const handleSelection = () => {
    selectedCallback(inputValue, currentSuggestions);
    setPreviewText(null);
    setShowAddButton(false);
  }

  const onKeyDown = e => {
    if (e.key === 'Enter' && showAddButton) {
      handleSelection(inputValue, currentSuggestions);
    }

    else if (e.key === 'ArrowDown' && currentSuggestions && currentSuggestions.length > 0) {
      suggestionEl.current.focus();
      (suggestionEl.current).firstChild.selected = 'selected';
    }
    else
    {
      changeInputValue(inputEl.current.value);
    }
  }


  const generatePreviewText = (ref) => {
        Sefaria.getText(ref, {context:1, stripItags: 1}).then(text => {
           let segments = Sefaria.makeSegments(text, true);
           segments = Sefaria.stripImagesFromSegments(segments);
           const previewHTML =  segments.map((segment, i) => {
            {
              const heOnly = !segment.en;
              const enOnly = !segment.he;
              const overrideLanguage = (enOnly || heOnly) ? (heOnly ? "hebrew" : "english") : null;

              return(
                  <div
                      className={classNames({'textPreviewSegment': 1, highlight: segment.highlight, heOnly: heOnly, enOnly: enOnly})}
                      key={segment.ref}>
                    <sup><ContentText
                        text={{"en": segment.number, "he": Sefaria.hebrew.encodeHebrewNumeral(segment.number)}}
                        defaultToInterfaceOnBilingual={true}
                    /></sup> <ContentText html={{"he": segment.he+ " ", "en": segment.en+ " " }} defaultToInterfaceOnBilingual={!overrideLanguage} overrideLanguage={overrideLanguage} bilingualOrder={["en", "he"]}/>
                  </div>
              )
            }
          })
          setPreviewText(previewHTML);
        })
  }

   const checkEnterOnSelect = (e) => {
      if (e.key === 'Enter') {
          handleOnClickSuggestion(e.target.value);
      }
    }

  return(
    <div className={autocompleteClassNames} onClick={(e) => {e.stopPropagation()}} title={Sefaria._(buttonTitle)}>
      <input
          type="text"
          placeholder={Sefaria._(inputPlaceholder)}
          onKeyDown={(e) => onKeyDown(e)}
          onClick={(e) => {e.stopPropagation()}}
          onChange={(e) => onChange(e.target.value)}
          onBlur={(e) => setPreviewText(null) }
          value={inputValue}
          ref={inputEl}
          className={inputClassNames}

      /><span className="helperCompletionText sans-serif-in-hebrew">{helperPromptText}</span>
      {showAddButton ? <button className={buttonClassNames} onClick={(e) => {
                    handleSelection(inputValue, currentSuggestions)
                }}>{buttonTitle}</button> : null}

      {showCurrentSuggestions && currentSuggestions && currentSuggestions.length > 0 ?
          <div className="suggestionBoxContainer">
          <select
              ref={suggestionEl}
              className="suggestionBox"
              size={currentSuggestions.length}
              multiple
              onKeyDown={(e) => checkEnterOnSelect(e)}
          >
            {mapSuggestions(currentSuggestions)}
          </select>
          </div>
          : null
      }

      {previewText ?
          <div className="textPreviewContainer">
            <div className="textPreview">
              <div className="inner">{previewText}</div>
            </div>
          </div>

          : null

      }

    </div>
    )
}

const getImgAltText = (caption) => {
return Sefaria._v(caption) || Sefaria._('Illustrative image');
}
const ImageWithCaption = ({photoLink, caption }) => {
<<<<<<< HEAD

  return (
    <div>
        <img class="imageWithCaptionPhoto" src={photoLink}/>
        <div class="imageCaption">
=======
  return (
    <div>
        <img class="imageWithCaptionPhoto" src={photoLink} alt={getImgAltText(caption)}/>
        <div class="imageCaption"> 
>>>>>>> 4e9959f4
          <InterfaceText text={caption} />
        </div>
      </div>);
}

const AppStoreButton = ({ platform, href, altText }) => {
  const isIOS = platform === 'ios';
  const aClasses = classNames({button: 1, small: 1, white: 1, appButton: 1, ios: isIOS});
  const iconSrc = `/static/icons/${isIOS ? 'ios' : 'android'}.svg`;
  const text = isIOS ? 'iOS' : 'Android';
  return (
      <a target="_blank" className={aClasses} href={href}>
        <img src={iconSrc} alt={altText} />
        <InterfaceText>{text}</InterfaceText>
      </a>
  );
};

const LangSelectInterface = ({callback, defaultVal, closeInterface}) => {
  const [selectedOpt, setSelectedOpt] = useState(defaultVal);

  const handleOptionChange = (event) => {
    setSelectedOpt(event.target.value);
    callback(event.target.value);
    closeInterface();
  };

  useEffect(()=>{
    document.querySelector('.langSelectPopover').focus()
  },[])

  return (
    <div className="langSelectPopover"
      tabIndex="0"
      onClick={(e) => {
          e.stopPropagation();
          e.nativeEvent.stopImmediatePropagation();
        }
      }

      onBlur={(e) => {
            setTimeout(() => {
              if (!document.querySelector('.langSelectPopover').contains(document.activeElement)) {
                closeInterface();
              }
            }, 50);
        }
      }
    >
      <div className="langHeader"><InterfaceText>Source Language</InterfaceText></div>
      <div className={classNames({active: selectedOpt === "source", radioChoice: 1 })}>
        <label htmlFor="source"><InterfaceText>Source</InterfaceText></label>
        <input
          type="radio"
          id="source"
          name="options"
          value="source"
          checked={selectedOpt === "source"}
          onChange={handleOptionChange}
        />
      </div>
      <div className={classNames({active: selectedOpt === "translation", radioChoice: 1 })}>
        <label htmlFor="translation"><InterfaceText>Translation</InterfaceText></label>
        <input
          type="radio"
          id="translation"
          name="options"
          value="translation"
          checked={selectedOpt === "translation"}
          onChange={handleOptionChange}
        />
      </div>
      <div className={classNames({active: selectedOpt === "sourcewtrans", radioChoice: 1 })}>
        <label htmlFor="sourcewtrans"><InterfaceText>Source with Translation</InterfaceText></label>
        <input
          type="radio"
          id="sourcewtrans"
          name="options"
          value="sourcewtrans"
          checked={selectedOpt === "sourcewtrans"}
          onChange={handleOptionChange}
        />
      </div>
    </div>
  );

}


export {
  AppStoreButton,
  CategoryHeader,
  SimpleInterfaceBlock,
  DangerousInterfaceBlock,
  SimpleContentBlock,
  SimpleLinkedBlock,
  BlockLink,
  CategoryColorLine,
  CategoryAttribution,
  CollectionStatement,
  CookiesNotification,
  CollectionListing,
  ColorBarBox,
  Dropdown,
  DropdownButton,
  DropdownModal,
  DropdownOptionList,
  FeedbackBox,
  FilterableList,
  FollowButton,
  GlobalWarningMessage,
  InterruptingMessage,
  Banner,
  InterfaceText,
  EnglishText,
  HebrewText,
  CommunityPagePreviewControls,
  LanguageToggleButton,
  Link,
  LoadingMessage,
  LoadingRing,
  LoginPrompt,
  NBox,
  Note,
  ProfileListing,
  ProfilePic,
  ReaderMessage,
  CloseButton,
  DisplaySettingsButton,
  MenuButton,
  SearchButton,
  SaveButton,
  SignUpModal,
  SheetListing,
  SheetAccessIcon,
  SheetTopicLink,
  TabView,
  TextBlockLink,
  ToggleSet,
  ToolTipped,
  AiInfoTooltip,
  TwoOrThreeBox,
  ResponsiveNBox,
  SheetMetaDataBox,
  SheetAuthorStatement,
  SheetTitle,
  InterfaceLanguageMenu,
  Autocompleter,
  DonateLink,
  DivineNameReplacer,
  AdminToolHeader,
  CategoryChooser,
  TitleVariants,
  requestWithCallBack,
  OnInView,
  TopicPictureUploader,
  ImageWithCaption,
  LangSelectInterface,
  PencilSourceEditor
};<|MERGE_RESOLUTION|>--- conflicted
+++ resolved
@@ -3312,18 +3312,10 @@
 return Sefaria._v(caption) || Sefaria._('Illustrative image');
 }
 const ImageWithCaption = ({photoLink, caption }) => {
-<<<<<<< HEAD
-
-  return (
-    <div>
-        <img class="imageWithCaptionPhoto" src={photoLink}/>
-        <div class="imageCaption">
-=======
   return (
     <div>
         <img class="imageWithCaptionPhoto" src={photoLink} alt={getImgAltText(caption)}/>
         <div class="imageCaption"> 
->>>>>>> 4e9959f4
           <InterfaceText text={caption} />
         </div>
       </div>);
