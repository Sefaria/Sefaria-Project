--- conflicted
+++ resolved
@@ -2406,9 +2406,6 @@
             </div>
 }
 
-
-<<<<<<< HEAD
-=======
 const TopicToCategorySlug = function(topic, category=null) {
     //helper function for TopicEditor
     if (!category) {
@@ -2556,7 +2553,6 @@
 }
 
 
->>>>>>> 435c7047
 const CategoryChooser = function({categories, update}) {
   const categoryMenu = useRef();
 
@@ -3064,10 +3060,6 @@
   AdminToolHeader,
   CategoryChooser,
   TopicEditor,
-<<<<<<< HEAD
-  TitleVariants
-=======
   TitleVariants,
   TopicToCategorySlug
->>>>>>> 435c7047
 };