//const React      = require('react');
import React, {useContext, useEffect, useRef, useState, useCallback} from 'react';
import ReactDOM from 'react-dom';
import $ from './sefaria/sefariaJquery';
import {CollectionsModal} from "./CollectionsWidget";
import Sefaria from './sefaria/sefaria';
import Util from './sefaria/util';
import classNames from 'classnames';
import PropTypes from 'prop-types';
import Component from 'react-class';
import { usePaginatedDisplay } from './Hooks';
import {AdContext, StrapiDataContext} from './context';
import ReactCrop from 'react-image-crop';
import 'react-image-crop/dist/ReactCrop.css';
import {ContentText} from "./ContentText";
import ReactTags from "react-tag-autocomplete";
import {AdminEditorButton, useEditToggle} from "./AdminEditor";
import {ProfilePic} from "./ProfilePic";
import {CategoryEditor, ReorderEditor} from "./CategoryEditor";
import {refSort} from "./TopicPage";
import {TopicEditor} from "./TopicEditor";
import {generateContentForModal, SignUpModalKind} from './sefaria/signupModalContent';
import {SourceEditor} from "./SourceEditor";
import {EditTextInfo} from "./BookPage";
import ReactMarkdown from 'react-markdown';
import TrackG4 from "./sefaria/trackG4";
<<<<<<< HEAD
import { ReaderApp } from './ReaderApp';
import ReaderDisplayOptionsMenu from "./ReaderDisplayOptionsMenu";
import {DropdownMenu, DropdownMenuItem, DropdownMenuItemWithIcon, DropdownMenuSeparator} from "./common/DropdownMenu";
=======
import ReaderDisplayOptionsMenu from "./ReaderDisplayOptionsMenu";
import {
  DropdownLanguageToggle,
  DropdownMenu,
  DropdownMenuItemWithIcon,
} from "./common/DropdownMenu";
>>>>>>> a97f8934
import Button from "./common/Button";

function useOnceFullyVisible(onVisible, key) {
  const targetRef = useRef(null);

  useEffect(() => {
    if (sessionStorage.getItem(key)) return;
    const node = targetRef.current;
    if (!node) return;

    const observer = new IntersectionObserver(
      ([entry]) => {
        if (entry.isIntersecting && entry.intersectionRatio === 1) {
          onVisible();
          sessionStorage.setItem(key, "true");
          observer.disconnect();
        }
      },
      { threshold: 1 }
    );

    observer.observe(node);
    return () => observer.disconnect();
  }, [onVisible, key]);

  return targetRef;
}

/**
 * Component meant to simply denote a language specific string to go inside an InterfaceText element
 * ```
 * <InterfaceText>
 *     <EnglishText>lorem ipsum</EnglishText>
 *     <HebrewText>lorem ipsum</HebrewText>
 * </InterfaceText>
 * ```
 * @param children
 * @returns {JSX.Element}
 * @constructor
 */
const HebrewText = ({children}) => (
    <>{children}</>
);
const EnglishText = ({children}) => (
    <>{children}</>
);

const AvailableLanguages = () => {
  return {"english" : EnglishText, "hebrew": HebrewText};
};
const AvailableLanguagesValidator = (children, key, componentName, location, propFullName) => {
    if (!(children[key].type && (Object.values(AvailableLanguages()).indexOf(children[key].type) != -1) )) {
      return new Error(
        'Invalid prop `' + propFullName + '` supplied to' +
        ' `' + componentName + '`. Validation failed.'
      );
    }
};
const __filterChildrenByLanguage = (children, language) => {
  let chlArr = React.Children.toArray(children);
  let currLangComponent = AvailableLanguages()[language];
  let newChildren = chlArr.filter(x=> x.type == currLangComponent);
  return newChildren;
};


const InterfaceText = ({text, html, markdown, children, context, disallowedMarkdownElements=['p']}) => {
  /**
   * Renders a single span for interface string with either class `int-en`` or `int-he` depending on Sefaria.interfaceLang.
   * If passed explicit text or html objects as props with "en" and/or "he", will only use those to determine correct text or fallback text to display.
   * Otherwise:
   * `children` can be the English string, which will be translated with Sefaria._ if needed.
   * `children` can also take the form of <LangText> components above, so they can be used for longer paragraphs or paragraphs containing html, if needed.
   * `context` is passed to Sefaria._ for additional translation context
   * `disallowedMarkdownElements` is an array of HTML element names to disallow when rendering markdown.
   *   - Defaults to ['p'] to prevent paragraph tags (preserves inline-only behavior)
   *   - Pass [] to allow all elements including paragraphs
   *   - Pass ['p', 'a'] to disallow both paragraphs and links, etc.
   */
  const contentVariable = html || markdown || text;  // assumption is `markdown` or `html` are preferred over `text` if they are present
  const isHebrew = Sefaria.interfaceLang === "hebrew";
  let elemclasses = classNames({"int-en": !isHebrew, "int-he": isHebrew});
  let textResponse = null;
  if (contentVariable) {// Prioritize explicit props passed in for text of the element, does not attempt to use Sefaria._() for this case.
    let {he, en} = contentVariable;
    textResponse = isHebrew ? (he || en) : (en || he);
    let fallbackCls = (isHebrew && !he) ? " enInHe" : ((!isHebrew && !en) ? " heInEn" : "" );
    elemclasses += fallbackCls;
  } else { // Also handle composition with children
    const chlCount = React.Children.count(children);
    if (chlCount === 1) { // Same as passing in a `en` key but with children syntax
      textResponse = Sefaria._(children, context);
    } else if (chlCount <= Object.keys(AvailableLanguages()).length){ // When multiple languages are passed in via children
      let newChildren = __filterChildrenByLanguage(children, Sefaria.interfaceLang);
      textResponse = newChildren[0]; //assumes one language element per InterfaceText, may be too naive
    } else {
      console.log("Error too many children")
    }
  }
  return (
    html ?
      <span className={elemclasses} dangerouslySetInnerHTML={{__html: textResponse}}/>
        : markdown ? 
          <span className={elemclasses}>
            <ReactMarkdown 
                  className={'reactMarkdown'} 
                  unwrapDisallowed={true} 
                  components={{
                                a: ({ href, children, ...props }) => (
                                  <a 
                                    href={href} 
                                    rel="noopener noreferrer"
                                    {...props}
                                  >
                                    {children}
                                  </a>
                                )
                              }}
                  disallowedElements={disallowedMarkdownElements}>
                {textResponse}
            </ReactMarkdown>
          </span> : <span className={elemclasses}>{textResponse}</span>
  );
};
InterfaceText.propTypes = {
  //Makes sure that children passed in are either a single string, or an array consisting only of <EnglishText>, <HebrewText>
  children: PropTypes.oneOfType([
      PropTypes.string,
      PropTypes.arrayOf(AvailableLanguagesValidator),
  ]),
  content: PropTypes.object,
  html: PropTypes.object,
  context: PropTypes.string,
  className: PropTypes.string,
  disallowedMarkdownElements: PropTypes.array
};

const LoadingRing = () => (
  <div className="lds-ring"><div></div><div></div><div></div><div></div></div>
);

const DonateLink = ({children, classes, source, link}) => {
  link = link || "default";
  source = source || "undefined";
  const linkOptions = {
    default: {
      en: "https://donate.sefaria.org/give/451346/#!/donation/checkout",
      he: "https://donate.sefaria.org/give/468442/#!/donation/checkout"
    },
    sustainer: {
      en: "https://donate.sefaria.org/give/457760/#!/donation/checkout",
      he: "https://donate.sefaria.org/give/478929/#!/donation/checkout"
    },
    dayOfLearning: {
      en: "https://donate.sefaria.org/sponsor",
      he: "https://donate.sefaria.org/sponsorhe",
    }
  };
  const url = `${Sefaria._v(linkOptions[link])}?c_src=${source}`;

  return (
    <a href={url} className={classes} target="_blank">
      {children}
    </a>
  );
};



/**
 * Renders a list of data that can be filtered and sorted
 * @param filterFunc
 * @param sortFunc
 * @param renderItem
 * @param sortOptions
 * @param getData
 * @param data
 * @param renderEmptyList
 * @param renderHeader
 * @param renderFooter
 * @param showFilterHeader
 * @param refreshData
 * @param initialFilter
 * @param scrollableElement
 * @param pageSize
 * @param onDisplayedDataChange
 * @param initialRenderSize
 * @param bottomMargin
 * @param containerClass
 * @param onSetSort: optional. function that is passed the current sort option when the user changes it. Use this to control sort from outside the component. See `externalSortOption`.
 * @param externalSortOption: optional. string that is one of the options in `sortOptions`. Use this to control sort from outside the component. See `onSetSort`.
 * @returns {JSX.Element}
 * @constructor
 */
const FilterableList = ({
  filterFunc, sortFunc, renderItem, sortOptions, getData, data, renderEmptyList,
  renderHeader, renderFooter, showFilterHeader, refreshData, initialFilter,
  scrollableElement, pageSize, onDisplayedDataChange, initialRenderSize,
  bottomMargin, containerClass, onSetSort, externalSortOption,
}) => {
  const [filter, setFilter] = useState(initialFilter || '');
  const [internalSortOption, setSortOption] = useState(sortOptions[0]);
  const [displaySort, setDisplaySort] = useState(false);
  const sortOption = externalSortOption || internalSortOption;

  // Apply filter and sort to the raw data
  const processData = rawData => rawData ? rawData
      .filter(item => !filter ? true : filterFunc(filter, item))
      .sort((a, b) => sortFunc(sortOption, a, b))
      : [];

  const cachedData = data || null;
  const [loading, setLoading] = useState(!cachedData);
  const [rawData, setRawData] = useState(cachedData);
  const [displayData, setDisplayData] = useState(processData(rawData));

  // If `getData` function is passed, load data through this effect
  useEffect(() => {
    let isMounted = true;
    if (!rawData && !!getData) { // Don't try calling getData when `data` is intially passed
      setLoading(true);
      getData().then(data => {
        if (isMounted) {
          setRawData(data);
          setDisplayData(processData(data));
          setLoading(false);
        }
      });
    }
    return () => {
      isMounted = false;
    };
  }, [getData, rawData]);

  // Alternatively, if there is no `getData` function passed, we expect data
  // to be fed in directly through the `data` prop. Check `data` again whenever
  // refreshData signal changes.
  useEffect(() => {
    setRawData(data);
    setDisplayData(processData(data));
  }, [data, refreshData]);

  // Updates to filter or sort
  useEffect(() => {
    setDisplayData(processData(rawData));
  }, [filter, sortOption]);

  const dataUpToPage = usePaginatedDisplay(scrollableElement, displayData, pageSize, bottomMargin, initialRenderSize || pageSize);

  if (onDisplayedDataChange) {
    useEffect(() => {
      onDisplayedDataChange(dataUpToPage);
    }, [dataUpToPage]);
  }

  const setSort = newSortOption => {
    if (newSortOption === sortOption) { return; }
    setSortOption(newSortOption);
    setDisplaySort(false);
    onSetSort?.(newSortOption);
  };

  const oldDesign = typeof showFilterHeader == 'undefined';
  return (
    <div className="filterable-list">
      {oldDesign ? <div className="filter-bar">
        <div className="filter-bar-inner">
          <SearchButton />
          <input
            type="text"
            placeholder={Sefaria._("Search")}
            name="filterableListInput"
            value={filter}
            onChange={e => setFilter(e.target.value)}
          />
        </div>
        <div>
          { sortOptions.length > 1 ?
            <DropdownModal close={()=>setDisplaySort(false)} isOpen={displaySort}>
              <DropdownButton
                isOpen={displaySort}
                toggle={()=>setDisplaySort(prev => !prev)}
                enText={"Sort"}
                heText={"מיון"}
              />
              <DropdownOptionList
                isOpen={displaySort}
                options={sortOptions.map(option => ({type: option, name: option, heName: Sefaria._(option, "FilterableList")}))}
                currOptionSelected={sortOption}
                handleClick={setSort}
              />
            </DropdownModal>
            : null
          }
        </div>
      </div> : null }
      { !oldDesign && showFilterHeader ? (
        <div className="filter-bar-new">
          <div className="filter-input">
            <SearchButton />
            <input
              type="text"
              placeholder={Sefaria._("Search")}
              name="filterableListInput"
              value={filter}
              onChange={e => setFilter(e.target.value)}
              data-anl-event="search:input"
            />
          </div>
          <div className="filter-sort-wrapper">
            <span className="systemText">
              <InterfaceText>Sort by</InterfaceText>
            </span>
            { sortOptions.map(option =>(
              <span
                key={option}
                className={classNames({'sans-serif': 1, 'sort-option': 1, noselect: 1, active: sortOption === option})}
                onClick={() => setSort(option)}
                tabIndex="0"
                onKeyDown={(e) => Util.handleKeyboardClick(e, () => setSort(option))}
                data-anl-event="sort_by:click"
                data-anl-batch={JSON.stringify({
                  text: option, from: sortOption, to: option,
                })}
              >
                <InterfaceText context="FilterableList">{option}</InterfaceText>
              </span>
            ))}
          </div>
        </div>
      ) : null}
      {
        loading ? <LoadingMessage /> :
        <div className={"filter-content" + (containerClass ? " " + containerClass : "")}>
          {dataUpToPage.length ?
          <>
            { !!renderHeader ? renderHeader({filter}) : null }
            { dataUpToPage.map(renderItem) }
          </>
          : <>{!!renderEmptyList ? renderEmptyList({filter}) : null}</>}
          { !!renderFooter ? renderFooter({filter}) : null }
        </div>
      }
    </div>
  );
};
FilterableList.propTypes = {
  filterFunc:       PropTypes.func.isRequired,
  sortFunc:         PropTypes.func.isRequired,
  renderItem:       PropTypes.func.isRequired,
  sortOptions:      PropTypes.array.isRequired,
  getData:          PropTypes.func,   // At least one of `getData` or `data` is required
  data:             PropTypes.array,
  renderEmptyList:  PropTypes.func,
  renderHeader:     PropTypes.func,
  renderFooter:     PropTypes.func,
  showFilterHeader: PropTypes.bool,
};


class TabView extends Component {
  constructor(props) {
    super(props);
    const { currTabName } = props;
    this.state = {
      currTabName: typeof currTabName === 'undefined' ? this.props.tabs[0].id : currTabName
    };
  }
  componentDidMount() {
    if (this.props.currTabName === null) {
      this.props.setTab(this.props.tabs[0].id, true)
    }
  }
  openTab(index) {
    this.setState({currTabIndex: index});
  }
  getTabIndex() {
    let tabIndex;
    if (typeof this.props.currTabName === 'undefined') {
      tabIndex = this.props.tabs.findIndex(tab => tab.id === this.state.currTabName ? true : false)
    } else if (this.props.currTabName === null) {
      tabIndex = 0;
    } else {
      tabIndex = this.props.tabs.findIndex(tab => tab.id === this.props.currTabName ? true : false)
    }
    if(tabIndex === -1) {
      tabIndex = 0;
    }
    return tabIndex;
  }
  onNavigate = (newIndex) => {
    const newTab = this.props.tabs[newIndex];
    if (this.props.setTab) {
      this.props.setTab(newTab.id);
    } else {
      this.openTab(newIndex);
    }
  }
  onClickTab(e, clickTabOverride) {
    if (clickTabOverride) {
      clickTabOverride()
    } else {
      let target = $(event.target);
      while (!target.attr("data-tab-index")) { target = target.parent(); }
      const tabIndex = parseInt(target.attr("data-tab-index"));
      const { onClickArray, setTab, tabs } = this.props;
      if (onClickArray && onClickArray[tabIndex]) {
        onClickArray[tabIndex]();
      } else {
        this.openTab(tabIndex);
        const tab = this.props.tabs[tabIndex];
        setTab && setTab(tab.id);
      }
    }
  }
  renderTab(tab, index) {
    const currTabIndex = this.getTabIndex();
    const isActive = currTabIndex === index;
    return (
      <div 
        className={classNames({active: isActive, justifyright: tab.justifyright})} 
        key={tab.id} 
        data-tab-index={index} 
        role="tab"
        tabIndex={isActive ? "0" : "-1"}
        aria-selected={isActive}
        onClick={(e) => {this.onClickTab(e, tab.clickTabOverride)}}
        onKeyDown={(e) => {
          Util.handleTabKeyDown(e, {
            currentIndex: index,
            tabCount: this.props.tabs.length,
            onNavigate: this.onNavigate,
            onActivate: () => this.onClickTab(e, tab.clickTabOverride)
          });
        }}
      >
        {this.props.renderTab(tab, index)}
      </div>
    );
  }
  render() {
    const currTabIndex = this.getTabIndex();
    const classes = classNames({"tab-view": 1, [this.props.containerClasses]: 1});
    const currentTab = this.props.tabs[currTabIndex];
    const ariaLabelledBy = currentTab && currentTab.id ? `tab-${currentTab.id}` : undefined;
    
    return (
      <div className={classes}>
        <div className="tab-list sans-serif" role="tablist">
          {this.props.tabs.map(this.renderTab)}
        </div>
        <div role="tabpanel" aria-labelledby={ariaLabelledBy}>
          { React.Children.toArray(this.props.children)[currTabIndex] }
        </div>
      </div>
    );
  }
}
TabView.propTypes = {
  tabs:         PropTypes.array.isRequired,  // array of objects of any form. only requirement is each tab has a unique 'id' field. These objects will be passed to renderTab.
  renderTab:    PropTypes.func.isRequired,
  currTabName:  PropTypes.string,  // optional. If passed, TabView will be controlled from outside
  setTab:       PropTypes.func,    // optional. If passed, TabView will be controlled from outside
  onClickArray: PropTypes.object,  // optional. If passed, TabView will be controlled from outside
};


class DropdownOptionList extends Component {
  render() {
    return (
      <div className={(this.props.isOpen) ? "dropdown-option-list" :"dropdown-option-list hidden"}>
        <table>
          <tbody>
            {
              this.props.options.map( (option, iSortTypeObj) => {
                const tempClasses = classNames({'filter-title': 1, unselected: this.props.currOptionSelected !== option.type});
                return (
                  <tr key={option.type} className={tempClasses} onClick={()=>{ this.props.handleClick(option.type); }} tabIndex={`${iSortTypeObj}`} onKeyPress={e => {e.charCode == 13 ? this.props.handleClick(option.type) : null}} aria-label={`Sort by ${option.name}`}>
                    <td>
                      <img className="dropdown-option-check" src="/static/img/check-mark.svg" alt={`${option.name} sort selected`}/>
                    </td>
                    <td className="dropdown-option-list-label">
                      <span className="int-en">{option.name}</span>
                      <span className="int-he" dir="rtl">{option.heName}</span>
                    </td>
                  </tr>
                );
              })
            }
          </tbody>
        </table>
      </div>
    );
  }
}
DropdownOptionList.propTypes = {
  initialTabIndex: PropTypes.number,
  setTab: PropTypes.func,
  isOpen: PropTypes.bool.isRequired,
  options: PropTypes.array.isRequired,
  currOptionSelected: PropTypes.string.isRequired,
  handleClick: PropTypes.func.isRequired,
};


const DropdownButton = ({isOpen, toggle, enText, heText, buttonStyle}) => {
  const filterTextClasses = classNames({ "dropdown-button": 1, active: isOpen, buttonStyle });
  return (
    <div className={ filterTextClasses } tabIndex="0" onClick={toggle} onKeyDown={(e) => Util.handleKeyboardClick(e, toggle)}>
      <InterfaceText text={{en: enText, he: heText}} />
      {isOpen ? <img src="/static/img/arrow-up.png" alt={Sefaria._("Collapse")} aria-hidden="true"/> : <img src="/static/img/arrow-down.png" alt={Sefaria._("Expand")} aria-hidden="true"/>}
    </div>
  );
};
DropdownButton.propTypes = {
  isOpen:      PropTypes.bool.isRequired,
  toggle:      PropTypes.func.isRequired,
  enText:      PropTypes.string.isRequired,
  heText:      PropTypes.string.isRequired,
  buttonStyle: PropTypes.bool,
};


class DropdownModal extends Component {
  componentDidMount() {
    document.addEventListener('mousedown', this.handleClickOutside, false);
  }
  componentWillUnmount() {
    document.removeEventListener('mousedown', this.handleClickOutside, false);
  }
  handleClickOutside(event) {
    const domNode = ReactDOM.findDOMNode(this);
    if ((!domNode || !domNode.contains(event.target)) && this.props.isOpen) {
      this.props.close();
    }
  }
  render() {
    return (
      <div className={classNames({"dropdown-modal": 1, "position-unset": this.props.positionUnset, "sans-serif": 1})}>
        { this.props.children }
      </div>
    );
  }
}
DropdownModal.propTypes = {
  close:   PropTypes.func.isRequired,
  isOpen:  PropTypes.bool.isRequired,
  positionUnset: PropTypes.bool,  // for search filters
};


class Link extends Component {
  handleClick(e) {
    e.preventDefault();
    this.props.onClick();
  }
  render() {
    return <a
              className={this.props.className}
              href={this.props.href}
              onClick={this.handleClick}
              title={this.props.title}
              data-target-module={this.props.module || Sefaria.activeModule}
              >
                {this.props.children}</a>
  }
}
Link.propTypes = {
  href:    PropTypes.string.isRequired,
  onClick: PropTypes.func,
  title:   PropTypes.string.isRequired,
  module:  PropTypes.string,
};


class GlobalWarningMessage extends Component {
  close() {
    Sefaria.globalWarningMessage = null;
    this.forceUpdate();
  }
  render() {
    return Sefaria.globalWarningMessage ?
      <div id="globalWarningMessage">
        <i className='close fa fa-times' onClick={this.close}></i>
        <div dangerouslySetInnerHTML={ {__html: Sefaria.globalWarningMessage} }></div>
      </div>
      : null;
  }
}


class TextBlockLink extends Component {
  // Monopoly card style link with category color at top
  // This component is seriously overloaded :grimacing:

  render() {
    let { book, category, title, heTitle, showSections, sref, heRef, displayValue, heDisplayValue, position, url_string, recentItem, currVersions, sideColor, saved, sheetTitle, sheetOwner, timeStamp, intlang } = this.props;
    const index    = Sefaria.index(book);
    category = category || (index ? index.primary_category : "Other");
    const style    = {"borderColor": Sefaria.palette.categoryColor(category)};
    title    = title   || (showSections ? sref : book);
    heTitle  = heTitle || (showSections ? heRef : index.heTitle);
    const hlang = intlang ? "int-he": "he";
    const elang = intlang ? "int-en": "en";
    let byLine;
    if (!!sheetOwner && sideColor) {
      title = sheetTitle.stripHtml();
      heTitle = title;
      byLine = sheetOwner;
    }
    const subtitle = displayValue ? (
        <span className="blockLinkSubtitle">
            <span className={elang}>{displayValue}</span>
            <span className={hlang}>{heDisplayValue}</span>
        </span>
    ) : null;

    position = position || 0;
    const isSheet = book === 'Sheet';
    const classes  = classNames({refLink: !isSheet, sheetLink: isSheet, blockLink: 1, recentItem, calendarLink: (subtitle != null), saved });
    url_string = url_string ? url_string : sref;
    let url;
    if (isSheet) {
      url = `/sheets/${Sefaria.normRef(url_string).replace('Sheet.','')}`
    } else {
      url = "/" + Sefaria.normRef(url_string) + Sefaria.util.getUrlVersionsParams(currVersions).replace("&","?");
    }

    if (sideColor) {
      return (
<<<<<<< HEAD
        <a href={url} data-target-module={isSheet ? Sefaria.SHEETS_MODULE : Sefaria.LIBRARY_MODULE} className={classes} data-ref={sref} data-ven={currVersions.en} data-vhe={currVersions.he} data-position={position}>
=======
        <a href={url} data-target-module={isSheet ? Sefaria.VOICES_MODULE : Sefaria.LIBRARY_MODULE} className={classes} data-ref={sref} data-ven={currVersions.en} data-vhe={currVersions.he} data-position={position}>
>>>>>>> a97f8934
          <div className="sideColorLeft" data-ref-child={true}>
            <div className="sideColor" data-ref-child={true} style={{backgroundColor: Sefaria.palette.categoryColor(category)}} />
            <div className="sideColorInner" data-ref-child={true}>
              <span className={elang} data-ref-child={true}>{title}{!!sheetOwner ? (<i className="byLine" data-ref-child={true}>{byLine}</i>) : null}</span>
              <span className={hlang} data-ref-child={true}>{heTitle}{!!sheetOwner ? (<i className="byLine" data-ref-child={true}>{byLine}</i>) : null}</span>
            </div>
          </div>
          <div className="sideColorRight">
            { saved ? <SaveButton historyObject={{ ref: sref, versions: currVersions }} /> : null }
            { !saved && timeStamp ?
              <span className="sans-serif">
                { Sefaria.util.naturalTime(timeStamp) }
              </span>: null
            }
          </div>
        </a>
      );
    }
    return (
      <a href={url} className={classes} data-ref={sref} data-ven={currVersions.en} data-vhe={currVersions.he} data-position={position} style={style}>
        <span className={elang}>{title}</span>
        <span className={hlang}>{heTitle}</span>
        {subtitle}
      </a>
    );
  }
}
TextBlockLink.propTypes = {
  sref:            PropTypes.string.isRequired,
  currVersions:    PropTypes.object.isRequired,
  heRef:           PropTypes.string,
  book:            PropTypes.string,
  category:        PropTypes.string,
  title:           PropTypes.string,
  heTitle:         PropTypes.string,
  displayValue:    PropTypes.string,
  heDisplayValue:  PropTypes.string,
  url_string:      PropTypes.string,
  showSections:    PropTypes.bool,
  recentItem:      PropTypes.bool,
  position:        PropTypes.number,
  sideColor:       PropTypes.bool,
  saved:           PropTypes.bool,
  sheetTitle:      PropTypes.string,
  sheetOwner:      PropTypes.string,
  timeStamp:       PropTypes.number,
};
TextBlockLink.defaultProps = {
  currVersions: {en:null, he:null},
};


const getCurrentPage = () => {
  return encodeURIComponent(Sefaria.util.currentPath());
}

class LanguageToggleButton extends Component {
  constructor(props) {
    super(props);
    this.toggle = this.toggle.bind(this);
  }
  toggle(e) {
    e.preventDefault();
    this.props.toggleLanguage();
  }
  render() {
    var url = this.props.url || "";
    return (            <a
              href={url}
              className="languageToggle"
              onClick={this.toggle}
              onKeyDown={(e) => Util.handleKeyboardClick(e, this.toggle)}
            >
              <img className="en" src="/static/img/aleph.svg" alt={Sefaria._("Hebrew Language Toggle Icon")} />
              <img className="he" src="/static/img/aye.svg" alt={Sefaria._("English Language Toggle Icon")} />
            </a>);
  }
}
LanguageToggleButton.propTypes = {
  toggleLanguage: PropTypes.func.isRequired,
  url:            PropTypes.string,
};


const ColorBarBox = ({tref, children}) =>  (
  <div className="colorBarBox" style={{"borderColor": Sefaria.palette.refColor(tref)}}>{children}</div>
);


const DangerousInterfaceBlock = ({en, he, classes}) => (
        <div className={classes}>
          <InterfaceText html={{"en": en, "he":he}} />
        </div>
    );
DangerousInterfaceBlock.propTypes = {
    en: PropTypes.string,
    he: PropTypes.string,
    classes: PropTypes.string
};


const SimpleInterfaceBlock = ({en, he, classes}) => (
        <div className={classes}>
            <InterfaceText text={{en:en, he:he}} />
        </div>
    );
SimpleInterfaceBlock.propTypes = {
    en: PropTypes.string,
    he: PropTypes.string,
    classes: PropTypes.string
};


const SimpleContentBlock = ({children, classes}) => (
        <div className={classes}>
          {children}
        </div>
    );
SimpleContentBlock.propTypes = {
    classes: PropTypes.string
};


const SimpleLinkedBlock = ({en, he, url, classes, aclasses, children, onClick, openInNewTab}) => (
  <div className={classes} onClick={onClick}>
    <a href={url} className={aclasses} target={openInNewTab ? "_blank" : "_self"} data-target-module={Sefaria.activeModule}>
      <InterfaceText text={{en, he}}/>
    </a>
    {children}
  </div>
);
SimpleLinkedBlock.propTypes = {
    en: PropTypes.string,
    he: PropTypes.string,
    url: PropTypes.string,
    classes: PropTypes.string,
    aclasses: PropTypes.string
};


class BlockLink extends Component {
  render() {
    var interfaceClass = this.props.interfaceLink ? 'int-' : '';
    var cn = {blockLink: 1};
    var linkClass = this.props.title.toLowerCase().replace(" ", "-") + "-link";
    cn[linkClass] = 1;
    var classes = classNames(cn);
      return (<a className={classes} href={this.props.target}>
              {this.props.image ? <img src={this.props.image} alt={this.props.title} /> : null}
              <span className={`${interfaceClass}en`}>{this.props.title}</span>
              <span className={`${interfaceClass}he`}>{this.props.heTitle}</span>
           </a>);
  }
}
BlockLink.propTypes = {
  title:         PropTypes.string,
  heTitle:       PropTypes.string,
  target:        PropTypes.string,
  image:         PropTypes.string,
  interfaceLink: PropTypes.bool
};
BlockLink.defaultProps = {
  interfaceLink: false
};


class ToggleSet extends Component {
  // A set of options grouped together.
  render() {
    let classes = {toggleSet: 1, separated: this.props.separated, blueStyle: this.props.blueStyle };
    classes[this.props.name] = 1;
    classes = classNames(classes);
    const width = 100.0 - (this.props.separated ? (this.props.options.length - 1) * 3 : 0);
    const style = {width: (width/this.props.options.length) + "%"};
    const label = this.props.label ? (<span className="toggle-set-label">{this.props.label}</span>) : null;
    return (
      <div className={classes} role="radiogroup" aria-label={this.props.ariaLabel}>
        {label}
        <div className="toggleSetToggleBox">
          {this.props.options.map((option) => (
          <ToggleOption
            name={option.name}
            key={option.name}
            set={this.props.name}
            role={option.role}
            ariaLabel={option.ariaLabel}
            on={this.props.currentValue == option.name}
            setOption={this.props.setOption}
            style={style}
            image={option.image}
            fa={option.fa}
            content={option.content} />))}
        </div>
      </div>);
  }
}
ToggleSet.propTypes = {
  name:          PropTypes.string.isRequired,
  label:         PropTypes.string,
  setOption:     PropTypes.func.isRequired,
  currentValue:  PropTypes.string,
  options:       PropTypes.array.isRequired,
  separated:     PropTypes.bool,
  blueStyle:     PropTypes.bool,
  role:          PropTypes.string,
  ariaLabel:     PropTypes.string
};


class ToggleOption extends Component {
  // A single option in a ToggleSet

  handleClick() {
    this.props.setOption(this.props.set, this.props.name);
    if (Sefaria.site) { Sefaria.track.event("Reader", "Display Option Click", this.props.set + " - " + this.props.name); }
  }
  checkKeyPress(e){
    if (e.keyCode === 39  || e.keyCode === 40) { //39 is right arrow -- 40 is down
        $(e.target).siblings(".toggleOption").attr("tabIndex","-1");
        $(e.target).attr("tabIndex","-1");
        $(e.target).next(".toggleOption").focus().attr("tabIndex","0");
    }
    else if (e.keyCode === 37 || e.keyCode === 38) { //37 is left arrow -- 38 is up
        $(e.target).siblings(".toggleOption").attr("tabIndex","-1");
        $(e.target).attr("tabIndex","-1");
        $(e.target).prev(".toggleOption").focus().attr("tabIndex","0");
    }
    else if (e.keyCode === 13) { //13 is enter
        $(e.target).trigger("click");
    }
    else if (e.keyCode === 9) { //9 is tab
        var lastTab = $("div[role='dialog']").find(':tabbable').last();
        var firstTab = $("div[role='dialog']").find(':tabbable').first();
        if (e.shiftKey) {
          if ($(e.target).is(firstTab)) {
            $(lastTab).focus();
            e.preventDefault();
          }
        }
        else {
          if ($(e.target).is(lastTab)) {
            $(firstTab).focus();
            e.preventDefault();
          }
        }
    }
    else if (e.keyCode === 27) { //27 is escape
        e.stopPropagation();
        $(".mask").trigger("click");
    }
  }
  render() {
    let classes = {toggleOption: 1, on: this.props.on };
    const tabIndexValue = this.props.on ? 0 : -1;
    const ariaCheckedValue = this.props.on ? "true" : "false";
    classes[this.props.name] = 1;
    classes = classNames(classes);
    const content = this.props.image ? (<img src={this.props.image} alt=""/>) :
                      this.props.fa ? (<i className={"fa fa-" + this.props.fa}></i>) :
                        typeof this.props.content === "string" ? (<span dangerouslySetInnerHTML={ {__html: this.props.content} }></span>) :
                          this.props.content;
    return (
      <div
        role={this.props.role}
        aria-label= {this.props.ariaLabel}
        tabIndex = {this.props.role == "radio"? tabIndexValue : "0"}
        aria-checked={ariaCheckedValue}
        className={classes}
        onKeyDown={this.checkKeyPress}
        onClick={this.handleClick}>
        {content}
      </div>);
  }
}


 const TopicToCategorySlug = function(topic, category=null) {
   //helper function for AdminEditor
   if (!category) {
     category = Sefaria.displayTopicTocCategory(topic.slug);
   }
   let initCatSlug = category ? category.slug : "Main Menu";    //category topics won't be found using topicTocCategory,
   // so all category topics initialized to "Main Menu"
   if ("displays-under" in topic?.links && "displays-above" in topic?.links) {
     // this case handles categories that are not top level but have children under them
     const displayUnderLinks = topic.links["displays-under"]?.links;
     if (displayUnderLinks && displayUnderLinks.length === 1) {
       initCatSlug = displayUnderLinks[0].topic;
     }
   }
   return initCatSlug;
 }

function useHiddenButtons() {
    const [hideButtons, setHideButtons] = useState(true);
    const handleMouseOverAdminButtons = () => {
        setHideButtons(false);
        setTimeout(() => setHideButtons(true), 3000);
    }
    return [hideButtons, handleMouseOverAdminButtons];
}

const AllAdminButtons = ({ buttonOptions, buttonIDs, adminClasses }) => {
  return (
    <span className={adminClasses}>
      {buttonIDs.map((key, i) => {
        const top = i === 0;
        const bottom = i === buttonIDs.length - 1;
        const [buttonText, toggleAddingTopics] = buttonOptions[key];
        return (
          <AdminEditorButton
            key={`${buttonText}|${i}`}
            text={buttonText}
            top={top}
            bottom={bottom}
            toggleAddingTopics={toggleAddingTopics}
          />
        );
      })}
    </span>
  );
};
const CategoryHeader =  ({children, type, data = [], toggleButtonIDs = ["subcategory", "edit"], actionButtons = {}}) => {
  /*
  Provides an interface for using admin tools.
  `type` is 'sources', 'cats', 'books' or 'topics'
  `data` is list when `type` === 'cats' which tells us where we are in the TOC tree,
        for `type` === 'books' it's the name of the book
        for `type` === 'topics' it's a dictionary of the topic object
        for `type` === 'sources' it's a list where the first item is topic slug and second item is source data
  `toggleButtonIDs` is a list of IDs that appear in buttonOptions. Each ID will create a button that performs the toggle action specified for it in buttonOptions. toggleButtonIDs will always appear before actionButtons
  `actionButtons` is an object where each key is an ID of a new button in the list and each value is an array of form [English Display Text, callback]. actionButtons will always appear after toggleButtonIDs.
   */
  const [editCategory, toggleEditCategory] = useEditToggle();
  const [addCategory, toggleAddCategory] = useEditToggle();
  const [reorderCategory, toggleReorderCategory] = useEditToggle();
  const [addSource, toggleAddSource] = useEditToggle();
  const [addSection, toggleAddSection] = useEditToggle();
  const [hiddenButtons, setHiddenButtons] = useHiddenButtons(true);
  const buttonIDs = toggleButtonIDs.concat(Object.keys(actionButtons));

  const buttonOptions = Object.assign({"subcategory": ["Add sub-category", toggleAddCategory],
                          "source": ["Add a source", toggleAddSource],
                          "section": ["Add section", toggleAddSection],
                          "reorder": ["Reorder sources", toggleReorderCategory],
                          "edit": ["Edit", toggleEditCategory]}, actionButtons);

  let wrapper = "";
  let adminButtonsSpan = null;
  if (Sefaria.is_moderator) {
    if (editCategory) {
      adminButtonsSpan = <CategoryEditorWrapper toggle={toggleEditCategory} data={data} type={type}/>;
    }
      else if (addSource) {
      adminButtonsSpan = <SourceEditor topic={data.slug} close={toggleAddSource}/>;
    } else if (addCategory) {
      adminButtonsSpan = <CategoryAdderWrapper toggle={toggleAddCategory} data={data} type={type}/>;
    } else if (addSection) {
      window.location = `/add/${data}`;
    } else if (reorderCategory) {
      adminButtonsSpan = <ReorderEditorWrapper toggle={toggleReorderCategory} data={data} type={type}/>;  // reordering sources on a topic page
    } else {
      wrapper = "headerWithAdminButtons";
      const adminClasses = classNames({adminButtons: 1, hiddenButtons});
        adminButtonsSpan = <AllAdminButtons
        buttonOptions={buttonOptions}
        buttonIDs={buttonIDs}
        adminClasses={adminClasses}
      />;
    }
  }
  return <span className={wrapper}><span onMouseEnter={() => setHiddenButtons()}>{children}</span><span>{adminButtonsSpan}</span></span>;
}


//Pencil-shaped button to open the ref-link (source) editor
const PencilSourceEditor = ({topic, text, classes}) => {
    const [addSource, toggleAddSource] = useEditToggle();
    return addSource ? <SourceEditor topic={topic} origData={text} close={toggleAddSource}/> :
        <img 
          className={classes} 
          id={"editTopic"}
          onClick={toggleAddSource}
          src={"/static/icons/editing-pencil.svg"}
          alt={Sefaria._("Edit topic")}
          role="button"
          tabIndex="0"
          onKeyDown={(e) => Util.handleKeyboardClick(e, toggleAddSource)}
        />;
}

const ReorderEditorWrapper = ({toggle, type, data}) => {
    /*
    Wrapper for ReorderEditor that can reorder topics, categories, and sources.  It is only used for reordering topics and categories at the
    root of the topic or category TOC, so an empty array for `data` is passed indicating these cases.  In the case of reordering sources, `data`
    is a dictionary of the topic whose sources can be accessed via its `refs` field.
     */
    const reorderingSources = data.length !== 0;
    const _filterAndSortRefs = (refs) => {
        if (!refs) {
            return [];
        }
        // a topic can be connected to refs in one language and not in another so filter out those that are not in current interface lang
        refs = refs.filter((x) => !x.is_sheet);
        // then sort the refs and take only first 30 sources because admins don't want to reorder hundreds of sources
        return refs.sort((a, b) => refSort('relevance', [a.ref, a], [b.ref, b])).slice(0, 30);
    }
    const _createURLs = (type, data) => {
      if (reorderingSources) {
        const urlObj = new URL(window.location.href);
        const tabName = urlObj.searchParams.get('tab');
        return {
          url: `/api/source/reorder?topic=${data.slug}&lang=${Sefaria.interfaceLang}`,
          redirect: `/topics/${data.slug}?sort=Relevance&tab=${tabName}`,
          origItems: _filterAndSortRefs(data.tabs?.sources?.refs) || [],
        }
      }
      switch (type) {  // at /texts or /topics
        case 'topics':
            return {
              url: '/api/topic/reorder',
              redirect: '/topics',
              origItems: Sefaria.topic_toc
            };
        case 'cats':
          return {
            url: '/api/category?reorder=1',
            redirect: '/texts',
            origItems: Sefaria.toc
          };
      }
    }
    const {url, redirect, origItems} = _createURLs(type, data);
    return <ReorderEditor
            close={toggle}
            type={!reorderingSources ? type : 'sources'}
            origItems={origItems}
            postURL={url}
            redirect={redirect}
          />;
}

const EditorForExistingTopic = ({ toggle, data }) => {
  const prepAltTitles = (lang) => { // necessary for use with TitleVariants component
    return data.titles.filter(x => !x.primary && x.lang === lang).map((item, i) => ({
      name: item.disambiguation ? `${item.text} (${item.disambiguation})` : item.text,
      id: i
  }))
  }
  const initCatSlug = TopicToCategorySlug(data);
  const origData = {
    origSlug: data.slug,
    origCatSlug: initCatSlug,
    origEnTitle: data.primaryTitle.en,
    origHeTitle: data.primaryTitle.he || "",
    origEnDescription: data.description?.en || "",
    origHeDescription: data.description?.he || "",
    origEnCategoryDescription: data.categoryDescription?.en || "",
    origHeCategoryDescription: data.categoryDescription?.he || "",
    origEnAltTitles: prepAltTitles('en'),
    origHeAltTitles: prepAltTitles('he'),
    origBirthPlace: data?.properties?.birthPlace?.value,
    origHeBirthPlace: data?.properties?.heBirthPlace?.value,
    origHeDeathPlace: data?.properties?.heDeathPlace?.value,
    origBirthYear: data?.properties?.birthYear?.value,
    origDeathPlace: data?.properties?.deathPlace?.value,
    origDeathYear: data?.properties?.deathYear?.value,
    origEra: data?.properties?.era?.value,
    origImage: data?.image,
    origSecondaryImageUri: data?.secondary_image_uri,
  };

  const origWasCat = "displays-above" in data?.links;

  return (
    <TopicEditor
      origData={origData}
      origWasCat={origWasCat}
      close={toggle}
    />
  );
};



const EditorForExistingCategory = ({ toggle, data }) => {
  let tocObject = Sefaria.tocObjectByCategories(data);
  const origDesc = {en: tocObject.enDesc, he: tocObject.heDesc};
  const origCategoryDesc = {en: tocObject.enShortDesc, he: tocObject.heShortDesc};
  const origData = {
    origEn: tocObject.category,
    origHe: tocObject.heCategory,
    origDesc,
    origCategoryDesc,
    isPrimary: tocObject.isPrimary
  };

  return (
    <CategoryEditor
      origData={origData}
      close={toggle}
      origPath={data.slice(0, -1)}
    />
  );
};


const CategoryEditorWrapper = ({toggle, data, type}) => {
  switch (type) {
    case "books":
      return <EditTextInfo initTitle={data} close={toggle}/>;
    case "sources":
        const [topicSlug, refData] = data;
        return <SourceEditor topic={topicSlug} origData={refData} close={toggle}/>;
    case "cats":
        return <EditorForExistingCategory toggle={toggle} data={data} />;
    case "topics":
        return <EditorForExistingTopic toggle={toggle} data={data} />;
  }
}

const CategoryAdderWrapper = ({toggle, data, type}) => {
      const origData = {origEn: ""};
      switch (type) {
        case "cats":
          return <CategoryEditor origData={origData} close={toggle} origPath={data}/>;
        case "topics":
          origData['origCatSlug'] = data;
          return <TopicEditor origData={origData} close={toggle} origWasCat={false}/>;
      }
  }

class SearchButton extends Component {
  render() {
    return (<span className="readerNavMenuSearchButton" onClick={this.props.onClick}>
      <img src="/static/icons/iconmonstr-magnifier-2.svg" alt={Sefaria._("Search")} />
    </span>);
  }
}


class MenuButton extends Component {
  render() {
    var isheb = Sefaria.interfaceLang == "hebrew";
    var icon = this.props.compare ? (isheb ?
      <i className="fa fa-chevron-right"></i> : <i className="fa fa-chevron-left"></i>) :
        (<i className="fa fa-bars"></i>);
    return (<span className="readerNavMenuMenuButton" onClick={this.props.onClick}>{icon}</span>);
  }
}
MenuButton.propTypes = {
  onClick: PropTypes.func,
  compare: PropTypes.bool,
};


class CloseButton extends Component {
  onClick(e) {
    e.preventDefault();
    this.props.onClick();
  }
  render() {
    const { altText = Sefaria._("Close"), icon, url = "" } = this.props;
    
    if (icon == "circledX"){
      var iconElement = <img src="/static/icons/circled-x.svg" alt={Sefaria._("Close")} aria-hidden="true"/>;
    } else if (icon == "chevron") {
      var iconElement = <i className="fa fa-chevron-left"></i>
    } else {
      var iconElement = "×";
    }
    const classes = classNames({readerNavMenuCloseButton: 1, circledX: icon === "circledX"});
    
    return (
      <a
        href={url}
        className={classes}
        onClick={this.onClick}
        onKeyDown={(e) => Util.handleKeyboardClick(e, this.onClick)}
        aria-label={altText}
        title={altText}
      >
        {iconElement}
      </a>
    );
  }
}


class DisplaySettingsButton extends Component {
  render() {
    let style = this.props.placeholder ? {visibility: "hidden"} : {};
    let icon;
    const altText = Sefaria._('Text display options')
    const classes = "readerOptionsTooltip tooltip-toggle";

    if (Sefaria._siteSettings.TORAH_SPECIFIC) {
      icon =
        <InterfaceText>
        <EnglishText> <img src="/static/img/lang_icon_english.svg" alt={Sefaria._("Toggle Reader Menu Display Settings")}/></EnglishText>
        <HebrewText><img src="/static/img/lang_icon_hebrew.svg" alt={Sefaria._("Toggle Reader Menu Display Settings")}/></HebrewText>
        </InterfaceText>;
    } else {
      icon = <span className="textIcon">Aa</span>;
    }
    return (
            <ToolTipped {...{ altText, classes, onClick: this.props.onClick, style}}>
                <span
                className="readerOptions"
                aria-haspopup="true"
                tabIndex="-1">
                {icon}
              </span>
            </ToolTipped>
            );
  }
}
DisplaySettingsButton.propTypes = {
  onClick: PropTypes.func,
  placeholder: PropTypes.bool,
};


<<<<<<< HEAD
function InterfaceLanguageMenu({currentLang, translationLanguagePreference, setTranslationLanguagePreference}){

  const [isOpen, setIsOpen] = useState(false);

  const getCurrentPage = () => {
    return isOpen ? (encodeURIComponent(Sefaria.util.currentPath())) : "/";
  }

=======
function InterfaceLanguageMenu({translationLanguagePreference, setTranslationLanguagePreference}){

>>>>>>> a97f8934
  const handleTransPrefResetClick = (e) => {
    e.stopPropagation();
    setTranslationLanguagePreference(null);
  };

  return (
    <DropdownMenu positioningClass="headerDropdownMenu" buttonComponent={<img src="/static/icons/globe-wire.svg" alt={Sefaria._('Toggle Interface Language Menu')}/>}>
<<<<<<< HEAD
      <div className="dropdownLinks-options">
        <div className="interfaceLinks interfaceLinks-menu interfaceLinks-header languageHeader">
          <InterfaceText>Site Language</InterfaceText>
        </div>
        <DropdownMenuSeparator />
        <div className='languageFlex'>
          <DropdownMenuItem url={`/interface/hebrew?next=${getCurrentPage()}`} customCSS={`interfaceLinks-option int-bi ${(currentLang === 'hebrew') ? 'active':'inactive'}`}>
            עברית
          </DropdownMenuItem>
          <DropdownMenuItem url={`/interface/english?next=${getCurrentPage()}`} customCSS={`interfaceLinks-option int-bi ${(currentLang === 'english') ? 'active' : 'inactive'}`}>
            English
          </DropdownMenuItem>
        </div>
=======
      <div className="dropdownLinks-options globeLanguageToggle">
        <DropdownLanguageToggle/>
>>>>>>> a97f8934
      </div>
      { !!translationLanguagePreference ? (
            <>
              <div className="interfaceLinks-header">
                <InterfaceText>Preferred Translation</InterfaceText>
              </div>
              <div className="interfaceLinks-options trans-pref-header-container">
                <InterfaceText>{Sefaria.translateISOLanguageCode(translationLanguagePreference, true)}</InterfaceText>
                <a className="trans-pref-reset" onClick={handleTransPrefResetClick}>
                  <img src="/static/img/circled-x.svg" className="reset-btn" alt={Sefaria._("Reset")} />
                  <span className="smallText">
                    <InterfaceText>Reset</InterfaceText>
                  </span>
                </a>
              </div>
            </>
          ) : null}
    </DropdownMenu>
  );
}
InterfaceLanguageMenu.propTypes = {
  translationLanguagePreference: PropTypes.string,
  setTranslationLanguagePreference: PropTypes.func,
};

const isSaveButtonSelected = (historyObject) => !!Sefaria.getSavedItem(historyObject);
const getSaveButtonMessage = (selected) => selected ? "Remove" : "Save";
const getSaveButtonImage = (selected) => {
  return selected ? "/static/icons/bookmark-filled.svg" : "/static/icons/bookmark.svg";
}
const SaveButtonWithText = ({historyObject}) => {
  const selected = isSaveButtonSelected(historyObject);
  return <DropdownMenuItemWithIcon textEn={getSaveButtonMessage(selected)} icon={getSaveButtonImage(selected)}/>;
}

function SaveButton({historyObject, placeholder, tooltip, toggleSignUpModal}) {
  if (!historyObject) {
    placeholder = true;
  }
  const [selected, setSelected] = useState(placeholder || isSaveButtonSelected(historyObject));
  useEffect(() => {
    if (placeholder) {
      return;
    }
    setSelected(isSaveButtonSelected(historyObject));
  }, [historyObject && historyObject.ref]);

  const [isPosting, setPosting] = useState(false);

  const style = placeholder ? {visibility: 'hidden'} : {};
  const classes = classNames({saveButton: 1, "tooltip-toggle": tooltip});
  const message = getSaveButtonMessage(selected);
<<<<<<< HEAD
  const altText = placeholder ? '' : `${message} "${historyObject.sheet_title ?
=======
  const altText = placeholder ? 'Save button' : `${message} "${historyObject.sheet_title ?
>>>>>>> a97f8934
          historyObject.sheet_title.stripHtml() : Sefaria._r(historyObject.ref)}"`;

  function onClick(event) {
    if (isPosting) { return; }
    event.preventDefault();
    setPosting(true);
    Sefaria.track.event("Saved", "saving", historyObject.ref);
    Sefaria.toggleSavedItem(historyObject)
        .then(() => { setSelected(isSaveButtonSelected(historyObject)); }) // since request is async, check if it's selected from data
        .catch(e => { if (e === 'notSignedIn') { toggleSignUpModal(SignUpModalKind.Save); }})
        .finally(() => { setPosting(false); });
  }
  return (
    <ToolTipped {...{ altText, classes, style, onClick }}>
      {<img src={`${getSaveButtonImage(selected)}`} alt={altText}/>}
    </ToolTipped>
  );
}
SaveButton.propTypes = {
  historyObject: PropTypes.shape({
    ref: PropTypes.string,
    versions: PropTypes.object,
  }),
  placeholder: PropTypes.bool,
  tooltip: PropTypes.bool,
  toggleSignUpModal: PropTypes.func,
};

/**
 * A button that shows a guide for the given guide type
 * @param {function} onShowGuide - A function to call when the button is clicked
 * @param {boolean} tooltip - Whether to show a tooltip when the button is hovered
 */
function GuideButton({onShowGuide}) {
  const classes = classNames({guideButton: 1, "tooltip-toggle": true});
  const altText = Sefaria._("Show guide", "Guide");

  function onClick(event) {
    event.preventDefault();
    
    if (onShowGuide) {
      onShowGuide();
    }
  }

  return (
    <ToolTipped {...{ altText, classes, onClick }}>
      <img src="/static/img/bulb.svg" alt={altText}/>
    </ToolTipped>
  );
}
GuideButton.propTypes = {
  onShowGuide: PropTypes.func.isRequired,
};

/**
 * ArrowButton component for navigation buttons (next/previous arrows)
 * @param {string} direction - "next" or "previous" 
 * @param {function} onClick - Function to call when arrow is clicked
 * @param {string} altText - Alt text for accessibility
 * @param {string} className - Additional CSS classes
 */
function ArrowButton({ direction, onClick, altText = "", className = "" }) {

  // Use appropriate arrow icons for each direction
  const imageSrc = direction === "next" 
    ? `/static/img/arrow-right-bold.svg`
    : `/static/img/arrow-left-bold.svg`;
  const buttonClass = className ? `arrowButton arrowButton--${direction} ${className}` : `arrowButton arrowButton--${direction}`; // Use CSS transforms to handle RTL direction reversal
  
  return (
    <button 
      onClick={onClick} 
      className={buttonClass}
      aria-label={altText}
      title={altText}
    >
      <img src={imageSrc} alt={altText} />
    </button>
  );
}
ArrowButton.propTypes = {
  direction: PropTypes.oneOf(["next", "previous"]).isRequired,
  onClick: PropTypes.func.isRequired,
  altText: PropTypes.string.isRequired,
  className: PropTypes.string,
};

const ToolTipped = ({ altText, classes, style, onClick, children }) => {
  const analyticsContext = useContext(AdContext)
  const handleClick = (e) => TrackG4.gtagClick(e, onClick, `ToolTipped`, {"classes": classes}, analyticsContext);
  return (
  <div aria-label={altText} tabIndex="0"
    className={classes} role="button"
    style={style} onClick={handleClick}
    onKeyDown={(e) => Util.handleKeyboardClick(e, handleClick)}>
    { children }
  </div>
)};

const AiLearnMoreLink = ({lang}) => {
  const text = lang === 'english' ? 'Learn More' : 'לפרטים נוספים';
  return (
      <a href={"/ai"} data-anl-event="learn_more_click:click" data-anl-text="learn_more">
        {text}
      </a>
  );
};

const AiFeedbackLink = ({lang}) => {
  const text = lang === 'english' ? 'Feedback' : 'כתבו לנו';
  return (
      <a href={"https://sefaria.formstack.com/forms/ai_feedback_form"} data-anl-event="feedback_click:click" data-anl-text="feedback">
        {text}
      </a>
  );
}

const AiInfoTooltip = () => {
  const [showMessage, setShowMessage] = useState(false);
  const aiInfoIcon = (
      <img
          className="ai-info-icon"
          data-anl-event="ai_marker_hover:mouseover"
          src="/static/icons/ai-info.svg"
          alt={Sefaria._("AI Info Icon")} onMouseEnter={() => setShowMessage(true)}
          onMouseLeave={() => setShowMessage(false)}
      />
    );
  const aiMessage = (
      <div className="ai-info-messages-box" onMouseEnter={() => setShowMessage(true)} onMouseLeave={() => setShowMessage(false)}>
            <div className="ai-info-first-message">
            <InterfaceText>
                <EnglishText>Some of the text on this page has been AI generated.
                  &nbsp;<AiLearnMoreLink lang="english" />
                </EnglishText>
                <HebrewText>חלק מהטקסטים בדף זה נוצרו על ידי בינה מלאכותית.&nbsp;
                  <AiLearnMoreLink lang="hebrew" />
                </HebrewText>
            </InterfaceText>

        </div>
        <hr className="ai-info-messages-hr" />
        <div className="ai-info-last-message">
            <InterfaceText><EnglishText><AiFeedbackLink lang="english" /></EnglishText>
            <HebrewText><AiFeedbackLink lang="hebrew" /></HebrewText>
            </InterfaceText>
        </div>
      </div>
  );
  return (
    <div className="ai-info-tooltip"
         data-anl-feature_name="ai_marker"
    >
      {aiInfoIcon}
        <div className={`ai-message ${(showMessage) ? 'visible' : ''}`}>
            {aiMessage}
        </div>
    </div>
  );
};


class FollowButton extends Component {
  constructor(props) {
    super(props);
    this.state = {
      following: props.following, // Deal w/ case where we don't know?
      hovering: false
    }
  }
  _postFollow() {
    $.post("/api/follow/" + this.props.uid, {}, data => {
      Sefaria.following.push(this.props.uid);  // keep local following list up-to-date
      Sefaria.track.event("Following", "New Follow", this.props.uid);
    });
  }
  _postUnfollow() {
    $.post("/api/unfollow/" + this.props.uid, {}, data => {
      Sefaria.following = Sefaria.following.filter(i => i !== this.props.uid);  // keep local following list up-to-date
      Sefaria.track.event("Following", "Unfollow", this.props.uid);
    });
  }
  onMouseEnter() {
    if (this.props.disableUnfollow) { return; }
    this.setState({hovering: true});
  }
  onMouseLeave() {
    this.setState({hovering: false});
  }
  onClick(e) {
    e.stopPropagation();
    if (!Sefaria._uid) {
      this.props.toggleSignUpModal(SignUpModalKind.Follow);
      return;
    }
    if (this.state.following && !this.props.disableUnfollow) {
      this._postUnfollow();
      this.setState({following: false});
    } else {
      this._postFollow();
      this.setState({following: true, hovering: false});  // hovering:false keeps the "unfollow" from flashing.
    }
  }
  render() {
    const classes = this.props.classes ? this.props.classes : classNames({
      largeFollowButton: this.props.large,
      smallFollowButton: !this.props.large,
      following: this.state.following,
      hovering: this.state.hovering,
      smallText: !this.props.large,
    });
    let buttonText = this.state.following ? this.state.hovering ?  "Unfollow" : "Following" : "Follow";
    buttonText = buttonText === "Follow" && this.props.followBack ? "Follow Back" : buttonText;
    return (
      <div className={classes} onMouseEnter={this.onMouseEnter} onMouseLeave={this.onMouseLeave} onClick={this.onClick}>
        {this.props.icon ? <img src={`/static/icons/${this.state.following ? this.state.hovering ?  "checkmark" : "checkmark" : "follow"}.svg`} aria-hidden="true"/> : null}
        <InterfaceText context={"FollowButton"}>{buttonText}</InterfaceText>
      </div>
    );
  }
}
FollowButton.propTypes = {
  uid:               PropTypes.number.isRequired,
  following:         PropTypes.bool,  // is this person followed already?
  large:             PropTypes.bool,
  disableUnfollow:   PropTypes.bool,
  followBack:        PropTypes.bool,
  toggleSignUpModal: PropTypes.func,

};

const SmallBlueButton = ({onClick, tabIndex, text}) => {
  return (
    <div 
      onClick={onClick} 
      className="button extraSmall control-elem" 
      tabIndex={tabIndex}
      role="button"
    >
      <InterfaceText>{text}</InterfaceText>
    </div>
  );
};


const CategoryColorLine = ({ category }) => {
  const categoryColorLineRef = useOnceFullyVisible(() => {
    sa_event("header_viewed", { impression_type: "category_color_line" });
    gtag("event", "header_viewed", { impression_type: "category_color_line" });
    if (Sefaria._debug) console.log("sa: we got a view event (category color line)!");
  }, "sa.header_viewed");
  return (
    <div
      className="categoryColorLine"
      style={{ background: Sefaria.palette.categoryColor(category) }}
      ref={categoryColorLineRef}
    />
  );
};


class ProfileListing extends Component {
  render() {
    const { url, image, name, uid, is_followed, toggleSignUpModal, smallfonts, organization } = this.props;
    return (
      <div className={"authorByLine sans-serif" + (smallfonts ? " small" : "")}>
        <div className="authorByLineImage">
<<<<<<< HEAD
          <a href={url} data-target-module={Sefaria.SHEETS_MODULE}>
=======
          <a href={url} data-target-module={Sefaria.VOICES_MODULE}>
>>>>>>> a97f8934
            <ProfilePic
              len={smallfonts ? 30 : 40}
              url={image}
              name={name}
            />
          </a>
        </div>
        <div className={`authorByLineText ${smallfonts? "small" : ""}`}>
          <SimpleLinkedBlock
            classes="authorName"
            url={url}
            en={name}
            he={name}
          >
            <FollowButton
              large={false}
              uid={uid}
              following={is_followed}
              disableUnfollow={true}
              toggleSignUpModal={toggleSignUpModal} />
          </SimpleLinkedBlock>
          {!!organization ?
          <SimpleInterfaceBlock
            classes="authorOrganization"
            en={organization}
            he={organization} />
          :null}
        </div>
      </div>
    );
  }
}
ProfileListing.propTypes = {
  uid:               PropTypes.number.isRequired,
  url:               PropTypes.string.isRequired,
  image:             PropTypes.string.isRequired,
  name:              PropTypes.string.isRequired,
  is_followed:       PropTypes.bool,
  toggleSignUpModal: PropTypes.func,
};


const SheetListing = ({
  sheet, connectedRefs, handleSheetClick, handleSheetDelete, handleCollectionsChange,
  editable, deletable, saveable, collectable, pinnable, pinned, pinSheet,
  hideAuthor, showAuthorUnderneath, infoUnderneath, hideCollection, openInNewTab, toggleSignUpModal, showSheetSummary
}) => {
  // A source sheet presented in lists, like sidebar or profile page
  const [showCollectionsModal, setShowCollectionsModal] = useState(false);

  const handleSheetClickLocal = (e) => {
    //console.log("Sheet Click Handled");
    // TODO: There more contexts to distinguish / track. Profile, collections, search
    if (Sefaria._uid == sheet.owner) {
      Sefaria.track.event("Tools", "My Sheet Click", sheet.sheetUrl);
    } else {
      Sefaria.track.event("Tools", "Sheet Click", sheet.sheetUrl);
    }
    if (handleSheetClick) {
      Sefaria.track.sheets("Opened via Connections Panel", connectedRefs.toString());
      handleSheetClick(e, sheet, null, connectedRefs);
      e.preventDefault();
    }
  };

  const handleSheetOwnerClick = (e) => {
    Sefaria.track.event("Tools", "Sheet Owner Click", sheet.ownerProfileUrl);
  };

  const handleTopicClick = (topic) => {
    Sefaria.track.event("Tools", "Topic Click", topic);
  };

  const handleSheetDeleteClick = () => {
    if (confirm(Sefaria._("Are you sure you want to delete this sheet? There is no way to undo this action."))) {
      Sefaria.sheets.deleteSheetById(sheet.id).then(handleSheetDelete);
    }
  };

  const toggleCollectionsModal = () => {
    if (Sefaria._uid) {
      setShowCollectionsModal(!showCollectionsModal);
    } else {
      toggleSignUpModal(SignUpModalKind.AddToSheet);
    }
  };

  const title = Sefaria.sheets.getSheetTitle(sheet?.title);

  const viewsIcon = sheet.public ?
    <div className="sheetViews sans-serif"><i className="fa fa-eye" title={sheet.views + " views"}></i> {sheet.views}</div>
    : <div className="sheetViews sans-serif"><i className="fa fa-lock" title="Private"></i></div>;

  const views = (
    <>
      {sheet.views}&nbsp;<InterfaceText>Views</InterfaceText>
    </>
  );

  const sheetSummary = showSheetSummary && sheet.summary?
  <DangerousInterfaceBlock classes={"smallText sheetSummary"} en={sheet.summary} he={sheet.sheet_summary}/>:null;

  const sheetInfo = hideAuthor ? null :
      <div className="sheetInfo">
        <div className="sheetUser">
<<<<<<< HEAD
          <a href={sheet.ownerProfileUrl} target={openInNewTab ? "_blank" : "_self"} data-target-module={Sefaria.SHEETS_MODULE}>
=======
          <a href={sheet.ownerProfileUrl} target={openInNewTab ? "_blank" : "_self"} data-target-module={Sefaria.VOICES_MODULE}>
>>>>>>> a97f8934
            <ProfilePic
              outerStyle={{display: "inline-block"}}
              name={sheet.ownerName}
              url={sheet.ownerImageUrl}
              len={26}
            />
          </a>
<<<<<<< HEAD
          <a href={sheet.ownerProfileUrl} data-target-module={Sefaria.SHEETS_MODULE} target={openInNewTab ? "_blank" : "_self"} className="sheetAuthor" onClick={handleSheetOwnerClick}>{sheet.ownerName}</a>
=======
          <a href={sheet.ownerProfileUrl} data-target-module={Sefaria.VOICES_MODULE} target={openInNewTab ? "_blank" : "_self"} className="sheetAuthor" onClick={handleSheetOwnerClick}>{sheet.ownerName}</a>
>>>>>>> a97f8934
        </div>
        {viewsIcon}
      </div>

  const collectionsList = "collections" in sheet ? sheet.collections.slice() : [];
  if (sheet.displayedCollectionName) {
    collectionsList.unshift({name: sheet.displayedCollectionName, slug: sheet.displayedCollection});
  }
  const collections = collectionsList.map((collection, i) => {
    const separator = i == collectionsList.length -1 ? null : <span className="separator">,</span>;
    return (
      <a href={`/sheets/collections/${collection.slug}`}
        target={openInNewTab ? "_blank" : "_self"}
        className="sheetTag"
<<<<<<< HEAD
        data-target-module={Sefaria.SHEETS_MODULE}
=======
        data-target-module={Sefaria.VOICES_MODULE}
>>>>>>> a97f8934
        key={i}
      >
        {collection.name}
        {separator}
      </a>
    );
  });
  const topics = sheet.topics.map((topic, i) => {
    const separator = i !== sheet.topics.length -1 && <span className="separator">,</span>;
    return (
      <a href={`/sheets/topics/${topic.slug}`}
        target={openInNewTab ? "_blank" : "_self"}
        className="sheetTag"
        key={i}
        onClick={handleTopicClick.bind(null, topic.slug)}
<<<<<<< HEAD
        data-target-module={Sefaria.SHEETS_MODULE}
=======
        data-target-module={Sefaria.VOICES_MODULE}
>>>>>>> a97f8934
      >
        <InterfaceText text={topic} />
        {separator}
      </a>
    );
  });
  const created = Sefaria.util.localeDate(sheet.created);
  const underInfo = infoUnderneath ? [
<<<<<<< HEAD
      sheet.status !== 'public' ? (<span className="unlisted"><img src="/static/img/eye-slash.svg"/><span>{Sefaria._("Not Published")}</span></span>) : undefined,
      showAuthorUnderneath ? (<a href={sheet.ownerProfileUrl} data-target-module={Sefaria.SHEETS_MODULE} target={openInNewTab ? "_blank" : "_self"}>{sheet.ownerName}</a>) : undefined,
=======
      sheet.status !== 'public' ? (<span className="unlisted"><img src="/static/img/eye-slash.svg" alt={Sefaria._("Not published")}/><span>{Sefaria._("Not Published")}</span></span>) : undefined,
      showAuthorUnderneath ? (<a href={sheet.ownerProfileUrl} data-target-module={Sefaria.VOICES_MODULE} target={openInNewTab ? "_blank" : "_self"}>{sheet.ownerName}</a>) : undefined,
>>>>>>> a97f8934
      views,
      created,
      collections.length ? collections : undefined,
    ].filter(x => x !== undefined) : [topics];


  const pinButtonClasses = classNames({sheetListingPinButton: 1, pinned: pinned, active: pinnable});
  const pinMessage = pinned && pinnable ? Sefaria._("Pinned Sheet - click to unpin") :
                    pinned ? Sefaria._("Pinned Sheet") : Sefaria._("Pin Sheet");
  const pinButton = <img src="/static/img/pin.svg" className={pinButtonClasses} title={pinMessage} onClick={pinnable ? pinSheet : null} alt={pinMessage} />

  return (
    <div className="sheet" key={sheet.sheetUrl}>
      <div className="sheetLeft">
        {sheetInfo}
<<<<<<< HEAD
        <a href={sheet.sheetUrl} data-target-module={Sefaria.SHEETS_MODULE} target={openInNewTab ? "_blank" : "_self"} className="sheetTitle" onClick={handleSheetClickLocal}>
=======
        <a href={sheet.sheetUrl} data-target-module={Sefaria.VOICES_MODULE} target={openInNewTab ? "_blank" : "_self"} className="sheetTitle" onClick={handleSheetClickLocal}>
>>>>>>> a97f8934
          <span className="sheetTitleText">{title}</span>
        </a>
        {sheetSummary}
        <div className="sheetTags sans-serif">
          {
            underInfo.map((item, i) => (
              <span key={i}>
                { i !== 0 ? <span className="bullet">{'\u2022'}</span> : null }
                {item}
              </span>
            ))
          }
        </div>
      </div>
      <div className="sheetRight">
        {
          collectable ?
            <img src="/static/icons/collection.svg" onClick={toggleCollectionsModal} title={Sefaria._("Add to Collection")} alt={Sefaria._("Add to Collection")} />
            : null
        }
        {
          deletable ?
            <img src="/static/icons/circled-x.svg" onClick={handleSheetDeleteClick} title={Sefaria._("Delete")} alt={Sefaria._("Delete")} />
            : null
        }
        {
          saveable ?
            <SaveButton historyObject={{ ref: `Sheet ${sheet.id}`, versions: {}  }}
              toggleSignUpModal={toggleSignUpModal} />
            : null
        }
        { pinnable || pinned ?
            pinButton
            : null
        }
      </div>
      {showCollectionsModal ?
        <CollectionsModal
          sheetID={sheet.id}
          close={toggleCollectionsModal}
          handleCollectionsChange={handleCollectionsChange} />
        : null
      }
    </div>);
};


const CollectionListing = ({data}) => {
  const imageUrl = "/static/icons/collection.svg";
  const collectionUrl = "/sheets/collections/" + data.slug;
  return (
    <div className="collectionListing">
      <div className="left-content">
        <div className="collectionListingText">

<<<<<<< HEAD
          <a href={collectionUrl} className="collectionListingName" data-target-module={Sefaria.SHEETS_MODULE}>
=======
          <a href={collectionUrl} className="collectionListingName" data-target-module={Sefaria.VOICES_MODULE}>
>>>>>>> a97f8934
            {data.name}
          </a>

          <div className="collectionListingDetails">
            {data.listed ? null :
              (<span className="unlisted">
                <img src="/static/img/eye-slash.svg" alt={Sefaria._("Unlisted")}/>
                <InterfaceText>Unlisted</InterfaceText>
              </span>) }

            {data.listed ? null :
            <span className="collectionListingDetailSeparator">•</span> }

            <span className="collectionListingDetail collectionListingSheetCount">
              <InterfaceText>{`${data.sheetCount} `}</InterfaceText>
              <InterfaceText>Sheets</InterfaceText>
            </span>

            {data.memberCount > 1 ?
            <span className="collectionListingDetailSeparator">•</span> : null }

            {data.memberCount > 1 ?
            <span className="collectionListingDetail collectionListingMemberCount">
              <InterfaceText>{`${data.memberCount} `}</InterfaceText>
              <InterfaceText>Editors</InterfaceText>
            </span> : null }
          </div>
        </div>
      </div>
    </div>
  );
}


class Note extends Component {
  // Public or private note in the Sidebar.
  render() {
    var authorInfo = this.props.ownerName && !this.props.isMyNote ?
<<<<<<< HEAD
        (        <div className="noteAuthorInfo">
          <a href={this.props.ownerProfileUrl} data-target-module={Sefaria.SHEETS_MODULE}>
            <img className="noteAuthorImg" src={this.props.ownerImageUrl} />
          </a>
          <a href={this.props.ownerProfileUrl} className="noteAuthor" data-target-module={Sefaria.SHEETS_MODULE}>{this.props.ownerName}</a>
=======
        (<div className="noteAuthorInfo">
          <a href={this.props.ownerProfileUrl} data-target-module={Sefaria.VOICES_MODULE}>
            <img className="noteAuthorImg" src={this.props.ownerImageUrl} alt={Sefaria._("Note author profile picture")} />
          </a>
          <a href={this.props.ownerProfileUrl} className="noteAuthor" data-target-module={Sefaria.VOICES_MODULE}>{this.props.ownerName}</a>
>>>>>>> a97f8934
        </div>) : null;

      var buttons = this.props.isMyNote ?
                    (<div className="noteButtons">
                      <i
                        className="editNoteButton fa fa-pencil"
                        title="Edit Note"
                        onClick={this.props.editNote}
                        role="button"
                        tabIndex="0"
                        onKeyDown={(e) => Util.handleKeyboardClick(e, this.props.editNote)}
                      ></i>
                    </div>) : null;

      var text = Sefaria.util.linkify(this.props.text);
      text = text.replace(/\n/g, "<br />");

      return (<div className="note">
                {buttons}
                {authorInfo}
                <div className="noteContent">
                  <span className="noteText" dangerouslySetInnerHTML={{__html:text}}></span>
                </div>
              </div>);
  }
}
Note.propTypes = {
  text:            PropTypes.string.isRequired,
  ownerName:       PropTypes.string,
  ownerImageUrl:   PropTypes.string,
  ownerProfileUrl: PropTypes.string,
  isPrivate:       PropTypes.bool,
  isMyNote:        PropTypes.bool,
  editNote:        PropTypes.func
};


class LoginPrompt extends Component {
  render() {
    var nextParam = "?next=" + Sefaria.util.currentPath();
    return (
      <div className="loginPrompt">
        <div className="loginPromptMessage">
          <span className="int-en">Please log in to use this feature.</span>
          <span className="int-he">עליך להיות מחובר בכדי להשתמש באפשרות זו.</span>
        </div>
        <a className="button" href={"/login" + nextParam}>
          <span className="int-en">Log In</span>
          <span className="int-he">התחברות</span>
        </a>
        <a className="button" href={"/register" + nextParam}>
          <span className="int-en">Sign Up</span>
          <span className="int-he">הרשמה</span>
        </a>
      </div>);
  }
}
LoginPrompt.propTypes = {
  fullPanel: PropTypes.bool,
};

class SignUpModal extends Component {
  render() {
    let modalContent = !this.props.modalContentKind ? generateContentForModal() : generateContentForModal(this.props.modalContentKind);

    const innerContent = modalContent.contentList.map(bullet => (
      <div key={bullet.icon}>
        <img src={`/static/img/${bullet.icon}`} alt={bullet.bulletContent.en} />
        <InterfaceText text={bullet.bulletContent} />
      </div>
    ));
    const nextParam = "?next=" + encodeURIComponent(Sefaria.util.currentPath());

    return (
      this.props.show ? <div id="interruptingMessageBox" className="sefariaModalBox">
        <div id="interruptingMessageOverlay" onClick={this.props.onClose}></div>
        <div id="interruptingMessage" className="sefariaModalContentBox">
          <div 
            id="interruptingMessageClose"
            className="sefariaModalClose"
            role="button"
            tabIndex="0"
            aria-label={Sefaria._("Close")}
            onClick={this.props.onClose}
            onKeyDown={(e) => Util.handleKeyboardClick(e, this.props.onClose)}
          >×</div>
          <div className="sefariaModalContent">
            <h2 className="serif sans-serif-in-hebrew">
              <InterfaceText text={modalContent.h2} />
            </h2>
            {modalContent.h3 && <h3>
              <InterfaceText text={modalContent.h3} />
            </h3>}
            <div className="sefariaModalInnerContent">
              { innerContent }
            </div>
            <a className="button white control-elem" href={"/register" + nextParam}>
              <InterfaceText>Sign Up</InterfaceText>
            </a>
            <div className="sefariaModalBottomContent">
              <InterfaceText>Already have an account?</InterfaceText>&nbsp;
              <a href={"/login" + nextParam}><InterfaceText>Sign in</InterfaceText></a>
            </div>
          </div>
        </div>
      </div> : null
    );
  }
}
SignUpModal.propTypes = {
  show: PropTypes.bool,
  onClose: PropTypes.func.isRequired,
  modalContent: PropTypes.object.isRequired,
};


function OnInView({ children, onVisible }) {
  /**
   *  The functional component takes an existing element and wraps it in an IntersectionObserver and returns the children, only observed and with a callback for the observer.
   *  `children` single element or nested group of elements wrapped in a div
   *  `onVisible` callback function that will be called when given component(s) are visible within the viewport
   *  Ex. <OnInView onVisible={handleImageIsVisible}><img src="..." /></OnInView>
   */
  const elementRef = useRef();

  useEffect(() => {
    const observer = new IntersectionObserver(
      // Callback function will be invoked whenever the visibility of the observed element changes
      (entries) => {
        const entry = entries[0];
        // Check if the observed element is intersecting with the viewport (it's visible)
        // Invoke provided prop callback for analytics purposes
        if (entry.isIntersecting) {
          onVisible();
        }
      },
      // The entire element must be entirely visible
      { threshold: 1 }
    );

    // Start observing the element, but wait until the element exists
    if (elementRef.current) {
      observer.observe(elementRef.current);
    }

    // Cleanup when the component unmounts
    return () => {
      // Stop observing the element when it's no longer on the screen and can't be visible
      if (elementRef.current) {
        observer.unobserve(elementRef.current);
      }
    };
  }, [onVisible]);

  // Attach elementRef to a div wrapper and pass the children to be rendered within it
  return <div ref={elementRef}>{children}</div>;
}

const transformValues = (obj, callback) => {
  const newObj = {};
  for (let key in obj) {
    newObj[key] = obj[key] !== null ? callback(obj[key]) : null;
  }
  return newObj;
};

// Use optional parameter with destructuring
export const replaceNewLinesWithLinebreaks = (content, options = {}) => {
  const { mode = "standard" } = options ?? {};

  if (mode === "strapi") {
    // Strapi needs to have all the newslines in markdown replaced with &nbsp; entities, extra space at the end for good measure
    return transformValues(content, (s) => s.replace(/\n/gi, "&nbsp; \n") + "&nbsp; \n&nbsp; \n");
  }

  // Replace single newlines only, preserving double newlines (paragraph breaks)
  return transformValues(content, (s) => s.replace(/\n(?!\n)/g, " \n"));
};

const InterruptingMessage = ({
                               onClose,
                             }) => {
  const [interruptingMessageShowDelayHasElapsed, setInterruptingMessageShowDelayHasElapsed] = useState(false);
  const [hasInteractedWithModal, setHasInteractedWithModal] = useState(false);
  const strapi = useContext(StrapiDataContext);

  const markModalAsHasBeenInteractedWith = (modalName) => {
    localStorage.setItem("modal_" + modalName, "true");
  };

  const hasModalBeenInteractedWith = (modalName) => {
    return JSON.parse(localStorage.getItem("modal_" + modalName));
  };

  const trackModalInteraction = (modalName, eventDescription) => {
    gtag("event", "modal_interacted_with_" + eventDescription, {
      campaignID: modalName,
      adType: "modal",
    });
    sa_event("modal_interacted_with_" + eventDescription, { campaignID: modalName });
  };

  const trackModalImpression = () => {
    console.log("We've got visibility!");
    gtag("event", "modal_viewed", {
      campaignID: strapi.modal.internalModalName,
      adType: "modal",
    });
    sa_event("modal_viewed", { campaignID: strapi.modal.internalModalName });
  };

  const shouldShow = () => {
    if (!strapi.modal) return false;
    if (Sefaria.interfaceLang === 'hebrew' && !strapi.modal.locales.includes('he')) return false;
    if (
      hasModalBeenInteractedWith(
        strapi.modal.internalModalName
      )
    )
      return false;

    let shouldShowModal = false;

    if (
      (Sefaria._uid && strapi.modal.showTo === "logged_in_only") ||
      (!Sefaria._uid && strapi.modal.showTo === "logged_out_only")
    )
      shouldShowModal = true;
    else if (strapi.modal.showTo == "both_logged_in_and_logged_out") {
      let noUserKindIsSet = ![
        strapi.modal.showToReturningVisitors,
        strapi.modal.showToNewVisitors,
        strapi.modal.showToSustainers,
        strapi.modal.showToNonSustainers,
      ].some((p) => p);
      if (
        Sefaria._uid &&
        ((Sefaria.is_sustainer && strapi.modal.showToSustainers) ||
          (!Sefaria.is_sustainer && strapi.modal.showToNonSustainers))
      )
        shouldShowModal = true;
      else if (
        (Sefaria.isReturningVisitor() && strapi.modal.showToReturningVisitors) ||
        (Sefaria.isNewVisitor() && strapi.modal.showToNewVisitors)
      )
        shouldShowModal = true;
      else if (noUserKindIsSet) 
        shouldShowModal = true;
    }
    if (!shouldShowModal) return false;
    const excludedPaths = ["/donate", "/mobile", "/app", "/ways-to-give"];
    // Don't show the modal on pages where the button link goes to since you're already there
    if (strapi.modal.buttonURL) {
      if (strapi.modal.buttonURL.en) {
        excludedPaths.push(new URL(strapi.modal.buttonURL.en).pathname);
      }
      if (strapi.modal.buttonURL.he) {
        excludedPaths.push(new URL(strapi.modal.buttonURL.he).pathname);
      }
    }
    return excludedPaths.indexOf(window.location.pathname) === -1;
  };

  const closeModal = (eventDescription) => {
    if (onClose) onClose();
    markModalAsHasBeenInteractedWith(
      strapi.modal.internalModalName
    );
    setHasInteractedWithModal(true);
    trackModalInteraction(
      strapi.modal.internalModalName,
      eventDescription
    );
  };

  useEffect(() => {
    if (shouldShow()) {
      const timeoutId = setTimeout(() => {
        setInterruptingMessageShowDelayHasElapsed(true);
      }, strapi.modal.showDelay * 1000);
      return () => clearTimeout(timeoutId); // clearTimeout on component unmount
    }
  }, [strapi.modal]); // execute useEffect when the modal changes

  if (!interruptingMessageShowDelayHasElapsed) return null;

  if (!hasInteractedWithModal) {
    return (
      <OnInView onVisible={trackModalImpression}>
        <div id="interruptingMessageBox" className={interruptingMessageShowDelayHasElapsed ? "" : "hidden"}>
          <div id="interruptingMessageOverlay"></div>
          <div id="interruptingMessage">
            <div className="colorLine"></div>
            <div id="interruptingMessageContentBox" className="hasColorLine">
              <div
                id="interruptingMessageClose"
                role="button"
                tabIndex="0"
                aria-label={Sefaria._("Close")}
                onClick={() => {
                  closeModal("close_clicked");
                }}
                onKeyDown={(e) => Util.handleKeyboardClick(e, () => closeModal("close_clicked"))}
              >
                ×
              </div>
              <div id="interruptingMessageContent">
                <div id="defaultModal">
                  {strapi.modal.modalHeader.en && (
                    <h1 className="int-en">{strapi.modal.modalHeader.en}</h1>
                  )}
                  {strapi.modal.modalHeader.he && (
                    <h1 className="int-he">{strapi.modal.modalHeader.he}</h1>
                  )}
                  <div id="defaultModalBody" className="line-break">
                    <InterfaceText
                      markdown={replaceNewLinesWithLinebreaks(
                        strapi.modal.modalText,
                        { mode: "strapi" }
                      )}
                    />
                  </div>
                  <div className="buttons">
                    <a
                      className="button int-en"
                      target="_blank"
                      href={strapi.modal.buttonURL.en}
                      onClick={() => {
                        closeModal("modal_button_clicked");
                      }}
                    >
                      <span className="int-en">
                        {strapi.modal.buttonText.en}
                      </span>
                    </a>
                    <a
                      className="button int-he"
                      target="_blank"
                      href={strapi.modal.buttonURL.he}
                      onClick={() => {
                        closeModal("modal_button_clicked");
                      }}
                    >
                      <span className="int-he">
                        {strapi.modal.buttonText.he}
                      </span>
                    </a>
                  </div>
                </div>
              </div>
              <div className="colorLine"></div>
            </div>
          </div>
        </div>
      </OnInView>
    );
  } else {
    return null;
  }
};
InterruptingMessage.displayName = "InterruptingMessage";

const Banner = ({ onClose }) => {
  const [bannerShowDelayHasElapsed, setBannerShowDelayHasElapsed] =
    useState(false);
  const [hasInteractedWithBanner, setHasInteractedWithBanner] = useState(false);
  const strapi = useContext(StrapiDataContext);

  const markBannerAsHasBeenInteractedWith = (bannerName) => {
    localStorage.setItem("banner_" + bannerName, "true");
  };

  const hasBannerBeenInteractedWith = (bannerName) => {
    return JSON.parse(localStorage.getItem("banner_" + bannerName));
  };

  const trackBannerInteraction = (bannerName, eventDescription) => {
    gtag("event", "banner_interacted_with_" + eventDescription, {
      campaignID: bannerName,
      adType: "banner",
    });
    sa_event("banner_interacted_with_" + eventDescription, { campaignID: bannerName });
  };

  const trackBannerImpression = () => {
    gtag("event", "banner_viewed", {
      campaignID: strapi.banner.internalBannerName,
      adType: "banner",
    });
    sa_event("banner_viewed", { campaign_id: strapi.banner.internalBannerName });
  };

  const shouldShow = () => {
    if (!strapi.banner) return false;
    if (
      Sefaria.interfaceLang === "hebrew" &&
      !strapi.banner.locales.includes("he")
    )
      return false;
    if (hasBannerBeenInteractedWith(strapi.banner.internalBannerName))
      return false;

    let shouldShowBanner = false;

    if (
      (Sefaria._uid && strapi.banner.showTo === "logged_in_only") ||
      (!Sefaria._uid && strapi.banner.showTo === "logged_out_only")
    )
      shouldShowBanner = true;
    else if (strapi.banner.showTo == "both_logged_in_and_logged_out") {
      let noUserKindIsSet = ![
        strapi.banner.showToReturningVisitors,
        strapi.banner.showToNewVisitors,
        strapi.banner.showToSustainers,
        strapi.banner.showToNonSustainers,
      ].some((p) => p);
      if (
        Sefaria._uid &&
        ((Sefaria.is_sustainer && strapi.banner.showToSustainers) ||
          (!Sefaria.is_sustainer && strapi.banner.showToNonSustainers))
      )
        shouldShowBanner = true;
      else if (
        (Sefaria.isReturningVisitor() && strapi.banner.showToReturningVisitors) ||
        (Sefaria.isNewVisitor() && strapi.banner.showToNewVisitors)
      )
        shouldShowBanner = true;
      else if (noUserKindIsSet) 
        shouldShowBanner = true;
    }
    if (!shouldShowBanner) return false;
    const excludedPaths = ["/donate", "/mobile", "/app", "/ways-to-give"];
    // Don't show the banner on pages where the button link goes to since you're already there
    if (strapi.banner.buttonURL) {
      if (strapi.banner.buttonURL.en) {
        excludedPaths.push(new URL(strapi.banner.buttonURL.en).pathname);
      }
      if (strapi.banner.buttonURL.he) {
        excludedPaths.push(new URL(strapi.banner.buttonURL.he).pathname);
      }
    }
    return excludedPaths.indexOf(window.location.pathname) === -1;
  };

  const closeBanner = (eventDescription) => {
    if (onClose) onClose();
    markBannerAsHasBeenInteractedWith(strapi.banner.internalBannerName);
    setHasInteractedWithBanner(true);
    trackBannerInteraction(strapi.banner.internalBannerName, eventDescription);
  };

  useEffect(() => {
    if (shouldShow()) {
      const timeoutId = setTimeout(() => {
        // s2 is the div that contains the React root and needs to be manipulated by traditional DOM methods
        if (document.getElementById("s2").classList.contains("headerOnly")) {
          document.body.classList.add("hasBannerMessage");
        }
        setBannerShowDelayHasElapsed(true);
      }, strapi.banner.showDelay * 1000);
      return () => clearTimeout(timeoutId); // clearTimeout on component unmount
    }
  }, [strapi.banner]); // execute useEffect when the banner changes

  if (!bannerShowDelayHasElapsed) return null;

  if (!hasInteractedWithBanner) {
    return (
      <OnInView onVisible={trackBannerImpression}>
        <div
          id="bannerMessage"
          className={bannerShowDelayHasElapsed ? "" : "hidden"}
          style={
            strapi.banner.bannerBackgroundColor && {
              backgroundColor: strapi.banner.bannerBackgroundColor,
            }
          }
        >
          <div id="bannerMessageContent">
            <div id="bannerTextBox">
              <InterfaceText
                markdown={replaceNewLinesWithLinebreaks(
                  strapi.banner.bannerText,
                  { mode: 'strapi' }
                )}
              />
            </div>
            <div id="bannerButtonBox">
              <a
                className="button white int-en"
                href={strapi.banner.buttonURL.en}
                onClick={() => {
                  closeBanner("banner_button_clicked");
                }}
              >
                <span>{strapi.banner.buttonText.en}</span>
              </a>
              <a
                className="button white int-he"
                href={strapi.banner.buttonURL.he}
                onClick={() => {
                  closeBanner("banner_button_clicked");
                }}
              >
                <span>{strapi.banner.buttonText.he}</span>
              </a>
            </div>
          </div>
          <div
            id="bannerMessageClose"
            onClick={() => {
              closeBanner("close_clicked");
            }}
          >
            ×
          </div>
        </div>
      </OnInView>
    );
  } else {
    return null;
  }
};

const NBox = ({ content, n, stretch, gap=0  }) => {
  // Wrap a list of elements into an n-column flexbox
  // If `stretch`, extend the final row into any remaining empty columns
  let length = content.length;
  let rows = [];
  for (let i=0; i<length; i+=n) {
    rows.push(content.slice(i, i+n));
  }
  return (
    <div className="gridBox">
      {rows.map((row, i) => (
      <div className="gridBoxRow" key={i} style={{"gap": gap, "marginTop": gap}}>
        {row.pad(stretch ? row.length : n, "").map((item, j) => (
          <div className={classNames({gridBoxItem: 1, placeholder: !item})} key={`gridItem|${j}`}>{item}</div>
        ))}
      </div>
      ))}
    </div>
  );
}

class TwoOrThreeBox extends Component {
  // Wrap a list of elements into a two or three column table, depending on window width
  render() {
      var threshhold = this.props.threshhold;
      if (this.props.width > threshhold) {
        return (<NBox content={this.props.content} n={3}/>);
      } else {
        return (<NBox content={this.props.content} n={2}/>);
      }
  }
}
TwoOrThreeBox.propTypes = {
  content:    PropTypes.array.isRequired,
  width:      PropTypes.number.isRequired,
  threshhold: PropTypes.number
};
TwoOrThreeBox.defaultProps = {
  threshhold: 500
};


const ResponsiveNBox = ({content, stretch, initialWidth, threshold2=500, threshold3=1500, gap=0}) => {
  //above threshold2, there will be 2 columns
  //above threshold3, there will be 3 columns
  initialWidth = initialWidth || (
    typeof window !== 'undefined' && window.innerWidth
    ? window.innerWidth
    : 1000
  );
  const [width, setWidth] = useState(initialWidth);
  const ref = useRef(null);

  useEffect(() => {
    deriveAndSetWidth();
    window.addEventListener("resize", deriveAndSetWidth);
    return () => {
        window.removeEventListener("resize", deriveAndSetWidth);
    }
  }, []);

  const deriveAndSetWidth = () => setWidth(ref.current ? ref.current.offsetWidth : initialWidth);

  const n = (width > threshold3) ? 3 :
    (width > threshold2) ? 2 : 1;

  return (
    <div className="responsiveNBox" ref={ref}>
      <NBox content={content} n={n} stretch={stretch} gap={gap}/>
    </div>
  );
};


class Dropdown extends Component {
  constructor(props) {
    super(props);
    this.state = {
      optionsOpen: false,
      selected: null,
      focusedIndex: -1
    };
    this.listboxRef = null;
    this.triggerRef = null;
  }

  componentDidMount() {
    if (this.props.preselected) {
      const selected = this.props.options.filter( o => (o.value == this.props.preselected));
      this.select(selected[0])
    }
  }

  select(option) {
    this.setState({selected: option, optionsOpen: false, focusedIndex: -1});
    const event = {target: {name: this.props.name, value: option.value}}
    this.props.onChange && this.props.onChange(event);
  }
  toggle() {
    const opening = !this.state.optionsOpen;
    this.setState({
      optionsOpen: opening,
      focusedIndex: opening ? 0 : -1
    });
  }
  onNavigate = (newIndex) => {
    this.setState({ focusedIndex: newIndex });
  }
  onSelect = () => {
    if (this.state.focusedIndex >= 0 && this.props.options[this.state.focusedIndex]) {
      this.select(this.props.options[this.state.focusedIndex]);
    }
  }
  onClose = () => {
    this.setState({ optionsOpen: false });
  }
  componentDidUpdate(prevProps, prevState) {
    // Move focus to the listbox when opened, back to trigger when closed
    if (!prevState.optionsOpen && this.state.optionsOpen && this.listboxRef) {
      this.listboxRef.focus();
    } else if (prevState.optionsOpen && !this.state.optionsOpen && this.triggerRef) {
      this.triggerRef.focus();
    }
  }
  render() {
    return (
        <div className="dropdown sans-serif">
          <div
            className={`dropdownMain noselect${this.state.selected ? " selected":""}`}
            onClick={this.toggle}
            role="button"
            tabIndex="0"
            aria-haspopup="listbox"
            aria-expanded={this.state.optionsOpen}
            aria-controls={`${this.props.name}-listbox`}
            ref={(el) => { this.triggerRef = el; }}
            onKeyDown={(e) => Util.handleDropdownTriggerKeyDown(e, {
              onToggle: this.toggle,
              isOpen: this.state.optionsOpen
            })}
          >
            <span>{this.state.selected ? this.state.selected.label : this.props.placeholder}</span>
            <img src="/static/icons/chevron-down.svg" className="dropdownOpenButton noselect fa fa-caret-down" alt={Sefaria._("Open dropdown")}/>

          </div>
          {this.state.optionsOpen ?
            <div className="dropdownListBox noselect">
              <div
                className="dropdownList noselect"
                tabIndex="0"
                role="listbox"
                aria-label={this.props.placeholder}
                id={`${this.props.name}-listbox`}
                ref={(el) => { this.listboxRef = el; }}
                onKeyDown={(e) => Util.handleListboxKeyDown(e, {
                  currentIndex: this.state.focusedIndex,
                  maxIndex: this.props.options.length - 1,
                  onNavigate: this.onNavigate,
                  onSelect: this.onSelect,
                  onClose: this.onClose,
                  triggerRef: this.triggerRef
                })}
              >
                {this.props.options.map(function(option, index) {
                  const onClick = this.select.bind(null, option);
                  const isSelected = this.state.selected && this.state.selected.value == option.value;
                  const isFocused = this.state.focusedIndex === index;
                  const classes = classNames({dropdownOption: 1, selected: isSelected, focused: isFocused});
                  return <div 
                    className={classes} 
                    onClick={onClick} 
                    key={option.value} 
                    role="option" 
                    aria-selected={!!isSelected}
                    data-index={index}
                    style={isFocused ? {outline: `2px solid ${getComputedStyle(document.documentElement).getPropertyValue('--focus-blue')}`, outlineOffset: '2px'} : {}}
                  >{option.label}</div>
                }.bind(this))}
              </div>
            </div>
          : null}
        </div>);
  }
}
Dropdown.propTypes = {
  options:     PropTypes.array.isRequired, // Array of {label, value}
  name:        PropTypes.string.isRequired,
  onChange:    PropTypes.func,
  placeholder: PropTypes.string,
  selected:    PropTypes.string,
};


class LoadingMessage extends Component {
  render() {
    var message = this.props.message || "Loading...";
    var heMessage = this.props.heMessage || "טוען מידע...";
    var classes = "loadingMessage sans-serif " + (this.props.className || "");
    return (<div className={classes} aria-live="polite" aria-label={Sefaria._("Loading status")}>
              <InterfaceText>
                <EnglishText>{message}</EnglishText>
                <HebrewText>{heMessage}</HebrewText>
              </InterfaceText>
            </div>);
  }
}
LoadingMessage.propTypes = {
  message:   PropTypes.string,
  heMessage: PropTypes.string,
  className: PropTypes.string
};


const CategoryAttribution = ({categories, linked = true, asEdition}) => {
  const attribution = Sefaria.categoryAttribution(categories);
  if (!attribution) { return null; }

  const en = asEdition ? attribution.englishAsEdition : attribution.english;
  const he = asEdition ? attribution.hebrewAsEdition : attribution.hebrew;
  const str = <ContentText text={{en, he}} defaultToInterfaceOnBilingual={true} />;

  const content = linked ?
      <a href={attribution.link}>{str}</a> : str;

  return <div className="categoryAttribution">{content}</div>;
};


class SheetTopicLink extends Component {
  handleTagClick(e) {
    e.preventDefault();
    this.props.setSheetTag(this.props.topic.slug);
  }
  render() {
    const { slug, en, he } = this.props.topic;
    return (
<<<<<<< HEAD
      <a href={`/sheets/topics/${slug}`} onClick={this.handleTagClick} data-target-module={Sefaria.SHEETS_MODULE}>
=======
      <a href={`/topics/${slug}`} onClick={this.handleTagClick} data-target-module={Sefaria.VOICES_MODULE}>
>>>>>>> a97f8934
        <InterfaceText text={{en:en, he:he}} />
      </a>
    );
  }
}
SheetTopicLink.propTypes = {
  topic:       PropTypes.shape({
                 en: PropTypes.string.isRequired,
                 he: PropTypes.string.isRequired,
                 slug: PropTypes.string.isRequired,
               }).isRequired,
  setSheetTag: PropTypes.func.isRequired
};


class SheetAccessIcon extends Component {
  render() {
    var sheet = this.props.sheet;
    return (sheet.status == "unlisted") ?
      (<i className="fa fa-lock" title={msg}></i>)
      : null;
  }
}
SheetAccessIcon.propTypes = {
  sheet: PropTypes.object.isRequired
};


class FeedbackBox extends Component {
  constructor(props) {
    super(props);
    this.state = {
      type: null,
      alertmsg: null,
      feedbackSent: false,
    };
  }
  sendFeedback() {
    if (!this.state.type) {
      this.setState({alertmsg: Sefaria._("Please select a feedback type")});
      return
    }

    if (!Sefaria._uid && !this.validateEmail($("#feedbackEmail").val())) {
      this.setState({alertmsg: Sefaria._("Please enter a valid email address")});
      return
    }

    let feedback = {
        refs: this.props.srefs || null,
        type: this.state.type,
        url: this.props.url || null,
        currVersions: this.props.currVersions,
        email: $("#feedbackEmail").val() || null,
        msg: $("#feedbackText").val(),
        uid: Sefaria._uid || null
    };
    let postData = {json: JSON.stringify(feedback)};
    const url = "/api/send_feedback";

    this.setState({feedbackSent: true});

    $.post(url, postData, function (data) {
        if (data.error) {
            alert(data.error);
        } else {
            console.log(data);
            Sefaria.track.event("Tools", "Send Feedback", this.props.url);
        }
    }.bind(this)).fail(function (xhr, textStatus, errorThrown) {
        alert(Sefaria._("Unfortunately, there was an error sending this feedback. Please try again or try reloading this page."));
        this.setState({feedbackSent: true});
    });
  }
  validateEmail(email) {
    const re = /^(([^<>()\[\]\\.,;:\s@"]+(\.[^<>()\[\]\\.,;:\s@"]+)*)|(".+"))@((\[[0-9]{1,3}\.[0-9]{1,3}\.[0-9]{1,3}\.[0-9]{1,3}])|(([a-zA-Z\-0-9]+\.)+[a-zA-Z]{2,}))$/;
    return re.test(email);
  }
  setType(event) {
    this.setState({type: event.target.value});
  }
  render() {
    if (this.state.feedbackSent) {
        return (
            <div className="feedbackBox sans-serif">
                <p className="int-en">Feedback sent!</p>
                <p className="int-he">משוב נשלח!</p>
            </div>
        )
    }
    return (
        <div className="feedbackBox sans-serif">
            <p className="int-en">Have some feedback? We would love to hear it.</p>
            <p className="int-he">אנחנו מעוניינים במשוב ממך</p>

            {this.state.alertmsg ?
                <div role="alert" aria-live="assertive">
                    <p className="int-en">{this.state.alertmsg}</p>
                    <p className="int-he">{this.state.alertmsg}</p>
                </div>
                : null
            }

            <Dropdown
              name="feedbackType"
              options={[
                        {value: "content_issue",   label: Sefaria._("Report an issue with the text")},
                        {value: "translation_request",   label: Sefaria._("Request translation")},
                        {value: "bug_report",      label: Sefaria._("Report a bug")},
                        {value: "help_request",    label: Sefaria._("Get help")},
                        {value: "feature_request", label: Sefaria._("Request a feature")},
                        {value: "good_vibes",      label: Sefaria._("Give thanks")},
                        {value: "other",           label: Sefaria._("Other")},
                      ]}
              placeholder={Sefaria._("Select Type")}
              onChange={this.setType}
            />

            <textarea className="feedbackText" placeholder={Sefaria._("Describe the issue...")} id="feedbackText"></textarea>

            {!Sefaria._uid ?
                <div><input className="sidebarInput noselect" placeholder={Sefaria._("Email Address")} id="feedbackEmail" /></div>
                : null }

            <div
              className="button"
              aria-label={Sefaria._("Send Feedback")}
              onClick={() => this.sendFeedback()}
              onKeyDown={(e) => Util.handleKeyboardClick(e, () => this.sendFeedback())}
              role="button"
              tabIndex="0"
            >
                 <span className="int-en">Submit</span>
                 <span className="int-he">שליחה</span>
            </div>
        </div>
    );
  }
}


class ReaderMessage extends Component {
  // Component for determining user feedback on new element
  constructor(props) {
    super(props)
    var showNotification = Sefaria._inBrowser && !document.cookie.includes(this.props.messageName+"Accepted");
    this.state = {showNotification: showNotification};
  }
  setFeedback(status) {
    Sefaria.track.uiFeedback(this.props.messageName+"Accepted", status);
    $.cookie((this.props.messageName+"Accepted"), 1, {path: "/"});
    this.setState({showNotification: false});
  }
  render() {
    if (!this.state.showNotification) { return null; }
    return (
      <div className="readerMessageBox">
        <div className="readerMessage">
          <div className="int-en">{this.props.message}</div>
          <div
            className="button small"
            onClick={() => this.setFeedback('Like')}
            onKeyDown={(e) => Util.handleKeyboardClick(e, () => this.setFeedback('Like'))}
            role="button"
            tabIndex="0"
          >{this.props.buttonLikeText}</div>
          <div
            className="button small"
            onClick={() => this.setFeedback('Dislike')}
            onKeyDown={(e) => Util.handleKeyboardClick(e, () => this.setFeedback('Dislike'))}
            role="button"
            tabIndex="0"
          >{this.props.buttonDislikeText}</div>
        </div>
      </div>);
  }
}
ReaderMessage.propTypes = {
  messageName: PropTypes.string.isRequired,
  message: PropTypes.string.isRequired,
  buttonLikeText: PropTypes.string.isRequired,
  buttonDislikeText: PropTypes.string.isRequired,
};




class CookiesNotification extends Component {
  constructor(props) {
    super(props);
    const showNotification = /*!Sefaria._debug && */Sefaria._inBrowser && !document.cookie.includes("cookiesNotificationAccepted");

    this.state = {showNotification: showNotification};
  }
  setCookie() {
    // Use the getCookieDomain function to get the appropriate cookie domain
    const cookieDomain = Sefaria.util.getCookieDomain();
    
    const cookieOptions = {path: "/", expires: 20*365};
    
    if (cookieDomain) {
      cookieOptions.domain = cookieDomain;
    }
    
    $.cookie("cookiesNotificationAccepted", 1, cookieOptions);
    this.setState({showNotification: false});
  }
  render() {
    if (!this.state.showNotification) { return null; }
    const privacyPolicyLink = Sefaria.util.fullURL("/privacy-policy", Sefaria.LIBRARY_MODULE);
    return (
      <div className="cookiesNotification">

          <span className="int-en">
<<<<<<< HEAD
            <span>We use cookies to give you the best experience possible on our site. Click OK to continue using Sefaria. <a href={privacyPolicyLink} data-target-module={Sefaria.LIBRARY_MODULE}>Learn More</a>.</span>
            <span className='int-en button small white' onClick={this.setCookie}>OK</span>
=======
            <span>We use cookies to give you the best experience possible on our site. Click OK to continue using Sefaria. <a href="/privacy-policy">Learn More</a>.</span>
            <div className="button small white int-en" onClick={this.setCookie} onKeyDown={(e) => Util.handleKeyboardClick(e, this.setCookie)} role="button" tabIndex="0">OK</div>
>>>>>>> a97f8934
          </span>
          <span className="int-he">
            <span>אנחנו משתמשים ב"עוגיות" כדי לתת למשתמשים את חוויית השימוש הטובה ביותר.
              <a href={privacyPolicyLink} data-target-module={Sefaria.LIBRARY_MODULE}>קראו עוד בנושא</a>
            </span>
            <div className="button small white int-he" onClick={this.setCookie} onKeyDown={(e) => Util.handleKeyboardClick(e, this.setCookie)} role="button" tabIndex="0">לחצו כאן לאישור</div>
          </span>

       </div>
    );
  }
}


const CommunityPagePreviewControls = ({date}) => {

  const dateStr = (date, offset) => {
    const d = new Date(date);
    d.setDate(d.getDate() + offset)

    return (
      (d.getMonth() + 1) + "/" +
      d.getDate() + "/" +
      d.getFullYear().toString().slice(2)
    );
  };

  const tomorrow = dateStr(date, 1);
  const yesterday = dateStr(date, -1)

  return (
    <div id="communityPagePreviewControls">
      <InterfaceText>You are previewing the Community page for </InterfaceText>
      <a className="date" href={"/admin/community-preview?date=" + date}>
        <InterfaceText>{date}</InterfaceText>
      </a>
      <div>
        <a href={"/admin/community-preview?date=" + yesterday}>
          <InterfaceText>{"« " + yesterday}</InterfaceText>
        </a>
        <a href={"/admin/community-preview?date=" + tomorrow}>
          <InterfaceText>{tomorrow + " »"}</InterfaceText>
        </a>
      </div>
      <div>
        <a href={"/admin/reset/community?next=" + date}>
          <InterfaceText>Refresh Cache</InterfaceText>
        </a>
      </div>
    </div>
  );
};


const SheetTitle = (props) => (
  <span className="title"
    role="heading"
    aria-level="1"
    contentEditable={props.editable}
    suppressContentEditableWarning={true}
    onBlur={props.editable ? props.blurCallback : null}
    style={{"direction": Sefaria.hebrew.isHebrew(props.title.stripHtml()) ? "rtl" :"ltr"}}
  >
  {props.title ? props.title.stripHtmlConvertLineBreaks() : ""}
  </span>
);
SheetTitle.propTypes = {
  title: PropTypes.string,
};

const SheetMetaDataBoxSegment = (props) => {
  const handleBlur = (e) => {
    let content = e.target.textContent.trim(); // It seems browsers insert a <br> tag when div content is deleted by user, so we need to trim it.
    if (content === '') {
      e.target.innerHTML = ''; 
    }
    if (props.blurCallback) {
      props.blurCallback(content);
    }
  }
  return <div className={props.className}
              role="heading"
              aria-level="1"
              contentEditable={props.editable}
              suppressContentEditableWarning={true}
              onBlur={props.editable && handleBlur}
  >
    {props.text ? props.text.stripHtmlConvertLineBreaks() : ""}
  </div>
}


const SheetAuthorStatement = (props) => (
  <div className="authorStatement sans-serif" contentEditable={false} style={{ userSelect: 'none' }}>
    {props.children}
  </div>
);
SheetAuthorStatement.propTypes = {
  authorImage:      PropTypes.string,
  authorStatement:  PropTypes.string,
  authorUrl:        PropTypes.string,
};


const CollectionStatement = ({name, slug, image, children}) => (
  slug ?
    <div className="collectionStatement sans-serif" contentEditable={false} style={{ userSelect: 'none' }}>
      <div className="collectionListingImageBox imageBox">
<<<<<<< HEAD
        <a href={"/sheets/collections/" + slug} data-target-module={Sefaria.SHEETS_MODULE}>
          <img className={classNames({collectionListingImage:1, "img-circle": 1, default: !image})} src={image || "/static/icons/collection.svg"} alt="Collection Logo"/>
        </a>
      </div>
      <a href={"/sheets/collections/" + slug} data-target-module={Sefaria.SHEETS_MODULE}>{children ? children : name}</a>
=======
        <a href={"/collections/" + slug} data-target-module={Sefaria.VOICES_MODULE}>
          <img className={classNames({collectionListingImage:1, "img-circle": 1, default: !image})} src={image || "/static/icons/collection.svg"} alt={Sefaria._("Collection Logo")}/>
        </a>
      </div>
      <a href={"/collections/" + slug} data-target-module={Sefaria.VOICES_MODULE}>{children ? children : name}</a>
>>>>>>> a97f8934
    </div>
    :
    <div className="collectionStatement sans-serif" contentEditable={false} style={{ userSelect: 'none', display: 'none' }}>
      {children}
    </div>
);

const AdminToolHeader = function({title, validate, close}) {
  /*
  Save and Cancel buttons with a header using the `title` text.  Save button calls 'validate' and cancel button calls 'close'.
   */
  return    <div className="headerWithButtons">
              <h1 className="pageTitle">
                <InterfaceText>{title}</InterfaceText>
              </h1>
              <div className="end">
                <div onClick={close} onKeyDown={(e) => Util.handleKeyboardClick(e, close)} className="button small transparent control-elem" id="cancel" role="button" tabIndex="0">
                  <InterfaceText>Cancel</InterfaceText>
                </div>
                <div onClick={validate} onKeyDown={(e) => Util.handleKeyboardClick(e, validate)} className="button small control-elem" id="saveAccountSettings" tabIndex="0" role="button">
                  <InterfaceText>Save</InterfaceText>
                </div>
              </div>
            </div>
}


const CategoryChooser = function({categories, update}) {
  /*
  Allows user to start from the top of the TOC and select a precise path through the category TOC using option menus.
  'categories' is initial list of categories specifying a path and 'update' is called with new categories after the user changes selection
   */
  const categoryMenu = useRef();

  const handleChange = function(e) {
    let newCategories = [];
    for (let i=0; i<categoryMenu.current.children.length; i++) {
      let el = categoryMenu.current.children[i].children[0];
      let elValue = el.options[el.selectedIndex].value;
      let possCategories = newCategories.concat([elValue]);
      if (!Sefaria.tocObjectByCategories(possCategories)) {
        // if possCategories are ["Talmud", "Prophets"], break out and leave newCategories as ["Talmud"]
        break;
      }
      newCategories.push(elValue);
    }
    update(newCategories); //tell parent of new values
  }

  let menus = [];

  //create a menu of first level categories
  let options = Sefaria.toc.map(function(child, key) {
    if (categories.length > 0 && categories[0] === child.category) {
      return <option key={key+1} value={categories[0]} selected>{categories[0]}</option>;
    }
    else {
      return <option key={key+1} value={child.category}>{child.category}</option>
    }
  });
  menus.push(options);

  //now add to menu second and/or third level categories found in categories
  for (let i=0; i<categories.length; i++) {
    let options = [];
    const tocObject = Sefaria.tocObjectByCategories(categories.slice(0, i+1));
    const subcats = !tocObject?.contents ? [] : tocObject.contents.filter(x => x.hasOwnProperty("category")); //Indices have 'categories' field and Categories have 'category' field which is their lastPath
    for (let j=0; j<subcats.length; j++) {
      const selected = categories.length >= i && categories[i+1] === subcats[j].category;
      options.push(<option key={j} value={subcats[j].category} selected={selected}>{subcats[j].category}</option>);
    }
    if (options.length > 0) {
      menus.push(options);
    }
  }
  return <div ref={categoryMenu}>
          {menus.map((menu, index) =>
            <div className="categoryChooserMenu">
              <select key={`subcats-${index}`} id={`subcats-${index}`} onChange={handleChange}>
              <option key="chooseCategory" value="Choose a category">Table of Contents</option>
              {menu}
              </select>
            </div>)}
         </div>
}


const TitleVariants = function({titles, update, options}) {
  /*
  Wrapper for ReactTags component.  `titles` is initial list of objects to populate ReactTags component.
  each item in `titles` should have an 'id' and 'name' field and can have others as well
  and `update` is method to call after deleting or adding to titles. `options` is an object that can have
  the fields `onTitleDelete`, `onTitleAddition`, and `onTitleValidate` allowing overloading of TitleVariant's methods
   */
  if (titles.length > 0 && typeof titles[0] === 'string') {  // normalize titles
    titles = titles.map((item, i) => ({["name"]: item, ["id"]: i}));
  }
  const onTitleDelete = function(i) {
    const newTitles = titles.filter(t => t !== titles[i]);
    update(newTitles);
  }
  const onTitleAddition = function(title) {
    title.id = Math.max(titles.map(x => x.id)) + 1;  // assign unique id
    const newTitles = [].concat(titles, title);
    update(newTitles);
  }
  const onTitleValidate = function (title) {
    const validTitle = titles.every((item) => item.name !== title.name);
    if (!validTitle) {
      alert(title.name+" already exists.");
    }
    return validTitle;
  }

  return <div className="publishBox">
                <ReactTags
                    allowNew={true}
                    tags={titles}
                    onDelete={options?.onTitleDelete ? options.onTitleDelete : onTitleDelete}
                    placeholderText={Sefaria._("Add a title and press 'enter'.")}
                    delimiters={["Enter"]}
                    onAddition={options?.onTitleAddition ? options.onTitleAddition : onTitleAddition}
                    onValidate={options?.onTitleValidate ? options.onTitleValidate : onTitleValidate}
                  />
         </div>
}
<<<<<<< HEAD
const SheetMetaDataBox = ({title, summary, sheetOptions, editable, titleCallback, summaryCallback}) => {
=======
const SheetMetaDataBox = ({title, summary, sheetOptions, editable, titleCallback, summaryCallback, showGuide}) => {
>>>>>>> a97f8934
  const languageToggle = <DropdownMenu positioningClass="readerDropdownMenu marginInlineIndent" buttonComponent={<DisplaySettingsButton/>}><ReaderDisplayOptionsMenu/></DropdownMenu>;
  return <div className="sheetMetaDataBox">
    <div className={`sidebarLayout`}>
      <SheetMetaDataBoxSegment text={title} className="title" editable={editable} blurCallback={titleCallback}/>
      <div className="items">
<<<<<<< HEAD
=======
        {showGuide && <GuideButton onShowGuide={showGuide} />}
>>>>>>> a97f8934
        {languageToggle}
        {sheetOptions}
      </div>
    </div>
    {(summary || editable) && <SheetMetaDataBoxSegment text={summary}
                                                       className="summary"
                                                       editable={editable}
                                                       blurCallback={summaryCallback}/>}
  </div>
}

const DivineNameDepricationNotification = () => {

  // Constants for the deprecation notification
  const DEPRECATION_DATE = "October 15, 2025";
  const DEPRECATION_DATE_HEBREW = "15 באוקטובר 2025";

  const DEPRECATION_LINKS = {
      en: {
      exportSheet: "https://help.sefaria.org/hc/en-us/articles/20532656851228-How-to-Export-Print-or-Share-a-Sheet",
      extension: "https://help.sefaria.org/hc/en-us/sections/20235182393244-Sefaria-for-Google-Docs"
      },
      he: {
      exportSheet: "https://help.sefaria.org/hc/he/articles/20532656851228-ייצוא-הדפסה-ושיתוף-דף-מקורות-בספריא",
      extension: "https://help.sefaria.org/hc/he/sections/20235182393244-התוסף-של-ספריא-ל-Google-Docs"
      }
  };

  const DEPRECATION_MESSAGES = {
      en: {
      notice: "Please note:",
      mainMessage: `The divine name substitution tool will no longer be available in the Sefaria Sheet Editor after ${DEPRECATION_DATE}.`,
      continuationMessage: "If you would like to continue making changes to how the divine name appears in your sheets prior to printing, ",
      exportText: "export your sheet to Google Docs ",
      andText: "and use the 'Transform Divine Names' feature in the ",
      extensionText: "Sefaria for Google Docs extension",
      period: "."
      },
      he: {
      notice: "שימו לב:",
      mainMessage: `החל מה-${DEPRECATION_DATE_HEBREW}, לא יהיה ניתן לשנות שמות קודש בדפי מקורות באמצעות העורך של ספריא.`,
      continuationMessage: "מתאריך זה והלאה, על מנת לשנות את אופן הכתיבה של שמות הקודש בדף המקורות שלכם לפני הדפסת הדף, ",
      exportText: "יש לייצא את הדף ל-Google Docs ",
      andText: "ולבצע את השינוי באמצעות הכלי המיועד לכך ב",
      extensionText: "תוסף של ספריא ל-Google Docs",
      period: "."
      }
  };

  const lang = Sefaria.interfaceLang === "hebrew" ? "he" : "en";
  const messages = DEPRECATION_MESSAGES[lang];
  const links = DEPRECATION_LINKS[lang];

  return (
    <div className="divineNameDepricationNotification sans-serif">
      <p>
        <strong>{messages.notice}</strong> {messages.mainMessage}
      </p>
      <p>
        {messages.continuationMessage}
        <a href={links.exportSheet}>
          {messages.exportText}
        </a>
        {messages.andText}
        <a href={links.extension}>
          {messages.extensionText}
        </a>
        {messages.period}
      </p>
    </div>
  );
};

const DivineNameReplacer = ({setDivineNameReplacement, divineNameReplacement}) => {
  return (
      <div className="divineNameReplacer">
        <p className="sans-serif"><InterfaceText>Select how you would like to display the divine name in this sheet:</InterfaceText></p>

            <Dropdown
              name="divinename"
              options={[
                        {value: "noSub",   label: Sefaria._("No Substitution")},
                        {value: "yy",   label: 'יי'},
                        {value: "h",      label:'ה׳'},
                        {value: "ykvk",    label: 'יקוק'},
                      ]}
              placeholder={Sefaria._("Select Type")}
              onChange={(e) => setDivineNameReplacement((e.target.value))}
              preselected={divineNameReplacement}
            />
            <DivineNameDepricationNotification />

      </div>
  )

}
const Autocompleter = ({getSuggestions, showSuggestionsOnSelect, inputPlaceholder, inputValue, changeInputValue, selectedCallback,
                         buttonTitle, autocompleteClassNames }) => {
  /*
  Autocompleter component used in AddInterfaceInput and TopicSearch components.  Component contains an input box, a
  select menu that shows autcomplete suggestions, and a button.  To submit an autocomplete suggestion, user can press enter in the input box, or click on the button.
  `getSuggestions` is a callback function that is called whenever the user types in the input box, which causes the select menu to be populated.
  It returns an object with the necessary props of "currentSuggestions" and "showAddButton" and optional props "previewText" and "helperPromptText" (latter are used in Editor.jsx)
  `showSuggestionsOnSelect` is a boolean; if true, when the user selects an option from the suggestions,`getSuggestions` will be called. Useful when autocompleting a Ref in AddInterfaceInput.
  `inputPlaceholder` is the placeholder for the input component.
  `inputValue` and `changeInputValue` are passed from the parent so that when there is a change in the input box, the parent knows about it.  Useful in TopicSearch for the case "Create new topic: [new topic]"
  `selectedCallback` is a callback function called when the user submits an autocomplete suggestion.
  `autocompleteClassNames` are styling options
   */
  const [currentSuggestions, setCurrentSuggestions] = useState(null);
  const [previewText, setPreviewText] = useState(null);
  const [helperPromptText, setHelperPromptText] = useState(null);
  const [showAddButton, setShowAddButton] = useState(false);
  const [showCurrentSuggestions, setShowCurrentSuggestions] = useState(true);
  const [inputClassNames, setInputClassNames] = useState(classNames({selected: 0}));
  const [shouldShowAbove, setShouldShowAbove] = useState(false);

  const suggestionEl = useRef(null);
  const inputEl = useRef(null);
  const popupsEl = useRef(null);

  const checkSpaceBelow = useCallback(() => {
    const input = inputEl.current;
    const pops = popupsEl.current;
    if (!input || !pops) return;

    // Calculate the visible space
    const inputRect = input.getBoundingClientRect();
    const spaceBelow = window.innerHeight - inputRect.bottom
    const spaceAbove = inputRect.top;
    const popsTop = Math.min(...Array.from(pops.children).map(c => c.getBoundingClientRect().top))
    const popsBottom = Math.max(...Array.from(pops.children).map(c => c.getBoundingClientRect().bottom))
    const popsHeight = popsBottom - popsTop;
    setShouldShowAbove(spaceBelow < popsHeight && spaceAbove >= popsHeight);
  }, []);

  useEffect(
    () => {
         const element = document.querySelector('.textPreviewSegment.highlight');
         if (element) {element.scrollIntoView({ behavior: 'smooth', block: 'nearest', inline: 'start' })}
    }, [previewText]
  )
  useEffect(() => {
    window.addEventListener('resize', checkSpaceBelow);
    window.addEventListener('scroll', checkSpaceBelow, true);
    return () => {
      window.removeEventListener('resize', checkSpaceBelow);
      window.removeEventListener('scroll', checkSpaceBelow, true);
    };
  }, []);
  useEffect(() => {
    checkSpaceBelow()
  }, [currentSuggestions, showCurrentSuggestions, previewText]);


  const buttonClassNames = classNames({button: 1, small: 1});

  const getWidthOfInput = () => {
    //Create a temporary div w/ all of the same styles as the input since we can't measure the input
    let tmp = document.createElement("div");
    const inputEl = document.querySelector('.addInterfaceInput input');
    const styles = window.getComputedStyle(inputEl);
    //Reduce function required b/c cssText returns "" on Firefox
    const cssText = Object.values(styles).reduce(
        (css, propertyName) =>
            `${css}${propertyName}:${styles.getPropertyValue(
                propertyName
            )};`
    );
    tmp.style.cssText = cssText

    //otherwise it will always return the width of container instead of the content
    tmp.style.removeProperty('width')
    tmp.style.removeProperty('min-width')
    tmp.style.removeProperty('min-inline-size')
    tmp.style.removeProperty('inline-size')

    tmp.innerHTML = inputEl.value.trim().replace(/&/g, '&amp;').replace(/</g, '&lt;').replace(/>/g, '&gt;');
    document.body.appendChild(tmp);
    const theWidth = tmp.getBoundingClientRect().width;
    document.body.removeChild(tmp);
    return theWidth;
  }

  const resizeInputIfNeeded = () => {
    const currentWidth = getWidthOfInput();
    if (currentWidth > 350) {document.querySelector('.addInterfaceInput input').style.width = `${currentWidth+20}px`}
  }

  const processSuggestions = (resultsPromise) => {
    resultsPromise.then(results => {
      setCurrentSuggestions(results.currentSuggestions);
      setShowAddButton(results.showAddButton);
      setHelperPromptText(results.helperPromptText);
      if (!!results.previewText) {
        generatePreviewText(results.previewText);
      }
      if (!!results.helperPromptText) {
        document.querySelector('.addInterfaceInput input+span.helperCompletionText').style.insetInlineStart = `${getWidthOfInput()}px`;
      }
    });
  }

  const onChange = (input) => {
    setInputClassNames(classNames({selected: 0}));
    setShowCurrentSuggestions(true);
    processSuggestions(getSuggestions(input));
    resizeInputIfNeeded();
  }

  const handleOnClickSuggestion = (title) => {
      changeInputValue(title);
      setShowCurrentSuggestions(showSuggestionsOnSelect);
      if (showSuggestionsOnSelect) {
        processSuggestions(getSuggestions(title));
      }
      setInputClassNames(classNames({selected: 1}));
      resizeInputIfNeeded();
      inputEl.current.focus();
  }

  const Suggestion = ({title, color}) => {
    return(<option
              className="suggestion"
              onClick={(e)=>{
                  e.stopPropagation()
                  handleOnClickSuggestion(title)
                }
              }
              style={{"borderInlineStartColor": color}}
           >{title}</option>)

  }
  const mapSuggestions = (suggestions) => {
    const div = suggestions.map((suggestion, index) => (

        (<Suggestion
           title={suggestion.name}
           color={suggestion.border_color}
           key={index}
        />)

    ))

  return(div)
  }

  const handleSelection = () => {
    selectedCallback(inputValue, currentSuggestions);
    setPreviewText(null);
    setShowAddButton(false);
  }

  const onKeyDown = e => {
    if (e.key === 'Enter' && showAddButton) {
      handleSelection(inputValue, currentSuggestions);
    }

    else if (e.key === 'ArrowDown' && currentSuggestions && currentSuggestions.length > 0) {
      suggestionEl.current.focus();
      (suggestionEl.current).firstChild.selected = 'selected';
    }
    else
    {
      changeInputValue(inputEl.current.value);
    }
  }

  const generatePreviewText = (ref) => {
        Sefaria.getText(ref, {context:1, stripItags: 1}).then(text => {
           let segments = Sefaria.makeSegments(text, true);
           segments = Sefaria.stripImagesFromSegments(segments);
           const previewHTML =  segments.map((segment, i) => {
            {
              const heOnly = !segment.en;
              const enOnly = !segment.he;
              const overrideLanguage = (enOnly || heOnly) ? (heOnly ? "hebrew" : "english") : null;

              return(
                  <div
                      className={classNames({'textPreviewSegment': 1, highlight: segment.highlight, heOnly: heOnly, enOnly: enOnly})}
                      key={segment.ref}>
                    <sup><ContentText
                        text={{"en": segment.number, "he": Sefaria.hebrew.encodeHebrewNumeral(segment.number)}}
                        defaultToInterfaceOnBilingual={true}
                    /></sup> <ContentText html={{"he": segment.he+ " ", "en": segment.en+ " " }} defaultToInterfaceOnBilingual={!overrideLanguage} overrideLanguage={overrideLanguage} bilingualOrder={["en", "he"]}/>
                  </div>
              )
            }
          })
          setPreviewText(previewHTML);
        })
  }

   const checkEnterOnSelect = (e) => {
      if (e.key === 'Enter') {
          handleOnClickSuggestion(e.target.value);
      }
    }

  return(
    <div className={autocompleteClassNames} onClick={(e) => {e.stopPropagation()}} title={Sefaria._(buttonTitle)}>
      <input
          type="text"
          placeholder={Sefaria._(inputPlaceholder)}
          onKeyDown={(e) => onKeyDown(e)}
          onClick={(e) => {e.stopPropagation()}}
          onChange={(e) => onChange(e.target.value)}
          onBlur={(e) => setPreviewText(null) }
          value={inputValue}
          ref={inputEl}
          className={inputClassNames}

      /><span className="helperCompletionText sans-serif-in-hebrew">{helperPromptText}</span>
      {showAddButton && <Button className={buttonClassNames} onClick={(e) => {handleSelection(inputValue, currentSuggestions)
                }}><InterfaceText>{buttonTitle}</InterfaceText></Button>}

      <div className={`autocompleterPopups ${shouldShowAbove ? 'show-above' : ''}`} ref={popupsEl}>
        {showCurrentSuggestions && currentSuggestions && currentSuggestions.length > 0 ?
          <div className="suggestionBoxContainer">
          <select
              ref={suggestionEl}
              className="suggestionBox"
              size={currentSuggestions.length}
              multiple
              onKeyDown={(e) => checkEnterOnSelect(e)}
          >
            {mapSuggestions(currentSuggestions)}
          </select>
          </div>
          : null
      }

      {previewText ?
          <div className="textPreviewContainer" onMouseDown={(e) => e.preventDefault()}>
            <div className="textPreview">
              <div className="inner">{previewText}</div>
            </div>
          </div>

          : null
      }
      </div>

    </div>
    )
}

const getImgAltText = (caption) => {
  return (caption && Sefaria._v(caption)) || Sefaria._('Illustrative image');
}
const ImageWithCaption = ({photoLink, caption }) => {
  return (
    <div>
        <ImageWithAltText photoLink={photoLink} altText={caption} />
        <div className="imageCaption">
          <InterfaceText text={caption} />
        </div>
      </div>);
}

const ImageWithAltText = ({photoLink, altText}) => (<img className="imageWithCaptionPhoto" src={photoLink} alt={getImgAltText(altText)}/>);

const AppStoreButton = ({ platform, href, altText }) => {
  const isIOS = platform === 'ios';
  const aClasses = classNames({button: 1, small: 1, white: 1, appButton: 1, ios: isIOS});
  const iconSrc = `/static/icons/${isIOS ? 'ios' : 'android'}.svg`;
  const text = isIOS ? 'iOS' : 'Android';
  return (
      <a target="_blank" className={aClasses} href={href}>
        <img src={iconSrc} alt={altText} />
        <InterfaceText>{text}</InterfaceText>
      </a>
  );
};

const handleAnalyticsOnMarkdown = (e, gtag_fxn, rank, product, cta, label, link_type, analytics_event) => {


  // get the lowest level parent element of an event target that is an HTML link tag. Or Null.
  let target = e.target;
  let linkTarget = null;
  let parent = target;
  let outmost = e.currentTarget;
  let text = "";

  while (parent) {
    if(parent.nodeName === 'A'){
      linkTarget = parent;
      text = linkTarget.text
      break;
    }
    else if (parent.parentNode === outmost) {
      return null;
    }
    parent = parent.parentNode;
  }

  // Ignore clicks from non-a elements.
  if (!linkTarget) {
    return;
  }
  const href = linkTarget.getAttribute('href');
  if (!href) {
    return;
  }
  else {
    gtag_fxn(rank, product, text, label, link_type, analytics_event);
  }
}


const LangRadioButton = ({buttonTitle, lang, buttonId, handleLangChange}) => {

  return (
      <div
          className={classNames({ active: lang === buttonId, radioChoice: 1 })}
          data-anl-event="lang_toggle_select:click"
          data-anl-text={buttonId}
          data-anl-to={buttonId}
      >
        <label htmlFor={buttonId}>
          <InterfaceText>{buttonTitle}</InterfaceText>
        </label>
        <input
          type="radio"
          id={buttonId}
          name="options"
          value={buttonId}
          checked={lang === buttonId}
          onChange={handleLangChange}
        />
      </div>
  );
};
const LangSelectInterface = ({callback, defaultVal, closeInterface}) => {
  const [lang, setLang] = useState(defaultVal);
  const buttonData = [
  { buttonTitle: "Source", buttonId: "source" },
  { buttonTitle: "Translation", buttonId: "translation" },
  { buttonTitle: "Source with Translation", buttonId: "sourcewtrans" }
];

  const handleLangChange = (event) => {
    setLang(event.target.value);
    callback(event.target.value);
    closeInterface();
  };

  useEffect(()=>{
    document.querySelector('.langSelectPopover').focus()
  },[])

  return (
    <div className="langSelectPopover"
      tabIndex="0"
      data-anl-batch={JSON.stringify({
        feature_name: "source lang toggled",
        text: lang,
        from: lang,
      })}
      onClick={(e) => {
          e.stopPropagation();
          e.nativeEvent.stopImmediatePropagation();
        }
      }

      // HACK to prevent the option menu to close once an option is selected (which is technically blurring this element)
      onBlur={(e) => {
            setTimeout(() => {
              if (!document.querySelector('.langSelectPopover').contains(document.activeElement)) {
                closeInterface();
              }
            }, 50);
        }
      }
    >
       {buttonData.map((button, index) => (
        <LangRadioButton
          key={button.buttonId}
          buttonTitle={button.buttonTitle}
          lang={lang}
          buttonId={button.buttonId}
          handleLangChange={handleLangChange}
        />
      ))}
    </div>
  );
}


export {
  AppStoreButton,
  CategoryHeader,
  SimpleInterfaceBlock,
  DangerousInterfaceBlock,
  SimpleContentBlock,
  SimpleLinkedBlock,
  BlockLink,
  CategoryColorLine,
  CategoryAttribution,
  CollectionStatement,
  CookiesNotification,
  CollectionListing,
  ColorBarBox,
  Dropdown,
  DropdownButton,
  DropdownModal,
  DropdownOptionList,
  FeedbackBox,
  FilterableList,
  FollowButton,
  GlobalWarningMessage,
  InterruptingMessage,
  Banner,
  InterfaceText,
  EnglishText,
  HebrewText,
  CommunityPagePreviewControls,
  LanguageToggleButton,
  Link,
  LoadingMessage,
  LoadingRing,
  LoginPrompt,
  NBox,
  Note,
  ProfileListing,
  ReaderMessage,
  CloseButton,
  DisplaySettingsButton,
  MenuButton,
  SearchButton,
  SaveButton,
  SaveButtonWithText,
  SignUpModal,
  SheetListing,
  SheetAccessIcon,
  SheetTopicLink,
  TabView,
  TextBlockLink,
  ToggleSet,
  ToolTipped,
  AiInfoTooltip,
  TwoOrThreeBox,
  ResponsiveNBox,
  SheetMetaDataBox,
  SheetAuthorStatement,
  SheetTitle,
  SheetMetaDataBoxSegment,
  InterfaceLanguageMenu,
  Autocompleter,
  DonateLink,
  DivineNameReplacer,
  AdminToolHeader,
  CategoryChooser,
  TitleVariants,
  OnInView,
  ImageWithCaption,
  ImageWithAltText,
  handleAnalyticsOnMarkdown,
  LangSelectInterface,
  PencilSourceEditor,
  SmallBlueButton,
  getCurrentPage,
  GuideButton,
  ArrowButton as Arrow,
  transformValues,
  useOnceFullyVisible
};<|MERGE_RESOLUTION|>--- conflicted
+++ resolved
@@ -24,18 +24,12 @@
 import {EditTextInfo} from "./BookPage";
 import ReactMarkdown from 'react-markdown';
 import TrackG4 from "./sefaria/trackG4";
-<<<<<<< HEAD
-import { ReaderApp } from './ReaderApp';
-import ReaderDisplayOptionsMenu from "./ReaderDisplayOptionsMenu";
-import {DropdownMenu, DropdownMenuItem, DropdownMenuItemWithIcon, DropdownMenuSeparator} from "./common/DropdownMenu";
-=======
 import ReaderDisplayOptionsMenu from "./ReaderDisplayOptionsMenu";
 import {
   DropdownLanguageToggle,
   DropdownMenu,
   DropdownMenuItemWithIcon,
 } from "./common/DropdownMenu";
->>>>>>> a97f8934
 import Button from "./common/Button";
 
 function useOnceFullyVisible(onVisible, key) {
@@ -666,11 +660,7 @@
 
     if (sideColor) {
       return (
-<<<<<<< HEAD
-        <a href={url} data-target-module={isSheet ? Sefaria.SHEETS_MODULE : Sefaria.LIBRARY_MODULE} className={classes} data-ref={sref} data-ven={currVersions.en} data-vhe={currVersions.he} data-position={position}>
-=======
         <a href={url} data-target-module={isSheet ? Sefaria.VOICES_MODULE : Sefaria.LIBRARY_MODULE} className={classes} data-ref={sref} data-ven={currVersions.en} data-vhe={currVersions.he} data-position={position}>
->>>>>>> a97f8934
           <div className="sideColorLeft" data-ref-child={true}>
             <div className="sideColor" data-ref-child={true} style={{backgroundColor: Sefaria.palette.categoryColor(category)}} />
             <div className="sideColorInner" data-ref-child={true}>
@@ -722,10 +712,6 @@
   currVersions: {en:null, he:null},
 };
 
-
-const getCurrentPage = () => {
-  return encodeURIComponent(Sefaria.util.currentPath());
-}
 
 class LanguageToggleButton extends Component {
   constructor(props) {
@@ -1294,19 +1280,8 @@
 };
 
 
-<<<<<<< HEAD
-function InterfaceLanguageMenu({currentLang, translationLanguagePreference, setTranslationLanguagePreference}){
-
-  const [isOpen, setIsOpen] = useState(false);
-
-  const getCurrentPage = () => {
-    return isOpen ? (encodeURIComponent(Sefaria.util.currentPath())) : "/";
-  }
-
-=======
 function InterfaceLanguageMenu({translationLanguagePreference, setTranslationLanguagePreference}){
 
->>>>>>> a97f8934
   const handleTransPrefResetClick = (e) => {
     e.stopPropagation();
     setTranslationLanguagePreference(null);
@@ -1314,24 +1289,8 @@
 
   return (
     <DropdownMenu positioningClass="headerDropdownMenu" buttonComponent={<img src="/static/icons/globe-wire.svg" alt={Sefaria._('Toggle Interface Language Menu')}/>}>
-<<<<<<< HEAD
-      <div className="dropdownLinks-options">
-        <div className="interfaceLinks interfaceLinks-menu interfaceLinks-header languageHeader">
-          <InterfaceText>Site Language</InterfaceText>
-        </div>
-        <DropdownMenuSeparator />
-        <div className='languageFlex'>
-          <DropdownMenuItem url={`/interface/hebrew?next=${getCurrentPage()}`} customCSS={`interfaceLinks-option int-bi ${(currentLang === 'hebrew') ? 'active':'inactive'}`}>
-            עברית
-          </DropdownMenuItem>
-          <DropdownMenuItem url={`/interface/english?next=${getCurrentPage()}`} customCSS={`interfaceLinks-option int-bi ${(currentLang === 'english') ? 'active' : 'inactive'}`}>
-            English
-          </DropdownMenuItem>
-        </div>
-=======
       <div className="dropdownLinks-options globeLanguageToggle">
         <DropdownLanguageToggle/>
->>>>>>> a97f8934
       </div>
       { !!translationLanguagePreference ? (
             <>
@@ -1384,11 +1343,7 @@
   const style = placeholder ? {visibility: 'hidden'} : {};
   const classes = classNames({saveButton: 1, "tooltip-toggle": tooltip});
   const message = getSaveButtonMessage(selected);
-<<<<<<< HEAD
-  const altText = placeholder ? '' : `${message} "${historyObject.sheet_title ?
-=======
   const altText = placeholder ? 'Save button' : `${message} "${historyObject.sheet_title ?
->>>>>>> a97f8934
           historyObject.sheet_title.stripHtml() : Sefaria._r(historyObject.ref)}"`;
 
   function onClick(event) {
@@ -1657,11 +1612,7 @@
     return (
       <div className={"authorByLine sans-serif" + (smallfonts ? " small" : "")}>
         <div className="authorByLineImage">
-<<<<<<< HEAD
-          <a href={url} data-target-module={Sefaria.SHEETS_MODULE}>
-=======
           <a href={url} data-target-module={Sefaria.VOICES_MODULE}>
->>>>>>> a97f8934
             <ProfilePic
               len={smallfonts ? 30 : 40}
               url={image}
@@ -1767,11 +1718,7 @@
   const sheetInfo = hideAuthor ? null :
       <div className="sheetInfo">
         <div className="sheetUser">
-<<<<<<< HEAD
-          <a href={sheet.ownerProfileUrl} target={openInNewTab ? "_blank" : "_self"} data-target-module={Sefaria.SHEETS_MODULE}>
-=======
           <a href={sheet.ownerProfileUrl} target={openInNewTab ? "_blank" : "_self"} data-target-module={Sefaria.VOICES_MODULE}>
->>>>>>> a97f8934
             <ProfilePic
               outerStyle={{display: "inline-block"}}
               name={sheet.ownerName}
@@ -1779,11 +1726,7 @@
               len={26}
             />
           </a>
-<<<<<<< HEAD
-          <a href={sheet.ownerProfileUrl} data-target-module={Sefaria.SHEETS_MODULE} target={openInNewTab ? "_blank" : "_self"} className="sheetAuthor" onClick={handleSheetOwnerClick}>{sheet.ownerName}</a>
-=======
           <a href={sheet.ownerProfileUrl} data-target-module={Sefaria.VOICES_MODULE} target={openInNewTab ? "_blank" : "_self"} className="sheetAuthor" onClick={handleSheetOwnerClick}>{sheet.ownerName}</a>
->>>>>>> a97f8934
         </div>
         {viewsIcon}
       </div>
@@ -1795,14 +1738,10 @@
   const collections = collectionsList.map((collection, i) => {
     const separator = i == collectionsList.length -1 ? null : <span className="separator">,</span>;
     return (
-      <a href={`/sheets/collections/${collection.slug}`}
+      <a href={`/collections/${collection.slug}`}
         target={openInNewTab ? "_blank" : "_self"}
         className="sheetTag"
-<<<<<<< HEAD
-        data-target-module={Sefaria.SHEETS_MODULE}
-=======
         data-target-module={Sefaria.VOICES_MODULE}
->>>>>>> a97f8934
         key={i}
       >
         {collection.name}
@@ -1813,16 +1752,12 @@
   const topics = sheet.topics.map((topic, i) => {
     const separator = i !== sheet.topics.length -1 && <span className="separator">,</span>;
     return (
-      <a href={`/sheets/topics/${topic.slug}`}
+      <a href={`/topics/${topic.slug}`}
         target={openInNewTab ? "_blank" : "_self"}
         className="sheetTag"
         key={i}
         onClick={handleTopicClick.bind(null, topic.slug)}
-<<<<<<< HEAD
-        data-target-module={Sefaria.SHEETS_MODULE}
-=======
         data-target-module={Sefaria.VOICES_MODULE}
->>>>>>> a97f8934
       >
         <InterfaceText text={topic} />
         {separator}
@@ -1831,13 +1766,8 @@
   });
   const created = Sefaria.util.localeDate(sheet.created);
   const underInfo = infoUnderneath ? [
-<<<<<<< HEAD
-      sheet.status !== 'public' ? (<span className="unlisted"><img src="/static/img/eye-slash.svg"/><span>{Sefaria._("Not Published")}</span></span>) : undefined,
-      showAuthorUnderneath ? (<a href={sheet.ownerProfileUrl} data-target-module={Sefaria.SHEETS_MODULE} target={openInNewTab ? "_blank" : "_self"}>{sheet.ownerName}</a>) : undefined,
-=======
       sheet.status !== 'public' ? (<span className="unlisted"><img src="/static/img/eye-slash.svg" alt={Sefaria._("Not published")}/><span>{Sefaria._("Not Published")}</span></span>) : undefined,
       showAuthorUnderneath ? (<a href={sheet.ownerProfileUrl} data-target-module={Sefaria.VOICES_MODULE} target={openInNewTab ? "_blank" : "_self"}>{sheet.ownerName}</a>) : undefined,
->>>>>>> a97f8934
       views,
       created,
       collections.length ? collections : undefined,
@@ -1853,11 +1783,7 @@
     <div className="sheet" key={sheet.sheetUrl}>
       <div className="sheetLeft">
         {sheetInfo}
-<<<<<<< HEAD
-        <a href={sheet.sheetUrl} data-target-module={Sefaria.SHEETS_MODULE} target={openInNewTab ? "_blank" : "_self"} className="sheetTitle" onClick={handleSheetClickLocal}>
-=======
         <a href={sheet.sheetUrl} data-target-module={Sefaria.VOICES_MODULE} target={openInNewTab ? "_blank" : "_self"} className="sheetTitle" onClick={handleSheetClickLocal}>
->>>>>>> a97f8934
           <span className="sheetTitleText">{title}</span>
         </a>
         {sheetSummary}
@@ -1907,17 +1833,13 @@
 
 const CollectionListing = ({data}) => {
   const imageUrl = "/static/icons/collection.svg";
-  const collectionUrl = "/sheets/collections/" + data.slug;
+  const collectionUrl = "/collections/" + data.slug;
   return (
     <div className="collectionListing">
       <div className="left-content">
         <div className="collectionListingText">
 
-<<<<<<< HEAD
-          <a href={collectionUrl} className="collectionListingName" data-target-module={Sefaria.SHEETS_MODULE}>
-=======
           <a href={collectionUrl} className="collectionListingName" data-target-module={Sefaria.VOICES_MODULE}>
->>>>>>> a97f8934
             {data.name}
           </a>
 
@@ -1956,19 +1878,11 @@
   // Public or private note in the Sidebar.
   render() {
     var authorInfo = this.props.ownerName && !this.props.isMyNote ?
-<<<<<<< HEAD
-        (        <div className="noteAuthorInfo">
-          <a href={this.props.ownerProfileUrl} data-target-module={Sefaria.SHEETS_MODULE}>
-            <img className="noteAuthorImg" src={this.props.ownerImageUrl} />
-          </a>
-          <a href={this.props.ownerProfileUrl} className="noteAuthor" data-target-module={Sefaria.SHEETS_MODULE}>{this.props.ownerName}</a>
-=======
         (<div className="noteAuthorInfo">
           <a href={this.props.ownerProfileUrl} data-target-module={Sefaria.VOICES_MODULE}>
             <img className="noteAuthorImg" src={this.props.ownerImageUrl} alt={Sefaria._("Note author profile picture")} />
           </a>
           <a href={this.props.ownerProfileUrl} className="noteAuthor" data-target-module={Sefaria.VOICES_MODULE}>{this.props.ownerName}</a>
->>>>>>> a97f8934
         </div>) : null;
 
       var buttons = this.props.isMyNote ?
@@ -2729,11 +2643,7 @@
   render() {
     const { slug, en, he } = this.props.topic;
     return (
-<<<<<<< HEAD
-      <a href={`/sheets/topics/${slug}`} onClick={this.handleTagClick} data-target-module={Sefaria.SHEETS_MODULE}>
-=======
       <a href={`/topics/${slug}`} onClick={this.handleTagClick} data-target-module={Sefaria.VOICES_MODULE}>
->>>>>>> a97f8934
         <InterfaceText text={{en:en, he:he}} />
       </a>
     );
@@ -2948,13 +2858,8 @@
       <div className="cookiesNotification">
 
           <span className="int-en">
-<<<<<<< HEAD
-            <span>We use cookies to give you the best experience possible on our site. Click OK to continue using Sefaria. <a href={privacyPolicyLink} data-target-module={Sefaria.LIBRARY_MODULE}>Learn More</a>.</span>
-            <span className='int-en button small white' onClick={this.setCookie}>OK</span>
-=======
             <span>We use cookies to give you the best experience possible on our site. Click OK to continue using Sefaria. <a href="/privacy-policy">Learn More</a>.</span>
             <div className="button small white int-en" onClick={this.setCookie} onKeyDown={(e) => Util.handleKeyboardClick(e, this.setCookie)} role="button" tabIndex="0">OK</div>
->>>>>>> a97f8934
           </span>
           <span className="int-he">
             <span>אנחנו משתמשים ב"עוגיות" כדי לתת למשתמשים את חוויית השימוש הטובה ביותר.
@@ -3063,19 +2968,11 @@
   slug ?
     <div className="collectionStatement sans-serif" contentEditable={false} style={{ userSelect: 'none' }}>
       <div className="collectionListingImageBox imageBox">
-<<<<<<< HEAD
-        <a href={"/sheets/collections/" + slug} data-target-module={Sefaria.SHEETS_MODULE}>
-          <img className={classNames({collectionListingImage:1, "img-circle": 1, default: !image})} src={image || "/static/icons/collection.svg"} alt="Collection Logo"/>
-        </a>
-      </div>
-      <a href={"/sheets/collections/" + slug} data-target-module={Sefaria.SHEETS_MODULE}>{children ? children : name}</a>
-=======
         <a href={"/collections/" + slug} data-target-module={Sefaria.VOICES_MODULE}>
           <img className={classNames({collectionListingImage:1, "img-circle": 1, default: !image})} src={image || "/static/icons/collection.svg"} alt={Sefaria._("Collection Logo")}/>
         </a>
       </div>
       <a href={"/collections/" + slug} data-target-module={Sefaria.VOICES_MODULE}>{children ? children : name}</a>
->>>>>>> a97f8934
     </div>
     :
     <div className="collectionStatement sans-serif" contentEditable={false} style={{ userSelect: 'none', display: 'none' }}>
@@ -3202,20 +3099,13 @@
                   />
          </div>
 }
-<<<<<<< HEAD
-const SheetMetaDataBox = ({title, summary, sheetOptions, editable, titleCallback, summaryCallback}) => {
-=======
 const SheetMetaDataBox = ({title, summary, sheetOptions, editable, titleCallback, summaryCallback, showGuide}) => {
->>>>>>> a97f8934
   const languageToggle = <DropdownMenu positioningClass="readerDropdownMenu marginInlineIndent" buttonComponent={<DisplaySettingsButton/>}><ReaderDisplayOptionsMenu/></DropdownMenu>;
   return <div className="sheetMetaDataBox">
     <div className={`sidebarLayout`}>
       <SheetMetaDataBoxSegment text={title} className="title" editable={editable} blurCallback={titleCallback}/>
       <div className="items">
-<<<<<<< HEAD
-=======
         {showGuide && <GuideButton onShowGuide={showGuide} />}
->>>>>>> a97f8934
         {languageToggle}
         {sheetOptions}
       </div>
@@ -3779,7 +3669,6 @@
   LangSelectInterface,
   PencilSourceEditor,
   SmallBlueButton,
-  getCurrentPage,
   GuideButton,
   ArrowButton as Arrow,
   transformValues,
