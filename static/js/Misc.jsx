--- conflicted
+++ resolved
@@ -3161,7 +3161,6 @@
     )
 }
 
-<<<<<<< HEAD
 const ImageWithCaption = ({photoLink, caption }) => {
   
   return (
@@ -3172,7 +3171,6 @@
         </div>
       </div>);
 }
-=======
 
 const AppStoreButton = ({ platform, href, altText }) => {
   const isIOS = platform === 'ios';
@@ -3187,7 +3185,6 @@
   );
 };
 
->>>>>>> 39a1c49f
 
 export {
   AppStoreButton,
