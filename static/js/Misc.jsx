//const React      = require('react');
import React, { useState, useEffect, useRef } from 'react';
import ReactDOM  from 'react-dom';
import $  from './sefaria/sefariaJquery';
import { CollectionsModal } from "./CollectionsWidget";
import Sefaria  from './sefaria/sefaria';
import classNames  from 'classnames';
import PropTypes  from 'prop-types';
import Component from 'react-class';
import { usePaginatedDisplay } from './Hooks'
import ReactCrop from 'react-image-crop';
import 'react-image-crop/dist/ReactCrop.css';

// interface text that can fallback to alternate langauge if current language doesn't have content
const InterfaceTextWithFallback = ({ en, he, isItalics, endContent }) => (
  <span>
    <span className={classNames({"int-en": 1, "but-text-is-he": !en, italics: isItalics && isItalics.en })}>{en || he}{endContent}</span>
    <span className={classNames({"int-he": 1, "but-text-is-en": !he, italics: isItalics && isItalics.he })}>{he || en}{endContent}</span>
  </span>
);

<<<<<<< HEAD
=======

>>>>>>> cda419b7
const IntText = ({className, children, en, he}) => {
  // Renders a single span for interface string with either class `int-en`` or `int-he`
  // depending on Sefaria.interfaceLang.
  // `children` is the English string, which will be translated with Sefaria._ if needed.
  // If `en` and `he` are explicitly passed, use them intead of tryingt o translate `children`.
  const isHebrew = Sefaria.interfaceLang === "hebrew";
  const cls = classNames({"int-en": !isHebrew, "int-he": isHebrew}) + (className ? " " + className : "");
  let text;
  if (en && he) {
    text = isHebrew ? he : en;
  } else {
    text = Sefaria._(children);
  }
  return <span className={cls}>{text}</span>
};


const LoadingRing = () => (
  <div className="lds-ring"><div></div><div></div><div></div><div></div></div>
);


/* flexible profile picture that overrides the default image of gravatar with text with the user's initials */
class ProfilePic extends Component {
  constructor(props) {
    super(props);
    this.state = {
      showDefault: !this.props.url || this.props.url.startsWith("https://www.gravatar"), // We can't know in advance if a gravatar image exists of not, so start with the default beforing trying to load image
      src: null,
      isFirstCropChange: true,
      crop: {unit: "px", width: 250, aspect: 1},
      croppedImageBlob: null,
      error: null,
    };
    this.imgFile = React.createRef();
  }
  setShowDefault() { /* console.log("error"); */ this.setState({showDefault: true});  }
  setShowImage() { /* console.log("load"); */ this.setState({showDefault: false});  }
  componentDidMount() {
    if (this.didImageLoad()) {
      this.setShowImage();
    } else {
      this.setShowDefault();
    }
  }
  didImageLoad(){
    // When using React Hydrate, the onLoad event of the profile image will return before
    // react code runs, so we check after mount as well to look replace bad images, or to
    // swap in a gravatar image that we now know is valid.
    const img = this.imgFile.current;
    return (img && img.complete && img.naturalWidth !== 0);
  }
  onSelectFile(e) {
    if (e.target.files && e.target.files.length > 0) {
      if (!e.target.files[0].type.startsWith('image/')) {
        this.setState({ error: "Error: Please upload an image with the correct file extension (e.g. jpg, png)"});
        return;
      }
      const reader = new FileReader();
      reader.addEventListener("load", () =>
        this.setState({ src: reader.result })
      );
      console.log("FILE", e.target.files[0]);
      reader.readAsDataURL(e.target.files[0]);
    }
  }
  onImageLoaded(image) {
    this.imageRef = image;
  }
  onCropComplete(crop) {
    this.makeClientCrop(crop);
  }
  onCropChange(crop, percentCrop) {
    // You could also use percentCrop:
    // this.setState({ crop: percentCrop });
    if (this.state.isFirstCropChange) {
      const { clientWidth:width, clientHeight:height } = this.imageRef;
      crop.width = Math.min(width, height);
      crop.height = crop.width;
      crop.x = (this.imageRef.width/2) - (crop.width/2);
      crop.y = (this.imageRef.height/2) - (crop.width/2);
      this.setState({ crop, isFirstCropChange: false });
    } else {
      this.setState({ crop });
    }
  }
  async makeClientCrop(crop) {
    if (this.imageRef && crop.width && crop.height) {
      const croppedImageBlob = await this.getCroppedImg(
        this.imageRef,
        crop,
        "newFile.jpeg"
      );
      //console.log(croppedImageUrl);
      this.setState({ croppedImageBlob });
    }
  }
  getCroppedImg(image, crop, fileName) {
    const canvas = document.createElement("canvas");
    const scaleX = image.naturalWidth / image.width;
    const scaleY = image.naturalHeight / image.height;
    canvas.width = crop.width * scaleX;
    canvas.height = crop.height * scaleY;
    const ctx = canvas.getContext("2d");
    ctx.drawImage(
      image,
      crop.x * scaleX,
      crop.y * scaleY,
      crop.width * scaleX,
      crop.height * scaleY,
      0,
      0,
      crop.width * scaleX,
      crop.height * scaleY
    );

    return new Promise((resolve, reject) => {
      canvas.toBlob(blob => {
        if (!blob) {
          console.error("Canvas is empty");
          return;
        }
        blob.name = fileName;
        resolve(blob);
      }, "image/jpeg");
    });
  }
  closePopup({ cb }) {
    this.setState({
      src: null,
      crop: {unit: "px", width: 250, aspect: 1},
      isFirstCropChange: true,
      croppedImageBlob: null,
      error: null,
    }, cb);
  }
  async upload() {
    const formData = new FormData();
    formData.append('file', this.state.croppedImageBlob);
    this.setState({ uploading: true });
    let errored = false;
    try {
      const response = await Sefaria.uploadProfilePhoto(formData);
      if (response.error) {
        throw new Error(response.error);
      } else {
        this.closePopup({ cb: () => {
          window.location = "/profile/" + Sefaria.slug; // reload to get update
          return;
        }});
      }
    } catch (e) {
      errored = true;
      console.log(e);
    }
    this.setState({ uploading: false, errored });
  }
  render() {
    const { name, url, len, hideOnDefault, showButtons, outerStyle } = this.props;
    const { showDefault, src, crop, error, uploading, isFirstCropChange } = this.state;
    const nameArray = !!name.trim() ? name.trim().split(/\s/) : [];
    const initials = nameArray.length > 0 ? (nameArray.length === 1 ? nameArray[0][0] : nameArray[0][0] + nameArray[nameArray.length-1][0]) : "";
    const defaultViz = showDefault ? 'flex' : 'none';
    const profileViz = showDefault ? 'none' : 'block';
    const imageSrc = url.replace("profile-default.png", 'profile-default-404.png');  // replace default with non-existant image to force onLoad to fail

    return (
      <div style={outerStyle} className="profile-pic">
        <div className={classNames({'default-profile-img': 1, noselect: 1, invisible: hideOnDefault})}
          style={{display: defaultViz,  width: len, height: len, fontSize: len/2}}>
          { showButtons ? null : `${initials}` }
        </div>
        <img
          className="img-circle profile-img"
          style={{display: profileViz, width: len, height: len, fontSize: len/2}}
          src={imageSrc}
          alt="User Profile Picture"
          ref={this.imgFile}
          onLoad={this.setShowImage}
          onError={this.setShowDefault}
        />
        {this.props.children ? this.props.children : null /*required for slate.js*/}
        { showButtons ? /* cant style file input directly. see: https://stackoverflow.com/questions/572768/styling-an-input-type-file-button */
            (<div className={classNames({"profile-pic-button-visible": showDefault !== null, "profile-pic-hover-button": !showDefault, "profile-pic-button": 1})}>
              <input type="file" className="profile-pic-input-file" id="profile-pic-input-file" onChange={this.onSelectFile} onClick={(event)=> { event.target.value = null}}/>
              <label htmlFor="profile-pic-input-file" className={classNames({resourcesLink: 1, blue: showDefault})}>
                <span className="int-en">{ showDefault ? "Add Picture" : "Upload New" }</span>
                <span className="int-he">{ showDefault ? "הוספת תמונה" : "עדכון תמונה" }</span>
              </label>
            </div>) : null
          }
          { (src || !!error) && (
            <div id="interruptingMessageBox" className="sefariaModalBox">
              <div id="interruptingMessageOverlay" onClick={this.closePopup}></div>
              <div id="interruptingMessage" className="profile-pic-cropper-modal">
                <div className="sefariaModalContent profile-pic-cropper-modal-inner">
                  { src ?
                    (<ReactCrop
                      src={src}
                      crop={crop}
                      className="profile-pic-cropper"
                      keepSelection
                      onImageLoaded={this.onImageLoaded}
                      onComplete={this.onCropComplete}
                      onChange={this.onCropChange}
                    />) : (<div className="profile-pic-cropper-error">{ error }</div>)
                  }
              </div>
              { (uploading || isFirstCropChange) ? (<div className="profile-pic-loading"><LoadingRing /></div>) : (
                <div>
                  <div className="smallText profile-pic-cropper-desc">
                    <span className="int-en">Drag corners to crop image</span>
                    <span className="int-he">לחיתוך התמונה, גרור את הפינות</span>
                  </div>
                  <div className="profile-pic-cropper-button-row">
                    <a href="#" className="resourcesLink profile-pic-cropper-button" onClick={this.closePopup}>
                      <span className="int-en">Cancel</span>
                      <span className="int-he">בטל</span>
                    </a>
                    <a href="#" className="resourcesLink blue profile-pic-cropper-button" onClick={this.upload}>
                      <span className="int-en">Save</span>
                      <span className="int-he">שמור</span>
                    </a>
                  </div>
                </div>
                )
              }
            </div>
          </div>
          )
        }
      </div>
    );
  }
}
ProfilePic.propTypes = {
  url:     PropTypes.string,
  name:    PropTypes.string,
  len:     PropTypes.number,
  hideOnDefault: PropTypes.bool,  // hide profile pic if you have are displaying default pic
  showButtons: PropTypes.bool,  // show profile pic action buttons
};


const FilterableList = ({
  filterFunc, sortFunc, renderItem, sortOptions, getData, data, renderEmptyList,
  renderHeader, renderFooter, showFilterHeader, extraData, refreshData,
  scrollableElement, pageSize, onDisplayedDataChange, initialRenderSize,
  bottomMargin, containerClass
}) => {
  const [filter, setFilter] = useState('');
  const [sortOption, setSortOption] = useState(sortOptions[0]);
  const [displaySort, setDisplaySort] = useState(false);

  // Apply filter and sort to the raw data
  const processData = rawData => rawData ? rawData
      .filter(item => !filter ? true : filterFunc(filter, item))
      .sort((a, b) => sortFunc(sortOption, a, b, extraData))
      : [];

  const cachedData = data || null;
  const [loading, setLoading] = useState(!cachedData);
  const [rawData, setRawData] = useState(cachedData);
  const [displayData, setDisplayData] = useState(processData(rawData));

  // If `getData` function is passed, load data through this effect
  useEffect(() => {
    let isMounted = true;
    if (!rawData) { // Don't try calling getData when `data` is intially passed
      setLoading(true);
      getData().then(data => {
        if (isMounted) {
          setRawData(data);
          setDisplayData(processData(data));
          setLoading(false);
        }
      });
    }
    return () => {
      isMounted = false;
    };
  }, [getData, rawData]);

  // Alternatively, if there is no `getData` function passed, we expect data
  // to be fed in directly through the `data` prop. Check `data` again whenever
  // refreshData signal changes. 
  useEffect(() => {
    setRawData(data);
    setDisplayData(processData(data));
  }, [data, refreshData]);

  // Updates to filter or sort
  useEffect(() => {
    setDisplayData(processData(rawData));
  }, [filter, sortOption, extraData]);

  const dataUpToPage = usePaginatedDisplay(scrollableElement, displayData, pageSize, bottomMargin, initialRenderSize || pageSize);

  if (onDisplayedDataChange) {
    useEffect(() => {
      onDisplayedDataChange(dataUpToPage);
    }, [dataUpToPage]);
  }

  const onSortChange = newSortOption => {
    if (newSortOption === sortOption) { return; }
    setSortOption(newSortOption);
    setDisplaySort(false);
  };

  const oldDesign = typeof showFilterHeader == 'undefined';
  return (
    <div className="filterable-list">
      {oldDesign ? <div className="filter-bar">
        <div className="filter-bar-inner">
          <ReaderNavigationMenuSearchButton />
          <input
            type="text"
            placeholder={Sefaria._("Search")}
            name="filterableListInput"
            value={filter}
            onChange={e => setFilter(e.target.value)}
          />
        </div>
        <div>
          { sortOptions.length > 1 ?
            <DropdownModal close={()=>setDisplaySort(false)} isOpen={displaySort}>
              <DropdownButton
                isOpen={displaySort}
                toggle={()=>setDisplaySort(prev => !prev)}
                enText={"Sort"}
                heText={"מיון"}
              />
              <DropdownOptionList
                isOpen={displaySort}
                options={sortOptions.map(option => ({type: option, name: option, heName: Sefaria._(option)}))}
                currOptionSelected={sortOption}
                handleClick={onSortChange}
              />
            </DropdownModal>
            : null
          }
        </div>
      </div> : null }
      { !oldDesign && showFilterHeader ? (
        <div className="filter-bar-new">
          <div className="filter-input">
            <ReaderNavigationMenuSearchButton />
            <input
              type="text"
              placeholder={Sefaria._("Search")}
              name="filterableListInput"
              value={filter}
              onChange={e => setFilter(e.target.value)}
            />
          </div>
          <div className="filter-sort-wrapper">
            <span className="systemText">
              <span className="int-en">Sort by</span>
              <span className="int-he">מיון לפי</span>
            </span>
            { sortOptions.map(option =>(
              <span
                key={option}
                className={classNames({'sort-option': 1, noselect: 1, active: sortOption === option})}
                onClick={() => onSortChange(option)}
              >
                <span className="int-en">{ option }</span>
                <span className="int-he">{ Sefaria._(option) }</span>
              </span>
            ))}
          </div>
        </div>
      ) : null}
      {
        loading ? <LoadingMessage /> :
        ( dataUpToPage.length ?
          (
            <div className={"filter-content" + (containerClass ? " " + containerClass : "")}>
              { !!renderHeader ? renderHeader() : null }
              { dataUpToPage.map(renderItem) }
              { !!renderFooter ? renderFooter() : null }
            </div>
          ) : ( !!renderEmptyList ? renderEmptyList() : null )
        )
      }
    </div>
  );
};
FilterableList.propTypes = {
  filterFunc:       PropTypes.func.isRequired,
  sortFunc:         PropTypes.func.isRequired,
  renderItem:       PropTypes.func.isRequired,
  sortOptions:      PropTypes.array.isRequired,
  getData:          PropTypes.func,   // At least one of `getData` or `data` is required
  data:             PropTypes.array,
  renderEmptyList:  PropTypes.func,
  renderHeader:     PropTypes.func,
  renderFooter:     PropTypes.func,
  showFilterHeader: PropTypes.bool,
  extraData:        PropTypes.object,  // extraData to pass to sort function
};


class TabView extends Component {
  constructor(props) {
    super(props);
    const { currTabIndex } = props;
    this.state = {
      currTabIndex: (typeof currTabIndex == 'undefined') ? 0 : currTabIndex,
    };
  }
  openTab(index) {
    this.setState({currTabIndex: index});
  }
  onClickTab(e) {
    let target = $(event.target);
    while (!target.attr("data-tab-index")) { target = target.parent(); }
    const tabIndex = parseInt(target.attr("data-tab-index"));
    const { onClickArray, setTab, tabs } = this.props;
    if (onClickArray && onClickArray[tabIndex]) {
      onClickArray[tabIndex]();
    } else {
      this.openTab(tabIndex);
      setTab && setTab(tabIndex, tabs);
    }
  }
  renderTab(tab, index) {
    const { currTabIndex } = typeof this.props.currTabIndex == 'undefined' ? this.state : this.props;
    return (
      <div className={classNames({active: currTabIndex === index, justifyright: tab.justifyright})} key={tab.text} data-tab-index={index} onClick={this.onClickTab}>
        {this.props.renderTab(tab, index)}
      </div>
    );
  }
  render() {
    const { currTabIndex } = typeof this.props.currTabIndex == 'undefined' ? this.state : this.props;
    return (
      <div className="tab-view">
        <div className="tab-list">
          {this.props.tabs.map(this.renderTab)}
        </div>
        { React.Children.toArray(this.props.children)[currTabIndex] }
      </div>
    );
  }
}
TabView.propTypes = {
  tabs: PropTypes.array.isRequired,
  renderTab: PropTypes.func.isRequired,
  currTabIndex: PropTypes.number,  // optional. If passed, TabView will be controlled from outside
  setTab: PropTypes.func,          // optional. If passed, TabView will be controlled from outside
  onClickArray: PropTypes.object,    // optional. If passed, TabView will be controlled from outside
};


class DropdownOptionList extends Component {
  render() {
    return (
      <div className={(this.props.isOpen) ? "dropdown-option-list" :"dropdown-option-list hidden"}>
        <table>
          <tbody>
            {
              this.props.options.map( (option, iSortTypeObj) => {
                const tempClasses = classNames({'filter-title': 1, unselected: this.props.currOptionSelected !== option.type});
                return (
                  <tr key={option.type} className={tempClasses} onClick={()=>{ this.props.handleClick(option.type); }} tabIndex={`${iSortTypeObj}`} onKeyPress={e => {e.charCode == 13 ? this.props.handleClick(option.type) : null}} aria-label={`Sort by ${option.name}`}>
                    <td>
                      <img className="dropdown-option-check" src="/static/img/check-mark.svg" alt={`${option.name} sort selected`}/>
                    </td>
                    <td className="dropdown-option-list-label">
                      <span className="int-en">{option.name}</span>
                      <span className="int-he" dir="rtl">{option.heName}</span>
                    </td>
                  </tr>
                );
              })
            }
          </tbody>
        </table>
      </div>
    );
  }
}
DropdownOptionList.propTypes = {
  initialTabIndex: PropTypes.number,
  setTab: PropTypes.func,
  isOpen: PropTypes.bool.isRequired,
  options: PropTypes.array.isRequired,
  currOptionSelected: PropTypes.string.isRequired,
  handleClick: PropTypes.func.isRequired,
};


class DropdownButton extends Component {
  render() {
    const { isOpen, toggle, enText, heText } = this.props;
    const filterTextClasses = classNames({ "dropdown-button": 1, active: isOpen });
    return (
      <div className={ filterTextClasses } tabIndex="0" onClick={toggle} onKeyPress={(e) => {e.charCode == 13 ? toggle(e):null}}>
        <span className="int-en">{enText}</span>
        <span className="int-he">{heText}</span>
        {isOpen ? <img src="/static/img/arrow-up.png" alt=""/> : <img src="/static/img/arrow-down.png" alt=""/>}
      </div>
    )
  }
}
DropdownButton.propTypes = {
  isOpen: PropTypes.bool.isRequired,
  toggle: PropTypes.func.isRequired,
  enText: PropTypes.string.isRequired,
  heText: PropTypes.string.isRequired,
}


class DropdownModal extends Component {
  componentDidMount() {
    document.addEventListener('mousedown', this.handleClickOutside, false);
  }
  componentWillUnmount() {
    document.removeEventListener('mousedown', this.handleClickOutside, false);
  }
  handleClickOutside(event) {
    const domNode = ReactDOM.findDOMNode(this);
    if ((!domNode || !domNode.contains(event.target)) && this.props.isOpen) {
      this.props.close();
    }
  }
  render() {
    return (
      <div className={classNames({"dropdown-modal": 1, "position-unset": this.props.positionUnset})}>
        { this.props.children }
      </div>
    );
  }
}
DropdownModal.propTypes = {
  close:   PropTypes.func.isRequired,
  isOpen:  PropTypes.bool.isRequired,
  positionUnset: PropTypes.bool,  // for search filters
};


class Link extends Component {
  handleClick(e) {
    e.preventDefault();
    this.props.onClick();
  }
  render() {
    return <a
              className={this.props.className}
              href={this.props.href}
              onClick={this.handleClick}
              title={this.props.title}>{this.props.children}</a>
  }
}
Link.propTypes = {
  href:    PropTypes.string.isRequired,
  onClick: PropTypes.func,
  title:   PropTypes.string.isRequired,
};


class GlobalWarningMessage extends Component {
  close() {
    Sefaria.globalWarningMessage = null;
    this.forceUpdate();
  }
  render() {
    return Sefaria.globalWarningMessage ?
      <div id="globalWarningMessage">
        <i className='close fa fa-times' onClick={this.close}></i>
        <div dangerouslySetInnerHTML={ {__html: Sefaria.globalWarningMessage} }></div>
      </div>
      : null;
  }
}


const ReaderNavigationMenuSection = ({title, heTitle, content, enableAnchor}) => (!content) ? null :
      <div className="readerNavSection" id={enableAnchor ? "navigation-" + title.toLowerCase() : ""}>
        {title ? (<h2>
          <span className="int-en">{title}</span>
          <span className="int-he">{heTitle}</span>
        </h2>) : null }
        {content}
      </div>;

ReaderNavigationMenuSection.propTypes = {
  title:   PropTypes.string,
  heTitle: PropTypes.string,
  content: PropTypes.object,
  enableAnchor: PropTypes.bool
};
ReaderNavigationMenuSection.defaultProps = {
  enableAnchor: false
};


class TextBlockLink extends Component {
  // Monopoly card style link with category color at top
  // This component is seriously overloaded :grimacing:

  render() {
    let { book, category, title, heTitle, showSections, sref, heRef, displayValue, heDisplayValue, position, url_string, recentItem, currVersions, sideColor, saved, sheetTitle, sheetOwner, timeStamp, intlang } = this.props;
    const index    = Sefaria.index(book);
    category = category || (index ? index.primary_category : "Other");
    const style    = {"borderColor": Sefaria.palette.categoryColor(category)};
    title    = title   || (showSections ? sref : book);
    heTitle  = heTitle || (showSections ? heRef : index.heTitle);
    const hlang = intlang ? "int-he": "he";
    const elang = intlang ? "int-en": "en";
    let byLine;
    if (!!sheetOwner && sideColor) {
      title = sheetTitle.stripHtml();
      heTitle = title;
      byLine = sheetOwner;
    }
    const subtitle = displayValue ? (
        <span className="blockLinkSubtitle">
            <span className={elang}>{displayValue}</span>
            <span className={hlang}>{heDisplayValue}</span>
        </span>
    ) : null;

    position = position || 0;
    const isSheet = book === 'Sheet';
    const classes  = classNames({refLink: !isSheet, sheetLink: isSheet, blockLink: 1, recentItem, calendarLink: (subtitle != null), saved });
    url_string = url_string ? url_string : sref;
    let url;
    if (isSheet) {
      url = `/sheets/${Sefaria.normRef(url_string).replace('Sheet.','')}`
    } else {
      url = "/" + Sefaria.normRef(url_string) + Object.keys(currVersions)
        .filter(vlang=>!!currVersions[vlang])
        .map(vlang=>`&v${vlang}=${currVersions[vlang]}`)
        .join("")
        .replace("&","?");
    }

    if (sideColor) {
      return (
        <a href={url} className={classes} data-ref={sref} data-ven={currVersions.en} data-vhe={currVersions.he} data-position={position}>
          <div className="sideColorLeft" data-ref-child={true}>
            <div className="sideColor" data-ref-child={true} style={{backgroundColor: Sefaria.palette.categoryColor(category)}} />
            <div className="sideColorInner" data-ref-child={true}>
              <span className={elang} data-ref-child={true}>{title}{!!sheetOwner ? (<i className="byLine" data-ref-child={true}>{byLine}</i>) : null}</span>
              <span className={hlang} data-ref-child={true}>{heTitle}{!!sheetOwner ? (<i className="byLine" data-ref-child={true}>{byLine}</i>) : null}</span>
            </div>
          </div>
          <div className="sideColorRight">
            { saved ? <SaveButton historyObject={{ ref: sref, versions: currVersions }} /> : null }
            { !saved && timeStamp ?
              <span>
                <span className="int-en">{ Sefaria.util.naturalTime(timeStamp) }</span>
                <span className="int-he">&rlm;{ Sefaria.util.naturalTime(timeStamp) }</span>
              </span>: null
            }
          </div>
        </a>
      );
    }
    return (<a href={url} className={classes} data-ref={sref} data-ven={currVersions.en} data-vhe={currVersions.he} data-position={position} style={style}>
              <span className={elang}>{title}</span>
              <span className={hlang}>{heTitle}</span>
                {subtitle}
             </a>);
  }
}
TextBlockLink.propTypes = {
  sref:            PropTypes.string.isRequired,
  currVersions:    PropTypes.object.isRequired,
  heRef:           PropTypes.string,
  book:            PropTypes.string,
  category:        PropTypes.string,
  title:           PropTypes.string,
  heTitle:         PropTypes.string,
  displayValue:    PropTypes.string,
  heDisplayValue:  PropTypes.string,
  url_string:      PropTypes.string,
  showSections:    PropTypes.bool,
  recentItem:      PropTypes.bool,
  position:        PropTypes.number,
  sideColor:       PropTypes.bool,
  saved:           PropTypes.bool,
  sheetTitle:      PropTypes.string,
  sheetOwner:      PropTypes.string,
  timeStamp:       PropTypes.number,
};
TextBlockLink.defaultProps = {
  currVersions: {en:null, he:null},
};


class LanguageToggleButton extends Component {
  toggle(e) {
    e.preventDefault();
    this.props.toggleLanguage();
  }
  render() {
    var url = this.props.url || "";
    return (<a href={url} className="languageToggle" onClick={this.toggle}>
              <span className="en"><img src="/static/img/aleph.svg" alt="Hebrew Language Toggle Icon" /></span>
              <span className="he"><img src="/static/img/aye.svg" alt="English Language Toggle Icon" /></span>
            </a>);
  }
}
LanguageToggleButton.propTypes = {
  toggleLanguage: PropTypes.func.isRequired,
  url:            PropTypes.string,
};


const DangerousInterfaceBlock = ({en, he, classes}) => (
        <div className={classes}>
          <span className="int-en" dangerouslySetInnerHTML={ {__html: en } } />
          <span className="int-he" dangerouslySetInnerHTML={ {__html: he } } />
        </div>
    );
DangerousInterfaceBlock.propTypes = {
    en: PropTypes.string,
    he: PropTypes.string,
    classes: PropTypes.string
};


const SimpleInterfaceBlock = ({en, he, classes}) => (
        <div className={classes}>
            <span className="int-en">{en}</span>
            <span className="int-he">{he}</span>
        </div>
    );
SimpleInterfaceBlock.propTypes = {
    en: PropTypes.string,
    he: PropTypes.string,
    classes: PropTypes.string
};


const SimpleContentBlock = ({en, he, classes}) => (
        <div className={classes}>
          <span className="he" dangerouslySetInnerHTML={ {__html: he } } />
          <span className="en" dangerouslySetInnerHTML={ {__html: en } } />
        </div>
    );
SimpleContentBlock.propTypes = {
    en: PropTypes.string,
    he: PropTypes.string,
    classes: PropTypes.string
};


const SimpleLinkedBlock = ({en, he, url, classes, aclasses, children, onClick}) => (
        <div className={classes} onClick={onClick}>
            <a href={url} className={aclasses}>
              <span className="int-en">{en}</span>
              <span className="int-he">{he}</span>
            </a>
            {children}
        </div>
    );
SimpleLinkedBlock.propTypes = {
    en: PropTypes.string,
    he: PropTypes.string,
    url: PropTypes.string,
    classes: PropTypes.string,
    aclasses: PropTypes.string
};


class BlockLink extends Component {
  render() {
    var interfaceClass = this.props.interfaceLink ? 'int-' : '';
    var cn = {blockLink: 1};
    var linkClass = this.props.title.toLowerCase().replace(" ", "-") + "-link";
    cn[linkClass] = 1;
    var classes = classNames(cn);
      return (<a className={classes} href={this.props.target}>
              {this.props.image ? <img src={this.props.image} alt="" /> : null}
              <span className={`${interfaceClass}en`}>{this.props.title}</span>
              <span className={`${interfaceClass}he`}>{this.props.heTitle}</span>
           </a>);
  }
}
BlockLink.propTypes = {
  title:         PropTypes.string,
  heTitle:       PropTypes.string,
  target:        PropTypes.string,
  image:         PropTypes.string,
  interfaceLink: PropTypes.bool
};
BlockLink.defaultProps = {
  interfaceLink: false
};


class ToggleSet extends Component {
  // A set of options grouped together.
  render() {
    var classes = {toggleSet: 1, separated: this.props.separated };
    classes[this.props.name] = 1;
    classes = classNames(classes);
    var value = this.props.name === "layout" ? this.props.currentLayout() : this.props.settings[this.props.name];
    var width = 100.0 - (this.props.separated ? (this.props.options.length - 1) * 3 : 0);
    var style = {width: (width/this.props.options.length) + "%"};
    var label = this.props.label ? (<span className="toggle-set-label">{this.props.label}</span>) : null;
    return (
      <div className={classes} role={this.props.role} aria-label={this.props.ariaLabel}>
          {label}
          <div>
        {
          this.props.options.map(function(option) {
            return (
              <ToggleOption
                name={option.name}
                key={option.name}
                set={this.props.name}
                role={option.role}
                ariaLable={option.ariaLabel}
                on={value == option.name}
                setOption={this.props.setOption}
                style={style}
                image={option.image}
                fa={option.fa}
                content={option.content} />);
          }.bind(this))
        }
          </div>
      </div>);
  }
}
ToggleSet.propTypes = {
  name:          PropTypes.string.isRequired,
  label:         PropTypes.string,
  setOption:     PropTypes.func.isRequired,
  currentLayout: PropTypes.func,
  settings:      PropTypes.object.isRequired,
  options:       PropTypes.array.isRequired,
  separated:     PropTypes.bool,
  role:          PropTypes.string,
  ariaLabel:     PropTypes.string
};


class ToggleOption extends Component {
  // A single option in a ToggleSet

  handleClick() {
    this.props.setOption(this.props.set, this.props.name);
    if (Sefaria.site) { Sefaria.track.event("Reader", "Display Option Click", this.props.set + " - " + this.props.name); }
  }
  checkKeyPress(e){
    if (e.keyCode === 39  || e.keyCode === 40) { //39 is right arrow -- 40 is down
        $(e.target).siblings(".toggleOption").attr("tabIndex","-1");
        $(e.target).attr("tabIndex","-1");
        $(e.target).next(".toggleOption").focus().attr("tabIndex","0");
    }
    else if (e.keyCode === 37 || e.keyCode === 38) { //37 is left arrow -- 38 is up
        $(e.target).siblings(".toggleOption").attr("tabIndex","-1");
        $(e.target).attr("tabIndex","-1");
        $(e.target).prev(".toggleOption").focus().attr("tabIndex","0");
    }
    else if (e.keyCode === 13) { //13 is enter
        $(e.target).trigger("click");
    }
    else if (e.keyCode === 9) { //9 is tab
        var lastTab = $("div[role='dialog']").find(':tabbable').last();
        var firstTab = $("div[role='dialog']").find(':tabbable').first();
        if (e.shiftKey) {
          if ($(e.target).is(firstTab)) {
            $(lastTab).focus();
            e.preventDefault();
          }
        }
        else {
          if ($(e.target).is(lastTab)) {
            $(firstTab).focus();
            e.preventDefault();
          }
        }
    }
    else if (e.keyCode === 27) { //27 is escape
        e.stopPropagation();
        $(".mask").trigger("click");
    }
  }
  render() {
    var classes = {toggleOption: 1, on: this.props.on };
    var tabIndexValue = this.props.on ? 0 : -1;
    var ariaCheckedValue = this.props.on ? "true" : "false";
    classes[this.props.name] = 1;
    classes = classNames(classes);
    var content = this.props.image ? (<img src={this.props.image} alt=""/>) :
                    this.props.fa ? (<i className={"fa fa-" + this.props.fa}></i>) :
                      (<span dangerouslySetInnerHTML={ {__html: this.props.content} }></span>);
    return (
      <div
        role={this.props.role}
        aria-label= {this.props.ariaLabel}
        tabIndex = {this.props.role == "radio"? tabIndexValue : "0"}
        aria-checked={ariaCheckedValue}
        className={classes}
        style={this.props.style}
        onKeyDown={this.checkKeyPress}
        onClick={this.handleClick}>
        {content}
      </div>);
  }
}


class ReaderNavigationMenuSearchButton extends Component {
  render() {
    return (<span className="readerNavMenuSearchButton" onClick={this.props.onClick}>
      <img src="/static/icons/iconmonstr-magnifier-2.svg" />
    </span>);
  }
}


class ReaderNavigationMenuMenuButton extends Component {
  render() {
    var isheb = this.props.interfaceLang == "hebrew";
    var icon = this.props.compare ? (isheb ?
      <i className="fa fa-chevron-right"></i> : <i className="fa fa-chevron-left"></i>) :
        (<i className="fa fa-bars"></i>);
    return (<span className="readerNavMenuMenuButton" onClick={this.props.onClick}>{icon}</span>);
  }
}
ReaderNavigationMenuMenuButton.propTypes = {
  onClick: PropTypes.func,
  compare: PropTypes.bool,
  interfaceLang: PropTypes.string
};


class ReaderNavigationMenuCloseButton extends Component {
  onClick(e) {
    e.preventDefault();
    this.props.onClick();
  }
  render() {
    if (this.props.icon == "circledX"){
      var icon = <img src="/static/img/circled-x.svg" />;
    } else if (this.props.icon == "chevron") {
      var icon = <i className="fa fa-chevron-left"></i>
    } else {
      var icon = "×";
    }
    var classes = classNames({readerNavMenuCloseButton: 1, circledX: this.props.icon === "circledX"});
    var url = this.props.url || "";
    return (<a href={url} className={classes} onClick={this.onClick}>{icon}</a>);
  }
}


class ReaderNavigationMenuDisplaySettingsButton extends Component {
  render() {
    var style = this.props.placeholder ? {visibility: "hidden"} : {};
    var icon = Sefaria._siteSettings.TORAH_SPECIFIC ?
      <img src="/static/img/ayealeph.svg" alt="Toggle Reader Menu Display Settings" style={style} /> :
      <span className="textIcon">Aa</span>;
    return (<a
              className="readerOptions"
              tabIndex="0"
              role="button"
              aria-haspopup="true"
              aria-label="Toggle Reader Menu Display Settings"
              style={style}
              onClick={this.props.onClick}
              onKeyPress={function(e) {e.charCode == 13 ? this.props.onClick(e):null}.bind(this)}>
              {icon}
            </a>);
  }
}
ReaderNavigationMenuDisplaySettingsButton.propTypes = {
  onClick: PropTypes.func,
  placeholder: PropTypes.bool,
};


function InterfaceLanguageMenu({currentLang}){
  const [isOpen, setIsOpen] = useState(false);
  const wrapperRef = useRef(null);

  const getCurrentPage = () => {
    return isOpen ? (encodeURIComponent(Sefaria.util.currentPath())) : "/";
  }
  const handleClick = (e) => {
    e.stopPropagation();
    setIsOpen(isOpen => !isOpen);
  }
  const handleHideDropdown = (event) => {
      if (event.key === 'Escape') {
          setIsOpen(false);
      }
  };
  const handleClickOutside = (event) => {
      if (
          wrapperRef.current &&
          !wrapperRef.current.contains(event.target)
      ) {
          setIsOpen(false);
      }
  };

  useEffect(() => {
      document.addEventListener('keydown', handleHideDropdown, true);
      document.addEventListener('click', handleClickOutside, true);
      return () => {
          document.removeEventListener('keydown', handleHideDropdown, true);
          document.removeEventListener('click', handleClickOutside, true);
      };
  }, []);

  return (
      <div className="interfaceLinks" ref={wrapperRef}>
        <a className="interfaceLinks-button" onClick={handleClick}><img src="/static/icons/globe-wire.svg"/></a>
        <div className={`interfaceLinks-menu ${ isOpen ? "open" : "closed"}`}>
          <div className="interfaceLinks-header">
            <span className="int-en">Site Language</span>
            <span className="int-he">שפת האתר</span>
          </div>
          <div className="interfaceLinks-options">
            <a className={`interfaceLinks-option int-bi ${(currentLang == 'hebrew') ? 'active':''}`} href={`/interface/hebrew?next=${getCurrentPage()}`}>עברית</a>
            <a className={`interfaceLinks-option int-bi ${(currentLang == 'english') ? 'active' : ''}`} href={`/interface/english?next=${getCurrentPage()}`}>English</a>
          </div>
        </div>
      </div>
  );
}

InterfaceLanguageMenu.propTypes = {
  currentLang: PropTypes.string
}


function SaveButton({historyObject, placeholder, tooltip, toggleSignUpModal}) {
  const isSelected = () => !!Sefaria.getSavedItem(historyObject);
  const [selected, setSelected] = useState(placeholder || isSelected());
  useEffect(() => {
    if (placeholder) { return; }
    setSelected(isSelected())
  }, [historyObject && historyObject.ref]);

  const [isPosting, setPosting] = useState(false);

  const style = placeholder ? {visibility: 'hidden'} : {};
  const classes = classNames({saveButton: 1, "tooltip-toggle": tooltip});
  const altText = placeholder ? '' :
      `${Sefaria._(selected ? "Remove" : "Save")} "${historyObject.sheet_title ?
          historyObject.sheet_title.stripHtml() : Sefaria._r(historyObject.ref)}"`;

  function onClick(event) {
    if (isPosting) { return; }
    event.preventDefault();
    setPosting(true);
    Sefaria.track.event("Saved", "saving", historyObject.ref);
    Sefaria.toggleSavedItem(historyObject)
        .then(() => { setSelected(isSelected()); }) // since request is async, check if it's selected from data
        .catch(e => { if (e == 'notSignedIn') { toggleSignUpModal(); }})
        .finally(() => { setPosting(false); });
  }

  return (
      <ToolTipped {...{ altText, classes, style, onClick }}>
        { selected ? <img src="/static/img/filled-star.png" alt={altText}/> :
          <img src="/static/img/star.png" alt={altText}/> }
      </ToolTipped>
    );
}
SaveButton.propTypes = {
  historyObject: PropTypes.shape({
    ref: PropTypes.string,
    versions: PropTypes.object,
  }),
  placeholder: PropTypes.bool,
  tooltip: PropTypes.bool,
  toggleSignUpModal: PropTypes.func,
};


const ToolTipped = ({ altText, classes, style, onClick, children }) => (
  <div aria-label={altText} tabIndex="0"
    className={classes} role="button"
    style={style} onClick={onClick}
    onKeyPress={e => {e.charCode == 13 ? onClick(e): null}}>
    { children }
  </div>
);


class FollowButton extends Component {
  constructor(props) {
    super(props);
    this.state = {
      following: props.following, // Deal w/ case where we don't know?
      hovering: false
    }
  }
  _post_follow() {
    $.post("/api/follow/" + this.props.uid, {}, data => {
      Sefaria.following.push(this.props.uid);  // keep local following list up-to-date
      Sefaria.track.event("Following", "New Follow", this.props.uid);
    });
  }
  _post_unfollow() {
    $.post("/api/unfollow/" + this.props.uid, {}, data => {
      Sefaria.following = Sefaria.following.filter(i => i !== this.props.uid);  // keep local following list up-to-date
      Sefaria.track.event("Following", "Unfollow", this.props.uid);
    });
  }
  onMouseEnter() {
    this.setState({hovering: true});
  }
  onMouseLeave() {
    this.setState({hovering: false});
  }
  onClick(e) {
    e.stopPropagation();
    if (!Sefaria._uid) {
        this.props.toggleSignUpModal();
        return;
    }
    if (this.state.following) {
      this._post_unfollow();
      this.setState({following: false});
    } else {
      this._post_follow();
      this.setState({following: true, hovering: false});  // hovering:false keeps the "unfollow" from flashing.
    }
  }
  render() {
    const classes = classNames({
      largeFollowButton: this.props.large,
      smallFollowButton: !this.props.large,
      following: this.state.following,
      hovering: this.state.hovering,
      smallText: true,
    });
    const en_text = this.state.following ? this.state.hovering ? "Unfollow":"Following":"Follow";
    const he_text = this.state.following ? this.state.hovering ? "הפסק לעקוב":"עוקב":"עקוב";
    return <div className={classes} onMouseEnter={this.onMouseEnter} onMouseLeave={this.onMouseLeave} onClick={this.onClick}>
            <span className="int-en">
                {en_text}
            </span>
            <span className="int-he">
                {he_text}
            </span>
          </div>
  }
}
FollowButton.propTypes = {
  uid: PropTypes.number.isRequired,
  following: PropTypes.bool,  // is this person followed already?
  large: PropTypes.bool,
  toggleSignUpModal: PropTypes.func,
};

const SinglePanelNavHeader = (props) =>
      <div className="readerNavTop searchOnly">
          <CategoryColorLine category={props.colorLineCategory || "Other"} />
          <ReaderNavigationMenuMenuButton onClick={props.navHome} />
          <h2>
            <IntText>{props.title}</IntText>
          </h2>
          {props.showDisplaySettings ?
            <ReaderNavigationMenuDisplaySettingsButton onClick={props.openDisplaySettings} />
            : <div className="readerOptions"></div> }
      </div>;
SinglePanelNavHeader.propTypes = {
  navHome:             PropTypes.func.isRequired,
  title:               PropTypes.string,
  showDisplaySettings: PropTypes.bool,
  openDisplaySettings: PropTypes.func,
  colorLineCategory:   PropTypes.string,
};


const CategoryColorLine = ({category}) =>
  <div className="categoryColorLine" style={{background: Sefaria.palette.categoryColor(category)}}/>;


class ProfileListing extends Component {
  render() {
    const { url, image, name, uid, is_followed, toggleSignUpModal, smallfonts, organization } = this.props;
    return (
      <div className="authorByLine">
        <div className="authorByLineImage">
          <a href={url}>
            <ProfilePic
              len={40}
              url={image}
              name={name}
            />
          </a>
        </div>
        <div className="authorByLineText">
          <SimpleLinkedBlock
            classes="authorName"
            aclasses={smallfonts?"smallText":"systemText"}
            url={url}
            en={name}
            he={name}
          >
            <FollowButton large={false} uid={uid} following={is_followed} toggleSignUpModal={toggleSignUpModal}/>
          </SimpleLinkedBlock>
          {
            !!organization ? <SimpleInterfaceBlock
              classes={"authorOrganization" + (smallfonts?"smallText":"systemText")}
              en={organization}
              he={organization}
            />:null
          }
        </div>
      </div>
    );
  }
}
ProfileListing.propTypes = {
  uid:         PropTypes.number.isRequired,
  url:         PropTypes.string.isRequired,
  image:       PropTypes.string.isRequired,
  name:        PropTypes.string.isRequired,
  is_followed: PropTypes.bool,
  toggleSignUpModal: PropTypes.func,
};


const SheetListing = ({
  sheet, connectedRefs, handleSheetClick, handleSheetDelete, handleCollectionsChange,
  editable, deletable, saveable, collectable, pinnable, pinned, pinSheet,
  hideAuthor, showAuthorUnderneath, infoUnderneath, hideCollection, openInNewTab, toggleSignUpModal 
}) => {
  // A source sheet presented in lists, like sidebar or profile page
  const [showCollectionsModal, setShowCollectionsModal] = useState(false);
  
  const handleSheetClickLocal = (e) => {
    //console.log("Sheet Click Handled");
    // TODO: There more contexts to distinguish / track. Profile, collections, search
    if (Sefaria._uid == sheet.owner) {
      Sefaria.track.event("Tools", "My Sheet Click", sheet.sheetUrl);
    } else {
      Sefaria.track.event("Tools", "Sheet Click", sheet.sheetUrl);
    }
    if (handleSheetClick) {
      Sefaria.track.sheets("Opened via Connections Panel", connectedRefs.toString());
      handleSheetClick(e, sheet, null, connectedRefs);
      e.preventDefault();
    }
  };

  const handleSheetOwnerClick = (e) => {
    Sefaria.track.event("Tools", "Sheet Owner Click", sheet.ownerProfileUrl);
  };

  const handleTopicClick = (topic) => {
    Sefaria.track.event("Tools", "Topic Click", topic);
  };

  const handleSheetDeleteClick = () => {
    if (confirm(Sefaria._("Are you sure you want to delete this sheet? There is no way to undo this action."))) {
      Sefaria.sheets.deleteSheetById(sheet.id).then(handleSheetDelete);
    }
  };

  const toggleCollectionsModal = () => {
    if (Sefaria._uid) {
      setShowCollectionsModal(!showCollectionsModal);
    } else {
      toggleSignUpModal();
    }
  };

  const title = sheet.title ? sheet.title.stripHtml() : "Untitled Source Sheet";

  const viewsIcon = sheet.public ?
    <div className="sheetViews sans"><i className="fa fa-eye" title={sheet.views + " views"}></i> {sheet.views}</div>
    : <div className="sheetViews sans"><i className="fa fa-lock" title="Private"></i></div>;

  const sheetInfo = hideAuthor ? null :
      <div className="sheetInfo">
        <div className="sheetUser">
          <a href={sheet.ownerProfileUrl} target={openInNewTab ? "_blank" : "_self"}>
            <ProfilePic
              outerStyle={{display: "inline-block"}}
              name={sheet.ownerName}
              url={sheet.ownerImageUrl}
              len={26}
            />
          </a>
          <a href={sheet.ownerProfileUrl} target={openInNewTab ? "_blank" : "_self"} className="sheetAuthor" onClick={handleSheetOwnerClick}>{sheet.ownerName}</a>
        </div>
        {viewsIcon}
      </div>

  const collectionsList = "collections" in sheet ? sheet.collections.slice() : [];
  if (sheet.displayedCollectionName) {
    collectionsList.unshift({name: sheet.displayedCollectionName, slug: sheet.displayedCollection});
  }
  const collections = collectionsList.map((collection, i) => {
    const separator = i == collectionsList.length -1 ? null : <span className="separator">,</span>;
    return (
      <a href={`/collections/${collection.slug}`}
        target={openInNewTab ? "_blank" : "_self"}
        className="sheetTag"
        key={i}
      >
        {collection.name}
        {separator}
      </a>
    );
  });

  const topics = sheet.topics.map((topic, i) => {
    const separator = i == sheet.topics.length -1 ? null : <span className="separator">,</span>;
    return (
      <a href={`/topics/${topic.slug}`}
        target={openInNewTab ? "_blank" : "_self"}
        className="sheetTag"
        key={i}
        onClick={handleTopicClick.bind(null, topic.slug)}
      >
        <InterfaceTextWithFallback {...topic} />
        {separator}
      </a>
    );
  });
  const created = Sefaria.util.localeDate(sheet.created);
  const underInfo = infoUnderneath ? [
      sheet.status !== 'public' ? (<span className="unlisted"><img src="/static/img/eye-slash.svg"/><span>{Sefaria._("Unlisted")}</span></span>) : undefined,
      showAuthorUnderneath ? (<a href={sheet.ownerProfileUrl} target={openInNewTab ? "_blank" : "_self"}>{sheet.ownerName}</a>) : undefined,
      `${sheet.views} ${Sefaria._('Views')}`,
      created,
      collections.length ? collections : undefined,
      sheet.topics.length ? topics : undefined,
    ].filter(x => x !== undefined) : [topics];


  const pinButtonClasses = classNames({sheetListingPinButton: 1, pinned: pinned, active: pinnable});
  const pinMessage = pinned && pinnable ? Sefaria._("Pinned Sheet - click to unpin") :
                    pinned ? Sefaria._("Pinned Sheet") : Sefaria._("Pin Sheet");
  const pinButton = <img src="/static/img/pin.svg" className={pinButtonClasses} title={pinMessage} onClick={pinnable ? pinSheet : null} />


  return (
    <div className="sheet" key={sheet.sheetUrl}>
      <div className="sheetLeft">
        {sheetInfo}
        <a href={sheet.sheetUrl} target={openInNewTab ? "_blank" : "_self"} className="sheetTitle" onClick={handleSheetClickLocal}>
          <img src="/static/img/sheet.svg" className="sheetIcon"/>
          <span className="sheetTitleText">{title}</span>
        </a>
        <div className="sheetTags">
          {
            underInfo.map((item, i) => (
              <span key={i}>
                { i !== 0 ? <span className="bullet">{'\u2022'}</span> : null }
                {item}
              </span>
            ))
          }
        </div>
      </div>
      <div className="sheetRight">
        {
          editable && !$.cookie("new_editor") ?
            <a href={`/sheets/${sheet.id}?editor=1`}><img src="/static/img/tools-write-note.svg" title={Sefaria._("Edit")}/></a>
            : null
        }
        {
          collectable ?
            <img src="/static/icons/collection.svg" onClick={toggleCollectionsModal} title={Sefaria._("Add to Collection")} />
            : null
        }
        {
          deletable ?
            <img src="/static/img/circled-x.svg" onClick={handleSheetDeleteClick} title={Sefaria._("Delete")} />
            : null
        }
        {
          saveable ?
            <SaveButton historyObject={{ ref: `Sheet ${sheet.id}`, versions: {}  }} 
              toggleSignUpModal={toggleSignUpModal} />
            : null
        }
        { pinnable || pinned ? 
            pinButton
            : null
        }
      </div>
      {showCollectionsModal ? 
        <CollectionsModal 
          sheetID={sheet.id}
          close={toggleCollectionsModal}
          handleCollectionsChange={handleCollectionsChange} />
        : null
      }
    </div>);
};


class Note extends Component {
  // Public or private note in the Sidebar.
  render() {
    var authorInfo = this.props.ownerName && !this.props.isMyNote ?
        (<div className="noteAuthorInfo">
          <a href={this.props.ownerProfileUrl}>
            <img className="noteAuthorImg" src={this.props.ownerImageUrl} />
          </a>
          <a href={this.props.ownerProfileUrl} className="noteAuthor">{this.props.ownerName}</a>
        </div>) : null;

      var buttons = this.props.isMyNote ?
                    (<div className="noteButtons">
                      <i className="editNoteButton fa fa-pencil" title="Edit Note" onClick={this.props.editNote} ></i>
                    </div>) : null;

      var text = Sefaria.util.linkify(this.props.text);
      text = text.replace(/\n/g, "<br />");

      return (<div className="note">
                {buttons}
                {authorInfo}
                <div className="noteContent">
                  <span className="noteText" dangerouslySetInnerHTML={{__html:text}}></span>
                </div>
              </div>);
  }
}
Note.propTypes = {
  text:            PropTypes.string.isRequired,
  ownerName:       PropTypes.string,
  ownerImageUrl:   PropTypes.string,
  ownerProfileUrl: PropTypes.string,
  isPrivate:       PropTypes.bool,
  isMyNote:        PropTypes.bool,
  editNote:        PropTypes.func
};


function NewsletterSignUpForm(props) {
  const {contextName, includeEducatorOption} = props;
  const [input, setInput] = useState('');
  const [educatorCheck, setEducatorCheck] = useState(false);
  const [subscribeMessage, setSubscribeMessage] = useState(null);

  function handleSubscribeKeyUp(e) {
    if (e.keyCode === 13) {
      handleSubscribe();
    }
  }

  function handleSubscribe() {
    var email = input;
    if (Sefaria.util.isValidEmailAddress(email)) {
      setSubscribeMessage("Subscribing...");
      var list = Sefaria.interfaceLang == "hebrew" ? "Announcements_General_Hebrew" : "Announcements_General";
      if (educatorCheck) {
        list += "|" + (Sefaria.interfaceLang == "hebrew" ? "Announcements_Edu_Hebrew" : "Announcements_Edu");
      }
      $.post("/api/subscribe/" + email + "?lists=" + list, function(data) {
        if ("error" in data) {
          setSubscribeMessage(data.error);
        } else {
          setSubscribeMessage("Subscribed! Welcome to our list.");
          Sefaria.track.event("Newsletter", "Subscribe from " + contextName, "");
        }
      }).error(data => setSubscribeMessage("Sorry, there was an error."));
    } else {
      setSubscribeMessage("Please enter a valid email address.");
    }
  }

  return (
    <div className="newsletterSignUpBox">
      <span className="int-en">
        <input
          className="newsletterInput"
          placeholder="Sign up for Newsletter"
          value={input}
          onChange={e => setInput(e.target.value)}
          onKeyUp={handleSubscribeKeyUp} />
      </span>
      <span className="int-he">
        <input
          className="newsletterInput"
          placeholder="הרשמו לניוזלטר"
          value={input}
          onChange={e => setInput(e.target.value)}
          onKeyUp={handleSubscribeKeyUp} />
      </span>
      <img src="/static/img/circled-arrow-right.svg" onClick={handleSubscribe} />
      {includeEducatorOption ?
        <div className="newsletterEducatorOption">
          <span className="int-en">
            <input
              type="checkbox"
              checked={educatorCheck}
              onChange={e => setEducatorCheck(e.target.checked)} />
            <span>I am an educator</span>
          </span>
          <span className="int-he">
            <input
              type="checkbox"
              checked={educatorCheck}
              onChange={e => setEducatorCheck(e.target.checked)} />
            <span>מורים/ אנשי הוראה</span>
          </span>
        </div>
      : null}
      { subscribeMessage ?
      <div className="subscribeMessage">{Sefaria._(subscribeMessage)}</div>
      : null }
    </div>);
}


class LoginPrompt extends Component {
  render() {
    var nextParam = "?next=" + Sefaria.util.currentPath();
    return (
      <div className="loginPrompt">
        <div className="loginPromptMessage">
          <span className="int-en">Please log in to use this feature.</span>
          <span className="int-he">עליך להיות מחובר בכדי להשתמש באפשרות זו.</span>
        </div>
        <a className="button" href={"/login" + nextParam}>
          <span className="int-en">Log In</span>
          <span className="int-he">התחבר</span>
        </a>
        <a className="button" href={"/register" + nextParam}>
          <span className="int-en">Sign Up</span>
          <span className="int-he">הרשם</span>
        </a>
      </div>);
  }
}
LoginPrompt.propTypes = {
  fullPanel: PropTypes.bool,
};


class SignUpModal extends Component {
  render() {
    const innerContent = [
      ["star-white.png", Sefaria._("Save texts")],
      ["sheet-white.png", Sefaria._("Make source sheets")],
      ["note-white.png", Sefaria._("Take notes")],
      ["email-white.png", Sefaria._("Stay in the know")],
    ].map(x => (
      <div key={x[0]}>
        <img src={`/static/img/${x[0]}`} alt={x[1]} />
        { x[1] }
      </div>
    ));
    const nextParam = "?next=" + encodeURIComponent(Sefaria.util.currentPath());

    return (
      this.props.show ? <div id="interruptingMessageBox" className="sefariaModalBox">
        <div id="interruptingMessageOverlay" onClick={this.props.onClose}></div>
        <div id="interruptingMessage" className="sefariaModalContentBox">
          <div id="interruptingMessageClose" className="sefariaModalClose" onClick={this.props.onClose}>×</div>
          <div className="sefariaModalContent">
            <h2>
              {Sefaria._("Love Learning?")}
            </h2>
            <h3>
              {Sefaria._("Sign up to get more from Sefaria")}
            </h3>
            <div className="sefariaModalInnerContent">
              { innerContent }
            </div>
            <a className="button white control-elem" href={"/register" + nextParam}>
              { Sefaria._("Sign Up")}
            </a>
            <div className="sefariaModalBottomContent">
              { Sefaria._("Already have an account?") + " "}
              <a href={"/login" + nextParam}>{ Sefaria._("Sign\u00A0in")}</a>
            </div>
          </div>
        </div>
      </div> : null
    );
  }
}
SignUpModal.propTypes = {
  show: PropTypes.bool,
  onClose: PropTypes.func.isRequired,
};


class InterruptingMessage extends Component {
  constructor(props) {
    super(props);
    this.displayName = 'InterruptingMessage';
    this.state = {
      timesUp: false,
      animationStarted: false
    };
    this.settings = {
      "modal": {
        "trackingName": "Interrupting Message",
        "showDelay": 1000,
      },
      "banner": {
        "trackingName": "Banner Message",
        "showDelay": 1,
      }
    }[this.props.style];
  }
  componentDidMount() {
    if (this.shouldShow()) {
      this.delayedShow();
    }
  }
  shouldShow() {
    const exlcudedPaths = ["/donate", "/mobile", "/app"];
    return exlcudedPaths.indexOf(window.location.pathname) === -1;
  }
  delayedShow() {
    setTimeout(function() {
      this.setState({timesUp: true});
      $("#interruptingMessage .button").click(this.close);
      $("#interruptingMessage .trackedAction").click(this.trackAction);
      this.showAorB();
      this.animateOpen();
    }.bind(this), this.settings.showDelay);
  }
  animateOpen() {
    setTimeout(function() {
      if (this.props.style === "banner" && $("#s2").hasClass("headerOnly")) { $("body").addClass("hasBannerMessage"); }
      this.setState({animationStarted: true});
      this.trackOpen();
    }.bind(this), 50);
  }
  showAorB() {
    // Allow random A/B testing if items are tagged ".optionA", ".optionB"
    const $message = $(ReactDOM.findDOMNode(this));
    if ($message.find(".optionA").length) {
      console.log("rand show")
      Math.random() > 0.5 ? $(".optionA").show() : $(".optionB").show();
    }
  }
  close() {
    this.markAsRead();
    this.props.onClose();
    if (this.props.style === "banner" && $("#s2").hasClass("headerOnly")) { $("body").removeClass("hasBannerMessage"); }
  }
  trackOpen() {
    Sefaria.track.event(this.settings.trackingName, "open", this.props.messageName, { nonInteraction: true });
  }
  trackAction() {
    Sefaria.track.event(this.settings.trackingName, "action", this.props.messageName, { nonInteraction: true });
  }
  markAsRead() {
    Sefaria._api("/api/interrupting-messages/read/" + this.props.messageName, function (data) {});
    var cookieName = this.props.messageName + "_" + this.props.repetition;
    $.cookie(cookieName, true, { path: "/", expires: 14 });
    Sefaria.track.event(this.settings.trackingName, "read", this.props.messageName, { nonInteraction: true });
    Sefaria.interruptingMessage = null;
  }
  render() {
    if (!this.state.timesUp) { return null; }

    if (this.props.style === "banner") {
      return  <div id="bannerMessage" className={this.state.animationStarted ? "" : "hidden"}>
                <div id="bannerMessageContent" dangerouslySetInnerHTML={ {__html: this.props.messageHTML} }></div>
                <div id="bannerMessageClose" onClick={this.close}>×</div>
              </div>;

    } else if (this.props.style === "modal") {
      return  <div id="interruptingMessageBox" className={this.state.animationStarted ? "" : "hidden"}>
          <div id="interruptingMessageOverlay"></div>
          <div id="interruptingMessage">
            <div id="interruptingMessageContentBox">
              <div id="interruptingMessageClose" onClick={this.close}>×</div>
              <div id="interruptingMessageContent" dangerouslySetInnerHTML={ {__html: this.props.messageHTML} }></div>
            </div>
          </div>
        </div>;
    }
    return null;
  }
}
InterruptingMessage.propTypes = {
  messageName: PropTypes.string.isRequired,
  messageHTML: PropTypes.string.isRequired,
  style:       PropTypes.string.isRequired,
  repetition:  PropTypes.number.isRequired,
  onClose:     PropTypes.func.isRequired
};


const NBox = ({ content, n }) => {
  // Wrap a list of elements into an n-column flexbox
  let length = content.length;
  if (length % n) {
      length += (n-length%n);
  }
  content.pad(length, "");
  let rows = [];
  for (let i=0; i<length; i+=n) {
    rows.push(content.slice(i, i+n));
  }
  return (
    <div className="gridBox">
    {
      rows.map((row, i) => (
        <div className="gridBoxRow" key={i}>
          {
            row.pad(n, "").map((item, j) => (
              <div className={classNames({gridBoxItem: 1, placeholder: !item})} key={`gridItem|${j}`}>{item}</div>
            ))
          }
        </div>
      ))
    }
    </div>
  );
}

class TwoOrThreeBox extends Component {
  // Wrap a list of elements into a two or three column table, depending on window width
  render() {
      var threshhold = this.props.threshhold;
      if (this.props.width > threshhold) {
        return (<NBox content={this.props.content} n={3}/>);
      } else {
        return (<NBox content={this.props.content} n={2}/>);
      }
  }
}
TwoOrThreeBox.propTypes = {
  content:    PropTypes.array.isRequired,
  width:      PropTypes.number.isRequired,
  threshhold: PropTypes.number
};
TwoOrThreeBox.defaultProps = {
  threshhold: 500
};


class Dropdown extends Component {
  constructor(props) {
    super(props);
    this.state = {
      optionsOpen: false,
      selected: null
    };
  }
  select(option) {
    this.setState({selected: option, optionsOpen: false});
    this.props.onSelect && this.props.onSelect(option.value);
  }
  toggle() {
    this.setState({optionsOpen: !this.state.optionsOpen});
  }
  render() {
    return (
        <div className="dropdown sans">
          <div className="dropdownMain noselect" onClick={this.toggle}>
            <i className="dropdownOpenButton noselect fa fa-caret-down"></i>
            {this.state.selected ? this.state.selected.label : this.props.placeholder }
          </div>
          {this.state.optionsOpen ?
            <div className="dropdownListBox noselect">
              <div className="dropdownList noselect">
                {this.props.options.map(function(option) {
                  var onClick = this.select.bind(null, option);
                  var classes = classNames({dropdownOption: 1, selected: this.state.selected && this.state.selected.value == option.value});
                  return <div className={classes} onClick={onClick} key={option.value}>{option.label}</div>
                }.bind(this))}
              </div>
            </div>
          : null}
        </div>);
  }
}
Dropdown.propTypes = {
  options:     PropTypes.array.isRequired, // Array of {label, value}
  onSelect:    PropTypes.func,
  placeholder: PropTypes.string,
  selected:    PropTypes.string,
};


class LoadingMessage extends Component {
  render() {
    var message = this.props.message || "Loading...";
    var heMessage = this.props.heMessage || "טוען מידע...";
    var classes = "loadingMessage " + (this.props.className || "");
    return (<div className={classes}>
              <span className="int-en">{message}</span>
              <span className="int-he">{heMessage}</span>
            </div>);
  }
}
LoadingMessage.propTypes = {
  message:   PropTypes.string,
  heMessage: PropTypes.string,
  className: PropTypes.string
};


class TestMessage extends Component {
  // Modal explaining development status with links to send feedback or go back to the old site
  render() {
    return (
      <div className="testMessageBox">
        <div className="overlay" onClick={this.props.hide} ></div>
        <div className="testMessage">
          <div className="title">The new Sefaria is still in development.<br />Thank you for helping us test and improve it.</div>
          <a href="mailto:hello@sefaria.org" target="_blank" className="button">Send Feedback</a>
          <div className="button" onClick={null} >Return to Old Sefaria</div>
        </div>
      </div>);
  }
}
TestMessage.propTypes = {
  hide:   PropTypes.func
};


class CategoryAttribution extends Component {
  render() {
    var attribution = Sefaria.categoryAttribution(this.props.categories);
    if (!attribution) { return null; }
    var linkedContent = <a href={attribution.link}>
                          <span className="en">{attribution.english}</span>
                          <span className="he">{attribution.hebrew}</span>
                        </a>;
    var unlinkedContent = <span>
                            <span className="en">{attribution.english}</span>
                            <span className="he">{attribution.hebrew}</span>
                          </span>;
    return <div className="categoryAttribution">
            {this.props.linked ? linkedContent : unlinkedContent}
           </div>;
  }
}
CategoryAttribution.propTypes = {
  categories: PropTypes.array.isRequired,
  linked:     PropTypes.bool,
};
CategoryAttribution.defaultProps = {
  linked:     true,
};


class SheetTopicLink extends Component {
  handleTagClick(e) {
    e.preventDefault();
    this.props.setSheetTag(this.props.topic.slug);
  }
  render() {
    const { slug, en, he } = this.props.topic;
    return (
      <a href={`/topics/${slug}`} onClick={this.handleTagClick}>
        <InterfaceTextWithFallback en={en} he={he} />
      </a>
    );
  }
}
SheetTopicLink.propTypes = {
  topic:       PropTypes.shape({
                 en: PropTypes.string.isRequired,
                 he: PropTypes.string.isRequired,
                 slug: PropTypes.string.isRequired,
               }).isRequired,
  setSheetTag: PropTypes.func.isRequired
};


class SheetAccessIcon extends Component {
  render() {
    var sheet = this.props.sheet;
    return (sheet.status == "unlisted") ?
      (<i className="fa fa-lock" title={msg}></i>)
      : null;
  }
}
SheetAccessIcon.propTypes = {
  sheet: PropTypes.object.isRequired
};


class FeedbackBox extends Component {
  constructor(props) {
    super(props);
    this.state = {
      type: null,
      alertmsg: null,
      feedbackSent: false,
    };
  }
  sendFeedback() {
    if (!this.state.type) {
      this.setState({alertmsg: Sefaria._("Please select a feedback type")});
      return
    }

    if (!Sefaria._uid && !this.validateEmail($("#feedbackEmail").val())) {
      this.setState({alertmsg: Sefaria._("Please enter a valid email address")});
      return
    }

    var feedback = {
        refs: this.props.srefs || null,
        type: this.state.type,
        url: this.props.url || null,
        currVersions: this.props.currVersions,
        email: $("#feedbackEmail").val() || null,
        msg: $("#feedbackText").val(),
        uid: Sefaria._uid || null
    };
    var postData = {json: JSON.stringify(feedback)};
    var url = "/api/send_feedback";

    this.setState({feedbackSent: true});

    $.post(url, postData, function (data) {
        if (data.error) {
            alert(data.error);
        } else {
            console.log(data);
            Sefaria.track.event("Tools", "Send Feedback", this.props.url);
        }
    }.bind(this)).fail(function (xhr, textStatus, errorThrown) {
        alert(Sefaria._("Unfortunately, there was an error sending this feedback. Please try again or try reloading this page."));
        this.setState({feedbackSent: true});
    });
  }
  validateEmail(email) {
    var re = /^(([^<>()\[\]\\.,;:\s@"]+(\.[^<>()\[\]\\.,;:\s@"]+)*)|(".+"))@((\[[0-9]{1,3}\.[0-9]{1,3}\.[0-9]{1,3}\.[0-9]{1,3}])|(([a-zA-Z\-0-9]+\.)+[a-zA-Z]{2,}))$/;
    return re.test(email);
  }
  setType(type) {
    this.setState({type: type});
  }
  render() {
    if (this.state.feedbackSent) {
        return (
            <div className="feedbackBox">
                <p className="int-en">Feedback sent!</p>
                <p className="int-he">משוב נשלח!</p>
            </div>
        )
    }
    return (
        <div className="feedbackBox">
            <p className="int-en">Have some feedback? We would love to hear it.</p>
            <p className="int-he">אנחנו מעוניינים במשוב ממך</p>

            {this.state.alertmsg ?
                <div>
                    <p className="int-en">{this.state.alertmsg}</p>
                    <p className="int-he">{this.state.alertmsg}</p>
                </div>
                : null
            }

            <Dropdown
              options={[
                        {value: "content_issue",   label: Sefaria._("Report an issue with the text")},
                        {value: "translation_request",   label: Sefaria._("Request translation")},
                        {value: "bug_report",      label: Sefaria._("Report a bug")},
                        {value: "help_request",    label: Sefaria._("Get help")},
                        {value: "feature_request", label: Sefaria._("Request a feature")},
                        {value: "good_vibes",      label: Sefaria._("Give thanks")},
                        {value: "other",           label: Sefaria._("Other")},
                      ]}
              placeholder={Sefaria._("Select Type")}
              onSelect={this.setType}
            />

            <textarea className="feedbackText" placeholder={Sefaria._("Describe the issue...")} id="feedbackText"></textarea>

            {!Sefaria._uid ?
                <div><input className="sidebarInput noselect" placeholder={Sefaria._("Email Address")} id="feedbackEmail" /></div>
                : null }

             <div className="button" role="button" onClick={() => this.sendFeedback()}>
                 <span className="int-en">Submit</span>
                 <span className="int-he">שלח</span>
             </div>
        </div>
    );
  }
}


class ReaderMessage extends Component {
  // Component for determining user feedback on new element
  constructor(props) {
    super(props)
    var showNotification = Sefaria._inBrowser && !document.cookie.includes(this.props.messageName+"Accepted");
    this.state = {showNotification: showNotification};
  }
  setFeedback(status) {
    Sefaria.track.uiFeedback(this.props.messageName+"Accepted", status);
    $.cookie((this.props.messageName+"Accepted"), 1, {path: "/"});
    this.setState({showNotification: false});
  }
  render() {
    if (!this.state.showNotification) { return null; }
    return (
      <div className="readerMessageBox">
        <div className="readerMessage">
          <div className="int-en">{this.props.message}</div>
          <div className="button small" role="button" onClick={() => this.setFeedback('Like')}>{this.props.buttonLikeText}</div>
          <div className="button small" role="button" onClick={() => this.setFeedback('Dislike')}>{this.props.buttonDislikeText}</div>
        </div>
      </div>);
  }
}
ReaderMessage.propTypes = {
  messageName: PropTypes.string.isRequired,
  message: PropTypes.string.isRequired,
  buttonLikeText: PropTypes.string.isRequired,
  buttonDislikeText: PropTypes.string.isRequired,
};


class CookiesNotification extends Component {
  constructor(props) {
    super(props);
    const showNotification = /*!Sefaria._debug && */Sefaria._inBrowser && !document.cookie.includes("cookiesNotificationAccepted");

    this.state = {showNotification: showNotification};
  }
  setCookie() {
    $.cookie("cookiesNotificationAccepted", 1, {path: "/", expires: 20*365});
    this.setState({showNotification: false});
  }
  render() {
    if (!this.state.showNotification) { return null; }
    return (
      <div className="cookiesNotification">

          <span className="int-en">
            <span>We use cookies to give you the best experience possible on our site. Click OK to continue using Sefaria. <a href="/privacy-policy">Learn More</a>.</span>
            <span className='int-en button small white' onClick={this.setCookie}>OK</span>
          </span>
          <span className="int-he">
            <span>אנחנו משתמשים ב"עוגיות" כדי לתת למשתמשים את חוויית השימוש הטובה ביותר.
              <a href="/privacy-policy">קראו עוד בנושא</a>
            </span>
            <span className='int-he button small white' onClick={this.setCookie}>לחצו כאן לאישור</span>
          </span>

       </div>
    );
  }
}


const SheetTitle = (props) => (
        <span className="title"
             role="heading"
             aria-level="1"
             contentEditable={props.editable}
             suppressContentEditableWarning={true}
             onBlur={props.editable ? props.blurCallback : null}
             style={{"direction": Sefaria.hebrew.isHebrew(props.title.stripHtml().replace(/&amp;/g, '&')) ? "rtl" :"ltr"}}
        >
            {props.title ? props.title.stripHtml() : ""}
        </span>
    )
SheetTitle.propTypes = {
    title:          PropTypes.string,
};


const SheetAuthorStatement = (props) => (
    <div className="authorStatement" contentEditable={false} style={{ userSelect: 'none' }}>
          {props.children}
    </div>
)
SheetAuthorStatement.propTypes = {
    authorImage:      PropTypes.string,
    authorStatement:  PropTypes.string,
    authorUrl:        PropTypes.string,
};


const CollectionStatement = ({name, slug, image, children}) => (
  slug ?
    <div className="collectionStatement" contentEditable={false} style={{ userSelect: 'none' }}>
      <div className="collectionListingImageBox imageBox">
        <a href={"/collections/" + slug}>
          <img className={classNames({collectionListingImage:1, "img-circle": 1, default: !image})} src={image || "/static/icons/collection.svg"} alt="Collection Logo"/>
        </a>
      </div>
      <a href={"/collections/" + slug}>{children ? children : name}</a>
    </div>
    :
    <div className="collectionStatement" contentEditable={false} style={{ userSelect: 'none', display: 'none' }}>
      {children}
    </div>
);


const SheetMetaDataBox = (props) => (
    <div className="sheetMetaDataBox">
      {props.children}
    </div>
);


export {
  SimpleInterfaceBlock,
  DangerousInterfaceBlock,
  SimpleContentBlock,
  SimpleLinkedBlock,
  BlockLink,
  CategoryColorLine,
  CategoryAttribution,
  CollectionStatement,
  CookiesNotification,
  Dropdown,
  DropdownButton,
  DropdownModal,
  DropdownOptionList,
  FeedbackBox,
  FilterableList,
  GlobalWarningMessage,
  InterruptingMessage,
  InterfaceTextWithFallback,
  IntText,
  LanguageToggleButton,
  Link,
  LoadingMessage,
  LoadingRing,
  LoginPrompt,
  NBox,
  NewsletterSignUpForm,
  Note,
  ProfileListing,
  ProfilePic,
  ReaderMessage,
  ReaderNavigationMenuCloseButton,
  ReaderNavigationMenuDisplaySettingsButton,
  ReaderNavigationMenuMenuButton,
  SaveButton,
  FollowButton,
  ReaderNavigationMenuSection,
  ReaderNavigationMenuSearchButton,
  SinglePanelNavHeader,
  SignUpModal,
  SheetListing,
  SheetAccessIcon,
  SheetTopicLink,
  TabView,
  TextBlockLink,
  TestMessage,
  ToggleSet,
  ToolTipped,
  TwoOrThreeBox,
  SheetMetaDataBox,
  SheetAuthorStatement,
  SheetTitle,
  InterfaceLanguageMenu,
};<|MERGE_RESOLUTION|>--- conflicted
+++ resolved
@@ -19,10 +19,7 @@
   </span>
 );
 
-<<<<<<< HEAD
-=======
-
->>>>>>> cda419b7
+
 const IntText = ({className, children, en, he}) => {
   // Renders a single span for interface string with either class `int-en`` or `int-he`
   // depending on Sefaria.interfaceLang.
