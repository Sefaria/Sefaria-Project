//const React      = require('react');
import React, {useContext, useEffect, useRef, useState} from 'react';
import ReactDOM from 'react-dom';
import $ from './sefaria/sefariaJquery';
import {CollectionsModal} from "./CollectionsWidget";
import Sefaria from './sefaria/sefaria';
import classNames from 'classnames';
import PropTypes from 'prop-types';
import Component from 'react-class';
import { usePaginatedDisplay } from './Hooks';
import {ContentLanguageContext, AdContext, StrapiDataContext} from './context';
import ReactCrop from 'react-image-crop';
import 'react-image-crop/dist/ReactCrop.css';
import {ContentText} from "./ContentText";
import ReactTags from "react-tag-autocomplete";
import {AdminEditorButton, useEditToggle} from "./AdminEditor";
import {CategoryEditor, ReorderEditor} from "./CategoryEditor";
import {refSort} from "./TopicPage";
import {TopicEditor} from "./TopicEditor";
import {generateContentForModal, SignUpModalKind} from './sefaria/signupModalContent';
import {SourceEditor} from "./SourceEditor";
import Cookies from "js-cookie";
import {EditTextInfo} from "./BookPage";
import ReactMarkdown from 'react-markdown';
import TrackG4 from "./sefaria/trackG4";
import { languages } from 'humanize-duration';
import { useTranslation } from 'react-i18next';

/**
 * Component meant to simply denote a language specific string to go inside an InterfaceText element
 * ```
 * <InterfaceText>
 *     <EnglishText>lorem ipsum</EnglishText>
 *     <HebrewText>lorem ipsum</HebrewText>
 * </InterfaceText>
 * ```
 * @param children
 * @returns {JSX.Element}
 * @constructor
 */
const HebrewText = ({children}) => (
    <>{children}</>
);
const ChineseText = ({children}) => (
  <>{children}</>
);
const EnglishText = ({children}) => (
    <>{children}</>
);


const AvailableLanguages = () => {
  return {"english" : EnglishText, "hebrew": HebrewText, "chinese": ChineseText};
};
const AvailableLanguagesValidator = (children, key, componentName, location, propFullName) => {
    if (!(children[key].type && (Object.values(AvailableLanguages()).indexOf(children[key].type) != -1) )) {
      return new Error(
        'Invalid prop `' + propFullName + '` supplied to' +
        ' `' + componentName + '`. Validation failed.'
      );
    }
};
const __filterChildrenByLanguage = (children, language) => {
  let chlArr = React.Children.toArray(children);
  let currLangComponent = AvailableLanguages()[language];
  let newChildren = chlArr.filter(x=> x.type == currLangComponent);
  return newChildren;
};

const InterfaceText = ({text, html, markdown, children, placeholder, disallowedMarkdownElements=[]}) => {
  const {t, i18n} = useTranslation()
  /**
   * Renders a single span for interface string with either class `int-en`` or `int-he` depending on Sefaria.interfaceLang.
   *  If passed explicit text or html objects as props with "en" and/or "he", will only use those to determine correct text or fallback text to display.
   *  Otherwise:
   * `children` can be the English string, which will be translated with Sefaria._ if needed.
   * `children` can also take the form of <LangText> components above, so they can be used for longer paragrpahs or paragraphs containing html, if needed.
   * `placeholder` is passed to i18n for additional translation context variable
   */
  const contentVariable = html || markdown || text;  // assumption is `markdown` or `html` are preferred over `text` if they are present
  const isHebrew = Sefaria.interfaceLang === "hebrew";
  let language = {}
  language[`${Sefaria.languageClassFont()}`] = true
  let elemclasses = classNames(language);
  let textResponse = null;
  if (contentVariable) {// Prioritize explicit props passed in for text of the element, does not attempt to use Sefaria._() for this case.
    let {he, en} = contentVariable;
    textResponse = isHebrew ? (he || en) : (en || he);
    let fallbackCls = (isHebrew && !he) ? " enInHe" : ((!isHebrew && !en) ? " heInEn" : "" );
    elemclasses += fallbackCls;
  } else { // Also handle composition with children
    const chlCount = React.Children.count(children);
    if (chlCount === 1) { // Same as passing in a `en` key but with children syntax
      if (placeholder) {
        textResponse = t(children, placeholder)
      } else {
        textResponse = t(children)
      }
    } else if (chlCount <= Object.keys(AvailableLanguages()).length){ // When multiple languages are passed in via children
      let newChildren = __filterChildrenByLanguage(children, Sefaria.interfaceLang);
      textResponse = newChildren[0]; //assumes one language element per InterfaceText, may be too naive
    } else {
      console.log("Error too many children")
    }
  }
  return (
    html ?
      <span className={elemclasses} dangerouslySetInnerHTML={{__html: textResponse}}/>
        : markdown ? <span className={elemclasses}><ReactMarkdown className={'reactMarkdown'} unwrapDisallowed={true} disallowedElements={['p', ...disallowedMarkdownElements]}> {textResponse}</ReactMarkdown></span>
                    : <span className={elemclasses}> {textResponse}</span>
  );
};
InterfaceText.propTypes = {
  //Makes sure that children passed in are either a single string, or an array consisting only of <EnglishText>, <HebrewText>
  children: PropTypes.oneOfType([
      PropTypes.string,
      PropTypes.arrayOf(AvailableLanguagesValidator),
  ]),
  content: PropTypes.object,
  html: PropTypes.object,
  context: PropTypes.string,
  className: PropTypes.string
};

const LoadingRing = () => (
  <div className="lds-ring"><div></div><div></div><div></div><div></div></div>
);

const DonateLink = ({children, classes, source, link}) => {
  link = link || "default";
  source = source || "undefined";
  const linkOptions = {
    default: {
      en: "https://donate.sefaria.org/give/451346/#!/donation/checkout",
      he: "https://donate.sefaria.org/give/468442/#!/donation/checkout"
    },
    sustainer: {
      en: "https://donate.sefaria.org/give/457760/#!/donation/checkout",
      he: "https://donate.sefaria.org/give/478929/#!/donation/checkout"
    },
    dayOfLearning: {
      en: "https://donate.sefaria.org/sponsor",
      he: "https://donate.sefaria.org/sponsorhe",
    }
  };
  const url = `${Sefaria._v(linkOptions[link])}?c_src=${source}`;

  return (
    <a href={url} className={classes} target="_blank">
      {children}
    </a>
  );
};

/* flexible profile picture that overrides the default image of gravatar with text with the user's initials */
class ProfilePic extends Component {
  constructor(props) {
    super(props);
    this.state = {
      showDefault: !this.props.url || this.props.url.startsWith("https://www.gravatar"), // We can't know in advance if a gravatar image exists of not, so start with the default beforing trying to load image
      src: null,
      isFirstCropChange: true,
      crop: {unit: "px", width: 250, aspect: 1},
      croppedImageBlob: null,
      error: null,
    };
    this.imgFile = React.createRef();
  }
  setShowDefault() { /* console.log("error"); */ this.setState({showDefault: true});  }
  setShowImage() { /* console.log("load"); */ this.setState({showDefault: false});  }
  componentDidMount() {
    if (this.didImageLoad()) {
      this.setShowImage();
    } else {
      this.setShowDefault();
    }
  }
  didImageLoad(){
    // When using React Hydrate, the onLoad event of the profile image will return before
    // react code runs, so we check after mount as well to look replace bad images, or to
    // swap in a gravatar image that we now know is valid.
    const img = this.imgFile.current;
    return (img && img.complete && img.naturalWidth !== 0);
  }
  onSelectFile(e) {
    if (e.target.files && e.target.files.length > 0) {
      if (!e.target.files[0].type.startsWith('image/')) {
        this.setState({ error: Sefaria._("file.message.error")});
        return;
      }
      const reader = new FileReader();
      reader.addEventListener("load", () =>
        this.setState({ src: reader.result })
      );
      console.log("FILE", e.target.files[0]);
      reader.readAsDataURL(e.target.files[0]);
    }
  }
  onImageLoaded(image) {
    this.imageRef = image;
  }
  onCropComplete(crop) {
    this.makeClientCrop(crop);
  }
  onCropChange(crop, percentCrop) {
    // You could also use percentCrop:
    // this.setState({ crop: percentCrop });
    if (this.state.isFirstCropChange) {
      const { clientWidth:width, clientHeight:height } = this.imageRef;
      crop.width = Math.min(width, height);
      crop.height = crop.width;
      crop.x = (this.imageRef.width/2) - (crop.width/2);
      crop.y = (this.imageRef.height/2) - (crop.width/2);
      this.setState({ crop, isFirstCropChange: false });
    } else {
      this.setState({ crop });
    }
  }
  async makeClientCrop(crop) {
    if (this.imageRef && crop.width && crop.height) {
      const croppedImageBlob = await this.getCroppedImg(
        this.imageRef,
        crop,
        "newFile.jpeg"
      );
      //console.log(croppedImageUrl);
      this.setState({ croppedImageBlob });
    }
  }
  getCroppedImg(image, crop, fileName) {
    const canvas = document.createElement("canvas");
    const scaleX = image.naturalWidth / image.width;
    const scaleY = image.naturalHeight / image.height;
    canvas.width = crop.width * scaleX;
    canvas.height = crop.height * scaleY;
    const ctx = canvas.getContext("2d");
    ctx.drawImage(
      image,
      crop.x * scaleX,
      crop.y * scaleY,
      crop.width * scaleX,
      crop.height * scaleY,
      0,
      0,
      crop.width * scaleX,
      crop.height * scaleY
    );

    return new Promise((resolve, reject) => {
      canvas.toBlob(blob => {
        if (!blob) {
          console.error("Canvas is empty");
          return;
        }
        blob.name = fileName;
        resolve(blob);
      }, "image/jpeg");
    });
  }
  closePopup({ cb }) {
    this.setState({
      src: null,
      crop: {unit: "px", width: 250, aspect: 1},
      isFirstCropChange: true,
      croppedImageBlob: null,
      error: null,
    }, cb);
  }
  async upload() {
    const formData = new FormData();
    formData.append('file', this.state.croppedImageBlob);
    this.setState({ uploading: true });
    let errored = false;
    try {
      const response = await Sefaria.uploadProfilePhoto(formData);
      if (response.error) {
        throw new Error(response.error);
      } else {
        this.closePopup({ cb: () => {
          window.location = "/profile/" + Sefaria.slug; // reload to get update
          return;
        }});
      }
    } catch (e) {
      errored = true;
      console.log(e);
    }
    this.setState({ uploading: false, errored });
  }
  render() {
    const { name, url, len, hideOnDefault, showButtons, outerStyle } = this.props;
    const { showDefault, src, crop, error, uploading, isFirstCropChange } = this.state;
    const nameArray = !!name.trim() ? name.trim().split(/\s/) : [];
    const initials = nameArray.length > 0 ? (nameArray.length === 1 ? nameArray[0][0] : nameArray[0][0] + nameArray[nameArray.length-1][0]) : "";
    const defaultViz = showDefault ? 'flex' : 'none';
    const profileViz = showDefault ? 'none' : 'block';
    const imageSrc = url.replace("profile-default.png", 'profile-default-404.png');  // replace default with non-existant image to force onLoad to fail

    return (
      <div style={outerStyle} className="profile-pic">
        <div className={classNames({'default-profile-img': 1, noselect: 1, invisible: hideOnDefault})}
          style={{display: defaultViz,  width: len, height: len, fontSize: len/2}}>
          { showButtons ? null : `${initials}` }
        </div>
        <img
          className="img-circle profile-img"
          style={{display: profileViz, width: len, height: len, fontSize: len/2}}
          src={imageSrc}
          alt="User Profile Picture"
          ref={this.imgFile}
          onLoad={this.setShowImage}
          onError={this.setShowDefault}
        />
        {this.props.children ? this.props.children : null /*required for slate.js*/}
        { showButtons ? /* cant style file input directly. see: https://stackoverflow.com/questions/572768/styling-an-input-type-file-button */
            (<div className={classNames({"profile-pic-button-visible": showDefault !== null, "profile-pic-hover-button": !showDefault, "profile-pic-button": 1})}>
              <input type="file" className="profile-pic-input-file" id="profile-pic-input-file" onChange={this.onSelectFile} onClick={(event)=> { event.target.value = null}}/>
              <label htmlFor="profile-pic-input-file" className={classNames({resourcesLink: 1, blue: showDefault})}>
                <span className={`${Sefaria.languageClassFont()}`}>{ showDefault ? Sefaria._("profile.picture.add_picture") : Sefaria._("profile.picture.upload_new") }</span>
              </label>
            </div>) : null
          }
          { (src || !!error) && (
            <div id="interruptingMessageBox" className="sefariaModalBox">
              <div id="interruptingMessageOverlay" onClick={this.closePopup}></div>
              <div id="interruptingMessage" className="profile-pic-cropper-modal">
                <div className="sefariaModalContent profile-pic-cropper-modal-inner">
                  { src ?
                    (<ReactCrop
                      src={src}
                      crop={crop}
                      className="profile-pic-cropper"
                      keepSelection
                      onImageLoaded={this.onImageLoaded}
                      onComplete={this.onCropComplete}
                      onChange={this.onCropChange}
                    />) : (<div className="profile-pic-cropper-error">{ error }</div>)
                  }
              </div>
              { (uploading || isFirstCropChange) ? (<div className="profile-pic-loading"><LoadingRing /></div>) : (
                <div>
                  <div className="smallText profile-pic-cropper-desc">
                    <span >{ Sefaria._("profile.picture.drag_corners_to_crop_images") }</span>
                  </div>
                  <div className="profile-pic-cropper-button-row">
                    <a href="#" className="resourcesLink profile-pic-cropper-button" onClick={this.closePopup}>
                      <span >{ Sefaria._("common.button.cancel") }</span>
                    </a>
                    <a href="#" className="resourcesLink blue profile-pic-cropper-button" onClick={this.upload}>
                      <span >{ Sefaria._("common.button.save") }</span>
                    </a>
                  </div>
                </div>
                )
              }
            </div>
          </div>
          )
        }
      </div>
    );
  }
}
ProfilePic.propTypes = {
  url:           PropTypes.string,
  name:          PropTypes.string,
  len:           PropTypes.number,
  hideOnDefault: PropTypes.bool,  // hide profile pic if you have are displaying default pic
  showButtons:   PropTypes.bool,  // show profile pic action buttons
};


/**
 * Renders a list of data that can be filtered and sorted
 * @param filterFunc
 * @param sortFunc
 * @param renderItem
 * @param sortOptions
 * @param getData
 * @param data
 * @param renderEmptyList
 * @param renderHeader
 * @param renderFooter
 * @param showFilterHeader
 * @param refreshData
 * @param initialFilter
 * @param scrollableElement
 * @param pageSize
 * @param onDisplayedDataChange
 * @param initialRenderSize
 * @param bottomMargin
 * @param containerClass
 * @param onSetSort: optional. function that is passed the current sort option when the user changes it. Use this to control sort from outside the component. See `externalSortOption`.
 * @param externalSortOption: optional. string that is one of the options in `sortOptions`. Use this to control sort from outside the component. See `onSetSort`.
 * @returns {JSX.Element}
 * @constructor
 */
const FilterableList = ({
  filterFunc, sortFunc, renderItem, sortOptions, getData, data, renderEmptyList,
  renderHeader, renderFooter, showFilterHeader, refreshData, initialFilter,
  scrollableElement, pageSize, onDisplayedDataChange, initialRenderSize,
  bottomMargin, containerClass, onSetSort, externalSortOption,
}) => {
  const [filter, setFilter] = useState(initialFilter || '');
  const [internalSortOption, setSortOption] = useState(sortOptions[0]);
  const [displaySort, setDisplaySort] = useState(false);
  const sortOption = externalSortOption || internalSortOption;

  // Apply filter and sort to the raw data
  const processData = rawData => rawData ? rawData
      .filter(item => !filter ? true : filterFunc(filter, item))
      .sort((a, b) => sortFunc(sortOption, a, b))
      : [];

  const cachedData = data || null;
  const [loading, setLoading] = useState(!cachedData);
  const [rawData, setRawData] = useState(cachedData);
  const [displayData, setDisplayData] = useState(processData(rawData));

  // If `getData` function is passed, load data through this effect
  useEffect(() => {
    let isMounted = true;
    if (!rawData && !!getData) { // Don't try calling getData when `data` is intially passed
      setLoading(true);
      getData().then(data => {
        if (isMounted) {
          setRawData(data);
          setDisplayData(processData(data));
          setLoading(false);
        }
      });
    }
    return () => {
      isMounted = false;
    };
  }, [getData, rawData]);

  // Alternatively, if there is no `getData` function passed, we expect data
  // to be fed in directly through the `data` prop. Check `data` again whenever
  // refreshData signal changes.
  useEffect(() => {
    setRawData(data);
    setDisplayData(processData(data));
  }, [data, refreshData]);

  // Updates to filter or sort
  useEffect(() => {
    setDisplayData(processData(rawData));
  }, [filter, sortOption]);

  const dataUpToPage = usePaginatedDisplay(scrollableElement, displayData, pageSize, bottomMargin, initialRenderSize || pageSize);

  if (onDisplayedDataChange) {
    useEffect(() => {
      onDisplayedDataChange(dataUpToPage);
    }, [dataUpToPage]);
  }

  const setSort = newSortOption => {
    if (newSortOption === sortOption) { return; }
    setSortOption(newSortOption);
    setDisplaySort(false);
    onSetSort?.(newSortOption);
  };

  const oldDesign = typeof showFilterHeader == 'undefined';
  return (
    <div className="filterable-list">
      {oldDesign ? <div className="filter-bar">
        <div className="filter-bar-inner">
          <SearchButton />
          <input
            type="text"
            placeholder={Sefaria._("common.placeholder.search")}
            name="filterableListInput"
            value={filter}
            onChange={e => setFilter(e.target.value)}
          />
        </div>
        <div>
          { sortOptions.length > 1 ?
            <DropdownModal close={()=>setDisplaySort(false)} isOpen={displaySort}>
              <DropdownButton
                isOpen={displaySort}
                toggle={()=>setDisplaySort(prev => !prev)}
                enText={ Sefaria._("profile.tab.dropdown.sort") }
                heText={ Sefaria._("profile.tab.dropdown.sort") }
              />
              <DropdownOptionList
                isOpen={displaySort}
                options={sortOptions.map(option => ({type: option, name: option, heName: Sefaria._(option, "FilterableList")}))}
                currOptionSelected={sortOption}
                handleClick={setSort}
              />
            </DropdownModal>
            : null
          }
        </div>
      </div> : null }
      { !oldDesign && showFilterHeader ? (
        <div className="filter-bar-new">
          <div className="filter-input">
            <SearchButton />
            <input
              type="text"
              placeholder={Sefaria._("common.placeholder.search")}
              name="filterableListInput"
              value={filter}
              onChange={e => setFilter(e.target.value)}
            />
          </div>
          <div className="filter-sort-wrapper">
            <span className="systemText">
              <InterfaceText>topic.tab.sort_by</InterfaceText>
            </span>
            { sortOptions.map(option =>(
              <span
                key={option}
                className={classNames({'sans-serif': 1, 'sort-option': 1, noselect: 1, active: sortOption === option})}
                onClick={() => setSort(option)}
              >
                <InterfaceText>{option}</InterfaceText>
              </span>
            ))}
          </div>
        </div>
      ) : null}
      {
        loading ? <LoadingMessage /> :
        <div className={"filter-content" + (containerClass ? " " + containerClass : "")}>
          {dataUpToPage.length ?
          <>
            { !!renderHeader ? renderHeader({filter}) : null }
            { dataUpToPage.map(renderItem) }
          </>
          : <>{!!renderEmptyList ? renderEmptyList({filter}) : null}</>}
          { !!renderFooter ? renderFooter({filter}) : null }
        </div>
      }
    </div>
  );
};
FilterableList.propTypes = {
  filterFunc:       PropTypes.func.isRequired,
  sortFunc:         PropTypes.func.isRequired,
  renderItem:       PropTypes.func.isRequired,
  sortOptions:      PropTypes.array.isRequired,
  getData:          PropTypes.func,   // At least one of `getData` or `data` is required
  data:             PropTypes.array,
  renderEmptyList:  PropTypes.func,
  renderHeader:     PropTypes.func,
  renderFooter:     PropTypes.func,
  showFilterHeader: PropTypes.bool,
};


class TabView extends Component {
  constructor(props) {
    super(props);
    const { currTabName } = props;
    this.state = {
      currTabName: typeof currTabName === 'undefined' ? this.props.tabs[0].id : currTabName
    };
  }
  componentDidMount() {
    if (this.props.currTabName === null) {
      this.props.setTab(this.props.tabs[0].id, true)
    }
  }
  openTab(index) {
    this.setState({currTabIndex: index});
  }
  getTabIndex() {
    let tabIndex;
    if (typeof this.props.currTabName === 'undefined') {
      tabIndex = this.props.tabs.findIndex(tab => tab.id === this.state.currTabName ? true : false)
    } else if (this.props.currTabName === null) {
      tabIndex = 0;
    } else {
      tabIndex = this.props.tabs.findIndex(tab => tab.id === this.props.currTabName ? true : false)
    }
    if(tabIndex === -1) {
      tabIndex = 0;
    }
    return tabIndex;
  }
  onClickTab(e, clickTabOverride) {
    if (clickTabOverride) {
      clickTabOverride()
    } else {
      let target = $(event.target);
      while (!target.attr("data-tab-index")) { target = target.parent(); }
      const tabIndex = parseInt(target.attr("data-tab-index"));
      const { onClickArray, setTab, tabs } = this.props;
      if (onClickArray && onClickArray[tabIndex]) {
        onClickArray[tabIndex]();
      } else {
        this.openTab(tabIndex);
        const tab = this.props.tabs[tabIndex];
        setTab && setTab(tab.id);
      }
    }
  }
  renderTab(tab, index) {
    const currTabIndex = this.getTabIndex();
    return (
      <div className={classNames({active: currTabIndex === index, justifyright: tab.justifyright})} key={tab.id} data-tab-index={index} onClick={(e) => {this.onClickTab(e, tab.clickTabOverride)}}>
        {this.props.renderTab(tab, index)}
      </div>
    );
  }
  render() {
    const currTabIndex = this.getTabIndex();
    const classes = classNames({"tab-view": 1, [this.props.containerClasses]: 1});
    return (
      <div className={classes}>
        <div className="tab-list sans-serif">
          {this.props.tabs.map(this.renderTab)}
        </div>
        { React.Children.toArray(this.props.children)[currTabIndex] }
      </div>
    );
  }
}
TabView.propTypes = {
  tabs:         PropTypes.array.isRequired,  // array of objects of any form. only requirement is each tab has a unique 'id' field. These objects will be passed to renderTab.
  renderTab:    PropTypes.func.isRequired,
  currTabName:  PropTypes.string,  // optional. If passed, TabView will be controlled from outside
  setTab:       PropTypes.func,    // optional. If passed, TabView will be controlled from outside
  onClickArray: PropTypes.object,  // optional. If passed, TabView will be controlled from outside
};


class DropdownOptionList extends Component {

  localeString(string) {

    const stringType = {
      Relevance: 'filter_list.relevance',
      Chronological: 'filter_list.chronological',
      Date_Created: "filter_list.date_created",
      Views: "profile.tab.sheet.tag.views"
    }
    let objString = string.replace(/ /g, "_")
    
    if (stringType[objString]) {
      return Sefaria._(stringType[objString])
    } else {
      return string
    }
  }
  render() {
    return (
      <div className={(this.props.isOpen) ? "dropdown-option-list" :"dropdown-option-list hidden"}>
        <table>
          <tbody>
            {
              this.props.options.map( (option, iSortTypeObj) => {
                
                const tempClasses = classNames({'filter-title': 1, unselected: this.props.currOptionSelected !== option.type});
                return (
                  <tr key={option.type}  className={tempClasses} onClick={()=>{ this.props.handleClick(option.type); }} tabIndex={`${iSortTypeObj}`} onKeyPress={e => {e.charCode == 13 ? this.props.handleClick(option.type) : null}} aria-label={`Sort by ${option.name}`}>
                    <td>
                      <img className="dropdown-option-check" src="/static/img/check-mark.svg" alt={`${option.name} sort selected`}/>
                    </td>
                    <td className="dropdown-option-list-label" style={{padding:"15px 15px 15px 0"}}>
                      <span >{this.localeString(option.name)}</span>
                    </td>
                  </tr>
                );
              })
            }
          </tbody>
        </table>
      </div>
    );
  }
}
DropdownOptionList.propTypes = {
  initialTabIndex: PropTypes.number,
  setTab: PropTypes.func,
  isOpen: PropTypes.bool.isRequired,
  options: PropTypes.array.isRequired,
  currOptionSelected: PropTypes.string.isRequired,
  handleClick: PropTypes.func.isRequired,
};


const DropdownButton = ({isOpen, toggle, enText, heText, buttonStyle}) => {
  const filterTextClasses = classNames({ "dropdown-button": 1, active: isOpen, buttonStyle });
  return (
    <div className={ filterTextClasses } tabIndex="0" onClick={toggle} onKeyPress={(e) => {e.charCode == 13 ? toggle(e):null}}>
      <InterfaceText text={{en: enText, he: heText}} />
      {isOpen ? <img src="/static/img/arrow-up.png" alt=""/> : <img src="/static/img/arrow-down.png" alt=""/>}
    </div>
  );
};
DropdownButton.propTypes = {
  isOpen:      PropTypes.bool.isRequired,
  toggle:      PropTypes.func.isRequired,
  enText:      PropTypes.string.isRequired,
  heText:      PropTypes.string.isRequired,
  buttonStyle: PropTypes.bool,
};


class DropdownModal extends Component {
  componentDidMount() {
    document.addEventListener('mousedown', this.handleClickOutside, false);
  }
  componentWillUnmount() {
    document.removeEventListener('mousedown', this.handleClickOutside, false);
  }
  handleClickOutside(event) {
    const domNode = ReactDOM.findDOMNode(this);
    if ((!domNode || !domNode.contains(event.target)) && this.props.isOpen) {
      this.props.close();
    }
  }
  render() {
    return (
      <div className={classNames({"dropdown-modal": 1, "position-unset": this.props.positionUnset, "sans-serif": 1})}>
        { this.props.children }
      </div>
    );
  }
}
DropdownModal.propTypes = {
  close:   PropTypes.func.isRequired,
  isOpen:  PropTypes.bool.isRequired,
  positionUnset: PropTypes.bool,  // for search filters
};


class Link extends Component {
  handleClick(e) {
    e.preventDefault();
    this.props.onClick();
  }
  render() {
    return <a
              className={this.props.className}
              href={this.props.href}
              onClick={this.handleClick}
              title={this.props.title}>{this.props.children}</a>
  }
}
Link.propTypes = {
  href:    PropTypes.string.isRequired,
  onClick: PropTypes.func,
  title:   PropTypes.string.isRequired,
};


class GlobalWarningMessage extends Component {
  close() {
    Sefaria.globalWarningMessage = null;
    this.forceUpdate();
  }
  render() {
    return Sefaria.globalWarningMessage ?
      <div id="globalWarningMessage">
        <i className='close fa fa-times' onClick={this.close}></i>
        <div dangerouslySetInnerHTML={ {__html: Sefaria.globalWarningMessage} }></div>
      </div>
      : null;
  }
}


class TextBlockLink extends Component {
  // Monopoly card style link with category color at top
  // This component is seriously overloaded :grimacing:

  render() {
    let { book, category, title, heTitle, showSections, sref, heRef, displayValue, heDisplayValue, position, url_string, recentItem, currVersions, sideColor, saved, sheetTitle, sheetOwner, timeStamp, intlang } = this.props;
    const index    = Sefaria.index(book);
    category = category || (index ? index.primary_category : "Other");
    const style    = {"borderColor": Sefaria.palette.categoryColor(category)};
    title    = title   || (showSections ? sref : book);
    heTitle  = heTitle || (showSections ? heRef : index.heTitle);
    const hlang = intlang ? "int-he": "he";
    const elang = intlang ? "int-en": "en";
    let byLine;
    if (!!sheetOwner && sideColor) {
      title = sheetTitle.stripHtml();
      heTitle = title;
      byLine = sheetOwner;
    }
    const subtitle = displayValue ? (
        <span className="blockLinkSubtitle">
            <span className={elang}>{Sefaria.interfaceLang != 'hebrew' ? displayValue: heDisplayValue}</span>
        </span>
    ) : null;

    position = position || 0;
    const isSheet = book === 'Sheet';
    const classes  = classNames({refLink: !isSheet, sheetLink: isSheet, blockLink: 1, recentItem, calendarLink: (subtitle != null), saved });
    url_string = url_string ? url_string : sref;
    let url;
    if (isSheet) {
      url = `/sheets/${Sefaria.normRef(url_string).replace('Sheet.','')}`
    } else {
      url = "/" + Sefaria.normRef(url_string) + Sefaria.util.getUrlVersionsParams(currVersions).replace("&","?");
    }

    if (sideColor) {
      return (
        <a href={url} className={classes} data-ref={sref} data-ven={currVersions.en} data-vhe={currVersions.he} data-position={position}>
          <div className="sideColorLeft" data-ref-child={true}>
            <div className="sideColor" data-ref-child={true} style={{backgroundColor: Sefaria.palette.categoryColor(category)}} />
            <div className="sideColorInner" data-ref-child={true}>
              <span className={elang} data-ref-child={true}>{title}{!!sheetOwner ? (<i className="byLine" data-ref-child={true}>{byLine}</i>) : null}</span>
              <span className={hlang} data-ref-child={true}>{heTitle}{!!sheetOwner ? (<i className="byLine" data-ref-child={true}>{byLine}</i>) : null}</span>
            </div>
          </div>
          <div className="sideColorRight">
            { saved ? <SaveButton historyObject={{ ref: sref, versions: currVersions }} /> : null }
            { !saved && timeStamp ?
              <span className="sans-serif">
                { Sefaria.util.naturalTime(timeStamp) }
              </span>: null
            }
          </div>
        </a>
      );
    }
    return (
      <a href={url} className={classes} data-ref={sref} data-ven={currVersions.en} data-vhe={currVersions.he} data-position={position} style={style}>
        <span >{Sefaria.interfaceLang != 'hebrew'? title: heTitle }</span>
        {subtitle}
      </a>
    );
  }
}
TextBlockLink.propTypes = {
  sref:            PropTypes.string.isRequired,
  currVersions:    PropTypes.object.isRequired,
  heRef:           PropTypes.string,
  book:            PropTypes.string,
  category:        PropTypes.string,
  title:           PropTypes.string,
  heTitle:         PropTypes.string,
  displayValue:    PropTypes.string,
  heDisplayValue:  PropTypes.string,
  url_string:      PropTypes.string,
  showSections:    PropTypes.bool,
  recentItem:      PropTypes.bool,
  position:        PropTypes.number,
  sideColor:       PropTypes.bool,
  saved:           PropTypes.bool,
  sheetTitle:      PropTypes.string,
  sheetOwner:      PropTypes.string,
  timeStamp:       PropTypes.number,
};
TextBlockLink.defaultProps = {
  currVersions: {en:null, he:null},
};


class LanguageToggleButton extends Component {
  toggle(e) {
    e.preventDefault();
    this.props.toggleLanguage();
  }
  render() {
    var url = this.props.url || "";
    return (<a href={url} className="languageToggle" onClick={this.toggle}>
              <img className="en" src="/static/img/ka.svg" alt="Hebrew Language Toggle Icon" />
              <img className="he" src="/static/img/aye.svg" alt="English Language Toggle Icon" />
            </a>);
  }
}
LanguageToggleButton.propTypes = {
  toggleLanguage: PropTypes.func.isRequired,
  url:            PropTypes.string,
};


const ColorBarBox = ({tref, children}) =>  (
  <div className="colorBarBox" style={{"borderColor": Sefaria.palette.refColor(tref)}}>{children}</div>
);


const DangerousInterfaceBlock = ({en, he, classes}) => (
        <div className={classes}>
          <InterfaceText html={{"en": en, "he":he}} />
        </div>
    );
DangerousInterfaceBlock.propTypes = {
    en: PropTypes.string,
    he: PropTypes.string,
    classes: PropTypes.string
};


const SimpleInterfaceBlock = ({en, he, classes}) => (
        <div className={classes}>
            <InterfaceText text={{en:en, he:he}} />
        </div>
    );
SimpleInterfaceBlock.propTypes = {
    en: PropTypes.string,
    he: PropTypes.string,
    classes: PropTypes.string
};


const SimpleContentBlock = ({children, classes}) => (
        <div className={classes}>
          {children}
        </div>
    );
SimpleContentBlock.propTypes = {
    classes: PropTypes.string
};


const SimpleLinkedBlock = ({en, he, url, classes, aclasses, children, onClick, openInNewTab}) => (
  <div className={classes} onClick={onClick}>
    <a href={url} className={aclasses} target={openInNewTab ? "_blank" : "_self"}>
      <InterfaceText text={{en, he}}/>
    </a>
    {children}
  </div>
);
SimpleLinkedBlock.propTypes = {
    en: PropTypes.string,
    he: PropTypes.string,
    url: PropTypes.string,
    classes: PropTypes.string,
    aclasses: PropTypes.string
};


class BlockLink extends Component {
  render() {
    var interfaceClass = this.props.interfaceLink ? 'int-' : '';
    var cn = {blockLink: 1};
    var linkClass = this.props.title.toLowerCase().replace(" ", "-") + "-link";
    cn[linkClass] = 1;
    var classes = classNames(cn);
      return (<a className={classes} href={this.props.target}>
              {this.props.image ? <img src={this.props.image} alt="" /> : null}
              <span className={`${interfaceClass}en`}>{this.props.title}</span>
              <span className={`${interfaceClass}he`}>{this.props.heTitle}</span>
           </a>);
  }
}
BlockLink.propTypes = {
  title:         PropTypes.string,
  heTitle:       PropTypes.string,
  target:        PropTypes.string,
  image:         PropTypes.string,
  interfaceLink: PropTypes.bool
};
BlockLink.defaultProps = {
  interfaceLink: false
};


class ToggleSet extends Component {
  // A set of options grouped together.
  render() {
    let classes = {toggleSet: 1, separated: this.props.separated, blueStyle: this.props.blueStyle };
    classes[this.props.name] = 1;
    classes = classNames(classes);
    const width = 100.0 - (this.props.separated ? (this.props.options.length - 1) * 3 : 0);
    const style = {width: (width/this.props.options.length) + "%"};
    const label = this.props.label ? (<span className="toggle-set-label">{this.props.label}</span>) : null;
    return (
      <div className={classes} role="radiogroup" aria-label={this.props.ariaLabel}>
        {label}
        <div className="toggleSetToggleBox">
          {this.props.options.map((option) => (
          <ToggleOption
            name={option.name}
            key={option.name}
            set={this.props.name}
            role={option.role}
            ariaLabel={option.ariaLabel}
            on={this.props.currentValue == option.name}
            setOption={this.props.setOption}
            style={style}
            image={option.image}
            fa={option.fa}
            content={option.content} />))}
        </div>
      </div>);
  }
}
ToggleSet.propTypes = {
  name:          PropTypes.string.isRequired,
  label:         PropTypes.string,
  setOption:     PropTypes.func.isRequired,
  currentValue:  PropTypes.string,
  options:       PropTypes.array.isRequired,
  separated:     PropTypes.bool,
  blueStyle:     PropTypes.bool,
  role:          PropTypes.string,
  ariaLabel:     PropTypes.string
};


class ToggleOption extends Component {
  // A single option in a ToggleSet

  handleClick() {
    this.props.setOption(this.props.set, this.props.name);
    if (Sefaria.site) { Sefaria.track.event("Reader", "Display Option Click", this.props.set + " - " + this.props.name); }
  }
  checkKeyPress(e){
    if (e.keyCode === 39  || e.keyCode === 40) { //39 is right arrow -- 40 is down
        $(e.target).siblings(".toggleOption").attr("tabIndex","-1");
        $(e.target).attr("tabIndex","-1");
        $(e.target).next(".toggleOption").focus().attr("tabIndex","0");
    }
    else if (e.keyCode === 37 || e.keyCode === 38) { //37 is left arrow -- 38 is up
        $(e.target).siblings(".toggleOption").attr("tabIndex","-1");
        $(e.target).attr("tabIndex","-1");
        $(e.target).prev(".toggleOption").focus().attr("tabIndex","0");
    }
    else if (e.keyCode === 13) { //13 is enter
        $(e.target).trigger("click");
    }
    else if (e.keyCode === 9) { //9 is tab
        var lastTab = $("div[role='dialog']").find(':tabbable').last();
        var firstTab = $("div[role='dialog']").find(':tabbable').first();
        if (e.shiftKey) {
          if ($(e.target).is(firstTab)) {
            $(lastTab).focus();
            e.preventDefault();
          }
        }
        else {
          if ($(e.target).is(lastTab)) {
            $(firstTab).focus();
            e.preventDefault();
          }
        }
    }
    else if (e.keyCode === 27) { //27 is escape
        e.stopPropagation();
        $(".mask").trigger("click");
    }
  }
  render() {
    let classes = {toggleOption: 1, on: this.props.on };
    const tabIndexValue = this.props.on ? 0 : -1;
    const ariaCheckedValue = this.props.on ? "true" : "false";
    classes[this.props.name] = 1;
    classes = classNames(classes);
    const content = this.props.image ? (<img src={this.props.image} alt=""/>) :
                      this.props.fa ? (<i className={"fa fa-" + this.props.fa}></i>) :
                        typeof this.props.content === "string" ? (<span dangerouslySetInnerHTML={ {__html: this.props.content} }></span>) :
                          this.props.content;
    return (
      <div
        role={this.props.role}
        aria-label= {this.props.ariaLabel}
        tabIndex = {this.props.role == "radio"? tabIndexValue : "0"}
        aria-checked={ariaCheckedValue}
        className={classes}
        onKeyDown={this.checkKeyPress}
        onClick={this.handleClick}>
        {content}
      </div>);
  }
}

         //style={this.props.style}

const requestWithCallBack = ({url, setSavingStatus, redirect, type="POST", data={}, redirect_params}) => {
    let ajaxPayload = {url, type};
    if (type === "POST") {
      ajaxPayload.data = {json: JSON.stringify(data)};
    }
    $.ajax({
      ...ajaxPayload,
      success: function(result) {
        if ("error" in result) {
          if (setSavingStatus) {
            setSavingStatus(false);
          }
          alert(result.error);
        } else {
          redirect();
        }
      }
    }).fail(function() {
      alert(Sefaria._("topic.admin.something_wrong"));
    });
}

 const TopicToCategorySlug = function(topic, category=null) {
   //helper function for AdminEditor
   if (!category) {
     category = Sefaria.topicTocCategory(topic.slug);
   }
   let initCatSlug = category ? category.slug : "Main Menu";    //category topics won't be found using topicTocCategory,
   // so all category topics initialized to "Main Menu"
   if ("displays-under" in topic?.links && "displays-above" in topic?.links) {
     // this case handles categories that are not top level but have children under them
     const displayUnderLinks = topic.links["displays-under"]?.links;
     if (displayUnderLinks && displayUnderLinks.length === 1) {
       initCatSlug = displayUnderLinks[0].topic;
     }
   }
   return initCatSlug;
 }

function useHiddenButtons() {
    const [hideButtons, setHideButtons] = useState(true);
    const handleMouseOverAdminButtons = () => {
        setHideButtons(false);
        setTimeout(() => setHideButtons(true), 3000);
    }
    return [hideButtons, handleMouseOverAdminButtons];
}

const AllAdminButtons = ({ buttonOptions, buttonsToDisplay, adminClasses }) => {
  return (
    <span className={adminClasses}>
      {buttonsToDisplay.map((key, i) => {
        const top = i === 0;
        const bottom = i === buttonsToDisplay.length - 1;
        const [buttonText, toggleAddingTopics] = buttonOptions[key];
        return (
          <AdminEditorButton
            text={buttonText}
            top={top}
            key={i}
            bottom={bottom}
            toggleAddingTopics={toggleAddingTopics}
          />
        );
      })}
    </span>
  );
};


const CategoryHeader =  ({children, type, data = [], buttonsToDisplay = ["subcategory", "edit"]}) => {
  /*
  Provides an interface for using admin tools.
  `type` is 'sources', 'cats', 'books' or 'topics'
  `data` is list when `type` === 'cats' which tells us where we are in the TOC tree,
        for `type` === 'books' it's the name of the book
        for `type` === 'topics' it's a dictionary of the topic object
        for `type` === 'sources' it's a list where the first item is topic slug and second item is source data
  `buttonsToDisplay` is a list that says in the specified order we want all of the buttons in buttonOptions
   */
  const [editCategory, toggleEditCategory] = useEditToggle();
  const [addCategory, toggleAddCategory] = useEditToggle();
  const [reorderCategory, toggleReorderCategory] = useEditToggle();
  const [addSource, toggleAddSource] = useEditToggle();
  const [addSection, toggleAddSection] = useEditToggle();
  const [hiddenButtons, setHiddenButtons] = useHiddenButtons(true);
  const buttonOptions = {"subcategory": ["category.admin.add_sub_category", toggleAddCategory],
                          "source": ["category.admin.add_source", toggleAddSource],
                          "section": ["category.admin.add_section", toggleAddSection],
                          "reorder": ["category.reorder_section", toggleReorderCategory],
                          "edit": ["category.admin.edit", toggleEditCategory]};

  let wrapper = "";
  let adminButtonsSpan = null;
  if (Sefaria.is_moderator) {
    if (editCategory) {
      adminButtonsSpan = <CategoryEditorWrapper toggle={toggleEditCategory} data={data} type={type}/>;
    } else if (addSource) {
      adminButtonsSpan = <SourceEditor topic={data.slug} close={toggleAddSource}/>;
    } else if (addCategory) {
      adminButtonsSpan = <CategoryAdderWrapper toggle={toggleAddCategory} data={data} type={type}/>;
    } else if (addSection) {
      window.location = `/add/${data}`;
    } else if (reorderCategory) {
      adminButtonsSpan = <ReorderEditorWrapper toggle={toggleReorderCategory} data={data} type={type}/>;  // reordering sources on a topic page
    } else {
      wrapper = "headerWithAdminButtons";
      const adminClasses = classNames({adminButtons: 1, hiddenButtons});
        adminButtonsSpan = <AllAdminButtons
        buttonOptions={buttonOptions}
        buttonsToDisplay={buttonsToDisplay}
        adminClasses={adminClasses}
      />;
    }
  }
  return <span className={wrapper}><span onMouseEnter={() => setHiddenButtons()}>{children}</span><span>{adminButtonsSpan}</span></span>;
}
const ReorderEditorWrapper = ({toggle, type, data}) => {
    /*
    Wrapper for ReorderEditor that can reorder topics, categories, and sources.  It is only used for reordering topics and categories at the
    root of the topic or category TOC, so an empty array for `data` is passed indicating these cases.  In the case of reordering sources, `data`
    is a dictionary of the topic whose sources can be accessed via its `refs` field.
     */
    const reorderingSources = data.length !== 0;
    const _filterAndSortRefs = (refs) => {
        if (!refs) {
            return [];
        }
        // a topic can be connected to refs in one language and not in another so filter out those that are not in current interface lang
        refs = refs.filter((x) => !x.is_sheet && x?.order?.availableLangs?.includes(Sefaria.interfaceLang.slice(0, 2)));
        // then sort the refs and take only first 30 sources because admins don't want to reorder hundreds of sources
        return refs.sort((a, b) => refSort('relevance', [a.ref, a], [b.ref, b])).slice(0, 30);
    }
    const _createURLs = (type, data) => {
      if (reorderingSources) {
        return {
          url: `/api/source/reorder?topic=${data.slug}&lang=${Sefaria.interfaceLang}`,
          redirect: `/topics/${data.slug}`,
          origItems: _filterAndSortRefs(data.refs?.about?.refs) || [],
        }
      }
      switch (type) {  // at /texts or /topics
        case 'topics':
            return {
              url: '/api/topic/reorder',
              redirect: '/topics',
              origItems: Sefaria.topic_toc
            };
        case 'cats':
          return {
            url: '/api/category?reorder=1',
            redirect: '/texts',
            origItems: Sefaria.toc
          };
      }
    }
    const {url, redirect, origItems} = _createURLs(type, data);
    return <ReorderEditor
            close={toggle}
            type={!reorderingSources ? type : 'sources'}
            origItems={origItems}
            postURL={url}
            redirect={redirect}
          />;
}

const EditorForExistingTopic = ({ toggle, data }) => {
  const prepAltTitles = (lang) => { // necessary for use with TitleVariants component
    return data.titles.filter(x => !x.primary && x.lang === lang).map((item, i) => ({["name"]: item.text, ["id"]: i}))
  }
  const initCatSlug = TopicToCategorySlug(data);
  const origData = {
    origSlug: data.slug,
    origCatSlug: initCatSlug,
    origEnTitle: data.primaryTitle.en,
    origHeTitle: data.primaryTitle.he || "",
    origEnDescription: data.description?.en || "",
    origHeDescription: data.description?.he || "",
    origEnCategoryDescription: data.categoryDescription?.en || "",
    origHeCategoryDescription: data.categoryDescription?.he || "",
    origEnAltTitles: prepAltTitles('en'),
    origHeAltTitles: prepAltTitles('he'),
    origBirthPlace: data?.properties?.birthPlace?.value,
    origHeBirthPlace: data?.properties?.heBirthPlace?.value,
    origHeDeathPlace: data?.properties?.heDeathPlace?.value,
    origBirthYear: data?.properties?.birthYear?.value,
    origDeathPlace: data?.properties?.deathPlace?.value,
    origDeathYear: data?.properties?.deathYear?.value,
    origEra: data?.properties?.era?.value,
    origImage: data?.image,

  };

  const origWasCat = "displays-above" in data?.links;

  return (
    <TopicEditor
      origData={origData}
      origWasCat={origWasCat}
      close={toggle}
    />
  );
};



const EditorForExistingCategory = ({ toggle, data }) => {
  let tocObject = Sefaria.tocObjectByCategories(data);
  const origDesc = {en: tocObject.enDesc, he: tocObject.heDesc};
  const origCategoryDesc = {en: tocObject.enShortDesc, he: tocObject.heShortDesc};
  const origData = {
    origEn: tocObject.category,
    origHe: tocObject.heCategory,
    origDesc,
    origCategoryDesc,
    isPrimary: tocObject.isPrimary
  };

  return (
    <CategoryEditor
      origData={origData}
      close={toggle}
      origPath={data.slice(0, -1)}
    />
  );
};


const CategoryEditorWrapper = ({toggle, data, type}) => {
  switch (type) {
    case "books":
      return <EditTextInfo initTitle={data} close={toggle}/>;
    case "sources":
        const [topicSlug, refData] = data;
        return <SourceEditor topic={topicSlug} origData={refData} close={toggle}/>;
    case "cats":
        return <EditorForExistingCategory toggle={toggle} data={data} />;
    case "topics":
        return <EditorForExistingTopic toggle={toggle} data={data} />;
  }
}

const CategoryAdderWrapper = ({toggle, data, type}) => {
      const origData = {origEnTitle: ""};
      switch (type) {
        case "cats":
          return <CategoryEditor origData={origData} close={toggle} origPath={data}/>;
        case "topics":
          origData['origCatSlug'] = data;
          return <TopicEditor origData={origData} close={toggle} origWasCat={false}/>;
      }
  }

class SearchButton extends Component {
  render() {
    return (<span className="readerNavMenuSearchButton" onClick={this.props.onClick}>
      <img src="/static/icons/iconmonstr-magnifier-2.svg" />
    </span>);
  }
}


class MenuButton extends Component {
  render() {
    var isheb = Sefaria.interfaceLang == "hebrew";
    var icon = this.props.compare ? (isheb ?
      <i className="fa fa-chevron-left"></i> : <i className="fa fa-chevron-left"></i>) :
        (<i className="fa fa-bars"></i>);
    return (<span className="readerNavMenuMenuButton" onClick={this.props.onClick}>{icon}</span>);
  }
}
MenuButton.propTypes = {
  onClick: PropTypes.func,
  compare: PropTypes.bool,
};


<<<<<<< HEAD
// class NavigateBackButton extends Component {
//   onClick(e) {
//     e.preventDefault();
//     window.history.back(); 
//   }

//   render() {
//     return (
//       <a href="#" className="navigateBackButton" onClick={this.onClick.bind(this)}>
//         <i className="fa fa-chevron-left"></i> {/* Font Awesome chevron-left icon */}
//       </a>
//     );
//   }
// }

class NavigateBackButton extends Component {
  onClick(e) {
    e.preventDefault();
    let currentRef = this.props.currentRef;
    
    // Remove trailing numbers from currentRef
    currentRef = currentRef.replace(/\d+$/, '');
    if (currentRef) {
      window.location.href = `/${currentRef}?tab=contents`;
    }
    console.log("this is currentRef", currentRef)
  }

  render() {
    return (
      <a href="#" className="navigationBackButton" onClick={this.onClick.bind(this)}>
        <i className="fa fa-chevron-left" style={{ color: 'grey' }}></i>
      </a>
    );
  }
}

NavigateBackButton.propTypes = {
  currentRef: PropTypes.string
};


=======
>>>>>>> 1222390b
class CloseButton extends Component {
  onClick(e) {
    e.preventDefault();
    this.props.onClick();
  }
  render() {
    if (this.props.icon == "circledX"){
      var icon = <img src="/static/icons/circled-x.svg" />;
    } else if (this.props.icon == "chevron") {
      var icon = <i className="fa fa-chevron-left"></i>
    } else {
      var icon = "×";
    }
    var classes = classNames({readerNavMenuCloseButton: 1, circledX: this.props.icon === "circledX"});
    var url = this.props.url || "";
    return (<a href={url} className={classes} onClick={this.onClick}>{icon}</a>);
  }
}



class DisplaySettingsButton extends Component {
  render() {
    let style = this.props.placeholder ? {visibility: "hidden"} : {};
    let icon;

  
      icon = Sefaria.interfaceLang == 'english' ? <span className="textIcon">A</span>: <InterfaceText>
      text.reader_option_menu.font_size_lable
    </InterfaceText>;
    return (<a
              className="readerOptions"
              tabIndex="0"
              role="button"
              aria-haspopup="true"
              aria-label="Toggle Reader Menu Display Settings"
              style={style}
              onClick={this.props.onClick}
              onKeyPress={function(e) {e.charCode == 13 ? this.props.onClick(e):null}.bind(this)}>
              {icon}
            </a>);
  }
}
DisplaySettingsButton.propTypes = {
  onClick: PropTypes.func,
  placeholder: PropTypes.bool,
};


function InterfaceLanguageMenu({currentLang, translationLanguagePreference, setTranslationLanguagePreference}){
  const [isOpen, setIsOpen] = useState(false);
  const wrapperRef = useRef(null);

  const getCurrentPage = () => {
    return isOpen ? (encodeURIComponent(Sefaria.util.currentPath())) : "/";
  }
  const handleClick = (e) => {
    e.stopPropagation();
    setIsOpen(isOpen => !isOpen);
  }
  const handleTransPrefResetClick = (e) => {
    e.stopPropagation();
    setTranslationLanguagePreference(null);
  };
  const handleHideDropdown = (event) => {
      if (event.key === 'Escape') {
          setIsOpen(false);
      }
  };
  const handleClickOutside = (event) => {
      if (
          wrapperRef.current &&
          !wrapperRef.current.contains(event.target)
      ) {
          setIsOpen(false);
      }
  };

  useEffect(() => {
      document.addEventListener('keydown', handleHideDropdown, true);
      document.addEventListener('click', handleClickOutside, true);
      return () => {
          document.removeEventListener('keydown', handleHideDropdown, true);
          document.removeEventListener('click', handleClickOutside, true);
      };
  }, []);

  return (
      <div className="interfaceLinks" ref={wrapperRef}>
        <a className="interfaceLinks-button" onClick={handleClick}><img src="/static/icons/globe-wire.svg"/></a>
        <div className={`interfaceLinks-menu ${ isOpen ? "open" : "closed"}`}>
          <div className="interfaceLinks-header">
            <InterfaceText>setting.site_language</InterfaceText>
          </div>
          <div className="interfaceLinks-options">
            <a className={`interfaceLinks-option int-bi int-he ${(currentLang == 'hebrew') ? 'active':''}`} href={`/interface/hebrew?next=${getCurrentPage()}`}>བོད་ཡིག</a>
            <a className={`interfaceLinks-option int-bi int-en ${(currentLang == 'english') ? 'active' : ''}`} href={`/interface/english?next=${getCurrentPage()}`}>English</a>
            <a className={`interfaceLinks-option int-bi int-zh ${(currentLang == 'chinese') ? 'active' : ''}`} href={`/interface/chinese?next=${getCurrentPage()}`}>中文</a>

          </div>
          { !!translationLanguagePreference ? (
            <>
              <div className="interfaceLinks-header">
                <InterfaceText>text.admin.prefferred_translation</InterfaceText>
              </div>
              <div className="interfaceLinks-options trans-pref-header-container">
                <InterfaceText>{Sefaria.translateISOLanguageCode(translationLanguagePreference, false)}</InterfaceText>
                <a className="trans-pref-reset" onClick={handleTransPrefResetClick}>
                  <img src="/static/img/circled-x.svg" className="reset-btn" />
                  <span className="smallText">
                    <InterfaceText>topic.reset</InterfaceText>
                  </span>
                </a>
              </div>
            </>
          ) : null}
        </div>
      </div>
  );
}
InterfaceLanguageMenu.propTypes = {
  currentLang: PropTypes.string,
  translationLanguagePreference: PropTypes.string,
};


function SaveButton({historyObject, placeholder, tooltip, toggleSignUpModal}) {
  if (!historyObject) { placeholder = true; }
  const isSelected = () => !!Sefaria.getSavedItem(historyObject);
  const [selected, setSelected] = useState(placeholder || isSelected());
  useEffect(() => {
    if (placeholder) { return; }
    setSelected(isSelected())
  }, [historyObject && historyObject.ref]);

  const [isPosting, setPosting] = useState(false);

  const style = placeholder ? {visibility: 'hidden'} : {};
  const classes = classNames({saveButton: 1, "tooltip-toggle": tooltip});
  // const altText = placeholder ? '' :
  //     `${Sefaria._(selected ? "collection.remove" : "common.save")} "${historyObject.sheet_title ?
  //         historyObject.sheet_title.stripHtml() : Sefaria._r(historyObject.ref)}"`;
  const altText = placeholder ? '' :
       `${Sefaria._(selected ? "collection.remove" : "common.save")}`;

  function onClick(event) {
    if (isPosting) { return; }
    event.preventDefault();
    setPosting(true);
    Sefaria.track.event("Saved", "saving", historyObject.ref);
    Sefaria.toggleSavedItem(historyObject)
        .then(() => { setSelected(isSelected()); }) // since request is async, check if it's selected from data
        .catch(e => { if (e == 'notSignedIn') { toggleSignUpModal(SignUpModalKind.Save); }})
        .finally(() => { setPosting(false); });
  }

  return (
    <ToolTipped {...{ altText, classes, style, onClick }}>
      { selected ? <img src="/static/icons/bookmark-filled.svg" alt={altText}/> :
        <img src="/static/icons/bookmark.svg" alt={altText}/> }
    </ToolTipped>
  );
}
SaveButton.propTypes = {
  historyObject: PropTypes.shape({
    ref: PropTypes.string,
    versions: PropTypes.object,
  }),
  placeholder: PropTypes.bool,
  tooltip: PropTypes.bool,
  toggleSignUpModal: PropTypes.func,
};


const ToolTipped = ({ altText, classes, style, onClick, children }) => {
  const analyticsContext = useContext(AdContext)
  return (
  <div aria-label={altText} tabIndex="0"
    className={classes} role="button"
    style={style} onClick={e => TrackG4.gtagClick(e, onClick, `ToolTipped`, {"classes": classes}, analyticsContext)}
    onKeyPress={e => {e.charCode == 13 ? onClick(e): null}}>
    { children }
  </div>
)};


class FollowButton extends Component {
  constructor(props) {
    super(props);
    this.state = {
      following: props.following, // Deal w/ case where we don't know?
      hovering: false
    }
  }
  _postFollow() {
    $.post("/api/follow/" + this.props.uid, {}, data => {
      Sefaria.following.push(this.props.uid);  // keep local following list up-to-date
      Sefaria.track.event("Following", "New Follow", this.props.uid);
    });
  }
  _postUnfollow() {
    $.post("/api/unfollow/" + this.props.uid, {}, data => {
      Sefaria.following = Sefaria.following.filter(i => i !== this.props.uid);  // keep local following list up-to-date
      Sefaria.track.event("Following", "Unfollow", this.props.uid);
    });
  }
  onMouseEnter() {
    if (this.props.disableUnfollow) { return; }
    this.setState({hovering: true});
  }
  onMouseLeave() {
    this.setState({hovering: false});
  }
  onClick(e) {
    e.stopPropagation();
    if (!Sefaria._uid) {
      this.props.toggleSignUpModal(SignUpModalKind.Follow);
      return;
    }
    if (this.state.following && !this.props.disableUnfollow) {
      this._postUnfollow();
      this.setState({following: false});
    } else {
      this._postFollow();
      this.setState({following: true, hovering: false});  // hovering:false keeps the "unfollow" from flashing.
    }
  }
  render() {
    const classes = this.props.classes ? this.props.classes : classNames({
      largeFollowButton: this.props.large,
      smallFollowButton: !this.props.large,
      following: this.state.following,
      hovering: this.state.hovering,
      smallText: !this.props.large,
    });
    let buttonText = this.state.following ? this.state.hovering ?  "common.unfollow" : "common.following" : "common.follow";
    buttonText = buttonText === "Follow" && this.props.followBack ? "Follow Back" : buttonText;
    return (
      <div className={classes} onMouseEnter={this.onMouseEnter} onMouseLeave={this.onMouseLeave} onClick={this.onClick}>
        {this.props.icon ? <img src={`/static/icons/${this.state.following ? this.state.hovering ?  "checkmark" : "checkmark" : "follow"}.svg`} aria-hidden="true"/> : null}
        <InterfaceText>{buttonText}</InterfaceText>
      </div>
    );
  }
}
FollowButton.propTypes = {
  uid:               PropTypes.number.isRequired,
  following:         PropTypes.bool,  // is this person followed already?
  large:             PropTypes.bool,
  disableUnfollow:   PropTypes.bool,
  followBack:        PropTypes.bool,
  toggleSignUpModal: PropTypes.func,

};

const TopicPictureUploader = ({slug, callback, old_filename, caption}) => {
    /*
    `old_filename` is passed to API so that if it exists, it is deleted
     */
    const fileInput = useRef(null);

    const uploadImage = function(imageData, type="POST") {
      const formData = new FormData();
      formData.append('file', imageData.replace(/data:image\/(jpe?g|png|gif);base64,/, ""));
      if (old_filename !== "") {
        formData.append('old_filename', old_filename);
      }
      const request = new Request(
        `${Sefaria.apiHost}/api/topics/images/${slug}`,
        {headers: {'X-CSRFToken': Cookies.get('csrftoken')}}
      );
      fetch(request, {
          method: 'POST',
          mode: 'same-origin',
          credentials: 'same-origin',
          body: formData
      }).then(response => {
        if (!response.ok) {
            response.text().then(resp_text=> {
                alert(resp_text);
            })
        }else{
            response.json().then(resp_json=>{
                callback(resp_json.url);
            });
        }
    }).catch(error => {
        alert(error);
    })};
    const onFileSelect = (e) => {
          const file = fileInput.current.files[0];
          if (file == null)
          return;
          if (/\.(jpe?g|png|gif)$/i.test(file.name)) {
              const reader = new FileReader();

              reader.addEventListener("load", function() {
                uploadImage(reader.result);
              }, false);

              reader.addEventListener("onerror", function() {
                alert(reader.error);
              }, false);

              reader.readAsDataURL(file);
          } else {
            alert('The file is not an image');
          }
    }
    const deleteImage = () => {
        const old_filename_wout_url = old_filename.split("/").slice(-1);
        const url = `${Sefaria.apiHost}/api/topics/images/${slug}?old_filename=${old_filename_wout_url}`;
        requestWithCallBack({url, type: "DELETE", redirect: () => alert("Deleted image.")});
        callback("");
        fileInput.current.value = "";
    }
    return <div className="section">
            <label><InterfaceText>Picture</InterfaceText></label>
            <label>
              <span className="optional"><InterfaceText>Please use horizontal, square, or only-slightly-vertical images for best results.</InterfaceText></span>
            </label>
            <div role="button" title={ Sefaria._("Add an image")} aria-label="Add an image" contentEditable={false} onClick={(e) => e.stopPropagation()} id="addImageButton">
              <label htmlFor="addImageFileSelector">
                <div className="button extraSmall blue control-elem" tabIndex="0" role="button">
                      <InterfaceText>Upload Picture</InterfaceText>
                    </div>
              </label>
              </div><input style={{display: "none"}} id="addImageFileSelector" type="file" onChange={onFileSelect} ref={fileInput} />
              {old_filename !== "" && <div style={{"max-width": "420px"}}>
                    <br/><ImageWithCaption photoLink={old_filename} caption={caption}/>
                    <br/><div onClick={deleteImage} className="button extraSmall blue control-elem" tabIndex="1" role="button">
                      <InterfaceText>Remove Picture</InterfaceText>
                    </div></div>
              }
          </div>
    }

const CategoryColorLine = ({category}) =>
  <div className="categoryColorLine" style={{background: Sefaria.palette.categoryColor(category)}}/>;


class ProfileListing extends Component {
  render() {
    const { url, image, name, uid, is_followed, toggleSignUpModal, smallfonts, organization } = this.props;
    return (
      <div className={"authorByLine sans-serif" + (smallfonts ? " small" : "")}>
        <div className="authorByLineImage">
          <a href={url}>
            <ProfilePic
              len={smallfonts ? 30 : 40}
              url={image}
              name={name}
            />
          </a>
        </div>
        <div className={`authorByLineText ${smallfonts? "small" : ""}`}>
          <SimpleLinkedBlock
            classes="authorName"
            url={url}
            en={name}
            he={name}
          >
            <FollowButton
              large={false}
              uid={uid}
              following={is_followed}
              disableUnfollow={true}
              toggleSignUpModal={toggleSignUpModal} />
          </SimpleLinkedBlock>
          {!!organization ?
          <SimpleInterfaceBlock
            classes="authorOrganization"
            en={organization}
            he={organization} />
          :null}
        </div>
      </div>
    );
  }
}
ProfileListing.propTypes = {
  uid:               PropTypes.number.isRequired,
  url:               PropTypes.string.isRequired,
  image:             PropTypes.string.isRequired,
  name:              PropTypes.string.isRequired,
  is_followed:       PropTypes.bool,
  toggleSignUpModal: PropTypes.func,
};


const SheetListing = ({
  sheet, connectedRefs, handleSheetClick, handleSheetDelete, handleCollectionsChange,
  editable, deletable, saveable, collectable, pinnable, pinned, pinSheet,
  hideAuthor, showAuthorUnderneath, infoUnderneath, hideCollection, openInNewTab, toggleSignUpModal, showSheetSummary
}) => {
  // A source sheet presented in lists, like sidebar or profile page
  const [showCollectionsModal, setShowCollectionsModal] = useState(false);

  const handleSheetClickLocal = (e) => {
    //console.log("Sheet Click Handled");
    // TODO: There more contexts to distinguish / track. Profile, collections, search
    if (Sefaria._uid == sheet.owner) {
      Sefaria.track.event("Tools", "My Sheet Click", sheet.sheetUrl);
    } else {
      Sefaria.track.event("Tools", "Sheet Click", sheet.sheetUrl);
    }
    if (handleSheetClick) {
      Sefaria.track.sheets("Opened via Connections Panel", connectedRefs.toString());
      handleSheetClick(e, sheet, null, connectedRefs);
      e.preventDefault();
    }
  };

  const handleSheetOwnerClick = (e) => {
    Sefaria.track.event("Tools", "Sheet Owner Click", sheet.ownerProfileUrl);
  };

  const handleTopicClick = (topic) => {
    Sefaria.track.event("Tools", "Topic Click", topic);
  };

  const handleSheetDeleteClick = () => {
    if (confirm(Sefaria._("sheet.delete_warning_msg"))) {
      Sefaria.sheets.deleteSheetById(sheet.id).then(handleSheetDelete);
    }
  };

  const toggleCollectionsModal = () => {
    if (Sefaria._uid) {
      setShowCollectionsModal(!showCollectionsModal);
    } else {
      toggleSignUpModal(SignUpModalKind.AddToSheet);
    }
  };

  const title = sheet.title ? sheet.title.stripHtmlConvertLineBreaks() : Sefaria._("sheet.untitled_sourc_sheet");

  const viewsIcon = sheet.public ?
    <div className="sheetViews sans-serif"><i className="fa fa-eye" title={sheet.views + " views"}></i> {sheet.views}</div>
    : <div className="sheetViews sans-serif"><i className="fa fa-lock" title="Private"></i></div>;

    const views = (
      <span className="views-count">
        {Sefaria._("common.views_count", {
          count: Sefaria.interfaceLang == 'hebrew' 
            ? Sefaria.hebrew.tibetanNumeral(sheet.views)
            : sheet.views
        })}
      </span>
    );

  const sheetSummary = showSheetSummary && sheet.summary?
  <DangerousInterfaceBlock classes={"smallText sheetSummary"} en={sheet.summary} he={sheet.sheet_summary}/>:null;

  const sheetInfo = hideAuthor ? null :
      <div className="sheetInfo">
        <div className="sheetUser">
          <a href={sheet.ownerProfileUrl} target={openInNewTab ? "_blank" : "_self"}>
            <ProfilePic
              outerStyle={{display: "inline-block"}}
              name={sheet.ownerName}
              url={sheet.ownerImageUrl}
              len={26}
            />
          </a>
          <a href={sheet.ownerProfileUrl} target={openInNewTab ? "_blank" : "_self"} className="sheetAuthor" onClick={handleSheetOwnerClick}>{sheet.ownerName}</a>
        </div>
        {viewsIcon}
      </div>

  const collectionsList = "collections" in sheet ? sheet.collections.slice() : [];
  if (sheet.displayedCollectionName) {
    collectionsList.unshift({name: sheet.displayedCollectionName, slug: sheet.displayedCollection});
  }
  const collections = collectionsList.map((collection, i) => {
    const separator = i == collectionsList.length -1 ? null : <span className="separator">,</span>;
    return (
      <a href={`/collections/${collection.slug}`}
        target={openInNewTab ? "_blank" : "_self"}
        className="sheetTag"
        key={i}
      >
        {collection.name}
        {separator}
      </a>
    );
  });

  const topics = sheet.topics.map((topic, i) => {
    const separator = i == sheet.topics.length -1 ? null : <span className="separator">,</span>;
    return (
      <a href={`/topics/${topic.slug}`}
        target={openInNewTab ? "_blank" : "_self"}
        className="sheetTag"
        key={i}
        onClick={handleTopicClick.bind(null, topic.slug)}
      >
        <InterfaceText text={topic} />
        {separator}
      </a>
    );
  });
  let dateClass = Sefaria.interfaceLang == "hebrew"? "bo-date" : "en-date";
  const created = <span className={dateClass} dangerouslySetInnerHTML={{ __html: Sefaria.util.localeDate(sheet.created)}} />;
  const underInfo = infoUnderneath ? [
      sheet.status !== 'public' ? (<span className="unlisted"><img src="/static/img/eye-slash.svg"/><span className='not-published'>{Sefaria._("profile.tab.sheet.tag.not_published")}</span></span>) : undefined,
      showAuthorUnderneath ? (<a href={sheet.ownerProfileUrl} target={openInNewTab ? "_blank" : "_self"}>{sheet.ownerName}</a>) : undefined,
      views,
      created,
      collections.length ? collections : undefined,
      sheet.topics.length ? topics : undefined,
    ].filter(x => x !== undefined) : [topics];


  const pinButtonClasses = classNames({sheetListingPinButton: 1, pinned: pinned, active: pinnable});
  const pinMessage = pinned && pinnable ? Sefaria._("collection.unpin_sheet") :
                    pinned ? Sefaria._("collection.pinned_sheet") : Sefaria._("collection.pin_sheet");
  const pinButton = <img src="/static/img/pin.svg" className={pinButtonClasses} title={pinMessage} onClick={pinnable ? pinSheet : null} />

  return (
    <div className="sheet" key={sheet.sheetUrl}>
      <div className="sheetLeft">
        {sheetInfo}
        <a href={sheet.sheetUrl} target={openInNewTab ? "_blank" : "_self"} className="sheetTitle" onClick={handleSheetClickLocal}>
          <img src="/static/img/sheet.svg" className="sheetIcon"/>
          <span className="sheetTitleText">{title}</span>
        </a>
        {sheetSummary}
        <div className="sheetTags sans-serif">
          {
            underInfo.map((item, i) => {
            console.log('itemlklk', item);
            return (
              <span key={i}>
                { i !== 0 ? <span className="bullet">{'\u2022'}</span> : null }
                {item}
              </span>
            );
          })
        }
        </div>
      </div>
      <div className="sheetRight">
        {
          editable && !Sefaria._uses_new_editor ?
            <a target="_blank" href={`/sheets/${sheet.id}?editor=1`}><img src="/static/icons/tools-write-note.svg" title={Sefaria._("collection.edit")}/></a>
            : null
        }
        {
          collectable ?
            <img src="/static/icons/collection.svg" onClick={toggleCollectionsModal} title={Sefaria._("collection.add_to_collection")} />
            : null
        }
        {
          deletable ?
            <img src="/static/icons/circled-x.svg" onClick={handleSheetDeleteClick} title={Sefaria._("sheet.sheet_list.delete")} />
            : null
        }
        {
          saveable ?
            <SaveButton historyObject={{ ref: `Sheet ${sheet.id}`, versions: {}  }}
              toggleSignUpModal={toggleSignUpModal} />
            : null
        }
        { pinnable || pinned ?
            pinButton
            : null
        }
      </div>
      {showCollectionsModal ?
        <CollectionsModal
          sheetID={sheet.id}
          close={toggleCollectionsModal}
          handleCollectionsChange={handleCollectionsChange} />
        : null
      }
    </div>);
};


const CollectionListing = ({data}) => {
  const imageUrl = "/static/icons/collection.svg";
  const collectionUrl = "/collections/" + data.slug;
  return (
    <div className="collectionListing">
      <div className="left-content">
        <div className="collectionListingText">

          <a href={collectionUrl} className="collectionListingName">
            <img className="collectionListingImage" src={imageUrl} alt="Collection Icon"/>
            {data.name}
          </a>

          <div className="collectionListingDetails">
            {data.listed ? null :
              (<span className="unlisted">
                <img src="/static/img/eye-slash.svg"/>
                <InterfaceText>collection.collection_list.unlisted</InterfaceText>
              </span>) }

            {data.listed ? null :
            <span className="collectionListingDetailSeparator">•</span> }

            <span className="collectionListingDetail collectionListingSheetCount">
              <InterfaceText>{`${data.sheetCount} `}</InterfaceText>
              <InterfaceText>common.sheets</InterfaceText>
            </span>

            {data.memberCount > 1 ?
            <span className="collectionListingDetailSeparator">•</span> : null }

            {data.memberCount > 1 ?
            <span className="collectionListingDetail collectionListingMemberCount">
              <InterfaceText>{`${data.memberCount} `}</InterfaceText>
              <InterfaceText>collection.editor</InterfaceText>
            </span> : null }
          </div>
        </div>
      </div>
    </div>
  );
}


class Note extends Component {
  // Public or private note in the Sidebar.
  render() {
    var authorInfo = this.props.ownerName && !this.props.isMyNote ?
        (<div className="noteAuthorInfo">
          <a href={this.props.ownerProfileUrl}>
            <img className="noteAuthorImg" src={this.props.ownerImageUrl} />
          </a>
          <a href={this.props.ownerProfileUrl} className="noteAuthor">{this.props.ownerName}</a>
        </div>) : null;

      var buttons = this.props.isMyNote ?
                    (<div className="noteButtons">
                      <i className="editNoteButton fa fa-pencil" title="Edit Note" onClick={this.props.editNote} ></i>
                    </div>) : null;

      var text = Sefaria.util.linkify(this.props.text);
      text = text.replace(/\n/g, "<br />");

      return (<div className="note">
                {buttons}
                {authorInfo}
                <div className="noteContent">
                  <span className="noteText" dangerouslySetInnerHTML={{__html:text}}></span>
                </div>
              </div>);
  }
}
Note.propTypes = {
  text:            PropTypes.string.isRequired,
  ownerName:       PropTypes.string,
  ownerImageUrl:   PropTypes.string,
  ownerProfileUrl: PropTypes.string,
  isPrivate:       PropTypes.bool,
  isMyNote:        PropTypes.bool,
  editNote:        PropTypes.func
};


class LoginPrompt extends Component {
  render() {
    var nextParam = "?next=" + Sefaria.util.currentPath();
    return (
      <div className="loginPrompt">
        <div className="loginPromptMessage">
          <span >{ Sefaria._("message.login_to_use_feature")}</span>
        </div>
        <a className="button" href={"/login" + nextParam}>
          <span >{ Sefaria._("common.log_in")}</span>
        </a>
        <a className="button" href={"/register" + nextParam}>
          <span >{ Sefaria._("common.sign_up")}</span>
        </a>
      </div>);
  }
}
LoginPrompt.propTypes = {
  fullPanel: PropTypes.bool,
};

class MessageModel extends Component {
  render() {
    return (
      this.props.show ? <div id="interruptingMessageBox" className="sefariaModalBox">
        <div id="interruptingMessageOverlay"></div>
        <div id="interruptingMessage" className="sefariaModalContentBox">
          <div className="sefariaModalContent">
            <h2 className="serif sans-serif-in-hebrew">
              {this.props.errorType}
            </h2>
            <div className="sefariaModalInnerContent">
              { this.props.message }
            </div>
            <a className="button white control-elem" href="/">
              <InterfaceText>model.message_model.explore_other_text</InterfaceText>
            </a>
          </div>
        </div>
      </div> : null
    )
  }
}

MessageModel.propTypes = {
  errorType: PropTypes.string,
  show: PropTypes.bool,
  onClose: PropTypes.func.isRequired,
  message: PropTypes.string,
}


class SignUpModal extends Component {
  render() {
    let modalContent = !this.props.modalContentKind ? generateContentForModal() : generateContentForModal(this.props.modalContentKind);
    const innerContent = modalContent.contentList.map(bullet => (
      <div key={bullet.icon} style={{ display: 'flex', alignItems: 'center', gap: '8px' }}>
        <img src={`/static/img/${bullet.icon}`} /> 
        <InterfaceText>{bullet.bulletContent}</InterfaceText>
      </div>
    ));
    const nextParam = "?next=" + encodeURIComponent(Sefaria.util.currentPath());

    return (
      this.props.show ? <div id="interruptingMessageBox" className="sefariaModalBox">
        <div id="interruptingMessageOverlay" onClick={this.props.onClose}></div>
        <div id="interruptingMessage" className="sefariaModalContentBox">
          <div id="interruptingMessageClose" className="sefariaModalClose" onClick={this.props.onClose}>×</div>
          <div className="sefariaModalContent">
            <h2 className="serif sans-serif-in-hebrew">
              <InterfaceText>{modalContent.h2}</InterfaceText>
            </h2>
            <h3>
              <InterfaceText>{modalContent.h3}</InterfaceText>
            </h3>
            <div className="sefariaModalInnerContent">
              { innerContent }
            </div>
            <a className="button white control-elem" href={"/register" + nextParam}>
              <InterfaceText>common.sign_up</InterfaceText>
            </a>
            <div className="sefariaModalBottomContent">
              <InterfaceText>{ Sefaria._("sign_up.already_have_account")} </InterfaceText>&nbsp;
              <a href={"/login" + nextParam}><InterfaceText>{ Sefaria._("common.sign_in")}</InterfaceText></a>
            </div>
          </div>
        </div>
      </div> : null
    );
  }
}
SignUpModal.propTypes = {
  show: PropTypes.bool,
  onClose: PropTypes.func.isRequired,
  modalContent: PropTypes.object,
};


function OnInView({ children, onVisible }) {
  /**
   *  The functional component takes an existing element and wraps it in an IntersectionObserver and returns the children, only observed and with a callback for the observer.
   *  `children` single element or nested group of elements wrapped in a div
   *  `onVisible` callback function that will be called when given component(s) are visible within the viewport
   *  Ex. <OnInView onVisible={handleImageIsVisible}><img src="..." /></OnInView>
   */
  const elementRef = useRef(); 

  useEffect(() => {
    const observer = new IntersectionObserver(
      // Callback function will be invoked whenever the visibility of the observed element changes
      (entries) => {
        const entry = entries[0];
        // Check if the observed element is intersecting with the viewport (it's visible)
        // Invoke provided prop callback for analytics purposes
        if (entry.isIntersecting) {
          onVisible();
        }
      },
      // The entire element must be entirely visible
      { threshold: 1 }
    );

    // Start observing the element, but wait until the element exists
    if (elementRef.current) {
      observer.observe(elementRef.current);
    }

    // Cleanup when the component unmounts
    return () => {
      // Stop observing the element when it's no longer on the screen and can't be visible
      if (elementRef.current) {
        observer.unobserve(elementRef.current);
      }
    };
  }, [onVisible]);

  // Attach elementRef to a div wrapper and pass the children to be rendered within it
  return <div ref={elementRef}>{children}</div>;
}

const transformValues = (obj, callback) => {
  const newObj = {};
  for (let key in obj) {
    newObj[key] = obj[key] !== null ? callback(obj[key]) : null;
  }
  return newObj;
};

const replaceNewLinesWithLinebreaks = (content) => {
  return transformValues(
    content,
    (s) => s.replace(/\n/gi, "&nbsp; \n") + "&nbsp; \n&nbsp; \n"
  );
}

const InterruptingMessage = ({
  onClose,
}) => {
  const [interruptingMessageShowDelayHasElapsed, setInterruptingMessageShowDelayHasElapsed] = useState(false);
  const [hasInteractedWithModal, setHasInteractedWithModal] = useState(false);
  const strapi = useContext(StrapiDataContext);

  const markModalAsHasBeenInteractedWith = (modalName) => {
    localStorage.setItem("modal_" + modalName, "true");
  };

  const hasModalBeenInteractedWith = (modalName) => {
    return JSON.parse(localStorage.getItem("modal_" + modalName));
  };

  const trackModalInteraction = (modalName, eventDescription) => {
    gtag("event", "modal_interacted_with_" + eventDescription, {
      campaignID: modalName,
      adType: "modal",
    });
  };

  const trackModalImpression = () => {
    console.log("We've got visibility!");
    gtag("event", "modal_viewed", {
      campaignID: strapi.modal.internalModalName,
      adType: "modal",
    });
  };

  const shouldShow = () => {
    if (!strapi.modal) return false;
    if (Sefaria.interfaceLang === 'hebrew' && !strapi.modal.locales.includes('he')) return false;
    if (
      hasModalBeenInteractedWith(
        strapi.modal.internalModalName
      )
    )
      return false;

    let shouldShowModal = false;

    let noUserKindIsSet = ![
      strapi.modal.showToReturningVisitors,
      strapi.modal.showToNewVisitors,
      strapi.modal.showToSustainers,
      strapi.modal.showToNonSustainers,
    ].some((p) => p);
    if (
      Sefaria._uid &&
      ((Sefaria.is_sustainer &&
        strapi.modal.showToSustainers) ||
        (!Sefaria.is_sustainer &&
          strapi.modal.showToNonSustainers))
    )
      shouldShowModal = true;
    else if (
      (Sefaria.isReturningVisitor() &&
        strapi.modal.showToReturningVisitors) ||
      (Sefaria.isNewVisitor() && strapi.modal.showToNewVisitors)
    )
      shouldShowModal = true;
    else if (noUserKindIsSet) shouldShowModal = true;
    if (!shouldShowModal) return false;
    // Don't show the modal on pages where the button link goes to since you're already there
    const excludedPaths = ["/donate", "/mobile", "/app", "/ways-to-give"];
    if (strapi.modal.buttonURL) {
      if (strapi.modal.buttonURL.en) {
        excludedPaths.push(new URL(strapi.modal.buttonURL.en).pathname);
      }
      if (strapi.modal.buttonURL.he) {
        excludedPaths.push(new URL(strapi.modal.buttonURL.he).pathname);
      }
    }
    return excludedPaths.indexOf(window.location.pathname) === -1;
  };

  const closeModal = (eventDescription) => {
    if (onClose) onClose();
    markModalAsHasBeenInteractedWith(
      strapi.modal.internalModalName
    );
    setHasInteractedWithModal(true);
    trackModalInteraction(
      strapi.modal.internalModalName,
      eventDescription
    );
  };

  useEffect(() => {
    if (shouldShow()) {
      const timeoutId = setTimeout(() => {
        setInterruptingMessageShowDelayHasElapsed(true);
      }, strapi.modal.showDelay * 1000);
      return () => clearTimeout(timeoutId); // clearTimeout on component unmount
    }
  }, [strapi.modal]); // execute useEffect when the modal changes

  if (!interruptingMessageShowDelayHasElapsed) return null;

  if (!hasInteractedWithModal) {
    return (
      <OnInView onVisible={trackModalImpression}>
        <div id="interruptingMessageBox" className={interruptingMessageShowDelayHasElapsed ? "" : "hidden"}>
          <div id="interruptingMessageOverlay"></div>
          <div id="interruptingMessage">
            <div className="colorLine"></div>
            <div id="interruptingMessageContentBox" className="hasColorLine">
              <div
                id="interruptingMessageClose"
                onClick={() => {
                  closeModal("close_clicked");
                }}
              >
                ×
              </div>
              <div id="interruptingMessageContent">
                <div id="defaultModal">
                  {strapi.modal.modalHeader.en && (
                    <h1 >{strapi.modal.modalHeader.en}</h1>
                  )}
                  {strapi.modal.modalHeader.he && (
                    <h1 className={`${Sefaria.languageClassFont()}`}>{strapi.modal.modalHeader.he}</h1>
                  )}
                  <div id="defaultModalBody" className="line-break">
                    <InterfaceText
                      markdown={replaceNewLinesWithLinebreaks(
                        strapi.modal.modalText
                      )}
                    />
                  </div>
                  <div className="buttons">
                    <a
                      className="button int-en"
                      target="_blank"
                      href={strapi.modal.buttonURL.en}
                      onClick={() => {
                        closeModal("modal_button_clicked");
                      }}
                    >
                      <span >
                        {strapi.modal.buttonText.en}
                      </span>
                    </a>
                    <a
                      className={`${Sefaria.languageClassFont()} button`}
                      target="_blank"
                      href={strapi.modal.buttonURL.he}
                      onClick={() => {
                        closeModal("modal_button_clicked");
                      }}
                    >
                      <span className={`${Sefaria.languageClassFont()}`}>
                        {strapi.modal.buttonText.he}
                      </span>
                    </a>
                  </div>
                </div>
              </div>
              <div className="colorLine"></div>
            </div>
          </div>
        </div>
      </OnInView>
    );
  } else {
    return null;
  }
};
InterruptingMessage.displayName = "InterruptingMessage";

const Banner = ({ onClose }) => {
  const [bannerShowDelayHasElapsed, setBannerShowDelayHasElapsed] =
    useState(false);
  const [hasInteractedWithBanner, setHasInteractedWithBanner] = useState(false);
  const strapi = useContext(StrapiDataContext);

  const markBannerAsHasBeenInteractedWith = (bannerName) => {
    localStorage.setItem("banner_" + bannerName, "true");
  };

  const hasBannerBeenInteractedWith = (bannerName) => {
    return JSON.parse(localStorage.getItem("banner_" + bannerName));
  };

  const trackBannerInteraction = (bannerName, eventDescription) => {
    gtag("event", "banner_interacted_with_" + eventDescription, {
      campaignID: bannerName,
      adType: "banner",
    });
  };

  const trackBannerImpression = () => {
    gtag("event", "banner_viewed", {
      campaignID: strapi.banner.internalBannerName,
      adType: "banner",
    });
  };

  const shouldShow = () => {
    if (!strapi.banner) return false;
    if (
      Sefaria.interfaceLang === "hebrew" &&
      !strapi.banner.locales.includes("he")
    )
      return false;
    if (hasBannerBeenInteractedWith(strapi.banner.internalBannerName))
      return false;

    let shouldShowBanner = false;

    let noUserKindIsSet = ![
      strapi.banner.showToReturningVisitors,
      strapi.banner.showToNewVisitors,
      strapi.banner.showToSustainers,
      strapi.banner.showToNonSustainers,
    ].some((p) => p);
    if (
      Sefaria._uid &&
      ((Sefaria.is_sustainer && strapi.banner.showToSustainers) ||
        (!Sefaria.is_sustainer && strapi.banner.showToNonSustainers))
    )
      shouldShowBanner = true;
    else if (
      (Sefaria.isReturningVisitor() && strapi.banner.showToReturningVisitors) ||
      (Sefaria.isNewVisitor() && strapi.banner.showToNewVisitors)
    )
      shouldShowBanner = true;
    else if (noUserKindIsSet) shouldShowBanner = true;
    if (!shouldShowBanner) return false;

    const excludedPaths = ["/donate", "/mobile", "/app", "/ways-to-give"];
    // Don't show the banner on pages where the button link goes to since you're already there
    if (strapi.banner.buttonURL) {
      if (strapi.banner.buttonURL.en) {
        excludedPaths.push(new URL(strapi.banner.buttonURL.en).pathname);
      }
      if (strapi.banner.buttonURL.he) {
        excludedPaths.push(new URL(strapi.banner.buttonURL.he).pathname);
      }
    }
    return excludedPaths.indexOf(window.location.pathname) === -1;
  };

  const closeBanner = (eventDescription) => {
    if (onClose) onClose();
    markBannerAsHasBeenInteractedWith(strapi.banner.internalBannerName);
    setHasInteractedWithBanner(true);
    trackBannerInteraction(strapi.banner.internalBannerName, eventDescription);
  };

  useEffect(() => {
    if (shouldShow()) {
      const timeoutId = setTimeout(() => {
        // s2 is the div that contains the React root and needs to be manipulated by traditional DOM methods
        if (document.getElementById("s2").classList.contains("headerOnly")) {
          document.body.classList.add("hasBannerMessage");
        }
        setBannerShowDelayHasElapsed(true);
      }, strapi.banner.showDelay * 1000);
      return () => clearTimeout(timeoutId); // clearTimeout on component unmount
    }
  }, [strapi.banner]); // execute useEffect when the banner changes

  if (!bannerShowDelayHasElapsed) return null;

  if (!hasInteractedWithBanner) {
    return (
      <OnInView onVisible={trackBannerImpression}>
        <div
          id="bannerMessage"
          className={bannerShowDelayHasElapsed ? "" : "hidden"}
          style={
            strapi.banner.bannerBackgroundColor && {
              backgroundColor: strapi.banner.bannerBackgroundColor,
            }
          }
        >
          <div id="bannerMessageContent">
            <div id="bannerTextBox">
              <InterfaceText
                markdown={replaceNewLinesWithLinebreaks(
                  strapi.banner.bannerText
                )}
              />
            </div>
            <div id="bannerButtonBox">
              <a
                className={`button white ${Sefaria.languageClassFont()}`}
                href={strapi.banner.buttonURL.he}
                onClick={() => {
                  closeBanner("banner_button_clicked");
                }}
              >
                <span>{strapi.banner.buttonText.he}</span>
              </a>
            </div>
          </div>
          <div
            id="bannerMessageClose"
            onClick={() => {
              closeBanner("close_clicked");
            }}
          >
            ×
          </div>
        </div>
      </OnInView>
    );
  } else {
    return null;
  }
};

Banner.displayName = "Banner";

const NBox = ({ content, n, stretch, gap=0  }) => {
  // Wrap a list of elements into an n-column flexbox
  // If `stretch`, extend the final row into any remaining empty columns
  let length = content.length;
  let rows = [];
  for (let i=0; i<length; i+=n) {
    rows.push(content.slice(i, i+n));
  }
  return (
    <div className="gridBox">
      {rows.map((row, i) => (
      <div className="gridBoxRow" key={i} style={{"gap": gap, "marginTop": gap}}>
        {row.pad(stretch ? row.length : n, "").map((item, j) => (
          <div className={classNames({gridBoxItem: 1, placeholder: !item})} key={`gridItem|${j}`}>{item}</div>
        ))}
      </div>
      ))}
    </div>
  );
}

class TwoOrThreeBox extends Component {
  // Wrap a list of elements into a two or three column table, depending on window width
  render() {
      var threshhold = this.props.threshhold;
      if (this.props.width > threshhold) {
        return (<NBox content={this.props.content} n={3}/>);
      } else {
        return (<NBox content={this.props.content} n={2}/>);
      }
  }
}
TwoOrThreeBox.propTypes = {
  content:    PropTypes.array.isRequired,
  width:      PropTypes.number.isRequired,
  threshhold: PropTypes.number
};
TwoOrThreeBox.defaultProps = {
  threshhold: 500
};


const ResponsiveNBox = ({content, stretch, initialWidth, threshold2=500, threshold3=1500, gap=0}) => {
  //above threshold2, there will be 2 columns
  //above threshold3, there will be 3 columns
  initialWidth = initialWidth || (window ? window.innerWidth : 1000);
  const [width, setWidth] = useState(initialWidth);
  const ref = useRef(null);

  useEffect(() => {
    deriveAndSetWidth();
    window.addEventListener("resize", deriveAndSetWidth);
    return () => {
        window.removeEventListener("resize", deriveAndSetWidth);
    }
  }, []);

  const deriveAndSetWidth = () => setWidth(ref.current ? ref.current.offsetWidth : initialWidth);

  const n = (width > threshold3) ? 3 :
    (width > threshold2) ? 2 : 1;

  return (
    <div className="responsiveNBox" ref={ref}>
      <NBox content={content} n={n} stretch={stretch} gap={gap}/>
    </div>
  );
};


class Dropdown extends Component {
  constructor(props) {
    super(props);
    this.state = {
      optionsOpen: false,
      selected: null
    };
  }

  componentDidMount() {
    if (this.props.preselected) {
      const selected = this.props.options.filter( o => (o.value == this.props.preselected));
      this.select(selected[0])
    }
  }

  select(option) {
    this.setState({selected: option, optionsOpen: false});
    const event = {target: {name: this.props.name, value: option.value}}
    this.props.onChange && this.props.onChange(event);
  }
  toggle() {
    this.setState({optionsOpen: !this.state.optionsOpen});
  }
  render() {
    return (
        <div className="dropdown sans-serif">
          <div className={`dropdownMain noselect${this.state.selected ? " selected":""}`} onClick={this.toggle}>
            <span>{this.state.selected ? this.state.selected.label : this.props.placeholder}</span>
            <img src="/static/icons/chevron-down.svg" className="dropdownOpenButton noselect fa fa-caret-down"/>

          </div>
          {this.state.optionsOpen ?
            <div className="dropdownListBox noselect">
              <div className="dropdownList noselect">
                {this.props.options.map(function(option) {
                  const onClick = this.select.bind(null, option);
                  const classes = classNames({dropdownOption: 1, selected: this.state.selected && this.state.selected.value == option.value});
                  return <div className={classes} onClick={onClick} key={option.value}>{option.label}</div>
                }.bind(this))}
              </div>
            </div>
          : null}
        </div>);
  }
}
Dropdown.propTypes = {
  options:     PropTypes.array.isRequired, // Array of {label, value}
  name:        PropTypes.string.isRequired,
  onChange:    PropTypes.func,
  placeholder: PropTypes.string,
  selected:    PropTypes.string,
};


class LoadingMessage extends Component {
  render() {
    var message = this.props.message ||  Sefaria._("common.loading") ;
    var heMessage = this.props.heMessage || Sefaria._("common.loading");
    var classes = "loadingMessage sans-serif " + (this.props.className || "");
    return (<div className={classes}>
              <InterfaceText>
                <EnglishText>{message}</EnglishText>
                <HebrewText>{heMessage}</HebrewText>
              </InterfaceText>
            </div>);
  }
}
LoadingMessage.propTypes = {
  message:   PropTypes.string,
  heMessage: PropTypes.string,
  className: PropTypes.string
};


const CategoryAttribution = ({categories, linked = true, asEdition}) => {
  const attribution = Sefaria.categoryAttribution(categories);
  if (!attribution) { return null; }

  const en = asEdition ? attribution.englishAsEdition : attribution.english;
  const he = asEdition ? attribution.hebrewAsEdition : attribution.hebrew;
  const str = <ContentText text={{en, he}} defaultToInterfaceOnBilingual={true} />;

  const content = linked ?
      <a href={attribution.link}>{str}</a> : str;

  return <div className="categoryAttribution">{content}</div>;
};


class SheetTopicLink extends Component {
  handleTagClick(e) {
    e.preventDefault();
    this.props.setSheetTag(this.props.topic.slug);
  }
  render() {
    const { slug, en, he } = this.props.topic;
    return (
      <a href={`/topics/${slug}`} onClick={this.handleTagClick}>
        <InterfaceText text={{en:en, he:he}} />
      </a>
    );
  }
}
SheetTopicLink.propTypes = {
  topic:       PropTypes.shape({
                 en: PropTypes.string.isRequired,
                 he: PropTypes.string.isRequired,
                 slug: PropTypes.string.isRequired,
               }).isRequired,
  setSheetTag: PropTypes.func.isRequired
};


class SheetAccessIcon extends Component {
  render() {
    var sheet = this.props.sheet;
    return (sheet.status == "unlisted") ?
      (<i className="fa fa-lock" title={msg}></i>)
      : null;
  }
}
SheetAccessIcon.propTypes = {
  sheet: PropTypes.object.isRequired
};


class FeedbackBox extends Component {
  constructor(props) {
    super(props);
    this.state = {
      type: null,
      alertmsg: null,
      feedbackSent: false,
    };
  }
  sendFeedback() {
    if (!this.state.type) {
      this.setState({alertmsg: Sefaria._("feedback.please_select_type")});
      return
    }

    if (!Sefaria._uid && !this.validateEmail($("#feedbackEmail").val())) {
      this.setState({alertmsg: Sefaria._("message.enter_valid_email")});
      return
    }

    let feedback = {
        refs: this.props.srefs || null,
        type: this.state.type,
        url: this.props.url || null,
        currVersions: this.props.currVersions,
        email: $("#feedbackEmail").val() || null,
        msg: $("#feedbackText").val(),
        uid: Sefaria._uid || null
    };
    let postData = {json: JSON.stringify(feedback)};
    const url = "/api/send_feedback";

    this.setState({feedbackSent: true});

    $.post(url, postData, function (data) {
        if (data.error) {
            alert(data.error);
        } else {
            console.log(data);
            Sefaria.track.event("Tools", "Send Feedback", this.props.url);
        }
    }.bind(this)).fail(function (xhr, textStatus, errorThrown) {
        alert(Sefaria._("feedback.message.error_sending_feedback"));
        this.setState({feedbackSent: true});
    });
  }
  validateEmail(email) {
    const re = /^(([^<>()\[\]\\.,;:\s@"]+(\.[^<>()\[\]\\.,;:\s@"]+)*)|(".+"))@((\[[0-9]{1,3}\.[0-9]{1,3}\.[0-9]{1,3}\.[0-9]{1,3}])|(([a-zA-Z\-0-9]+\.)+[a-zA-Z]{2,}))$/;
    return re.test(email);
  }
  setType(event) {
    this.setState({type: event.target.value});
  }
  render() {
    if (this.state.feedbackSent) {
        return (
            <div className="feedbackBox sans-serif">
                <p >{ Sefaria._("text.feedback.feedback_send")}</p>
            </div>
        )
    }
    return (
        <div className="feedbackBox sans-serif">
            <p >{ Sefaria._("text.feedback.have_feedback?") }  </p>

            {this.state.alertmsg ?
                <div>
                    <p >{this.state.alertmsg}</p>
                </div>
                : null
            }

            <Dropdown
              name="feedbackType"
              options={[
                        {value: "content_issue",   label: Sefaria._("feedback.report_issue")},
                        {value: "translation_request",   label: Sefaria._("feedback.request_translation")},
                        {value: "bug_report",      label: Sefaria._("feedback.report_bug")},
                        {value: "help_request",    label: Sefaria._("feedback.get_help")},
                        {value: "feature_request", label: Sefaria._("request_feature")},
                        {value: "good_vibes",      label: Sefaria._("give_thanks")},
                        {value: "other",           label: Sefaria._("other")},
                      ]}
              placeholder={Sefaria._("common.select_type")}
              onChange={this.setType}
            />

            <textarea className="feedbackText" placeholder={Sefaria._("feedback.describe_issue")} id="feedbackText"></textarea>

            {!Sefaria._uid ?
                <div><input className="sidebarInput noselect" placeholder={Sefaria._("email")} id="feedbackEmail" /></div>
                : null }

             <div className="button" role="button" onClick={() => this.sendFeedback()}>
                 <span > {Sefaria._("common.button.submit")}</span>
             </div>
        </div>
    );
  }
}


class ReaderMessage extends Component {
  // Component for determining user feedback on new element
  constructor(props) {
    super(props)
    var showNotification = Sefaria._inBrowser && !document.cookie.includes(this.props.messageName+"Accepted");
    this.state = {showNotification: showNotification};
  }
  setFeedback(status) {
    Sefaria.track.uiFeedback(this.props.messageName+"Accepted", status);
    $.cookie((this.props.messageName+"Accepted"), 1, {path: "/"});
    this.setState({showNotification: false});
  }
  render() {
    if (!this.state.showNotification) { return null; }
    return (
      <div className="readerMessageBox">
        <div className="readerMessage">
          <div >{this.props.message}</div>
          <div className="button small" role="button" onClick={() => this.setFeedback('Like')}>{this.props.buttonLikeText}</div>
          <div className="button small" role="button" onClick={() => this.setFeedback('Dislike')}>{this.props.buttonDislikeText}</div>
        </div>
      </div>);
  }
}
ReaderMessage.propTypes = {
  messageName: PropTypes.string.isRequired,
  message: PropTypes.string.isRequired,
  buttonLikeText: PropTypes.string.isRequired,
  buttonDislikeText: PropTypes.string.isRequired,
};


class CookiesNotification extends Component {
  constructor(props) {
    super(props);
    const showNotification = /*!Sefaria._debug && */Sefaria._inBrowser && !document.cookie.includes("cookiesNotificationAccepted");

    this.state = {showNotification: showNotification};
  }
  setCookie() {
    $.cookie("cookiesNotificationAccepted", 1, {path: "/", expires: 20*365});
    this.setState({showNotification: false});
  }
  render() {
    if (!this.state.showNotification) { return null; }
    return (
      <div className="cookiesNotification">


          <span className={`${Sefaria.languageClassFont()}`}>
            <span>{ Sefaria._("message.cookies_msg") }<a href="/privacy-policy">{ Sefaria._("common.learn_more") }</a></span>
            <span className={`${Sefaria.languageClassFont()} button small white`} onClick={this.setCookie}>{ Sefaria._("common.ok") }</span>
          </span>

       </div>
    );
  }
}


const CommunityPagePreviewControls = ({date}) => {

  const dateStr = (date, offset) => {
    const d = new Date(date);
    d.setDate(d.getDate() + offset)

    return (
      (d.getMonth() + 1) + "/" +
      d.getDate() + "/" +
      d.getFullYear().toString().slice(2)
    );
  };

  const tomorrow = dateStr(date, 1);
  const yesterday = dateStr(date, -1)

  return (
    <div id="communityPagePreviewControls">
      <InterfaceText> { Sefaria._("community.message.previewing")} </InterfaceText>
      <a className="date" href={"/admin/community-preview?date=" + date}>
        <InterfaceText>{date}</InterfaceText>
      </a>
      <div>
        <a href={"/admin/community-preview?date=" + yesterday}>
          <InterfaceText>{"« " + yesterday}</InterfaceText>
        </a>
        <a href={"/admin/community-preview?date=" + tomorrow}>
          <InterfaceText>{tomorrow + " »"}</InterfaceText>
        </a>
      </div>
      <div>
        <a href={"/admin/reset/community?next=" + date}>
          <InterfaceText>Refresh Cache</InterfaceText>
        </a>
      </div>
    </div>
  );
};


const SheetTitle = (props) => (
  <span className="title"
    role="heading"
    aria-level="1"
    contentEditable={props.editable}
    suppressContentEditableWarning={true}
    onBlur={props.editable ? props.blurCallback : null}
    style={{"direction": Sefaria.hebrew.isHebrew(props.title.stripHtml()) ? "ltr" :"ltr"}}
  >
  {props.title ? props.title.stripHtmlConvertLineBreaks() : ""}
  </span>
);
SheetTitle.propTypes = {
  title: PropTypes.string,
};


const SheetAuthorStatement = (props) => (
  <div className="authorStatement sans-serif" contentEditable={false} style={{ userSelect: 'none' }}>
    {props.children}
  </div>
);
SheetAuthorStatement.propTypes = {
  authorImage:      PropTypes.string,
  authorStatement:  PropTypes.string,
  authorUrl:        PropTypes.string,
};


const CollectionStatement = ({name, slug, image, children}) => (
  slug ?
    <div className="collectionStatement sans-serif" contentEditable={false} style={{ userSelect: 'none' }}>
      <div className="collectionListingImageBox imageBox">
        <a href={"/collections/" + slug}>
          <img className={classNames({collectionListingImage:1, "img-circle": 1, default: !image})} src={image || "/static/icons/collection.svg"} alt="Collection Logo"/>
        </a>
      </div>
      <a href={"/collections/" + slug}>{children ? children : name}</a>
    </div>
    :
    <div className="collectionStatement sans-serif" contentEditable={false} style={{ userSelect: 'none', display: 'none' }}>
      {children}
    </div>
);

const AdminToolHeader = function({title, validate, close}) {
  /*
  Save and Cancel buttons with a header using the `title` text.  Save button calls 'validate' and cancel button calls 'close'.
   */
  return    <div className="headerWithButtons">
              <h1 className="pageTitle">
                <InterfaceText>{title}</InterfaceText>
              </h1>
              <div className="end">
                <a onClick={close} id="cancel" className="button small transparent control-elem">
                  <InterfaceText>{ Sefaria._("common.button.cancel")}</InterfaceText>
                </a>
                <div onClick={validate} id="saveAccountSettings" className="button small blue control-elem" tabIndex="0" role="button">
                  <InterfaceText>{ Sefaria._("common.button.save")}</InterfaceText>
                </div>
              </div>
            </div>
}


const CategoryChooser = function({categories, update}) {
  /*
  Allows user to start from the top of the TOC and select a precise path through the category TOC using option menus.
  'categories' is initial list of categories specifying a path and 'update' is called with new categories after the user changes selection
   */
  const categoryMenu = useRef();

  const handleChange = function(e) {
    let newCategories = [];
    for (let i=0; i<categoryMenu.current.children.length; i++) {
      let el = categoryMenu.current.children[i].children[0];
      let elValue = el.options[el.selectedIndex].value;
      let possCategories = newCategories.concat([elValue]);
      if (!Sefaria.tocObjectByCategories(possCategories)) {
        // if possCategories are ["Talmud", "Prophets"], break out and leave newCategories as ["Talmud"]
        break;
      }
      newCategories.push(elValue);
    }
    update(newCategories); //tell parent of new values
  }

  let menus = [];

  //create a menu of first level categories
  let options = Sefaria.toc.map(function(child, key) {
    if (categories.length > 0 && categories[0] === child.category) {
      return <option key={key+1} value={categories[0]} selected>{categories[0]}</option>;
    }
    else {
      return <option key={key+1} value={child.category}>{child.category}</option>
    }
  });
  menus.push(options);

  //now add to menu second and/or third level categories found in categories
  for (let i=0; i<categories.length; i++) {
    let options = [];
    const tocObject = Sefaria.tocObjectByCategories(categories.slice(0, i+1));
    const subcats = !tocObject?.contents ? [] : tocObject.contents.filter(x => x.hasOwnProperty("category")); //Indices have 'categories' field and Categories have 'category' field which is their lastPath
    for (let j=0; j<subcats.length; j++) {
      const selected = categories.length >= i && categories[i+1] === subcats[j].category;
      options.push(<option key={j} value={subcats[j].category} selected={selected}>{subcats[j].category}</option>);
    }
    if (options.length > 0) {
      menus.push(options);
    }
  }
  return <div ref={categoryMenu}>
          {menus.map((menu, index) =>
            <div className="categoryChooserMenu">
              <select key={`subcats-${index}`} id={`subcats-${index}`} onChange={handleChange}>
              <option key="chooseCategory" value="Choose a category">{ Sefaria._("text.table_of_contents")} </option>
              {menu}
              </select>
            </div>)}
         </div>
}


const TitleVariants = function({titles, update, options}) {
  /*
  Wrapper for ReactTags component.  `titles` is initial list of objects to populate ReactTags component.
  each item in `titles` should have an 'id' and 'name' field and can have others as well
  and `update` is method to call after deleting or adding to titles. `options` is an object that can have
  the fields `onTitleDelete`, `onTitleAddition`, and `onTitleValidate` allowing overloading of TitleVariant's methods
   */
  if (titles.length > 0 && typeof titles[0] === 'string') {  // normalize titles
    titles = titles.map((item, i) => ({["name"]: item, ["id"]: i}));
  }
  const onTitleDelete = function(i) {
    const newTitles = titles.filter(t => t !== titles[i]);
    update(newTitles);
  }
  const onTitleAddition = function(title) {
    title.id = Math.max(titles.map(x => x.id)) + 1;  // assign unique id
    const newTitles = [].concat(titles, title);
    update(newTitles);
  }
  const onTitleValidate = function (title) {
    const validTitle = titles.every((item) => item.name !== title.name);
    if (!validTitle) {
      alert(title.name+  Sefaria._("common.all_ready_exists"))
    }
    return validTitle;
  }

  return <div className="publishBox">
                <ReactTags
                    allowNew={true}
                    tags={titles}
                    onDelete={options?.onTitleDelete ? options.onTitleDelete : onTitleDelete}
                    placeholderText={Sefaria._("Add a title...")}
                    delimiters={["Enter", "Tab"]}
                    onAddition={options?.onTitleAddition ? options.onTitleAddition : onTitleAddition}
                    onValidate={options?.onTitleValidate ? options.onTitleValidate : onTitleValidate}
                  />
         </div>
}

const SheetMetaDataBox = (props) => (
  <div className="sheetMetaDataBox">
    {props.children}
  </div>
);

const DivineNameReplacer = ({setDivineNameReplacement, divineNameReplacement}) => {
  return (
      <div className="divineNameReplacer">
        <p className="sans-serif"><InterfaceText>Select how you would like to display the divine name in this sheet:</InterfaceText></p>

            <Dropdown
              name="divinename"
              options={[
                        {value: "noSub",   label: Sefaria._("No Substitution")},
                        {value: "yy",   label: 'יי'},
                        {value: "h",      label:'ה׳'},
                        {value: "ykvk",    label: 'יקוק'},
                      ]}
              placeholder={Sefaria._("common.select_type")}
              onChange={(e) => setDivineNameReplacement((e.target.value))}
              preselected={divineNameReplacement}
            />
      </div>
  )

}
const Autocompleter = ({getSuggestions, showSuggestionsOnSelect, inputPlaceholder, inputValue, changeInputValue, selectedCallback,
                         buttonTitle, autocompleteClassNames }) => {
  /*
  Autocompleter component used in AddInterfaceInput and TopicSearch components.  Component contains an input box, a
  select menu that shows autcomplete suggestions, and a button.  To submit an autocomplete suggestion, user can press enter in the input box, or click on the button.
  `getSuggestions` is a callback function that is called whenever the user types in the input box, which causes the select menu to be populated.
  It returns an object with the necessary props of "currentSuggestions" and "showAddButton" and optional props "previewText" and "helperPromptText" (latter are used in Editor.jsx)
  `showSuggestionsOnSelect` is a boolean; if true, when the user selects an option from the suggestions,`getSuggestions` will be called. Useful when autocompleting a Ref in AddInterfaceInput.
  `inputPlaceholder` is the placeholder for the input component.
  `inputValue` and `changeInputValue` are passed from the parent so that when there is a change in the input box, the parent knows about it.  Useful in TopicSearch for the case "Create new topic: [new topic]"
  `selectedCallback` is a callback function called when the user submits an autocomplete suggestion.
  `autocompleteClassNames` are styling options
   */
  const [currentSuggestions, setCurrentSuggestions] = useState(null);
  const [previewText, setPreviewText] = useState(null);
  const [helperPromptText, setHelperPromptText] = useState(null);
  const [showAddButton, setShowAddButton] = useState(false);
  const [showCurrentSuggestions, setShowCurrentSuggestions] = useState(true);
  const [inputClassNames, setInputClassNames] = useState(classNames({selected: 0}));
  const suggestionEl = useRef(null);
  const inputEl = useRef(null);
  const buttonClassNames = classNames({button: 1, small: 1});

  const getWidthOfInput = () => {
    //Create a temporary div w/ all of the same styles as the input since we can't measure the input
    let tmp = document.createElement("div");
    const inputEl = document.querySelector('.addInterfaceInput input');
    const styles = window.getComputedStyle(inputEl);
    //Reduce function required b/c cssText returns "" on Firefox
    const cssText = Object.values(styles).reduce(
        (css, propertyName) =>
            `${css}${propertyName}:${styles.getPropertyValue(
                propertyName
            )};`
    );
    tmp.style.cssText = cssText

    //otherwise it will always return the width of container instead of the content
    tmp.style.removeProperty('width')
    tmp.style.removeProperty('min-width')
    tmp.style.removeProperty('min-inline-size')
    tmp.style.removeProperty('inline-size')

    tmp.innerHTML = inputEl.value.trim().replace(/&/g, '&amp;').replace(/</g, '&lt;').replace(/>/g, '&gt;');
    document.body.appendChild(tmp);
    const theWidth = tmp.getBoundingClientRect().width;
    document.body.removeChild(tmp);
    return theWidth;
  }

  useEffect(
    () => {
         const element = document.querySelector('.textPreviewSegment.highlight');
         if (element) {element.scrollIntoView({ behavior: 'smooth', block: 'nearest', inline: 'start' })}
    }, [previewText]
  )

  const resizeInputIfNeeded = () => {
    const currentWidth = getWidthOfInput();
    if (currentWidth > 350) {document.querySelector('.addInterfaceInput input').style.width = `${currentWidth+20}px`}
  }

  const processSuggestions = (resultsPromise) => {
    resultsPromise.then(results => {
      setCurrentSuggestions(results.currentSuggestions);
      setShowAddButton(results.showAddButton);
      setHelperPromptText(results.helperPromptText);
      if (!!results.previewText) {
        generatePreviewText(results.previewText);
      }
      if (!!results.helperPromptText) {
        document.querySelector('.addInterfaceInput input+span.helperCompletionText').style.insetInlineStart = `${getWidthOfInput()}px`;
      }
    });
  }

  const onChange = (input) => {
    setInputClassNames(classNames({selected: 0}));
    setShowCurrentSuggestions(true);
    processSuggestions(getSuggestions(input));
    resizeInputIfNeeded();
  }

  const handleOnClickSuggestion = (title) => {
      changeInputValue(title);
      setShowCurrentSuggestions(showSuggestionsOnSelect);
      if (showSuggestionsOnSelect) {
        processSuggestions(getSuggestions(title));
      }
      setInputClassNames(classNames({selected: 1}));
      resizeInputIfNeeded();
      inputEl.current.focus();
  }

  const Suggestion = ({title, color}) => {
    return(<option
              className="suggestion"
              onClick={(e)=>{
                  e.stopPropagation()
                  handleOnClickSuggestion(title)
                }
              }
              style={{"borderInlineStartColor": color}}
           >{title}</option>)

  }
  const mapSuggestions = (suggestions) => {
    const div = suggestions.map((suggestion, index) => (

        (<Suggestion
           title={suggestion.name}
           color={suggestion.border_color}
           key={index}
        />)

    ))

  return(div)
  }

  const handleSelection = () => {
    selectedCallback(inputValue, currentSuggestions);
    setPreviewText(null);
    setShowAddButton(false);
  }

  const onKeyDown = e => {
    if (e.key === 'Enter' && showAddButton) {
      handleSelection(inputValue, currentSuggestions);
    }

    else if (e.key === 'ArrowDown' && currentSuggestions && currentSuggestions.length > 0) {
      suggestionEl.current.focus();
      (suggestionEl.current).firstChild.selected = 'selected';
    }
    else
    {
      changeInputValue(inputEl.current.value);
    }
  }


  const generatePreviewText = (ref) => {
    console.log("getText", ref)
        Sefaria.getText(ref, {context:1, stripItags: 1}).then(text => {
           let segments = Sefaria.makeSegments(text, true);
           segments = Sefaria.stripImagesFromSegments(segments);
           const previewHTML =  segments.map((segment, i) => {
            {
              const heOnly = !segment.en;
              const enOnly = !segment.he;
              const overrideLanguage = (enOnly || heOnly) ? (heOnly ? "hebrew" : "english") : null;

              return(
                  <div
                      className={classNames({'textPreviewSegment': 1, highlight: segment.highlight, heOnly: heOnly, enOnly: enOnly})}
                      key={segment.ref}>
                    <sup><ContentText
                        text={{"en": segment.number, "he": Sefaria.hebrew.tibetanNumeral(segment.number)}}
                        defaultToInterfaceOnBilingual={true}
                    /></sup> <ContentText html={{"he": segment.he+ " ", "en": segment.en+ " " }} defaultToInterfaceOnBilingual={!overrideLanguage} overrideLanguage={overrideLanguage} bilingualOrder={["en", "he"]}/>
                  </div>
              )
            }
          })
          setPreviewText(previewHTML);
        })
  }

   const checkEnterOnSelect = (e) => {
      if (e.key === 'Enter') {
          handleOnClickSuggestion(e.target.value);
      }
    }

  return(
    <div className={autocompleteClassNames} onClick={(e) => {e.stopPropagation()}} title={Sefaria._(buttonTitle)}>
      <input
          type="text"
          placeholder={Sefaria._(inputPlaceholder)}
          onKeyDown={(e) => onKeyDown(e)}
          onClick={(e) => {e.stopPropagation()}}
          onChange={(e) => onChange(e.target.value)}
          onBlur={(e) => setPreviewText(null) }
          value={inputValue}
          ref={inputEl}
          className={inputClassNames}

      /><span className="helperCompletionText sans-serif-in-hebrew">{helperPromptText}</span>
      {showAddButton ? <button className={buttonClassNames} onClick={(e) => {
                    handleSelection(inputValue, currentSuggestions)
                }}>{buttonTitle}</button> : null}

      {showCurrentSuggestions && currentSuggestions && currentSuggestions.length > 0 ?
          <div className="suggestionBoxContainer">
          <select
              ref={suggestionEl}
              className="suggestionBox"
              size={currentSuggestions.length}
              multiple
              onKeyDown={(e) => checkEnterOnSelect(e)}
          >
            {mapSuggestions(currentSuggestions)}
          </select>
          </div>
          : null
      }

      {previewText ?
          <div className="textPreviewContainer">
            <div className="textPreview">
              <div className="inner">{previewText}</div>
            </div>
          </div>

          : null

      }

    </div>
    )
}

const ImageWithCaption = ({photoLink, caption }) => {
  
  return (
    <div>
        <img className="imageWithCaptionPhoto" src={photoLink}/>
        <div className="imageCaption"> 
          <InterfaceText text={caption} />
        </div>
      </div>);
}

const AppStoreButton = ({ platform, href, altText }) => {
  const isIOS = platform === 'ios';
  const aClasses = classNames({button: 1, small: 1, white: 1, appButton: 1, ios: isIOS});
  const iconSrc = `/static/icons/${isIOS ? 'ios' : 'android'}.svg`;
  const text = isIOS ? 'iOS' : 'Android';
  return (
      <a target="_blank" className={aClasses} href={href}>
        <img src={iconSrc} alt={altText} />
        <InterfaceText>{text}</InterfaceText>
      </a>
  );
};


export {
  ContentText,
  AppStoreButton,
  CategoryHeader,
  SimpleInterfaceBlock,
  DangerousInterfaceBlock,
  SimpleContentBlock,
  SimpleLinkedBlock,
  BlockLink,
  CategoryColorLine,
  CategoryAttribution,
  CollectionStatement,
  CookiesNotification,
  CollectionListing,
  ColorBarBox,
  Dropdown,
  DropdownButton,
  DropdownModal,
  DropdownOptionList,
  FeedbackBox,
  FilterableList,
  FollowButton,
  GlobalWarningMessage,
  InterruptingMessage,
  Banner,
  InterfaceText,
  EnglishText,
  HebrewText,
  ChineseText,
  CommunityPagePreviewControls,
  LanguageToggleButton,
  Link,
  LoadingMessage,
  LoadingRing,
  LoginPrompt,
  NBox,
  Note,
  ProfileListing,
  ProfilePic,
  ReaderMessage,
  CloseButton,
  DisplaySettingsButton,
  MenuButton,
  SearchButton,
  SaveButton,
  SignUpModal,
  SheetListing,
  SheetAccessIcon,
  SheetTopicLink,
  TabView,
  TextBlockLink,
  ToggleSet,
  ToolTipped,
  TwoOrThreeBox,
  ResponsiveNBox,
  SheetMetaDataBox,
  SheetAuthorStatement,
  SheetTitle,
  MessageModel,
  InterfaceLanguageMenu,
  Autocompleter,
  DonateLink,
  DivineNameReplacer,
  AdminToolHeader,
  CategoryChooser,
  TitleVariants,
  requestWithCallBack,
  OnInView,
  TopicPictureUploader,
  ImageWithCaption
};<|MERGE_RESOLUTION|>--- conflicted
+++ resolved
@@ -1347,7 +1347,6 @@
 };
 
 
-<<<<<<< HEAD
 // class NavigateBackButton extends Component {
 //   onClick(e) {
 //     e.preventDefault();
@@ -1390,8 +1389,6 @@
 };
 
 
-=======
->>>>>>> 1222390b
 class CloseButton extends Component {
   onClick(e) {
     e.preventDefault();
