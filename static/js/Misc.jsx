--- conflicted
+++ resolved
@@ -2524,11 +2524,7 @@
   render() {
     const { slug, en, he } = this.props.topic;
     return (
-<<<<<<< HEAD
-      <a href={`/topics/${slug}`} onClick={this.handleTagClick} data-target-module={Sefaria.SHEETS_MODULE}>
-=======
       <a href={`/topics/${slug}`} onClick={this.handleTagClick} data-target-module={Sefaria.VOICES_MODULE}>
->>>>>>> 4bb2c7eb
         <InterfaceText text={{en:en, he:he}} />
       </a>
     );
@@ -2834,19 +2830,11 @@
   slug ?
     <div className="collectionStatement sans-serif" contentEditable={false} style={{ userSelect: 'none' }}>
       <div className="collectionListingImageBox imageBox">
-<<<<<<< HEAD
-        <a href={"/collections/" + slug} data-target-module={Sefaria.SHEETS_MODULE}>
-          <img className={classNames({collectionListingImage:1, "img-circle": 1, default: !image})} src={image || "/static/icons/collection.svg"} alt="Collection Logo"/>
-        </a>
-      </div>
-      <a href={"/collections/" + slug} data-target-module={Sefaria.SHEETS_MODULE}>{children ? children : name}</a>
-=======
         <a href={"/collections/" + slug} data-target-module={Sefaria.VOICES_MODULE}>
           <img className={classNames({collectionListingImage:1, "img-circle": 1, default: !image})} src={image || "/static/icons/collection.svg"} alt="Collection Logo"/>
         </a>
       </div>
       <a href={"/collections/" + slug} data-target-module={Sefaria.VOICES_MODULE}>{children ? children : name}</a>
->>>>>>> 4bb2c7eb
     </div>
     :
     <div className="collectionStatement sans-serif" contentEditable={false} style={{ userSelect: 'none', display: 'none' }}>
