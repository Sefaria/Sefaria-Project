const React      = require('react');
const ReactDOM   = require('react-dom');
const $          = require('./sefaria/sefariaJquery');
const Sefaria    = require('./sefaria/sefaria');
const classNames = require('classnames');
const PropTypes  = require('prop-types');
import Component      from 'react-class';


class Link extends Component {
  handleClick(e) {
    e.preventDefault();
    this.props.onClick();
  }
  render() {
    return <a
              className={this.props.className}
              href={this.props.href}
              onClick={this.handleClick}
              title={this.props.title}>{this.props.children}</a>
  }
}
Link.propTypes = {
  href:    PropTypes.string.isRequired,
  onClick: PropTypes.func,
  title:   PropTypes.string.isRequired,
}


class GlobalWarningMessage extends Component {
  close() {
    Sefaria.globalWarningMessage = null;
    this.forceUpdate();
  }
  render() {
    return Sefaria.globalWarningMessage ?
      <div id="globalWarningMessage">
        <i className='close fa fa-times' onClick={this.close}></i>
        <div dangerouslySetInnerHTML={ {__html: Sefaria.globalWarningMessage} }></div>
      </div>
      : null;
  }
}


class ReaderNavigationMenuSection extends Component {
  render() {
    if (!this.props.content) { return null; }
    return (
      <div className="readerNavSection">

        {this.props.title ? (<h2>
          <span className="int-en">{this.props.title}</span>
          <span className="int-he">{this.props.heTitle}</span>
        </h2>) : null }
        {this.props.content}
      </div>
      );
  }
}
ReaderNavigationMenuSection.propTypes = {
  title:   PropTypes.string,
  heTitle: PropTypes.string,
  content: PropTypes.object
};


class TextBlockLink extends Component {
  // Monopoly card style link with category color at top
  render() {
    var index    = Sefaria.index(this.props.book);
    var category = this.props.category || (index ? index.primary_category : "Other");
    var style    = {"borderColor": Sefaria.palette.categoryColor(category)};
    var title    = this.props.title   || (this.props.showSections ? this.props.sref : this.props.book);
    var heTitle  = this.props.heTitle || (this.props.showSections ? this.props.heRef : index.heTitle);
    var subtitle = this.props.displayValue ? (
        <span className="blockLinkSubtitle">
            <span className="en">{this.props.displayValue}</span>
            <span className="he">{this.props.heDisplayValue}</span>
        </span>
    ) : null;

    var position = this.props.position || 0;
<<<<<<< HEAD
    var classes  = classNames({refLink: 1, blockLink: 1, recentItem: this.props.recentItem, calendarLink: (subtitle != null)});
    var url      = "/" + Sefaria.normRef(this.props.sref) + (this.props.version?`/${this.props.versionLanguage}/${this.props.version}`:"");
    return (<a href={url} className={classes} data-ref={this.props.sref} data-version={this.props.version} data-versionlanguage={this.props.versionLanguage} data-position={position} style={style}>
=======
    var classes  = classNames({refLink: 1, blockLink: 1, recentItem: this.props.recentItem});
    var url = "/" + Sefaria.normRef(this.props.sref);
    url += Object.keys(this.props.currVersions)
            .filter(vlang=>!!this.props.currVersions[vlang])
            .map((vlang)=>`&v${vlang}=${this.props.currVersions[vlang]}`)
            .join("")
            .replace("&","?");
    return (<a href={url} className={classes} data-ref={this.props.sref} data-ven={this.props.currVersions.en} data-vhe={this.props.currVersions.he} data-position={position} style={style}>
>>>>>>> 17fd25a8
              <span className="en">{title}</span>
              <span className="he">{heTitle}</span>
                {subtitle}
             </a>);
  }
}
TextBlockLink.propTypes = {
  sref:            PropTypes.string.isRequired,
  currVersions:    PropTypes.object.isRequired,
  heRef:           PropTypes.string,
  book:            PropTypes.string,
  category:        PropTypes.string,
  title:           PropTypes.string,
  heTitle:         PropTypes.string,
  displayValue:    PropTypes.string,
  heDisplayValue:  PropTypes.string,
  showSections:    PropTypes.bool,
  recentItem:      PropTypes.bool,
  position:        PropTypes.number
};


class LanguageToggleButton extends Component {
  toggle(e) {
    e.preventDefault();
    this.props.toggleLanguage();
  }
  render() {
    var url = this.props.url || "";
    return (<a href={url} className="languageToggle" onClick={this.toggle}>
              <span className="en"><img src="/static/img/aleph.svg" alt="Hebrew Language Toggle Icon" /></span>
              <span className="he"><img src="/static/img/aye.svg" alt="English Language Toggle Icon" /></span>
            </a>);
  }
}
LanguageToggleButton.propTypes = {
  toggleLanguage: PropTypes.func.isRequired,
  url:            PropTypes.string,
};


class BlockLink extends Component {
  render() {
    var interfaceClass = this.props.interfaceLink ? 'int-' : '';
    var classes = classNames({blockLink: 1, inAppLink: this.props.inAppLink})
    return (<a className={classes} href={this.props.target}>
              {this.props.image ? <img src={this.props.image} alt="" /> : null}
              <span className={`${interfaceClass}en`}>{this.props.title}</span>
              <span className={`${interfaceClass}he`}>{this.props.heTitle}</span>
           </a>);
  }
}
BlockLink.propTypes = {
  title:         PropTypes.string,
  heTitle:       PropTypes.string,
  target:        PropTypes.string,
  image:         PropTypes.string,
  inAppLink:     PropTypes.bool,
  interfaceLink: PropTypes.bool
};
BlockLink.defaultProps = {
  interfaceLink: false
};


class ToggleSet extends Component {
  // A set of options grouped together.
  render() {
    var classes = {toggleSet: 1, separated: this.props.separated };
    classes[this.props.name] = 1;
    classes = classNames(classes);
    var value = this.props.name === "layout" ? this.props.currentLayout() : this.props.settings[this.props.name];
    var width = 100.0 - (this.props.separated ? (this.props.options.length - 1) * 3 : 0);
    var style = {width: (width/this.props.options.length) + "%"};
    return (
      <div className={classes} role={this.props.role} aria-label={this.props.ariaLabel}>
        {
          this.props.options.map(function(option) {
            return (
              <ToggleOption
                name={option.name}
                key={option.name}
                set={this.props.name}
                role={option.role}
                ariaLable={option.ariaLabel}
                on={value == option.name}
                setOption={this.props.setOption}
                style={style}
                image={option.image}
                fa={option.fa}
                content={option.content} />);
          }.bind(this))
        }
      </div>);
  }
}
ToggleSet.propTypes = {
  name:          PropTypes.string.isRequired,
  setOption:     PropTypes.func.isRequired,
  currentLayout: PropTypes.func,
  settings:      PropTypes.object.isRequired,
  options:       PropTypes.array.isRequired,
  separated:     PropTypes.bool,
  role:          PropTypes.string,
  ariaLabel:     PropTypes.string
};


class ToggleOption extends Component {
  // A single option in a ToggleSet

  handleClick() {
    this.props.setOption(this.props.set, this.props.name);
    if (Sefaria.site) { Sefaria.track.event("Reader", "Display Option Click", this.props.set + " - " + this.props.name); }
  }
  checkKeyPress(e){
    if (e.keyCode === 39  || e.keyCode === 40) { //39 is right arrow -- 40 is down
        $(e.target).siblings(".toggleOption").attr("tabIndex","-1");
        $(e.target).attr("tabIndex","-1");
        $(e.target).next(".toggleOption").focus().attr("tabIndex","0");
    }
    else if (e.keyCode === 37 || e.keyCode === 38) { //37 is left arrow -- 38 is up
        $(e.target).siblings(".toggleOption").attr("tabIndex","-1");
        $(e.target).attr("tabIndex","-1");
        $(e.target).prev(".toggleOption").focus().attr("tabIndex","0");
    }
    else if (e.keyCode === 13) { //13 is enter
        $(e.target).trigger("click");
    }
    else if (e.keyCode === 9) { //9 is tab
        var lastTab = $("div[role='dialog']").find(':tabbable').last();
        var firstTab = $("div[role='dialog']").find(':tabbable').first();
        if (e.shiftKey) {
          if ($(e.target).is(firstTab)) {
            $(lastTab).focus();
            e.preventDefault();
          }
        }
        else {
          if ($(e.target).is(lastTab)) {
            $(firstTab).focus();
            e.preventDefault();
          }
        }
    }
    else if (e.keyCode === 27) { //27 is escape
        e.stopPropagation();
        $(".mask").trigger("click");
    }
  }
  render() {
    var classes = {toggleOption: 1, on: this.props.on };
    var tabIndexValue = this.props.on ? 0 : -1;
    var ariaCheckedValue = this.props.on ? "true" : "false";
    classes[this.props.name] = 1;
    classes = classNames(classes);
    var content = this.props.image ? (<img src={this.props.image} alt=""/>) :
                    this.props.fa ? (<i className={"fa fa-" + this.props.fa}></i>) :
                      (<span dangerouslySetInnerHTML={ {__html: this.props.content} }></span>);
    return (
      <div
        role={this.props.role}
        aria-label= {this.props.ariaLabel}
        tabIndex = {this.props.role == "radio"? tabIndexValue : "0"}
        aria-checked={ariaCheckedValue}
        className={classes}
        style={this.props.style}
        onKeyDown={this.checkKeyPress}
        onClick={this.handleClick}>
        {content}
      </div>);
  }
}


class ReaderNavigationMenuSearchButton extends Component {
  render() {
    return (<span className="readerNavMenuSearchButton" onClick={this.props.onClick}><i className="fa fa-search"></i></span>);
  }
}


class ReaderNavigationMenuMenuButton extends Component {
  render() {
    var isheb = this.props.interfaceLang == "hebrew";
    var icon = this.props.compare ? (isheb ?
      <i className="fa fa-chevron-right"></i> : <i className="fa fa-chevron-left"></i>) :
        (<i className="fa fa-bars"></i>);
    return (<span className="readerNavMenuMenuButton" onClick={this.props.onClick}>{icon}</span>);
  }
}
ReaderNavigationMenuMenuButton.propTypes = {
  onClick: PropTypes.func,
  compare: PropTypes.bool,
  interfaceLang: PropTypes.string
}


class ReaderNavigationMenuCloseButton extends Component {
  onClick(e) {
    e.preventDefault();
    this.props.onClick();
  }
  render() {
    if (this.props.icon == "circledX"){
      var icon = <img src="/static/img/circled-x.svg" />;
    } else if (this.props.icon == "chevron") {
      var icon = <i className="fa fa-chevron-left"></i>
    } else {
      var icon = "×";
    }
    var classes = classNames({readerNavMenuCloseButton: 1, circledX: this.props.icon === "circledX"});
    var url = this.props.url || "";
    return (<a href={url} className={classes} onClick={this.onClick}>{icon}</a>);
  }
}


class ReaderNavigationMenuDisplaySettingsButton extends Component {
  render() {
    var style = this.props.placeholder ? {visibility: "hidden"} : {};
    return (<div
              className="readerOptions"
              tabIndex="0"
              role="button"
              aria-haspopup="true"
              style={style}
              onClick={this.props.onClick}
              onKeyPress={function(e) {e.charCode == 13 ? this.props.onClick(e):null}.bind(this)}>
                <img src="/static/img/ayealeph.svg" alt="Toggle Reader Menu Display Settings" style={style} />
            </div>);
  }
}
ReaderNavigationMenuDisplaySettingsButton.propTypes = {
  onClick: PropTypes.func,
  placeholder: PropTypes.bool,
}


class CategoryColorLine extends Component {
  render() {
    var style = {backgroundColor: Sefaria.palette.categoryColor(this.props.category)};
    return (<div className="categoryColorLine" style={style}></div>);
  }
}


class Note extends Component {
  // Public or private note in the Sidebar.
  render() {
    var authorInfo = this.props.ownerName && !this.props.isMyNote ?
        (<div className="noteAuthorInfo">
          <a href={this.props.ownerProfileUrl}>
            <img className="noteAuthorImg" src={this.props.ownerImageUrl} />
          </a>
          <a href={this.props.ownerProfileUrl} className="noteAuthor">{this.props.ownerName}</a>
        </div>) : null;

      var buttons = this.props.isMyNote ?
                    (<div className="noteButtons">
                      <i className="editNoteButton fa fa-pencil" title="Edit Note" onClick={this.props.editNote} ></i>
                    </div>) : null;

      var text = Sefaria.util.linkify(this.props.text);
      text = text.replace(/\n/g, "<br />");

      return (<div className="note">
                {buttons}
                {authorInfo}
                <div className="noteContent">
                  <span className="noteText" dangerouslySetInnerHTML={{__html:text}}></span>
                </div>
              </div>);
  }
}
Note.propTypes = {
  text:            PropTypes.string.isRequired,
  ownerName:       PropTypes.string,
  ownerImageUrl:   PropTypes.string,
  ownerProfileUrl: PropTypes.string,
  isPrivate:       PropTypes.bool,
  isMyNote:        PropTypes.bool,
  editNote:        PropTypes.func
};


class LoginPrompt extends Component {
  render() {
    var nextParam = "?next=" + Sefaria.util.currentPath();
    return (
      <div className="loginPrompt">
        <div className="loginPromptMessage">
          <span className="int-en">Please log in to use this feature.</span>
          <span className="int-he">עליך להיות מחובר בכדי להשתמש באפשרות זו.</span>
        </div>
        <a className="button" href={"/login" + nextParam}>
          <span className="int-en">Log In</span>
          <span className="int-he">התחבר</span>
        </a>
        <a className="button" href={"/register" + nextParam}>
          <span className="int-en">Sign Up</span>
          <span className="int-he">הרשם</span>
        </a>
      </div>);
  }
}
LoginPrompt.propTypes = {
  fullPanel: PropTypes.bool,
};


class InterruptingMessage extends Component {
  constructor(props) {
    super(props);
    this.displayName = 'InterruptingMessage';
    this.state = {
      timesUp: false,
      animationStarted: false
    };
  }
  componentDidMount() {
    this.delayedShow();
  }
  delayedShow() {
    setTimeout(function() {
      this.setState({timesUp: true});
      $("#interruptingMessage .button").click(this.close);
      $("#interruptingMessage .trackedAction").click(this.trackAction);
      this.delayedFadeIn();
    }.bind(this), 1000);
  }
  delayedFadeIn() {
    setTimeout(function() {
      this.setState({animationStarted: true});
      this.trackOpen();
    }.bind(this), 50);
  }
  close() {
    this.markAsRead();
    this.props.onClose();
  }
  trackOpen() {
    Sefaria.track.event("Interrupting Message", "open", this.props.messageName, { nonInteraction: true });
  }
  trackAction() {
    Sefaria.track.event("Interrupting Message", "action", this.props.messageName, { nonInteraction: true });
  }
  markAsRead() {
    Sefaria._api("/api/interrupting-messages/read/" + this.props.messageName, function (data) {});
    var cookieName = this.props.messageName + "_" + this.props.repetition;
    $.cookie(cookieName, true, { path: "/", expires: 14 });
    Sefaria.track.event("Interrupting Message", "read", this.props.messageName, { nonInteraction: true });
    Sefaria.interruptingMessage = null;
  }
  render() {
    return this.state.timesUp ?
      <div id="interruptingMessageBox" className={this.state.animationStarted ? "" : "hidden"}>
        <div id="interruptingMessageOverlay" onClick={this.close}></div>
        <div id="interruptingMessage">
          <div id="interruptingMessageContentBox">
            <div id="interruptingMessageClose" onClick={this.close}>×</div>
            <div id="interruptingMessageContent" dangerouslySetInnerHTML={ {__html: this.props.messageHTML} }></div>
          </div>
        </div>
      </div>
      : null;
  }
}
InterruptingMessage.propTypes = {
  messageName: PropTypes.string.isRequired,
  messageHTML: PropTypes.string.isRequired,
  repetition:  PropTypes.number.isRequired,
  onClose:     PropTypes.func.isRequired
};


class ThreeBox extends Component {
  // Wrap a list of elements into a three column table
  render() {
      var content = this.props.content;
      var length = content.length;
      if (length % 3) {
          length += (3-length%3);
      }
      content.pad(length, "");
      var threes = [];
      for (var i=0; i<length; i+=3) {
        threes.push([content[i], content[i+1], content[i+2]]);
      }
      return (
        <table className="gridBox threeBox">
          <tbody>
          {
            threes.map(function(row, i) {
              return (
                <tr key={i}>
                  {row[0] ? (<td>{row[0]}</td>) : null}
                  {row[1] ? (<td>{row[1]}</td>) : null}
                  {row[2] ? (<td>{row[2]}</td>) : null}
                </tr>
              );
            })
          }
          </tbody>
        </table>
      );
  }
}


class TwoBox extends Component {
  // Wrap a list of elements into a three column table
  render() {
      var content = this.props.content;
      var length = content.length;
      if (length % 2) {
          length += (2-length%2);
      }
      content.pad(length, "");
      var twos = [];
      for (var i=0; i<length; i+=2) {
        twos.push([content[i], content[i+1]]);
      }
      return (
        <table className="gridBox twoBox">
          <tbody>
          {
            twos.map(function(row, i) {
              return (
                <tr key={i}>
                  {row[0] ? (<td>{row[0]}</td>) : <td className="empty"></td>}
                  {row[1] ? (<td>{row[1]}</td>) : <td className="empty"></td>}
                </tr>
              );
            })
          }
          </tbody>
        </table>
      );
  }
}
TwoBox.propTypes = {
  content: PropTypes.array.isRequired
};


class TwoOrThreeBox extends Component {
  // Wrap a list of elements into a two or three column table, depending on window width
  render() {
      var threshhold = this.props.threshhold;
      if (this.props.width > threshhold) {
        return (<ThreeBox content={this.props.content} />);
      } else {
        return (<TwoBox content={this.props.content} />);
      }
  }
}
TwoOrThreeBox.propTypes = {
  content:    PropTypes.array.isRequired,
  width:      PropTypes.number.isRequired,
  threshhold: PropTypes.number
};
TwoOrThreeBox.defaultProps = {
  threshhold: 500
};


class Dropdown extends Component {
  constructor(props) {
    super(props);
    this.state = {
      optionsOpen: false,
      selected: null
    };
  }
  select(option) {
    this.setState({selected: option, optionsOpen: false});
    this.props.onSelect && this.props.onSelect(option.value);
  }
  toggle() {
    this.setState({optionsOpen: !this.state.optionsOpen});
  }
  render() {
    return (
        <div className="dropdown sans">
          <div className="dropdownMain noselect" onClick={this.toggle}>
            <i className="dropdownOpenButton noselect fa fa-caret-down"></i>
            {this.state.selected ? this.state.selected.label : this.props.placeholder }
          </div>
          {this.state.optionsOpen ?
            <div className="dropdownListBox noselect">
              <div className="dropdownList noselect">
                {this.props.options.map(function(option) {
                  var onClick = this.select.bind(null, option);
                  var classes = classNames({dropdownOption: 1, selected: this.state.selected && this.state.selected.value == option.value});
                  return <div className={classes} onClick={onClick} key={option.value}>{option.label}</div>
                }.bind(this))}
              </div>
            </div>
          : null}
        </div>);
  }
}
Dropdown.propTypes = {
  options:     PropTypes.array.isRequired, // Array of {label, value}
  onSelect:    PropTypes.func,
  placeholder: PropTypes.string,
  selected:    PropTypes.string,
};


class LoadingMessage extends Component {
  render() {
    var message = this.props.message || "Loading...";
    var heMessage = this.props.heMessage || "טוען מידע...";
    var classes = "loadingMessage " + (this.props.className || "");
    return (<div className={classes}>
              <span className="int-en">{message}</span>
              <span className="int-he">{heMessage}</span>
            </div>);
  }
}
LoadingMessage.propTypes = {
  message:   PropTypes.string,
  heMessage: PropTypes.string,
  className: PropTypes.string
};


class TestMessage extends Component {
  // Modal explaining development status with links to send feedback or go back to the old site
  render() {
    return (
      <div className="testMessageBox">
        <div className="overlay" onClick={this.props.hide} ></div>
        <div className="testMessage">
          <div className="title">The new Sefaria is still in development.<br />Thank you for helping us test and improve it.</div>
          <a href="mailto:hello@sefaria.org" target="_blank" className="button">Send Feedback</a>
          <div className="button" onClick={null} >Return to Old Sefaria</div>
        </div>
      </div>);
  }
}
TestMessage.propTypes = {
  hide:   PropTypes.func
};


class CategoryAttribution extends Component {
  render() {
    var attribution = Sefaria.categoryAttribution(this.props.categories);
    if (!attribution) { return null; }
    var linkedContent = <a href={attribution.link} className="outOfAppLink">
                          <span className="en">{attribution.english}</span>
                          <span className="he">{attribution.hebrew}</span>
                        </a>;
    var unlinkedContent = <span>
                            <span className="en">{attribution.english}</span>
                            <span className="he">{attribution.hebrew}</span>
                          </span>
    return <div className="categoryAttribution">
            {this.props.linked ? linkedContent : unlinkedContent}
           </div>;
  }
}
CategoryAttribution.propTypes = {
  categories: PropTypes.array.isRequired,
  linked:     PropTypes.bool,
};
CategoryAttribution.defaultProps = {
  linked:     true,
}


class SheetTagLink extends Component {
  handleTagClick(e) {
    e.preventDefault();
    this.props.setSheetTag(this.props.tag);
  }
  render() {
    return (<a href={`/sheets/tags/${this.props.tag}`} onClick={this.handleTagClick}>{this.props.tag}</a>);
  }
}
SheetTagLink.propTypes = {
  tag:   PropTypes.string.isRequired,
  setSheetTag: PropTypes.func.isRequired
};


class SheetAccessIcon extends Component {
  render() {
    var sheet = this.props.sheet;
    var msg = "group" in sheet ? "Listed for Group members only" : "Private";
    return (sheet.status == "unlisted") ?
      (<i className="fa fa-lock" title={msg}></i>)
      : null;
  }
}
SheetAccessIcon.propTypes = {
  sheet: PropTypes.object.isRequired
};


module.exports.BlockLink                                 = BlockLink;
module.exports.CategoryColorLine                         = CategoryColorLine;
module.exports.CategoryAttribution                       = CategoryAttribution;
module.exports.Dropdown                                  = Dropdown;
module.exports.GlobalWarningMessage                      = GlobalWarningMessage;
module.exports.InterruptingMessage                       = InterruptingMessage;
module.exports.LanguageToggleButton                      = LanguageToggleButton;
module.exports.Link                                      = Link;
module.exports.LoadingMessage                            = LoadingMessage;
module.exports.LoginPrompt                               = LoginPrompt;
module.exports.Note                                      = Note;
module.exports.ReaderNavigationMenuCloseButton           = ReaderNavigationMenuCloseButton;
module.exports.ReaderNavigationMenuDisplaySettingsButton = ReaderNavigationMenuDisplaySettingsButton;
module.exports.ReaderNavigationMenuMenuButton            = ReaderNavigationMenuMenuButton;
module.exports.ReaderNavigationMenuSection               = ReaderNavigationMenuSection;
module.exports.ReaderNavigationMenuSearchButton          = ReaderNavigationMenuSearchButton;
module.exports.SheetAccessIcon                           = SheetAccessIcon;
module.exports.SheetTagLink                              = SheetTagLink;
module.exports.TextBlockLink                             = TextBlockLink;
module.exports.TestMessage                               = TestMessage;
module.exports.ThreeBox                                  = ThreeBox;
module.exports.ToggleSet                                 = ToggleSet;
module.exports.TwoBox                                    = TwoBox;
module.exports.TwoOrThreeBox                             = TwoOrThreeBox;<|MERGE_RESOLUTION|>--- conflicted
+++ resolved
@@ -81,12 +81,7 @@
     ) : null;
 
     var position = this.props.position || 0;
-<<<<<<< HEAD
     var classes  = classNames({refLink: 1, blockLink: 1, recentItem: this.props.recentItem, calendarLink: (subtitle != null)});
-    var url      = "/" + Sefaria.normRef(this.props.sref) + (this.props.version?`/${this.props.versionLanguage}/${this.props.version}`:"");
-    return (<a href={url} className={classes} data-ref={this.props.sref} data-version={this.props.version} data-versionlanguage={this.props.versionLanguage} data-position={position} style={style}>
-=======
-    var classes  = classNames({refLink: 1, blockLink: 1, recentItem: this.props.recentItem});
     var url = "/" + Sefaria.normRef(this.props.sref);
     url += Object.keys(this.props.currVersions)
             .filter(vlang=>!!this.props.currVersions[vlang])
@@ -94,7 +89,6 @@
             .join("")
             .replace("&","?");
     return (<a href={url} className={classes} data-ref={this.props.sref} data-ven={this.props.currVersions.en} data-vhe={this.props.currVersions.he} data-position={position} style={style}>
->>>>>>> 17fd25a8
               <span className="en">{title}</span>
               <span className="he">{heTitle}</span>
                 {subtitle}
