--- conflicted
+++ resolved
@@ -1191,13 +1191,6 @@
   const initCatSlug = TopicToCategorySlug(data);
   const origData = {
     origSlug: data.slug,
-<<<<<<< HEAD
-    origCategorySlug: initCatSlug,
-    origEn: data.primaryTitle.en,
-    origHe: data.primaryTitle.he || "",
-    origDesc: data.description || {"en": "", "he": ""},
-    origCategoryDesc: data.categoryDescription || {"en": "", "he": ""},
-=======
     origCatSlug: initCatSlug,
     origEnTitle: data.primaryTitle.en,
     origHeTitle: data.primaryTitle.he || "",
@@ -1205,7 +1198,6 @@
     origHeDescription: data.description?.he || "",
     origEnCategoryDescription: data.categoryDescription?.en || "",
     origHeCategoryDescription: data.categoryDescription?.he || "",
->>>>>>> 6527a94f
     origEnAltTitles: prepAltTitles('en'),
     origHeAltTitles: prepAltTitles('he'),
     origBirthPlace: data?.properties?.birthPlace?.value,
@@ -1272,11 +1264,7 @@
         case "cats":
           return <CategoryEditor origData={origData} close={toggle} origPath={data}/>;
         case "topics":
-<<<<<<< HEAD
-          origData['origCategorySlug'] = data;
-=======
           origData['origCatSlug'] = data;
->>>>>>> 6527a94f
           return <TopicEditor origData={origData} close={toggle} origWasCat={false}/>;
       }
   }
