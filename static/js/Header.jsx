import React, { useState, useEffect, useRef} from 'react';
import PropTypes  from 'prop-types';
import ReactDOM  from 'react-dom';
import Component from 'react-class';
import classNames  from 'classnames';
import $  from './sefaria/sefariaJquery';
import Sefaria  from './sefaria/sefaria';
import {
  ReaderNavigationMenuSearchButton,
  GlobalWarningMessage,
  ProfilePic,
  InterfaceLanguageMenu,
  InterfaceText,
  LanguageToggleButton,
} from './Misc';


class Header extends Component {
  constructor(props) {
    super(props)
    this.state = {
      mobileNavMenuOpen: false,
    };
  }
  componentDidMount() {
    window.addEventListener('keydown', this.handleFirstTab);
  }
  handleFirstTab(e) {
    if (e.keyCode === 9) { // tab (i.e. I'm using a keyboard)
      document.body.classList.add('user-is-tabbing');
      window.removeEventListener('keydown', this.handleFirstTab);
    }
  }
  toggleMobileNavMenu() {
    this.setState({mobileNavMenuOpen: !this.state.mobileNavMenuOpen});
  }
  render() {
    if (this.props.hidden && !this.props.mobileNavMenuOpen) {
      return null;
    }
    const logo = Sefaria.interfaceLang == "hebrew" ?
      <img src="/static/img/logo-hebrew.png" alt="Sefaria Logo"/> :
      <img src="/static/img/logo.svg" alt="Sefaria Logo"/>;

    const headerContent = (
      <>
        <div className="headerNavSection">
          { Sefaria._siteSettings.TORAH_SPECIFIC ?
          <a className="home" href="/" >{logo}</a> : null }
          <a href="/texts" className="textLink"><InterfaceText context="Header">Texts</InterfaceText></a>
          <a href="/topics" className="textLink"><InterfaceText>Topics</InterfaceText></a>
          <a href="/community" className="textLink"><InterfaceText>Community</InterfaceText></a>
          <a href="https://sefaria.nationbuilder.com/supportsefaria" target="_blank" className="textLink donate"><InterfaceText>Donate</InterfaceText></a>
        </div>

        <div className="headerLinksSection">
          <SearchBar
            onRefClick={this.props.onRefClick}
            showSearch={this.props.showSearch}
            openTopic={this.props.openTopic}
            openURL={this.props.openURL} />

          { Sefaria._uid ?
            <LoggedInButtons headerMode={this.props.headerMode}/>
            : <LoggedOutButtons headerMode={this.props.headerMode}/>
          }
          { !Sefaria._uid && Sefaria._siteSettings.TORAH_SPECIFIC ? <HelpButton /> : null}
          { !Sefaria._uid && Sefaria._siteSettings.TORAH_SPECIFIC ?
              <InterfaceLanguageMenu currentLang={Sefaria.interfaceLang} /> : null}
        </div>
      </>
    );

    const mobileHeaderContent = (
      <>
        <div>
          <button onClick={this.props.onMobileMenuButtonClick} aria-label={Sefaria._("Menu")} className="menuButton">
            <i className="fa fa-bars"></i>
          </button>
        </div>

        <div className="mobileHeaderCenter">
          { Sefaria._siteSettings.TORAH_SPECIFIC ?
          <a className="home" onClick={this.props.onMobileMenuButtonClick} href="/" >{logo}</a> : null }
        </div>

        {this.props.hasLanguageToggle ?
        <div className={this.props.firstPanelLanguage + " mobileHeaderLanguageToggle"}>
          <LanguageToggleButton toggleLanguage={this.props.toggleLanguage} />
        </div> :
        <div></div>}
      </>
    );

    const headerClasses = classNames({header: 1, mobile: !this.props.multiPanel});
    const headerInnerClasses = classNames({
      headerInner: 1,
      boxShadow: this.props.hasBoxShadow,
      mobile: !this.props.multiPanel
    });
    return (
      <div className={headerClasses} role="banner">
        <div className={headerInnerClasses}>
          {this.props.multiPanel ? headerContent : mobileHeaderContent}
        </div>

        {this.props.multiPanel ? null :
        <MobileNavMenu
          visible={this.props.mobileNavMenuOpen}
          onRefClick={this.props.onRefClick}
          showSearch={this.props.showSearch}
          openTopic={this.props.openTopic}
          openURL={this.props.openURL}
          close={this.props.onMobileMenuButtonClick} />
        }
        <GlobalWarningMessage />
      </div>
    );
  }
}
Header.propTypes = {
  multiPanel:   PropTypes.bool.isRequired,
  headerMode:   PropTypes.bool.isRequired,
  onRefClick:   PropTypes.func.isRequired,
  showSearch:   PropTypes.func.isRequired,
  openTopic:    PropTypes.func.isRequired,
  openURL:      PropTypes.func.isRequired,
  hasBoxShadow: PropTypes.bool.isRequired,
};


class SearchBar extends Component {
  constructor(props) {
    super(props);

    this.state = {
      searchFocused: false
    };
    this._searchOverridePre = Sefaria._('Search for') +': "';
    this._searchOverridePost = '"';
    this._type_icon_map = {
      "Collection": "collection.svg",
      "AuthorTopic": "iconmonstr-pen-17.svg",
      "TocCategory": "iconmonstr-view-6.svg",
      "PersonTopic": "iconmonstr-hashtag-1.svg",
      "Topic": "iconmonstr-hashtag-1.svg",
      "ref": "iconmonstr-book-15.svg",
      "search": "iconmonstr-magnifier-2.svg",
      "Term": "iconmonstr-script-2.svg",
    }
  }
  componentDidMount() {
    this.initAutocomplete();
    window.addEventListener('keydown', this.handleFirstTab);
  }
  _type_icon(item) {
    if (item.type === "User") {
      return item.pic;
    } else {
      return `/static/icons/${this._type_icon_map[item.type]}`;
    }
  }
  _searchOverrideRegex() {
    return RegExp(`^${RegExp.escape(this._searchOverridePre)}(.*)${RegExp.escape(this._searchOverridePost)}`);
  }
  // Returns true if override is caught.
  catchSearchOverride(query) {
    const override = query.match(this._searchOverrideRegex());
    if (override) {
      if (Sefaria.site) {
        Sefaria.track.event("Search", "Search Box Navigation - Book Override", override[1]);
      }
      this.closeSearchAutocomplete();
      this.showSearch(override[1]);
      $(ReactDOM.findDOMNode(this)).find("input.search").val(override[1]);
      return true;
    }
    return false;
  }
  initAutocomplete() {
    $.widget( "custom.sefariaAutocomplete", $.ui.autocomplete, {
      _renderItem: function(ul, item) {
        const override = item.label.match(this._searchOverrideRegex());
        const is_hebrew = Sefaria.hebrew.isHebrew(item.label);
        return $( "<li></li>" )
          .addClass('ui-menu-item')
          .data( "item.autocomplete", item )
          .toggleClass("search-override", !!override)
          .toggleClass("hebrew-result", !!is_hebrew)
          .toggleClass("english-result", !is_hebrew)
          .append(`<img alt="${item.type}" class="ac-img-${item.type}" src="${this._type_icon(item)}">`)
          .append( $(`<a href="${this.getURLForObject(item.type, item.key)}" role='option' data-type-key="${item.type}-${item.key}"></a>` ).text( item.label ) )
          .appendTo( ul );
      }.bind(this)
    });
    const anchorSide = Sefaria.interfaceLang === "hebrew" ? "right+" : "left-";
    const sideGap = this.props.fullWidth ? 55 : Sefaria.interfaceLang === "hebrew" ? 38 : 40;
    $(ReactDOM.findDOMNode(this)).find("input.search").sefariaAutocomplete({
      position: {my: anchorSide + sideGap + " top+18", at: anchorSide + "0 bottom"},
      minLength: 3,
      open: function($event, ui) {
          const $widget = $("ul.ui-autocomplete");
          $(".readerApp > .header").append($widget);
      },
      select: ( event, ui ) => {
        event.preventDefault();

        if (this.catchSearchOverride(ui.item.label)) {
          return false;
        }

        this.redirectToObject(ui.item.type, ui.item.key);
        return false;
      },
      focus: ( event, ui ) => {
        event.preventDefault();
        $(ReactDOM.findDOMNode(this)).find("input.search").val(ui.item.label);
        $(".ui-state-focus").removeClass("ui-state-focus");
        $(`.ui-menu-item a[data-type-key="${ui.item.type}-${ui.item.key}"]`).parent().addClass("ui-state-focus");
      },
      source: (request, response) => Sefaria.getName(request.term)
        .then(d => {
          const comps = d["completion_objects"].map(o => {
            const c = {...o};
            c["value"] = `${o['title']}${o["type"] === "ref" ? "" :` (${o["type"]})`}`;
            c["label"] = o["title"];
            return c;
          });
          if (comps.length > 0) {
            const q = `${this._searchOverridePre}${request.term}${this._searchOverridePost}`;
            response(comps.concat([{value: "SEARCH_OVERRIDE", label: q, type: "search"}]));
          } else {
            response([])
          }
        }, e => response([]))
    });
  }
  showVirtualKeyboardIcon(show){
    if(document.getElementById('keyboardInputMaster')){ //if keyboard is open, ignore.
      return; //this prevents the icon from flashing on every key stroke.
    }
    if(Sefaria.interfaceLang === 'english' && !this.props.hideHebrewKeyboard){
      $(ReactDOM.findDOMNode(this)).find(".keyboardInputInitiator").css({"display": show ? "inline" : "none"});
    }
  }
  focusSearch(e) {
    const parent = document.getElementById('searchBox');
    this.setState({searchFocused: true});
    this.showVirtualKeyboardIcon(true);
  }
  blurSearch(e) {
    // check that you're actually focusing in on element outside of searchBox
    // see 2nd answer https://stackoverflow.com/questions/12092261/prevent-firing-the-blur-event-if-any-one-of-its-children-receives-focus/47563344
    const parent = document.getElementById('searchBox');
    if (!parent.contains(e.relatedTarget)) {
      if (!document.getElementById('keyboardInputMaster')) {
        // if keyboard is open, don't just close it and don't close search
        this.setState({searchFocused: false});
      }
      this.showVirtualKeyboardIcon(false);
    }
  }
  showSearch(query) {
    query = query.trim();
    if (typeof sjs !== "undefined") {
      query = encodeURIComponent(query);
      window.location = `/search?q=${query}`;
      return;
    }
    this.props.showSearch(query);

    $(ReactDOM.findDOMNode(this)).find("input.search").sefariaAutocomplete("close");
    this.props.onNavigate && this.props.onNavigate();
  }
  getURLForObject(type, key) {
    if (type === "Collection") {
      return `/collections/${key}`;
    } else if (type === "TocCategory") {
      return `/texts/${key.join('/')}`;
    } else if (type in {"Topic": 1, "PersonTopic": 1, "AuthorTopic": 1}) {
      return `/topics/${key}`;
    } else if (type === "ref") {
      return `/${key.replace(/ /g, '_')}`;
    } else if (type === "User") {
      return `/profile/${key}`;
    }
  }
  redirectToObject(type, key) {
    Sefaria.track.event("Search", `Search Box Navigation - ${type}`, key);
    this.closeSearchAutocomplete();
    this.clearSearchBox();
    const url = this.getURLForObject(type, key);
    const handled = this.props.openURL(url);
    if (!handled) {
      window.location = url;
    }
    this.props.onNavigate && this.props.onNavigate();
  }
  submitSearch(query) {
    Sefaria.getName(query)
      .then(d => {
        // If the query isn't recognized as a ref, but only for reasons of capitalization. Resubmit with recognizable caps.
        if (Sefaria.isACaseVariant(query, d)) {
          this.submitSearch(Sefaria.repairCaseVariant(query, d));
          return;
        }

        if (d["is_ref"]) {
          var action = d["is_book"] ? "Search Box Navigation - Book" : "Search Box Navigation - Citation";
          Sefaria.track.event("Search", action, query);
          this.clearSearchBox();
          this.props.onRefClick(d["ref"]);  //todo: pass an onError function through here to the panel onError function which redirects to search
          this.props.onNavigate && this.props.onNavigate();

        } else if (!!d["topic_slug"]) {
          Sefaria.track.event("Search", "Search Box Navigation - Topic", query);
          this.clearSearchBox();
          this.props.openTopic(d["topic_slug"]);
          this.props.onNavigate && this.props.onNavigate();

        } else if (d["type"] === "Person" || d["type"] === "Collection" || d["type"] === "TocCategory") {
          this.redirectToObject(d["type"], d["key"]);

        } else {
          Sefaria.track.event("Search", "Search Box Search", query);
          this.closeSearchAutocomplete();
          this.showSearch(query);
        }
      });
  }
  closeSearchAutocomplete() {
    $(ReactDOM.findDOMNode(this)).find("input.search").sefariaAutocomplete("close");
  }
  clearSearchBox() {
    $(ReactDOM.findDOMNode(this)).find("input.search").val("").sefariaAutocomplete("close");
  }
  handleSearchKeyUp(event) {
    if (event.keyCode !== 13 || $(".ui-state-focus").length > 0) { return; }
    const query = $(event.target).val();
    if (!query) { return; }
    if (this.catchSearchOverride(query)) { return; }
    this.submitSearch(query);
  }
  handleSearchButtonClick(event) {
    const query = $(ReactDOM.findDOMNode(this)).find(".search").val();
    if (query) {
      this.submitSearch(query);
    } else {
      $(ReactDOM.findDOMNode(this)).find(".search").focus();
    }
  }
  render() {
<<<<<<< HEAD
    const inputClasses = classNames({
      search: 1,
      serif: 1,
      keyboardInput: Sefaria.interfaceLang === "english",
      hebrewSearch: Sefaria.interfaceLang === "hebrew"
    });
    const searchBoxClasses = classNames({searchBox: 1, searchFocused: this.state.searchFocused});

    return (
      <div id="searchBox" className={searchBoxClasses}>
        <ReaderNavigationMenuSearchButton onClick={this.handleSearchButtonClick} />
        <input className={inputClasses}
          id="searchInput"
          placeholder={Sefaria._("Search")}
          onKeyUp={this.handleSearchKeyUp}
          onFocus={this.focusSearch}
          onBlur={this.blurSearch}
          maxLength={75}
          title={Sefaria._("Search for Texts or Keywords Here")}/>
      </div>
    );
=======
    var viewContent = this.state.menuOpen ?
                        (<ReaderPanel
                          initialState={this.state}
                          interfaceLang={this.props.interfaceLang}
                          setCentralState={this.props.setCentralState}
                          multiPanel={true}
                          onNavTextClick={this.props.onRefClick}
                          onSearchResultClick={this.props.onRefClick}
                          onRecentClick={this.props.onRecentClick}
                          setDefaultOption={this.props.setDefaultOption}
                          onQueryChange={this.props.onQueryChange}
                          updateSearchTab={this.props.updateSearchTab}
                          updateTopicsTab={this.props.updateTopicsTab}
                          updateSearchFilter={this.props.updateSearchFilter}
                          updateSearchOptionField={this.props.updateSearchOptionField}
                          updateSearchOptionSort={this.props.updateSearchOptionSort}
                          registerAvailableFilters={this.props.registerAvailableFilters}
                          searchInCollection={this.props.searchInCollection}
                          setUnreadNotificationsCount={this.props.setUnreadNotificationsCount}
                          hideNavHeader={true}
                          layoutWidth={100}
                          analyticsInitialized={this.props.analyticsInitialized}
                          getLicenseMap={this.props.getLicenseMap}
                          toggleSignUpModal={this.props.toggleSignUpModal}
                          translationLanguagePreference={this.props.translationLanguagePreference}
                          setTranslationLanguagePreference={this.props.setTranslationLanguagePreference}
                        />) : null;

    // Header should not show box-shadow over panels that have color line
    const hasColorLine = ["sheets", "sheets meta"];
    const hasBoxShadow = (!!this.state.menuOpen && hasColorLine.indexOf(this.state.menuOpen) === -1);
    const headerInnerClasses = classNames({headerInner: 1, boxShadow: hasBoxShadow});
    const inputClasses = classNames({search: 1, serif: 1, keyboardInput: this.props.interfaceLang === "english", hebrewSearch: this.props.interfaceLang === "hebrew"});
    const searchBoxClasses = classNames({searchBox: 1, searchFocused: this.state.searchFocused});
    return (<div className="header" role="banner">
              <div className={headerInnerClasses}>
                <div className="headerNavSection">
                    <a href="/texts" aria-label={this.state.menuOpen === "navigation" && this.state.navigationCategories.length == 0 ? "Return to text" : "Open the Sefaria Library Table of Contents" } className="library"><i className="fa fa-bars"></i></a>
                    <div id="searchBox" className={searchBoxClasses}>
                      <ReaderNavigationMenuSearchButton onClick={this.handleSearchButtonClick} />
                      <input className={inputClasses}
                             id="searchInput"
                             placeholder={Sefaria._("Search")}
                             onKeyUp={this.handleSearchKeyUp}
                             onFocus={this.focusSearch}
                             onBlur={this.blurSearch}
                             maxLength={75}
                      title={Sefaria._("Search for Texts or Keywords Here")}/>
                    </div>
                </div>
                <div className="headerHomeSection">
                    { Sefaria._siteSettings.TORAH_SPECIFIC ? <a className="home" href="/?home" ><img src="/static/img/logo.svg" alt="Sefaria Logo"/></a> : null }
                </div>
                <div className="headerLinksSection">
                  { Sefaria._uid ?
                      <LoggedInButtons headerMode={this.props.headerMode}/>
                      :
                      <LoggedOutButtons headerMode={this.props.headerMode}/>
                  }
                  { !Sefaria._uid && Sefaria._siteSettings.TORAH_SPECIFIC ? <HelpButton/>: null}
                  { !Sefaria._uid && Sefaria._siteSettings.TORAH_SPECIFIC ? <InterfaceLanguageMenu currentLang={Sefaria.interfaceLang} translationLanguagePreference={this.props.translationLanguagePreference} setTranslationLanguagePreference={this.props.setTranslationLanguagePreference} /> : null}
                </div>
              </div>
              { viewContent ?
                (<div className="headerNavContent">
                  {viewContent}
                 </div>) : null}
              <GlobalWarningMessage />
            </div>);
>>>>>>> e4f4ff12
  }
}
SearchBar.propTypes = {
  onRefClick:         PropTypes.func.isRequired,
  showSearch:         PropTypes.func.isRequired,
  openTopic:          PropTypes.func.isRequired,
  openURL:            PropTypes.func.isRequired,
  fullWidth:          PropTypes.bool,
  hideHebrewKeyboard: PropTypes.bool,
};


const LoggedOutButtons = ({mobile, loginOnly}) => {
  const [isClient, setIsClient] = useState(false);
  const [next, setNext] = useState("/");
  const [loginLink, setLoginLink] = useState("/login?next=/");
  const [registerLink, setRegisterLink] = useState("/register?next=/");
  useEffect(()=>{
    setIsClient(true);
  }, []);
  useEffect(()=> {
    if(isClient){
      setNext(encodeURIComponent(Sefaria.util.currentPath()));
      setLoginLink("/login?next="+next);
      setRegisterLink("/register?next="+next);
    }
  })
  const classes = classNames({accountLinks: !mobile, anon: !mobile});
  return (
    <div className={classes}>
      <a className="login loginLink" href={loginLink} key={`login${isClient}`}>
         {mobile ? <img src="/static/icons/login.svg" /> : null }
         <InterfaceText>Log in</InterfaceText>
       </a>
      {loginOnly ? null :
      <a className="login signupLink" href={registerLink} key={`register${isClient}`}>
         {mobile ? <img src="/static/icons/register.svg" /> : null }
         <InterfaceText>Sign up</InterfaceText>
      </a> }
    </div>
  );
}


const LoggedInButtons = ({headerMode}) => {
  const [isClient, setIsClient] = useState(false);
  useEffect(() => {
    if(headerMode){
      setIsClient(true);
    }
  }, []);
  const unread = headerMode ? ((isClient && Sefaria.notificationCount > 0) ? 1 : 0) : Sefaria.notificationCount > 0 ? 1 : 0
  const notificationsClasses = classNames({notifications: 1, unread: unread});
  return (
    <div className="accountLinks">
      <a href="/texts/saved" aria-label="See My Saved Texts">
        <img src="/static/icons/bookmarks.svg" />
      </a>
      <a href="/notifications" aria-label="See New Notifications" key={`notificationCount-C-${unread}`} className={notificationsClasses}>
        <img src="/static/icons/notification.svg" />
      </a>
      <ProfilePicMenu len={24} url={Sefaria.profile_pic_url} name={Sefaria.full_name} key={`profile-${isClient}-${Sefaria.full_name}`}/>
    </div>
  );
}


const MobileNavMenu = ({onRefClick, showSearch, openTopic, openURL, close, visible}) => {
  const classes = classNames({
    mobileNavMenu: 1,
    closed: !visible,
  });
  return (
    <div className={classes}>
      <div className="searchLine">
        <SearchBar
          onRefClick={onRefClick}
          showSearch={showSearch}
          openTopic={openTopic}
          openURL={openURL}
          onNavigate={close}
          fullWidth={true}
          hideHebrewKeyboard={true} />
      </div>
      <a href="/texts" onClick={close}>
        <img src="/static/icons/book.svg" />
        <InterfaceText context="Header">Texts</InterfaceText>
      </a>
      <a href="/topics" onClick={close}>
        <img src="/static/icons/topic.svg" />
        <InterfaceText>Topics</InterfaceText>
      </a>
      <a href="/community" onClick={close}>
        <img src="/static/icons/community.svg" />
        <InterfaceText>Community</InterfaceText>
      </a>
      <a href="/calendars" onClick={close}>
        <img src="/static/icons/calendar.svg" />
        <InterfaceText>Learning Schedules</InterfaceText>
      </a>
      <a href="/collections" onClick={close}>
        <img src="/static/icons/collection.svg" className="blackIcon"/>
        <InterfaceText>Collections</InterfaceText>
      </a>

      <div className="mobileAccountLinks">
        {Sefaria._uid ?
        <>
          <a href="/my/profile" onClick={close}>
            <ProfilePic len={22} url={Sefaria.profile_pic_url} name={Sefaria.full_name} />
            <InterfaceText>Profile</InterfaceText>
          </a>
          <a href="/texts/saved" onClick={close}>
            <img src="/static/icons/bookmarks.svg" />
            <InterfaceText>Saved & History</InterfaceText>
          </a>
          <a href="/notifications" onClick={close}>
            <img src="/static/icons/notification.svg" />
            <InterfaceText>Notifications</InterfaceText>
          </a>
        </> : null }

        <a href="/about">
          <img src="/static/icons/info.svg" />
          <InterfaceText>About Sefaria</InterfaceText>
        </a>

        <MobileInterfaceLanguageToggle />

        <a href="/help">
          <img src="/static/icons/help.svg" />
          <InterfaceText>Get Help</InterfaceText>
        </a>

        {Sefaria._uid ?
        <a href="/logout" className="logout">
          <img src="/static/icons/logout.svg" />
          <InterfaceText>Logout</InterfaceText>
        </a>
        :
        <LoggedOutButtons mobile={true} loginOnly={true}/> }

      </div>
      <a href="https://sefaria.nationbuilder.com/supportsefaria" className="blue">
        <img src="/static/img/heart.png" alt="donation icon" />
        <InterfaceText>Donate</InterfaceText>
      </a>
    </div>
  );
};


const ProfilePicMenu = ({len, url, name}) => {
  const [isOpen, setIsOpen] = useState(false);
  const wrapperRef = useRef(null);

  const menuClick = (e) => {
    var el = e.target;
    while (el && el.nodeName !== 'A') {
      el = el.parentNode;
    }
    if (el) {
      resetOpen();
    }
  };
  const profilePicClick = (e) => {
    e.preventDefault();
    resetOpen();
  };
  const resetOpen = () => {
    setIsOpen(isOpen => !isOpen);
  };
  const handleHideDropdown = (event) => {
    if (event.key === 'Escape') {
      setIsOpen(false);
    }
  };
  const handleClickOutside = (event) => {
    if (
        wrapperRef.current &&
        !wrapperRef.current.contains(event.target)
    ) {
      setIsOpen(false);
    }
  };

  useEffect(() => {
    document.addEventListener('keydown', handleHideDropdown, true);
    document.addEventListener('click', handleClickOutside, true);
    return () => {
      document.removeEventListener('keydown', handleHideDropdown, true);
      document.removeEventListener('click', handleClickOutside, true);
    };
  }, []);
  const getCurrentPage = () => {
    return encodeURIComponent(Sefaria.util.currentPath());
  };
  return (
    <div className="myProfileBox" ref={wrapperRef}>
        <a href="/my/profile" className="my-profile" onClick={profilePicClick}>
          <ProfilePic len={len} url={url} name={name}/>
        </a>
        <div className="interfaceLinks">
          {isOpen ?
          <div className="interfaceLinks-menu profile-menu" onClick={menuClick}>
            <div className="interfaceLinks-header profile-menu">{name}</div>
            <div className="profile-menu-middle">
              <div><a className="interfaceLinks-row" id="my-profile-link" href="/my/profile">
                <InterfaceText>Profile</InterfaceText>
              </a></div>
              <div><a className="interfaceLinks-row" id="account-settings-link" href="/settings/account">
                <InterfaceText>Account Settings</InterfaceText>
              </a></div>
              <div className="interfaceLinks-row languages">
                <a className={`${(Sefaria.interfaceLang == 'hebrew') ? 'active':''}`} href={`/interface/hebrew?next=${getCurrentPage()}`} id="select-hebrew-interface-link">עברית</a>
                <a className={`${(Sefaria.interfaceLang == 'english') ? 'active':''}`} href={`/interface/english?next=${getCurrentPage()}`} id="select-english-interface-link">English</a>
              </div>
              <div><a className="interfaceLinks-row bottom" id="help-link" href="/collections/sefaria-faqs">
                <InterfaceText>Help</InterfaceText>
              </a></div>
            </div>
            <hr className="interfaceLinks-hr"/>
            <div><a className="interfaceLinks-row logout" id="logout-link" href="/logout">
              <InterfaceText>Logout</InterfaceText>
            </a></div>
          </div> : null}
        </div>
    </div>
  );
};


const MobileInterfaceLanguageToggle = () => {
  const currentURL = encodeURIComponent(Sefaria.util.currentPath());

  const links = Sefaria.interfaceLang == "hebrew" ?
    <>
      <a href={"/interface/hebrew?next=" + currentURL} className="int-he">עברית</a>
      <span className="separator">•</span>
      <a href={"/interface/english?next=" + currentURL} className="int-en inactive">English</a>
    </>
    :
    <>
      <a href={"/interface/english?next=" + currentURL} className="int-en">English</a>
      <span className="separator">•</span>
      <a href={"/interface/hebrew?next=" + currentURL} className="int-he inactive">עברית</a>
    </>;

  return (
    <div className="mobileInterfaceLanguageToggle">
      <img src="/static/icons/globe-wire.svg" />
      {links}
    </div>
  );
};


const HelpButton = () => {
  //TODO: There's an upcoming commit that re-introduces `Sefaria._v()` as a way to return a string/data that may be a different variable between interface langs that would be a good use here.
  const url = Sefaria.interfaceLang == "hebrew" ? "/collections/%D7%A9%D7%90%D7%9C%D7%95%D7%AA-%D7%A0%D7%A4%D7%95%D7%A6%D7%95%D7%AA-%D7%91%D7%A1%D7%A4%D7%A8%D7%99%D7%90" : "/collections/sefaria-faqs";
  return (
    <div className="help">
      <a href={url}>
        <img src="/static/img/help.svg" alt={Sefaria._("Help")}/>
      </a>
    </div>
  );
};


export default Header;<|MERGE_RESOLUTION|>--- conflicted
+++ resolved
@@ -66,7 +66,10 @@
           }
           { !Sefaria._uid && Sefaria._siteSettings.TORAH_SPECIFIC ? <HelpButton /> : null}
           { !Sefaria._uid && Sefaria._siteSettings.TORAH_SPECIFIC ?
-              <InterfaceLanguageMenu currentLang={Sefaria.interfaceLang} /> : null}
+              <InterfaceLanguageMenu 
+                currentLang={Sefaria.interfaceLang}
+                translationLanguagePreference={this.props.translationLanguagePreference}
+                setTranslationLanguagePreference={this.props.setTranslationLanguagePreference} /> : null}
         </div>
       </>
     );
@@ -350,7 +353,6 @@
     }
   }
   render() {
-<<<<<<< HEAD
     const inputClasses = classNames({
       search: 1,
       serif: 1,
@@ -369,80 +371,9 @@
           onFocus={this.focusSearch}
           onBlur={this.blurSearch}
           maxLength={75}
-          title={Sefaria._("Search for Texts or Keywords Here")}/>
+          title={Sefaria._("Search for Texts or Keywords Here")} />
       </div>
     );
-=======
-    var viewContent = this.state.menuOpen ?
-                        (<ReaderPanel
-                          initialState={this.state}
-                          interfaceLang={this.props.interfaceLang}
-                          setCentralState={this.props.setCentralState}
-                          multiPanel={true}
-                          onNavTextClick={this.props.onRefClick}
-                          onSearchResultClick={this.props.onRefClick}
-                          onRecentClick={this.props.onRecentClick}
-                          setDefaultOption={this.props.setDefaultOption}
-                          onQueryChange={this.props.onQueryChange}
-                          updateSearchTab={this.props.updateSearchTab}
-                          updateTopicsTab={this.props.updateTopicsTab}
-                          updateSearchFilter={this.props.updateSearchFilter}
-                          updateSearchOptionField={this.props.updateSearchOptionField}
-                          updateSearchOptionSort={this.props.updateSearchOptionSort}
-                          registerAvailableFilters={this.props.registerAvailableFilters}
-                          searchInCollection={this.props.searchInCollection}
-                          setUnreadNotificationsCount={this.props.setUnreadNotificationsCount}
-                          hideNavHeader={true}
-                          layoutWidth={100}
-                          analyticsInitialized={this.props.analyticsInitialized}
-                          getLicenseMap={this.props.getLicenseMap}
-                          toggleSignUpModal={this.props.toggleSignUpModal}
-                          translationLanguagePreference={this.props.translationLanguagePreference}
-                          setTranslationLanguagePreference={this.props.setTranslationLanguagePreference}
-                        />) : null;
-
-    // Header should not show box-shadow over panels that have color line
-    const hasColorLine = ["sheets", "sheets meta"];
-    const hasBoxShadow = (!!this.state.menuOpen && hasColorLine.indexOf(this.state.menuOpen) === -1);
-    const headerInnerClasses = classNames({headerInner: 1, boxShadow: hasBoxShadow});
-    const inputClasses = classNames({search: 1, serif: 1, keyboardInput: this.props.interfaceLang === "english", hebrewSearch: this.props.interfaceLang === "hebrew"});
-    const searchBoxClasses = classNames({searchBox: 1, searchFocused: this.state.searchFocused});
-    return (<div className="header" role="banner">
-              <div className={headerInnerClasses}>
-                <div className="headerNavSection">
-                    <a href="/texts" aria-label={this.state.menuOpen === "navigation" && this.state.navigationCategories.length == 0 ? "Return to text" : "Open the Sefaria Library Table of Contents" } className="library"><i className="fa fa-bars"></i></a>
-                    <div id="searchBox" className={searchBoxClasses}>
-                      <ReaderNavigationMenuSearchButton onClick={this.handleSearchButtonClick} />
-                      <input className={inputClasses}
-                             id="searchInput"
-                             placeholder={Sefaria._("Search")}
-                             onKeyUp={this.handleSearchKeyUp}
-                             onFocus={this.focusSearch}
-                             onBlur={this.blurSearch}
-                             maxLength={75}
-                      title={Sefaria._("Search for Texts or Keywords Here")}/>
-                    </div>
-                </div>
-                <div className="headerHomeSection">
-                    { Sefaria._siteSettings.TORAH_SPECIFIC ? <a className="home" href="/?home" ><img src="/static/img/logo.svg" alt="Sefaria Logo"/></a> : null }
-                </div>
-                <div className="headerLinksSection">
-                  { Sefaria._uid ?
-                      <LoggedInButtons headerMode={this.props.headerMode}/>
-                      :
-                      <LoggedOutButtons headerMode={this.props.headerMode}/>
-                  }
-                  { !Sefaria._uid && Sefaria._siteSettings.TORAH_SPECIFIC ? <HelpButton/>: null}
-                  { !Sefaria._uid && Sefaria._siteSettings.TORAH_SPECIFIC ? <InterfaceLanguageMenu currentLang={Sefaria.interfaceLang} translationLanguagePreference={this.props.translationLanguagePreference} setTranslationLanguagePreference={this.props.setTranslationLanguagePreference} /> : null}
-                </div>
-              </div>
-              { viewContent ?
-                (<div className="headerNavContent">
-                  {viewContent}
-                 </div>) : null}
-              <GlobalWarningMessage />
-            </div>);
->>>>>>> e4f4ff12
   }
 }
 SearchBar.propTypes = {
