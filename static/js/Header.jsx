--- conflicted
+++ resolved
@@ -1,13 +1,3 @@
-<<<<<<< HEAD
-=======
-import {
-  ReaderNavigationMenuSearchButton,
-  GlobalWarningMessage,
-  ProfilePic,
-  InterfaceLanguageMenu,
-  InterfaceText, 
-} from './Misc';
->>>>>>> c15882ba
 import React, { useState, useEffect, useRef} from 'react';
 import PropTypes  from 'prop-types';
 import ReactDOM  from 'react-dom';
@@ -21,7 +11,6 @@
   ProfilePic,
   InterfaceLanguageMenu,
   InterfaceText,
-  LanguageToggleButton,
 } from './Misc';
 
 
@@ -55,7 +44,7 @@
     const headerContent = (
       <>
         <div className="headerNavSection">
-          { Sefaria._siteSettings.TORAH_SPECIFIC ? 
+          { Sefaria._siteSettings.TORAH_SPECIFIC ?
           <a className="home" href="/" >{logo}</a> : null }
           <a href="/texts" className="library"><InterfaceText>Texts</InterfaceText></a>
           <a href="/topics" className="library"><InterfaceText>Topics</InterfaceText></a>
@@ -64,7 +53,7 @@
         </div>
 
         <div className="headerLinksSection">
-          <SearchBar 
+          <SearchBar
             onRefClick={this.props.onRefClick}
             showSearch={this.props.showSearch}
             openTopic={this.props.openTopic}
@@ -75,12 +64,12 @@
             : <LoggedOutButtons headerMode={this.props.headerMode}/>
           }
           { !Sefaria._uid && Sefaria._siteSettings.TORAH_SPECIFIC ? <HelpButton /> : null}
-          { !Sefaria._uid && Sefaria._siteSettings.TORAH_SPECIFIC ? 
+          { !Sefaria._uid && Sefaria._siteSettings.TORAH_SPECIFIC ?
               <InterfaceLanguageMenu currentLang={Sefaria.interfaceLang} /> : null}
         </div>
       </>
     );
-    
+
     const mobileHeaderContent = (
       <>
         <div>
@@ -88,12 +77,12 @@
             <i className="fa fa-bars"></i>
           </button>
         </div>
-        
+
         <div className="mobileHeaderCenter">
-          { Sefaria._siteSettings.TORAH_SPECIFIC ? 
+          { Sefaria._siteSettings.TORAH_SPECIFIC ?
           <a className="home" onClick={this.props.onMobileMenuButtonClick} href="/" >{logo}</a> : null }
         </div>
-        
+
         {this.props.hasLanguageToggle ?
         <div className={this.props.firstPanelLanguage + " mobileHeaderLanguageToggle"}>
           <LanguageToggleButton toggleLanguage={this.props.toggleLanguage} />
@@ -321,16 +310,16 @@
           this.clearSearchBox();
           this.props.onRefClick(d["ref"]);  //todo: pass an onError function through here to the panel onError function which redirects to search
           this.props.onNavigate && this.props.onNavigate();
-        
+
         } else if (!!d["topic_slug"]) {
           Sefaria.track.event("Search", "Search Box Navigation - Topic", query);
           this.clearSearchBox();
           this.props.openTopic(d["topic_slug"]);
           this.props.onNavigate && this.props.onNavigate();
-        
+
         } else if (d["type"] === "Person" || d["type"] === "Collection" || d["type"] === "TocCategory") {
           this.redirectToObject(d["type"], d["key"]);
-        
+
         } else {
           Sefaria.track.event("Search", "Search Box Search", query);
           this.closeSearchAutocomplete();
@@ -367,7 +356,7 @@
       hebrewSearch: Sefaria.interfaceLang === "hebrew"
     });
     const searchBoxClasses = classNames({searchBox: 1, searchFocused: this.state.searchFocused});
-    
+
     return (
       <div id="searchBox" className={searchBoxClasses}>
         <ReaderNavigationMenuSearchButton onClick={this.handleSearchButtonClick} />
@@ -418,7 +407,7 @@
       {loginOnly ? null :
       <a className="login signupLink" href={registerLink} key={`register${isClient}`}>
          {mobile ? <img src="/static/icons/register.svg" /> : null }
-         <InterfaceText>Sign up</InterfaceText> 
+         <InterfaceText>Sign up</InterfaceText>
       </a> }
     </div>
   );
@@ -438,7 +427,7 @@
     <div className="accountLinks">
       <a href="/texts/saved" aria-label="See My Saved Texts">
         <img src="/static/icons/bookmarks.svg" />
-      </a>      
+      </a>
       <a href="/notifications" aria-label="See New Notifications" key={`notificationCount-C-${unread}`} className={notificationsClasses}>
         <img src="/static/icons/notification.svg" />
       </a>
@@ -488,7 +477,7 @@
 
       <div className="mobileAccountLinks">
         {Sefaria._uid ?
-        <> 
+        <>
           <a href="/my/profile" onClick={close}>
             <ProfilePic len={22} url={Sefaria.profile_pic_url} name={Sefaria.full_name} />
             <InterfaceText>Profile</InterfaceText>
@@ -502,19 +491,19 @@
             <InterfaceText>Notifications</InterfaceText>
           </a>
         </> : null }
-        
+
         <a href="/about">
           <img src="/static/icons/info.svg" />
           <InterfaceText>About Sefaria</InterfaceText>
         </a>
 
         <MobileInterfaceLanguageToggle />
-        
+
         <a href="/help">
           <img src="/static/icons/help.svg" />
           <InterfaceText>Get Help</InterfaceText>
         </a>
-        
+
         {Sefaria._uid ?
         <a href="/logout" className="logout">
           <img src="/static/icons/logout.svg" />
@@ -614,11 +603,10 @@
 };
 
 
-<<<<<<< HEAD
 const MobileInterfaceLanguageToggle = () => {
   const currentURL = encodeURIComponent(Sefaria.util.currentPath());
-  
-  const links = Sefaria.interfaceLang == "hebrew" ? 
+
+  const links = Sefaria.interfaceLang == "hebrew" ?
     <>
       <a href={"/interface/hebrew?next=" + currentURL} className="int-he">תירבע</a>
       <span className="separator">•</span>
@@ -640,24 +628,6 @@
 };
 
 
-const HelpButton = () => (
-    //hard-coding /help re-direct, also re-directs exist in sites/sefaria/urls.py
-  <div className="help">
-    {Sefaria.interfaceLang === "hebrew" ?
-    <span className="int-he">
-      <a href="/collections/%D7%A9%D7%90%D7%9C%D7%95%D7%AA-%D7%A0%D7%A4%D7%95%D7%A6%D7%95%D7%AA-%D7%91%D7%A1%D7%A4%D7%A8%D7%99%D7%90">
-        <img src="/static/img/help.svg" alt="עזרה" />
-      </a>
-    </span>
-    :
-    <span className="int-en">
-      <a href="/collections/sefaria-faqs">
-        <img src="/static/img/help.svg" alt="Help" />
-      </a>
-    </span>}
-  </div>
-);
-=======
 const HelpButton = () => {
   //TODO: There's an upcoming commit that re-introduces `Sefaria._v()` as a way to return a string/data that may be a different variable between interface langs that would be a good use here.
   const url = Sefaria.interfaceLang == "hebrew" ? "/collections/%D7%A9%D7%90%D7%9C%D7%95%D7%AA-%D7%A0%D7%A4%D7%95%D7%A6%D7%95%D7%AA-%D7%91%D7%A1%D7%A4%D7%A8%D7%99%D7%90" : "/collections/sefaria-faqs";
@@ -669,7 +639,6 @@
       </div>
   );
 };
->>>>>>> c15882ba
 
 
 export default Header;