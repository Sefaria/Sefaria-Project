import React, { useState, useEffect, useRef } from 'react';
import PropTypes from 'prop-types';
import ReactDOM from 'react-dom';
import Component from 'react-class';
import classNames from 'classnames';
import $ from './sefaria/sefariaJquery';
import Sefaria from './sefaria/sefaria';
import {
  SearchButton,
  GlobalWarningMessage,
  InterfaceLanguageMenu,
  InterfaceText,
  LanguageToggleButton,
  DonateLink,
  useOnceFullyVisible
} from './Misc';
import { ProfilePic } from "./ProfilePic";
import { HeaderAutocomplete } from './HeaderAutocomplete'
import {
  DropdownMenu,
  DropdownMenuSeparator,
  DropdownMenuItem,
  DropdownModuleItem,
  DropdownLanguageToggle,
  NextRedirectAnchor
} from './common/DropdownMenu';
import Util from './sefaria/util';
import Button from './common/Button';
import ModuleSwitcherTooltip from './ModuleSwitcherTooltip';

const LoggedOutDropdown = ({module}) => {
  return (
    <DropdownMenu positioningClass="headerDropdownMenu" buttonComponent={
      <button className="header-dropdown-button" aria-label={Sefaria._("Account menu")}>
        <img src='/static/icons/logged_out.svg' alt={Sefaria._("Login")} />
      </button>
    }>
      <div className='dropdownLinks-options'>
        <NextRedirectAnchor url='/login'>
          <InterfaceText text={{ 'en': 'Log in', 'he': 'התחברות' }} />
        </NextRedirectAnchor>
        <NextRedirectAnchor url='/register'>
          <InterfaceText text={{ 'en': 'Sign up', 'he': 'להרשמה' }} />
        </NextRedirectAnchor>
        <DropdownMenuSeparator />
        <DropdownLanguageToggle />
        <DropdownMenuSeparator />
        {module === Sefaria.LIBRARY_MODULE &&
          <DropdownMenuItem url={'/updates'}>
            <InterfaceText text={{ 'en': 'New Additions', 'he': 'חידושים בארון הספרים של ספריא' }} />
          </DropdownMenuItem>
        }
        <DropdownMenuItem url={Sefaria._v({
          he: Sefaria._siteSettings.HELP_CENTER_URLS.HE,
          en: Sefaria._siteSettings.HELP_CENTER_URLS.EN_US
        })} newTab={true}>
          <InterfaceText text={{ 'en': 'Help', 'he': 'עזרה' }} />
        </DropdownMenuItem>
      </div>
    </DropdownMenu>
  );
}

const LoggedInDropdown = ({ module }) => {
  return (
    <DropdownMenu positioningClass="headerDropdownMenu"
      buttonComponent={<ProfilePic url={Sefaria.profile_pic_url}
        name={Sefaria.full_name}
        len={25} />}>
      <div className='dropdownLinks-options'>
        {module === Sefaria.LIBRARY_MODULE &&
          <DropdownMenuItem preventClose={true}>
            <strong>{Sefaria.full_name}</strong>
          </DropdownMenuItem>
        }
        {module === Sefaria.VOICES_MODULE &&
          <DropdownMenuItem url={`/profile/${Sefaria.slug}`} preventClose={true} targetModule={Sefaria.VOICES_MODULE}>
            <strong>{Sefaria.full_name}</strong>
          </DropdownMenuItem>
        }
        <DropdownMenuSeparator />

        {module === Sefaria.LIBRARY_MODULE &&
          <>
            <DropdownMenuItem url={'/settings/account'} targetModule={Sefaria.LIBRARY_MODULE}>
              <InterfaceText>Account Settings</InterfaceText>
            </DropdownMenuItem>
            <DropdownMenuItem url={'/torahtracker'}>
              <InterfaceText text={{ 'en': 'Torah Tracker', 'he': 'לימוד במספרים' }} />
            </DropdownMenuItem>
          </>
        }


        {module === Sefaria.VOICES_MODULE &&
          <>
            <DropdownMenuItem url={`/profile/${Sefaria.slug}`} targetModule={Sefaria.VOICES_MODULE}>
              <InterfaceText>Profile</InterfaceText>
            </DropdownMenuItem>
            <DropdownMenuItem url={'/saved'} targetModule={Sefaria.VOICES_MODULE}>
              <InterfaceText>Saved</InterfaceText>
            </DropdownMenuItem>
            <DropdownMenuItem url={'/history'} targetModule={Sefaria.VOICES_MODULE}>
              <InterfaceText>History</InterfaceText>
            </DropdownMenuItem>
            <DropdownMenuItem url={'/settings/account'} targetModule={Sefaria.LIBRARY_MODULE}>
              <InterfaceText>Account Settings</InterfaceText>
            </DropdownMenuItem>
          </>
        }

        <DropdownMenuSeparator />
        <DropdownLanguageToggle />
        <DropdownMenuSeparator />

        {module === Sefaria.LIBRARY_MODULE &&
          <DropdownMenuItem url={'/updates'}>
            <InterfaceText text={{ 'en': 'New Additions', 'he': 'חידושים בארון הספרים של ספריא' }} />
          </DropdownMenuItem>
        }

        <DropdownMenuItem url={Sefaria._v({
          he: Sefaria._siteSettings.HELP_CENTER_URLS.HE,
          en: Sefaria._siteSettings.HELP_CENTER_URLS.EN_US
        })} newTab={true}>
          <InterfaceText text={{ 'en': 'Help', 'he': 'עזרה' }} />
        </DropdownMenuItem>
        <DropdownMenuSeparator />
        <DropdownMenuItem url={Sefaria.getLogoutUrl()}>
          <InterfaceText text={{ 'en': 'Log Out', 'he': 'ניתוק' }} />
        </DropdownMenuItem>
      </div>
    </DropdownMenu>
  );
}

const ModuleSwitcher = () => {
  const dropdownRef = useRef(null);
  const logoPath = Sefaria.interfaceLang === "hebrew" ? "/static/img/logo-hebrew.png" : "/static/img/logo.svg";
  return (    
  <ModuleSwitcherTooltip targetRef={dropdownRef}>
    <div ref={dropdownRef}>
    <DropdownMenu positioningClass="headerDropdownMenu" buttonComponent={
      <button className="header-dropdown-button" aria-label={Sefaria._("Library")}>
        <img src='/static/icons/module_switcher_icon.svg' alt={Sefaria._("Library")} />
      </button>
    }>
      <div className='dropdownLinks-options moduleDropdown'>
        <DropdownMenuItem url={"/about"} newTab={false} customCSS="dropdownItem dropdownLogoItem">
          <img src={logoPath} alt={Sefaria._('Sefaria')} className='dropdownLogo' />

        </DropdownMenuItem>
        <DropdownMenuSeparator />
        <DropdownModuleItem
          url={"/"}
          newTab={Sefaria.activeModule !== Sefaria.LIBRARY_MODULE}
          targetModule={Sefaria.LIBRARY_MODULE}
          dotColor={'--sefaria-blue'}
          text={{ en: "Library", he: Sefaria._("Library") }} />
        <DropdownMenuSeparator />
        <DropdownModuleItem
          url={"/"}
          newTab={Sefaria.activeModule !== Sefaria.VOICES_MODULE}
          targetModule={Sefaria.VOICES_MODULE}
          dotColor={'--sheets-green'}
          text={{ en: "Voices", he: Sefaria._("Voices") }} />
        <DropdownMenuSeparator />
        <DropdownModuleItem
          url={'https://developers.sefaria.org'}
          newTab={true}
          dotColor={'--devportal-purple'}
          text={{ en: "Developers", he: Sefaria._("Developers") }} />
        <DropdownMenuSeparator />
        <DropdownMenuItem url={'/products'} newTab={true} customCSS="dropdownItem dropdownMoreItem">
          <InterfaceText text={{ en: 'More from Sefaria' + ' ›', he: Sefaria._('More from Sefaria') + ' ›' }} />
        </DropdownMenuItem>
      </div>
    </DropdownMenu>
    </div>
  </ModuleSwitcherTooltip>
);
}

const Header = (props) => {
<<<<<<< HEAD
  const mobileMenuButtonRef = useRef(null);

=======
>>>>>>> f9b77058
  useEffect(() => {
    const handleFirstTab = (e) => {
      if (e.keyCode === 9) { // tab (i.e. I'm using a keyboard)
        document.body.classList.add('user-is-tabbing');
        window.removeEventListener('keydown', handleFirstTab);
      }
    }

    window.addEventListener('keydown', handleFirstTab);

    return () => {
      window.removeEventListener('keydown', handleFirstTab);
    }
  }, []);
  
  const mobile = !props?.multiPanel;
  
  const shouldHide = () => {
    // Determines whether or not this component should be displayed or not. 
    // When the component is hidden, there are two cases: (1) the ReaderControls component is displayed instead of this component, essentially
    // functioning as the header.  This case occurs when viewing a library text in mode "Text"
    // and (2) there is simply no header at all.  This case occurs when viewing a library text in mode "TextAndConnections".    
    // shouldHide() returns true when the header should be hidden (a) on mobile (b) while viewing library texts (c) when the mobile nav menu is not open.
    const isViewingTextContent = !props.firstPanel?.menuOpen && (props.firstPanel?.mode === "Text" || props.firstPanel?.mode === "TextAndConnections");
    const hidden = mobile && !props.mobileNavMenuOpen && isViewingTextContent;
    return hidden;
  }

  const unread = !!Sefaria.notificationCount;
  const notificationsClasses = classNames({ notifications: 1, unread: unread });
  const mobileNotificationsClasses = classNames({ "mobile-notifications": 1, "mobile-unread": unread });

  const path = `/static/img/${Sefaria.activeModule}-logo-${Sefaria.interfaceLang}.svg`;
  const logo = (
    <a href='/'>
      <img src={path} className="home" alt={Sefaria._(`Sefaria ${Sefaria.activeModule} logo`)}/>
    </a>
  );

  const librarySavedIcon = <div className='librarySavedIcon'>
                                <a
                                  href="/saved"
                                  data-target-module={Sefaria.LIBRARY_MODULE}
                                  onKeyDown={(e) => Util.handleKeyboardClick(e)}
                                >
                                  <img src='/static/icons/bookmarks.svg' alt={Sefaria._('Saved items')} />
                                </a>
                              </div>;

  const voicesNotificationIcon = <div className='sheetsNotificationsHeaderIcon'>
                              <a
                                href="/notifications"
                                data-target-module={Sefaria.VOICES_MODULE}
                                onKeyDown={(e) => Util.handleKeyboardClick(e)}
                                className={notificationsClasses}
                              >
                                <img src='/static/icons/notification.svg' alt={Sefaria._("Notifications")} />
                              </a>
                            </div>;


  const headerRef = useOnceFullyVisible(() => {
    sa_event("header_viewed", { impression_type: "regular_header" });
    gtag("event", "header_viewed", { impression_type: "regular_header" });
    if (Sefaria._debug) console.log("sa: we got a view event! (regular header)");
  }, "sa.header_viewed");

  
  if (shouldHide()) return null;

  const headerContent = (
    <>
      <nav className="headerNavSection" aria-label="Primary navigation">
        {Sefaria._siteSettings.TORAH_SPECIFIC && logo}
        {props.module === Sefaria.LIBRARY_MODULE &&
          <>
            <a
              href="/texts"
              className="textLink"
              onKeyDown={(e) => Util.handleKeyboardClick(e)}
            >
              <InterfaceText context="Header">Texts</InterfaceText>
            </a>
            <a
              href="/topics"
              className="textLink"
              onKeyDown={(e) => Util.handleKeyboardClick(e)}
            >
              <InterfaceText context="Header">Topics</InterfaceText>
            </a>
          </>
        }
        {props.module === Sefaria.VOICES_MODULE &&
          <>
            <a
              href="/topics"
              data-target-module={Sefaria.VOICES_MODULE}
              className="textLink"
              onKeyDown={(e) => Util.handleKeyboardClick(e)}
            >
              <InterfaceText context="Header">Topics</InterfaceText>
            </a>
            <a
              href="/collections"
              data-target-module={Sefaria.VOICES_MODULE}
              className="textLink"
              onKeyDown={(e) => Util.handleKeyboardClick(e)}
            >
              <InterfaceText context="Header">Collections</InterfaceText>
            </a>
          </>
        }
        <DonateLink classes={"textLink donate"} source={"Header"}><InterfaceText>Donate</InterfaceText></DonateLink>
      </nav>

      <div className="headerLinksSection">
        <HeaderAutocomplete
          onRefClick={props.onRefClick}
          showSearch={props.showSearch}
          openTopic={props.openTopic}
          openURL={props.openURL}
        />
        
        {!Sefaria._uid && props.module === Sefaria.LIBRARY_MODULE && <SignUpButton />}
        {props.module === Sefaria.VOICES_MODULE && <CreateButton />}
        {Sefaria._siteSettings.TORAH_SPECIFIC && <HelpButton />}

        {!Sefaria._uid && Sefaria._siteSettings.TORAH_SPECIFIC ?
          <InterfaceLanguageMenu
            currentLang={Sefaria.interfaceLang}
            translationLanguagePreference={props.translationLanguagePreference}
            setTranslationLanguagePreference={props.setTranslationLanguagePreference} /> : null}

<<<<<<< HEAD
        { Sefaria._uid && (props.module === Sefaria.LIBRARY_MODULE ? librarySavedIcon : sheetsNotificationsIcon) }
           <ModuleSwitcher />
=======
        {Sefaria._uid && (props.module === Sefaria.LIBRARY_MODULE ? librarySavedIcon : voicesNotificationIcon)}

        <ModuleSwitcher />
>>>>>>> f9b77058

        {Sefaria._uid ?
          <LoggedInDropdown module={props.module} />
          : <LoggedOutDropdown module={props.module} />
        }

      </div>
    </>
  );

  // Language toggle logic - show on mobile for specific menu pages
  const languageToggleMenus = ["navigation", "saved", "history", "notes"];
  const hasLanguageToggle = mobile && Sefaria.interfaceLang !== "hebrew" && languageToggleMenus.includes(props?.firstPanel?.menuOpen);

  const mobileHeaderContent = (
    <>
      <div>
        <ModuleSwitcherTooltip targetRef={mobileMenuButtonRef}>
          <div>
            <button ref={mobileMenuButtonRef} onClick={props.onMobileMenuButtonClick} aria-label={Sefaria._("Menu")} className="menuButton">
              <i className="fa fa-bars"></i>
            </button>
          </div>
        </ModuleSwitcherTooltip>
      </div>

      <div className="mobileHeaderCenter">
        {Sefaria._siteSettings.TORAH_SPECIFIC && logo}
      </div>

      {hasLanguageToggle ?
        <div className={props.firstPanel?.settings?.language + " mobileHeaderLanguageToggle"}>
          <LanguageToggleButton toggleLanguage={props.toggleLanguage} />
        </div> :
        <div></div>}
    </>  
  );

  // In "book toc" mode, we want to show a color line below the header.  In all other cases, we want to show a box shadow.
  const hasColorLine = props?.firstPanel?.menuOpen === "book toc";
  const hasBoxShadow = !hasColorLine;
  const headerClasses = classNames({ header: 1, mobile: mobile });
  const headerInnerClasses = classNames({
    headerInner: 1,
    boxShadow: hasBoxShadow,
    mobile: mobile
  });
  return (
    <div className={headerClasses} role="banner" ref={headerRef}>
      <div className={headerInnerClasses}>
        {!mobile ? headerContent : mobileHeaderContent}
      </div>

      {mobile &&
        <MobileNavMenu
          visible={props.mobileNavMenuOpen}
          onRefClick={props.onRefClick}
          showSearch={props.showSearch}
          openTopic={props.openTopic}
          openURL={props.openURL}
          close={props.onMobileMenuButtonClick}
          module={props.module}
          mobileNotificationsClasses={mobileNotificationsClasses}
          />
      }
      <GlobalWarningMessage />
    </div>
  );
}

Header.propTypes = {
  multiPanel: PropTypes.bool.isRequired,
  headerMode: PropTypes.bool.isRequired,
  onRefClick: PropTypes.func.isRequired,
  showSearch: PropTypes.func.isRequired,
  openTopic: PropTypes.func.isRequired,
  openURL: PropTypes.func.isRequired,
  firstPanel: PropTypes.shape({
    menuOpen: PropTypes.string,
    mode: PropTypes.string,
    settings: PropTypes.shape({
      language: PropTypes.string
    })
  }),
  module: PropTypes.string.isRequired,
  mobileNavMenuOpen: PropTypes.bool,
  onMobileMenuButtonClick: PropTypes.func,
  toggleLanguage: PropTypes.func,
  translationLanguagePreference: PropTypes.string,
  setTranslationLanguagePreference: PropTypes.func,
};

const LoggedOutButtons = ({ mobile, loginOnly }) => {
  const classes = classNames({accountLinks: !mobile, anon: !mobile});

  return (
    <div className={classes}>
      {loginOnly && (
        <NextRedirectAnchor className="login loginLink" url={'/login'}>
          {mobile ? <img src="/static/icons/login.svg" alt={Sefaria._("Login")} /> : null}
          <InterfaceText>Log in</InterfaceText>
        </NextRedirectAnchor>)}
      {loginOnly ? null :
        <span>
          <NextRedirectAnchor className="login signupLink" url={'/register'}>
            {mobile ? <img src="/static/icons/login.svg" alt={Sefaria._("Login")} /> : null}
            <InterfaceText>Sign up</InterfaceText>
          </NextRedirectAnchor>
          <NextRedirectAnchor className="login loginLink" url={'/login'}>
            <InterfaceText>Log in</InterfaceText>
          </NextRedirectAnchor>
        </span>}

    </div>
  );
}

const MobileNavMenu = ({ onRefClick, showSearch, openTopic, openURL, close, visible, module, mobileNotificationsClasses }) => {
  const classes = classNames({
    mobileNavMenu: 1,
    closed: !visible,
  });
      
  return (
    <nav className={classes} aria-label="Mobile navigation menu">
      <div className="searchLine">
        <HeaderAutocomplete
          onRefClick={onRefClick}
          showSearch={showSearch}
          openTopic={openTopic}
          openURL={openURL}
          onNavigate={close}
          hideHebrewKeyboard={true}
        />
      </div>
      {module === Sefaria.LIBRARY_MODULE &&
        <>
          <a href="/texts" onClick={close} className="textsPageLink">
            <img src="/static/icons/book.svg" alt={Sefaria._("Texts")} />
            <InterfaceText context="Header">Texts</InterfaceText>
          </a>
          <a href={"/topics"} onClick={close}>
            <img src="/static/icons/topic.svg" alt={Sefaria._("Topics")} />
            <InterfaceText context="Header">Explore</InterfaceText>
          </a>
          <a href="/calendars" onClick={close}>
            <img src="/static/icons/calendar.svg" alt={Sefaria._("Learning Schedules")} />
            <InterfaceText>Learning Schedules</InterfaceText>
          </a>
        </>
      }
      {module === Sefaria.VOICES_MODULE &&
        <>
          <a href="/topics" data-target-module={Sefaria.VOICES_MODULE} onClick={close}>
            <img src="/static/icons/topic.svg" alt={Sefaria._("Topics")} />
            <InterfaceText context="Header">Topics</InterfaceText>
          </a>
          <a href="/collections" onClick={close} className="textsPageLink" data-target-module={Sefaria.VOICES_MODULE}>
            <img src="/static/icons/collection.svg" alt={Sefaria._("Collections")} />
            <InterfaceText context="Header">Collections</InterfaceText>
          </a>
        </>
      }

      <DonateLink classes={"blue"} source="MobileNavMenu">
        <img src="/static/img/heart.png" alt={Sefaria._("donation icon")} />
        <InterfaceText>Donate</InterfaceText>
      </DonateLink>

      <div className="mobileAccountLinks">

        {Sefaria._uid &&
          <>
            {module === Sefaria.LIBRARY_MODULE &&
              <>
                <a href="/saved" onClick={close} data-target-module={Sefaria.LIBRARY_MODULE}>
                  <img src="/static/icons/bookmarks.svg" alt={Sefaria._('Bookmarks')} />
                  {<InterfaceText text={{ en: "Saved, History & Notes", he: "שמורים, היסטוריה והערות" }} />}
                </a>
              </>}
            {module === Sefaria.VOICES_MODULE &&
              <>
                <a href={`/profile/${Sefaria.slug}`} onClick={close} data-target-module={Sefaria.VOICES_MODULE}>
                  <div className="mobileProfileFlexContainer">
                    <ProfilePic url={Sefaria.profile_pic_url} name={Sefaria.full_name} len={25} />
                    <InterfaceText>Profile</InterfaceText>
                  </div>
                </a>
                <a href="/saved" onClick={close} data-target-module={Sefaria.VOICES_MODULE}>
                  <img src="/static/icons/bookmarks.svg" alt={Sefaria._('Bookmarks')} />
                  {<InterfaceText text={{ en: "Saved & History", he: "שמורים והיסטוריה" }} />}
                </a>
                <a href="/notifications" onClick={close} data-target-module={Sefaria.VOICES_MODULE} className={mobileNotificationsClasses}>
                  <img src="/static/icons/notification.svg" alt={Sefaria._("Notifications")} />
                  <InterfaceText>Notifications</InterfaceText>
                </a>
              </>}
          </>}

        {Sefaria._uid &&
          <>
            <a href="/settings/account" data-target-module={Sefaria.LIBRARY_MODULE}>
              <img src="/static/icons/settings.svg" alt={Sefaria._("Settings")} />
              <InterfaceText>Account Settings</InterfaceText>
            </a>
          </>
        }

        <MobileInterfaceLanguageToggle />

        <hr />

        <a href={Sefaria._v({
          he: Sefaria._siteSettings.HELP_CENTER_URLS.HE,
          en: Sefaria._siteSettings.HELP_CENTER_URLS.EN_US
        })} target="_blank">
          <img src="/static/icons/help.svg" alt={Sefaria._("Help")} />
          <InterfaceText>Get Help</InterfaceText>
        </a>

        <a href="/mobile-about-menu">
          <img src="/static/icons/info.svg" alt={Sefaria._("About")} />
          <InterfaceText>About Sefaria</InterfaceText>
        </a>

        <hr />

        {module === Sefaria.LIBRARY_MODULE &&
          <a href="/" className="mobileModuleSwitcher" data-target-module={Sefaria.VOICES_MODULE}>
            <span className="dropdownDot" style={{backgroundColor: `var(--sheets-green)`}}></span>
            <InterfaceText>Voices on Sefaria</InterfaceText>
          </a>
        }

        {module === Sefaria.VOICES_MODULE &&
          <a href="/texts" className="mobileModuleSwitcher" data-target-module={Sefaria.LIBRARY_MODULE}>
            <span className="dropdownDot" style={{backgroundColor: `var(--sefaria-blue)`}}></span>
            <InterfaceText>Sefaria Library</InterfaceText>
          </a>
        }

        <a href="https://developers.sefaria.org" className="mobileModuleSwitcher" target="_blank">
          <span className="dropdownDot" style={{backgroundColor: `var(--devportal-purple)`}}></span>
          <InterfaceText>Developers on Sefaria</InterfaceText>
        </a>

        <a href="/products" data-target-module={Sefaria.LIBRARY_MODULE}>
          <img className="chevron" src="/static/icons/chevron-right.svg"/>
          <InterfaceText>More from Sefaria</InterfaceText>
        </a>

        <hr />

        {Sefaria._uid ?
          <a href={Sefaria.getLogoutUrl()} className="logout">
            <img src="/static/icons/logout.svg" alt={Sefaria._("Logout")} />
            <InterfaceText>Logout</InterfaceText>
          </a>
          :
          <LoggedOutButtons mobile={true} loginOnly={false} />}

        <hr />
      </div>
    </nav>
  );
};


const ProfilePicMenu = ({ len, url, name }) => {
  const [isOpen, setIsOpen] = useState(false);
  const wrapperRef = useRef(null);

  const menuClick = (e) => {
    var el = e.target;
    while (el && el.nodeName !== 'A') {
      el = el.parentNode;
    }
    if (el) {
      resetOpen();
    }
  };
  const profilePicClick = (e) => {
    e.preventDefault();
    resetOpen();
  };
  const resetOpen = () => {
    setIsOpen(isOpen => !isOpen);
  };
  const handleHideDropdown = (event) => {
    if (event.key === 'Escape') {
      setIsOpen(false);
    }
  };
  const handleClickOutside = (event) => {
    if (
      wrapperRef.current &&
      !wrapperRef.current.contains(event.target)
    ) {
      setIsOpen(false);
    }
  };

  useEffect(() => {
    document.addEventListener('keydown', handleHideDropdown, true);
    document.addEventListener('click', handleClickOutside, true);
    return () => {
      document.removeEventListener('keydown', handleHideDropdown, true);
      document.removeEventListener('click', handleClickOutside, true);
    };
  }, []);
  return (
    <div className="myProfileBox" ref={wrapperRef}>
      <a href={`/profile/${Sefaria.slug}`} className="my-profile" onClick={profilePicClick} data-target-module={Sefaria.VOICES_MODULE}>
        <ProfilePic len={len} url={url} name={name} />
      </a>
      <div className="interfaceLinks">
        {isOpen ?
          <div className="interfaceLinks-menu profile-menu" onClick={menuClick}>
            <div className="interfaceLinks-header profile-menu">{name}</div>
            <div className="profile-menu-middle">
              <div><a className="interfaceLinks-row" id="my-profile-link" href={`/profile/${Sefaria.slug}`} data-target-module={Sefaria.VOICES_MODULE}>
                <InterfaceText>Profile</InterfaceText>
              </a></div>
              <div><a className="interfaceLinks-row" id="new-sheet-link" href="/sheets/new" data-target-module={Sefaria.VOICES_MODULE}>
                <InterfaceText>Create a New Sheet</InterfaceText>
              </a></div>
              <div><a className="interfaceLinks-row" id="account-settings-link" href="/settings/account" data-target-module={Sefaria.LIBRARY_MODULE}>
                <InterfaceText>Account Settings</InterfaceText>
              </a></div>
              <div className="interfaceLinks-row languages">
                <NextRedirectAnchor className={`${(Sefaria.interfaceLang == 'hebrew') ? 'active':''}`} url='/interface/hebrew'>עברית</NextRedirectAnchor>
                <NextRedirectAnchor className={`${(Sefaria.interfaceLang == 'english') ? 'active':''}`} url='/interface/english'>English</NextRedirectAnchor>
              </div>
              <div><a className="interfaceLinks-row bottom" id="help-link" href={Sefaria._v({
                he: Sefaria._siteSettings.HELP_CENTER_URLS.HE,
                en: Sefaria._siteSettings.HELP_CENTER_URLS.EN_US
              })} target="_blank">
                <InterfaceText>Help</InterfaceText>
              </a></div>
            </div>
            <hr className="interfaceLinks-hr" />
            <div><a className="interfaceLinks-row logout" id="logout-link" href={Sefaria.getLogoutUrl()}>
              <InterfaceText>Logout</InterfaceText>
            </a></div>
          </div> : null}
      </div>
    </div>
  );
};


const MobileInterfaceLanguageToggle = () => {
  const links = Sefaria.interfaceLang == "hebrew" ?
    <>
      <NextRedirectAnchor url="/interface/hebrew" className="int-he">עברית</NextRedirectAnchor>
      <span className="separator">•</span>
      <NextRedirectAnchor url="/interface/english" className="int-en inactive">English</NextRedirectAnchor>
    </>
    :
    <>
      <NextRedirectAnchor url="/interface/english" className="int-en">English</NextRedirectAnchor>
      <span className="separator">•</span>
      <NextRedirectAnchor url="/interface/hebrew" className="int-he inactive">עברית</NextRedirectAnchor>
    </>;

  return (
    <div className="mobileInterfaceLanguageToggle">
      <img src="/static/icons/globe-wire.svg" alt={Sefaria._("Language")} />
      {links}
    </div>
  );
};


const HelpButton = () => {
  const url = Sefaria._v({
    he: Sefaria._siteSettings.HELP_CENTER_URLS.HE,
    en: Sefaria._siteSettings.HELP_CENTER_URLS.EN_US
  });
  return (
    <div className="help">
      <a href={url} data-target-module={Sefaria.VOICES_MODULE} target="_blank">
        <img src="/static/img/help.svg" alt={Sefaria._("Help")} />
      </a>
    </div>
  );
};

const SignUpButton = () => {
  return (
    <Button href="/register" targetModule={Sefaria.LIBRARY_MODULE}>
      <InterfaceText>Sign Up</InterfaceText>
    </Button>
  )
}

const CreateButton = () => {

  return (
    <Button className="small" href="/sheets/new" targetModule={Sefaria.VOICES_MODULE}>
      <InterfaceText text={{ 'en': 'Create', 'he': 'דף חדש' }} />
    </Button>
  );
};


export { Header };<|MERGE_RESOLUTION|>--- conflicted
+++ resolved
@@ -182,11 +182,8 @@
 }
 
 const Header = (props) => {
-<<<<<<< HEAD
   const mobileMenuButtonRef = useRef(null);
 
-=======
->>>>>>> f9b77058
   useEffect(() => {
     const handleFirstTab = (e) => {
       if (e.keyCode === 9) { // tab (i.e. I'm using a keyboard)
@@ -320,14 +317,9 @@
             translationLanguagePreference={props.translationLanguagePreference}
             setTranslationLanguagePreference={props.setTranslationLanguagePreference} /> : null}
 
-<<<<<<< HEAD
-        { Sefaria._uid && (props.module === Sefaria.LIBRARY_MODULE ? librarySavedIcon : sheetsNotificationsIcon) }
-           <ModuleSwitcher />
-=======
         {Sefaria._uid && (props.module === Sefaria.LIBRARY_MODULE ? librarySavedIcon : voicesNotificationIcon)}
 
         <ModuleSwitcher />
->>>>>>> f9b77058
 
         {Sefaria._uid ?
           <LoggedInDropdown module={props.module} />
