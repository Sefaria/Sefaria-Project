import React, { useState, useEffect, useRef } from 'react';
import PropTypes from 'prop-types';
import ReactDOM from 'react-dom';
import Component from 'react-class';
import classNames from 'classnames';
import $ from './sefaria/sefariaJquery';
import Sefaria from './sefaria/sefaria';
import {
  SearchButton,
  GlobalWarningMessage,
  InterfaceLanguageMenu,
  InterfaceText,
  getCurrentPage,
  LanguageToggleButton,
  DonateLink,
  useOnceFullyVisible
} from './Misc';
import { ProfilePic } from "./ProfilePic";
import { HeaderAutocomplete } from './HeaderAutocomplete'
import { DropdownMenu, DropdownMenuSeparator, DropdownMenuItem, DropdownModuleItem, DropdownLanguageToggle } from './common/DropdownMenu';
import Util from './sefaria/util';
import Button from './common/Button';

const LoggedOutDropdown = ({ module }) => {
  const [isClient, setIsClient] = useState(false);
  const [next, setNext] = useState("/");
  const [loginLink, setLoginLink] = useState("/login?next=/");
  const [registerLink, setRegisterLink] = useState("/register?next=/");

  useEffect(() => {
    setIsClient(true);
  }, []);

  useEffect(() => {
    if (isClient) {
      setNext(encodeURIComponent(Sefaria.util.currentPath()));
      setLoginLink("/login?next=" + next);
      setRegisterLink("/register?next=" + next);
    }
  })

  return (
    <DropdownMenu positioningClass="headerDropdownMenu" buttonComponent={
      <button className="header-dropdown-button" aria-label={Sefaria._("Account menu")}>
        <img src='/static/icons/logged_out.svg' alt={Sefaria._("Login")} />
      </button>
    }>
      <div className='dropdownLinks-options'>
        <DropdownMenuItem url={loginLink}>
          <InterfaceText text={{ 'en': 'Log in', 'he': 'התחברות' }} />
        </DropdownMenuItem>
        <DropdownMenuItem url={registerLink}>
          <InterfaceText text={{ 'en': 'Sign up', 'he': 'להרשמה' }} />
        </DropdownMenuItem>
        <DropdownMenuSeparator />
        <DropdownLanguageToggle />
        <DropdownMenuSeparator />
        {module === Sefaria.LIBRARY_MODULE &&
          <DropdownMenuItem url={'/updates'}>
            <InterfaceText text={{ 'en': 'New Additions', 'he': 'חידושים בארון הספרים של ספריא' }} />
          </DropdownMenuItem>
        }
        <DropdownMenuItem url={'/help'}>
          <InterfaceText text={{ 'en': 'Help', 'he': 'עזרה' }} />
        </DropdownMenuItem>
      </div>
    </DropdownMenu>
  );
}

const LoggedInDropdown = ({ module }) => {
  return (
    <DropdownMenu positioningClass="headerDropdownMenu"
      buttonComponent={<ProfilePic url={Sefaria.profile_pic_url}
        name={Sefaria.full_name}
        len={25} />}>
      <div className='dropdownLinks-options'>
        {module === Sefaria.LIBRARY_MODULE &&
          <DropdownMenuItem preventClose={true}>
            <strong>{Sefaria.full_name}</strong>
          </DropdownMenuItem>
        }
        {module === Sefaria.VOICES_MODULE &&
          <DropdownMenuItem url={`/profile/${Sefaria.slug}`} preventClose={true} targetModule={Sefaria.VOICES_MODULE}>
            <strong>{Sefaria.full_name}</strong>
          </DropdownMenuItem>
        }
        <DropdownMenuSeparator />

        {module === Sefaria.LIBRARY_MODULE &&
          <>
            <DropdownMenuItem url={'/settings/account'} targetModule={Sefaria.LIBRARY_MODULE}>
              <InterfaceText>Account Settings</InterfaceText>
            </DropdownMenuItem>
            <DropdownMenuItem url={'/torahtracker'}>
              <InterfaceText text={{ 'en': 'Torah Tracker', 'he': 'לימוד במספרים' }} />
            </DropdownMenuItem>
          </>
        }


        {module === Sefaria.VOICES_MODULE &&
          <>
            <DropdownMenuItem url={`/profile/${Sefaria.slug}`} targetModule={Sefaria.VOICES_MODULE}>
              <InterfaceText>Profile</InterfaceText>
            </DropdownMenuItem>
            <DropdownMenuItem url={'/saved'} targetModule={Sefaria.VOICES_MODULE}>
              <InterfaceText>Saved</InterfaceText>
            </DropdownMenuItem>
            <DropdownMenuItem url={'/history'} targetModule={Sefaria.VOICES_MODULE}>
              <InterfaceText>History</InterfaceText>
            </DropdownMenuItem>
            <DropdownMenuItem url={'/settings/account'} targetModule={Sefaria.LIBRARY_MODULE}>
              <InterfaceText>Account Settings</InterfaceText>
            </DropdownMenuItem>
          </>
        }

        <DropdownMenuSeparator />
        <DropdownLanguageToggle />
        <DropdownMenuSeparator />

        {module === Sefaria.LIBRARY_MODULE &&
          <DropdownMenuItem url={'/updates'}>
            <InterfaceText text={{ 'en': 'New Additions', 'he': 'חידושים בארון הספרים של ספריא' }} />
          </DropdownMenuItem>
        }

        <DropdownMenuItem preventClose={true} url={'/help'}>
          <InterfaceText text={{ 'en': 'Help', 'he': 'עזרה' }} />
        </DropdownMenuItem>
        <DropdownMenuSeparator />
        <DropdownMenuItem url={Sefaria.getLogoutUrl()}>
          <InterfaceText text={{ 'en': 'Log Out', 'he': 'ניתוק' }} />
        </DropdownMenuItem>
      </div>
    </DropdownMenu>
  );
}

const ModuleSwitcher = () => {
  const logoPath = Sefaria.interfaceLang === "hebrew" ? "/static/img/logo-hebrew.png" : "/static/img/logo.svg";
  return (
    <DropdownMenu positioningClass="headerDropdownMenu" buttonComponent={
      <button className="header-dropdown-button" aria-label={Sefaria._("Library")}>
        <img src='/static/icons/module_switcher_icon.svg' alt={Sefaria._("Library")} />
      </button>
    }>
      <div className='dropdownLinks-options moduleDropdown'>
        <DropdownMenuItem url={"/about"} newTab={false} customCSS="dropdownItem dropdownLogoItem">
          <img src={logoPath} alt={Sefaria._('Sefaria')} className='dropdownLogo' />

        </DropdownMenuItem>
        <DropdownMenuSeparator />
        <DropdownModuleItem
          url={"/"}
          newTab={Sefaria.activeModule !== Sefaria.LIBRARY_MODULE}
          targetModule={Sefaria.LIBRARY_MODULE}
          dotColor={'--sefaria-blue'}
          text={{ en: "Library", he: Sefaria._("Library") }} />
        <DropdownMenuSeparator />
        <DropdownModuleItem
          url={"/"}
          newTab={Sefaria.activeModule !== Sefaria.VOICES_MODULE}
          targetModule={Sefaria.VOICES_MODULE}
          dotColor={'--sheets-green'}
          text={{ en: "Voices", he: Sefaria._("Voices") }} />
        <DropdownMenuSeparator />
        <DropdownModuleItem
          url={'https://developers.sefaria.org'}
          newTab={true}
          dotColor={'--devportal-purple'}
          text={{ en: "Developers", he: Sefaria._("Developers") }} />
        <DropdownMenuSeparator />
        <DropdownMenuItem url={'/products'} newTab={true} customCSS="dropdownItem dropdownMoreItem">
          <InterfaceText text={{ en: 'More from Sefaria' + ' ›', he: Sefaria._('More from Sefaria') + ' ›' }} />
        </DropdownMenuItem>
      </div>
    </DropdownMenu>
  );
}

const Header = (props) => {

  useEffect(() => {
    const handleFirstTab = (e) => {
      if (e.keyCode === 9) { // tab (i.e. I'm using a keyboard)
        document.body.classList.add('user-is-tabbing');
        window.removeEventListener('keydown', handleFirstTab);
      }
    }

    window.addEventListener('keydown', handleFirstTab);

    return () => {
      window.removeEventListener('keydown', handleFirstTab);
    }
  }, []);

<<<<<<< HEAD
  const path = `/static/img/${Sefaria.activeModule}-logo-${Sefaria.interfaceLang}.svg`;
  const logo = (
    <img src={path} className="home" alt={Sefaria._(`Sefaria ${Sefaria.activeModule} logo`)}/>
  );

  const librarySavedIcon = <div className='librarySavedIcon'>
                                <a
                                  href="/texts/saved"
                                  data-target-module={Sefaria.LIBRARY_MODULE}
                                  onKeyDown={(e) => Util.handleKeyboardClick(e)}
                                >
                                  <img src='/static/icons/bookmarks.svg' alt={Sefaria._('Saved items')} />
                                </a>
                              </div>;

=======
  const libraryLogoPath = Sefaria.interfaceLang === "hebrew" ? "logo-hebrew.png" : "logo.svg";
  const libraryLogo = (
    <img src={`/static/img/${libraryLogoPath}`} className="home" alt={Sefaria._("Sefaria Logo")} />
  );

  const sheetsLogoPath = `/static/img/${short_lang}_sheets_logo.svg`;
  const sheetsLogo = (
    <img src={sheetsLogoPath} alt={Sefaria._("Sefaria Sheets Logo")} className="home" />
  );

  const logo = props.module === Sefaria.LIBRARY_MODULE ? libraryLogo : sheetsLogo;

  const librarySavedIcon = <div className='librarySavedIcon'>
    <a
      href="/texts/saved"
      data-target-module={Sefaria.LIBRARY_MODULE}
      onKeyDown={(e) => Util.handleKeyboardClick(e)}
    >
      <img src='/static/icons/bookmarks.svg' alt={Sefaria._('Saved items')} />
    </a>
  </div>;
>>>>>>> e13f4824
  const sheetsNotificationsIcon = <div className='sheetsNotificationsHeaderIcon'>
    <a
      href="/notifications"
      data-target-module={Sefaria.VOICES_MODULE}
      onKeyDown={(e) => Util.handleKeyboardClick(e)}
    >
      <img src='/static/icons/notification.svg' alt={Sefaria._("Notifications")} />
    </a>
  </div>;

  const headerRef = useOnceFullyVisible(() => {
    sa_event("header_viewed", { impression_type: "regular_header" });
    gtag("event", "header_viewed", { impression_type: "regular_header" });
    if (Sefaria._debug) console.log("sa: we got a view event! (regular header)");
  }, "sa.header_viewed");

  if (props.hidden && !props.mobileNavMenuOpen) {
    return null;
  }

  const headerContent = (
    <>
      <nav className="headerNavSection" aria-label="Primary navigation">
        {Sefaria._siteSettings.TORAH_SPECIFIC && logo}
        {props.module === Sefaria.LIBRARY_MODULE &&
          <>
            <a
              href="/texts"
              className="textLink"
              onKeyDown={(e) => Util.handleKeyboardClick(e)}
            >
              <InterfaceText context="Header">Texts</InterfaceText>
            </a>
            <a
              href="/topics"
              className="textLink"
              onKeyDown={(e) => Util.handleKeyboardClick(e)}
            >
              <InterfaceText context="Header">Topics</InterfaceText>
            </a>
          </>
        }
        {props.module === Sefaria.VOICES_MODULE &&
          <>
            <a
              href="/topics"
              data-target-module={Sefaria.VOICES_MODULE}
              className="textLink"
              onKeyDown={(e) => Util.handleKeyboardClick(e)}
            >
              <InterfaceText context="Header">Topics</InterfaceText>
            </a>
            <a
              href="/collections"
              data-target-module={Sefaria.VOICES_MODULE}
              className="textLink"
              onKeyDown={(e) => Util.handleKeyboardClick(e)}
            >
              <InterfaceText context="Header">Collections</InterfaceText>
            </a>
          </>
        }
        <DonateLink classes={"textLink donate"} source={"Header"}><InterfaceText>Donate</InterfaceText></DonateLink>
      </nav>

      <div className="headerLinksSection">
        <HeaderAutocomplete
          onRefClick={props.onRefClick}
          showSearch={props.showSearch}
          openTopic={props.openTopic}
          openURL={props.openURL}
        />

        {!Sefaria._uid && props.module === Sefaria.LIBRARY_MODULE && <SignUpButton />}
        {props.module === Sefaria.VOICES_MODULE && <CreateButton />}
        {Sefaria._siteSettings.TORAH_SPECIFIC && <HelpButton />}

        {!Sefaria._uid && Sefaria._siteSettings.TORAH_SPECIFIC ?
          <InterfaceLanguageMenu
            currentLang={Sefaria.interfaceLang}
            translationLanguagePreference={props.translationLanguagePreference}
            setTranslationLanguagePreference={props.setTranslationLanguagePreference} /> : null}

        {Sefaria._uid && (props.module === Sefaria.LIBRARY_MODULE ? librarySavedIcon : sheetsNotificationsIcon)}

        <ModuleSwitcher />

        {Sefaria._uid ?
          <LoggedInDropdown module={props.module} />
          : <LoggedOutDropdown module={props.module} />
        }

      </div>
    </>
  );

  const mobileHeaderContent = (
    <>
      <div>
        <button onClick={props.onMobileMenuButtonClick} aria-label={Sefaria._("Menu")} className="menuButton">
          <i className="fa fa-bars"></i>
        </button>
      </div>

      <div className="mobileHeaderCenter">
        {Sefaria._siteSettings.TORAH_SPECIFIC && logo}
      </div>

      {props.hasLanguageToggle ?
        <div className={props.firstPanelLanguage + " mobileHeaderLanguageToggle"}>
          <LanguageToggleButton toggleLanguage={props.toggleLanguage} />
        </div> :
        <div></div>}
    </>
  );

  const headerClasses = classNames({ header: 1, mobile: !props.multiPanel });
  const headerInnerClasses = classNames({
    headerInner: 1,
    boxShadow: props.hasBoxShadow,
    mobile: !props.multiPanel
  });
  return (
    <div className={headerClasses} role="banner" ref={headerRef}>
      <div className={headerInnerClasses}>
        {props.multiPanel ? headerContent : mobileHeaderContent}
      </div>

      {props.multiPanel ? null :
        <MobileNavMenu
          visible={props.mobileNavMenuOpen}
          onRefClick={props.onRefClick}
          showSearch={props.showSearch}
          openTopic={props.openTopic}
          openURL={props.openURL}
          close={props.onMobileMenuButtonClick}
          module={props.module} />
      }
      <GlobalWarningMessage />
    </div>
  );
}

Header.propTypes = {
  multiPanel: PropTypes.bool.isRequired,
  headerMode: PropTypes.bool.isRequired,
  onRefClick: PropTypes.func.isRequired,
  showSearch: PropTypes.func.isRequired,
  openTopic: PropTypes.func.isRequired,
  openURL: PropTypes.func.isRequired,
  hasBoxShadow: PropTypes.bool.isRequired,
  module: PropTypes.string.isRequired,
};

const LoggedOutButtons = ({ mobile, loginOnly }) => {
  const [isClient, setIsClient] = useState(false);
  const [next, setNext] = useState("/");
  const [loginLink, setLoginLink] = useState("/login?next=/");
  const [registerLink, setRegisterLink] = useState("/register?next=/");
  useEffect(() => {
    setIsClient(true);
  }, []);
  useEffect(() => {
    if (isClient) {
      setNext(encodeURIComponent(Sefaria.util.currentPath()));
      setLoginLink("/login?next=" + next);
      setRegisterLink("/register?next=" + next);
    }
  })
  const classes = classNames({ accountLinks: !mobile, anon: !mobile });
  return (
    <div className={classes}>
      {loginOnly && (
        <a className="login loginLink" href={loginLink} key={`login${isClient}`}>
          {mobile ? <img src="/static/icons/login.svg" alt={Sefaria._("Login")} /> : null}
          <InterfaceText>Log in</InterfaceText>
        </a>)}
      {loginOnly ? null :
        <span>
          <a className="login signupLink" href={registerLink} key={`register${isClient}`}>
            {mobile ? <img src="/static/icons/login.svg" alt={Sefaria._("Login")} /> : null}
            <InterfaceText>Sign up</InterfaceText>
          </a>
          <a className="login loginLink" href={loginLink} key={`login${isClient}`}>
            <InterfaceText>Log in</InterfaceText>
          </a>
        </span>}

    </div>
  );
}


const LoggedInButtons = ({ headerMode }) => {
  const [isClient, setIsClient] = useState(false);
  useEffect(() => {
    if (headerMode) {
      setIsClient(true);
    }
  }, []);
  const unread = headerMode ? ((isClient && Sefaria.notificationCount > 0) ? 1 : 0) : Sefaria.notificationCount > 0 ? 1 : 0
  const notificationsClasses = classNames({ notifications: 1, unread: unread });
  return (
    <div className="loggedIn accountLinks">
      <a href="/texts/saved" aria-label="See My Saved Texts">
        <img src="/static/icons/bookmarks.svg" alt={Sefaria._('Bookmarks')} />
      </a>
      <a href="/notifications" aria-label="See New Notifications" key={`notificationCount-C-${unread}`} className={notificationsClasses}>
        <img src="/static/icons/notification.svg" alt={Sefaria._('Notifications')} />
      </a>
      {Sefaria._siteSettings.TORAH_SPECIFIC ? <HelpButton /> : null}
      <ProfilePicMenu len={24} url={Sefaria.profile_pic_url} name={Sefaria.full_name} key={`profile-${isClient}-${Sefaria.full_name}`} />
    </div>
  );
}

const MobileNavMenu = ({ onRefClick, showSearch, openTopic, openURL, close, visible, module }) => {
  const classes = classNames({
    mobileNavMenu: 1,
    closed: !visible,
  });
  return (
    <nav className={classes} aria-label="Mobile navigation menu">
      <div className="searchLine">
        <HeaderAutocomplete
          onRefClick={onRefClick}
          showSearch={showSearch}
          openTopic={openTopic}
          openURL={openURL}
          onNavigate={close}
          hideHebrewKeyboard={true}
        />
      </div>
      {module === Sefaria.LIBRARY_MODULE &&
        <>
          <a href="/texts" onClick={close} className="textsPageLink">
            <img src="/static/icons/book.svg" alt={Sefaria._("Texts")} />
            <InterfaceText context="Header">Texts</InterfaceText>
          </a>
          <a href={"/topics"} onClick={close}>
            <img src="/static/icons/topic.svg" alt={Sefaria._("Topics")} />
            <InterfaceText context="Header">Explore</InterfaceText>
          </a>
          <a href="/calendars" onClick={close}>
            <img src="/static/icons/calendar.svg" alt={Sefaria._("Learning Schedules")} />
            <InterfaceText>Learning Schedules</InterfaceText>
          </a>
        </>
      }
      {module === Sefaria.VOICES_MODULE &&
        <>
          <a href="/topics" data-target-module={Sefaria.VOICES_MODULE} onClick={close}>
            <img src="/static/icons/topic.svg" alt={Sefaria._("Topics")} />
            <InterfaceText context="Header">Topics</InterfaceText>
          </a>
          <a href="/collections" onClick={close} className="textsPageLink" data-target-module={Sefaria.VOICES_MODULE}>
            <img src="/static/icons/collection.svg" alt={Sefaria._("Collections")} />
            <InterfaceText context="Header">Collections</InterfaceText>
          </a>
        </>
      }

      <DonateLink classes={"blue"} source="MobileNavMenu">
        <img src="/static/img/heart.png" alt={Sefaria._("donation icon")} />
        <InterfaceText>Donate</InterfaceText>
      </DonateLink>

      <div className="mobileAccountLinks">

        {Sefaria._uid &&
          <>
            {module === Sefaria.LIBRARY_MODULE &&
              <>
                <a href="/texts/saved" onClick={close} data-target-module={Sefaria.LIBRARY_MODULE}>
                  <img src="/static/icons/bookmarks.svg" alt={Sefaria._('Bookmarks')} />
                  {<InterfaceText text={{ en: "Saved, History & Notes", he: "שמורים, היסטוריה והערות" }} />}
                </a>
              </>}
            {module === Sefaria.VOICES_MODULE &&
              <>
                <a href={`/profile/${Sefaria.slug}`} onClick={close} data-target-module={Sefaria.VOICES_MODULE}>
                  <div className="mobileProfileFlexContainer">
                    <ProfilePic url={Sefaria.profile_pic_url} name={Sefaria.full_name} len={25} />
                    <InterfaceText>Profile</InterfaceText>
                  </div>
                </a>
                <a href="/saved" onClick={close} data-target-module={Sefaria.VOICES_MODULE}>
                  <img src="/static/icons/bookmarks.svg" alt={Sefaria._('Bookmarks')} />
                  {<InterfaceText text={{ en: "Saved & History", he: "שמורים והיסטוריה" }} />}
                </a>
                <a href="/notifications" onClick={close} data-target-module={Sefaria.VOICES_MODULE}>
                  <img src="/static/icons/notification.svg" alt={Sefaria._("Notifications")} />
                  <InterfaceText>Notifications</InterfaceText>
                </a>
              </>}
          </>}

        {Sefaria._uid &&
          <>
            <a href="/settings/account" data-target-module={Sefaria.LIBRARY_MODULE}>
              <img src="/static/icons/settings.svg" alt={Sefaria._("Settings")} />
              <InterfaceText>Account Settings</InterfaceText>
            </a>
          </>
        }

        <MobileInterfaceLanguageToggle />

        <hr />

        <a href={Sefaria._v({
          he: Sefaria._siteSettings.HELP_CENTER_URLS.HE,
          en: Sefaria._siteSettings.HELP_CENTER_URLS.EN_US
        })} target="_blank">
          <img src="/static/icons/help.svg" alt={Sefaria._("Help")} />
          <InterfaceText>Get Help</InterfaceText>
        </a>

        <a href="/mobile-about-menu">
          <img src="/static/icons/info.svg" alt={Sefaria._("About")} />
          <InterfaceText>About Sefaria</InterfaceText>
        </a>

        <hr />

        {module === Sefaria.LIBRARY_MODULE &&
          <a href="/" data-target-module={Sefaria.VOICES_MODULE}>
            <img src="/static/icons/sheets-mobile-icon.svg" alt={Sefaria._("Sheets")} />
            <InterfaceText>Sheets</InterfaceText>
          </a>
        }

        {module === Sefaria.VOICES_MODULE &&
          <a href="/texts" data-target-module={Sefaria.LIBRARY_MODULE}>
            <img src="/static/icons/book.svg" alt={Sefaria._("Library")} />
            <InterfaceText text={{ en: "Sefaria Library", he: "ספריית ספריא" }} />
          </a>
        }

        <a href="https://developers.sefaria.org" target="_blank">
          <img src="/static/icons/dev-portal-mobile-icon.svg" alt={Sefaria._("Developers")} />
          <InterfaceText text={{ en: "Developers", he: "מפתחים" }} />
        </a>

        <a href="/products" data-target-module={Sefaria.LIBRARY_MODULE}>
          <img src="/static/icons/products-icon.svg" alt={Sefaria._("Products")} />
          <InterfaceText text={{ en: "All Products", he: "מוצרים" }} />
        </a>

        <hr />

        {Sefaria._uid ?
          <a href={Sefaria.getLogoutUrl()} className="logout">
            <img src="/static/icons/logout.svg" alt={Sefaria._("Logout")} />
            <InterfaceText>Logout</InterfaceText>
          </a>
          :
          <LoggedOutButtons mobile={true} loginOnly={false} />}

        <hr />
      </div>
    </nav>
  );
};


const ProfilePicMenu = ({ len, url, name }) => {
  const [isOpen, setIsOpen] = useState(false);
  const wrapperRef = useRef(null);

  const menuClick = (e) => {
    var el = e.target;
    while (el && el.nodeName !== 'A') {
      el = el.parentNode;
    }
    if (el) {
      resetOpen();
    }
  };
  const profilePicClick = (e) => {
    e.preventDefault();
    resetOpen();
  };
  const resetOpen = () => {
    setIsOpen(isOpen => !isOpen);
  };
  const handleHideDropdown = (event) => {
    if (event.key === 'Escape') {
      setIsOpen(false);
    }
  };
  const handleClickOutside = (event) => {
    if (
      wrapperRef.current &&
      !wrapperRef.current.contains(event.target)
    ) {
      setIsOpen(false);
    }
  };

  useEffect(() => {
    document.addEventListener('keydown', handleHideDropdown, true);
    document.addEventListener('click', handleClickOutside, true);
    return () => {
      document.removeEventListener('keydown', handleHideDropdown, true);
      document.removeEventListener('click', handleClickOutside, true);
    };
  }, []);
  return (
    <div className="myProfileBox" ref={wrapperRef}>
      <a href={`/profile/${Sefaria.slug}`} className="my-profile" onClick={profilePicClick} data-target-module={Sefaria.VOICES_MODULE}>
        <ProfilePic len={len} url={url} name={name} />
      </a>
      <div className="interfaceLinks">
        {isOpen ?
          <div className="interfaceLinks-menu profile-menu" onClick={menuClick}>
            <div className="interfaceLinks-header profile-menu">{name}</div>
            <div className="profile-menu-middle">
              <div><a className="interfaceLinks-row" id="my-profile-link" href={`/profile/${Sefaria.slug}`} data-target-module={Sefaria.VOICES_MODULE}>
                <InterfaceText>Profile</InterfaceText>
              </a></div>
              <div><a className="interfaceLinks-row" id="new-sheet-link" href="/sheets/new" data-target-module={Sefaria.VOICES_MODULE}>
                <InterfaceText>Create a New Sheet</InterfaceText>
              </a></div>
              <div><a className="interfaceLinks-row" id="account-settings-link" href="/settings/account" data-target-module={Sefaria.LIBRARY_MODULE}>
                <InterfaceText>Account Settings</InterfaceText>
              </a></div>
              <div className="interfaceLinks-row languages">
                <a className={`${(Sefaria.interfaceLang == 'hebrew') ? 'active' : ''}`} href={`/interface/hebrew?next=${getCurrentPage()}`} id="select-hebrew-interface-link">עברית</a>
                <a className={`${(Sefaria.interfaceLang == 'english') ? 'active' : ''}`} href={`/interface/english?next=${getCurrentPage()}`} id="select-english-interface-link">English</a>
              </div>
              <div><a className="interfaceLinks-row bottom" id="help-link" href={Sefaria._v({
                he: Sefaria._siteSettings.HELP_CENTER_URLS.HE,
                en: Sefaria._siteSettings.HELP_CENTER_URLS.EN_US
              })} target="_blank">
                <InterfaceText>Help</InterfaceText>
              </a></div>
            </div>
            <hr className="interfaceLinks-hr" />
            <div><a className="interfaceLinks-row logout" id="logout-link" href={Sefaria.getLogoutUrl()}>
              <InterfaceText>Logout</InterfaceText>
            </a></div>
          </div> : null}
      </div>
    </div>
  );
};


const MobileInterfaceLanguageToggle = () => {
  const currentURL = getCurrentPage();

  const links = Sefaria.interfaceLang == "hebrew" ?
    <>
      <a href={"/interface/hebrew?next=" + currentURL} className="int-he">עברית</a>
      <span className="separator">•</span>
      <a href={"/interface/english?next=" + currentURL} className="int-en inactive">English</a>
    </>
    :
    <>
      <a href={"/interface/english?next=" + currentURL} className="int-en">English</a>
      <span className="separator">•</span>
      <a href={"/interface/hebrew?next=" + currentURL} className="int-he inactive">עברית</a>
    </>;

  return (
    <div className="mobileInterfaceLanguageToggle">
      <img src="/static/icons/globe-wire.svg" alt={Sefaria._("Language")} />
      {links}
    </div>
  );
};


const HelpButton = () => {
  const url = Sefaria._v({
    he: Sefaria._siteSettings.HELP_CENTER_URLS.HE,
    en: Sefaria._siteSettings.HELP_CENTER_URLS.EN_US
  });
  return (
    <div className="help">
      <a href={url} data-target-module={Sefaria.VOICES_MODULE} target="_blank">
        <img src="/static/img/help.svg" alt={Sefaria._("Help")} />
      </a>
    </div>
  );
};

const SignUpButton = () => {
  return (
    <Button href="/register" targetModule={Sefaria.LIBRARY_MODULE}>
      <InterfaceText>Sign Up</InterfaceText>
    </Button>
  )
}

const CreateButton = () => {

  return (
    <Button className="small" href="/sheets/new" targetModule={Sefaria.VOICES_MODULE}>
      <InterfaceText text={{ 'en': 'Create', 'he': 'דף חדש' }} />
    </Button>
  );
};


export { Header };<|MERGE_RESOLUTION|>--- conflicted
+++ resolved
@@ -197,7 +197,6 @@
     }
   }, []);
 
-<<<<<<< HEAD
   const path = `/static/img/${Sefaria.activeModule}-logo-${Sefaria.interfaceLang}.svg`;
   const logo = (
     <img src={path} className="home" alt={Sefaria._(`Sefaria ${Sefaria.activeModule} logo`)}/>
@@ -213,29 +212,6 @@
                                 </a>
                               </div>;
 
-=======
-  const libraryLogoPath = Sefaria.interfaceLang === "hebrew" ? "logo-hebrew.png" : "logo.svg";
-  const libraryLogo = (
-    <img src={`/static/img/${libraryLogoPath}`} className="home" alt={Sefaria._("Sefaria Logo")} />
-  );
-
-  const sheetsLogoPath = `/static/img/${short_lang}_sheets_logo.svg`;
-  const sheetsLogo = (
-    <img src={sheetsLogoPath} alt={Sefaria._("Sefaria Sheets Logo")} className="home" />
-  );
-
-  const logo = props.module === Sefaria.LIBRARY_MODULE ? libraryLogo : sheetsLogo;
-
-  const librarySavedIcon = <div className='librarySavedIcon'>
-    <a
-      href="/texts/saved"
-      data-target-module={Sefaria.LIBRARY_MODULE}
-      onKeyDown={(e) => Util.handleKeyboardClick(e)}
-    >
-      <img src='/static/icons/bookmarks.svg' alt={Sefaria._('Saved items')} />
-    </a>
-  </div>;
->>>>>>> e13f4824
   const sheetsNotificationsIcon = <div className='sheetsNotificationsHeaderIcon'>
     <a
       href="/notifications"
