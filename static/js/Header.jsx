<<<<<<< HEAD
=======
import {
  ReaderNavigationMenuSearchButton,
  GlobalWarningMessage,
  ProfilePic,
  InterfaceLanguageMenu,
  InterfaceText, 
} from './Misc';
>>>>>>> 2b4721cb
import React, { useState, useEffect, useRef} from 'react';
import PropTypes  from 'prop-types';
import ReactDOM  from 'react-dom';
import Component from 'react-class';
import classNames  from 'classnames';
import $  from './sefaria/sefariaJquery';
import Sefaria  from './sefaria/sefaria';
import {
  ReaderNavigationMenuSearchButton,
  GlobalWarningMessage,
  ProfilePic,
  InterfaceLanguageMenu,
  InterfaceText,
  LanguageToggleButton,
} from './Misc';


class Header extends Component {
  constructor(props) {
    super(props)
    this.state = {
      mobileNavMenuOpen: false,
    };
  }
  componentDidMount() {
    window.addEventListener('keydown', this.handleFirstTab);
  }
  handleFirstTab(e) {
    if (e.keyCode === 9) { // tab (i.e. I'm using a keyboard)
      document.body.classList.add('user-is-tabbing');
      window.removeEventListener('keydown', this.handleFirstTab);
    }
  }
  toggleMobileNavMenu() {
    this.setState({mobileNavMenuOpen: !this.state.mobileNavMenuOpen});
  }
  render() {
    if (this.props.hidden && !this.props.mobileNavMenuOpen) {
      return null;
    }
    const logo = Sefaria.interfaceLang == "hebrew" ?
      <img src="/static/img/logo-hebrew.png" alt="Sefaria Logo"/> :
      <img src="/static/img/logo.svg" alt="Sefaria Logo"/>;

    const headerContent = (
      <>
        <div className="headerNavSection">
          { Sefaria._siteSettings.TORAH_SPECIFIC ? 
          <a className="home" href="/" >{logo}</a> : null }
          <a href="/texts" className="library"><InterfaceText>Texts</InterfaceText></a>
          <a href="/topics" className="library"><InterfaceText>Topics</InterfaceText></a>
          <a href="/community" className="library"><InterfaceText>Community</InterfaceText></a>
          <a href="https://sefaria.nationbuilder.com/supportsefaria" target="_blank" className="library"><InterfaceText>Donate</InterfaceText></a>
        </div>

        <div className="headerLinksSection">
          <SearchBar 
            onRefClick={this.props.onRefClick}
            showSearch={this.props.showSearch}
            openTopic={this.props.openTopic}
            openURL={this.props.openURL} />

          { Sefaria._uid ?
            <LoggedInButtons headerMode={this.props.headerMode}/>
            : <LoggedOutButtons headerMode={this.props.headerMode}/>
          }
          { !Sefaria._uid && Sefaria._siteSettings.TORAH_SPECIFIC ? <HelpButton /> : null}
          { !Sefaria._uid && Sefaria._siteSettings.TORAH_SPECIFIC ? 
              <InterfaceLanguageMenu currentLang={Sefaria.interfaceLang} /> : null}
        </div>
      </>
    );
    
    const mobileHeaderContent = (
      <>
        <div>
          <button onClick={this.props.onMobileMenuButtonClick} aria-label={Sefaria._("Menu")} className="library">
            <i className="fa fa-bars"></i>
          </button>
        </div>
        
        <div className="mobileHeaderCenter">
          { Sefaria._siteSettings.TORAH_SPECIFIC ? 
          <a className="home" onClick={this.props.onMobileMenuButtonClick} href="/" >{logo}</a> : null }
        </div>
        
        {this.props.hasLanguageToggle ?
        <div className={this.props.firstPanelLanguage + " mobileHeaderLanguageToggle"}>
          <LanguageToggleButton toggleLanguage={this.props.toggleLanguage} />
        </div> :
        <div></div>}
      </>
    );

    const headerClasses = classNames({header: 1, mobile: !this.props.multiPanel});
    const headerInnerClasses = classNames({
      headerInner: 1,
      boxShadow: this.props.hasBoxShadow,
      mobile: !this.props.multiPanel
    });
    return (
      <div className={headerClasses} role="banner">
        <div className={headerInnerClasses}>
          {this.props.multiPanel ? headerContent : mobileHeaderContent}
        </div>

        {this.props.multiPanel ? null :
        <MobileNavMenu
          visible={this.props.mobileNavMenuOpen}
          onRefClick={this.props.onRefClick}
          showSearch={this.props.showSearch}
          openTopic={this.props.openTopic}
          openURL={this.props.openURL}
          close={this.props.onMobileMenuButtonClick} />
        }
        <GlobalWarningMessage />
      </div>
    );
  }
}
Header.propTypes = {
  multiPanel:   PropTypes.bool.isRequired,
  headerMode:   PropTypes.bool.isRequired,
  onRefClick:   PropTypes.func.isRequired,
  showSearch:   PropTypes.func.isRequired,
  openTopic:    PropTypes.func.isRequired,
  openURL:      PropTypes.func.isRequired,
  hasBoxShadow: PropTypes.bool.isRequired,
};


class SearchBar extends Component {
  constructor(props) {
    super(props);

    this.state = {
      searchFocused: false
    };
    this._searchOverridePre = Sefaria._('Search for') +': "';
    this._searchOverridePost = '"';
    this._type_icon_map = {
      "Collection": "collection.svg",
      "AuthorTopic": "iconmonstr-pen-17.svg",
      "TocCategory": "iconmonstr-view-6.svg",
      "PersonTopic": "iconmonstr-hashtag-1.svg",
      "Topic": "iconmonstr-hashtag-1.svg",
      "ref": "iconmonstr-book-15.svg",
      "search": "iconmonstr-magnifier-2.svg",
      "Term": "iconmonstr-script-2.svg",
    }
  }
  componentDidMount() {
    this.initAutocomplete();
    window.addEventListener('keydown', this.handleFirstTab);
  }
  _type_icon(item) {
    if (item.type === "User") {
      return item.pic;
    } else {
      return `/static/icons/${this._type_icon_map[item.type]}`;
    }
  }
  _searchOverrideRegex() {
    return RegExp(`^${RegExp.escape(this._searchOverridePre)}(.*)${RegExp.escape(this._searchOverridePost)}`);
  }
  // Returns true if override is caught.
  catchSearchOverride(query) {
    const override = query.match(this._searchOverrideRegex());
    if (override) {
      if (Sefaria.site) {
        Sefaria.track.event("Search", "Search Box Navigation - Book Override", override[1]);
      }
      this.closeSearchAutocomplete();
      this.showSearch(override[1]);
      $(ReactDOM.findDOMNode(this)).find("input.search").val(override[1]);
      return true;
    }
    return false;
  }
  initAutocomplete() {
    $.widget( "custom.sefariaAutocomplete", $.ui.autocomplete, {
      _renderItem: function(ul, item) {
        const override = item.label.match(this._searchOverrideRegex());
        const is_hebrew = Sefaria.hebrew.isHebrew(item.label);
        return $( "<li></li>" )
          .addClass('ui-menu-item')
          .data( "item.autocomplete", item )
          .toggleClass("search-override", !!override)
          .toggleClass("hebrew-result", !!is_hebrew)
          .toggleClass("english-result", !is_hebrew)
          .append(`<img alt="${item.type}" class="ac-img-${item.type}" src="${this._type_icon(item)}">`)
          .append( $(`<a href="${this.getURLForObject(item.type, item.key)}" role='option' data-type-key="${item.type}-${item.key}"></a>` ).text( item.label ) )
          .appendTo( ul );
      }.bind(this)
    });
    const anchorSide = Sefaria.interfaceLang === "hebrew" ? "right+" : "left-";
    const sideGap = this.props.fullWidth ? 55 : Sefaria.interfaceLang === "hebrew" ? 38 : 40;
    $(ReactDOM.findDOMNode(this)).find("input.search").sefariaAutocomplete({
      position: {my: anchorSide + sideGap + " top+18", at: anchorSide + "0 bottom"},
      minLength: 3,
      open: function($event, ui) {
          const $widget = $("ul.ui-autocomplete");
          $(".readerApp > .header").append($widget);
      },
      select: ( event, ui ) => {
        event.preventDefault();

        if (this.catchSearchOverride(ui.item.label)) {
          return false;
        }

        this.redirectToObject(ui.item.type, ui.item.key);
        return false;
      },
      focus: ( event, ui ) => {
        event.preventDefault();
        $(ReactDOM.findDOMNode(this)).find("input.search").val(ui.item.label);
        $(".ui-state-focus").removeClass("ui-state-focus");
        $(`.ui-menu-item a[data-type-key="${ui.item.type}-${ui.item.key}"]`).parent().addClass("ui-state-focus");
      },
      source: (request, response) => Sefaria.getName(request.term)
        .then(d => {
          const comps = d["completion_objects"].map(o => {
            const c = {...o};
            c["value"] = `${o['title']}${o["type"] === "ref" ? "" :` (${o["type"]})`}`;
            c["label"] = o["title"];
            return c;
          });
          if (comps.length > 0) {
            const q = `${this._searchOverridePre}${request.term}${this._searchOverridePost}`;
            response(comps.concat([{value: "SEARCH_OVERRIDE", label: q, type: "search"}]));
          } else {
            response([])
          }
        }, e => response([]))
    });
  }
  showVirtualKeyboardIcon(show){
    if(document.getElementById('keyboardInputMaster')){ //if keyboard is open, ignore.
      return; //this prevents the icon from flashing on every key stroke.
    }
    if(Sefaria.interfaceLang === 'english' && !this.props.hideHebrewKeyboard){
      $(ReactDOM.findDOMNode(this)).find(".keyboardInputInitiator").css({"display": show ? "inline" : "none"});
    }
  }
  focusSearch(e) {
    const parent = document.getElementById('searchBox');
    this.setState({searchFocused: true});
    this.showVirtualKeyboardIcon(true);
  }
  blurSearch(e) {
    // check that you're actually focusing in on element outside of searchBox
    // see 2nd answer https://stackoverflow.com/questions/12092261/prevent-firing-the-blur-event-if-any-one-of-its-children-receives-focus/47563344
    const parent = document.getElementById('searchBox');
    if (!parent.contains(e.relatedTarget)) {
      if (!document.getElementById('keyboardInputMaster')) {
        // if keyboard is open, don't just close it and don't close search
        this.setState({searchFocused: false});
      }
      this.showVirtualKeyboardIcon(false);
    }
  }
  showSearch(query) {
    query = query.trim();
    if (typeof sjs !== "undefined") {
      query = encodeURIComponent(query);
      window.location = `/search?q=${query}`;
      return;
    }
    this.props.showSearch(query);

    $(ReactDOM.findDOMNode(this)).find("input.search").sefariaAutocomplete("close");
    this.props.onNavigate && this.props.onNavigate();
  }
  getURLForObject(type, key) {
    if (type === "Collection") {
      return `/collections/${key}`;
    } else if (type === "TocCategory") {
      return `/texts/${key.join('/')}`;
    } else if (type in {"Topic": 1, "PersonTopic": 1, "AuthorTopic": 1}) {
      return `/topics/${key}`;
    } else if (type === "ref") {
      return `/${key.replace(/ /g, '_')}`;
    } else if (type === "User") {
      return `/profile/${key}`;
    }
  }
  redirectToObject(type, key) {
    Sefaria.track.event("Search", `Search Box Navigation - ${type}`, key);
    this.closeSearchAutocomplete();
    this.clearSearchBox();
    const url = this.getURLForObject(type, key);
    const handled = this.props.openURL(url);
    if (!handled) {
      window.location = url;
    }
    this.props.onNavigate && this.props.onNavigate();
  }
  submitSearch(query) {
    Sefaria.getName(query)
      .then(d => {
        // If the query isn't recognized as a ref, but only for reasons of capitalization. Resubmit with recognizable caps.
        if (Sefaria.isACaseVariant(query, d)) {
          this.submitSearch(Sefaria.repairCaseVariant(query, d));
          return;
        }

        if (d["is_ref"]) {
          var action = d["is_book"] ? "Search Box Navigation - Book" : "Search Box Navigation - Citation";
          Sefaria.track.event("Search", action, query);
          this.clearSearchBox();
          this.props.onRefClick(d["ref"]);  //todo: pass an onError function through here to the panel onError function which redirects to search
          this.props.onNavigate && this.props.onNavigate();
        
        } else if (!!d["topic_slug"]) {
          Sefaria.track.event("Search", "Search Box Navigation - Topic", query);
          this.clearSearchBox();
          this.props.openTopic(d["topic_slug"]);
          this.props.onNavigate && this.props.onNavigate();
        
        } else if (d["type"] === "Person" || d["type"] === "Collection" || d["type"] === "TocCategory") {
          this.redirectToObject(d["type"], d["key"]);
        
        } else {
          Sefaria.track.event("Search", "Search Box Search", query);
          this.closeSearchAutocomplete();
          this.showSearch(query);
        }
      });
  }
  closeSearchAutocomplete() {
    $(ReactDOM.findDOMNode(this)).find("input.search").sefariaAutocomplete("close");
  }
  clearSearchBox() {
    $(ReactDOM.findDOMNode(this)).find("input.search").val("").sefariaAutocomplete("close");
  }
  handleSearchKeyUp(event) {
    if (event.keyCode !== 13 || $(".ui-state-focus").length > 0) { return; }
    const query = $(event.target).val();
    if (!query) { return; }
    if (this.catchSearchOverride(query)) { return; }
    this.submitSearch(query);
  }
  handleSearchButtonClick(event) {
    const query = $(ReactDOM.findDOMNode(this)).find(".search").val();
    if (query) {
      this.submitSearch(query);
    } else {
      $(ReactDOM.findDOMNode(this)).find(".search").focus();
    }
  }
  render() {
    const inputClasses = classNames({
      search: 1,
      serif: 1,
      keyboardInput: Sefaria.interfaceLang === "english",
      hebrewSearch: Sefaria.interfaceLang === "hebrew"
    });
    const searchBoxClasses = classNames({searchBox: 1, searchFocused: this.state.searchFocused});
    
    return (
      <div id="searchBox" className={searchBoxClasses}>
        <ReaderNavigationMenuSearchButton onClick={this.handleSearchButtonClick} />
        <input className={inputClasses}
          id="searchInput"
          placeholder={Sefaria._("Search")}
          onKeyUp={this.handleSearchKeyUp}
          onFocus={this.focusSearch}
          onBlur={this.blurSearch}
          maxLength={75}
          title={Sefaria._("Search for Texts or Keywords Here")}/>
      </div>
    );
  }
}
SearchBar.propTypes = {
  onRefClick:         PropTypes.func.isRequired,
  showSearch:         PropTypes.func.isRequired,
  openTopic:          PropTypes.func.isRequired,
  openURL:            PropTypes.func.isRequired,
  fullWidth:          PropTypes.bool,
  hideHebrewKeyboard: PropTypes.bool,
};


const LoggedOutButtons = ({mobile, loginOnly}) => {
  const [isClient, setIsClient] = useState(false);
  const [next, setNext] = useState("/");
  const [loginLink, setLoginLink] = useState("/login?next=/");
  const [registerLink, setRegisterLink] = useState("/register?next=/");
  useEffect(()=>{
    setIsClient(true);
  }, []);
  useEffect(()=> {
    if(isClient){
      setNext(encodeURIComponent(Sefaria.util.currentPath()));
      setLoginLink("/login?next="+next);
      setRegisterLink("/register?next="+next);
    }
  })
  const classes = classNames({accountLinks: !mobile, anon: !mobile});
  return (
    <div className={classes}>
      <a className="login loginLink" href={loginLink} key={`login${isClient}`}>
         {mobile ? <img src="/static/icons/login.svg" /> : null }
         <InterfaceText>Log in</InterfaceText>
       </a>
      {loginOnly ? null :
      <a className="login signupLink" href={registerLink} key={`register${isClient}`}>
         {mobile ? <img src="/static/icons/register.svg" /> : null }
         <InterfaceText>Sign up</InterfaceText> 
      </a> }
    </div>
  );
}


const LoggedInButtons = ({headerMode}) => {
  const [isClient, setIsClient] = useState(false);
  useEffect(() => {
    if(headerMode){
      setIsClient(true);
    }
  }, []);
  const unread = headerMode ? ((isClient && Sefaria.notificationCount > 0) ? 1 : 0) : Sefaria.notificationCount > 0 ? 1 : 0
  const notificationsClasses = classNames({notifications: 1, unread: unread});
  return (
    <div className="accountLinks">
      <a href="/texts/saved" aria-label="See My Saved Texts">
        <img src="/static/icons/bookmarks.svg" />
      </a>      
      <a href="/notifications" aria-label="See New Notifications" key={`notificationCount-C-${unread}`} className={notificationsClasses}>
        <img src="/static/icons/notification.svg" />
      </a>
      <ProfilePicMenu len={24} url={Sefaria.profile_pic_url} name={Sefaria.full_name} key={`profile-${isClient}-${Sefaria.full_name}`}/>
    </div>
  );
}


const MobileNavMenu = ({onRefClick, showSearch, openTopic, openURL, close, visible}) => {
  const classes = classNames({
    mobileNavMenu: 1,
    closed: !visible,
  });
  return (
    <div className={classes}>
      <div className="searchLine">
        <SearchBar
          onRefClick={onRefClick}
          showSearch={showSearch}
          openTopic={openTopic}
          openURL={openURL}
          onNavigate={close}
          fullWidth={true}
          hideHebrewKeyboard={true} />
      </div>
      <a href="/texts" onClick={close}>
        <img src="/static/icons/book.svg" />
        <InterfaceText>Texts</InterfaceText>
      </a>
      <a href="/topics" onClick={close}>
        <img src="/static/icons/topic.svg" />
        <InterfaceText>Topics</InterfaceText>
      </a>
      <a href="/community" onClick={close}>
        <img src="/static/icons/community.svg" />
        <InterfaceText>Community</InterfaceText>
      </a>
      <a href="/calendars" onClick={close}>
        <img src="/static/icons/calendar.svg" />
        <InterfaceText>Learning Schedules</InterfaceText>
      </a>
      <a href="/collections" onClick={close}>
        <img src="/static/icons/collection.svg" className="blackIcon"/>
        <InterfaceText>Collections</InterfaceText>
      </a>

      <div className="mobileAccountLinks">
        {Sefaria._uid ?
        <> 
          <a href="/my/profile" onClick={close}>
            <ProfilePic len={22} url={Sefaria.profile_pic_url} name={Sefaria.full_name} />
            <InterfaceText>Profile</InterfaceText>
          </a>
          <a href="/texts/saved" onClick={close}>
            <img src="/static/icons/bookmarks.svg" />
            <InterfaceText>Saved & History</InterfaceText>
          </a>
          <a href="/notifications" onClick={close}>
            <img src="/static/icons/notification.svg" />
            <InterfaceText>Notifications</InterfaceText>
          </a>
        </> : null }
        
        <a href="/about">
          <img src="/static/icons/info.svg" />
          <InterfaceText>About Sefaria</InterfaceText>
        </a>

        <MobileInterfaceLanguageToggle />
        
        <a href="/help">
          <img src="/static/icons/help.svg" />
          <InterfaceText>Get Help</InterfaceText>
        </a>
        
        {Sefaria._uid ?
        <a href="/logout" className="logout">
          <img src="/static/icons/logout.svg" />
          <InterfaceText>Logout</InterfaceText>
        </a>
        :
        <LoggedOutButtons mobile={true} loginOnly={true}/> }

      </div>
      <a href="https://sefaria.nationbuilder.com/supportsefaria" className="blue">
        <img src="/static/img/heart.png" alt="donation icon" />
        <InterfaceText>Donate</InterfaceText>
      </a>
    </div>
  );
};


const ProfilePicMenu = ({len, url, name}) => {
  const [isOpen, setIsOpen] = useState(false);
  const wrapperRef = useRef(null);

  const menuClick = (e) => {
    var el = e.target;
    while (el && el.nodeName !== 'A') {
      el = el.parentNode;
    }
    if (el) {
      resetOpen();
    }
  }
  const profilePicClick = (e) => {
    e.preventDefault();
    resetOpen();
  }
  const resetOpen = () => {
    setIsOpen(isOpen => !isOpen);
  }
  const handleHideDropdown = (event) => {
    if (event.key === 'Escape') {
      setIsOpen(false);
    }
  };
  const handleClickOutside = (event) => {
    if (
        wrapperRef.current &&
        !wrapperRef.current.contains(event.target)
    ) {
      setIsOpen(false);
    }
  };

  useEffect(() => {
    document.addEventListener('keydown', handleHideDropdown, true);
    document.addEventListener('click', handleClickOutside, true);
    return () => {
      document.removeEventListener('keydown', handleHideDropdown, true);
      document.removeEventListener('click', handleClickOutside, true);
    };
  }, []);
  const getCurrentPage = () => {
    return encodeURIComponent(Sefaria.util.currentPath());
  };
  return (
    <div ref={wrapperRef}>
        <a href="/my/profile" className="my-profile" onClick={profilePicClick}>
          <ProfilePic len={len} url={url} name={name}/>
        </a>
        <div className="interfaceLinks">
          {isOpen ?
          <div className="interfaceLinks-menu profile-menu" onClick={menuClick}>
            <div className="interfaceLinks-header profile-menu">{name}</div>
            <div className="profile-menu-middle">
              <div><a className="interfaceLinks-row" href="/my/profile">
                <InterfaceText>Profile</InterfaceText>
              </a></div>
              <div><a className="interfaceLinks-row" href="/settings/account">
                <InterfaceText>Account Settings</InterfaceText>
              </a></div>
              <div className="interfaceLinks-row languages">
                <a className={`${(Sefaria.interfaceLang == 'hebrew') ? 'active':''}`} href={`/interface/hebrew?next=${getCurrentPage()}`}>עברית</a>
                <a className={`${(Sefaria.interfaceLang == 'english') ? 'active':''}`} href={`/interface/english?next=${getCurrentPage()}`}>English</a>
              </div>
              <div><a className="interfaceLinks-row bottom" href="/collections/sefaria-faqs">
                <InterfaceText>Help</InterfaceText>
              </a></div>
            </div>
            <hr className="interfaceLinks-hr"/>
            <div><a className="interfaceLinks-row logout" href="/logout">
              <InterfaceText>Logout</InterfaceText>
            </a></div>

          </div> : null}
        </div>
    </div>
  );
};


<<<<<<< HEAD
const MobileInterfaceLanguageToggle = () => {
  const currentURL = encodeURIComponent(Sefaria.util.currentPath());
  
  const links = Sefaria.interfaceLang == "hebrew" ? 
    <>
      <a href={"/interface/hebrew?next=" + currentURL} className="int-he">תירבע</a>
      <span className="separator">•</span>
      <a href={"/interface/english?next=" + currentURL} className="int-en inactive">English</a>
    </>
    :
    <>
      <a href={"/interface/english?next=" + currentURL} className="int-en">English</a>
      <span className="separator">•</span>
      <a href={"/interface/hebrew?next=" + currentURL} className="int-he inactive">תירבע</a>
    </>;

  return (
    <div className="mobileInterfaceLanguageToggle">
      <img src="/static/icons/globe-wire.svg" />
      {links}
    </div>
  );
};


const HelpButton = () => (
    //hard-coding /help re-direct, also re-directs exist in sites/sefaria/urls.py
  <div className="help">
    {Sefaria.interfaceLang === "hebrew" ?
    <span className="int-he">
      <a href="/collections/%D7%A9%D7%90%D7%9C%D7%95%D7%AA-%D7%A0%D7%A4%D7%95%D7%A6%D7%95%D7%AA-%D7%91%D7%A1%D7%A4%D7%A8%D7%99%D7%90">
        <img src="/static/img/help.svg" alt="עזרה" />
      </a>
    </span>
    :
    <span className="int-en">
      <a href="/collections/sefaria-faqs">
        <img src="/static/img/help.svg" alt="Help" />
      </a>
    </span>}
  </div>
);
=======
const HelpButton = () => {
  //TODO: There's an upcoming commit that re-introduces `Sefaria._v()` as a way to return a string/data that may be a different variable between interface langs that would be a good use here.
  const url = Sefaria.interfaceLang == "hebrew" ? "/collections/%D7%A9%D7%90%D7%9C%D7%95%D7%AA-%D7%A0%D7%A4%D7%95%D7%A6%D7%95%D7%AA-%D7%91%D7%A1%D7%A4%D7%A8%D7%99%D7%90" : "/collections/sefaria-faqs";
  return (
      <div className="help">
        <a href={url}>
          <img src="/static/img/help.svg" alt={Sefaria._("Help")}/>
        </a>
      </div>
  );
};
>>>>>>> 2b4721cb


export default Header;<|MERGE_RESOLUTION|>--- conflicted
+++ resolved
@@ -1,13 +1,3 @@
-<<<<<<< HEAD
-=======
-import {
-  ReaderNavigationMenuSearchButton,
-  GlobalWarningMessage,
-  ProfilePic,
-  InterfaceLanguageMenu,
-  InterfaceText, 
-} from './Misc';
->>>>>>> 2b4721cb
 import React, { useState, useEffect, useRef} from 'react';
 import PropTypes  from 'prop-types';
 import ReactDOM  from 'react-dom';
@@ -614,7 +604,6 @@
 };
 
 
-<<<<<<< HEAD
 const MobileInterfaceLanguageToggle = () => {
   const currentURL = encodeURIComponent(Sefaria.util.currentPath());
   
@@ -640,36 +629,17 @@
 };
 
 
-const HelpButton = () => (
-    //hard-coding /help re-direct, also re-directs exist in sites/sefaria/urls.py
-  <div className="help">
-    {Sefaria.interfaceLang === "hebrew" ?
-    <span className="int-he">
-      <a href="/collections/%D7%A9%D7%90%D7%9C%D7%95%D7%AA-%D7%A0%D7%A4%D7%95%D7%A6%D7%95%D7%AA-%D7%91%D7%A1%D7%A4%D7%A8%D7%99%D7%90">
-        <img src="/static/img/help.svg" alt="עזרה" />
-      </a>
-    </span>
-    :
-    <span className="int-en">
-      <a href="/collections/sefaria-faqs">
-        <img src="/static/img/help.svg" alt="Help" />
-      </a>
-    </span>}
-  </div>
-);
-=======
 const HelpButton = () => {
   //TODO: There's an upcoming commit that re-introduces `Sefaria._v()` as a way to return a string/data that may be a different variable between interface langs that would be a good use here.
   const url = Sefaria.interfaceLang == "hebrew" ? "/collections/%D7%A9%D7%90%D7%9C%D7%95%D7%AA-%D7%A0%D7%A4%D7%95%D7%A6%D7%95%D7%AA-%D7%91%D7%A1%D7%A4%D7%A8%D7%99%D7%90" : "/collections/sefaria-faqs";
   return (
-      <div className="help">
-        <a href={url}>
-          <img src="/static/img/help.svg" alt={Sefaria._("Help")}/>
-        </a>
-      </div>
+    <div className="help">
+      <a href={url}>
+        <img src="/static/img/help.svg" alt={Sefaria._("Help")}/>
+      </a>
+    </div>
   );
 };
->>>>>>> 2b4721cb
 
 
 export default Header;