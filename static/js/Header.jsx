--- conflicted
+++ resolved
@@ -14,103 +14,6 @@
 import ReaderPanel from './ReaderPanel';
 import Component from 'react-class';
 
-<<<<<<< HEAD
-const Help = () => (
-    //hard-coding /help re-direct, also re-directs exist in sites/sefaria/urls.py
-    <div className="help">
-      <span className="int-en">
-        <a href="/collections/sefaria-faqs">
-        <img src="/static/img/help.svg" alt="Help" />
-        </a>
-      </span>
-      <span className="int-he">
-        <a href="/collections/%D7%A9%D7%90%D7%9C%D7%95%D7%AA-%D7%A0%D7%A4%D7%95%D7%A6%D7%95%D7%AA-%D7%91%D7%A1%D7%A4%D7%A8%D7%99%D7%90">
-        <img src="/static/img/help.svg" alt="עזרה" />
-        </a>
-      </span>
-    </div>
-)
-
-const ProfilePicMenu = ({len, url, name}) => {
-  const [isOpen, setIsOpen] = useState(false);
-  const wrapperRef = useRef(null);
-
-  const menuClick = (e) => {
-    var el = e.target;
-    while (el && el.nodeName !== 'A') {
-      el = el.parentNode;
-    }
-    if (el) {
-      resetOpen();
-    }
-  }
-  const profilePicClick = (e) => {
-    e.preventDefault();
-    resetOpen();
-  }
-  const resetOpen = () => {
-    setIsOpen(isOpen => !isOpen);
-  }
-  const handleHideDropdown = (event) => {
-    if (event.key === 'Escape') {
-        setIsOpen(false);
-    }
-  };
-  const handleClickOutside = (event) => {
-    if (
-        wrapperRef.current &&
-        !wrapperRef.current.contains(event.target)
-    ) {
-        setIsOpen(false);
-    }
-  };
-
-  useEffect(() => {
-    document.addEventListener('keydown', handleHideDropdown, true);
-    document.addEventListener('click', handleClickOutside, true);
-    return () => {
-        document.removeEventListener('keydown', handleHideDropdown, true);
-        document.removeEventListener('click', handleClickOutside, true);
-    };
-  }, []);
-  const getCurrentPage = () => {
-    return encodeURIComponent(Sefaria.util.currentPath());
-  }
-  return (
-    <div ref={wrapperRef}>
-        <a href="/my/profile" className="my-profile" onClick={profilePicClick}>
-          <ProfilePic len={len} url={url} name={name}/>
-        </a>
-        <div className="interfaceLinks">
-          {isOpen ?
-          <div className="interfaceLinks-menu profile-menu" onClick={menuClick}>
-            <div className="interfaceLinks-header profile-menu">{name}</div>
-            <div className="profile-menu-middle">
-              <div><a className="interfaceLinks-row" id="my-profile-link" href="/my/profile">
-                <InterfaceText>Profile</InterfaceText>
-              </a></div>
-              <div><a className="interfaceLinks-row" id="account-settings-link" href="/settings/account">
-                <InterfaceText>Account Settings</InterfaceText>
-              </a></div>
-              <div className="interfaceLinks-row languages">
-                <a className={`${(Sefaria.interfaceLang == 'hebrew') ? 'active':''}`} href={`/interface/hebrew?next=${getCurrentPage()}`} id="select-hebrew-interface-link">עברית</a>
-                <a className={`${(Sefaria.interfaceLang == 'english') ? 'active':''}`} href={`/interface/english?next=${getCurrentPage()}`} id="select-english-interface-link">English</a>
-              </div>
-              <div><a className="interfaceLinks-row bottom" id="help-link" href="/collections/sefaria-faqs">
-                <InterfaceText>Help</InterfaceText>
-              </a></div>
-            </div>
-            <hr className="interfaceLinks-hr"/>
-            <div><a className="interfaceLinks-row logout" id="logout-link" href="/logout">
-              <InterfaceText>Logout</InterfaceText>
-            </a></div>
-          </div> : null}
-        </div>
-    </div>
-  )
-}
-=======
->>>>>>> 87b6c0f6
 
 class Header extends Component {
   constructor(props) {
@@ -512,14 +415,14 @@
     if (el) {
       resetOpen();
     }
-  }
+  };
   const profilePicClick = (e) => {
     e.preventDefault();
     resetOpen();
-  }
+  };
   const resetOpen = () => {
     setIsOpen(isOpen => !isOpen);
-  }
+  };
   const handleHideDropdown = (event) => {
     if (event.key === 'Escape') {
       setIsOpen(false);
@@ -555,25 +458,24 @@
           <div className="interfaceLinks-menu profile-menu" onClick={menuClick}>
             <div className="interfaceLinks-header profile-menu">{name}</div>
             <div className="profile-menu-middle">
-              <div><a className="interfaceLinks-row" href="/my/profile">
+              <div><a className="interfaceLinks-row" id="my-profile-link" href="/my/profile">
                 <InterfaceText>Profile</InterfaceText>
               </a></div>
-              <div><a className="interfaceLinks-row" href="/settings/account">
+              <div><a className="interfaceLinks-row" id="account-settings-link" href="/settings/account">
                 <InterfaceText>Account Settings</InterfaceText>
               </a></div>
               <div className="interfaceLinks-row languages">
-                <a className={`${(Sefaria.interfaceLang == 'hebrew') ? 'active':''}`} href={`/interface/hebrew?next=${getCurrentPage()}`}>עברית</a>
-                <a className={`${(Sefaria.interfaceLang == 'english') ? 'active':''}`} href={`/interface/english?next=${getCurrentPage()}`}>English</a>
+                <a className={`${(Sefaria.interfaceLang == 'hebrew') ? 'active':''}`} href={`/interface/hebrew?next=${getCurrentPage()}`} id="select-hebrew-interface-link">עברית</a>
+                <a className={`${(Sefaria.interfaceLang == 'english') ? 'active':''}`} href={`/interface/english?next=${getCurrentPage()}`} id="select-english-interface-link">English</a>
               </div>
-              <div><a className="interfaceLinks-row bottom" href="/collections/sefaria-faqs">
+              <div><a className="interfaceLinks-row bottom" id="help-link" href="/collections/sefaria-faqs">
                 <InterfaceText>Help</InterfaceText>
               </a></div>
             </div>
             <hr className="interfaceLinks-hr"/>
-            <div><a className="interfaceLinks-row logout" href="/logout">
+            <div><a className="interfaceLinks-row logout" id="logout-link" href="/logout">
               <InterfaceText>Logout</InterfaceText>
             </a></div>
-
           </div> : null}
         </div>
     </div>
