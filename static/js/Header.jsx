import React, { useState, useEffect, useRef} from 'react';
import PropTypes  from 'prop-types';
import ReactDOM  from 'react-dom';
import Component from 'react-class';
import classNames  from 'classnames';
import $  from './sefaria/sefariaJquery';
import Sefaria  from './sefaria/sefaria';
import {
  SearchButton,
  GlobalWarningMessage,
  ProfilePic,
  InterfaceLanguageMenu,
  InterfaceText,
  LanguageToggleButton,
  DonateLink
} from './Misc';
import {Autocomplete} from './Autocomplete'
import { DropdownMenu, DropdownMenuSeparator, DropdownMenuItem, DropdownMenuItemWithIcon } from './common/DropdownMenu';


const LoggedOutMenu = () => {
  const [isClient, setIsClient] = useState(false);
  const [next, setNext] = useState("/");
  const [loginLink, setLoginLink] = useState("/login?next=/");
  const [registerLink, setRegisterLink] = useState("/register?next=/");

  useEffect(()=>{
    setIsClient(true);
  }, []);

  useEffect(()=> {
    if(isClient){
      setNext(encodeURIComponent(Sefaria.util.currentPath()));
      setLoginLink("/login?next="+next);
      setRegisterLink("/register?next="+next);
    }
  })

  const getCurrentPage = () => {
    return encodeURIComponent(Sefaria.util.currentPath());
  }
  return (
    <DropdownMenu menu_icon={'/static/icons/logged_out.svg'}>
      <DropdownMenuItem url={loginLink}>
        Log in
      </DropdownMenuItem>
      <DropdownMenuItem url={registerLink}>
        Sign up
      </DropdownMenuItem>
      <DropdownMenuSeparator />
      <div className="languageHeader">
          <InterfaceText>Site Language</InterfaceText>
      </div>
      <div className='languageToggleFlexContainer'>
        <span className='englishLanguageButton'>
          <DropdownMenuItem url={`/interface/english?next=${getCurrentPage()}`}>
            English
          </DropdownMenuItem>
        </span>
        <DropdownMenuItem url={`/interface/hebrew?next=${getCurrentPage()}`}>
        עברית    
        </DropdownMenuItem>

      </div>
      <DropdownMenuSeparator />
      <DropdownMenuItem url={'/updates'}>
        New additions
      </DropdownMenuItem>
      <DropdownMenuItem url={'/help'}>
        Help
      </DropdownMenuItem>

  </DropdownMenu>
  );
}


const ModuleSwitcher = () => {
  const toggle = <img src="/static/icons/module_switcher_icon.svg" alt={Sefaria._('Toggle Module Switcher')}/>;
  return (
<<<<<<< HEAD
      <DropdownMenu toggle={toggle}>
        <DropdownMenuItem url={'/'}>
          <DropdownMenuItemWithIcon icon={'/static/icons/library_icon.svg'} textEn={'Library'} textHe={'ספריה'}/>
        </DropdownMenuItem>
        <DropdownMenuSeparator/>
        <DropdownMenuItem url={'//sheets.sefaria.org'}>
          <DropdownMenuItemWithIcon icon={'/static/icons/sheets_icon.svg'} textEn={'Sheets'} textHe={'דפים'}/>
        </DropdownMenuItem>
        <DropdownMenuSeparator/>
        <DropdownMenuItem url={'//developers.sefaria.org'}>
          <DropdownMenuItemWithIcon icon={'/static/icons/developers_icon.svg'} textEn={'Developers'} textHe={'מפתחים'}/>
        </DropdownMenuItem>
        <DropdownMenuSeparator/>
        <DropdownMenuItem url={'//sefaria.org/products'}>
          <InterfaceText text={{'he': 'לכל המוצרים שלנו', 'en': 'See all products ›'}}/>
        </DropdownMenuItem>

      </DropdownMenu>
=======
    <DropdownMenu menu_icon={'/static/icons/module_switcher_icon.svg'}>
    <DropdownMenuItem url={'/'} newTab={true}>
      <DropdownMenuItemWithIcon icon={'/static/icons/library_icon.svg'} textEn={'Library'} textHe={'ספריה'} />
    </DropdownMenuItem>
    <DropdownMenuSeparator />
    <DropdownMenuItem url={'//sheets.sefaria.org'} newTab={true}>
      <DropdownMenuItemWithIcon icon={'/static/icons/sheets_icon.svg'} textEn={'Sheets'} textHe={'דפים'}/>
    </DropdownMenuItem>
    <DropdownMenuSeparator />
    <DropdownMenuItem url={'//developers.sefaria.org'} newTab={true}>
      <DropdownMenuItemWithIcon icon={'/static/icons/developers_icon.svg'} textEn={'Developers'} textHe={'מפתחים'}/>
    </DropdownMenuItem>
    <DropdownMenuSeparator />
    <DropdownMenuItem url={'//sefaria.org/products'} newTab={true}>
      <InterfaceText text={{'he':'לכל המוצרים שלנו', 'en': 'See all products ›'}} />
    </DropdownMenuItem>

  </DropdownMenu>
>>>>>>> 1d01a613
  );
}

class Header extends Component {
  constructor(props) {
    super(props)
    this.state = {
      mobileNavMenuOpen: false,
    };
  }
  componentDidMount() {
    window.addEventListener('keydown', this.handleFirstTab);
  }
  handleFirstTab(e) {
    if (e.keyCode === 9) { // tab (i.e. I'm using a keyboard)
      document.body.classList.add('user-is-tabbing');
      window.removeEventListener('keydown', this.handleFirstTab);
    }
  }
  toggleMobileNavMenu() {
    this.setState({mobileNavMenuOpen: !this.state.mobileNavMenuOpen});
  }
  render() {
    if (this.props.hidden && !this.props.mobileNavMenuOpen) {
      return null;
    }
    const logo = Sefaria.interfaceLang == "hebrew" ?
      <img src="/static/img/logo-hebrew.png" alt="Sefaria Logo"/> :
      <img src="/static/img/logo.svg" alt="Sefaria Logo"/>;

    const headerContent = (
      <>

        <div className="headerNavSection">
          { Sefaria._siteSettings.TORAH_SPECIFIC ?
          <a className="home" href="/" >{logo}</a> : null }
          <a href="/texts" className="textLink"><InterfaceText context="Header">Texts</InterfaceText></a>
          <a href="/topics" className="textLink"><InterfaceText>Topics</InterfaceText></a>
          <DonateLink classes={"textLink donate"} source={"Header"}><InterfaceText>Donate</InterfaceText></DonateLink>
        </div>

        <div className="headerLinksSection">
        <Autocomplete
            onRefClick={this.props.onRefClick}
            showSearch={this.props.showSearch}
            openTopic={this.props.openTopic}
            openURL={this.props.openURL}
        />

          { !Sefaria._uid && Sefaria._siteSettings.TORAH_SPECIFIC ?
              <InterfaceLanguageMenu
                currentLang={Sefaria.interfaceLang}
                translationLanguagePreference={this.props.translationLanguagePreference}
                setTranslationLanguagePreference={this.props.setTranslationLanguagePreference} /> : null}


          <ModuleSwitcher /> 

          { Sefaria._uid ?
            <LoggedInButtons headerMode={this.props.headerMode}/>
            : <LoggedOutMenu currentLang={Sefaria.interfaceLang}/>
          }

        </div>
      </>
    );

    const mobileHeaderContent = (
      <>
        <div>
          <button onClick={this.props.onMobileMenuButtonClick} aria-label={Sefaria._("Menu")} className="menuButton">
            <i className="fa fa-bars"></i>
          </button>
        </div>

        <div className="mobileHeaderCenter">
          { Sefaria._siteSettings.TORAH_SPECIFIC ?
          <a className="home" href="/texts" >{logo}</a> : null }
        </div>

        {this.props.hasLanguageToggle ?
        <div className={this.props.firstPanelLanguage + " mobileHeaderLanguageToggle"}>
          <LanguageToggleButton toggleLanguage={this.props.toggleLanguage} />
        </div> :
        <div></div>}
      </>
    );

    const headerClasses = classNames({header: 1, mobile: !this.props.multiPanel});
    const headerInnerClasses = classNames({
      headerInner: 1,
      boxShadow: this.props.hasBoxShadow,
      mobile: !this.props.multiPanel
    });
    return (
      <div className={headerClasses} role="banner">
        <div className={headerInnerClasses}>
          {this.props.multiPanel ? headerContent : mobileHeaderContent}
        </div>

        {this.props.multiPanel ? null :
        <MobileNavMenu
          visible={this.props.mobileNavMenuOpen}
          onRefClick={this.props.onRefClick}
          showSearch={this.props.showSearch}
          openTopic={this.props.openTopic}
          openURL={this.props.openURL}
          close={this.props.onMobileMenuButtonClick} />
        }
        <GlobalWarningMessage />
      </div>
    );
  }
}
Header.propTypes = {
  multiPanel:   PropTypes.bool.isRequired,
  headerMode:   PropTypes.bool.isRequired,
  onRefClick:   PropTypes.func.isRequired,
  showSearch:   PropTypes.func.isRequired,
  openTopic:    PropTypes.func.isRequired,
  openURL:      PropTypes.func.isRequired,
  hasBoxShadow: PropTypes.bool.isRequired,
};

const LoggedOutButtons = ({mobile, loginOnly}) => {
  const [isClient, setIsClient] = useState(false);
  const [next, setNext] = useState("/");
  const [loginLink, setLoginLink] = useState("/login?next=/");
  const [registerLink, setRegisterLink] = useState("/register?next=/");
  useEffect(()=>{
    setIsClient(true);
  }, []);
  useEffect(()=> {
    if(isClient){
      setNext(encodeURIComponent(Sefaria.util.currentPath()));
      setLoginLink("/login?next="+next);
      setRegisterLink("/register?next="+next);
    }
  })
  const classes = classNames({accountLinks: !mobile, anon: !mobile});
  return (
    <div className={classes}>
      { loginOnly && (
      <a className="login loginLink" href={loginLink} key={`login${isClient}`}>
         {mobile ? <img src="/static/icons/login.svg" /> : null }
         <InterfaceText>Log in</InterfaceText>
       </a>)}
      {loginOnly ? null :
      <span>
        <a className="login signupLink" href={registerLink} key={`register${isClient}`}>
          {mobile ? <img src="/static/icons/login.svg" /> : null }
          <InterfaceText>Sign up</InterfaceText>
        </a> 
        <a className="login loginLink" href={loginLink} key={`login${isClient}`}>
          <InterfaceText>Log in</InterfaceText>
        </a>
      </span>}
      {/* { Sefaria._siteSettings.TORAH_SPECIFIC ? <HelpButton /> : null} */}
    </div>
  );
}


const LoggedInButtons = ({headerMode}) => {
  const [isClient, setIsClient] = useState(false);
  useEffect(() => {
    if(headerMode){
      setIsClient(true);
    }
  }, []);
  const unread = headerMode ? ((isClient && Sefaria.notificationCount > 0) ? 1 : 0) : Sefaria.notificationCount > 0 ? 1 : 0
  const notificationsClasses = classNames({notifications: 1, unread: unread});
  return (
    <div className="loggedIn accountLinks">
      <a href="/texts/saved" aria-label="See My Saved Texts">
        <img src="/static/icons/bookmarks.svg" alt={Sefaria._('Bookmarks')}/>
      </a>
      <a href="/notifications" aria-label="See New Notifications" key={`notificationCount-C-${unread}`} className={notificationsClasses}>
        <img src="/static/icons/notification.svg" alt={Sefaria._('Notifications')} />
      </a>
      { Sefaria._siteSettings.TORAH_SPECIFIC ? <HelpButton /> : null}
      <ProfilePicMenu len={24} url={Sefaria.profile_pic_url} name={Sefaria.full_name} key={`profile-${isClient}-${Sefaria.full_name}`}/>
    </div>
  );
}

const MobileNavMenu = ({onRefClick, showSearch, openTopic, openURL, close, visible}) => {
  const classes = classNames({
    mobileNavMenu: 1,
    closed: !visible,
  });
  return (
    <div className={classes}>
      <div className="searchLine">
        <Autocomplete
            onRefClick={onRefClick}
            showSearch={showSearch}
            openTopic={openTopic}
            openURL={openURL}
            onNavigate={close}
            hideHebrewKeyboard={true}
        />
      </div>
      <a href="/texts" onClick={close} className="textsPageLink">
        <img src="/static/icons/book.svg" />
        <InterfaceText context="Header">Texts</InterfaceText>
      </a>
      <a href="/topics" onClick={close}>
        <img src="/static/icons/topic.svg" />
        <InterfaceText>Topics</InterfaceText>
      </a>
      <a href="/calendars" onClick={close}>
        <img src="/static/icons/calendar.svg" />
        <InterfaceText>Learning Schedules</InterfaceText>
      </a>

      <DonateLink classes={"blue"} source="MobileNavMenu">
        <img src="/static/img/heart.png" alt="donation icon" />
        <InterfaceText>Donate</InterfaceText>
      </DonateLink>

      <div className="mobileAccountLinks">
        {Sefaria._uid ?
        <>
          <a href="/my/profile" onClick={close}>
            <ProfilePic len={22} url={Sefaria.profile_pic_url} name={Sefaria.full_name} />
            <InterfaceText>Profile</InterfaceText>
          </a>
          <a href="/texts/saved" onClick={close}>
            <img src="/static/icons/bookmarks.svg" alt={Sefaria._('Bookmarks')} />
            <InterfaceText>Saved & History</InterfaceText>
          </a>
          <a href="/notifications" onClick={close}>
            <img src="/static/icons/notification.svg" alt={Sefaria._('Notifications')} />
            <InterfaceText>Notifications</InterfaceText>
          </a>
        </> : null }

        {Sefaria._uid ?
        <>
          <a href="/settings/account">
          <img src="/static/icons/settings.svg" />
          <InterfaceText>Account Settings</InterfaceText>
        </a>
        </> : null }

        <MobileInterfaceLanguageToggle />

         <hr />

        <a href="/help">
          <img src="/static/icons/help.svg" />
          <InterfaceText>Get Help</InterfaceText>
        </a>

        <a href="/mobile-about-menu">
          <img src="/static/icons/info.svg" />
          <InterfaceText>About Sefaria</InterfaceText>
        </a>

        <hr />

        <a href="sheets.sefaria.org" target="_blank">
          <img src="/static/icons/sheets-mobile-icon.svg" />
          <InterfaceText>Sheets</InterfaceText>
        </a>

        <a href="developers.sefaria.org" target="_blank">
          <img src="/static/icons/dev-portal-mobile-icon.svg" />
          <InterfaceText text={{en: "Developers", he: "מפתחים"}} />

        </a>

        <a href="/products">
          <img src="/static/icons/products_icon.svg" />
          <InterfaceText text={{en: "All Products", he: "מוצרים"}} />
        </a>

        <hr />

        {Sefaria._uid ?
        <a href="/logout" className="logout">
          <img src="/static/icons/logout.svg" />
          <InterfaceText>Logout</InterfaceText>
        </a>
        :
        <LoggedOutButtons mobile={true} loginOnly={false}/> }

      <hr />
      </div>
    </div>
  );
};


const ProfilePicMenu = ({len, url, name}) => {
  const [isOpen, setIsOpen] = useState(false);
  const wrapperRef = useRef(null);

  const menuClick = (e) => {
    var el = e.target;
    while (el && el.nodeName !== 'A') {
      el = el.parentNode;
    }
    if (el) {
      resetOpen();
    }
  };
  const profilePicClick = (e) => {
    e.preventDefault();
    resetOpen();
  };
  const resetOpen = () => {
    setIsOpen(isOpen => !isOpen);
  };
  const handleHideDropdown = (event) => {
    if (event.key === 'Escape') {
      setIsOpen(false);
    }
  };
  const handleClickOutside = (event) => {
    if (
        wrapperRef.current &&
        !wrapperRef.current.contains(event.target)
    ) {
      setIsOpen(false);
    }
  };

  useEffect(() => {
    document.addEventListener('keydown', handleHideDropdown, true);
    document.addEventListener('click', handleClickOutside, true);
    return () => {
      document.removeEventListener('keydown', handleHideDropdown, true);
      document.removeEventListener('click', handleClickOutside, true);
    };
  }, []);
  const getCurrentPage = () => {
    return encodeURIComponent(Sefaria.util.currentPath());
  };
  return (
    <div className="myProfileBox" ref={wrapperRef}>
        <a href="/my/profile" className="my-profile" onClick={profilePicClick}>
          <ProfilePic len={len} url={url} name={name}/>
        </a>
        <div className="interfaceLinks">
          {isOpen ?
          <div className="interfaceLinks-menu profile-menu" onClick={menuClick}>
            <div className="interfaceLinks-header profile-menu">{name}</div>
            <div className="profile-menu-middle">
              <div><a className="interfaceLinks-row" id="my-profile-link" href="/my/profile">
                <InterfaceText>Profile</InterfaceText>
              </a></div>
              <div><a className="interfaceLinks-row" id="new-sheet-link" href="/sheets/new">
                <InterfaceText>Create a New Sheet</InterfaceText>
              </a></div>
              <div><a className="interfaceLinks-row" id="account-settings-link" href="/settings/account">
                <InterfaceText>Account Settings</InterfaceText>
              </a></div>
              <div className="interfaceLinks-row languages">
                <a className={`${(Sefaria.interfaceLang == 'hebrew') ? 'active':''}`} href={`/interface/hebrew?next=${getCurrentPage()}`} id="select-hebrew-interface-link">עברית</a>
                <a className={`${(Sefaria.interfaceLang == 'english') ? 'active':''}`} href={`/interface/english?next=${getCurrentPage()}`} id="select-english-interface-link">English</a>
              </div>
              <div><a className="interfaceLinks-row bottom" id="help-link" href="/help">
                <InterfaceText>Help</InterfaceText>
              </a></div>
            </div>
            <hr className="interfaceLinks-hr"/>
            <div><a className="interfaceLinks-row logout" id="logout-link" href="/logout">
              <InterfaceText>Logout</InterfaceText>
            </a></div>
          </div> : null}
        </div>
    </div>
  );
};


const MobileInterfaceLanguageToggle = () => {
  const currentURL = encodeURIComponent(Sefaria.util.currentPath());

  const links = Sefaria.interfaceLang == "hebrew" ?
    <>
      <a href={"/interface/hebrew?next=" + currentURL} className="int-he">עברית</a>
      <span className="separator">•</span>
      <a href={"/interface/english?next=" + currentURL} className="int-en inactive">English</a>
    </>
    :
    <>
      <a href={"/interface/english?next=" + currentURL} className="int-en">English</a>
      <span className="separator">•</span>
      <a href={"/interface/hebrew?next=" + currentURL} className="int-he inactive">עברית</a>
    </>;

  return (
    <div className="mobileInterfaceLanguageToggle">
      <img src="/static/icons/globe-wire.svg" />
      {links}
    </div>
  );
};


const HelpButton = () => {
  const url = Sefaria._v({he: "/collections/%D7%A9%D7%90%D7%9C%D7%95%D7%AA-%D7%A0%D7%A4%D7%95%D7%A6%D7%95%D7%AA-%D7%91%D7%A1%D7%A4%D7%A8%D7%99%D7%90", en:"/collections/sefaria-faqs"});
  return (
    <div className="help">
      <a href={url}>
        <img src="/static/img/help.svg" alt={Sefaria._("Help")}/>
      </a>
    </div>
  );
};


export default Header;<|MERGE_RESOLUTION|>--- conflicted
+++ resolved
@@ -78,26 +78,6 @@
 const ModuleSwitcher = () => {
   const toggle = <img src="/static/icons/module_switcher_icon.svg" alt={Sefaria._('Toggle Module Switcher')}/>;
   return (
-<<<<<<< HEAD
-      <DropdownMenu toggle={toggle}>
-        <DropdownMenuItem url={'/'}>
-          <DropdownMenuItemWithIcon icon={'/static/icons/library_icon.svg'} textEn={'Library'} textHe={'ספריה'}/>
-        </DropdownMenuItem>
-        <DropdownMenuSeparator/>
-        <DropdownMenuItem url={'//sheets.sefaria.org'}>
-          <DropdownMenuItemWithIcon icon={'/static/icons/sheets_icon.svg'} textEn={'Sheets'} textHe={'דפים'}/>
-        </DropdownMenuItem>
-        <DropdownMenuSeparator/>
-        <DropdownMenuItem url={'//developers.sefaria.org'}>
-          <DropdownMenuItemWithIcon icon={'/static/icons/developers_icon.svg'} textEn={'Developers'} textHe={'מפתחים'}/>
-        </DropdownMenuItem>
-        <DropdownMenuSeparator/>
-        <DropdownMenuItem url={'//sefaria.org/products'}>
-          <InterfaceText text={{'he': 'לכל המוצרים שלנו', 'en': 'See all products ›'}}/>
-        </DropdownMenuItem>
-
-      </DropdownMenu>
-=======
     <DropdownMenu menu_icon={'/static/icons/module_switcher_icon.svg'}>
     <DropdownMenuItem url={'/'} newTab={true}>
       <DropdownMenuItemWithIcon icon={'/static/icons/library_icon.svg'} textEn={'Library'} textHe={'ספריה'} />
@@ -114,9 +94,7 @@
     <DropdownMenuItem url={'//sefaria.org/products'} newTab={true}>
       <InterfaceText text={{'he':'לכל המוצרים שלנו', 'en': 'See all products ›'}} />
     </DropdownMenuItem>
-
-  </DropdownMenu>
->>>>>>> 1d01a613
+      </DropdownMenu>
   );
 }
 
