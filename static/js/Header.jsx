import React, { useState, useEffect, useRef} from 'react';
import PropTypes  from 'prop-types';
import ReactDOM  from 'react-dom';
import Component from 'react-class';
import classNames  from 'classnames';
import $  from './sefaria/sefariaJquery';
import Sefaria  from './sefaria/sefaria';
import {
  SearchButton,
  GlobalWarningMessage,
  InterfaceLanguageMenu,
  InterfaceText,
  LanguageToggleButton,
  DonateLink
} from './Misc';
<<<<<<< HEAD
import {HeaderAutocomplete} from './HeaderAutocomplete'
=======
import {ProfilePic} from "./ProfilePic";
import {Autocomplete} from './Autocomplete'
>>>>>>> eb1d7257

class Header extends Component {
  constructor(props) {
    super(props)
    this.state = {
      mobileNavMenuOpen: false,
    };
  }
  componentDidMount() {
    window.addEventListener('keydown', this.handleFirstTab);
  }
  handleFirstTab(e) {
    if (e.keyCode === 9) { // tab (i.e. I'm using a keyboard)
      document.body.classList.add('user-is-tabbing');
      window.removeEventListener('keydown', this.handleFirstTab);
    }
  }
  toggleMobileNavMenu() {
    this.setState({mobileNavMenuOpen: !this.state.mobileNavMenuOpen});
  }
  render() {
    if (this.props.hidden && !this.props.mobileNavMenuOpen) {
      return null;
    }
    const logo = Sefaria.interfaceLang == "hebrew" ?
      <img src="/static/img/logo-hebrew.png" alt="Sefaria Logo"/> :
      <img src="/static/img/logo.svg" alt="Sefaria Logo"/>;

    const headerContent = (
      <>

        <div className="headerNavSection">
          { Sefaria._siteSettings.TORAH_SPECIFIC ?
          <a className="home" href="/" >{logo}</a> : null }
          <a href="/texts" className="textLink"><InterfaceText context="Header">Texts</InterfaceText></a>
          <a href="/topics" className="textLink"><InterfaceText>Topics</InterfaceText></a>
          <a href="/community" className="textLink"><InterfaceText>Community</InterfaceText></a>
          <DonateLink classes={"textLink donate"} source={"Header"}><InterfaceText>Donate</InterfaceText></DonateLink>
        </div>

        <div className="headerLinksSection">
        <HeaderAutocomplete
            onRefClick={this.props.onRefClick}
            showSearch={this.props.showSearch}
            openTopic={this.props.openTopic}
            openURL={this.props.openURL}
        />


          { Sefaria._uid ?
            <LoggedInButtons headerMode={this.props.headerMode}/>
            : <LoggedOutButtons headerMode={this.props.headerMode}/>
          }
          { !Sefaria._uid && Sefaria._siteSettings.TORAH_SPECIFIC ?
              <InterfaceLanguageMenu
                currentLang={Sefaria.interfaceLang}
                translationLanguagePreference={this.props.translationLanguagePreference}
                setTranslationLanguagePreference={this.props.setTranslationLanguagePreference} /> : null}
        </div>
      </>
    );

    const mobileHeaderContent = (
      <>
        <div>
          <button onClick={this.props.onMobileMenuButtonClick} aria-label={Sefaria._("Menu")} className="menuButton">
            <i className="fa fa-bars"></i>
          </button>
        </div>

        <div className="mobileHeaderCenter">
          { Sefaria._siteSettings.TORAH_SPECIFIC ?
          <a className="home" href="/texts" >{logo}</a> : null }
        </div>

        {this.props.hasLanguageToggle ?
        <div className={this.props.firstPanelLanguage + " mobileHeaderLanguageToggle"}>
          <LanguageToggleButton toggleLanguage={this.props.toggleLanguage} />
        </div> :
        <div></div>}
      </>
    );

    const headerClasses = classNames({header: 1, mobile: !this.props.multiPanel});
    const headerInnerClasses = classNames({
      headerInner: 1,
      boxShadow: this.props.hasBoxShadow,
      mobile: !this.props.multiPanel
    });
    return (
      <div className={headerClasses} role="banner">
        <div className={headerInnerClasses}>
          {this.props.multiPanel ? headerContent : mobileHeaderContent}
        </div>

        {this.props.multiPanel ? null :
        <MobileNavMenu
          visible={this.props.mobileNavMenuOpen}
          onRefClick={this.props.onRefClick}
          showSearch={this.props.showSearch}
          openTopic={this.props.openTopic}
          openURL={this.props.openURL}
          close={this.props.onMobileMenuButtonClick} />
        }
        <GlobalWarningMessage />
      </div>
    );
  }
}
Header.propTypes = {
  multiPanel:   PropTypes.bool.isRequired,
  headerMode:   PropTypes.bool.isRequired,
  onRefClick:   PropTypes.func.isRequired,
  showSearch:   PropTypes.func.isRequired,
  openTopic:    PropTypes.func.isRequired,
  openURL:      PropTypes.func.isRequired,
  hasBoxShadow: PropTypes.bool.isRequired,
};

const LoggedOutButtons = ({mobile, loginOnly}) => {
  const [isClient, setIsClient] = useState(false);
  const [next, setNext] = useState("/");
  const [loginLink, setLoginLink] = useState("/login?next=/");
  const [registerLink, setRegisterLink] = useState("/register?next=/");
  useEffect(()=>{
    setIsClient(true);
  }, []);
  useEffect(()=> {
    if(isClient){
      setNext(encodeURIComponent(Sefaria.util.currentPath()));
      setLoginLink("/login?next="+next);
      setRegisterLink("/register?next="+next);
    }
  })
  const classes = classNames({accountLinks: !mobile, anon: !mobile});
  return (
    <div className={classes}>
      <a className="login loginLink" href={loginLink} key={`login${isClient}`}>
         {mobile ? <img src="/static/icons/login.svg" /> : null }
         <InterfaceText>Log in</InterfaceText>
       </a>
      {loginOnly ? null :
      <a className="login signupLink" href={registerLink} key={`register${isClient}`}>
         {mobile ? <img src="/static/icons/register.svg" /> : null }
         <InterfaceText>Sign up</InterfaceText>
      </a> }
      { Sefaria._siteSettings.TORAH_SPECIFIC ? <HelpButton /> : null}
    </div>
  );
}


const LoggedInButtons = ({headerMode}) => {
  const [isClient, setIsClient] = useState(false);
  useEffect(() => {
    if(headerMode){
      setIsClient(true);
    }
  }, []);
  const unread = headerMode ? ((isClient && Sefaria.notificationCount > 0) ? 1 : 0) : Sefaria.notificationCount > 0 ? 1 : 0
  const notificationsClasses = classNames({notifications: 1, unread: unread});
  return (
    <div className="loggedIn accountLinks">
      <a href="/texts/saved" aria-label="See My Saved Texts">
        <img src="/static/icons/bookmarks.svg" alt={Sefaria._('Bookmarks')}/>
      </a>
      <a href="/notifications" aria-label="See New Notifications" key={`notificationCount-C-${unread}`} className={notificationsClasses}>
        <img src="/static/icons/notification.svg" alt={Sefaria._('Notifications')} />
      </a>
      { Sefaria._siteSettings.TORAH_SPECIFIC ? <HelpButton /> : null}
      <ProfilePicMenu len={24} url={Sefaria.profile_pic_url} name={Sefaria.full_name} key={`profile-${isClient}-${Sefaria.full_name}`}/>
    </div>
  );
}

const MobileNavMenu = ({onRefClick, showSearch, openTopic, openURL, close, visible}) => {
  const classes = classNames({
    mobileNavMenu: 1,
    closed: !visible,
  });
  return (
    <div className={classes}>
      <div className="searchLine">
        <HeaderAutocomplete
            onRefClick={onRefClick}
            showSearch={showSearch}
            openTopic={openTopic}
            openURL={openURL}
            onNavigate={close}
            hideHebrewKeyboard={true}
        />
      </div>
      <a href="/texts" onClick={close} className="textsPageLink">
        <img src="/static/icons/book.svg" />
        <InterfaceText context="Header">Texts</InterfaceText>
      </a>
      <a href="/topics" onClick={close}>
        <img src="/static/icons/topic.svg" />
        <InterfaceText>Topics</InterfaceText>
      </a>
      <a href="/community" onClick={close}>
        <img src="/static/icons/community.svg" />
        <InterfaceText>Community</InterfaceText>
      </a>
      <a href="/calendars" onClick={close}>
        <img src="/static/icons/calendar.svg" />
        <InterfaceText>Learning Schedules</InterfaceText>
      </a>
      <a href="/collections" onClick={close}>
        <img src="/static/icons/collection.svg"/>
        <InterfaceText>Collections</InterfaceText>
      </a>

      <DonateLink classes={"blue"} source="MobileNavMenu">
        <img src="/static/img/heart.png" alt="donation icon" />
        <InterfaceText>Donate</InterfaceText>
      </DonateLink>

      <div className="mobileAccountLinks">
        {Sefaria._uid ?
        <>
          <a href="/my/profile" onClick={close}>
            <ProfilePic len={22} url={Sefaria.profile_pic_url} name={Sefaria.full_name} />
            <InterfaceText>Profile</InterfaceText>
          </a>
          <a href="/texts/saved" onClick={close}>
            <img src="/static/icons/bookmarks.svg" alt={Sefaria._('Bookmarks')} />
            <InterfaceText>Saved & History</InterfaceText>
          </a>
          <a href="/notifications" onClick={close}>
            <img src="/static/icons/notification.svg" alt={Sefaria._('Notifications')} />
            <InterfaceText>Notifications</InterfaceText>
          </a>
        </> : null }

        <a href="/mobile-about-menu">
          <img src="/static/icons/info.svg" />
          <InterfaceText>About Sefaria</InterfaceText>
        </a>

        {Sefaria._uid ?
        <>
          <a href="/settings/account">
          <img src="/static/icons/settings.svg" />
          <InterfaceText>Account Settings</InterfaceText>
        </a>
        </> : null }

        <MobileInterfaceLanguageToggle />

        <a href="/products">
          <img src="/static/icons/products.svg" />
          <InterfaceText text={{en: "Products", he: "מוצרים"}} />
        </a>


        <a href="/help">
          <img src="/static/icons/help.svg" />
          <InterfaceText>Get Help</InterfaceText>
        </a>

        {Sefaria._uid ?
        <a href="/logout" className="logout">
          <img src="/static/icons/logout.svg" />
          <InterfaceText>Logout</InterfaceText>
        </a>
        :
        <LoggedOutButtons mobile={true} loginOnly={true}/> }

      </div>
    </div>
  );
};


const ProfilePicMenu = ({len, url, name}) => {
  const [isOpen, setIsOpen] = useState(false);
  const wrapperRef = useRef(null);

  const menuClick = (e) => {
    var el = e.target;
    while (el && el.nodeName !== 'A') {
      el = el.parentNode;
    }
    if (el) {
      resetOpen();
    }
  };
  const profilePicClick = (e) => {
    e.preventDefault();
    resetOpen();
  };
  const resetOpen = () => {
    setIsOpen(isOpen => !isOpen);
  };
  const handleHideDropdown = (event) => {
    if (event.key === 'Escape') {
      setIsOpen(false);
    }
  };
  const handleClickOutside = (event) => {
    if (
        wrapperRef.current &&
        !wrapperRef.current.contains(event.target)
    ) {
      setIsOpen(false);
    }
  };

  useEffect(() => {
    document.addEventListener('keydown', handleHideDropdown, true);
    document.addEventListener('click', handleClickOutside, true);
    return () => {
      document.removeEventListener('keydown', handleHideDropdown, true);
      document.removeEventListener('click', handleClickOutside, true);
    };
  }, []);
  const getCurrentPage = () => {
    return encodeURIComponent(Sefaria.util.currentPath());
  };
  return (
    <div className="myProfileBox" ref={wrapperRef}>
        <a href="/my/profile" className="my-profile" onClick={profilePicClick}>
          <ProfilePic len={len} url={url} name={name}/>
        </a>
        <div className="interfaceLinks">
          {isOpen ?
          <div className="interfaceLinks-menu profile-menu" onClick={menuClick}>
            <div className="interfaceLinks-header profile-menu">{name}</div>
            <div className="profile-menu-middle">
              <div><a className="interfaceLinks-row" id="my-profile-link" href="/my/profile">
                <InterfaceText>Profile</InterfaceText>
              </a></div>
              <div><a className="interfaceLinks-row" id="new-sheet-link" href="/sheets/new">
                <InterfaceText>Create a New Sheet</InterfaceText>
              </a></div>
              <div><a className="interfaceLinks-row" id="account-settings-link" href="/settings/account">
                <InterfaceText>Account Settings</InterfaceText>
              </a></div>
              <div className="interfaceLinks-row languages">
                <a className={`${(Sefaria.interfaceLang == 'hebrew') ? 'active':''}`} href={`/interface/hebrew?next=${getCurrentPage()}`} id="select-hebrew-interface-link">עברית</a>
                <a className={`${(Sefaria.interfaceLang == 'english') ? 'active':''}`} href={`/interface/english?next=${getCurrentPage()}`} id="select-english-interface-link">English</a>
              </div>
              <div><a className="interfaceLinks-row bottom" id="help-link" href="/help">
                <InterfaceText>Help</InterfaceText>
              </a></div>
            </div>
            <hr className="interfaceLinks-hr"/>
            <div><a className="interfaceLinks-row logout" id="logout-link" href="/logout">
              <InterfaceText>Logout</InterfaceText>
            </a></div>
          </div> : null}
        </div>
    </div>
  );
};


const MobileInterfaceLanguageToggle = () => {
  const currentURL = encodeURIComponent(Sefaria.util.currentPath());

  const links = Sefaria.interfaceLang == "hebrew" ?
    <>
      <a href={"/interface/hebrew?next=" + currentURL} className="int-he">עברית</a>
      <span className="separator">•</span>
      <a href={"/interface/english?next=" + currentURL} className="int-en inactive">English</a>
    </>
    :
    <>
      <a href={"/interface/english?next=" + currentURL} className="int-en">English</a>
      <span className="separator">•</span>
      <a href={"/interface/hebrew?next=" + currentURL} className="int-he inactive">עברית</a>
    </>;

  return (
    <div className="mobileInterfaceLanguageToggle">
      <img src="/static/icons/globe-wire.svg" />
      {links}
    </div>
  );
};


const HelpButton = () => {
  const url = Sefaria._v({he: "/collections/%D7%A9%D7%90%D7%9C%D7%95%D7%AA-%D7%A0%D7%A4%D7%95%D7%A6%D7%95%D7%AA-%D7%91%D7%A1%D7%A4%D7%A8%D7%99%D7%90", en:"/collections/sefaria-faqs"});
  return (
    <div className="help">
      <a href={url}>
        <img src="/static/img/help.svg" alt={Sefaria._("Help")}/>
      </a>
    </div>
  );
};


export default Header;<|MERGE_RESOLUTION|>--- conflicted
+++ resolved
@@ -8,17 +8,14 @@
 import {
   SearchButton,
   GlobalWarningMessage,
+  ProfilePic,
   InterfaceLanguageMenu,
   InterfaceText,
   LanguageToggleButton,
   DonateLink
 } from './Misc';
-<<<<<<< HEAD
 import {HeaderAutocomplete} from './HeaderAutocomplete'
-=======
 import {ProfilePic} from "./ProfilePic";
-import {Autocomplete} from './Autocomplete'
->>>>>>> eb1d7257
 
 class Header extends Component {
   constructor(props) {
