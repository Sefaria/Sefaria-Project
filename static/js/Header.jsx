--- conflicted
+++ resolved
@@ -200,21 +200,14 @@
             openURL={this.props.openURL}
         />
 
-<<<<<<< HEAD
-=======
         { Sefaria._siteSettings.TORAH_SPECIFIC ? <HelpButton /> : null}
 
->>>>>>> 7b8692f5
         { !Sefaria._uid && Sefaria._siteSettings.TORAH_SPECIFIC ?
               <InterfaceLanguageMenu
                 currentLang={Sefaria.interfaceLang}
                 translationLanguagePreference={this.props.translationLanguagePreference}
                 setTranslationLanguagePreference={this.props.setTranslationLanguagePreference} /> : null}
 
-<<<<<<< HEAD
-
-=======
->>>>>>> 7b8692f5
           <ModuleSwitcher /> 
 
           { Sefaria._uid ?
@@ -316,11 +309,7 @@
           <InterfaceText>Log in</InterfaceText>
         </a>
       </span>}
-<<<<<<< HEAD
-      {/* { Sefaria._siteSettings.TORAH_SPECIFIC ? <HelpButton /> : null} */}
-=======
       
->>>>>>> 7b8692f5
     </div>
   );
 }
