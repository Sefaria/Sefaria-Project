import React, { useState, useEffect, useRef} from 'react';
import PropTypes  from 'prop-types';
import ReactDOM  from 'react-dom';
import Component from 'react-class';
import classNames  from 'classnames';
import $  from './sefaria/sefariaJquery';
import Sefaria  from './sefaria/sefaria';
import {
  ReaderNavigationMenuSearchButton,
  GlobalWarningMessage,
  ProfilePic,
  InterfaceLanguageMenu,
  InterfaceText,
  LanguageToggleButton,
} from './Misc';


class Header extends Component {
  constructor(props) {
    super(props)
    this.state = {
      mobileNavMenuOpen: false,
    };
  }
  componentDidMount() {
    window.addEventListener('keydown', this.handleFirstTab);
  }
  handleFirstTab(e) {
    if (e.keyCode === 9) { // tab (i.e. I'm using a keyboard)
      document.body.classList.add('user-is-tabbing');
      window.removeEventListener('keydown', this.handleFirstTab);
    }
  }
  toggleMobileNavMenu() {
    this.setState({mobileNavMenuOpen: !this.state.mobileNavMenuOpen});
  }
  render() {
    if (this.props.hidden && !this.props.mobileNavMenuOpen) {
      return null;
    }
    const logo = Sefaria.interfaceLang == "hebrew" ?
      <img src="/static/img/logo-hebrew.png" alt="Sefaria Logo"/> :
      <img src="/static/img/logo.svg" alt="Sefaria Logo"/>;

    const headerContent = (
      <>
        <div className="headerNavSection">
          { Sefaria._siteSettings.TORAH_SPECIFIC ? 
          <a className="home" href="/" >{logo}</a> : null }
          <a href="/texts" className="library"><InterfaceText>Texts</InterfaceText></a>
          <a href="/topics" className="library"><InterfaceText>Topics</InterfaceText></a>
          <a href="https://sefaria.nationbuilder.com/supportsefaria" target="_blank" className="library"><InterfaceText>Donate</InterfaceText></a>
        </div>

        <div className="headerLinksSection">
          <SearchBar 
            onRefClick={this.props.onRefClick}
            showSearch={this.props.showSearch}
            openTopic={this.props.openTopic}
            openURL={this.props.openURL} />

          { Sefaria._uid ?
            <LoggedInButtons headerMode={this.props.headerMode}/>
            : <LoggedOutButtons headerMode={this.props.headerMode}/>
          }
          { !Sefaria._uid && Sefaria._siteSettings.TORAH_SPECIFIC ? 
              <InterfaceLanguageMenu currentLang={Sefaria.interfaceLang} /> : null}
        </div>
      </>
    );
    
    const mobileHeaderContent = (
      <>
        <div>
          <button onClick={this.props.onMobileMenuButtonClick} aria-label={Sefaria._("Menu")} className="library">
            <i className="fa fa-bars"></i>
          </button>
        </div>
        
        <div className="mobileHeaderCenter">
          { Sefaria._siteSettings.TORAH_SPECIFIC ? 
          <a className="home" href="/" >{logo}</a> : null }
        </div>
        
        {this.props.hasLanguageToggle ?
        <div className={this.props.firstPanelLanguage + " mobileHeaderLanguageToggle"}>
          <LanguageToggleButton toggleLanguage={this.props.toggleLanguage} />
        </div> :
        <div></div>}
      </>
    );

    const headerClasses = classNames({header: 1, mobile: !this.props.multiPanel});
    const headerInnerClasses = classNames({
      headerInner: 1,
      boxShadow: this.props.hasBoxShadow,
      mobile: !this.props.multiPanel
    });
    return (
      <div className={headerClasses} role="banner">
        <div className={headerInnerClasses}>
          {this.props.multiPanel ? headerContent : mobileHeaderContent}
        </div>

        {this.props.multiPanel ? null :
        <MobileNavMenu
          visible={this.props.mobileNavMenuOpen}
          onRefClick={this.props.onRefClick}
          showSearch={this.props.showSearch}
          openTopic={this.props.openTopic}
          openURL={this.props.openURL}
          close={this.props.onMobileMenuButtonClick} />
        }
        <GlobalWarningMessage />
      </div>
    );
  }
}
Header.propTypes = {
  multiPanel:   PropTypes.bool.isRequired,
  headerMode:   PropTypes.bool.isRequired,
  onRefClick:   PropTypes.func.isRequired,
  showSearch:   PropTypes.func.isRequired,
  openTopic:    PropTypes.func.isRequired,
  openURL:      PropTypes.func.isRequired,
  hasBoxShadow: PropTypes.bool.isRequired,
};


class SearchBar extends Component {
  constructor(props) {
    super(props);

    this.state = {
      searchFocused: false
    };
    this._searchOverridePre = Sefaria._('Search for') +': "';
    this._searchOverridePost = '"';
    this._type_icon_map = {
      "Collection": "collection.svg",
      "Person": "iconmonstr-pen-17.svg",
      "TocCategory": "iconmonstr-view-6.svg",
      "Topic": "iconmonstr-hashtag-1.svg",
      "ref": "iconmonstr-book-15.svg",
      "search": "iconmonstr-magnifier-2.svg",
      "Term": "iconmonstr-script-2.svg",
    }
  }
  componentDidMount() {
    this.initAutocomplete();
    window.addEventListener('keydown', this.handleFirstTab);
  }
  _type_icon(item) {
    if (item.type === "User") {
      return item.pic;
    } else {
      return `/static/icons/${this._type_icon_map[item.type]}`;
    }
  }
  _searchOverrideRegex() {
    return RegExp(`^${RegExp.escape(this._searchOverridePre)}(.*)${RegExp.escape(this._searchOverridePost)}`);
  }
  // Returns true if override is caught.
  catchSearchOverride(query) {
    const override = query.match(this._searchOverrideRegex());
    if (override) {
      if (Sefaria.site) {
        Sefaria.track.event("Search", "Search Box Navigation - Book Override", override[1]);
      }
      this.closeSearchAutocomplete();
      this.showSearch(override[1]);
      $(ReactDOM.findDOMNode(this)).find("input.search").val(override[1]);
      return true;
    }
    return false;
  }
  initAutocomplete() {
    $.widget( "custom.sefariaAutocomplete", $.ui.autocomplete, {
      _renderItem: function(ul, item) {
        const override = item.label.match(this._searchOverrideRegex());
        const is_hebrew = Sefaria.hebrew.isHebrew(item.label);
        return $( "<li></li>" )
          .addClass('ui-menu-item')
          .data( "item.autocomplete", item )
          .toggleClass("search-override", !!override)
          .toggleClass("hebrew-result", !!is_hebrew)
          .toggleClass("english-result", !is_hebrew)
          .append(`<img alt="${item.type}" class="ac-img-${item.type}" src="${this._type_icon(item)}">`)
          .append( $(`<a href="${this.getURLForObject(item.type, item.key)}" role='option' data-type-key="${item.type}-${item.key}"></a>` ).text( item.label ) )
          .appendTo( ul );
      }.bind(this)
    });
    const anchorSide = Sefaria.interfaceLang === "hebrew" ? "right+" : "left-";
    const sideGap = this.props.fullWidth ? 55 : Sefaria.interfaceLang === "hebrew" ? 38 : 40;
    $(ReactDOM.findDOMNode(this)).find("input.search").sefariaAutocomplete({
      position: {my: anchorSide + sideGap + " top+18", at: anchorSide + "0 bottom"},
      minLength: 3,
      open: function($event, ui) {
          const $widget = $("ul.ui-autocomplete");
          $(".readerApp > .header").append($widget);
      },
      select: ( event, ui ) => {
        event.preventDefault();

        if (this.catchSearchOverride(ui.item.label)) {
          return false;
        }

        this.redirectToObject(ui.item.type, ui.item.key);
        return false;
      },
      focus: ( event, ui ) => {
        event.preventDefault();
        $(ReactDOM.findDOMNode(this)).find("input.search").val(ui.item.label);
        $(".ui-state-focus").removeClass("ui-state-focus");
        $(`.ui-menu-item a[data-type-key="${ui.item.type}-${ui.item.key}"]`).parent().addClass("ui-state-focus");
      },
      source: (request, response) => Sefaria.getName(request.term)
        .then(d => {
          const comps = d["completion_objects"].map(o => {
            const c = {...o};
            c["value"] = `${o['title']}${o["type"] === "ref" ? "" :` (${o["type"]})`}`;
            c["label"] = o["title"];
            return c;
          });
          if (comps.length > 0) {
            const q = `${this._searchOverridePre}${request.term}${this._searchOverridePost}`;
            response(comps.concat([{value: "SEARCH_OVERRIDE", label: q, type: "search"}]));
          } else {
            response([])
          }
        }, e => response([]))
    });
  }
  showVirtualKeyboardIcon(show){
    if(document.getElementById('keyboardInputMaster')){ //if keyboard is open, ignore.
      return; //this prevents the icon from flashing on every key stroke.
    }
    if(Sefaria.interfaceLang === 'english' && !this.props.hideHebrewKeyboard){
      $(ReactDOM.findDOMNode(this)).find(".keyboardInputInitiator").css({"display": show ? "inline" : "none"});
    }
  }
  focusSearch(e) {
    const parent = document.getElementById('searchBox');
    this.setState({searchFocused: true});
    this.showVirtualKeyboardIcon(true);
  }
  blurSearch(e) {
    // check that you're actually focusing in on element outside of searchBox
    // see 2nd answer https://stackoverflow.com/questions/12092261/prevent-firing-the-blur-event-if-any-one-of-its-children-receives-focus/47563344
    const parent = document.getElementById('searchBox');
    if (!parent.contains(e.relatedTarget)) {
      if (!document.getElementById('keyboardInputMaster')) {
        // if keyboard is open, don't just close it and don't close search
        this.setState({searchFocused: false});
      }
      this.showVirtualKeyboardIcon(false);
    }
  }
  showSearch(query) {
    query = query.trim();
    if (typeof sjs !== "undefined") {
      query = encodeURIComponent(query);
      window.location = `/search?q=${query}`;
      return;
    }
    this.props.showSearch(query);

    $(ReactDOM.findDOMNode(this)).find("input.search").sefariaAutocomplete("close");
    this.props.onNavigate && this.props.onNavigate();
  }
  getURLForObject(type, key) {
    if (type === "Person") {
      return `/person/${key}`;
    } else if (type === "Collection") {
      return `/collections/${key}`;
    } else if (type === "TocCategory") {
      return `/texts/${key.join('/')}`;
    } else if (type === "Topic") {
      return `/topics/${key}`;
    } else if (type === "ref") {
      return `/${key.replace(/ /g, '_')}`;
    } else if (type === "User") {
      return `/profile/${key}`;
    }
  }
  redirectToObject(type, key) {
    Sefaria.track.event("Search", `Search Box Navigation - ${type}`, key);
    this.closeSearchAutocomplete();
    this.clearSearchBox();
    const url = this.getURLForObject(type, key);
    const handled = this.props.openURL(url);
    if (!handled) {
      window.location = url;
    }
    this.props.onNavigate && this.props.onNavigate();
  }
  submitSearch(query) {
    Sefaria.getName(query)
      .then(d => {
        // If the query isn't recognized as a ref, but only for reasons of capitalization. Resubmit with recognizable caps.
        if (Sefaria.isACaseVariant(query, d)) {
          this.submitSearch(Sefaria.repairCaseVariant(query, d));
          return;
        }

        if (d["is_ref"]) {
          var action = d["is_book"] ? "Search Box Navigation - Book" : "Search Box Navigation - Citation";
          Sefaria.track.event("Search", action, query);
          this.clearSearchBox();
          this.props.onRefClick(d["ref"]);  //todo: pass an onError function through here to the panel onError function which redirects to search
          this.props.onNavigate && this.props.onNavigate();
        
        } else if (!!d["topic_slug"]) {
          Sefaria.track.event("Search", "Search Box Navigation - Topic", query);
          this.clearSearchBox();
          this.props.openTopic(d["topic_slug"]);
          this.props.onNavigate && this.props.onNavigate();
        
        } else if (d["type"] === "Person" || d["type"] === "Collection" || d["type"] === "TocCategory") {
          this.redirectToObject(d["type"], d["key"]);
        
        } else {
          Sefaria.track.event("Search", "Search Box Search", query);
          this.closeSearchAutocomplete();
          this.showSearch(query);
        }
      });
  }
  closeSearchAutocomplete() {
    $(ReactDOM.findDOMNode(this)).find("input.search").sefariaAutocomplete("close");
  }
  clearSearchBox() {
    $(ReactDOM.findDOMNode(this)).find("input.search").val("").sefariaAutocomplete("close");
  }
  handleSearchKeyUp(event) {
    if (event.keyCode !== 13 || $(".ui-state-focus").length > 0) { return; }
    const query = $(event.target).val();
    if (!query) { return; }
    if (this.catchSearchOverride(query)) { return; }
    this.submitSearch(query);
  }
  handleSearchButtonClick(event) {
    const query = $(ReactDOM.findDOMNode(this)).find(".search").val();
    if (query) {
      this.submitSearch(query);
    } else {
      $(ReactDOM.findDOMNode(this)).find(".search").focus();
    }
  }
  render() {
<<<<<<< HEAD
    const inputClasses = classNames({
      search: 1,
      keyboardInput: Sefaria.interfaceLang === "english",
      hebrewSearch: Sefaria.interfaceLang === "hebrew"
    });
=======
    var viewContent = this.state.menuOpen ?
                        (<ReaderPanel
                          initialState={this.state}
                          interfaceLang={this.props.interfaceLang}
                          setCentralState={this.props.setCentralState}
                          multiPanel={true}
                          onNavTextClick={this.props.onRefClick}
                          onSearchResultClick={this.props.onRefClick}
                          onRecentClick={this.props.onRecentClick}
                          setDefaultOption={this.props.setDefaultOption}
                          onQueryChange={this.props.onQueryChange}
                          updateSearchTab={this.props.updateSearchTab}
                          updateTopicsTab={this.props.updateTopicsTab}
                          updateSearchFilter={this.props.updateSearchFilter}
                          updateSearchOptionField={this.props.updateSearchOptionField}
                          updateSearchOptionSort={this.props.updateSearchOptionSort}
                          registerAvailableFilters={this.props.registerAvailableFilters}
                          searchInCollection={this.props.searchInCollection}
                          setUnreadNotificationsCount={this.props.setUnreadNotificationsCount}
                          hideNavHeader={true}
                          layoutWidth={100}
                          analyticsInitialized={this.props.analyticsInitialized}
                          getLicenseMap={this.props.getLicenseMap}
                          translateISOLanguageCode={this.props.translateISOLanguageCode}
                          toggleSignUpModal={this.props.toggleSignUpModal}
                        />) : null;

    // Header should not show box-shadow over panels that have color line
    const hasColorLine = ["sheets", "sheets meta"];
    const hasBoxShadow = (!!this.state.menuOpen && hasColorLine.indexOf(this.state.menuOpen) === -1);
    const headerInnerClasses = classNames({headerInner: 1, boxShadow: hasBoxShadow});
    const inputClasses = classNames({search: 1, serif: 1, keyboardInput: this.props.interfaceLang === "english", hebrewSearch: this.props.interfaceLang === "hebrew"});
>>>>>>> 7f879c3b
    const searchBoxClasses = classNames({searchBox: 1, searchFocused: this.state.searchFocused});

    return (
      <div id="searchBox" className={searchBoxClasses}>
        <ReaderNavigationMenuSearchButton onClick={this.handleSearchButtonClick} />
        <input className={inputClasses}
          id="searchInput"
          placeholder={Sefaria._("Search")}
          onKeyUp={this.handleSearchKeyUp}
          onFocus={this.focusSearch}
          onBlur={this.blurSearch}
          maxLength={75}
          title={Sefaria._("Search for Texts or Keywords Here")}/>
      </div>
    );
  }
}
SearchBar.propTypes = {
  onRefClick:         PropTypes.func.isRequired,
  showSearch:         PropTypes.func.isRequired,
  openTopic:          PropTypes.func.isRequired,
  openURL:            PropTypes.func.isRequired,
  fullWidth:          PropTypes.bool,
  hideHebrewKeyboard: PropTypes.bool,
};


const LoggedOutButtons = ({mobile, loginOnly}) => {
  const [isClient, setIsClient] = useState(false);
  const [next, setNext] = useState("/");
  const [loginLink, setLoginLink] = useState("/login?next=/");
  const [registerLink, setRegisterLink] = useState("/register?next=/");
  useEffect(()=>{
    setIsClient(true);
  }, []);
  useEffect(()=> {
    if(isClient){
      setNext(encodeURIComponent(Sefaria.util.currentPath()));
      setLoginLink("/login?next="+next);
      setRegisterLink("/register?next="+next);
    }
  })
  const classes = classNames({accountLinks: !mobile, anon: !mobile});
  return (
    <div className={classes}>
      <a className="login loginLink" href={loginLink} key={`login${isClient}`}>
         {mobile ? <img src="/static/icons/login.svg" /> : null }
         <InterfaceText>Log in</InterfaceText>
       </a>
      {loginOnly ? null :
      <a className="login signupLink" href={registerLink} key={`register${isClient}`}>
         {mobile ? <img src="/static/icons/register.svg" /> : null }
         <InterfaceText>Sign up</InterfaceText> 
      </a> }
    </div>
  );
}


const LoggedInButtons = ({headerMode}) => {
  const [isClient, setIsClient] = useState(false);
  useEffect(()=>{
    if(headerMode){
      setIsClient(true);
    }
  }, []);
  const unread = headerMode ? ((isClient && Sefaria.notificationCount > 0) ? 1 : 0) : Sefaria.notificationCount > 0 ? 1 : 0
  const notificationsClasses = classNames({notifications: 1, unread: unread});
  return (
    <div className="accountLinks">
      <a href="/texts/saved" aria-label="See My Saved Texts">
        <img src="/static/icons/bookmarks.svg" />
      </a>      
      <a href="/notifications" aria-label="See New Notifications" key={`notificationCount-C-${unread}`} className={notificationsClasses}>
        <img src="/static/icons/notification.svg" />
      </a>
      <a href="/my/profile" className="my-profile">
        <ProfilePic len={24} url={Sefaria.profile_pic_url} name={Sefaria.full_name} key={`profile-${isClient}-${Sefaria.full_name}`}/>
      </a>
    </div>
  );
}


const MobileNavMenu = ({onRefClick, showSearch, openTopic, openURL, close, visible}) => {
  const classes = classNames({
    mobileNavMenu: 1,
    closed: !visible,
  });
  return (
    <div className={classes}>
      <div className="searchLine">
        <SearchBar
          onRefClick={onRefClick}
          showSearch={showSearch}
          openTopic={openTopic}
          openURL={openURL}
          onNavigate={close}
          fullWidth={true}
          hideHebrewKeyboard={true} />
      </div>
      <a href="/" onClick={close}>
        <img src="/static/icons/home.svg" />
        <InterfaceText>Home</InterfaceText>
      </a>
      <a href="/texts" onClick={close}>
        <img src="/static/img/book-icon-black.svg" />
        <InterfaceText>Texts</InterfaceText>
      </a>
      <a href="/topics" onClick={close}>
        <img src="/static/icons/topic.svg" />
        <InterfaceText>Topics</InterfaceText>
      </a>
      <a href="/calendars" onClick={close}>
        <img src="/static/icons/calendar.svg" />
        <InterfaceText>Study Schedules</InterfaceText>
      </a>
      <a href="/collections" onClick={close}>
        <img src="/static/icons/collection.svg" />
        <InterfaceText>Collections</InterfaceText>
      </a>

      <div className="mobileAccountLinks">
        {Sefaria._uid ?
        <> 
          <a href="/my/profile" onClick={close}>
            <ProfilePic len={22} url={Sefaria.profile_pic_url} name={Sefaria.full_name} />
            <InterfaceText>Profile</InterfaceText>
          </a>
          <a href="/texts/saved" onClick={close}>
            <img src="/static/icons/bookmarks.svg" />
            <InterfaceText>Saved & History</InterfaceText>
          </a>
          <a href="/notifications" onClick={close}>
            <img src="/static/icons/notification.svg" />
            <InterfaceText>Notifications</InterfaceText>
          </a>
        </> : null }
        
        <a href="/about">
          <img src="/static/icons/info.svg" />
          <InterfaceText>About Sefaria</InterfaceText>
        </a>

        <MobileInterfaceLanguageToggle />
        
        <a href="/help">
          <img src="/static/icons/help.svg" />
          <InterfaceText>Get Help</InterfaceText>
        </a>
        
        {Sefaria._uid ?
        <a href="/logout" className="logout">
          <img src="/static/icons/logout.svg" />
          <InterfaceText>Logout</InterfaceText>
        </a>
        :
        <LoggedOutButtons mobile={true} loginOnly={true}/> }

      </div>
      <a href="https://sefaria.nationbuilder.com/supportsefaria" className="blue">
        <img src="/static/img/heart.png" alt="donation icon" />
        <InterfaceText>Donate</InterfaceText>
      </a>
    </div>
  );
};


const MobileInterfaceLanguageToggle = () => {
  const currentURL = encodeURIComponent(Sefaria.util.currentPath());
  
  const links = Sefaria.interfaceLang == "hebrew" ? 
    <>
      <a href={"/interface/hebrew?next=" + currentURL} className="int-he">תירבע</a>
      <span className="separator">•</span>
      <a href={"/interface/english?next=" + currentURL} className="int-en inactive">English</a>
    </>
    :
    <>
      <a href={"/interface/english?next=" + currentURL} className="int-en">English</a>
      <span className="separator">•</span>
      <a href={"/interface/hebrew?next=" + currentURL} className="int-he inactive">תירבע</a>
    </>;

  return (
    <div className="mobileInterfaceLanguageToggle">
      <img src="/static/icons/globe-wire.svg" />
      {links}
    </div>
  );
};


export default Header;<|MERGE_RESOLUTION|>--- conflicted
+++ resolved
@@ -349,46 +349,12 @@
     }
   }
   render() {
-<<<<<<< HEAD
     const inputClasses = classNames({
       search: 1,
+      serif: 1,
       keyboardInput: Sefaria.interfaceLang === "english",
       hebrewSearch: Sefaria.interfaceLang === "hebrew"
     });
-=======
-    var viewContent = this.state.menuOpen ?
-                        (<ReaderPanel
-                          initialState={this.state}
-                          interfaceLang={this.props.interfaceLang}
-                          setCentralState={this.props.setCentralState}
-                          multiPanel={true}
-                          onNavTextClick={this.props.onRefClick}
-                          onSearchResultClick={this.props.onRefClick}
-                          onRecentClick={this.props.onRecentClick}
-                          setDefaultOption={this.props.setDefaultOption}
-                          onQueryChange={this.props.onQueryChange}
-                          updateSearchTab={this.props.updateSearchTab}
-                          updateTopicsTab={this.props.updateTopicsTab}
-                          updateSearchFilter={this.props.updateSearchFilter}
-                          updateSearchOptionField={this.props.updateSearchOptionField}
-                          updateSearchOptionSort={this.props.updateSearchOptionSort}
-                          registerAvailableFilters={this.props.registerAvailableFilters}
-                          searchInCollection={this.props.searchInCollection}
-                          setUnreadNotificationsCount={this.props.setUnreadNotificationsCount}
-                          hideNavHeader={true}
-                          layoutWidth={100}
-                          analyticsInitialized={this.props.analyticsInitialized}
-                          getLicenseMap={this.props.getLicenseMap}
-                          translateISOLanguageCode={this.props.translateISOLanguageCode}
-                          toggleSignUpModal={this.props.toggleSignUpModal}
-                        />) : null;
-
-    // Header should not show box-shadow over panels that have color line
-    const hasColorLine = ["sheets", "sheets meta"];
-    const hasBoxShadow = (!!this.state.menuOpen && hasColorLine.indexOf(this.state.menuOpen) === -1);
-    const headerInnerClasses = classNames({headerInner: 1, boxShadow: hasBoxShadow});
-    const inputClasses = classNames({search: 1, serif: 1, keyboardInput: this.props.interfaceLang === "english", hebrewSearch: this.props.interfaceLang === "hebrew"});
->>>>>>> 7f879c3b
     const searchBoxClasses = classNames({searchBox: 1, searchFocused: this.state.searchFocused});
 
     return (
