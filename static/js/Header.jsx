--- conflicted
+++ resolved
@@ -11,10 +11,6 @@
   ProfilePic,
   InterfaceLanguageMenu,
   InterfaceText,
-<<<<<<< HEAD
-  LanguageToggleButton,
-=======
->>>>>>> a667251a
 } from './Misc';
 
 
@@ -48,11 +44,7 @@
     const headerContent = (
       <>
         <div className="headerNavSection">
-<<<<<<< HEAD
-          { Sefaria._siteSettings.TORAH_SPECIFIC ? 
-=======
           { Sefaria._siteSettings.TORAH_SPECIFIC ?
->>>>>>> a667251a
           <a className="home" href="/" >{logo}</a> : null }
           <a href="/texts" className="library"><InterfaceText>Texts</InterfaceText></a>
           <a href="/topics" className="library"><InterfaceText>Topics</InterfaceText></a>
@@ -61,11 +53,7 @@
         </div>
 
         <div className="headerLinksSection">
-<<<<<<< HEAD
-          <SearchBar 
-=======
           <SearchBar
->>>>>>> a667251a
             onRefClick={this.props.onRefClick}
             showSearch={this.props.showSearch}
             openTopic={this.props.openTopic}
@@ -76,20 +64,12 @@
             : <LoggedOutButtons headerMode={this.props.headerMode}/>
           }
           { !Sefaria._uid && Sefaria._siteSettings.TORAH_SPECIFIC ? <HelpButton /> : null}
-<<<<<<< HEAD
-          { !Sefaria._uid && Sefaria._siteSettings.TORAH_SPECIFIC ? 
-=======
           { !Sefaria._uid && Sefaria._siteSettings.TORAH_SPECIFIC ?
->>>>>>> a667251a
               <InterfaceLanguageMenu currentLang={Sefaria.interfaceLang} /> : null}
         </div>
       </>
     );
-<<<<<<< HEAD
-    
-=======
-
->>>>>>> a667251a
+
     const mobileHeaderContent = (
       <>
         <div>
@@ -97,21 +77,12 @@
             <i className="fa fa-bars"></i>
           </button>
         </div>
-<<<<<<< HEAD
-        
-        <div className="mobileHeaderCenter">
-          { Sefaria._siteSettings.TORAH_SPECIFIC ? 
-          <a className="home" onClick={this.props.onMobileMenuButtonClick} href="/" >{logo}</a> : null }
-        </div>
-        
-=======
 
         <div className="mobileHeaderCenter">
           { Sefaria._siteSettings.TORAH_SPECIFIC ?
           <a className="home" onClick={this.props.onMobileMenuButtonClick} href="/" >{logo}</a> : null }
         </div>
 
->>>>>>> a667251a
         {this.props.hasLanguageToggle ?
         <div className={this.props.firstPanelLanguage + " mobileHeaderLanguageToggle"}>
           <LanguageToggleButton toggleLanguage={this.props.toggleLanguage} />
@@ -339,27 +310,16 @@
           this.clearSearchBox();
           this.props.onRefClick(d["ref"]);  //todo: pass an onError function through here to the panel onError function which redirects to search
           this.props.onNavigate && this.props.onNavigate();
-<<<<<<< HEAD
-        
-=======
-
->>>>>>> a667251a
+
         } else if (!!d["topic_slug"]) {
           Sefaria.track.event("Search", "Search Box Navigation - Topic", query);
           this.clearSearchBox();
           this.props.openTopic(d["topic_slug"]);
           this.props.onNavigate && this.props.onNavigate();
-<<<<<<< HEAD
-        
+
         } else if (d["type"] === "Person" || d["type"] === "Collection" || d["type"] === "TocCategory") {
           this.redirectToObject(d["type"], d["key"]);
-        
-=======
-
-        } else if (d["type"] === "Person" || d["type"] === "Collection" || d["type"] === "TocCategory") {
-          this.redirectToObject(d["type"], d["key"]);
-
->>>>>>> a667251a
+
         } else {
           Sefaria.track.event("Search", "Search Box Search", query);
           this.closeSearchAutocomplete();
@@ -396,11 +356,7 @@
       hebrewSearch: Sefaria.interfaceLang === "hebrew"
     });
     const searchBoxClasses = classNames({searchBox: 1, searchFocused: this.state.searchFocused});
-<<<<<<< HEAD
-    
-=======
-
->>>>>>> a667251a
+
     return (
       <div id="searchBox" className={searchBoxClasses}>
         <ReaderNavigationMenuSearchButton onClick={this.handleSearchButtonClick} />
@@ -451,11 +407,7 @@
       {loginOnly ? null :
       <a className="login signupLink" href={registerLink} key={`register${isClient}`}>
          {mobile ? <img src="/static/icons/register.svg" /> : null }
-<<<<<<< HEAD
-         <InterfaceText>Sign up</InterfaceText> 
-=======
          <InterfaceText>Sign up</InterfaceText>
->>>>>>> a667251a
       </a> }
     </div>
   );
@@ -475,11 +427,7 @@
     <div className="accountLinks">
       <a href="/texts/saved" aria-label="See My Saved Texts">
         <img src="/static/icons/bookmarks.svg" />
-<<<<<<< HEAD
-      </a>      
-=======
-      </a>
->>>>>>> a667251a
+      </a>
       <a href="/notifications" aria-label="See New Notifications" key={`notificationCount-C-${unread}`} className={notificationsClasses}>
         <img src="/static/icons/notification.svg" />
       </a>
@@ -529,11 +477,7 @@
 
       <div className="mobileAccountLinks">
         {Sefaria._uid ?
-<<<<<<< HEAD
-        <> 
-=======
         <>
->>>>>>> a667251a
           <a href="/my/profile" onClick={close}>
             <ProfilePic len={22} url={Sefaria.profile_pic_url} name={Sefaria.full_name} />
             <InterfaceText>Profile</InterfaceText>
@@ -547,31 +491,19 @@
             <InterfaceText>Notifications</InterfaceText>
           </a>
         </> : null }
-<<<<<<< HEAD
-        
-=======
-
->>>>>>> a667251a
+
         <a href="/about">
           <img src="/static/icons/info.svg" />
           <InterfaceText>About Sefaria</InterfaceText>
         </a>
 
         <MobileInterfaceLanguageToggle />
-<<<<<<< HEAD
-        
-=======
-
->>>>>>> a667251a
+
         <a href="/help">
           <img src="/static/icons/help.svg" />
           <InterfaceText>Get Help</InterfaceText>
         </a>
-<<<<<<< HEAD
-        
-=======
-
->>>>>>> a667251a
+
         {Sefaria._uid ?
         <a href="/logout" className="logout">
           <img src="/static/icons/logout.svg" />
@@ -672,13 +604,8 @@
 
 const MobileInterfaceLanguageToggle = () => {
   const currentURL = encodeURIComponent(Sefaria.util.currentPath());
-<<<<<<< HEAD
-  
-  const links = Sefaria.interfaceLang == "hebrew" ? 
-=======
 
   const links = Sefaria.interfaceLang == "hebrew" ?
->>>>>>> a667251a
     <>
       <a href={"/interface/hebrew?next=" + currentURL} className="int-he">תירבע</a>
       <span className="separator">•</span>
