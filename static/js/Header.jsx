import React, { useState, useEffect, useRef} from 'react';
import PropTypes  from 'prop-types';
import ReactDOM  from 'react-dom';
import Component from 'react-class';
import classNames  from 'classnames';
import $  from './sefaria/sefariaJquery';
import Sefaria  from './sefaria/sefaria';
import {
  SearchButton,
  GlobalWarningMessage,
  InterfaceLanguageMenu,
  InterfaceText,
  LanguageToggleButton,
  DonateLink
} from './Misc';
import {ProfilePic} from "./ProfilePic";
import {HeaderAutocomplete} from './HeaderAutocomplete'
import { DropdownMenu, DropdownMenuSeparator, DropdownMenuItem, DropdownMenuItemWithIcon } from './common/DropdownMenu';

const LoggedOutDropdown = () => {
  const [isClient, setIsClient] = useState(false);
  const [next, setNext] = useState("/");
  const [loginLink, setLoginLink] = useState("/login?next=/");
  const [registerLink, setRegisterLink] = useState("/register?next=/");

  useEffect(()=>{
    setIsClient(true);
  }, []);

  useEffect(()=> {
    if(isClient){
      setNext(encodeURIComponent(Sefaria.util.currentPath()));
      setLoginLink("/login?next="+next);
      setRegisterLink("/register?next="+next);
    }
  })

  const getCurrentPage = () => {
    return encodeURIComponent(Sefaria.util.currentPath());
  }
  return (
      <DropdownMenu positioningClass="headerDropdownMenu" buttonComponent={<img src='/static/icons/logged_out.svg'/>}>
          <div className='dropdownLinks-options'>
              <DropdownMenuItem url={loginLink}>
                  <InterfaceText text={{'en': 'Log in', 'he': 'התחברות'}}/>
              </DropdownMenuItem>
              <DropdownMenuItem url={registerLink}>
                  <InterfaceText text={{'en': 'Sign up', 'he': 'להרשמה'}}/>
              </DropdownMenuItem>
              <DropdownMenuSeparator/>
              <div className="languageHeader">
                  <InterfaceText>Site Language</InterfaceText>
              </div>
              <div className='languageToggleFlexContainer'>
                <span className='englishLanguageButton'>
                  <DropdownMenuItem url={`/interface/english?next=${getCurrentPage()}`}>
                    English
                  </DropdownMenuItem>
                </span>
                  <DropdownMenuItem url={`/interface/hebrew?next=${getCurrentPage()}`}>
                      עברית
                  </DropdownMenuItem>
              </div>
              <DropdownMenuSeparator/>
              <DropdownMenuItem url={'/updates'}>
                  <InterfaceText text={{'en': 'New Additions', 'he': 'חידושים בארון הספרים של ספריא'}}/>
              </DropdownMenuItem>
              <DropdownMenuItem url={'/help'}>
                  <InterfaceText text={{'en': 'Help', 'he': 'עזרה'}}/>
              </DropdownMenuItem>
          </div>
      </DropdownMenu>
);
}


const LoggedInDropdown = () => {

  const getCurrentPage = () => {
    return encodeURIComponent(Sefaria.util.currentPath());
  }

  return (
      <DropdownMenu positioningClass="headerDropdownMenu" buttonComponent={<ProfilePic
          url={Sefaria.profile_pic_url}
          name={Sefaria.full_name}
          len={25}
      />
      }>
          <div className='dropdownLinks-options'>
              <DropdownMenuItem preventClose={true}>
                  <strong>{Sefaria.full_name}</strong>
              </DropdownMenuItem>
              <DropdownMenuSeparator/>
              <DropdownMenuItem url={'/settings/account'}>
                  <InterfaceText>Account Settings</InterfaceText>
              </DropdownMenuItem>
              <DropdownMenuItem url={'/torahtracker'}>
                  <InterfaceText text={{'en': 'Torah Tracker', 'he': 'לימוד במספרים'}}/>
              </DropdownMenuItem>
              <DropdownMenuSeparator/>
              <div className="languageHeader">
                  <InterfaceText>Site Language</InterfaceText>
              </div>
              <div className='languageToggleFlexContainer'>
                  <DropdownMenuItem url={`/interface/english?next=${getCurrentPage()}`}>
                      English
                  </DropdownMenuItem>
                  <span className="languageDot">&#183;</span>
                  <DropdownMenuItem url={`/interface/hebrew?next=${getCurrentPage()}`}>
                      עברית
                  </DropdownMenuItem>
              </div>
              <DropdownMenuSeparator/>
              <DropdownMenuItem url={'/updates'}>
                  <InterfaceText text={{'en': 'New Additions', 'he': 'חידושים בארון הספרים של ספריא'}}/>
              </DropdownMenuItem>
              <DropdownMenuItem preventClose={true} url={'/help'}>
                  <InterfaceText text={{'en': 'Help', 'he': 'עזרה'}}/>
              </DropdownMenuItem>
              <DropdownMenuSeparator/>
              <DropdownMenuItem url={'/logout'}>
                  <InterfaceText text={{'en': 'Log Out', 'he': 'ניתוק'}}/>
              </DropdownMenuItem>
          </div>
      </DropdownMenu>
);
}


const ModuleSwitcher = () => {
  return (
      <DropdownMenu positioningClass="headerDropdownMenu" buttonComponent={<img src='/static/icons/module_switcher_icon.svg'/>}>
          <div className='dropdownLinks-options'>
              <DropdownMenuItem url={'/'} newTab={true}>
                  <DropdownMenuItemWithIcon icon={'/static/icons/library_icon.svg'} textEn={'Library'}
                                            textHe={'ספריה'}/>
              </DropdownMenuItem>
              <DropdownMenuSeparator/>
              <DropdownMenuItem url={'/sheets'} newTab={true}>
                  <DropdownMenuItemWithIcon icon={'/static/icons/sheets_icon.svg'} textEn={'Sheets'} textHe={'דפים'}/>
              </DropdownMenuItem>
              <DropdownMenuSeparator/>
              <DropdownMenuItem url={'https://developers.sefaria.org'} newTab={true}>
                  <DropdownMenuItemWithIcon icon={'/static/icons/developers_icon.svg'} textEn={'Developers'}
                                            textHe={'מפתחים'}/>
              </DropdownMenuItem>
              <DropdownMenuSeparator/>
              <DropdownMenuItem url={'/products'} newTab={true}>
                  <InterfaceText text={{'he': 'לכל המוצרים שלנו', 'en': 'See all products ›'}}/>
              </DropdownMenuItem>
          </div>
      </DropdownMenu>
);
}
class Header extends Component {
  constructor(props) {
    super(props)
    this.state = {
      mobileNavMenuOpen: false,
    };
  }
  componentDidMount() {
    window.addEventListener('keydown', this.handleFirstTab);
  }
  handleFirstTab(e) {
    if (e.keyCode === 9) { // tab (i.e. I'm using a keyboard)
      document.body.classList.add('user-is-tabbing');
      window.removeEventListener('keydown', this.handleFirstTab);
    }
  }
  toggleMobileNavMenu() {
    this.setState({mobileNavMenuOpen: !this.state.mobileNavMenuOpen});
  }
  render() {
    if (this.props.hidden && !this.props.mobileNavMenuOpen) {
      return null;
    }
    const logo = Sefaria.interfaceLang == "hebrew" ?
      <img src="/static/img/logo-hebrew.png" alt="Sefaria Logo"/> :
      <img src="/static/img/logo.svg" alt="Sefaria Logo"/>;

    const headerContent = (
      <>

        <div className="headerNavSection">
          { Sefaria._siteSettings.TORAH_SPECIFIC ?
          <a className="home" href="/" >{logo}</a> : null }
          <a href="/texts" className="textLink"><InterfaceText context="Header">Texts</InterfaceText></a>
<<<<<<< HEAD
          <a href="/topics" className="textLink"><InterfaceText>Topics</InterfaceText></a>
=======
            <a href="/topics" className="textLink"><InterfaceText context="Header">Explore</InterfaceText></a>
>>>>>>> 9b97b92f
          <DonateLink classes={"textLink donate"} source={"Header"}><InterfaceText>Donate</InterfaceText></DonateLink>
        </div>

        <div className="headerLinksSection">
        <HeaderAutocomplete
            onRefClick={this.props.onRefClick}
            showSearch={this.props.showSearch}
            openTopic={this.props.openTopic}
            openURL={this.props.openURL}
        />

        { Sefaria._siteSettings.TORAH_SPECIFIC ? <HelpButton /> : null}

        { !Sefaria._uid && Sefaria._siteSettings.TORAH_SPECIFIC ?
              <InterfaceLanguageMenu
                currentLang={Sefaria.interfaceLang}
                translationLanguagePreference={this.props.translationLanguagePreference}
                setTranslationLanguagePreference={this.props.setTranslationLanguagePreference} /> : null}

          <ModuleSwitcher />

          { Sefaria._uid ?
            <LoggedInDropdown />
            : <LoggedOutDropdown currentLang={Sefaria.interfaceLang}/>
          }

        </div>
      </>
    );

    const mobileHeaderContent = (
      <>
        <div>
          <button onClick={this.props.onMobileMenuButtonClick} aria-label={Sefaria._("Menu")} className="menuButton">
            <i className="fa fa-bars"></i>
          </button>
        </div>

        <div className="mobileHeaderCenter">
          { Sefaria._siteSettings.TORAH_SPECIFIC ?
          <a className="home" href="/texts" >{logo}</a> : null }
        </div>

        {this.props.hasLanguageToggle ?
        <div className={this.props.firstPanelLanguage + " mobileHeaderLanguageToggle"}>
          <LanguageToggleButton toggleLanguage={this.props.toggleLanguage} />
        </div> :
        <div></div>}
      </>
    );

    const headerClasses = classNames({header: 1, mobile: !this.props.multiPanel});
    const headerInnerClasses = classNames({
      headerInner: 1,
      boxShadow: this.props.hasBoxShadow,
      mobile: !this.props.multiPanel
    });
    return (
      <div className={headerClasses} role="banner">
        <div className={headerInnerClasses}>
          {this.props.multiPanel ? headerContent : mobileHeaderContent}
        </div>

        {this.props.multiPanel ? null :
        <MobileNavMenu
          visible={this.props.mobileNavMenuOpen}
          onRefClick={this.props.onRefClick}
          showSearch={this.props.showSearch}
          openTopic={this.props.openTopic}
          openURL={this.props.openURL}
          close={this.props.onMobileMenuButtonClick} />
        }
        <GlobalWarningMessage />
      </div>
    );
  }
}
Header.propTypes = {
  multiPanel:   PropTypes.bool.isRequired,
  headerMode:   PropTypes.bool.isRequired,
  onRefClick:   PropTypes.func.isRequired,
  showSearch:   PropTypes.func.isRequired,
  openTopic:    PropTypes.func.isRequired,
  openURL:      PropTypes.func.isRequired,
  hasBoxShadow: PropTypes.bool.isRequired,
};

const LoggedOutButtons = ({mobile, loginOnly}) => {
  const [isClient, setIsClient] = useState(false);
  const [next, setNext] = useState("/");
  const [loginLink, setLoginLink] = useState("/login?next=/");
  const [registerLink, setRegisterLink] = useState("/register?next=/");
  useEffect(()=>{
    setIsClient(true);
  }, []);
  useEffect(()=> {
    if(isClient){
      setNext(encodeURIComponent(Sefaria.util.currentPath()));
      setLoginLink("/login?next="+next);
      setRegisterLink("/register?next="+next);
    }
  })
  const classes = classNames({accountLinks: !mobile, anon: !mobile});
  return (
    <div className={classes}>
      { loginOnly && (
      <a className="login loginLink" href={loginLink} key={`login${isClient}`}>
         {mobile ? <img src="/static/icons/login.svg" /> : null }
         <InterfaceText>Log in</InterfaceText>
       </a>)}
      {loginOnly ? null :
      <span>
        <a className="login signupLink" href={registerLink} key={`register${isClient}`}>
          {mobile ? <img src="/static/icons/login.svg" /> : null }
          <InterfaceText>Sign up</InterfaceText>
        </a> 
        <a className="login loginLink" href={loginLink} key={`login${isClient}`}>
          <InterfaceText>Log in</InterfaceText>
        </a>
      </span>}

    </div>
  );
}


const LoggedInButtons = ({headerMode}) => {
  const [isClient, setIsClient] = useState(false);
  useEffect(() => {
    if(headerMode){
      setIsClient(true);
    }
  }, []);
  const unread = headerMode ? ((isClient && Sefaria.notificationCount > 0) ? 1 : 0) : Sefaria.notificationCount > 0 ? 1 : 0
  const notificationsClasses = classNames({notifications: 1, unread: unread});
  return (
    <div className="loggedIn accountLinks">
      <a href="/texts/saved" aria-label="See My Saved Texts">
        <img src="/static/icons/bookmarks.svg" alt={Sefaria._('Bookmarks')}/>
      </a>
      <a href="/notifications" aria-label="See New Notifications" key={`notificationCount-C-${unread}`} className={notificationsClasses}>
        <img src="/static/icons/notification.svg" alt={Sefaria._('Notifications')} />
      </a>
      { Sefaria._siteSettings.TORAH_SPECIFIC ? <HelpButton /> : null}
      <ProfilePicMenu len={24} url={Sefaria.profile_pic_url} name={Sefaria.full_name} key={`profile-${isClient}-${Sefaria.full_name}`}/>
    </div>
  );
}

const MobileNavMenu = ({onRefClick, showSearch, openTopic, openURL, close, visible}) => {
  const classes = classNames({
    mobileNavMenu: 1,
    closed: !visible,
  });
  return (
    <div className={classes}>
      <div className="searchLine">
        <HeaderAutocomplete
            onRefClick={onRefClick}
            showSearch={showSearch}
            openTopic={openTopic}
            openURL={openURL}
            onNavigate={close}
            hideHebrewKeyboard={true}
        />
      </div>
      <a href="/texts" onClick={close} className="textsPageLink">
        <img src="/static/icons/book.svg" />
        <InterfaceText context="Header">Texts</InterfaceText>
      </a>
      <a href="/topics" onClick={close}>
        <img src="/static/icons/topic.svg" />
<<<<<<< HEAD
        <InterfaceText>Topics</InterfaceText>
=======
        <InterfaceText context="Header">Explore</InterfaceText>
>>>>>>> 9b97b92f
      </a>
      <a href="/calendars" onClick={close}>
        <img src="/static/icons/calendar.svg" />
        <InterfaceText>Learning Schedules</InterfaceText>
      </a>

      <DonateLink classes={"blue"} source="MobileNavMenu">
        <img src="/static/img/heart.png" alt="donation icon" />
        <InterfaceText>Donate</InterfaceText>
      </DonateLink>

      <div className="mobileAccountLinks">
        {Sefaria._uid ?
        <>
          <a href="/texts/saved" onClick={close}>
            <img src="/static/icons/bookmarks.svg" alt={Sefaria._('Bookmarks')} />
            <InterfaceText text={{en: "Saved, History & Notes", he: "שמורים, היסטוריה והערות"}} />

          </a>
        </> : null }

        {Sefaria._uid ?
        <>
          <a href="/settings/account">
          <img src="/static/icons/settings.svg" />
          <InterfaceText>Account Settings</InterfaceText>
        </a>
        </> : null }

        <MobileInterfaceLanguageToggle />

        <hr/>

        <a href="/help">
          <img src="/static/icons/help.svg" />
          <InterfaceText>Get Help</InterfaceText>
        </a>

        <a href="/mobile-about-menu">
          <img src="/static/icons/info.svg" />
          <InterfaceText>About Sefaria</InterfaceText>
        </a>

        <hr />

        <a href="sheets.sefaria.org" target="_blank">
          <img src="/static/icons/sheets-mobile-icon.svg" />
          <InterfaceText>Sheets</InterfaceText>
        </a>

        <a href="developers.sefaria.org" target="_blank">
          <img src="/static/icons/dev-portal-mobile-icon.svg" />
          <InterfaceText text={{en: "Developers", he: "מפתחים"}} />
        </a>

        <a href="sefaria.org/products" target="_blank">
          <img src="/static/icons/products-icon.svg" />
          <InterfaceText text={{en: "All Products", he: "מוצרים"}} />
        </a>

        <hr />

        {Sefaria._uid ?
        <a href="/logout" className="logout">
          <img src="/static/icons/logout.svg" />
          <InterfaceText>Logout</InterfaceText>
        </a>
        :
        <LoggedOutButtons mobile={true} loginOnly={false}/> }

        <hr />
      </div>
    </div>
  );
};


const ProfilePicMenu = ({len, url, name}) => {
  const [isOpen, setIsOpen] = useState(false);
  const wrapperRef = useRef(null);

  const menuClick = (e) => {
    var el = e.target;
    while (el && el.nodeName !== 'A') {
      el = el.parentNode;
    }
    if (el) {
      resetOpen();
    }
  };
  const profilePicClick = (e) => {
    e.preventDefault();
    resetOpen();
  };
  const resetOpen = () => {
    setIsOpen(isOpen => !isOpen);
  };
  const handleHideDropdown = (event) => {
    if (event.key === 'Escape') {
      setIsOpen(false);
    }
  };
  const handleClickOutside = (event) => {
    if (
        wrapperRef.current &&
        !wrapperRef.current.contains(event.target)
    ) {
      setIsOpen(false);
    }
  };

  useEffect(() => {
    document.addEventListener('keydown', handleHideDropdown, true);
    document.addEventListener('click', handleClickOutside, true);
    return () => {
      document.removeEventListener('keydown', handleHideDropdown, true);
      document.removeEventListener('click', handleClickOutside, true);
    };
  }, []);
  const getCurrentPage = () => {
    return encodeURIComponent(Sefaria.util.currentPath());
  };
  return (
    <div className="myProfileBox" ref={wrapperRef}>
        <a href="/my/profile" className="my-profile" onClick={profilePicClick}>
          <ProfilePic len={len} url={url} name={name}/>
        </a>
        <div className="interfaceLinks">
          {isOpen ?
          <div className="interfaceLinks-menu profile-menu" onClick={menuClick}>
            <div className="interfaceLinks-header profile-menu">{name}</div>
            <div className="profile-menu-middle">
              <div><a className="interfaceLinks-row" id="my-profile-link" href="/my/profile">
                <InterfaceText>Profile</InterfaceText>
              </a></div>
              <div><a className="interfaceLinks-row" id="new-sheet-link" href="/sheets/new">
                <InterfaceText>Create a New Sheet</InterfaceText>
              </a></div>
              <div><a className="interfaceLinks-row" id="account-settings-link" href="/settings/account">
                <InterfaceText>Account Settings</InterfaceText>
              </a></div>
              <div className="interfaceLinks-row languages">
                <a className={`${(Sefaria.interfaceLang == 'hebrew') ? 'active':''}`} href={`/interface/hebrew?next=${getCurrentPage()}`} id="select-hebrew-interface-link">עברית</a>
                <a className={`${(Sefaria.interfaceLang == 'english') ? 'active':''}`} href={`/interface/english?next=${getCurrentPage()}`} id="select-english-interface-link">English</a>
              </div>
              <div><a className="interfaceLinks-row bottom" id="help-link" href="/help">
                <InterfaceText>Help</InterfaceText>
              </a></div>
            </div>
            <hr className="interfaceLinks-hr"/>
            <div><a className="interfaceLinks-row logout" id="logout-link" href="/logout">
              <InterfaceText>Logout</InterfaceText>
            </a></div>
          </div> : null}
        </div>
    </div>
  );
};


const MobileInterfaceLanguageToggle = () => {
  const currentURL = encodeURIComponent(Sefaria.util.currentPath());

  const links = Sefaria.interfaceLang == "hebrew" ?
    <>
      <a href={"/interface/hebrew?next=" + currentURL} className="int-he">עברית</a>
      <span className="separator">•</span>
      <a href={"/interface/english?next=" + currentURL} className="int-en inactive">English</a>
    </>
    :
    <>
      <a href={"/interface/english?next=" + currentURL} className="int-en">English</a>
      <span className="separator">•</span>
      <a href={"/interface/hebrew?next=" + currentURL} className="int-he inactive">עברית</a>
    </>;

  return (
    <div className="mobileInterfaceLanguageToggle">
      <img src="/static/icons/globe-wire.svg" />
      {links}
    </div>
  );
};


const HelpButton = () => {
  const url = Sefaria._v({he: "/collections/%D7%A9%D7%90%D7%9C%D7%95%D7%AA-%D7%A0%D7%A4%D7%95%D7%A6%D7%95%D7%AA-%D7%91%D7%A1%D7%A4%D7%A8%D7%99%D7%90", en:"/collections/sefaria-faqs"});
  return (
    <div className="help">
      <a href={url}>
        <img src="/static/img/help.svg" alt={Sefaria._("Help")}/>
      </a>
    </div>
  );
};


export default Header;<|MERGE_RESOLUTION|>--- conflicted
+++ resolved
@@ -187,11 +187,7 @@
           { Sefaria._siteSettings.TORAH_SPECIFIC ?
           <a className="home" href="/" >{logo}</a> : null }
           <a href="/texts" className="textLink"><InterfaceText context="Header">Texts</InterfaceText></a>
-<<<<<<< HEAD
-          <a href="/topics" className="textLink"><InterfaceText>Topics</InterfaceText></a>
-=======
-            <a href="/topics" className="textLink"><InterfaceText context="Header">Explore</InterfaceText></a>
->>>>>>> 9b97b92f
+          <a href="/topics" className="textLink"><InterfaceText context="Header">Explore</InterfaceText></a>
           <DonateLink classes={"textLink donate"} source={"Header"}><InterfaceText>Donate</InterfaceText></DonateLink>
         </div>
 
@@ -364,11 +360,7 @@
       </a>
       <a href="/topics" onClick={close}>
         <img src="/static/icons/topic.svg" />
-<<<<<<< HEAD
-        <InterfaceText>Topics</InterfaceText>
-=======
         <InterfaceText context="Header">Explore</InterfaceText>
->>>>>>> 9b97b92f
       </a>
       <a href="/calendars" onClick={close}>
         <img src="/static/icons/calendar.svg" />
