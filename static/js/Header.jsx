import React, { useState, useEffect, useRef } from 'react';
import PropTypes from 'prop-types';
import classNames from 'classnames';
import Sefaria from './sefaria/sefaria';
import {
  GlobalWarningMessage,
  InterfaceLanguageMenu,
  InterfaceText,
  LanguageToggleButton,
  DonateLink,
  useOnceFullyVisible
} from './Misc';
import { ProfilePic } from "./ProfilePic";
import { HeaderAutocomplete } from './HeaderAutocomplete'
import {
  DropdownMenu,
  DropdownMenuSeparator,
  DropdownMenuItem,
  DropdownModuleItem,
  DropdownLanguageToggle,
  NextRedirectAnchor
} from './common/DropdownMenu';
import Util from './sefaria/util';
import Button from './common/Button';
import ModuleSwitcherPopover from './ModuleSwitcherPopover';

const LoggedOutDropdown = ({module}) => {
  return (
    <DropdownMenu positioningClass="headerDropdownMenu" buttonComponent={
      <Button
        variant="icon-only"
        icon="profile_loggedout_mdl"
        ariaLabel={Sefaria._("Account menu")}
      />
    }>
      <div className='dropdownLinks-options'>
        <NextRedirectAnchor url='/login'>
          <InterfaceText text={{ 'en': 'Log in', 'he': 'התחברות' }} />
        </NextRedirectAnchor>
        <NextRedirectAnchor url='/register'>
          <InterfaceText text={{ 'en': 'Sign up', 'he': 'להרשמה' }} />
        </NextRedirectAnchor>
        <DropdownMenuSeparator />
        <DropdownLanguageToggle />
        <DropdownMenuSeparator />
        {module === Sefaria.LIBRARY_MODULE &&
          <DropdownMenuItem url={'/updates'}>
            <InterfaceText text={{ 'en': 'New Additions', 'he': 'חידושים בארון הספרים של ספריא' }} />
          </DropdownMenuItem>
        }
        <DropdownMenuItem url={Sefaria._v({
          he: Sefaria._siteSettings.HELP_CENTER_URLS.HE,
          en: Sefaria._siteSettings.HELP_CENTER_URLS.EN_US
        })} newTab={true}>
          <InterfaceText text={{ 'en': 'Help', 'he': 'עזרה' }} />
        </DropdownMenuItem>
      </div>
    </DropdownMenu>
  );
}

const LoggedInDropdown = ({ module }) => {
  return (
    <DropdownMenu positioningClass="headerDropdownMenu"
      buttonComponent={<ProfilePic url={Sefaria.profile_pic_url}
        name={Sefaria.full_name}
        len={24} />}>
      <div className='dropdownLinks-options'>
        {module === Sefaria.LIBRARY_MODULE &&
          <DropdownMenuItem preventClose={true}>
            <strong>{Sefaria.full_name}</strong>
          </DropdownMenuItem>
        }
        {module === Sefaria.VOICES_MODULE &&
          <DropdownMenuItem url={`/profile/${Sefaria.slug}`} preventClose={true} targetModule={Sefaria.VOICES_MODULE}>
            <strong>{Sefaria.full_name}</strong>
          </DropdownMenuItem>
        }
        <DropdownMenuSeparator />

        {module === Sefaria.LIBRARY_MODULE &&
          <>
            <DropdownMenuItem url={'/settings/account'} targetModule={Sefaria.LIBRARY_MODULE}>
              <InterfaceText>Account Settings</InterfaceText>
            </DropdownMenuItem>
            <DropdownMenuItem url={'/torahtracker'}>
              <InterfaceText text={{ 'en': 'Torah Tracker', 'he': 'לימוד במספרים' }} />
            </DropdownMenuItem>
          </>
        }


        {module === Sefaria.VOICES_MODULE &&
          <>
            <DropdownMenuItem url={`/profile/${Sefaria.slug}`} targetModule={Sefaria.VOICES_MODULE}>
              <InterfaceText>Profile</InterfaceText>
            </DropdownMenuItem>
            <DropdownMenuItem url={'/saved'} targetModule={Sefaria.VOICES_MODULE}>
              <InterfaceText>Saved</InterfaceText>
            </DropdownMenuItem>
            <DropdownMenuItem url={'/history'} targetModule={Sefaria.VOICES_MODULE}>
              <InterfaceText>History</InterfaceText>
            </DropdownMenuItem>
            <DropdownMenuItem url={'/settings/account'} targetModule={Sefaria.LIBRARY_MODULE}>
              <InterfaceText>Account Settings</InterfaceText>
            </DropdownMenuItem>
          </>
        }

        <DropdownMenuSeparator />
        <DropdownLanguageToggle />
        <DropdownMenuSeparator />

        {module === Sefaria.LIBRARY_MODULE &&
          <DropdownMenuItem url={'/updates'}>
            <InterfaceText text={{ 'en': 'New Additions', 'he': 'חידושים בארון הספרים של ספריא' }} />
          </DropdownMenuItem>
        }

        <DropdownMenuItem url={Sefaria._v({
          he: Sefaria._siteSettings.HELP_CENTER_URLS.HE,
          en: Sefaria._siteSettings.HELP_CENTER_URLS.EN_US
        })} newTab={true}>
          <InterfaceText text={{ 'en': 'Help', 'he': 'עזרה' }} />
        </DropdownMenuItem>
        <DropdownMenuSeparator />
        <DropdownMenuItem url={Sefaria.getLogoutUrl()}>
          <InterfaceText text={{ 'en': 'Log Out', 'he': 'ניתוק' }} />
        </DropdownMenuItem>
      </div>
    </DropdownMenu>
  );
}

const ModuleSwitcher = () => {
  const logoPath = Sefaria.interfaceLang === "hebrew" ? "/static/img/logo-hebrew.png" : "/static/img/logo.svg";
  const button = (<Button
                    variant="icon-only"
                    icon="moduleswitcher_mdl"
                    ariaLabel={Sefaria._("Library")}
                  />);
  return (
<<<<<<< HEAD
    <ModuleSwitcherPopover>
      <DropdownMenu positioningClass="headerDropdownMenu" buttonComponent={
        <Button
          variant="icon-only"
          icon="moduleswitcher_mdl"
          ariaLabel={Sefaria._("Library")}
        />
      }>
        <div className='dropdownLinks-options moduleDropdown'>
          <DropdownMenuItem url={"/about"} newTab={false} customCSS="dropdownItem dropdownLogoItem">
            <img src={logoPath} alt={Sefaria._('Sefaria')} className='dropdownLogo' />
          </DropdownMenuItem>
          <DropdownMenuSeparator />
          <DropdownModuleItem
            url={"/"}
            newTab={Sefaria.activeModule !== Sefaria.LIBRARY_MODULE}
            targetModule={Sefaria.LIBRARY_MODULE}
            dotColor={'--sefaria-blue'}
            text={{ en: "Library", he: Sefaria._("Library") }} />
          <DropdownMenuSeparator />
          <DropdownModuleItem
            url={"/"}
            newTab={Sefaria.activeModule !== Sefaria.VOICES_MODULE}
            targetModule={Sefaria.VOICES_MODULE}
            dotColor={'--sheets-green'}
            text={{ en: "Voices", he: Sefaria._("Voices") }} />
          <DropdownMenuSeparator />
          <DropdownModuleItem
            url={'https://developers.sefaria.org'}
            newTab={true}
            dotColor={'--devportal-purple'}
            text={{ en: "Developers", he: Sefaria._("Developers") }} />
          <DropdownMenuSeparator />
          <DropdownMenuItem url={'/products'} newTab={true} customCSS="dropdownItem dropdownMoreItem">
            <InterfaceText text={{ en: 'More from Sefaria' + ' ›', he: Sefaria._('More from Sefaria') + ' ›' }} />
          </DropdownMenuItem>
        </div>
      </DropdownMenu>
    </ModuleSwitcherPopover>
=======
    <DropdownMenu positioningClass="headerDropdownMenu"
                  analyticsFeatureName="module_switcher"
                  buttonComponent={button}>
                    
      <div className='dropdownLinks-options moduleDropdown'>
        <DropdownMenuItem url={"/about"} newTab={false} customCSS="dropdownItem dropdownLogoItem" analyticsEventName="modswitch_item_click:click" analyticsEventText="About Sefaria">
          <img src={logoPath} alt={Sefaria._('Sefaria')} className='dropdownLogo' />

        </DropdownMenuItem>
        <DropdownMenuSeparator />
        <DropdownModuleItem
          url={"/"}
          newTab={Sefaria.activeModule !== Sefaria.LIBRARY_MODULE}
          targetModule={Sefaria.LIBRARY_MODULE}
          dotColor={'--sefaria-blue'}
          text={{ en: "Library", he: Sefaria._("Library") }} />
        <DropdownMenuSeparator />
        <DropdownModuleItem
          url={"/"}
          newTab={Sefaria.activeModule !== Sefaria.VOICES_MODULE}
          targetModule={Sefaria.VOICES_MODULE}
          dotColor={'--sheets-green'}
          text={{ en: "Voices", he: Sefaria._("Voices") }} />
        <DropdownMenuSeparator />
        <DropdownModuleItem
          url={'https://developers.sefaria.org'}
          newTab={true}
          dotColor={'--devportal-purple'}
          text={{ en: "Developers", he: Sefaria._("Developers") }} />
        <DropdownMenuSeparator />
        <DropdownMenuItem url={'/products'} newTab={true} customCSS="dropdownItem dropdownMoreItem" analyticsEventName="modswitch_item_click:click" analyticsEventText="More">
          <InterfaceText text={{ en: 'More from Sefaria' + ' ›', he: Sefaria._('More from Sefaria') + ' ›' }} />
        </DropdownMenuItem>
      </div>
    </DropdownMenu>
>>>>>>> a3348e4e
  );
}

const Header = (props) => {

  useEffect(() => {
    const handleFirstTab = (e) => {
      if (e.keyCode === 9) { // tab (i.e. I'm using a keyboard)
        document.body.classList.add('user-is-tabbing');
        window.removeEventListener('keydown', handleFirstTab);
      }
    }

    window.addEventListener('keydown', handleFirstTab);

    return () => {
      window.removeEventListener('keydown', handleFirstTab);
    }
  }, []);
  
  const mobile = Sefaria.getBreakpoint() === Sefaria.breakpoints.MOBILE;
  
  const shouldHide = () => {
    // Determines whether or not this component should be displayed or not. 
    // When the component is hidden, there are two cases: (1) the ReaderControls component is displayed instead of this component, essentially
    // functioning as the header.  This case occurs when viewing a library text in mode "Text"
    // and (2) there is simply no header at all.  This case occurs when viewing a library text in mode "TextAndConnections".    
    // shouldHide() returns true when the header should be hidden (a) on mobile (b) while viewing library texts (c) when the mobile nav menu is not open.
    const isViewingTextContent = !props.firstPanel?.menuOpen && (props.firstPanel?.mode === "Text" || props.firstPanel?.mode === "TextAndConnections");
    const hidden = mobile && !props.mobileNavMenuOpen && isViewingTextContent;
    return hidden;
  }

  const unread = !!Sefaria.notificationCount;
  const notificationsClasses = classNames({ notifications: 1, unread: unread });
  const mobileNotificationsClasses = classNames({ "mobile-notifications": 1, "mobile-unread": unread });

  const logo = (
    <a href='/' className="home" aria-label={Sefaria._(`Sefaria ${Sefaria.activeModule} logo`)}/>
  );

  const librarySavedIcon = <Button
                                  variant="icon-only"
                                  icon="bookmarkset_outline_mdl"
                                  ariaLabel={Sefaria._('Saved items')}
                                  href="/saved"
                                  targetModule={Sefaria.LIBRARY_MODULE}
                                />;

  const voicesNotificationIcon = <Button
                                variant="icon-only"
                                icon={unread ? "notifications-1_mdl" : "notifications_mdl"}
                                ariaLabel={Sefaria._("Notifications")}
                                href="/notifications"
                                targetModule={Sefaria.VOICES_MODULE}
                                className={notificationsClasses}
                              />;


  const headerRef = useOnceFullyVisible(() => {
    sa_event("header_viewed", { impression_type: "regular_header" });
    gtag("event", "header_viewed", { impression_type: "regular_header" });
    if (Sefaria._debug) console.log("sa: we got a view event! (regular header)");
  }, "sa.header_viewed");


  const links = props.module === Sefaria.LIBRARY_MODULE ? ['Texts', 'Topics'] : ['Topics', 'Collections']
  const textLinks = <div className="textLinks">
    {links.map((link) => (
      <a
        key={link}
        href={`/${link.toLowerCase()}`}
        data-target-module={Sefaria.activeModule}
        className="textLink"
        onKeyDown={Util.handleKeyboardClick}
      >
        <InterfaceText context="Header">{link}</InterfaceText>
      </a>
    ))}
    <DonateLink classes={"textLink donate"} source={"Header"}><InterfaceText>Donate</InterfaceText></DonateLink>
  </div>

  
  if (shouldHide()) return null;

  const headerContent = (
    <>
      <nav className="headerNavSection" aria-label="Primary navigation">
        {Sefaria._siteSettings.TORAH_SPECIFIC && logo}
        {textLinks}
      </nav>

      <div className="headerLinksSection">
        <HeaderAutocomplete
          onRefClick={props.onRefClick}
          showSearch={props.showSearch}
          openTopic={props.openTopic}
          openURL={props.openURL}
        />
        
        {!Sefaria._uid && props.module === Sefaria.LIBRARY_MODULE && <SignUpButton />}
        {props.module === Sefaria.VOICES_MODULE && <CreateButton />}
        <div className={"header-icons"}>
          {Sefaria._siteSettings.TORAH_SPECIFIC && <HelpButton />}

          {!Sefaria._uid && Sefaria._siteSettings.TORAH_SPECIFIC ?
            <InterfaceLanguageMenu
              currentLang={Sefaria.interfaceLang}
              translationLanguagePreference={props.translationLanguagePreference}
              setTranslationLanguagePreference={props.setTranslationLanguagePreference} /> : null}

          {Sefaria._uid && (props.module === Sefaria.LIBRARY_MODULE ? librarySavedIcon : voicesNotificationIcon)}

          <ModuleSwitcher />

          {Sefaria._uid ?
            <LoggedInDropdown module={props.module} />
            : <LoggedOutDropdown module={props.module} />
          }
        </div>
      </div>
    </>
  );

  // Language toggle logic - show on mobile for specific menu pages
  const languageToggleMenus = ["navigation", "saved", "history", "notes"];
  const hasLanguageToggle = Sefaria.interfaceLang !== "hebrew" && languageToggleMenus.includes(props?.firstPanel?.menuOpen);

  const mobileHeaderContent = (
    <>
      <div>
        <ModuleSwitcherPopover>
          <button onClick={props.onMobileMenuButtonClick} aria-label={Sefaria._("Menu")} className="menuButton">
            <i className="fa fa-bars"></i>
          </button>
        </ModuleSwitcherPopover>
      </div>

      <div className="mobileHeaderCenter">
        {Sefaria._siteSettings.TORAH_SPECIFIC && logo}
      </div>

      {hasLanguageToggle ?
        <div className={props.firstPanel?.settings?.language + " mobileHeaderLanguageToggle"}>
          <LanguageToggleButton toggleLanguage={props.toggleLanguage} />
        </div> :
        <div></div>}
    </>  
  );

  // In "book toc" mode, we want to show a color line below the header.  In all other cases, we want to show a box shadow.
  const hasColorLine = props?.firstPanel?.menuOpen === "book toc";
  const hasBoxShadow = !hasColorLine;
  const headerInnerClasses = classNames({
    headerInner: 1,
    boxShadow: hasBoxShadow,
    mobile: mobile
  });
  return (
    <div className="header" role="banner" ref={headerRef}>
      <div className={headerInnerClasses}>
        {mobile ? mobileHeaderContent : headerContent}
      </div>

      {mobile &&
        <MobileNavMenu
          visible={props.mobileNavMenuOpen}
          onRefClick={props.onRefClick}
          showSearch={props.showSearch}
          openTopic={props.openTopic}
          openURL={props.openURL}
          close={props.onMobileMenuButtonClick}
          module={props.module}
          mobileNotificationsClasses={mobileNotificationsClasses}
          />
      }
      <GlobalWarningMessage />
    </div>
  );
}

Header.propTypes = {
  multiPanel: PropTypes.bool.isRequired,
  headerMode: PropTypes.bool.isRequired,
  onRefClick: PropTypes.func.isRequired,
  showSearch: PropTypes.func.isRequired,
  openTopic: PropTypes.func.isRequired,
  openURL: PropTypes.func.isRequired,
  firstPanel: PropTypes.shape({
    menuOpen: PropTypes.string,
    mode: PropTypes.string,
    settings: PropTypes.shape({
      language: PropTypes.string
    })
  }),
  module: PropTypes.string.isRequired,
  mobileNavMenuOpen: PropTypes.bool,
  onMobileMenuButtonClick: PropTypes.func,
  toggleLanguage: PropTypes.func,
  translationLanguagePreference: PropTypes.string,
  setTranslationLanguagePreference: PropTypes.func,
};

const LoggedOutButtons = ({ mobile, loginOnly }) => {
  const classes = classNames({accountLinks: !mobile, anon: !mobile});

  return (
    <div className={classes}>
      {loginOnly && (
        <NextRedirectAnchor className="login loginLink" url={'/login'}>
          {mobile ? <img src="/static/icons/login.svg" alt={Sefaria._("Login")} /> : null}
          <InterfaceText>Log in</InterfaceText>
        </NextRedirectAnchor>)}
      {loginOnly ? null :
        <span>
          <NextRedirectAnchor className="login signupLink" url={'/register'}>
            {mobile ? <img src="/static/icons/login.svg" alt={Sefaria._("Login")} /> : null}
            <InterfaceText>Sign up</InterfaceText>
          </NextRedirectAnchor>
          <NextRedirectAnchor className="login loginLink" url={'/login'}>
            <InterfaceText>Log in</InterfaceText>
          </NextRedirectAnchor>
        </span>}

    </div>
  );
}

const MobileNavMenu = ({ onRefClick, showSearch, openTopic, openURL, close, visible, module, mobileNotificationsClasses }) => {
  const classes = classNames({
    mobileNavMenu: 1,
    closed: !visible,
  });
      
  return (
    <nav className={classes} aria-label="Mobile navigation menu">
      <div className="searchLine">
        <HeaderAutocomplete
          onRefClick={onRefClick}
          showSearch={showSearch}
          openTopic={openTopic}
          openURL={openURL}
          onNavigate={close}
          hideHebrewKeyboard={true}
        />
      </div>
      {module === Sefaria.LIBRARY_MODULE &&
        <>
          <a href="/texts" onClick={close} className="textsPageLink">
            <img src="/static/icons/book.svg" alt={Sefaria._("Texts")} />
            <InterfaceText context="Header">Texts</InterfaceText>
          </a>
          <a href={"/topics"} onClick={close}>
            <img src="/static/icons/topic.svg" alt={Sefaria._("Topics")} />
            <InterfaceText context="Header">Explore</InterfaceText>
          </a>
          <a href="/calendars" onClick={close}>
            <img src="/static/icons/calendar.svg" alt={Sefaria._("Learning Schedules")} />
            <InterfaceText>Learning Schedules</InterfaceText>
          </a>
        </>
      }
      {module === Sefaria.VOICES_MODULE &&
        <>
          <a href="/topics" data-target-module={Sefaria.VOICES_MODULE} onClick={close}>
            <img src="/static/icons/topic.svg" alt={Sefaria._("Topics")} />
            <InterfaceText context="Header">Topics</InterfaceText>
          </a>
          <a href="/collections" onClick={close} className="textsPageLink" data-target-module={Sefaria.VOICES_MODULE}>
            <img src="/static/icons/collection.svg" alt={Sefaria._("Collections")} />
            <InterfaceText context="Header">Collections</InterfaceText>
          </a>
        </>
      }

      <DonateLink classes={"blue"} source="MobileNavMenu">
        <img src="/static/img/heart.png" alt={Sefaria._("donation icon")} />
        <InterfaceText>Donate</InterfaceText>
      </DonateLink>

      <div className="mobileAccountLinks">

        {Sefaria._uid &&
          <>
            {module === Sefaria.LIBRARY_MODULE &&
              <>
                <Button
                  variant="secondary"
                  icon="bookmarkset_outline_mdl"
                  alt={Sefaria._('Bookmarks')}
                  href="/saved"
                  onClick={close}
                  targetModule={Sefaria.LIBRARY_MODULE}
                >
                  <InterfaceText>Saved, History & Notes</InterfaceText>
                </Button>
              </>}
            {module === Sefaria.VOICES_MODULE &&
              <>
                <a href={`/profile/${Sefaria.slug}`} onClick={close} data-target-module={Sefaria.VOICES_MODULE}>
                  <div className="mobileProfileFlexContainer">
                    <ProfilePic url={Sefaria.profile_pic_url} name={Sefaria.full_name} len={25} />
                    <InterfaceText>Profile</InterfaceText>
                  </div>
                </a>
                <Button
                  variant="secondary"
                  icon="bookmarkset_outline_mdl"
                  alt={Sefaria._('Bookmarks')}
                  href="/saved"
                  onClick={close}
                  targetModule={Sefaria.VOICES_MODULE}
                >
                  <InterfaceText>Saved & History</InterfaceText>
                </Button>
                <Button
                  variant="secondary"
                  icon={Sefaria.notificationCount ? "notifications-1_mdl" : "notifications_mdl"}
                  alt={Sefaria._("Notifications")}
                  href="/notifications"
                  onClick={close}
                  targetModule={Sefaria.VOICES_MODULE}
                  className={mobileNotificationsClasses}
                >
                  <InterfaceText>Notifications</InterfaceText>
                </Button>
              </>}
          </>}

        {Sefaria._uid &&
          <>
            <a href="/settings/account" data-target-module={Sefaria.LIBRARY_MODULE}>
              <img src="/static/icons/settings.svg" alt={Sefaria._("Settings")} />
              <InterfaceText>Account Settings</InterfaceText>
            </a>
          </>
        }

        <MobileInterfaceLanguageToggle />

        <hr />

        <Button
          variant="secondary"
          icon="help_mdl"
          href={Sefaria._v({
            he: Sefaria._siteSettings.HELP_CENTER_URLS.HE,
            en: Sefaria._siteSettings.HELP_CENTER_URLS.EN_US
          })}
          target="_blank"
        >
          <InterfaceText>Get Help</InterfaceText>
        </Button>

        <a href="/mobile-about-menu">
          <img src="/static/icons/info.svg" alt={Sefaria._("About")} />
          <InterfaceText>About Sefaria</InterfaceText>
        </a>

        <hr />

        {module === Sefaria.LIBRARY_MODULE &&
          <a href="/" className="mobileModuleSwitcher" data-target-module={Sefaria.VOICES_MODULE}>
            <span className="dropdownDot" style={{backgroundColor: `var(--sheets-green)`}}></span>
            <InterfaceText>Voices on Sefaria</InterfaceText>
          </a>
        }

        {module === Sefaria.VOICES_MODULE &&
          <a href="/texts" className="mobileModuleSwitcher" data-target-module={Sefaria.LIBRARY_MODULE}>
            <span className="dropdownDot" style={{backgroundColor: `var(--sefaria-blue)`}}></span>
            <InterfaceText>Sefaria Library</InterfaceText>
          </a>
        }

        <a href="https://developers.sefaria.org" className="mobileModuleSwitcher" target="_blank">
          <span className="dropdownDot" style={{backgroundColor: `var(--devportal-purple)`}}></span>
          <InterfaceText>Developers on Sefaria</InterfaceText>
        </a>

        <a href="/products" data-target-module={Sefaria.LIBRARY_MODULE}>
          <img className="chevron" src="/static/icons/chevron-right.svg"/>
          <InterfaceText>More from Sefaria</InterfaceText>
        </a>

        <hr />

        {Sefaria._uid ?
          <a href={Sefaria.getLogoutUrl()} className="logout">
            <img src="/static/icons/logout.svg" alt={Sefaria._("Logout")} />
            <InterfaceText>Logout</InterfaceText>
          </a>
          :
          <LoggedOutButtons mobile={true} loginOnly={false} />}

        <hr />
      </div>
    </nav>
  );
};


const MobileInterfaceLanguageToggle = () => {
  const links = Sefaria.interfaceLang == "hebrew" ?
    <>
      <NextRedirectAnchor url="/interface/hebrew" className="int-he">עברית</NextRedirectAnchor>
      <span className="separator">•</span>
      <NextRedirectAnchor url="/interface/english" className="int-en inactive">English</NextRedirectAnchor>
    </>
    :
    <>
      <NextRedirectAnchor url="/interface/english" className="int-en">English</NextRedirectAnchor>
      <span className="separator">•</span>
      <NextRedirectAnchor url="/interface/hebrew" className="int-he inactive">עברית</NextRedirectAnchor>
    </>;

  return (
    <div className="mobileInterfaceLanguageToggle">
      <img src="/static/icons/globallanguageswitcher_mdl.svg" alt={Sefaria._("Language")} />
      {links}
    </div>
  );
};


const HelpButton = () => {
  const url = Sefaria._v({
    he: Sefaria._siteSettings.HELP_CENTER_URLS.HE,
    en: Sefaria._siteSettings.HELP_CENTER_URLS.EN_US
  });
  return (
    <Button
      variant="icon-only"
      icon="help_mdl"
      ariaLabel={Sefaria._("Help")}
      href={url}
      targetModule={Sefaria.VOICES_MODULE}
    />
  );
};

const SignUpButton = () => {
  return (
    <Button className="auto-width-button" href="/register" targetModule={Sefaria.LIBRARY_MODULE}>
      <InterfaceText>Sign Up</InterfaceText>
    </Button>
  )
}

const CreateButton = () => {

  return (
    <Button className="auto-width-button" href="/sheets/new" targetModule={Sefaria.VOICES_MODULE}>
      <InterfaceText text={{ 'en': 'Create', 'he': 'דף חדש' }} />
    </Button>
  );
};


export { Header };<|MERGE_RESOLUTION|>--- conflicted
+++ resolved
@@ -140,17 +140,12 @@
                     ariaLabel={Sefaria._("Library")}
                   />);
   return (
-<<<<<<< HEAD
     <ModuleSwitcherPopover>
-      <DropdownMenu positioningClass="headerDropdownMenu" buttonComponent={
-        <Button
-          variant="icon-only"
-          icon="moduleswitcher_mdl"
-          ariaLabel={Sefaria._("Library")}
-        />
-      }>
+      <DropdownMenu positioningClass="headerDropdownMenu"
+                    analyticsFeatureName="module_switcher"
+                    buttonComponent={button}>
         <div className='dropdownLinks-options moduleDropdown'>
-          <DropdownMenuItem url={"/about"} newTab={false} customCSS="dropdownItem dropdownLogoItem">
+          <DropdownMenuItem url={"/about"} newTab={false} customCSS="dropdownItem dropdownLogoItem" analyticsEventName="modswitch_item_click:click" analyticsEventText="About Sefaria">
             <img src={logoPath} alt={Sefaria._('Sefaria')} className='dropdownLogo' />
           </DropdownMenuItem>
           <DropdownMenuSeparator />
@@ -174,49 +169,12 @@
             dotColor={'--devportal-purple'}
             text={{ en: "Developers", he: Sefaria._("Developers") }} />
           <DropdownMenuSeparator />
-          <DropdownMenuItem url={'/products'} newTab={true} customCSS="dropdownItem dropdownMoreItem">
+          <DropdownMenuItem url={'/products'} newTab={true} customCSS="dropdownItem dropdownMoreItem" analyticsEventName="modswitch_item_click:click" analyticsEventText="More">
             <InterfaceText text={{ en: 'More from Sefaria' + ' ›', he: Sefaria._('More from Sefaria') + ' ›' }} />
           </DropdownMenuItem>
         </div>
       </DropdownMenu>
     </ModuleSwitcherPopover>
-=======
-    <DropdownMenu positioningClass="headerDropdownMenu"
-                  analyticsFeatureName="module_switcher"
-                  buttonComponent={button}>
-                    
-      <div className='dropdownLinks-options moduleDropdown'>
-        <DropdownMenuItem url={"/about"} newTab={false} customCSS="dropdownItem dropdownLogoItem" analyticsEventName="modswitch_item_click:click" analyticsEventText="About Sefaria">
-          <img src={logoPath} alt={Sefaria._('Sefaria')} className='dropdownLogo' />
-
-        </DropdownMenuItem>
-        <DropdownMenuSeparator />
-        <DropdownModuleItem
-          url={"/"}
-          newTab={Sefaria.activeModule !== Sefaria.LIBRARY_MODULE}
-          targetModule={Sefaria.LIBRARY_MODULE}
-          dotColor={'--sefaria-blue'}
-          text={{ en: "Library", he: Sefaria._("Library") }} />
-        <DropdownMenuSeparator />
-        <DropdownModuleItem
-          url={"/"}
-          newTab={Sefaria.activeModule !== Sefaria.VOICES_MODULE}
-          targetModule={Sefaria.VOICES_MODULE}
-          dotColor={'--sheets-green'}
-          text={{ en: "Voices", he: Sefaria._("Voices") }} />
-        <DropdownMenuSeparator />
-        <DropdownModuleItem
-          url={'https://developers.sefaria.org'}
-          newTab={true}
-          dotColor={'--devportal-purple'}
-          text={{ en: "Developers", he: Sefaria._("Developers") }} />
-        <DropdownMenuSeparator />
-        <DropdownMenuItem url={'/products'} newTab={true} customCSS="dropdownItem dropdownMoreItem" analyticsEventName="modswitch_item_click:click" analyticsEventText="More">
-          <InterfaceText text={{ en: 'More from Sefaria' + ' ›', he: Sefaria._('More from Sefaria') + ' ›' }} />
-        </DropdownMenuItem>
-      </div>
-    </DropdownMenu>
->>>>>>> a3348e4e
   );
 }
 
