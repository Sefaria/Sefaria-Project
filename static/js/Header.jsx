import React, { useState, useEffect, useRef } from 'react';
import PropTypes from 'prop-types';
import ReactDOM from 'react-dom';
import Component from 'react-class';
import classNames from 'classnames';
import $ from './sefaria/sefariaJquery';
import Sefaria from './sefaria/sefaria';
import {
  SearchButton,
  GlobalWarningMessage,
  InterfaceLanguageMenu,
  InterfaceText,
  LanguageToggleButton,
  DonateLink,
  useOnceFullyVisible
} from './Misc';
import { ProfilePic } from "./ProfilePic";
import { HeaderAutocomplete } from './HeaderAutocomplete'
import { DropdownMenu, DropdownMenuSeparator, DropdownMenuItem, DropdownModuleItem, DropdownLanguageToggle } from './common/DropdownMenu';
import Util from './sefaria/util';
import Button from './common/Button';
<<<<<<< HEAD
import {useCurrentPath} from './Hooks'
  
const LoggedOutDropdown = ({module}) => {
  const next = Sefaria.getNextParamString(useCurrentPath());
  const loginLink = `/login?${next}`;
  const registerLink = `/register?${next}`;

=======

const LoggedOutDropdown = ({ module }) => {
  const [isClient, setIsClient] = useState(false);
  const [next, setNext] = useState("/");
  const [loginLink, setLoginLink] = useState("/login?next=/");
  const [registerLink, setRegisterLink] = useState("/register?next=/");

  useEffect(() => {
    setIsClient(true);
  }, []);

  useEffect(() => {
    if (isClient) {
      setNext(encodeURIComponent(Sefaria.util.currentPath()));
      setLoginLink("/login?next=" + next);
      setRegisterLink("/register?next=" + next);
    }
  })

>>>>>>> e13f4824
  return (
    <DropdownMenu positioningClass="headerDropdownMenu" buttonComponent={
      <button className="header-dropdown-button" aria-label={Sefaria._("Account menu")}>
        <img src='/static/icons/logged_out.svg' alt={Sefaria._("Login")} />
      </button>
    }>
      <div className='dropdownLinks-options'>
        <DropdownMenuItem url={loginLink}>
          <InterfaceText text={{ 'en': 'Log in', 'he': 'התחברות' }} />
        </DropdownMenuItem>
        <DropdownMenuItem url={registerLink}>
          <InterfaceText text={{ 'en': 'Sign up', 'he': 'להרשמה' }} />
        </DropdownMenuItem>
        <DropdownMenuSeparator />
        <DropdownLanguageToggle />
        <DropdownMenuSeparator />
        {module === Sefaria.LIBRARY_MODULE &&
          <DropdownMenuItem url={'/updates'}>
            <InterfaceText text={{ 'en': 'New Additions', 'he': 'חידושים בארון הספרים של ספריא' }} />
          </DropdownMenuItem>
        }
        <DropdownMenuItem url={'/help'}>
          <InterfaceText text={{ 'en': 'Help', 'he': 'עזרה' }} />
        </DropdownMenuItem>
      </div>
    </DropdownMenu>
  );
}

const LoggedInDropdown = ({ module }) => {
  return (
    <DropdownMenu positioningClass="headerDropdownMenu"
      buttonComponent={<ProfilePic url={Sefaria.profile_pic_url}
        name={Sefaria.full_name}
        len={25} />}>
      <div className='dropdownLinks-options'>
        {module === Sefaria.LIBRARY_MODULE &&
          <DropdownMenuItem preventClose={true}>
            <strong>{Sefaria.full_name}</strong>
          </DropdownMenuItem>
        }
        {module === Sefaria.VOICES_MODULE &&
          <DropdownMenuItem url={`/profile/${Sefaria.slug}`} preventClose={true} targetModule={Sefaria.VOICES_MODULE}>
            <strong>{Sefaria.full_name}</strong>
          </DropdownMenuItem>
        }
        <DropdownMenuSeparator />

        {module === Sefaria.LIBRARY_MODULE &&
          <>
            <DropdownMenuItem url={'/settings/account'} targetModule={Sefaria.LIBRARY_MODULE}>
              <InterfaceText>Account Settings</InterfaceText>
            </DropdownMenuItem>
            <DropdownMenuItem url={'/torahtracker'}>
              <InterfaceText text={{ 'en': 'Torah Tracker', 'he': 'לימוד במספרים' }} />
            </DropdownMenuItem>
          </>
        }


        {module === Sefaria.VOICES_MODULE &&
          <>
            <DropdownMenuItem url={`/profile/${Sefaria.slug}`} targetModule={Sefaria.VOICES_MODULE}>
              <InterfaceText>Profile</InterfaceText>
            </DropdownMenuItem>
            <DropdownMenuItem url={'/saved'} targetModule={Sefaria.VOICES_MODULE}>
              <InterfaceText>Saved</InterfaceText>
            </DropdownMenuItem>
            <DropdownMenuItem url={'/history'} targetModule={Sefaria.VOICES_MODULE}>
              <InterfaceText>History</InterfaceText>
            </DropdownMenuItem>
            <DropdownMenuItem url={'/settings/account'} targetModule={Sefaria.LIBRARY_MODULE}>
              <InterfaceText>Account Settings</InterfaceText>
            </DropdownMenuItem>
          </>
        }

        <DropdownMenuSeparator />
        <DropdownLanguageToggle />
        <DropdownMenuSeparator />

        {module === Sefaria.LIBRARY_MODULE &&
          <DropdownMenuItem url={'/updates'}>
            <InterfaceText text={{ 'en': 'New Additions', 'he': 'חידושים בארון הספרים של ספריא' }} />
          </DropdownMenuItem>
        }

        <DropdownMenuItem preventClose={true} url={'/help'}>
          <InterfaceText text={{ 'en': 'Help', 'he': 'עזרה' }} />
        </DropdownMenuItem>
        <DropdownMenuSeparator />
        <DropdownMenuItem url={Sefaria.getLogoutUrl()}>
          <InterfaceText text={{ 'en': 'Log Out', 'he': 'ניתוק' }} />
        </DropdownMenuItem>
      </div>
    </DropdownMenu>
  );
}

const ModuleSwitcher = () => {
  const logoPath = Sefaria.interfaceLang === "hebrew" ? "/static/img/logo-hebrew.png" : "/static/img/logo.svg";
  return (
    <DropdownMenu positioningClass="headerDropdownMenu" buttonComponent={
      <button className="header-dropdown-button" aria-label={Sefaria._("Library")}>
        <img src='/static/icons/module_switcher_icon.svg' alt={Sefaria._("Library")} />
      </button>
    }>
      <div className='dropdownLinks-options moduleDropdown'>
        <DropdownMenuItem url={"/about"} newTab={false} customCSS="dropdownItem dropdownLogoItem">
          <img src={logoPath} alt={Sefaria._('Sefaria')} className='dropdownLogo' />

        </DropdownMenuItem>
        <DropdownMenuSeparator />
        <DropdownModuleItem
          url={"/"}
          newTab={Sefaria.activeModule !== Sefaria.LIBRARY_MODULE}
          targetModule={Sefaria.LIBRARY_MODULE}
          dotColor={'--sefaria-blue'}
          text={{ en: "Library", he: Sefaria._("Library") }} />
        <DropdownMenuSeparator />
        <DropdownModuleItem
          url={"/"}
          newTab={Sefaria.activeModule !== Sefaria.VOICES_MODULE}
          targetModule={Sefaria.VOICES_MODULE}
          dotColor={'--sheets-green'}
          text={{ en: "Voices", he: Sefaria._("Voices") }} />
        <DropdownMenuSeparator />
        <DropdownModuleItem
          url={'https://developers.sefaria.org'}
          newTab={true}
          dotColor={'--devportal-purple'}
          text={{ en: "Developers", he: Sefaria._("Developers") }} />
        <DropdownMenuSeparator />
        <DropdownMenuItem url={'/products'} newTab={true} customCSS="dropdownItem dropdownMoreItem">
          <InterfaceText text={{ en: 'More from Sefaria' + ' ›', he: Sefaria._('More from Sefaria') + ' ›' }} />
        </DropdownMenuItem>
      </div>
    </DropdownMenu>
  );
}

const Header = (props) => {

  useEffect(() => {
    const handleFirstTab = (e) => {
      if (e.keyCode === 9) { // tab (i.e. I'm using a keyboard)
        document.body.classList.add('user-is-tabbing');
        window.removeEventListener('keydown', handleFirstTab);
      }
    }

    window.addEventListener('keydown', handleFirstTab);

    return () => {
      window.removeEventListener('keydown', handleFirstTab);
    }
  }, []);
  const short_lang = Sefaria._getShortInterfaceLang();

  const libraryLogoPath = Sefaria.interfaceLang === "hebrew" ? "logo-hebrew.png" : "logo.svg";
  const libraryLogo = (
    <img src={`/static/img/${libraryLogoPath}`} className="home" alt={Sefaria._("Sefaria Logo")} />
  );

  const sheetsLogoPath = `/static/img/${short_lang}_sheets_logo.svg`;
  const sheetsLogo = (
    <img src={sheetsLogoPath} alt={Sefaria._("Sefaria Sheets Logo")} className="home" />
  );

  const logo = props.module === Sefaria.LIBRARY_MODULE ? libraryLogo : sheetsLogo;

  const librarySavedIcon = <div className='librarySavedIcon'>
    <a
      href="/texts/saved"
      data-target-module={Sefaria.LIBRARY_MODULE}
      onKeyDown={(e) => Util.handleKeyboardClick(e)}
    >
      <img src='/static/icons/bookmarks.svg' alt={Sefaria._('Saved items')} />
    </a>
  </div>;
  const sheetsNotificationsIcon = <div className='sheetsNotificationsHeaderIcon'>
    <a
      href="/notifications"
      data-target-module={Sefaria.VOICES_MODULE}
      onKeyDown={(e) => Util.handleKeyboardClick(e)}
    >
      <img src='/static/icons/notification.svg' alt={Sefaria._("Notifications")} />
    </a>
  </div>;

  const headerRef = useOnceFullyVisible(() => {
    sa_event("header_viewed", { impression_type: "regular_header" });
    gtag("event", "header_viewed", { impression_type: "regular_header" });
    if (Sefaria._debug) console.log("sa: we got a view event! (regular header)");
  }, "sa.header_viewed");

  if (props.hidden && !props.mobileNavMenuOpen) {
    return null;
  }

  const headerContent = (
    <>
      <nav className="headerNavSection" aria-label="Primary navigation">
        {Sefaria._siteSettings.TORAH_SPECIFIC && logo}
        {props.module === Sefaria.LIBRARY_MODULE &&
          <>
            <a
              href="/texts"
              className="textLink"
              onKeyDown={(e) => Util.handleKeyboardClick(e)}
            >
              <InterfaceText context="Header">Texts</InterfaceText>
            </a>
            <a
              href="/topics"
              className="textLink"
              onKeyDown={(e) => Util.handleKeyboardClick(e)}
            >
              <InterfaceText context="Header">Topics</InterfaceText>
            </a>
          </>
        }
        {props.module === Sefaria.VOICES_MODULE &&
          <>
            <a
              href="/topics"
              data-target-module={Sefaria.VOICES_MODULE}
              className="textLink"
              onKeyDown={(e) => Util.handleKeyboardClick(e)}
            >
              <InterfaceText context="Header">Topics</InterfaceText>
            </a>
            <a
              href="/collections"
              data-target-module={Sefaria.VOICES_MODULE}
              className="textLink"
              onKeyDown={(e) => Util.handleKeyboardClick(e)}
            >
              <InterfaceText context="Header">Collections</InterfaceText>
            </a>
          </>
        }
        <DonateLink classes={"textLink donate"} source={"Header"}><InterfaceText>Donate</InterfaceText></DonateLink>
      </nav>

      <div className="headerLinksSection">
        <HeaderAutocomplete
          onRefClick={props.onRefClick}
          showSearch={props.showSearch}
          openTopic={props.openTopic}
          openURL={props.openURL}
        />

        {!Sefaria._uid && props.module === Sefaria.LIBRARY_MODULE && <SignUpButton />}
        {props.module === Sefaria.VOICES_MODULE && <CreateButton />}
        {Sefaria._siteSettings.TORAH_SPECIFIC && <HelpButton />}

        {!Sefaria._uid && Sefaria._siteSettings.TORAH_SPECIFIC ?
          <InterfaceLanguageMenu
            currentLang={Sefaria.interfaceLang}
            translationLanguagePreference={props.translationLanguagePreference}
            setTranslationLanguagePreference={props.setTranslationLanguagePreference} /> : null}

        {Sefaria._uid && (props.module === Sefaria.LIBRARY_MODULE ? librarySavedIcon : sheetsNotificationsIcon)}

        <ModuleSwitcher />

        {Sefaria._uid ?
          <LoggedInDropdown module={props.module} />
          : <LoggedOutDropdown module={props.module} />
        }

      </div>
    </>
  );

  const mobileHeaderContent = (
    <>
      <div>
        <button onClick={props.onMobileMenuButtonClick} aria-label={Sefaria._("Menu")} className="menuButton">
          <i className="fa fa-bars"></i>
        </button>
      </div>

      <div className="mobileHeaderCenter">
        {Sefaria._siteSettings.TORAH_SPECIFIC && logo}
      </div>

      {props.hasLanguageToggle ?
        <div className={props.firstPanelLanguage + " mobileHeaderLanguageToggle"}>
          <LanguageToggleButton toggleLanguage={props.toggleLanguage} />
        </div> :
        <div></div>}
    </>
  );

  const headerClasses = classNames({ header: 1, mobile: !props.multiPanel });
  const headerInnerClasses = classNames({
    headerInner: 1,
    boxShadow: props.hasBoxShadow,
    mobile: !props.multiPanel
  });
  return (
    <div className={headerClasses} role="banner" ref={headerRef}>
      <div className={headerInnerClasses}>
        {props.multiPanel ? headerContent : mobileHeaderContent}
      </div>

      {props.multiPanel ? null :
        <MobileNavMenu
          visible={props.mobileNavMenuOpen}
          onRefClick={props.onRefClick}
          showSearch={props.showSearch}
          openTopic={props.openTopic}
          openURL={props.openURL}
          close={props.onMobileMenuButtonClick}
          module={props.module} />
      }
      <GlobalWarningMessage />
    </div>
  );
}

Header.propTypes = {
  multiPanel: PropTypes.bool.isRequired,
  headerMode: PropTypes.bool.isRequired,
  onRefClick: PropTypes.func.isRequired,
  showSearch: PropTypes.func.isRequired,
  openTopic: PropTypes.func.isRequired,
  openURL: PropTypes.func.isRequired,
  hasBoxShadow: PropTypes.bool.isRequired,
  module: PropTypes.string.isRequired,
};

const LoggedOutButtons = ({ mobile, loginOnly }) => {
  const [isClient, setIsClient] = useState(false);
<<<<<<< HEAD
  const next = Sefaria.getNextParamString(useCurrentPath());
  const loginLink = `/login?${next}`;
  const registerLink = `/register?${next}`;
  useEffect(()=>{
    setIsClient(true);
  }, []);
  const classes = classNames({accountLinks: !mobile, anon: !mobile});
=======
  const [next, setNext] = useState("/");
  const [loginLink, setLoginLink] = useState("/login?next=/");
  const [registerLink, setRegisterLink] = useState("/register?next=/");
  useEffect(() => {
    setIsClient(true);
  }, []);
  useEffect(() => {
    if (isClient) {
      setNext(encodeURIComponent(Sefaria.util.currentPath()));
      setLoginLink("/login?next=" + next);
      setRegisterLink("/register?next=" + next);
    }
  })
  const classes = classNames({ accountLinks: !mobile, anon: !mobile });
>>>>>>> e13f4824
  return (
    <div className={classes}>
      {loginOnly && (
        <a className="login loginLink" href={loginLink} key={`login${isClient}`}>
          {mobile ? <img src="/static/icons/login.svg" alt={Sefaria._("Login")} /> : null}
          <InterfaceText>Log in</InterfaceText>
        </a>)}
      {loginOnly ? null :
        <span>
          <a className="login signupLink" href={registerLink} key={`register${isClient}`}>
            {mobile ? <img src="/static/icons/login.svg" alt={Sefaria._("Login")} /> : null}
            <InterfaceText>Sign up</InterfaceText>
          </a>
          <a className="login loginLink" href={loginLink} key={`login${isClient}`}>
            <InterfaceText>Log in</InterfaceText>
          </a>
        </span>}

    </div>
  );
}


const LoggedInButtons = ({ headerMode }) => {
  const [isClient, setIsClient] = useState(false);
  useEffect(() => {
    if (headerMode) {
      setIsClient(true);
    }
  }, []);
  const unread = headerMode ? ((isClient && Sefaria.notificationCount > 0) ? 1 : 0) : Sefaria.notificationCount > 0 ? 1 : 0
  const notificationsClasses = classNames({ notifications: 1, unread: unread });
  return (
    <div className="loggedIn accountLinks">
      <a href="/texts/saved" aria-label="See My Saved Texts">
        <img src="/static/icons/bookmarks.svg" alt={Sefaria._('Bookmarks')} />
      </a>
      <a href="/notifications" aria-label="See New Notifications" key={`notificationCount-C-${unread}`} className={notificationsClasses}>
        <img src="/static/icons/notification.svg" alt={Sefaria._('Notifications')} />
      </a>
      {Sefaria._siteSettings.TORAH_SPECIFIC ? <HelpButton /> : null}
      <ProfilePicMenu len={24} url={Sefaria.profile_pic_url} name={Sefaria.full_name} key={`profile-${isClient}-${Sefaria.full_name}`} />
    </div>
  );
}

const MobileNavMenu = ({ onRefClick, showSearch, openTopic, openURL, close, visible, module }) => {
  const classes = classNames({
    mobileNavMenu: 1,
    closed: !visible,
  });
  return (
    <nav className={classes} aria-label="Mobile navigation menu">
      <div className="searchLine">
        <HeaderAutocomplete
          onRefClick={onRefClick}
          showSearch={showSearch}
          openTopic={openTopic}
          openURL={openURL}
          onNavigate={close}
          hideHebrewKeyboard={true}
        />
      </div>
      {module === Sefaria.LIBRARY_MODULE &&
        <>
          <a href="/texts" onClick={close} className="textsPageLink">
            <img src="/static/icons/book.svg" alt={Sefaria._("Texts")} />
            <InterfaceText context="Header">Texts</InterfaceText>
          </a>
          <a href={"/topics"} onClick={close}>
            <img src="/static/icons/topic.svg" alt={Sefaria._("Topics")} />
            <InterfaceText context="Header">Explore</InterfaceText>
          </a>
          <a href="/calendars" onClick={close}>
            <img src="/static/icons/calendar.svg" alt={Sefaria._("Learning Schedules")} />
            <InterfaceText>Learning Schedules</InterfaceText>
          </a>
        </>
      }
      {module === Sefaria.VOICES_MODULE &&
        <>
          <a href="/topics" data-target-module={Sefaria.VOICES_MODULE} onClick={close}>
            <img src="/static/icons/topic.svg" alt={Sefaria._("Topics")} />
            <InterfaceText context="Header">Topics</InterfaceText>
          </a>
          <a href="/collections" onClick={close} className="textsPageLink" data-target-module={Sefaria.VOICES_MODULE}>
            <img src="/static/icons/collection.svg" alt={Sefaria._("Collections")} />
            <InterfaceText context="Header">Collections</InterfaceText>
          </a>
        </>
      }

      <DonateLink classes={"blue"} source="MobileNavMenu">
        <img src="/static/img/heart.png" alt={Sefaria._("donation icon")} />
        <InterfaceText>Donate</InterfaceText>
      </DonateLink>

      <div className="mobileAccountLinks">

        {Sefaria._uid &&
          <>
            {module === Sefaria.LIBRARY_MODULE &&
              <>
                <a href="/texts/saved" onClick={close} data-target-module={Sefaria.LIBRARY_MODULE}>
                  <img src="/static/icons/bookmarks.svg" alt={Sefaria._('Bookmarks')} />
                  {<InterfaceText text={{ en: "Saved, History & Notes", he: "שמורים, היסטוריה והערות" }} />}
                </a>
              </>}
            {module === Sefaria.VOICES_MODULE &&
              <>
                <a href={`/profile/${Sefaria.slug}`} onClick={close} data-target-module={Sefaria.VOICES_MODULE}>
                  <div className="mobileProfileFlexContainer">
                    <ProfilePic url={Sefaria.profile_pic_url} name={Sefaria.full_name} len={25} />
                    <InterfaceText>Profile</InterfaceText>
                  </div>
                </a>
                <a href="/saved" onClick={close} data-target-module={Sefaria.VOICES_MODULE}>
                  <img src="/static/icons/bookmarks.svg" alt={Sefaria._('Bookmarks')} />
                  {<InterfaceText text={{ en: "Saved & History", he: "שמורים והיסטוריה" }} />}
                </a>
                <a href="/notifications" onClick={close} data-target-module={Sefaria.VOICES_MODULE}>
                  <img src="/static/icons/notification.svg" alt={Sefaria._("Notifications")} />
                  <InterfaceText>Notifications</InterfaceText>
                </a>
              </>}
          </>}

        {Sefaria._uid &&
          <>
            <a href="/settings/account" data-target-module={Sefaria.LIBRARY_MODULE}>
              <img src="/static/icons/settings.svg" alt={Sefaria._("Settings")} />
              <InterfaceText>Account Settings</InterfaceText>
            </a>
          </>
        }

        <MobileInterfaceLanguageToggle />

        <hr />

        <a href={Sefaria._v({
          he: Sefaria._siteSettings.HELP_CENTER_URLS.HE,
          en: Sefaria._siteSettings.HELP_CENTER_URLS.EN_US
        })} target="_blank">
          <img src="/static/icons/help.svg" alt={Sefaria._("Help")} />
          <InterfaceText>Get Help</InterfaceText>
        </a>

        <a href="/mobile-about-menu">
          <img src="/static/icons/info.svg" alt={Sefaria._("About")} />
          <InterfaceText>About Sefaria</InterfaceText>
        </a>

        <hr />

        {module === Sefaria.LIBRARY_MODULE &&
          <a href="/" data-target-module={Sefaria.VOICES_MODULE}>
            <img src="/static/icons/sheets-mobile-icon.svg" alt={Sefaria._("Sheets")} />
            <InterfaceText>Sheets</InterfaceText>
          </a>
        }

        {module === Sefaria.VOICES_MODULE &&
          <a href="/texts" data-target-module={Sefaria.LIBRARY_MODULE}>
            <img src="/static/icons/book.svg" alt={Sefaria._("Library")} />
            <InterfaceText text={{ en: "Sefaria Library", he: "ספריית ספריא" }} />
          </a>
        }

        <a href="https://developers.sefaria.org" target="_blank">
          <img src="/static/icons/dev-portal-mobile-icon.svg" alt={Sefaria._("Developers")} />
          <InterfaceText text={{ en: "Developers", he: "מפתחים" }} />
        </a>

        <a href="/products" data-target-module={Sefaria.LIBRARY_MODULE}>
          <img src="/static/icons/products-icon.svg" alt={Sefaria._("Products")} />
          <InterfaceText text={{ en: "All Products", he: "מוצרים" }} />
        </a>

        <hr />

        {Sefaria._uid ?
          <a href={Sefaria.getLogoutUrl()} className="logout">
            <img src="/static/icons/logout.svg" alt={Sefaria._("Logout")} />
            <InterfaceText>Logout</InterfaceText>
          </a>
          :
          <LoggedOutButtons mobile={true} loginOnly={false} />}

        <hr />
      </div>
    </nav>
  );
};


const ProfilePicMenu = ({ len, url, name }) => {
  const [isOpen, setIsOpen] = useState(false);
  const wrapperRef = useRef(null);
  const currentUrl = Sefaria.getNextParamString(useCurrentPath());

  const menuClick = (e) => {
    var el = e.target;
    while (el && el.nodeName !== 'A') {
      el = el.parentNode;
    }
    if (el) {
      resetOpen();
    }
  };
  const profilePicClick = (e) => {
    e.preventDefault();
    resetOpen();
  };
  const resetOpen = () => {
    setIsOpen(isOpen => !isOpen);
  };
  const handleHideDropdown = (event) => {
    if (event.key === 'Escape') {
      setIsOpen(false);
    }
  };
  const handleClickOutside = (event) => {
    if (
      wrapperRef.current &&
      !wrapperRef.current.contains(event.target)
    ) {
      setIsOpen(false);
    }
  };

  useEffect(() => {
    document.addEventListener('keydown', handleHideDropdown, true);
    document.addEventListener('click', handleClickOutside, true);
    return () => {
      document.removeEventListener('keydown', handleHideDropdown, true);
      document.removeEventListener('click', handleClickOutside, true);
    };
  }, []);
  return (
    <div className="myProfileBox" ref={wrapperRef}>
      <a href={`/profile/${Sefaria.slug}`} className="my-profile" onClick={profilePicClick} data-target-module={Sefaria.VOICES_MODULE}>
        <ProfilePic len={len} url={url} name={name} />
      </a>
      <div className="interfaceLinks">
        {isOpen ?
          <div className="interfaceLinks-menu profile-menu" onClick={menuClick}>
            <div className="interfaceLinks-header profile-menu">{name}</div>
            <div className="profile-menu-middle">
              <div><a className="interfaceLinks-row" id="my-profile-link" href={`/profile/${Sefaria.slug}`} data-target-module={Sefaria.VOICES_MODULE}>
                <InterfaceText>Profile</InterfaceText>
              </a></div>
              <div><a className="interfaceLinks-row" id="new-sheet-link" href="/sheets/new" data-target-module={Sefaria.VOICES_MODULE}>
                <InterfaceText>Create a New Sheet</InterfaceText>
              </a></div>
              <div><a className="interfaceLinks-row" id="account-settings-link" href="/settings/account" data-target-module={Sefaria.LIBRARY_MODULE}>
                <InterfaceText>Account Settings</InterfaceText>
              </a></div>
              <div className="interfaceLinks-row languages">
<<<<<<< HEAD
                <a className={`${(Sefaria.interfaceLang == 'hebrew') ? 'active':''}`} href={`/interface/hebrew?${currentUrl}`} id="select-hebrew-interface-link">עברית</a>
                <a className={`${(Sefaria.interfaceLang == 'english') ? 'active':''}`} href={`/interface/english?${currentUrl}`} id="select-english-interface-link">English</a>
=======
                <a className={`${(Sefaria.interfaceLang == 'hebrew') ? 'active' : ''}`} href={`/interface/hebrew?next=${getCurrentPage()}`} id="select-hebrew-interface-link">עברית</a>
                <a className={`${(Sefaria.interfaceLang == 'english') ? 'active' : ''}`} href={`/interface/english?next=${getCurrentPage()}`} id="select-english-interface-link">English</a>
>>>>>>> e13f4824
              </div>
              <div><a className="interfaceLinks-row bottom" id="help-link" href={Sefaria._v({
                he: Sefaria._siteSettings.HELP_CENTER_URLS.HE,
                en: Sefaria._siteSettings.HELP_CENTER_URLS.EN_US
              })} target="_blank">
                <InterfaceText>Help</InterfaceText>
              </a></div>
            </div>
            <hr className="interfaceLinks-hr" />
            <div><a className="interfaceLinks-row logout" id="logout-link" href={Sefaria.getLogoutUrl()}>
              <InterfaceText>Logout</InterfaceText>
            </a></div>
          </div> : null}
      </div>
    </div>
  );
};


const MobileInterfaceLanguageToggle = () => {
  const currentURL = Sefaria.getNextParamString(useCurrentPath());

  const links = Sefaria.interfaceLang == "hebrew" ?
    <>
      <a href={"/interface/hebrew?" + currentURL} className="int-he">עברית</a>
      <span className="separator">•</span>
      <a href={"/interface/english?" + currentURL} className="int-en inactive">English</a>
    </>
    :
    <>
      <a href={"/interface/english?" + currentURL} className="int-en">English</a>
      <span className="separator">•</span>
      <a href={"/interface/hebrew?" + currentURL} className="int-he inactive">עברית</a>
    </>;

  return (
    <div className="mobileInterfaceLanguageToggle">
      <img src="/static/icons/globe-wire.svg" alt={Sefaria._("Language")} />
      {links}
    </div>
  );
};


const HelpButton = () => {
  const url = Sefaria._v({
    he: Sefaria._siteSettings.HELP_CENTER_URLS.HE,
    en: Sefaria._siteSettings.HELP_CENTER_URLS.EN_US
  });
  return (
    <div className="help">
      <a href={url} data-target-module={Sefaria.VOICES_MODULE} target="_blank">
        <img src="/static/img/help.svg" alt={Sefaria._("Help")} />
      </a>
    </div>
  );
};

const SignUpButton = () => {
  return (
    <Button href="/register" targetModule={Sefaria.LIBRARY_MODULE}>
      <InterfaceText>Sign Up</InterfaceText>
    </Button>
  )
}

const CreateButton = () => {

  return (
    <Button className="small" href="/sheets/new" targetModule={Sefaria.VOICES_MODULE}>
      <InterfaceText text={{ 'en': 'Create', 'he': 'דף חדש' }} />
    </Button>
  );
};


export { Header };<|MERGE_RESOLUTION|>--- conflicted
+++ resolved
@@ -19,7 +19,6 @@
 import { DropdownMenu, DropdownMenuSeparator, DropdownMenuItem, DropdownModuleItem, DropdownLanguageToggle } from './common/DropdownMenu';
 import Util from './sefaria/util';
 import Button from './common/Button';
-<<<<<<< HEAD
 import {useCurrentPath} from './Hooks'
   
 const LoggedOutDropdown = ({module}) => {
@@ -27,27 +26,6 @@
   const loginLink = `/login?${next}`;
   const registerLink = `/register?${next}`;
 
-=======
-
-const LoggedOutDropdown = ({ module }) => {
-  const [isClient, setIsClient] = useState(false);
-  const [next, setNext] = useState("/");
-  const [loginLink, setLoginLink] = useState("/login?next=/");
-  const [registerLink, setRegisterLink] = useState("/register?next=/");
-
-  useEffect(() => {
-    setIsClient(true);
-  }, []);
-
-  useEffect(() => {
-    if (isClient) {
-      setNext(encodeURIComponent(Sefaria.util.currentPath()));
-      setLoginLink("/login?next=" + next);
-      setRegisterLink("/register?next=" + next);
-    }
-  })
-
->>>>>>> e13f4824
   return (
     <DropdownMenu positioningClass="headerDropdownMenu" buttonComponent={
       <button className="header-dropdown-button" aria-label={Sefaria._("Account menu")}>
@@ -384,7 +362,6 @@
 
 const LoggedOutButtons = ({ mobile, loginOnly }) => {
   const [isClient, setIsClient] = useState(false);
-<<<<<<< HEAD
   const next = Sefaria.getNextParamString(useCurrentPath());
   const loginLink = `/login?${next}`;
   const registerLink = `/register?${next}`;
@@ -392,22 +369,7 @@
     setIsClient(true);
   }, []);
   const classes = classNames({accountLinks: !mobile, anon: !mobile});
-=======
-  const [next, setNext] = useState("/");
-  const [loginLink, setLoginLink] = useState("/login?next=/");
-  const [registerLink, setRegisterLink] = useState("/register?next=/");
-  useEffect(() => {
-    setIsClient(true);
-  }, []);
-  useEffect(() => {
-    if (isClient) {
-      setNext(encodeURIComponent(Sefaria.util.currentPath()));
-      setLoginLink("/login?next=" + next);
-      setRegisterLink("/register?next=" + next);
-    }
-  })
-  const classes = classNames({ accountLinks: !mobile, anon: !mobile });
->>>>>>> e13f4824
+
   return (
     <div className={classes}>
       {loginOnly && (
@@ -667,13 +629,8 @@
                 <InterfaceText>Account Settings</InterfaceText>
               </a></div>
               <div className="interfaceLinks-row languages">
-<<<<<<< HEAD
                 <a className={`${(Sefaria.interfaceLang == 'hebrew') ? 'active':''}`} href={`/interface/hebrew?${currentUrl}`} id="select-hebrew-interface-link">עברית</a>
                 <a className={`${(Sefaria.interfaceLang == 'english') ? 'active':''}`} href={`/interface/english?${currentUrl}`} id="select-english-interface-link">English</a>
-=======
-                <a className={`${(Sefaria.interfaceLang == 'hebrew') ? 'active' : ''}`} href={`/interface/hebrew?next=${getCurrentPage()}`} id="select-hebrew-interface-link">עברית</a>
-                <a className={`${(Sefaria.interfaceLang == 'english') ? 'active' : ''}`} href={`/interface/english?next=${getCurrentPage()}`} id="select-english-interface-link">English</a>
->>>>>>> e13f4824
               </div>
               <div><a className="interfaceLinks-row bottom" id="help-link" href={Sefaria._v({
                 he: Sefaria._siteSettings.HELP_CENTER_URLS.HE,
