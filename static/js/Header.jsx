--- conflicted
+++ resolved
@@ -483,7 +483,10 @@
 
         <hr/>
 
-        <a href="/help">
+        <a href={Sefaria._v({
+          he: Sefaria._siteSettings.HELP_CENTER_URLS.HE, 
+          en: Sefaria._siteSettings.HELP_CENTER_URLS.EN_US
+        })} target="_blank">
           <img src="/static/icons/help.svg" />
           <InterfaceText>Get Help</InterfaceText>
         </a>
@@ -514,18 +517,9 @@
           <InterfaceText text={{en: "Developers", he: "מפתחים"}} />
         </a>
 
-<<<<<<< HEAD
         <a href="sefaria.org/products" target="_blank">
           <img src="/static/icons/products-icon.svg" />
           <InterfaceText text={{en: "All Products", he: "מוצרים"}} />
-=======
-        <a href={Sefaria._v({
-          he: Sefaria._siteSettings.HELP_CENTER_URLS.HE, 
-          en: Sefaria._siteSettings.HELP_CENTER_URLS.EN_US
-        })} target="_blank">
-          <img src="/static/icons/help.svg" />
-          <InterfaceText>Get Help</InterfaceText>
->>>>>>> 4049e44b
         </a>
 
         <hr />
@@ -660,11 +654,7 @@
   });
   return (
     <div className="help">
-<<<<<<< HEAD
-      <a href={url} data-target-module={Sefaria.SHEETS_MODULE}>
-=======
-      <a href={url} target="_blank">
->>>>>>> 4049e44b
+      <a href={url} data-target-module={Sefaria.SHEETS_MODULE} target="_blank">
         <img src="/static/img/help.svg" alt={Sefaria._("Help")}/>
       </a>
     </div>
