--- conflicted
+++ resolved
@@ -211,6 +211,12 @@
                                     <img src='/static/icons/bookmarks.svg' alt='Saved items' />
                                   </a>
                                 </div>;
+      const sheetsNotificationsIcon = <div className='sheetsNotificationsHeaderIcon'>
+                                        <a href="/sheets/notifications" >
+                                          <img src='/static/icons/notification.svg' />
+                                        </a>
+                                      </div>;
+
 
     const headerContent = (
       <>
@@ -239,17 +245,7 @@
                 translationLanguagePreference={this.props.translationLanguagePreference}
                 setTranslationLanguagePreference={this.props.setTranslationLanguagePreference} /> : null}
 
-<<<<<<< HEAD
-        { Sefaria._uid && this.props.module ==="sheets" ?
-        <div className='sheetsNotificationsHeaderIcon'>
-          <a href="/sheets/notifications" >
-            <img src='/static/icons/notification.svg' />
-          </a>
-          </div>
-        : null }
-=======
-        { Sefaria._uid && this.props.module ==="library" ? librarySavedIcon : null }
->>>>>>> d25bcc22
+        { Sefaria._uid && this.props.module ==="library" ? librarySavedIcon : sheetsNotificationsIcon }
 
           <ModuleSwitcher />
 
