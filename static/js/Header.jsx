--- conflicted
+++ resolved
@@ -315,13 +315,9 @@
           Sefaria.track.event("Search", "Search Box Navigation - Topic", query);
           this.clearSearchBox();
           this.props.openTopic(d["topic_slug"]);
-<<<<<<< HEAD
           this.props.onNavigate && this.props.onNavigate();
         
         } else if (d["type"] === "Person" || d["type"] === "Collection" || d["type"] === "TocCategory") {
-=======
-        } else if (d["type"] === "Group" || d["type"] === "TocCategory") {
->>>>>>> 3035c47f
           this.redirectToObject(d["type"], d["key"]);
         
         } else {
