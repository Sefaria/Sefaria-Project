import React, { useState, useEffect, useRef} from 'react';
import PropTypes  from 'prop-types';
import ReactDOM  from 'react-dom';
import Component from 'react-class';
import classNames  from 'classnames';
import $  from './sefaria/sefariaJquery';
import Sefaria  from './sefaria/sefaria';
import {
  SearchButton,
  GlobalWarningMessage,
  InterfaceLanguageMenu,
  InterfaceText,
  LanguageToggleButton,
  DonateLink
} from './Misc';
import {ProfilePic} from "./ProfilePic";
import {HeaderAutocomplete} from './HeaderAutocomplete'
import { DropdownMenu, DropdownMenuSeparator, DropdownMenuItem, DropdownMenuItemLink, DropdownMenuItemWithIcon, DropdownMenuItemWithCallback } from './common/DropdownMenu';
import Button from './common/Button';


const LoggedOutDropdown = ({module}) => {
  const [isClient, setIsClient] = useState(false);
  const [next, setNext] = useState("/");
  const [loginLink, setLoginLink] = useState("/login?next=/");
  const [registerLink, setRegisterLink] = useState("/register?next=/");

  useEffect(()=>{
    setIsClient(true);
  }, []);

  useEffect(()=> {
    if(isClient){
      setNext(encodeURIComponent(Sefaria.util.currentPath()));
      setLoginLink("/login?next="+next);
      setRegisterLink("/register?next="+next);
    }
  })

  const getCurrentPage = () => {
    return encodeURIComponent(Sefaria.util.currentPath());
  }
  return (
      <DropdownMenu positioningClass="headerDropdownMenu" buttonComponent={<img src='/static/icons/logged_out.svg'/>}>
          <div className='dropdownLinks-options'>
              <DropdownMenuItemLink url={loginLink}>
                  <InterfaceText text={{'en': 'Log in', 'he': 'התחברות'}}/>
              </DropdownMenuItemLink>
              <DropdownMenuItemLink url={registerLink}>
                  <InterfaceText text={{'en': 'Sign up', 'he': 'להרשמה'}}/>
              </DropdownMenuItemLink>
              <DropdownMenuSeparator/>
              <div className="languageHeader">
                  <InterfaceText>Site Language</InterfaceText>
              </div>
              <div className='languageToggleFlexContainer'>
                <span className='englishLanguageButton'>
                  <DropdownMenuItemLink url={`/interface/english?next=${getCurrentPage()}`}>
                    English
                  </DropdownMenuItemLink>
                </span>
                  <DropdownMenuItemLink url={`/interface/hebrew?next=${getCurrentPage()}`}>
                      עברית
                  </DropdownMenuItemLink>
              </div>
              <DropdownMenuSeparator/>
              { module === 'library' &&
                <DropdownMenuItemLink url={'/updates'}>
                    <InterfaceText text={{'en': 'New Additions', 'he': 'חידושים בארון הספרים של ספריא'}}/>
                </DropdownMenuItemLink>
              }
              <DropdownMenuItemLink url={'/help'}>
                  <InterfaceText text={{'en': 'Help', 'he': 'עזרה'}}/>
              </DropdownMenuItemLink>
          </div>
      </DropdownMenu>
);
}


const LoggedInDropdown = ({module}) => {

  const getCurrentPage = () => {
    return encodeURIComponent(Sefaria.util.currentPath());
  }

  return (
      <DropdownMenu positioningClass="headerDropdownMenu" 
                    buttonComponent={<ProfilePic url={Sefaria.profile_pic_url}
                                                 name={Sefaria.full_name}
                                                 len={25}/>}>
          <div className='dropdownLinks-options'>
              { module === 'library' && 
                <DropdownMenuItem preventClose={true}>
                    <strong>{Sefaria.full_name}</strong>
                </DropdownMenuItem>
              }
               { module === 'sheets' && 
                <DropdownMenuItemLink url={'/my/profile'} preventClose={true}>
                    <strong>{Sefaria.full_name}</strong>
                </DropdownMenuItemLink>
              }
              <DropdownMenuSeparator/>

              { module === 'library' && 
                <>
                <DropdownMenuItemLink url={'/settings/account'}>
                    <InterfaceText>Account Settings</InterfaceText>
                </DropdownMenuItemLink>
                <DropdownMenuItemLink url={'/torahtracker'}>
                    <InterfaceText text={{'en': 'Torah Tracker', 'he': 'לימוד במספרים'}}/>
                </DropdownMenuItemLink>
                </> 
              }


              { module === 'sheets' && 
                <>
                <DropdownMenuItemLink url={'/my/profile'}>
                    <InterfaceText>Profile</InterfaceText>
                </DropdownMenuItemLink>
                <DropdownMenuItemLink url={'/sheets/saved'}>
                  <InterfaceText>Saved</InterfaceText>
                </DropdownMenuItemLink>
                <DropdownMenuItemLink url={'/sheets/history'}>
                  <InterfaceText>History</InterfaceText>
                </DropdownMenuItemLink>
                <DropdownMenuItemLink url={'/settings/account'}>
                    <InterfaceText>Account Settings</InterfaceText>
                </DropdownMenuItemLink>
                </> 
              }
              
              <DropdownMenuSeparator/>
              <div className="languageHeader">
                  <InterfaceText>Site Language</InterfaceText>
              </div>
              <div className='languageToggleFlexContainer'>
                  <DropdownMenuItemLink url={`/interface/english?next=${getCurrentPage()}`}>
                      English
                  </DropdownMenuItemLink>
                  <span className="languageDot">&#183;</span>
                  <DropdownMenuItemLink url={`/interface/hebrew?next=${getCurrentPage()}`}>
                      עברית
                  </DropdownMenuItemLink>
              </div>
              <DropdownMenuSeparator/>
              
              { module === 'library' && 
                <DropdownMenuItemLink url={'/updates'}>
                    <InterfaceText text={{'en': 'New Additions', 'he': 'חידושים בארון הספרים של ספריא'}}/>
                </DropdownMenuItemLink>
              }

              <DropdownMenuItemLink preventClose={true} url={'/help'}>
                  <InterfaceText text={{'en': 'Help', 'he': 'עזרה'}}/>
              </DropdownMenuItemLink>
              <DropdownMenuSeparator/>
              <DropdownMenuItemLink url={'/logout'}>
                  <InterfaceText text={{'en': 'Log Out', 'he': 'ניתוק'}}/>
              </DropdownMenuItemLink>
          </div>
      </DropdownMenu>
);
}


const ModuleSwitcher = () => {
  return (
      <DropdownMenu positioningClass="headerDropdownMenu" buttonComponent={<img src='/static/icons/module_switcher_icon.svg'/>}>
          <div className='dropdownLinks-options'>
              <DropdownMenuItemLink url={'/'} newTab={true}>
                  <DropdownMenuItemWithIcon icon={'/static/icons/library_icon.svg'} textEn={'Library'}
                                            textHe={'ספריה'}/>
              </DropdownMenuItemLink>
              <DropdownMenuSeparator/>
              <DropdownMenuItemLink url={'/sheets'} newTab={true}>
                  <DropdownMenuItemWithIcon icon={'/static/icons/sheets_icon.svg'} textEn={'Sheets'} textHe={'דפים'}/>
              </DropdownMenuItemLink>
              <DropdownMenuSeparator/>
              <DropdownMenuItemLink url={'https://developers.sefaria.org'} newTab={true}>
                  <DropdownMenuItemWithIcon icon={'/static/icons/developers_icon.svg'} textEn={'Developers'}
                                            textHe={'מפתחים'}/>
              </DropdownMenuItemLink>
              <DropdownMenuSeparator/>
              <DropdownMenuItemLink url={'/products'} newTab={true}>
                  <InterfaceText text={{'he': 'לכל המוצרים שלנו', 'en': 'See all products ›'}}/>
              </DropdownMenuItemLink>
          </div>
      </DropdownMenu>
);
}
class Header extends Component {
  constructor(props) {
    super(props)
    this.state = {
      mobileNavMenuOpen: false,
    };
  }
  componentDidMount() {
    window.addEventListener('keydown', this.handleFirstTab);
  }
  handleFirstTab(e) {
    if (e.keyCode === 9) { // tab (i.e. I'm using a keyboard)
      document.body.classList.add('user-is-tabbing');
      window.removeEventListener('keydown', this.handleFirstTab);
    }
  }
  toggleMobileNavMenu() {
    this.setState({mobileNavMenuOpen: !this.state.mobileNavMenuOpen});
  }
  render() {
    if (this.props.hidden && !this.props.mobileNavMenuOpen) {
      return null;
    }
    const short_lang = Sefaria.interfaceLang.slice(0,2);

    const libraryLogoPath = Sefaria.interfaceLang === "hebrew"  ? "logo-hebrew.png" : "logo.svg";
    const libraryLogo = (
      <img src={`/static/img/${libraryLogoPath}`} alt="Sefaria Logo"/>
    );

    const sheetsLogoPath = `/static/img/${short_lang}_sheets_logo.svg`;
    const sheetsLogo = (
      <img src={sheetsLogoPath} alt="Sefaria Sheets Logo"/>
    );

    const logo = this.props.module === "library" ? libraryLogo : sheetsLogo;

      const librarySavedIcon = <div className='librarySavedIcon'>
                                  <a href="/texts/saved" >
                                    <img src='/static/icons/bookmarks.svg' alt='Saved items' />
                                  </a>
                                </div>;
      const sheetsNotificationsIcon = <div className='sheetsNotificationsHeaderIcon'>
                                        <a href="/sheets/notifications" >
                                          <img src='/static/icons/notification.svg' />
                                        </a>
                                      </div>;

    const headerContent = (
      <>

        <div className="headerNavSection">
          { Sefaria._siteSettings.TORAH_SPECIFIC && logo }
          <a href={this.props.module === 'library' ? '/texts' : '/sheets/topics'} className="textLink"><InterfaceText context="Header">{this.props.module === 'library' ? 'Texts' : 'Topics'}</InterfaceText></a>
          <a href={this.props.module === 'library' ? '/topics' : '/sheets/collections'} className="textLink"><InterfaceText>{this.props.module === 'library' ? 'Topics' : 'Collections'}</InterfaceText></a>
          <DonateLink classes={"textLink donate"} source={"Header"}><InterfaceText>Donate</InterfaceText></DonateLink>
        </div>

        <div className="headerLinksSection">
        <HeaderAutocomplete
            onRefClick={this.props.onRefClick}
            showSearch={this.props.showSearch}
            openTopic={this.props.openTopic}
            openURL={this.props.openURL}
        />

<<<<<<< HEAD
        {!Sefaria._uid && this.props.module === "library" && <SignUpButton/>}
        {this.props.module === "sheets" && <CreateButton />}


        { Sefaria._siteSettings.TORAH_SPECIFIC ? <HelpButton /> : null}
=======

        { Sefaria._siteSettings.TORAH_SPECIFIC && <HelpButton />}

        {this.props.module === "sheets" && <CreateButton />}
>>>>>>> e1b782ca

        { !Sefaria._uid && Sefaria._siteSettings.TORAH_SPECIFIC ?
              <InterfaceLanguageMenu
                currentLang={Sefaria.interfaceLang}
                translationLanguagePreference={this.props.translationLanguagePreference}
                setTranslationLanguagePreference={this.props.setTranslationLanguagePreference} /> : null}

        { Sefaria._uid && (this.props.module ==="library" ? librarySavedIcon : sheetsNotificationsIcon) }

          <ModuleSwitcher />

          { Sefaria._uid ?
            <LoggedInDropdown module={this.props.module}/>
            : <LoggedOutDropdown module={this.props.module}/>
          }

        </div>
      </>
    );

    const mobileHeaderContent = (
      <>
        <div>
          <button onClick={this.props.onMobileMenuButtonClick} aria-label={Sefaria._("Menu")} className="menuButton">
            <i className="fa fa-bars"></i>
          </button>
        </div>

        <div className="mobileHeaderCenter">
          { Sefaria._siteSettings.TORAH_SPECIFIC && logo }
        </div>

        {this.props.hasLanguageToggle ?
        <div className={this.props.firstPanelLanguage + " mobileHeaderLanguageToggle"}>
          <LanguageToggleButton toggleLanguage={this.props.toggleLanguage} />
        </div> :
        <div></div>}
      </>
    );

    const headerClasses = classNames({header: 1, mobile: !this.props.multiPanel});
    const headerInnerClasses = classNames({
      headerInner: 1,
      boxShadow: this.props.hasBoxShadow,
      mobile: !this.props.multiPanel
    });
    return (
      <div className={headerClasses} role="banner">
        <div className={headerInnerClasses}>
          {this.props.multiPanel ? headerContent : mobileHeaderContent}
        </div>

        {this.props.multiPanel ? null :
        <MobileNavMenu
          visible={this.props.mobileNavMenuOpen}
          onRefClick={this.props.onRefClick}
          showSearch={this.props.showSearch}
          openTopic={this.props.openTopic}
          openURL={this.props.openURL}
          close={this.props.onMobileMenuButtonClick}
          module={this.props.module} />
        }
        <GlobalWarningMessage />
      </div>
    );
  }
}
Header.propTypes = {
  multiPanel:   PropTypes.bool.isRequired,
  headerMode:   PropTypes.bool.isRequired,
  onRefClick:   PropTypes.func.isRequired,
  showSearch:   PropTypes.func.isRequired,
  openTopic:    PropTypes.func.isRequired,
  openURL:      PropTypes.func.isRequired,
  hasBoxShadow: PropTypes.bool.isRequired,
  module:       PropTypes.string.isRequired,
};

const LoggedOutButtons = ({mobile, loginOnly}) => {
  const [isClient, setIsClient] = useState(false);
  const [next, setNext] = useState("/");
  const [loginLink, setLoginLink] = useState("/login?next=/");
  const [registerLink, setRegisterLink] = useState("/register?next=/");
  useEffect(()=>{
    setIsClient(true);
  }, []);
  useEffect(()=> {
    if(isClient){
      setNext(encodeURIComponent(Sefaria.util.currentPath()));
      setLoginLink("/login?next="+next);
      setRegisterLink("/register?next="+next);
    }
  })
  const classes = classNames({accountLinks: !mobile, anon: !mobile});
  return (
    <div className={classes}>
      { loginOnly && (
      <a className="login loginLink" href={loginLink} key={`login${isClient}`}>
         {mobile ? <img src="/static/icons/login.svg" /> : null }
         <InterfaceText>Log in</InterfaceText>
       </a>)}
      {loginOnly ? null :
      <span>
        <a className="login signupLink" href={registerLink} key={`register${isClient}`}>
          {mobile ? <img src="/static/icons/login.svg" /> : null }
          <InterfaceText>Sign up</InterfaceText>
        </a> 
        <a className="login loginLink" href={loginLink} key={`login${isClient}`}>
          <InterfaceText>Log in</InterfaceText>
        </a>
      </span>}

    </div>
  );
}


const LoggedInButtons = ({headerMode}) => {
  const [isClient, setIsClient] = useState(false);
  useEffect(() => {
    if(headerMode){
      setIsClient(true);
    }
  }, []);
  const unread = headerMode ? ((isClient && Sefaria.notificationCount > 0) ? 1 : 0) : Sefaria.notificationCount > 0 ? 1 : 0
  const notificationsClasses = classNames({notifications: 1, unread: unread});
  return (
    <div className="loggedIn accountLinks">
      <a href="/texts/saved" aria-label="See My Saved Texts">
        <img src="/static/icons/bookmarks.svg" alt={Sefaria._('Bookmarks')}/>
      </a>
      <a href="/notifications" aria-label="See New Notifications" key={`notificationCount-C-${unread}`} className={notificationsClasses}>
        <img src="/static/icons/notification.svg" alt={Sefaria._('Notifications')} />
      </a>
      { Sefaria._siteSettings.TORAH_SPECIFIC ? <HelpButton /> : null}
      <ProfilePicMenu len={24} url={Sefaria.profile_pic_url} name={Sefaria.full_name} key={`profile-${isClient}-${Sefaria.full_name}`}/>
    </div>
  );
}

const MobileNavMenu = ({onRefClick, showSearch, openTopic, openURL, close, visible, module}) => {
  const classes = classNames({
    mobileNavMenu: 1,
    closed: !visible,
  });
  return (
    <div className={classes}>
      <div className="searchLine">
        <HeaderAutocomplete
            onRefClick={onRefClick}
            showSearch={showSearch}
            openTopic={openTopic}
            openURL={openURL}
            onNavigate={close}
            hideHebrewKeyboard={true}
        />
      </div>
      {module === "library" && 
      <a href="/texts" onClick={close} className="textsPageLink">
        <img src="/static/icons/book.svg" />
        <InterfaceText context="Header">Texts</InterfaceText>
      </a>
      }
      <a href={module === "library" ? "/topics" : "/sheets/topics"} onClick={close}>
        <img src="/static/icons/topic.svg" />
        <InterfaceText context="Header">Explore</InterfaceText>
      </a>
      {module === "sheets" && 
      <a href="/sheets/collections" onClick={close} className="textsPageLink">
        <img src="/static/icons/collection.svg" />
        <InterfaceText context="Header">Collections</InterfaceText>
      </a>
      }

      {module === "sheets" && 
      <a href="/sheets/collections" onClick={close} className="textsPageLink">
        <img src="/static/icons/collection.svg" />
        <InterfaceText context="Header">Collections</InterfaceText>
      </a>
      }

     { module === "library" && 
      <a href="/calendars" onClick={close}>
        <img src="/static/icons/calendar.svg" />
        <InterfaceText>Learning Schedules</InterfaceText>
      </a>
    }

      <DonateLink classes={"blue"} source="MobileNavMenu">
        <img src="/static/img/heart.png" alt="donation icon" />
        <InterfaceText>Donate</InterfaceText>
      </DonateLink>

      <div className="mobileAccountLinks">

      {Sefaria._uid && module === "sheets"?
        <>
          <a href="/my/profile" onClick={close}>
          <div className="mobileProfileFlexContainer">
            <ProfilePic url={Sefaria.profile_pic_url} name={Sefaria.full_name} len={25}/>
            <InterfaceText>Profile</InterfaceText>
          </div>
          </a>
        </> : null }

        {Sefaria._uid ?
        <>
          <a href={module === "library" ? "/texts/saved" : "/sheets/saved" } onClick={close}>
            <img src="/static/icons/bookmarks.svg" alt={Sefaria._('Bookmarks')} />
            {module === "library" && <InterfaceText text={{en: "Saved, History & Notes", he: "שמורים, היסטוריה והערות"}} />}
            {module === "sheets" && <InterfaceText text={{en: "Saved & History", he: "שמורים והיסטוריה"}} />}
          </a>
        </> : null }

        {Sefaria._uid && module === "sheets" ?
          <>
            <a href="/sheets/notifications">
            <img src="/static/icons/notification.svg" />
            <InterfaceText>Notifications</InterfaceText>
          </a>
          </> : null 
        }

        {Sefaria._uid ?
          <>
            <a href="/settings/account">
            <img src="/static/icons/settings.svg" />
            <InterfaceText>Account Settings</InterfaceText>
          </a>
          </> : null 
        }

        <MobileInterfaceLanguageToggle />

        <hr/>

        <a href="/help">
          <img src="/static/icons/help.svg" />
          <InterfaceText>Get Help</InterfaceText>
        </a>

        <a href="/mobile-about-menu">
          <img src="/static/icons/info.svg" />
          <InterfaceText>About Sefaria</InterfaceText>
        </a>

        <hr />
        
        { module === "library" &&
        <a href="/sheets/" target="_blank">
          <img src="/static/icons/sheets-mobile-icon.svg" />
          <InterfaceText>Sheets</InterfaceText>
        </a>
        } 

      { module === "sheets" &&
        <a href="/texts" target="_blank">
          <img src="/static/icons/book.svg" />
          <InterfaceText text={{en: "Sefaria Library", he: "ספריית ספריא"}} />
        </a>
        } 

        <a href="developers.sefaria.org" target="_blank">
          <img src="/static/icons/dev-portal-mobile-icon.svg" />
          <InterfaceText text={{en: "Developers", he: "מפתחים"}} />
        </a>

        <a href="sefaria.org/products" target="_blank">
          <img src="/static/icons/products-icon.svg" />
          <InterfaceText text={{en: "All Products", he: "מוצרים"}} />
        </a>

        <hr />

        {Sefaria._uid ?
        <a href="/logout" className="logout">
          <img src="/static/icons/logout.svg" />
          <InterfaceText>Logout</InterfaceText>
        </a>
        :
        <LoggedOutButtons mobile={true} loginOnly={false}/> }

        <hr />
      </div>
    </div>
  );
};


const ProfilePicMenu = ({len, url, name}) => {
  const [isOpen, setIsOpen] = useState(false);
  const wrapperRef = useRef(null);

  const menuClick = (e) => {
    var el = e.target;
    while (el && el.nodeName !== 'A') {
      el = el.parentNode;
    }
    if (el) {
      resetOpen();
    }
  };
  const profilePicClick = (e) => {
    e.preventDefault();
    resetOpen();
  };
  const resetOpen = () => {
    setIsOpen(isOpen => !isOpen);
  };
  const handleHideDropdown = (event) => {
    if (event.key === 'Escape') {
      setIsOpen(false);
    }
  };
  const handleClickOutside = (event) => {
    if (
        wrapperRef.current &&
        !wrapperRef.current.contains(event.target)
    ) {
      setIsOpen(false);
    }
  };

  useEffect(() => {
    document.addEventListener('keydown', handleHideDropdown, true);
    document.addEventListener('click', handleClickOutside, true);
    return () => {
      document.removeEventListener('keydown', handleHideDropdown, true);
      document.removeEventListener('click', handleClickOutside, true);
    };
  }, []);
  const getCurrentPage = () => {
    return encodeURIComponent(Sefaria.util.currentPath());
  };
  return (
    <div className="myProfileBox" ref={wrapperRef}>
        <a href="/my/profile" className="my-profile" onClick={profilePicClick}>
          <ProfilePic len={len} url={url} name={name}/>
        </a>
        <div className="interfaceLinks">
          {isOpen ?
          <div className="interfaceLinks-menu profile-menu" onClick={menuClick}>
            <div className="interfaceLinks-header profile-menu">{name}</div>
            <div className="profile-menu-middle">
              <div><a className="interfaceLinks-row" id="my-profile-link" href="/my/profile">
                <InterfaceText>Profile</InterfaceText>
              </a></div>
              <div><a className="interfaceLinks-row" id="new-sheet-link" href="/sheets/new">
                <InterfaceText>Create a New Sheet</InterfaceText>
              </a></div>
              <div><a className="interfaceLinks-row" id="account-settings-link" href="/settings/account">
                <InterfaceText>Account Settings</InterfaceText>
              </a></div>
              <div className="interfaceLinks-row languages">
                <a className={`${(Sefaria.interfaceLang == 'hebrew') ? 'active':''}`} href={`/interface/hebrew?next=${getCurrentPage()}`} id="select-hebrew-interface-link">עברית</a>
                <a className={`${(Sefaria.interfaceLang == 'english') ? 'active':''}`} href={`/interface/english?next=${getCurrentPage()}`} id="select-english-interface-link">English</a>
              </div>
              <div><a className="interfaceLinks-row bottom" id="help-link" href="/help">
                <InterfaceText>Help</InterfaceText>
              </a></div>
            </div>
            <hr className="interfaceLinks-hr"/>
            <div><a className="interfaceLinks-row logout" id="logout-link" href="/logout">
              <InterfaceText>Logout</InterfaceText>
            </a></div>
          </div> : null}
        </div>
    </div>
  );
};


const MobileInterfaceLanguageToggle = () => {
  const currentURL = encodeURIComponent(Sefaria.util.currentPath());

  const links = Sefaria.interfaceLang == "hebrew" ?
    <>
      <a href={"/interface/hebrew?next=" + currentURL} className="int-he">עברית</a>
      <span className="separator">•</span>
      <a href={"/interface/english?next=" + currentURL} className="int-en inactive">English</a>
    </>
    :
    <>
      <a href={"/interface/english?next=" + currentURL} className="int-en">English</a>
      <span className="separator">•</span>
      <a href={"/interface/hebrew?next=" + currentURL} className="int-he inactive">עברית</a>
    </>;

  return (
    <div className="mobileInterfaceLanguageToggle">
      <img src="/static/icons/globe-wire.svg" />
      {links}
    </div>
  );
};


const HelpButton = () => {
  const url = Sefaria._v({he: "/collections/%D7%A9%D7%90%D7%9C%D7%95%D7%AA-%D7%A0%D7%A4%D7%95%D7%A6%D7%95%D7%AA-%D7%91%D7%A1%D7%A4%D7%A8%D7%99%D7%90", en:"/collections/sefaria-faqs"});
  return (
    <div className="help">
      <a href={url}>
        <img src="/static/img/help.svg" alt={Sefaria._("Help")}/>
      </a>
    </div>
  );
};

const SignUpButton = () => {
  return (
    <a href="/register">
      <InterfaceText>Sign Up</InterfaceText>
    </a>
  )

const CreateButton = () => {
  return (
    <Button variant={"secondary"} onClick={() => window.location.href="/sheets/new"}>
      {/* Hebrew is a placeholder */}
      <InterfaceText text={{'en': 'Create', 'he': 'דף חדש'}} /> 
    </Button>
  );
};


export default Header;<|MERGE_RESOLUTION|>--- conflicted
+++ resolved
@@ -256,18 +256,9 @@
             openURL={this.props.openURL}
         />
 
-<<<<<<< HEAD
         {!Sefaria._uid && this.props.module === "library" && <SignUpButton/>}
         {this.props.module === "sheets" && <CreateButton />}
-
-
-        { Sefaria._siteSettings.TORAH_SPECIFIC ? <HelpButton /> : null}
-=======
-
         { Sefaria._siteSettings.TORAH_SPECIFIC && <HelpButton />}
-
-        {this.props.module === "sheets" && <CreateButton />}
->>>>>>> e1b782ca
 
         { !Sefaria._uid && Sefaria._siteSettings.TORAH_SPECIFIC ?
               <InterfaceLanguageMenu
@@ -682,6 +673,7 @@
       <InterfaceText>Sign Up</InterfaceText>
     </a>
   )
+}
 
 const CreateButton = () => {
   return (
