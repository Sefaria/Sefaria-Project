--- conflicted
+++ resolved
@@ -81,19 +81,10 @@
   }
 
   return (
-<<<<<<< HEAD
-      <DropdownMenu positioningClass="headerDropdownMenu" buttonComponent={<ProfilePic
-          url={Sefaria.profile_pic_url}
-          name={Sefaria.full_name}
-          len={25}
-      />
-      }>
-=======
       <DropdownMenu positioningClass="headerDropdownMenu" 
                     buttonComponent={<ProfilePic url={Sefaria.profile_pic_url}
                                                  name={Sefaria.full_name}
                                                  len={25}/>}>
->>>>>>> bcda67f8
           <div className='dropdownLinks-options'>
               <DropdownMenuItem preventClose={true}>
                   <strong>{Sefaria.full_name}</strong>
@@ -194,11 +185,7 @@
           { Sefaria._siteSettings.TORAH_SPECIFIC ?
           <a className="home" href="/" >{logo}</a> : null }
           <a href="/texts" className="textLink"><InterfaceText context="Header">Texts</InterfaceText></a>
-<<<<<<< HEAD
           <a href="/topics" className="textLink"><InterfaceText context="Header">Explore</InterfaceText></a>
-=======
-          <a href="/topics" className="textLink"><InterfaceText>Topics</InterfaceText></a>
->>>>>>> bcda67f8
           <DonateLink classes={"textLink donate"} source={"Header"}><InterfaceText>Donate</InterfaceText></DonateLink>
         </div>
 
@@ -371,11 +358,7 @@
       </a>
       <a href="/topics" onClick={close}>
         <img src="/static/icons/topic.svg" />
-<<<<<<< HEAD
         <InterfaceText context="Header">Explore</InterfaceText>
-=======
-        <InterfaceText>Topics</InterfaceText>
->>>>>>> bcda67f8
       </a>
       <a href="/calendars" onClick={close}>
         <img src="/static/icons/calendar.svg" />
