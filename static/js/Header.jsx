import React, { useState, useEffect, useRef} from 'react';
import PropTypes  from 'prop-types';
import ReactDOM  from 'react-dom';
import Component from 'react-class';
import classNames  from 'classnames';
import $  from './sefaria/sefariaJquery';
import Sefaria  from './sefaria/sefaria';
import {
  SearchButton,
  GlobalWarningMessage,
  ProfilePic,
  InterfaceLanguageMenu,
  InterfaceText,
  LanguageToggleButton,
  DonateLink
} from './Misc';
import {Autocomplete} from './Autocomplete'
import { DropdownMenu, DropdownMenuSeparator, DropdownMenuItem, DropdownMenuItemWithIcon } from './common/DropdownMenu';


<<<<<<< HEAD
const LoggedInDropdown = () => {
=======
const LoggedOutMenu = () => {
  const [isClient, setIsClient] = useState(false);
  const [next, setNext] = useState("/");
  const [loginLink, setLoginLink] = useState("/login?next=/");
  const [registerLink, setRegisterLink] = useState("/register?next=/");

  useEffect(()=>{
    setIsClient(true);
  }, []);

  useEffect(()=> {
    if(isClient){
      setNext(encodeURIComponent(Sefaria.util.currentPath()));
      setLoginLink("/login?next="+next);
      setRegisterLink("/register?next="+next);
    }
  })
>>>>>>> a7b52dfa

  const getCurrentPage = () => {
    return encodeURIComponent(Sefaria.util.currentPath());
  }
<<<<<<< HEAD

  return (
    <DropdownMenu menuIconComponent={<ProfilePic
                                          url={Sefaria.profile_pic_url}
                                          name={Sefaria.full_name}
                                          len={25}
                              />
    }>
      <DropdownMenuItem>
        <strong>{Sefaria.full_name}</strong>
      </DropdownMenuItem>
      <DropdownMenuSeparator />
      <DropdownMenuItem url={'/settings/account'}>
        <InterfaceText>Account Settings</InterfaceText>
      </DropdownMenuItem>
      <DropdownMenuItem url={'/torahtracker'}>
        <InterfaceText text={{'en': 'Torah Tracker', 'he': 'לימוד במספרים'}} />
      </DropdownMenuItem>
      <DropdownMenuSeparator />
      <div className="languageHeader">
        <InterfaceText>Site Language</InterfaceText>
      </div>
      <div className='languageToggleFlexContainer'>
        <DropdownMenuItem url={`/interface/english?next=${getCurrentPage()}`}>
          English
        </DropdownMenuItem>
          <span className="languageDot">&#183;</span>
        <DropdownMenuItem url={`/interface/hebrew?next=${getCurrentPage()}`}>
        עברית    
        </DropdownMenuItem>
      </div>
      <DropdownMenuSeparator />
      <DropdownMenuItem url={'/notifications'}>
        <InterfaceText text={{'en': 'New Additions', 'he': 'חידושים בארון הספרים של ספריא'}} />
      </DropdownMenuItem>
      <DropdownMenuItem url={'/help'}>
        <InterfaceText text={{'en': 'Help', 'he': 'עזרה'}} />
      </DropdownMenuItem>
      <DropdownMenuSeparator/>
      <DropdownMenuItem url={'/logout'}>
        <InterfaceText text={{'en': 'Log Out', 'he': 'ניתוק'}} />
      </DropdownMenuItem>
    </DropdownMenu>
=======
  return (
    <DropdownMenu menu_icon={'/static/icons/logged_out.svg'}>
      <DropdownMenuItem url={loginLink}>
        Log in
      </DropdownMenuItem>
      <DropdownMenuItem url={registerLink}>
        Sign up
      </DropdownMenuItem>
      <DropdownMenuSeparator />
      <div className="languageHeader">
          <InterfaceText>Site Language</InterfaceText>
      </div>
      <div className='languageToggleFlexContainer'>
        <span className='englishLanguageButton'>
          <DropdownMenuItem url={`/interface/english?next=${getCurrentPage()}`}>
            English
          </DropdownMenuItem>
        </span>
        <DropdownMenuItem url={`/interface/hebrew?next=${getCurrentPage()}`}>
        עברית    
        </DropdownMenuItem>

      </div>
      <DropdownMenuSeparator />
      <DropdownMenuItem url={'/updates'}>
        New additions
      </DropdownMenuItem>
      <DropdownMenuItem url={'/help'}>
        Help
      </DropdownMenuItem>

  </DropdownMenu>
>>>>>>> a7b52dfa
  );
}


const ModuleSwitcher = () => {
  return (
<<<<<<< HEAD
    <DropdownMenu menuIconComponent={<img src='/static/icons/module_switcher_icon.svg'/>}>
=======
    <DropdownMenu menu_icon={'/static/icons/module_switcher_icon.svg'}>
>>>>>>> a7b52dfa
    <DropdownMenuItem url={'/'} newTab={true}>
      <DropdownMenuItemWithIcon icon={'/static/icons/library_icon.svg'} textEn={'Library'} textHe={'ספריה'} />
    </DropdownMenuItem>
    <DropdownMenuSeparator />
    <DropdownMenuItem url={'//sheets.sefaria.org'} newTab={true}>
      <DropdownMenuItemWithIcon icon={'/static/icons/sheets_icon.svg'} textEn={'Sheets'} textHe={'דפים'}/>
    </DropdownMenuItem>
    <DropdownMenuSeparator />
    <DropdownMenuItem url={'//developers.sefaria.org'} newTab={true}>
      <DropdownMenuItemWithIcon icon={'/static/icons/developers_icon.svg'} textEn={'Developers'} textHe={'מפתחים'}/>
    </DropdownMenuItem>
    <DropdownMenuSeparator />
    <DropdownMenuItem url={'//sefaria.org/products'} newTab={true}>
      <InterfaceText text={{'he':'לכל המוצרים שלנו', 'en': 'See all products ›'}} />
    </DropdownMenuItem>

  </DropdownMenu>
  );
}
class Header extends Component {
  constructor(props) {
    super(props)
    this.state = {
      mobileNavMenuOpen: false,
    };
  }
  componentDidMount() {
    window.addEventListener('keydown', this.handleFirstTab);
  }
  handleFirstTab(e) {
    if (e.keyCode === 9) { // tab (i.e. I'm using a keyboard)
      document.body.classList.add('user-is-tabbing');
      window.removeEventListener('keydown', this.handleFirstTab);
    }
  }
  toggleMobileNavMenu() {
    this.setState({mobileNavMenuOpen: !this.state.mobileNavMenuOpen});
  }
  render() {
    if (this.props.hidden && !this.props.mobileNavMenuOpen) {
      return null;
    }
    const logo = Sefaria.interfaceLang == "hebrew" ?
      <img src="/static/img/logo-hebrew.png" alt="Sefaria Logo"/> :
      <img src="/static/img/logo.svg" alt="Sefaria Logo"/>;

    const headerContent = (
      <>

        <div className="headerNavSection">
          { Sefaria._siteSettings.TORAH_SPECIFIC ?
          <a className="home" href="/" >{logo}</a> : null }
          <a href="/texts" className="textLink"><InterfaceText context="Header">Texts</InterfaceText></a>
          <a href="/topics" className="textLink"><InterfaceText>Topics</InterfaceText></a>
          <DonateLink classes={"textLink donate"} source={"Header"}><InterfaceText>Donate</InterfaceText></DonateLink>
        </div>

        <div className="headerLinksSection">
        <Autocomplete
            onRefClick={this.props.onRefClick}
            showSearch={this.props.showSearch}
            openTopic={this.props.openTopic}
            openURL={this.props.openURL}
        />

<<<<<<< HEAD
        { !Sefaria._uid && Sefaria._siteSettings.TORAH_SPECIFIC ?
=======
          { !Sefaria._uid && Sefaria._siteSettings.TORAH_SPECIFIC ?
>>>>>>> a7b52dfa
              <InterfaceLanguageMenu
                currentLang={Sefaria.interfaceLang}
                translationLanguagePreference={this.props.translationLanguagePreference}
                setTranslationLanguagePreference={this.props.setTranslationLanguagePreference} /> : null}


          <ModuleSwitcher /> 

          { Sefaria._uid ?
<<<<<<< HEAD
            <LoggedInDropdown />
            : <LoggedOutButtons headerMode={this.props.headerMode}/>
=======
            <LoggedInButtons headerMode={this.props.headerMode}/>
            : <LoggedOutMenu currentLang={Sefaria.interfaceLang}/>
>>>>>>> a7b52dfa
          }

        </div>
      </>
    );

    const mobileHeaderContent = (
      <>
        <div>
          <button onClick={this.props.onMobileMenuButtonClick} aria-label={Sefaria._("Menu")} className="menuButton">
            <i className="fa fa-bars"></i>
          </button>
        </div>

        <div className="mobileHeaderCenter">
          { Sefaria._siteSettings.TORAH_SPECIFIC ?
          <a className="home" href="/texts" >{logo}</a> : null }
        </div>

        {this.props.hasLanguageToggle ?
        <div className={this.props.firstPanelLanguage + " mobileHeaderLanguageToggle"}>
          <LanguageToggleButton toggleLanguage={this.props.toggleLanguage} />
        </div> :
        <div></div>}
      </>
    );

    const headerClasses = classNames({header: 1, mobile: !this.props.multiPanel});
    const headerInnerClasses = classNames({
      headerInner: 1,
      boxShadow: this.props.hasBoxShadow,
      mobile: !this.props.multiPanel
    });
    return (
      <div className={headerClasses} role="banner">
        <div className={headerInnerClasses}>
          {this.props.multiPanel ? headerContent : mobileHeaderContent}
        </div>

        {this.props.multiPanel ? null :
        <MobileNavMenu
          visible={this.props.mobileNavMenuOpen}
          onRefClick={this.props.onRefClick}
          showSearch={this.props.showSearch}
          openTopic={this.props.openTopic}
          openURL={this.props.openURL}
          close={this.props.onMobileMenuButtonClick} />
        }
        <GlobalWarningMessage />
      </div>
    );
  }
}
Header.propTypes = {
  multiPanel:   PropTypes.bool.isRequired,
  headerMode:   PropTypes.bool.isRequired,
  onRefClick:   PropTypes.func.isRequired,
  showSearch:   PropTypes.func.isRequired,
  openTopic:    PropTypes.func.isRequired,
  openURL:      PropTypes.func.isRequired,
  hasBoxShadow: PropTypes.bool.isRequired,
};

const LoggedOutButtons = ({mobile, loginOnly}) => {
  const [isClient, setIsClient] = useState(false);
  const [next, setNext] = useState("/");
  const [loginLink, setLoginLink] = useState("/login?next=/");
  const [registerLink, setRegisterLink] = useState("/register?next=/");
  useEffect(()=>{
    setIsClient(true);
  }, []);
  useEffect(()=> {
    if(isClient){
      setNext(encodeURIComponent(Sefaria.util.currentPath()));
      setLoginLink("/login?next="+next);
      setRegisterLink("/register?next="+next);
    }
  })
  const classes = classNames({accountLinks: !mobile, anon: !mobile});
  return (
    <div className={classes}>
      { loginOnly && (
      <a className="login loginLink" href={loginLink} key={`login${isClient}`}>
         {mobile ? <img src="/static/icons/login.svg" /> : null }
         <InterfaceText>Log in</InterfaceText>
       </a>)}
      {loginOnly ? null :
      <span>
        <a className="login signupLink" href={registerLink} key={`register${isClient}`}>
          {mobile ? <img src="/static/icons/login.svg" /> : null }
          <InterfaceText>Sign up</InterfaceText>
        </a> 
        <a className="login loginLink" href={loginLink} key={`login${isClient}`}>
          <InterfaceText>Log in</InterfaceText>
        </a>
      </span>}
      {/* { Sefaria._siteSettings.TORAH_SPECIFIC ? <HelpButton /> : null} */}
    </div>
  );
}


const LoggedInButtons = ({headerMode}) => {
  const [isClient, setIsClient] = useState(false);
  useEffect(() => {
    if(headerMode){
      setIsClient(true);
    }
  }, []);
  const unread = headerMode ? ((isClient && Sefaria.notificationCount > 0) ? 1 : 0) : Sefaria.notificationCount > 0 ? 1 : 0
  const notificationsClasses = classNames({notifications: 1, unread: unread});
  return (
    <div className="loggedIn accountLinks">
      <a href="/texts/saved" aria-label="See My Saved Texts">
        <img src="/static/icons/bookmarks.svg" alt={Sefaria._('Bookmarks')}/>
      </a>
      <a href="/notifications" aria-label="See New Notifications" key={`notificationCount-C-${unread}`} className={notificationsClasses}>
        <img src="/static/icons/notification.svg" alt={Sefaria._('Notifications')} />
      </a>
      { Sefaria._siteSettings.TORAH_SPECIFIC ? <HelpButton /> : null}
      <ProfilePicMenu len={24} url={Sefaria.profile_pic_url} name={Sefaria.full_name} key={`profile-${isClient}-${Sefaria.full_name}`}/>
    </div>
  );
}

const MobileNavMenu = ({onRefClick, showSearch, openTopic, openURL, close, visible}) => {
  const classes = classNames({
    mobileNavMenu: 1,
    closed: !visible,
  });
  return (
    <div className={classes}>
      <div className="searchLine">
        <Autocomplete
            onRefClick={onRefClick}
            showSearch={showSearch}
            openTopic={openTopic}
            openURL={openURL}
            onNavigate={close}
            hideHebrewKeyboard={true}
        />
      </div>
      <a href="/texts" onClick={close} className="textsPageLink">
        <img src="/static/icons/book.svg" />
        <InterfaceText context="Header">Texts</InterfaceText>
      </a>
      <a href="/topics" onClick={close}>
        <img src="/static/icons/topic.svg" />
        <InterfaceText>Topics</InterfaceText>
      </a>
      <a href="/calendars" onClick={close}>
        <img src="/static/icons/calendar.svg" />
        <InterfaceText>Learning Schedules</InterfaceText>
      </a>

      <DonateLink classes={"blue"} source="MobileNavMenu">
        <img src="/static/img/heart.png" alt="donation icon" />
        <InterfaceText>Donate</InterfaceText>
      </DonateLink>

      <div className="mobileAccountLinks">
        {Sefaria._uid ?
        <>
          <a href="/texts/saved" onClick={close}>
            <img src="/static/icons/bookmarks.svg" alt={Sefaria._('Bookmarks')} />
            <InterfaceText text={{en: "Saved, History & Notes", he: "שמורים, היסטוריה והערות"}} />

          </a>
        </> : null }

        {Sefaria._uid ?
        <>
          <a href="/settings/account">
          <img src="/static/icons/settings.svg" />
          <InterfaceText>Account Settings</InterfaceText>
        </a>
        </> : null }

        <MobileInterfaceLanguageToggle />

        <hr/>

        <a href="/help">
          <img src="/static/icons/help.svg" />
          <InterfaceText>Get Help</InterfaceText>
        </a>

        <a href="/mobile-about-menu">
          <img src="/static/icons/info.svg" />
          <InterfaceText>About Sefaria</InterfaceText>
        </a>

        <hr />

        <a href="sheets.sefaria.org" target="_blank">
          <img src="/static/icons/sheets-mobile-icon.svg" />
          <InterfaceText>Sheets</InterfaceText>
        </a>

        <a href="developers.sefaria.org" target="_blank">
          <img src="/static/icons/dev-portal-mobile-icon.svg" />
          <InterfaceText text={{en: "Developers", he: "מפתחים"}} />
        </a>

        <a href="sefaria.org/products" target="_blank">
          <img src="/static/icons/products-icon.svg" />
          <InterfaceText text={{en: "All Products", he: "מוצרים"}} />
        </a>

        <hr />

        {Sefaria._uid ?
        <a href="/logout" className="logout">
          <img src="/static/icons/logout.svg" />
          <InterfaceText>Logout</InterfaceText>
        </a>
        :
        <LoggedOutButtons mobile={true} loginOnly={false}/> }

        <hr />
      </div>
    </div>
  );
};


const ProfilePicMenu = ({len, url, name}) => {
  const [isOpen, setIsOpen] = useState(false);
  const wrapperRef = useRef(null);

  const menuClick = (e) => {
    var el = e.target;
    while (el && el.nodeName !== 'A') {
      el = el.parentNode;
    }
    if (el) {
      resetOpen();
    }
  };
  const profilePicClick = (e) => {
    e.preventDefault();
    resetOpen();
  };
  const resetOpen = () => {
    setIsOpen(isOpen => !isOpen);
  };
  const handleHideDropdown = (event) => {
    if (event.key === 'Escape') {
      setIsOpen(false);
    }
  };
  const handleClickOutside = (event) => {
    if (
        wrapperRef.current &&
        !wrapperRef.current.contains(event.target)
    ) {
      setIsOpen(false);
    }
  };

  useEffect(() => {
    document.addEventListener('keydown', handleHideDropdown, true);
    document.addEventListener('click', handleClickOutside, true);
    return () => {
      document.removeEventListener('keydown', handleHideDropdown, true);
      document.removeEventListener('click', handleClickOutside, true);
    };
  }, []);
  const getCurrentPage = () => {
    return encodeURIComponent(Sefaria.util.currentPath());
  };
  return (
    <div className="myProfileBox" ref={wrapperRef}>
        <a href="/my/profile" className="my-profile" onClick={profilePicClick}>
          <ProfilePic len={len} url={url} name={name}/>
        </a>
        <div className="interfaceLinks">
          {isOpen ?
          <div className="interfaceLinks-menu profile-menu" onClick={menuClick}>
            <div className="interfaceLinks-header profile-menu">{name}</div>
            <div className="profile-menu-middle">
              <div><a className="interfaceLinks-row" id="my-profile-link" href="/my/profile">
                <InterfaceText>Profile</InterfaceText>
              </a></div>
              <div><a className="interfaceLinks-row" id="new-sheet-link" href="/sheets/new">
                <InterfaceText>Create a New Sheet</InterfaceText>
              </a></div>
              <div><a className="interfaceLinks-row" id="account-settings-link" href="/settings/account">
                <InterfaceText>Account Settings</InterfaceText>
              </a></div>
              <div className="interfaceLinks-row languages">
                <a className={`${(Sefaria.interfaceLang == 'hebrew') ? 'active':''}`} href={`/interface/hebrew?next=${getCurrentPage()}`} id="select-hebrew-interface-link">עברית</a>
                <a className={`${(Sefaria.interfaceLang == 'english') ? 'active':''}`} href={`/interface/english?next=${getCurrentPage()}`} id="select-english-interface-link">English</a>
              </div>
              <div><a className="interfaceLinks-row bottom" id="help-link" href="/help">
                <InterfaceText>Help</InterfaceText>
              </a></div>
            </div>
            <hr className="interfaceLinks-hr"/>
            <div><a className="interfaceLinks-row logout" id="logout-link" href="/logout">
              <InterfaceText>Logout</InterfaceText>
            </a></div>
          </div> : null}
        </div>
    </div>
  );
};


const MobileInterfaceLanguageToggle = () => {
  const currentURL = encodeURIComponent(Sefaria.util.currentPath());

  const links = Sefaria.interfaceLang == "hebrew" ?
    <>
      <a href={"/interface/hebrew?next=" + currentURL} className="int-he">עברית</a>
      <span className="separator">•</span>
      <a href={"/interface/english?next=" + currentURL} className="int-en inactive">English</a>
    </>
    :
    <>
      <a href={"/interface/english?next=" + currentURL} className="int-en">English</a>
      <span className="separator">•</span>
      <a href={"/interface/hebrew?next=" + currentURL} className="int-he inactive">עברית</a>
    </>;

  return (
    <div className="mobileInterfaceLanguageToggle">
      <img src="/static/icons/globe-wire.svg" />
      {links}
    </div>
  );
};


const HelpButton = () => {
  const url = Sefaria._v({he: "/collections/%D7%A9%D7%90%D7%9C%D7%95%D7%AA-%D7%A0%D7%A4%D7%95%D7%A6%D7%95%D7%AA-%D7%91%D7%A1%D7%A4%D7%A8%D7%99%D7%90", en:"/collections/sefaria-faqs"});
  return (
    <div className="help">
      <a href={url}>
        <img src="/static/img/help.svg" alt={Sefaria._("Help")}/>
      </a>
    </div>
  );
};


export default Header;<|MERGE_RESOLUTION|>--- conflicted
+++ resolved
@@ -18,10 +18,7 @@
 import { DropdownMenu, DropdownMenuSeparator, DropdownMenuItem, DropdownMenuItemWithIcon } from './common/DropdownMenu';
 
 
-<<<<<<< HEAD
-const LoggedInDropdown = () => {
-=======
-const LoggedOutMenu = () => {
+const LoggedOutDropdown = () => {
   const [isClient, setIsClient] = useState(false);
   const [next, setNext] = useState("/");
   const [loginLink, setLoginLink] = useState("/login?next=/");
@@ -38,63 +35,17 @@
       setRegisterLink("/register?next="+next);
     }
   })
->>>>>>> a7b52dfa
 
   const getCurrentPage = () => {
     return encodeURIComponent(Sefaria.util.currentPath());
   }
-<<<<<<< HEAD
-
-  return (
-    <DropdownMenu menuIconComponent={<ProfilePic
-                                          url={Sefaria.profile_pic_url}
-                                          name={Sefaria.full_name}
-                                          len={25}
-                              />
-    }>
-      <DropdownMenuItem>
-        <strong>{Sefaria.full_name}</strong>
-      </DropdownMenuItem>
-      <DropdownMenuSeparator />
-      <DropdownMenuItem url={'/settings/account'}>
-        <InterfaceText>Account Settings</InterfaceText>
-      </DropdownMenuItem>
-      <DropdownMenuItem url={'/torahtracker'}>
-        <InterfaceText text={{'en': 'Torah Tracker', 'he': 'לימוד במספרים'}} />
-      </DropdownMenuItem>
-      <DropdownMenuSeparator />
-      <div className="languageHeader">
-        <InterfaceText>Site Language</InterfaceText>
-      </div>
-      <div className='languageToggleFlexContainer'>
-        <DropdownMenuItem url={`/interface/english?next=${getCurrentPage()}`}>
-          English
-        </DropdownMenuItem>
-          <span className="languageDot">&#183;</span>
-        <DropdownMenuItem url={`/interface/hebrew?next=${getCurrentPage()}`}>
-        עברית    
-        </DropdownMenuItem>
-      </div>
-      <DropdownMenuSeparator />
-      <DropdownMenuItem url={'/notifications'}>
-        <InterfaceText text={{'en': 'New Additions', 'he': 'חידושים בארון הספרים של ספריא'}} />
-      </DropdownMenuItem>
-      <DropdownMenuItem url={'/help'}>
-        <InterfaceText text={{'en': 'Help', 'he': 'עזרה'}} />
-      </DropdownMenuItem>
-      <DropdownMenuSeparator/>
-      <DropdownMenuItem url={'/logout'}>
-        <InterfaceText text={{'en': 'Log Out', 'he': 'ניתוק'}} />
-      </DropdownMenuItem>
-    </DropdownMenu>
-=======
-  return (
-    <DropdownMenu menu_icon={'/static/icons/logged_out.svg'}>
+  return (
+    <DropdownMenu menuIconComponent={<img src='/static/icons/logged_out.svg' />}>
       <DropdownMenuItem url={loginLink}>
-        Log in
+        <InterfaceText text={{'en': 'Log in', 'he': 'התחברות'}} />
       </DropdownMenuItem>
       <DropdownMenuItem url={registerLink}>
-        Sign up
+      <InterfaceText text={{'en': 'Sign up', 'he': 'להרשמה'}} />
       </DropdownMenuItem>
       <DropdownMenuSeparator />
       <div className="languageHeader">
@@ -113,42 +64,88 @@
       </div>
       <DropdownMenuSeparator />
       <DropdownMenuItem url={'/updates'}>
-        New additions
+        <InterfaceText text={{'en': 'New Additions', 'he': 'חידושים בארון הספרים של ספריא'}} />
       </DropdownMenuItem>
       <DropdownMenuItem url={'/help'}>
-        Help
+      <InterfaceText text={{'en': 'Help', 'he': 'עזרה'}} />
       </DropdownMenuItem>
 
   </DropdownMenu>
->>>>>>> a7b52dfa
   );
 }
 
 
+const LoggedInDropdown = () => {
+
+  const getCurrentPage = () => {
+    return encodeURIComponent(Sefaria.util.currentPath());
+  }
+
+  return (
+    <DropdownMenu menuIconComponent={<ProfilePic
+                                          url={Sefaria.profile_pic_url}
+                                          name={Sefaria.full_name}
+                                          len={25}
+                              />
+    }>
+      <DropdownMenuItem>
+        <strong>{Sefaria.full_name}</strong>
+      </DropdownMenuItem>
+      <DropdownMenuSeparator />
+      <DropdownMenuItem url={'/settings/account'}>
+        <InterfaceText>Account Settings</InterfaceText>
+      </DropdownMenuItem>
+      <DropdownMenuItem url={'/torahtracker'}>
+        <InterfaceText text={{'en': 'Torah Tracker', 'he': 'לימוד במספרים'}} />
+      </DropdownMenuItem>
+      <DropdownMenuSeparator />
+      <div className="languageHeader">
+        <InterfaceText>Site Language</InterfaceText>
+      </div>
+      <div className='languageToggleFlexContainer'>
+        <DropdownMenuItem url={`/interface/english?next=${getCurrentPage()}`}>
+          English
+        </DropdownMenuItem>
+          <span className="languageDot">&#183;</span>
+        <DropdownMenuItem url={`/interface/hebrew?next=${getCurrentPage()}`}>
+        עברית    
+        </DropdownMenuItem>
+      </div>
+      <DropdownMenuSeparator />
+      <DropdownMenuItem url={'/notifications'}>
+        <InterfaceText text={{'en': 'New Additions', 'he': 'חידושים בארון הספרים של ספריא'}} />
+      </DropdownMenuItem>
+      <DropdownMenuItem url={'/help'}>
+        <InterfaceText text={{'en': 'Help', 'he': 'עזרה'}} />
+      </DropdownMenuItem>
+      <DropdownMenuSeparator/>
+      <DropdownMenuItem url={'/logout'}>
+        <InterfaceText text={{'en': 'Log Out', 'he': 'ניתוק'}} />
+      </DropdownMenuItem>
+    </DropdownMenu>
+  );
+}
+
+
 const ModuleSwitcher = () => {
   return (
-<<<<<<< HEAD
     <DropdownMenu menuIconComponent={<img src='/static/icons/module_switcher_icon.svg'/>}>
-=======
-    <DropdownMenu menu_icon={'/static/icons/module_switcher_icon.svg'}>
->>>>>>> a7b52dfa
-    <DropdownMenuItem url={'/'} newTab={true}>
-      <DropdownMenuItemWithIcon icon={'/static/icons/library_icon.svg'} textEn={'Library'} textHe={'ספריה'} />
-    </DropdownMenuItem>
-    <DropdownMenuSeparator />
-    <DropdownMenuItem url={'//sheets.sefaria.org'} newTab={true}>
-      <DropdownMenuItemWithIcon icon={'/static/icons/sheets_icon.svg'} textEn={'Sheets'} textHe={'דפים'}/>
-    </DropdownMenuItem>
-    <DropdownMenuSeparator />
-    <DropdownMenuItem url={'//developers.sefaria.org'} newTab={true}>
-      <DropdownMenuItemWithIcon icon={'/static/icons/developers_icon.svg'} textEn={'Developers'} textHe={'מפתחים'}/>
-    </DropdownMenuItem>
-    <DropdownMenuSeparator />
-    <DropdownMenuItem url={'//sefaria.org/products'} newTab={true}>
-      <InterfaceText text={{'he':'לכל המוצרים שלנו', 'en': 'See all products ›'}} />
-    </DropdownMenuItem>
-
-  </DropdownMenu>
+      <DropdownMenuItem url={'/'} newTab={true}>
+        <DropdownMenuItemWithIcon icon={'/static/icons/library_icon.svg'} textEn={'Library'} textHe={'ספריה'} />
+      </DropdownMenuItem>
+      <DropdownMenuSeparator />
+      <DropdownMenuItem url={'/sheets'} newTab={true}>
+        <DropdownMenuItemWithIcon icon={'/static/icons/sheets_icon.svg'} textEn={'Sheets'} textHe={'דפים'}/>
+      </DropdownMenuItem>
+      <DropdownMenuSeparator />
+      <DropdownMenuItem url={'https://developers.sefaria.org'} newTab={true}>
+        <DropdownMenuItemWithIcon icon={'/static/icons/developers_icon.svg'} textEn={'Developers'} textHe={'מפתחים'}/>
+      </DropdownMenuItem>
+      <DropdownMenuSeparator />
+      <DropdownMenuItem url={'/products'} newTab={true}>
+        <InterfaceText text={{'he':'לכל המוצרים שלנו', 'en': 'See all products ›'}} />
+      </DropdownMenuItem>
+    </DropdownMenu>
   );
 }
 class Header extends Component {
@@ -197,11 +194,7 @@
             openURL={this.props.openURL}
         />
 
-<<<<<<< HEAD
         { !Sefaria._uid && Sefaria._siteSettings.TORAH_SPECIFIC ?
-=======
-          { !Sefaria._uid && Sefaria._siteSettings.TORAH_SPECIFIC ?
->>>>>>> a7b52dfa
               <InterfaceLanguageMenu
                 currentLang={Sefaria.interfaceLang}
                 translationLanguagePreference={this.props.translationLanguagePreference}
@@ -211,13 +204,8 @@
           <ModuleSwitcher /> 
 
           { Sefaria._uid ?
-<<<<<<< HEAD
-            <LoggedInDropdown />
-            : <LoggedOutButtons headerMode={this.props.headerMode}/>
-=======
-            <LoggedInButtons headerMode={this.props.headerMode}/>
-            : <LoggedOutMenu currentLang={Sefaria.interfaceLang}/>
->>>>>>> a7b52dfa
+            <LoggedInDropdown /> 
+            : <LoggedOutDropdown currentLang={Sefaria.interfaceLang}/>
           }
 
         </div>
