import React, { useState, useEffect, useRef} from 'react';
import PropTypes  from 'prop-types';
import ReactDOM  from 'react-dom';
import Component from 'react-class';
import classNames  from 'classnames';
import $  from './sefaria/sefariaJquery';
import Sefaria  from './sefaria/sefaria';
import {
  SearchButton,
  GlobalWarningMessage,
  InterfaceLanguageMenu,
  InterfaceText,
  LanguageToggleButton,
  DonateLink
} from './Misc';
import {HeaderAutocomplete} from './HeaderAutocomplete'
import {ProfilePic} from "./ProfilePic";
<<<<<<< HEAD
=======
import {HeaderAutocomplete} from './HeaderAutocomplete'
>>>>>>> e86933cf

class Header extends Component {
  constructor(props) {
    super(props)
    this.state = {
      mobileNavMenuOpen: false,
    };
  }
  componentDidMount() {
    window.addEventListener('keydown', this.handleFirstTab);
  }
  handleFirstTab(e) {
    if (e.keyCode === 9) { // tab (i.e. I'm using a keyboard)
      document.body.classList.add('user-is-tabbing');
      window.removeEventListener('keydown', this.handleFirstTab);
    }
  }
  toggleMobileNavMenu() {
    this.setState({mobileNavMenuOpen: !this.state.mobileNavMenuOpen});
  }
  render() {
    if (this.props.hidden && !this.props.mobileNavMenuOpen) {
      return null;
    }
    const logo = Sefaria.interfaceLang == "hebrew" ?
      <img src="/static/img/logo-hebrew.png" alt="Sefaria Logo"/> :
      <img src="/static/img/logo.svg" alt="Sefaria Logo"/>;

    const headerContent = (
      <>

        <div className="headerNavSection">
          { Sefaria._siteSettings.TORAH_SPECIFIC ?
          <a className="home" href="/" >{logo}</a> : null }
          <a href="/texts" className="textLink"><InterfaceText context="Header">Texts</InterfaceText></a>
          <a href="/topics" className="textLink"><InterfaceText>Topics</InterfaceText></a>
          <a href="/community" className="textLink"><InterfaceText>Community</InterfaceText></a>
          <DonateLink classes={"textLink donate"} source={"Header"}><InterfaceText>Donate</InterfaceText></DonateLink>
        </div>

        <div className="headerLinksSection">
        <HeaderAutocomplete
            onRefClick={this.props.onRefClick}
            showSearch={this.props.showSearch}
            openTopic={this.props.openTopic}
            openURL={this.props.openURL}
        />


          { Sefaria._uid ?
            <LoggedInButtons headerMode={this.props.headerMode}/>
            : <LoggedOutButtons headerMode={this.props.headerMode}/>
          }
          { !Sefaria._uid && Sefaria._siteSettings.TORAH_SPECIFIC ?
              <InterfaceLanguageMenu
                currentLang={Sefaria.interfaceLang}
                translationLanguagePreference={this.props.translationLanguagePreference}
                setTranslationLanguagePreference={this.props.setTranslationLanguagePreference} /> : null}
        </div>
      </>
    );

    const mobileHeaderContent = (
      <>
        <div>
          <button onClick={this.props.onMobileMenuButtonClick} aria-label={Sefaria._("Menu")} className="menuButton">
            <i className="fa fa-bars"></i>
          </button>
        </div>

        <div className="mobileHeaderCenter">
          { Sefaria._siteSettings.TORAH_SPECIFIC ?
          <a className="home" href="/texts" >{logo}</a> : null }
        </div>

        {this.props.hasLanguageToggle ?
        <div className={this.props.firstPanelLanguage + " mobileHeaderLanguageToggle"}>
          <LanguageToggleButton toggleLanguage={this.props.toggleLanguage} />
        </div> :
        <div></div>}
      </>
    );

    const headerClasses = classNames({header: 1, mobile: !this.props.multiPanel});
    const headerInnerClasses = classNames({
      headerInner: 1,
      boxShadow: this.props.hasBoxShadow,
      mobile: !this.props.multiPanel
    });
    return (
      <div className={headerClasses} role="banner">
        <div className={headerInnerClasses}>
          {this.props.multiPanel ? headerContent : mobileHeaderContent}
        </div>

        {this.props.multiPanel ? null :
        <MobileNavMenu
          visible={this.props.mobileNavMenuOpen}
          onRefClick={this.props.onRefClick}
          showSearch={this.props.showSearch}
          openTopic={this.props.openTopic}
          openURL={this.props.openURL}
          close={this.props.onMobileMenuButtonClick} />
        }
        <GlobalWarningMessage />
      </div>
    );
  }
}
Header.propTypes = {
  multiPanel:   PropTypes.bool.isRequired,
  headerMode:   PropTypes.bool.isRequired,
  onRefClick:   PropTypes.func.isRequired,
  showSearch:   PropTypes.func.isRequired,
  openTopic:    PropTypes.func.isRequired,
  openURL:      PropTypes.func.isRequired,
  hasBoxShadow: PropTypes.bool.isRequired,
};

const LoggedOutButtons = ({mobile, loginOnly}) => {
  const [isClient, setIsClient] = useState(false);
  const [next, setNext] = useState("/");
  const [loginLink, setLoginLink] = useState("/login?next=/");
  const [registerLink, setRegisterLink] = useState("/register?next=/");
  useEffect(()=>{
    setIsClient(true);
  }, []);
  useEffect(()=> {
    if(isClient){
      setNext(encodeURIComponent(Sefaria.util.currentPath()));
      setLoginLink("/login?next="+next);
      setRegisterLink("/register?next="+next);
    }
  })
  const classes = classNames({accountLinks: !mobile, anon: !mobile});
  return (
    <div className={classes}>
      <a className="login loginLink" href={loginLink} key={`login${isClient}`}>
         {mobile ? <img src="/static/icons/login.svg" /> : null }
         <InterfaceText>Log in</InterfaceText>
       </a>
      {loginOnly ? null :
      <a className="login signupLink" href={registerLink} key={`register${isClient}`}>
         {mobile ? <img src="/static/icons/register.svg" /> : null }
         <InterfaceText>Sign up</InterfaceText>
      </a> }
      { Sefaria._siteSettings.TORAH_SPECIFIC ? <HelpButton /> : null}
    </div>
  );
}


const LoggedInButtons = ({headerMode}) => {
  const [isClient, setIsClient] = useState(false);
  useEffect(() => {
    if(headerMode){
      setIsClient(true);
    }
  }, []);
  const unread = headerMode ? ((isClient && Sefaria.notificationCount > 0) ? 1 : 0) : Sefaria.notificationCount > 0 ? 1 : 0
  const notificationsClasses = classNames({notifications: 1, unread: unread});
  return (
    <div className="loggedIn accountLinks">
      <a href="/texts/saved" aria-label="See My Saved Texts">
        <img src="/static/icons/bookmarks.svg" alt={Sefaria._('Bookmarks')}/>
      </a>
      <a href="/notifications" aria-label="See New Notifications" key={`notificationCount-C-${unread}`} className={notificationsClasses}>
        <img src="/static/icons/notification.svg" alt={Sefaria._('Notifications')} />
      </a>
      { Sefaria._siteSettings.TORAH_SPECIFIC ? <HelpButton /> : null}
      <ProfilePicMenu len={24} url={Sefaria.profile_pic_url} name={Sefaria.full_name} key={`profile-${isClient}-${Sefaria.full_name}`}/>
    </div>
  );
}

const MobileNavMenu = ({onRefClick, showSearch, openTopic, openURL, close, visible}) => {
  const classes = classNames({
    mobileNavMenu: 1,
    closed: !visible,
  });
  return (
    <div className={classes}>
      <div className="searchLine">
        <HeaderAutocomplete
            onRefClick={onRefClick}
            showSearch={showSearch}
            openTopic={openTopic}
            openURL={openURL}
            onNavigate={close}
            hideHebrewKeyboard={true}
        />
      </div>
      <a href="/texts" onClick={close} className="textsPageLink">
        <img src="/static/icons/book.svg" />
        <InterfaceText context="Header">Texts</InterfaceText>
      </a>
      <a href="/topics" onClick={close}>
        <img src="/static/icons/topic.svg" />
        <InterfaceText>Topics</InterfaceText>
      </a>
      <a href="/community" onClick={close}>
        <img src="/static/icons/community.svg" />
        <InterfaceText>Community</InterfaceText>
      </a>
      <a href="/calendars" onClick={close}>
        <img src="/static/icons/calendar.svg" />
        <InterfaceText>Learning Schedules</InterfaceText>
      </a>
      <a href="/collections" onClick={close}>
        <img src="/static/icons/collection.svg"/>
        <InterfaceText>Collections</InterfaceText>
      </a>

      <DonateLink classes={"blue"} source="MobileNavMenu">
        <img src="/static/img/heart.png" alt="donation icon" />
        <InterfaceText>Donate</InterfaceText>
      </DonateLink>

      <div className="mobileAccountLinks">
        {Sefaria._uid ?
        <>
          <a href="/my/profile" onClick={close}>
            <ProfilePic len={22} url={Sefaria.profile_pic_url} name={Sefaria.full_name} />
            <InterfaceText>Profile</InterfaceText>
          </a>
          <a href="/texts/saved" onClick={close}>
            <img src="/static/icons/bookmarks.svg" alt={Sefaria._('Bookmarks')} />
            <InterfaceText>Saved & History</InterfaceText>
          </a>
          <a href="/notifications" onClick={close}>
            <img src="/static/icons/notification.svg" alt={Sefaria._('Notifications')} />
            <InterfaceText>Notifications</InterfaceText>
          </a>
        </> : null }

        <a href="/mobile-about-menu">
          <img src="/static/icons/info.svg" />
          <InterfaceText>About Sefaria</InterfaceText>
        </a>

        {Sefaria._uid ?
        <>
          <a href="/settings/account">
          <img src="/static/icons/settings.svg" />
          <InterfaceText>Account Settings</InterfaceText>
        </a>
        </> : null }

        <MobileInterfaceLanguageToggle />

        <a href="/products">
          <img src="/static/icons/products.svg" />
          <InterfaceText text={{en: "Products", he: "מוצרים"}} />
        </a>


        <a href="/help">
          <img src="/static/icons/help.svg" />
          <InterfaceText>Get Help</InterfaceText>
        </a>

        {Sefaria._uid ?
        <a href="/logout" className="logout">
          <img src="/static/icons/logout.svg" />
          <InterfaceText>Logout</InterfaceText>
        </a>
        :
        <LoggedOutButtons mobile={true} loginOnly={true}/> }

      </div>
    </div>
  );
};


const ProfilePicMenu = ({len, url, name}) => {
  const [isOpen, setIsOpen] = useState(false);
  const wrapperRef = useRef(null);

  const menuClick = (e) => {
    var el = e.target;
    while (el && el.nodeName !== 'A') {
      el = el.parentNode;
    }
    if (el) {
      resetOpen();
    }
  };
  const profilePicClick = (e) => {
    e.preventDefault();
    resetOpen();
  };
  const resetOpen = () => {
    setIsOpen(isOpen => !isOpen);
  };
  const handleHideDropdown = (event) => {
    if (event.key === 'Escape') {
      setIsOpen(false);
    }
  };
  const handleClickOutside = (event) => {
    if (
        wrapperRef.current &&
        !wrapperRef.current.contains(event.target)
    ) {
      setIsOpen(false);
    }
  };

  useEffect(() => {
    document.addEventListener('keydown', handleHideDropdown, true);
    document.addEventListener('click', handleClickOutside, true);
    return () => {
      document.removeEventListener('keydown', handleHideDropdown, true);
      document.removeEventListener('click', handleClickOutside, true);
    };
  }, []);
  const getCurrentPage = () => {
    return encodeURIComponent(Sefaria.util.currentPath());
  };
  return (
    <div className="myProfileBox" ref={wrapperRef}>
        <a href="/my/profile" className="my-profile" onClick={profilePicClick}>
          <ProfilePic len={len} url={url} name={name}/>
        </a>
        <div className="interfaceLinks">
          {isOpen ?
          <div className="interfaceLinks-menu profile-menu" onClick={menuClick}>
            <div className="interfaceLinks-header profile-menu">{name}</div>
            <div className="profile-menu-middle">
              <div><a className="interfaceLinks-row" id="my-profile-link" href="/my/profile">
                <InterfaceText>Profile</InterfaceText>
              </a></div>
              <div><a className="interfaceLinks-row" id="new-sheet-link" href="/sheets/new">
                <InterfaceText>Create a New Sheet</InterfaceText>
              </a></div>
              <div><a className="interfaceLinks-row" id="account-settings-link" href="/settings/account">
                <InterfaceText>Account Settings</InterfaceText>
              </a></div>
              <div className="interfaceLinks-row languages">
                <a className={`${(Sefaria.interfaceLang == 'hebrew') ? 'active':''}`} href={`/interface/hebrew?next=${getCurrentPage()}`} id="select-hebrew-interface-link">עברית</a>
                <a className={`${(Sefaria.interfaceLang == 'english') ? 'active':''}`} href={`/interface/english?next=${getCurrentPage()}`} id="select-english-interface-link">English</a>
              </div>
              <div><a className="interfaceLinks-row bottom" id="help-link" href="/help">
                <InterfaceText>Help</InterfaceText>
              </a></div>
            </div>
            <hr className="interfaceLinks-hr"/>
            <div><a className="interfaceLinks-row logout" id="logout-link" href="/logout">
              <InterfaceText>Logout</InterfaceText>
            </a></div>
          </div> : null}
        </div>
    </div>
  );
};


const MobileInterfaceLanguageToggle = () => {
  const currentURL = encodeURIComponent(Sefaria.util.currentPath());

  const links = Sefaria.interfaceLang == "hebrew" ?
    <>
      <a href={"/interface/hebrew?next=" + currentURL} className="int-he">עברית</a>
      <span className="separator">•</span>
      <a href={"/interface/english?next=" + currentURL} className="int-en inactive">English</a>
    </>
    :
    <>
      <a href={"/interface/english?next=" + currentURL} className="int-en">English</a>
      <span className="separator">•</span>
      <a href={"/interface/hebrew?next=" + currentURL} className="int-he inactive">עברית</a>
    </>;

  return (
    <div className="mobileInterfaceLanguageToggle">
      <img src="/static/icons/globe-wire.svg" />
      {links}
    </div>
  );
};


const HelpButton = () => {
  const url = Sefaria._v({he: "/collections/%D7%A9%D7%90%D7%9C%D7%95%D7%AA-%D7%A0%D7%A4%D7%95%D7%A6%D7%95%D7%AA-%D7%91%D7%A1%D7%A4%D7%A8%D7%99%D7%90", en:"/collections/sefaria-faqs"});
  return (
    <div className="help">
      <a href={url}>
        <img src="/static/img/help.svg" alt={Sefaria._("Help")}/>
      </a>
    </div>
  );
};


export default Header;<|MERGE_RESOLUTION|>--- conflicted
+++ resolved
@@ -13,12 +13,8 @@
   LanguageToggleButton,
   DonateLink
 } from './Misc';
+import {ProfilePic} from "./ProfilePic";
 import {HeaderAutocomplete} from './HeaderAutocomplete'
-import {ProfilePic} from "./ProfilePic";
-<<<<<<< HEAD
-=======
-import {HeaderAutocomplete} from './HeaderAutocomplete'
->>>>>>> e86933cf
 
 class Header extends Component {
   constructor(props) {
