import React, { useState, useEffect, useRef} from 'react';
import PropTypes  from 'prop-types';
import ReactDOM  from 'react-dom';
import Component from 'react-class';
import classNames  from 'classnames';
import $  from './sefaria/sefariaJquery';
import Sefaria  from './sefaria/sefaria';
import {
  SearchButton,
  GlobalWarningMessage,
  InterfaceLanguageMenu,
  InterfaceText,
  getCurrentPage,
  LanguageToggleButton,
  DonateLink,
  useOnceFullyVisible
} from './Misc';
import {ProfilePic} from "./ProfilePic";
import {HeaderAutocomplete} from './HeaderAutocomplete'
import { DropdownMenu, DropdownMenuSeparator, DropdownMenuItem, DropdownMenuItemWithIcon, DropdownLanguageToggle } from './common/DropdownMenu';
import Util from './sefaria/util';
import Button from './common/Button';
import ModuleSwitcherTooltip from './common/ModuleSwitcherTooltip';

const LoggedOutDropdown = ({module}) => {
  const [isClient, setIsClient] = useState(false);
  const [next, setNext] = useState("/");
  const [loginLink, setLoginLink] = useState("/login?next=/");
  const [registerLink, setRegisterLink] = useState("/register?next=/");

  useEffect(()=>{
    setIsClient(true);
  }, []);

  useEffect(()=> {
    if(isClient){
      setNext(encodeURIComponent(Sefaria.util.currentPath()));
      setLoginLink("/login?next="+next);
      setRegisterLink("/register?next="+next);
    }
  })
  
  return (
      <DropdownMenu positioningClass="headerDropdownMenu" buttonComponent={
        <button className="header-dropdown-button" aria-label={Sefaria._("Account menu")}>
          <img src='/static/icons/logged_out.svg' alt={Sefaria._("Login")}/>
        </button>
      }>
          <div className='dropdownLinks-options'>
              <DropdownMenuItem url={loginLink}>
                  <InterfaceText text={{'en': 'Log in', 'he': 'התחברות'}}/>
              </DropdownMenuItem>
              <DropdownMenuItem url={registerLink}>
                  <InterfaceText text={{'en': 'Sign up', 'he': 'להרשמה'}}/>
              </DropdownMenuItem>
              <DropdownMenuSeparator/>
              <DropdownLanguageToggle/>
              <DropdownMenuSeparator/>
              { module === Sefaria.LIBRARY_MODULE &&
                <DropdownMenuItem url={'/updates'}>
                    <InterfaceText text={{'en': 'New Additions', 'he': 'חידושים בארון הספרים של ספריא'}}/>
                </DropdownMenuItem>
              }
              <DropdownMenuItem url={'/help'}>
                  <InterfaceText text={{'en': 'Help', 'he': 'עזרה'}}/>
              </DropdownMenuItem>
          </div>
      </DropdownMenu>
);
}

const LoggedInDropdown = ({module}) => {
  return (
      <DropdownMenu positioningClass="headerDropdownMenu" 
                    buttonComponent={<ProfilePic url={Sefaria.profile_pic_url}
                                                 name={Sefaria.full_name}
                                                 len={25}/>}>
          <div className='dropdownLinks-options'>
              { module === Sefaria.LIBRARY_MODULE && 
                <DropdownMenuItem preventClose={true}>
                    <strong>{Sefaria.full_name}</strong>
                </DropdownMenuItem>
              }
               { module === Sefaria.VOICES_MODULE && 
                <DropdownMenuItem url={`/profile/${Sefaria.slug}`} preventClose={true} targetModule={Sefaria.VOICES_MODULE}>
                    <strong>{Sefaria.full_name}</strong>
                </DropdownMenuItem>
              }
              <DropdownMenuSeparator/>

              { module === Sefaria.LIBRARY_MODULE && 
                <>
                <DropdownMenuItem url={'/settings/account'} targetModule={Sefaria.LIBRARY_MODULE}>
                    <InterfaceText>Account Settings</InterfaceText>
                </DropdownMenuItem>
                <DropdownMenuItem url={'/torahtracker'}>
                    <InterfaceText text={{'en': 'Torah Tracker', 'he': 'לימוד במספרים'}}/>
                </DropdownMenuItem>
                </> 
              }


              { module === Sefaria.VOICES_MODULE && 
                <>
                <DropdownMenuItem url={`/profile/${Sefaria.slug}`} targetModule={Sefaria.VOICES_MODULE}>
                    <InterfaceText>Profile</InterfaceText>
                </DropdownMenuItem>
                <DropdownMenuItem url={'/saved'} targetModule={Sefaria.VOICES_MODULE}>
                  <InterfaceText>Saved</InterfaceText>
                </DropdownMenuItem>
                <DropdownMenuItem url={'/history'} targetModule={Sefaria.VOICES_MODULE}>
                  <InterfaceText>History</InterfaceText>
                </DropdownMenuItem>
                <DropdownMenuItem url={'/settings/account'} targetModule={Sefaria.LIBRARY_MODULE}>
                    <InterfaceText>Account Settings</InterfaceText>
                </DropdownMenuItem>
                </> 
              }
              
              <DropdownMenuSeparator/>
              <DropdownLanguageToggle/>
              <DropdownMenuSeparator/>
              
              { module === Sefaria.LIBRARY_MODULE && 
                <DropdownMenuItem url={'/updates'}>
                    <InterfaceText text={{'en': 'New Additions', 'he': 'חידושים בארון הספרים של ספריא'}}/>
                </DropdownMenuItem>
              }

              <DropdownMenuItem preventClose={true} url={'/help'}>
                  <InterfaceText text={{'en': 'Help', 'he': 'עזרה'}}/>
              </DropdownMenuItem>
              <DropdownMenuSeparator/>
              <DropdownMenuItem url={Sefaria.getLogoutUrl()}>
                  <InterfaceText text={{'en': 'Log Out', 'he': 'ניתוק'}}/>
              </DropdownMenuItem>
          </div>
      </DropdownMenu>
);
}

const ModuleSwitcher = ({multiPanel, mobileMenuButtonRef}) => {
  const dropdownRef = useRef(null);
  return (
<<<<<<< HEAD
    <ModuleSwitcherTooltip targetRef={dropdownRef} multiPanel={multiPanel} mobileTargetRef={mobileMenuButtonRef}>
      <div ref={dropdownRef}>
        <DropdownMenu positioningClass="headerDropdownMenu" buttonComponent={<img src='/static/icons/module_switcher_icon.svg'/>}>
            <div className='dropdownLinks-options'>
                <DropdownMenuItem url={"/"} newTab={Sefaria.activeModule !== Sefaria.LIBRARY_MODULE} targetModule={Sefaria.LIBRARY_MODULE}>
                    <DropdownMenuItemWithIcon icon={'/static/icons/library_icon.svg'} textEn={"Library"}/>
                </DropdownMenuItem>
                <DropdownMenuSeparator/>
                <DropdownMenuItem url={"/"} newTab={Sefaria.activeModule !== Sefaria.VOICES_MODULE} targetModule={Sefaria.VOICES_MODULE}>  
                    <DropdownMenuItemWithIcon icon={'/static/icons/sheets_icon.svg'} textEn={'Sheets'}/>
                </DropdownMenuItem>
                <DropdownMenuSeparator/>
                <DropdownMenuItem url={'https://developers.sefaria.org'} newTab={true}>
                    <DropdownMenuItemWithIcon icon={'/static/icons/developers_icon.svg'} textEn={'Developers'}/>
                </DropdownMenuItem>
                <DropdownMenuSeparator/>
                <DropdownMenuItem url={'/products'} newTab={true}>
                  <InterfaceText text={{'he': 'לכל המוצרים שלנו', 'en': 'See all products ›'}}/>
                </DropdownMenuItem>
            </div>
        </DropdownMenu>
      </div>
    </ModuleSwitcherTooltip>
=======
              <DropdownMenu positioningClass="headerDropdownMenu" buttonComponent={
                <button className="header-dropdown-button" aria-label={Sefaria._("Library")}>
                  <img src='/static/icons/module_switcher_icon.svg' alt={Sefaria._("Library")}/>
                </button>
              }>
          <div className='dropdownLinks-options'>
              <DropdownMenuItem url={"/"} newTab={Sefaria.activeModule !== Sefaria.LIBRARY_MODULE} targetModule={Sefaria.LIBRARY_MODULE}>
                  <DropdownMenuItemWithIcon icon={'/static/icons/library_icon.svg'} textEn={"Library"}/>
              </DropdownMenuItem>
              <DropdownMenuSeparator/>
              <DropdownMenuItem url={"/"} newTab={Sefaria.activeModule !== Sefaria.VOICES_MODULE} targetModule={Sefaria.VOICES_MODULE}>  
                  <DropdownMenuItemWithIcon icon={'/static/icons/sheets_icon.svg'} textEn={'Sheets'}/>
              </DropdownMenuItem>
              <DropdownMenuSeparator/>
              <DropdownMenuItem url={'https://developers.sefaria.org'} newTab={true}>
                  <DropdownMenuItemWithIcon icon={'/static/icons/developers_icon.svg'} textEn={'Developers'}/>
              </DropdownMenuItem>
              <DropdownMenuSeparator/>
              <DropdownMenuItem url={'/products'} newTab={true}>
                <InterfaceText text={{'he': 'לכל המוצרים שלנו', 'en': 'See all products ›'}}/>
              </DropdownMenuItem>
          </div>
      </DropdownMenu>
>>>>>>> 1aff89a1
);
}

const Header = (props) => {
  const mobileMenuButtonRef = useRef(null);

  useEffect(() => {
    const handleFirstTab = (e) => {
      if (e.keyCode === 9) { // tab (i.e. I'm using a keyboard)
        document.body.classList.add('user-is-tabbing');
        window.removeEventListener('keydown', handleFirstTab);
      }
    }

    window.addEventListener('keydown', handleFirstTab);

    return () => {
      window.removeEventListener('keydown', handleFirstTab);
    }
  }, []);
  const short_lang = Sefaria._getShortInterfaceLang();

  const libraryLogoPath = Sefaria.interfaceLang === "hebrew"  ? "logo-hebrew.png" : "logo.svg";
  const libraryLogo = (
    <img src={`/static/img/${libraryLogoPath}`} className="home" alt={Sefaria._("Sefaria Logo")}/>
  );

  const sheetsLogoPath = `/static/img/${short_lang}_sheets_logo.svg`;
  const sheetsLogo = (
    <img src={sheetsLogoPath} alt={Sefaria._("Sefaria Sheets Logo")} className="home"/>
  );

  const logo = props.module === Sefaria.LIBRARY_MODULE ? libraryLogo : sheetsLogo;

  const librarySavedIcon = <div className='librarySavedIcon'>
                                <a
                                  href="/texts/saved"
                                  data-target-module={Sefaria.LIBRARY_MODULE}
                                  onKeyDown={(e) => Util.handleKeyboardClick(e)}
                                >
                                  <img src='/static/icons/bookmarks.svg' alt={Sefaria._('Saved items')} />
                                </a>
                              </div>;
  const sheetsNotificationsIcon = <div className='sheetsNotificationsHeaderIcon'>
                                        <a
                                          href="/notifications"
                                          data-target-module={Sefaria.VOICES_MODULE}
                                          onKeyDown={(e) => Util.handleKeyboardClick(e)}
                                        >
                                          <img src='/static/icons/notification.svg' alt={Sefaria._("Notifications")} />
                                        </a>
                                      </div>;

  const headerRef = useOnceFullyVisible(() => {
    sa_event("header_viewed", { impression_type: "regular_header" });
    gtag("event", "header_viewed", { impression_type: "regular_header" });
    if (Sefaria._debug) console.log("sa: we got a view event! (regular header)");
  }, "sa.header_viewed");

  if (props.hidden && !props.mobileNavMenuOpen) {
    return null;
  }
  
  const headerContent = (
    <>
        <nav className="headerNavSection" aria-label="Primary navigation">
          { Sefaria._siteSettings.TORAH_SPECIFIC && logo }
          {props.module === Sefaria.LIBRARY_MODULE && 
          <>
            <a
              href="/texts"
              className="textLink"
              onKeyDown={(e) => Util.handleKeyboardClick(e)}
            >
              <InterfaceText context="Header">Texts</InterfaceText>
            </a>
            <a
              href="/topics"
              className="textLink"
              onKeyDown={(e) => Util.handleKeyboardClick(e)}
            >
              <InterfaceText context="Header">Topics</InterfaceText>
            </a>
          </>
          }
          {props.module === Sefaria.VOICES_MODULE && 
          <>
            <a
              href="/topics"
              data-target-module={Sefaria.VOICES_MODULE}
              className="textLink"
              onKeyDown={(e) => Util.handleKeyboardClick(e)}
            >
              <InterfaceText context="Header">Topics</InterfaceText>
            </a>
            <a
              href="/collections"
              data-target-module={Sefaria.VOICES_MODULE}
              className="textLink"
              onKeyDown={(e) => Util.handleKeyboardClick(e)}
            >
              <InterfaceText context="Header">Collections</InterfaceText>
            </a>
          </>
          }
          <DonateLink classes={"textLink donate"} source={"Header"}><InterfaceText>Donate</InterfaceText></DonateLink>
        </nav>

      <div className="headerLinksSection">
      <HeaderAutocomplete
          onRefClick={props.onRefClick}
          showSearch={props.showSearch}
          openTopic={props.openTopic}
          openURL={props.openURL}
      />

        {!Sefaria._uid && props.module === Sefaria.LIBRARY_MODULE && <SignUpButton/>}
        {props.module === Sefaria.VOICES_MODULE && <CreateButton />}
        { Sefaria._siteSettings.TORAH_SPECIFIC && <HelpButton />}

        { !Sefaria._uid && Sefaria._siteSettings.TORAH_SPECIFIC ?
              <InterfaceLanguageMenu
                currentLang={Sefaria.interfaceLang}
                translationLanguagePreference={props.translationLanguagePreference}
                setTranslationLanguagePreference={props.setTranslationLanguagePreference} /> : null}

        { Sefaria._uid && (props.module ===Sefaria.LIBRARY_MODULE ? librarySavedIcon : sheetsNotificationsIcon) }
           <ModuleSwitcher multiPanel={props.multiPanel} mobileMenuButtonRef={mobileMenuButtonRef} />

          { Sefaria._uid ?
            <LoggedInDropdown module={props.module}/>
            : <LoggedOutDropdown module={props.module}/>
          }

        </div>
      </>
    );

    const mobileHeaderContent = (
      <>
        <div>
          <ModuleSwitcherTooltip targetRef={null} multiPanel={props.multiPanel} mobileTargetRef={mobileMenuButtonRef}>
            <button ref={mobileMenuButtonRef} onClick={props.onMobileMenuButtonClick} aria-label={Sefaria._("Menu")} className="menuButton">
              <i className="fa fa-bars"></i>
            </button>
          </ModuleSwitcherTooltip>
        </div>

        <div className="mobileHeaderCenter">
          { Sefaria._siteSettings.TORAH_SPECIFIC && logo }
        </div>

        {props.hasLanguageToggle ?
        <div className={props.firstPanelLanguage + " mobileHeaderLanguageToggle"}>
          <LanguageToggleButton toggleLanguage={props.toggleLanguage} />
        </div> :
        <div></div>}
      </>
    );

    const headerClasses = classNames({header: 1, mobile: !props.multiPanel});
    const headerInnerClasses = classNames({
      headerInner: 1,
      boxShadow: props.hasBoxShadow,
      mobile: !props.multiPanel
    });
    return (
      <div className={headerClasses} role="banner" ref={headerRef}>
        <div className={headerInnerClasses}>
          {props.multiPanel ? headerContent : mobileHeaderContent}
        </div>

        {props.multiPanel ? null :
        <MobileNavMenu
          visible={props.mobileNavMenuOpen}
          onRefClick={props.onRefClick}
          showSearch={props.showSearch}
          openTopic={props.openTopic}
          openURL={props.openURL}
          close={props.onMobileMenuButtonClick}
          module={props.module} />
        }
        <GlobalWarningMessage />
      </div>
    );
}

Header.propTypes = {
  multiPanel:   PropTypes.bool.isRequired,
  headerMode:   PropTypes.bool.isRequired,
  onRefClick:   PropTypes.func.isRequired,
  showSearch:   PropTypes.func.isRequired,
  openTopic:    PropTypes.func.isRequired,
  openURL:      PropTypes.func.isRequired,
  hasBoxShadow: PropTypes.bool.isRequired,
  module:       PropTypes.string.isRequired,
};

const LoggedOutButtons = ({mobile, loginOnly}) => {
  const [isClient, setIsClient] = useState(false);
  const [next, setNext] = useState("/");
  const [loginLink, setLoginLink] = useState("/login?next=/");
  const [registerLink, setRegisterLink] = useState("/register?next=/");
  useEffect(()=>{
    setIsClient(true);
  }, []);
  useEffect(()=> {
    if(isClient){
      setNext(encodeURIComponent(Sefaria.util.currentPath()));
      setLoginLink("/login?next="+next);
      setRegisterLink("/register?next="+next);
    }
  })
  const classes = classNames({accountLinks: !mobile, anon: !mobile});
  return (
    <div className={classes}>
      { loginOnly && (
      <a className="login loginLink" href={loginLink} key={`login${isClient}`}>
         {mobile ? <img src="/static/icons/login.svg" alt={Sefaria._("Login")} /> : null }
         <InterfaceText>Log in</InterfaceText>
       </a>)}
      {loginOnly ? null :
      <span>
        <a className="login signupLink" href={registerLink} key={`register${isClient}`}>
          {mobile ? <img src="/static/icons/login.svg" alt={Sefaria._("Login")} /> : null }
          <InterfaceText>Sign up</InterfaceText>
        </a> 
        <a className="login loginLink" href={loginLink} key={`login${isClient}`}>
          <InterfaceText>Log in</InterfaceText>
        </a>
      </span>}

    </div>
  );
}


const LoggedInButtons = ({headerMode}) => {
  const [isClient, setIsClient] = useState(false);
  useEffect(() => {
    if(headerMode){
      setIsClient(true);
    }
  }, []);
  const unread = headerMode ? ((isClient && Sefaria.notificationCount > 0) ? 1 : 0) : Sefaria.notificationCount > 0 ? 1 : 0
  const notificationsClasses = classNames({notifications: 1, unread: unread});
  return (
    <div className="loggedIn accountLinks">
      <a href="/texts/saved" aria-label="See My Saved Texts">
        <img src="/static/icons/bookmarks.svg" alt={Sefaria._('Bookmarks')}/>
      </a>
      <a href="/notifications" aria-label="See New Notifications" key={`notificationCount-C-${unread}`} className={notificationsClasses}>
        <img src="/static/icons/notification.svg" alt={Sefaria._('Notifications')} />
      </a>
      { Sefaria._siteSettings.TORAH_SPECIFIC ? <HelpButton /> : null}
      <ProfilePicMenu len={24} url={Sefaria.profile_pic_url} name={Sefaria.full_name} key={`profile-${isClient}-${Sefaria.full_name}`}/>
    </div>
  );
}

const MobileNavMenu = ({onRefClick, showSearch, openTopic, openURL, close, visible, module}) => {
  const classes = classNames({
    mobileNavMenu: 1,
    closed: !visible,
  });
  return (
    <nav className={classes} aria-label="Mobile navigation menu">
      <div className="searchLine">
        <HeaderAutocomplete
            onRefClick={onRefClick}
            showSearch={showSearch}
            openTopic={openTopic}
            openURL={openURL}
            onNavigate={close}
            hideHebrewKeyboard={true}
        />
      </div>
      {module === Sefaria.LIBRARY_MODULE && 
      <>
        <a href="/texts" onClick={close} className="textsPageLink">
          <img src="/static/icons/book.svg" alt={Sefaria._("Texts")} />
          <InterfaceText context="Header">Texts</InterfaceText>
        </a>
        <a href={"/topics"} onClick={close}>
          <img src="/static/icons/topic.svg" alt={Sefaria._("Topics")} />
          <InterfaceText context="Header">Explore</InterfaceText>
        </a>
        <a href="/calendars" onClick={close}>
          <img src="/static/icons/calendar.svg" alt={Sefaria._("Learning Schedules")} />
          <InterfaceText>Learning Schedules</InterfaceText>
        </a>
      </>  
      }
      {module === Sefaria.VOICES_MODULE && 
      <>
        <a href="/topics" data-target-module={Sefaria.VOICES_MODULE} onClick={close}>
          <img src="/static/icons/topic.svg" alt={Sefaria._("Topics")} />
          <InterfaceText context="Header">Topics</InterfaceText>
        </a>
        <a href="/collections" onClick={close} className="textsPageLink" data-target-module={Sefaria.VOICES_MODULE}>
          <img src="/static/icons/collection.svg" alt={Sefaria._("Collections")} />
          <InterfaceText context="Header">Collections</InterfaceText>
        </a>
      </>
      }

      <DonateLink classes={"blue"} source="MobileNavMenu">
        <img src="/static/img/heart.png" alt={Sefaria._("donation icon")} />
        <InterfaceText>Donate</InterfaceText>
      </DonateLink>

      <div className="mobileAccountLinks">

        {Sefaria._uid &&
        <>
          {module === Sefaria.LIBRARY_MODULE && 
          <>
            <a href="/texts/saved" onClick={close} data-target-module={Sefaria.LIBRARY_MODULE}>
              <img src="/static/icons/bookmarks.svg" alt={Sefaria._('Bookmarks')} />
              {<InterfaceText text={{en: "Saved, History & Notes", he: "שמורים, היסטוריה והערות"}} />}
            </a>
          </>}
          {module === Sefaria.VOICES_MODULE && 
          <>
           <a href={`/profile/${Sefaria.slug}`} onClick={close} data-target-module={Sefaria.VOICES_MODULE}>
            <div className="mobileProfileFlexContainer">
              <ProfilePic url={Sefaria.profile_pic_url} name={Sefaria.full_name} len={25}/>
              <InterfaceText>Profile</InterfaceText>
            </div>
            </a>
            <a href="/saved" onClick={close} data-target-module={Sefaria.VOICES_MODULE}>
              <img src="/static/icons/bookmarks.svg" alt={Sefaria._('Bookmarks')} />
              {<InterfaceText text={{en: "Saved & History", he: "שמורים והיסטוריה"}} />}
            </a>
            <a href="/notifications" onClick={close} data-target-module={Sefaria.VOICES_MODULE}>
              <img src="/static/icons/notification.svg" alt={Sefaria._("Notifications")} />
              <InterfaceText>Notifications</InterfaceText>
            </a>
          </>}
        </>}

        {Sefaria._uid &&
          <>
            <a href="/settings/account" data-target-module={Sefaria.LIBRARY_MODULE}>
              <img src="/static/icons/settings.svg" alt={Sefaria._("Settings")} />
              <InterfaceText>Account Settings</InterfaceText>
            </a>
          </>
        }

        <MobileInterfaceLanguageToggle />

        <hr/>

        <a href={Sefaria._v({
          he: Sefaria._siteSettings.HELP_CENTER_URLS.HE, 
          en: Sefaria._siteSettings.HELP_CENTER_URLS.EN_US
        })} target="_blank">
          <img src="/static/icons/help.svg" alt={Sefaria._("Help")} />
          <InterfaceText>Get Help</InterfaceText>
        </a>

        <a href="/mobile-about-menu">
          <img src="/static/icons/info.svg" alt={Sefaria._("About")} />
          <InterfaceText>About Sefaria</InterfaceText>
        </a>

        <hr />
        
        { module === Sefaria.LIBRARY_MODULE &&
        <a href="/" data-target-module={Sefaria.VOICES_MODULE}>
          <img src="/static/icons/sheets-mobile-icon.svg" alt={Sefaria._("Sheets")} />
          <InterfaceText>Sheets</InterfaceText>
        </a>
        } 

      { module === Sefaria.VOICES_MODULE &&
        <a href="/texts" data-target-module={Sefaria.LIBRARY_MODULE}>
          <img src="/static/icons/book.svg" alt={Sefaria._("Library")} />
          <InterfaceText text={{en: "Sefaria Library", he: "ספריית ספריא"}} />
        </a>
        } 

        <a href="https://developers.sefaria.org" target="_blank">
          <img src="/static/icons/dev-portal-mobile-icon.svg" alt={Sefaria._("Developers")} />
          <InterfaceText text={{en: "Developers", he: "מפתחים"}} />
        </a>

        <a href="/products" data-target-module={Sefaria.LIBRARY_MODULE}>
          <img src="/static/icons/products-icon.svg" alt={Sefaria._("Products")} />
          <InterfaceText text={{en: "All Products", he: "מוצרים"}} />
        </a>

        <hr />

        {Sefaria._uid ?
        <a href={Sefaria.getLogoutUrl()} className="logout">
          <img src="/static/icons/logout.svg" alt={Sefaria._("Logout")} />
          <InterfaceText>Logout</InterfaceText>
        </a>
        :
        <LoggedOutButtons mobile={true} loginOnly={false}/> }

        <hr />
      </div>
    </nav>
  );
};


const ProfilePicMenu = ({len, url, name}) => {
  const [isOpen, setIsOpen] = useState(false);
  const wrapperRef = useRef(null);

  const menuClick = (e) => {
    var el = e.target;
    while (el && el.nodeName !== 'A') {
      el = el.parentNode;
    }
    if (el) {
      resetOpen();
    }
  };
  const profilePicClick = (e) => {
    e.preventDefault();
    resetOpen();
  };
  const resetOpen = () => {
    setIsOpen(isOpen => !isOpen);
  };
  const handleHideDropdown = (event) => {
    if (event.key === 'Escape') {
      setIsOpen(false);
    }
  };
  const handleClickOutside = (event) => {
    if (
        wrapperRef.current &&
        !wrapperRef.current.contains(event.target)
    ) {
      setIsOpen(false);
    }
  };

  useEffect(() => {
    document.addEventListener('keydown', handleHideDropdown, true);
    document.addEventListener('click', handleClickOutside, true);
    return () => {
      document.removeEventListener('keydown', handleHideDropdown, true);
      document.removeEventListener('click', handleClickOutside, true);
    };
  }, []);
  return (
    <div className="myProfileBox" ref={wrapperRef}>
        <a href={`/profile/${Sefaria.slug}`} className="my-profile" onClick={profilePicClick} data-target-module={Sefaria.VOICES_MODULE}>
          <ProfilePic len={len} url={url} name={name}/>
        </a>
        <div className="interfaceLinks">
          {isOpen ?
          <div className="interfaceLinks-menu profile-menu" onClick={menuClick}>
            <div className="interfaceLinks-header profile-menu">{name}</div>
            <div className="profile-menu-middle">
              <div><a className="interfaceLinks-row" id="my-profile-link" href={`/profile/${Sefaria.slug}`} data-target-module={Sefaria.VOICES_MODULE}>
                <InterfaceText>Profile</InterfaceText>
              </a></div>
              <div><a className="interfaceLinks-row" id="new-sheet-link" href="/sheets/new" data-target-module={Sefaria.VOICES_MODULE}>
                <InterfaceText>Create a New Sheet</InterfaceText>
              </a></div>
              <div><a className="interfaceLinks-row" id="account-settings-link" href="/settings/account" data-target-module={Sefaria.LIBRARY_MODULE}>
                <InterfaceText>Account Settings</InterfaceText>
              </a></div>
              <div className="interfaceLinks-row languages">
                <a className={`${(Sefaria.interfaceLang == 'hebrew') ? 'active':''}`} href={`/interface/hebrew?next=${getCurrentPage()}`} id="select-hebrew-interface-link">עברית</a>
                <a className={`${(Sefaria.interfaceLang == 'english') ? 'active':''}`} href={`/interface/english?next=${getCurrentPage()}`} id="select-english-interface-link">English</a>
              </div>
              <div><a className="interfaceLinks-row bottom" id="help-link" href={Sefaria._v({
                he: Sefaria._siteSettings.HELP_CENTER_URLS.HE, 
                en: Sefaria._siteSettings.HELP_CENTER_URLS.EN_US
              })} target="_blank">
                <InterfaceText>Help</InterfaceText>
              </a></div>
            </div>
            <hr className="interfaceLinks-hr"/>
            <div><a className="interfaceLinks-row logout" id="logout-link" href={Sefaria.getLogoutUrl()}>
              <InterfaceText>Logout</InterfaceText>
            </a></div>
          </div> : null}
        </div>
    </div>
  );
};


const MobileInterfaceLanguageToggle = () => {
  const currentURL = getCurrentPage();

  const links = Sefaria.interfaceLang == "hebrew" ?
    <>
      <a href={"/interface/hebrew?next=" + currentURL} className="int-he">עברית</a>
      <span className="separator">•</span>
      <a href={"/interface/english?next=" + currentURL} className="int-en inactive">English</a>
    </>
    :
    <>
      <a href={"/interface/english?next=" + currentURL} className="int-en">English</a>
      <span className="separator">•</span>
      <a href={"/interface/hebrew?next=" + currentURL} className="int-he inactive">עברית</a>
    </>;

  return (
    <div className="mobileInterfaceLanguageToggle">
                <img src="/static/icons/globe-wire.svg" alt={Sefaria._("Language")} />
      {links}
    </div>
  );
};


const HelpButton = () => {
  const url = Sefaria._v({
    he: Sefaria._siteSettings.HELP_CENTER_URLS.HE, 
    en: Sefaria._siteSettings.HELP_CENTER_URLS.EN_US
  });
  return (
    <div className="help">
      <a href={url} data-target-module={Sefaria.VOICES_MODULE} target="_blank">
        <img src="/static/img/help.svg" alt={Sefaria._("Help")}/>
      </a>
    </div>
  );
};

const SignUpButton = () => {
  return (
    <Button href="/register" targetModule={Sefaria.LIBRARY_MODULE}>
      <InterfaceText>Sign Up</InterfaceText>
    </Button>
  )
}

const CreateButton = () => {

  return (
    <Button className="small" href="/sheets/new" targetModule={Sefaria.VOICES_MODULE}>
      <InterfaceText text={{'en': 'Create', 'he': 'דף חדש'}} /> 
    </Button>
  );
};


export {Header};<|MERGE_RESOLUTION|>--- conflicted
+++ resolved
@@ -141,32 +141,9 @@
 
 const ModuleSwitcher = ({multiPanel, mobileMenuButtonRef}) => {
   const dropdownRef = useRef(null);
-  return (
-<<<<<<< HEAD
-    <ModuleSwitcherTooltip targetRef={dropdownRef} multiPanel={multiPanel} mobileTargetRef={mobileMenuButtonRef}>
-      <div ref={dropdownRef}>
-        <DropdownMenu positioningClass="headerDropdownMenu" buttonComponent={<img src='/static/icons/module_switcher_icon.svg'/>}>
-            <div className='dropdownLinks-options'>
-                <DropdownMenuItem url={"/"} newTab={Sefaria.activeModule !== Sefaria.LIBRARY_MODULE} targetModule={Sefaria.LIBRARY_MODULE}>
-                    <DropdownMenuItemWithIcon icon={'/static/icons/library_icon.svg'} textEn={"Library"}/>
-                </DropdownMenuItem>
-                <DropdownMenuSeparator/>
-                <DropdownMenuItem url={"/"} newTab={Sefaria.activeModule !== Sefaria.VOICES_MODULE} targetModule={Sefaria.VOICES_MODULE}>  
-                    <DropdownMenuItemWithIcon icon={'/static/icons/sheets_icon.svg'} textEn={'Sheets'}/>
-                </DropdownMenuItem>
-                <DropdownMenuSeparator/>
-                <DropdownMenuItem url={'https://developers.sefaria.org'} newTab={true}>
-                    <DropdownMenuItemWithIcon icon={'/static/icons/developers_icon.svg'} textEn={'Developers'}/>
-                </DropdownMenuItem>
-                <DropdownMenuSeparator/>
-                <DropdownMenuItem url={'/products'} newTab={true}>
-                  <InterfaceText text={{'he': 'לכל המוצרים שלנו', 'en': 'See all products ›'}}/>
-                </DropdownMenuItem>
-            </div>
-        </DropdownMenu>
-      </div>
-    </ModuleSwitcherTooltip>
-=======
+  return (    <ModuleSwitcherTooltip targetRef={dropdownRef} multiPanel={multiPanel} mobileTargetRef={mobileMenuButtonRef}>
+    <div ref={dropdownRef}>
+
               <DropdownMenu positioningClass="headerDropdownMenu" buttonComponent={
                 <button className="header-dropdown-button" aria-label={Sefaria._("Library")}>
                   <img src='/static/icons/module_switcher_icon.svg' alt={Sefaria._("Library")}/>
@@ -190,7 +167,8 @@
               </DropdownMenuItem>
           </div>
       </DropdownMenu>
->>>>>>> 1aff89a1
+    </div>
+  </ModuleSwitcherTooltip>
 );
 }
 
