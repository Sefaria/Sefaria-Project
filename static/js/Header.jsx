--- conflicted
+++ resolved
@@ -16,7 +16,6 @@
   useOnceFullyVisible
 } from './Misc';
 import {ProfilePic} from "./ProfilePic";
-<<<<<<< HEAD
 import {HeaderAutocomplete} from './HeaderAutocomplete'
 import { DropdownMenu, DropdownMenuSeparator, DropdownMenuItem, DropdownMenuItemLink, DropdownMenuItemWithIcon, DropdownLanguageToggle } from './common/DropdownMenu';
 import Button from './common/Button';
@@ -30,10 +29,6 @@
   useEffect(()=>{
     setIsClient(true);
   }, []);
-=======
-import {HeaderAutocomplete} from './HeaderAutocomplete';
-
->>>>>>> 1f7b8e94
 
   useEffect(()=> {
     if(isClient){
@@ -621,11 +616,7 @@
 
 
 const HelpButton = () => {
-<<<<<<< HEAD
-  const url = Sefaria._v({he: "/sheets/collections/%D7%A9%D7%90%D7%9C%D7%95%D7%AA-%D7%A0%D7%A4%D7%95%D7%A6%D7%95%D7%AA-%D7%91%D7%A1%D7%A4%D7%A8%D7%99%D7%90", en:"/sheets/collections/sefaria-faqs"});
-=======
   const url = Sefaria._v({he: Sefaria._siteSettings.HELP_CENTER_URLS.HE, en: Sefaria._siteSettings.HELP_CENTER_URLS.EN_US});
->>>>>>> 1f7b8e94
   return (
     <div className="help">
       <a href={url}>
