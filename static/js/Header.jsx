import React, { useState, useEffect, useRef} from 'react';
import PropTypes  from 'prop-types';
import ReactDOM  from 'react-dom';
import Component from 'react-class';
import classNames  from 'classnames';
import $  from './sefaria/sefariaJquery';
import Sefaria  from './sefaria/sefaria';
import {
  SearchButton,
  GlobalWarningMessage,
  InterfaceLanguageMenu,
  InterfaceText,
  LanguageToggleButton,
  DonateLink
} from './Misc';
import {ProfilePic} from "./ProfilePic";
<<<<<<< HEAD
import {Autocomplete} from './Autocomplete'
import { DropdownMenu, DropdownMenuSeparator, DropdownMenuItem, DropdownMenuItemWithIcon } from './common/DropdownMenu';
=======
import {HeaderAutocomplete} from './HeaderAutocomplete'
>>>>>>> 93fe7e96


const LoggedOutDropdown = () => {
  const [isClient, setIsClient] = useState(false);
  const [next, setNext] = useState("/");
  const [loginLink, setLoginLink] = useState("/login?next=/");
  const [registerLink, setRegisterLink] = useState("/register?next=/");

  useEffect(()=>{
    setIsClient(true);
  }, []);

  useEffect(()=> {
    if(isClient){
      setNext(encodeURIComponent(Sefaria.util.currentPath()));
      setLoginLink("/login?next="+next);
      setRegisterLink("/register?next="+next);
    }
  })

  const getCurrentPage = () => {
    return encodeURIComponent(Sefaria.util.currentPath());
  }
  return (
      <DropdownMenu positioningClass="headerDropdownMenu" buttonComponent={<img src='/static/icons/logged_out.svg'/>}>
          <div className='dropdownLinks-options'>
              <DropdownMenuItem url={loginLink}>
                  <InterfaceText text={{'en': 'Log in', 'he': 'התחברות'}}/>
              </DropdownMenuItem>
              <DropdownMenuItem url={registerLink}>
                  <InterfaceText text={{'en': 'Sign up', 'he': 'להרשמה'}}/>
              </DropdownMenuItem>
              <DropdownMenuSeparator/>
              <div className="languageHeader">
                  <InterfaceText>Site Language</InterfaceText>
              </div>
              <div className='languageToggleFlexContainer'>
                <span className='englishLanguageButton'>
                  <DropdownMenuItem url={`/interface/english?next=${getCurrentPage()}`}>
                    English
                  </DropdownMenuItem>
                </span>
                  <DropdownMenuItem url={`/interface/hebrew?next=${getCurrentPage()}`}>
                      עברית
                  </DropdownMenuItem>
              </div>
              <DropdownMenuSeparator/>
              <DropdownMenuItem url={'/updates'}>
                  <InterfaceText text={{'en': 'New Additions', 'he': 'חידושים בארון הספרים של ספריא'}}/>
              </DropdownMenuItem>
              <DropdownMenuItem url={'/help'}>
                  <InterfaceText text={{'en': 'Help', 'he': 'עזרה'}}/>
              </DropdownMenuItem>
          </div>
      </DropdownMenu>
);
}


const LoggedInDropdown = () => {

  const getCurrentPage = () => {
    return encodeURIComponent(Sefaria.util.currentPath());
  }

  return (
      <DropdownMenu positioningClass="headerDropdownMenu" buttonComponent={<ProfilePic
          url={Sefaria.profile_pic_url}
          name={Sefaria.full_name}
          len={25}
      />
      }>
          <div className='dropdownLinks-options'>
              <DropdownMenuItem preventClose={true}>
                  <strong>{Sefaria.full_name}</strong>
              </DropdownMenuItem>
              <DropdownMenuSeparator/>
              <DropdownMenuItem url={'/settings/account'}>
                  <InterfaceText>Account Settings</InterfaceText>
              </DropdownMenuItem>
              <DropdownMenuItem url={'/torahtracker'}>
                  <InterfaceText text={{'en': 'Torah Tracker', 'he': 'לימוד במספרים'}}/>
              </DropdownMenuItem>
              <DropdownMenuSeparator/>
              <div className="languageHeader">
                  <InterfaceText>Site Language</InterfaceText>
              </div>
              <div className='languageToggleFlexContainer'>
                  <DropdownMenuItem url={`/interface/english?next=${getCurrentPage()}`}>
                      English
                  </DropdownMenuItem>
                  <span className="languageDot">&#183;</span>
                  <DropdownMenuItem url={`/interface/hebrew?next=${getCurrentPage()}`}>
                      עברית
                  </DropdownMenuItem>
              </div>
              <DropdownMenuSeparator/>
              <DropdownMenuItem url={'/updates'}>
                  <InterfaceText text={{'en': 'New Additions', 'he': 'חידושים בארון הספרים של ספריא'}}/>
              </DropdownMenuItem>
              <DropdownMenuItem preventClose={true} url={'/help'}>
                  <InterfaceText text={{'en': 'Help', 'he': 'עזרה'}}/>
              </DropdownMenuItem>
              <DropdownMenuSeparator/>
              <DropdownMenuItem url={'/logout'}>
                  <InterfaceText text={{'en': 'Log Out', 'he': 'ניתוק'}}/>
              </DropdownMenuItem>
          </div>
      </DropdownMenu>
);
}


const ModuleSwitcher = () => {
  return (
      <DropdownMenu positioningClass="headerDropdownMenu" buttonComponent={<img src='/static/icons/module_switcher_icon.svg'/>}>
          <div className='dropdownLinks-options'>
              <DropdownMenuItem url={'/'} newTab={true}>
                  <DropdownMenuItemWithIcon icon={'/static/icons/library_icon.svg'} textEn={'Library'}
                                            textHe={'ספריה'}/>
              </DropdownMenuItem>
              <DropdownMenuSeparator/>
              <DropdownMenuItem url={'/sheets'} newTab={true}>
                  <DropdownMenuItemWithIcon icon={'/static/icons/sheets_icon.svg'} textEn={'Sheets'} textHe={'דפים'}/>
              </DropdownMenuItem>
              <DropdownMenuSeparator/>
              <DropdownMenuItem url={'https://developers.sefaria.org'} newTab={true}>
                  <DropdownMenuItemWithIcon icon={'/static/icons/developers_icon.svg'} textEn={'Developers'}
                                            textHe={'מפתחים'}/>
              </DropdownMenuItem>
              <DropdownMenuSeparator/>
              <DropdownMenuItem url={'/products'} newTab={true}>
                  <InterfaceText text={{'he': 'לכל המוצרים שלנו', 'en': 'See all products ›'}}/>
              </DropdownMenuItem>
          </div>
      </DropdownMenu>
);
}
class Header extends Component {
  constructor(props) {
    super(props)
    this.state = {
      mobileNavMenuOpen: false,
    };
  }
  componentDidMount() {
    window.addEventListener('keydown', this.handleFirstTab);
  }
  handleFirstTab(e) {
    if (e.keyCode === 9) { // tab (i.e. I'm using a keyboard)
      document.body.classList.add('user-is-tabbing');
      window.removeEventListener('keydown', this.handleFirstTab);
    }
  }
  toggleMobileNavMenu() {
    this.setState({mobileNavMenuOpen: !this.state.mobileNavMenuOpen});
  }
  render() {
    if (this.props.hidden && !this.props.mobileNavMenuOpen) {
      return null;
    }
    const logo = Sefaria.interfaceLang == "hebrew" ?
      <img src="/static/img/logo-hebrew.png" alt="Sefaria Logo"/> :
      <img src="/static/img/logo.svg" alt="Sefaria Logo"/>;

    const headerContent = (
      <>

        <div className="headerNavSection">
          { Sefaria._siteSettings.TORAH_SPECIFIC ?
          <a className="home" href="/" >{logo}</a> : null }
          <a href="/texts" className="textLink"><InterfaceText context="Header">Texts</InterfaceText></a>
          <a href="/topics" className="textLink"><InterfaceText>Topics</InterfaceText></a>
          <DonateLink classes={"textLink donate"} source={"Header"}><InterfaceText>Donate</InterfaceText></DonateLink>
        </div>

        <div className="headerLinksSection">
        <HeaderAutocomplete
            onRefClick={this.props.onRefClick}
            showSearch={this.props.showSearch}
            openTopic={this.props.openTopic}
            openURL={this.props.openURL}
        />

        { Sefaria._siteSettings.TORAH_SPECIFIC ? <HelpButton /> : null}

        { !Sefaria._uid && Sefaria._siteSettings.TORAH_SPECIFIC ?
              <InterfaceLanguageMenu
                currentLang={Sefaria.interfaceLang}
                translationLanguagePreference={this.props.translationLanguagePreference}
                setTranslationLanguagePreference={this.props.setTranslationLanguagePreference} /> : null}

          <ModuleSwitcher /> 

          { Sefaria._uid ?
            <LoggedInDropdown /> 
            : <LoggedOutDropdown currentLang={Sefaria.interfaceLang}/>
          }

        </div>
      </>
    );

    const mobileHeaderContent = (
      <>
        <div>
          <button onClick={this.props.onMobileMenuButtonClick} aria-label={Sefaria._("Menu")} className="menuButton">
            <i className="fa fa-bars"></i>
          </button>
        </div>

        <div className="mobileHeaderCenter">
          { Sefaria._siteSettings.TORAH_SPECIFIC ?
          <a className="home" href="/texts" >{logo}</a> : null }
        </div>

        {this.props.hasLanguageToggle ?
        <div className={this.props.firstPanelLanguage + " mobileHeaderLanguageToggle"}>
          <LanguageToggleButton toggleLanguage={this.props.toggleLanguage} />
        </div> :
        <div></div>}
      </>
    );

    const headerClasses = classNames({header: 1, mobile: !this.props.multiPanel});
    const headerInnerClasses = classNames({
      headerInner: 1,
      boxShadow: this.props.hasBoxShadow,
      mobile: !this.props.multiPanel
    });
    return (
      <div className={headerClasses} role="banner">
        <div className={headerInnerClasses}>
          {this.props.multiPanel ? headerContent : mobileHeaderContent}
        </div>

        {this.props.multiPanel ? null :
        <MobileNavMenu
          visible={this.props.mobileNavMenuOpen}
          onRefClick={this.props.onRefClick}
          showSearch={this.props.showSearch}
          openTopic={this.props.openTopic}
          openURL={this.props.openURL}
          close={this.props.onMobileMenuButtonClick} />
        }
        <GlobalWarningMessage />
      </div>
    );
  }
}
Header.propTypes = {
  multiPanel:   PropTypes.bool.isRequired,
  headerMode:   PropTypes.bool.isRequired,
  onRefClick:   PropTypes.func.isRequired,
  showSearch:   PropTypes.func.isRequired,
  openTopic:    PropTypes.func.isRequired,
  openURL:      PropTypes.func.isRequired,
  hasBoxShadow: PropTypes.bool.isRequired,
};

const LoggedOutButtons = ({mobile, loginOnly}) => {
  const [isClient, setIsClient] = useState(false);
  const [next, setNext] = useState("/");
  const [loginLink, setLoginLink] = useState("/login?next=/");
  const [registerLink, setRegisterLink] = useState("/register?next=/");
  useEffect(()=>{
    setIsClient(true);
  }, []);
  useEffect(()=> {
    if(isClient){
      setNext(encodeURIComponent(Sefaria.util.currentPath()));
      setLoginLink("/login?next="+next);
      setRegisterLink("/register?next="+next);
    }
  })
  const classes = classNames({accountLinks: !mobile, anon: !mobile});
  return (
    <div className={classes}>
      { loginOnly && (
      <a className="login loginLink" href={loginLink} key={`login${isClient}`}>
         {mobile ? <img src="/static/icons/login.svg" /> : null }
         <InterfaceText>Log in</InterfaceText>
       </a>)}
      {loginOnly ? null :
      <span>
        <a className="login signupLink" href={registerLink} key={`register${isClient}`}>
          {mobile ? <img src="/static/icons/login.svg" /> : null }
          <InterfaceText>Sign up</InterfaceText>
        </a> 
        <a className="login loginLink" href={loginLink} key={`login${isClient}`}>
          <InterfaceText>Log in</InterfaceText>
        </a>
      </span>}
      
    </div>
  );
}


const LoggedInButtons = ({headerMode}) => {
  const [isClient, setIsClient] = useState(false);
  useEffect(() => {
    if(headerMode){
      setIsClient(true);
    }
  }, []);
  const unread = headerMode ? ((isClient && Sefaria.notificationCount > 0) ? 1 : 0) : Sefaria.notificationCount > 0 ? 1 : 0
  const notificationsClasses = classNames({notifications: 1, unread: unread});
  return (
    <div className="loggedIn accountLinks">
      <a href="/texts/saved" aria-label="See My Saved Texts">
        <img src="/static/icons/bookmarks.svg" alt={Sefaria._('Bookmarks')}/>
      </a>
      <a href="/notifications" aria-label="See New Notifications" key={`notificationCount-C-${unread}`} className={notificationsClasses}>
        <img src="/static/icons/notification.svg" alt={Sefaria._('Notifications')} />
      </a>
      { Sefaria._siteSettings.TORAH_SPECIFIC ? <HelpButton /> : null}
      <ProfilePicMenu len={24} url={Sefaria.profile_pic_url} name={Sefaria.full_name} key={`profile-${isClient}-${Sefaria.full_name}`}/>
    </div>
  );
}

const MobileNavMenu = ({onRefClick, showSearch, openTopic, openURL, close, visible}) => {
  const classes = classNames({
    mobileNavMenu: 1,
    closed: !visible,
  });
  return (
    <div className={classes}>
      <div className="searchLine">
        <HeaderAutocomplete
            onRefClick={onRefClick}
            showSearch={showSearch}
            openTopic={openTopic}
            openURL={openURL}
            onNavigate={close}
            hideHebrewKeyboard={true}
        />
      </div>
      <a href="/texts" onClick={close} className="textsPageLink">
        <img src="/static/icons/book.svg" />
        <InterfaceText context="Header">Texts</InterfaceText>
      </a>
      <a href="/topics" onClick={close}>
        <img src="/static/icons/topic.svg" />
        <InterfaceText>Topics</InterfaceText>
      </a>
      <a href="/calendars" onClick={close}>
        <img src="/static/icons/calendar.svg" />
        <InterfaceText>Learning Schedules</InterfaceText>
      </a>

      <DonateLink classes={"blue"} source="MobileNavMenu">
        <img src="/static/img/heart.png" alt="donation icon" />
        <InterfaceText>Donate</InterfaceText>
      </DonateLink>

      <div className="mobileAccountLinks">
        {Sefaria._uid ?
        <>
          <a href="/texts/saved" onClick={close}>
            <img src="/static/icons/bookmarks.svg" alt={Sefaria._('Bookmarks')} />
            <InterfaceText text={{en: "Saved, History & Notes", he: "שמורים, היסטוריה והערות"}} />

          </a>
        </> : null }

        {Sefaria._uid ?
        <>
          <a href="/settings/account">
          <img src="/static/icons/settings.svg" />
          <InterfaceText>Account Settings</InterfaceText>
        </a>
        </> : null }

        <MobileInterfaceLanguageToggle />

        <hr/>

        <a href="/help">
          <img src="/static/icons/help.svg" />
          <InterfaceText>Get Help</InterfaceText>
        </a>

        <a href="/mobile-about-menu">
          <img src="/static/icons/info.svg" />
          <InterfaceText>About Sefaria</InterfaceText>
        </a>

        <hr />

        <a href="sheets.sefaria.org" target="_blank">
          <img src="/static/icons/sheets-mobile-icon.svg" />
          <InterfaceText>Sheets</InterfaceText>
        </a>

        <a href="developers.sefaria.org" target="_blank">
          <img src="/static/icons/dev-portal-mobile-icon.svg" />
          <InterfaceText text={{en: "Developers", he: "מפתחים"}} />
        </a>

        <a href="sefaria.org/products" target="_blank">
          <img src="/static/icons/products-icon.svg" />
          <InterfaceText text={{en: "All Products", he: "מוצרים"}} />
        </a>

        <hr />

        {Sefaria._uid ?
        <a href="/logout" className="logout">
          <img src="/static/icons/logout.svg" />
          <InterfaceText>Logout</InterfaceText>
        </a>
        :
        <LoggedOutButtons mobile={true} loginOnly={false}/> }

        <hr />
      </div>
    </div>
  );
};


const ProfilePicMenu = ({len, url, name}) => {
  const [isOpen, setIsOpen] = useState(false);
  const wrapperRef = useRef(null);

  const menuClick = (e) => {
    var el = e.target;
    while (el && el.nodeName !== 'A') {
      el = el.parentNode;
    }
    if (el) {
      resetOpen();
    }
  };
  const profilePicClick = (e) => {
    e.preventDefault();
    resetOpen();
  };
  const resetOpen = () => {
    setIsOpen(isOpen => !isOpen);
  };
  const handleHideDropdown = (event) => {
    if (event.key === 'Escape') {
      setIsOpen(false);
    }
  };
  const handleClickOutside = (event) => {
    if (
        wrapperRef.current &&
        !wrapperRef.current.contains(event.target)
    ) {
      setIsOpen(false);
    }
  };

  useEffect(() => {
    document.addEventListener('keydown', handleHideDropdown, true);
    document.addEventListener('click', handleClickOutside, true);
    return () => {
      document.removeEventListener('keydown', handleHideDropdown, true);
      document.removeEventListener('click', handleClickOutside, true);
    };
  }, []);
  const getCurrentPage = () => {
    return encodeURIComponent(Sefaria.util.currentPath());
  };
  return (
    <div className="myProfileBox" ref={wrapperRef}>
        <a href="/my/profile" className="my-profile" onClick={profilePicClick}>
          <ProfilePic len={len} url={url} name={name}/>
        </a>
        <div className="interfaceLinks">
          {isOpen ?
          <div className="interfaceLinks-menu profile-menu" onClick={menuClick}>
            <div className="interfaceLinks-header profile-menu">{name}</div>
            <div className="profile-menu-middle">
              <div><a className="interfaceLinks-row" id="my-profile-link" href="/my/profile">
                <InterfaceText>Profile</InterfaceText>
              </a></div>
              <div><a className="interfaceLinks-row" id="new-sheet-link" href="/sheets/new">
                <InterfaceText>Create a New Sheet</InterfaceText>
              </a></div>
              <div><a className="interfaceLinks-row" id="account-settings-link" href="/settings/account">
                <InterfaceText>Account Settings</InterfaceText>
              </a></div>
              <div className="interfaceLinks-row languages">
                <a className={`${(Sefaria.interfaceLang == 'hebrew') ? 'active':''}`} href={`/interface/hebrew?next=${getCurrentPage()}`} id="select-hebrew-interface-link">עברית</a>
                <a className={`${(Sefaria.interfaceLang == 'english') ? 'active':''}`} href={`/interface/english?next=${getCurrentPage()}`} id="select-english-interface-link">English</a>
              </div>
              <div><a className="interfaceLinks-row bottom" id="help-link" href="/help">
                <InterfaceText>Help</InterfaceText>
              </a></div>
            </div>
            <hr className="interfaceLinks-hr"/>
            <div><a className="interfaceLinks-row logout" id="logout-link" href="/logout">
              <InterfaceText>Logout</InterfaceText>
            </a></div>
          </div> : null}
        </div>
    </div>
  );
};


const MobileInterfaceLanguageToggle = () => {
  const currentURL = encodeURIComponent(Sefaria.util.currentPath());

  const links = Sefaria.interfaceLang == "hebrew" ?
    <>
      <a href={"/interface/hebrew?next=" + currentURL} className="int-he">עברית</a>
      <span className="separator">•</span>
      <a href={"/interface/english?next=" + currentURL} className="int-en inactive">English</a>
    </>
    :
    <>
      <a href={"/interface/english?next=" + currentURL} className="int-en">English</a>
      <span className="separator">•</span>
      <a href={"/interface/hebrew?next=" + currentURL} className="int-he inactive">עברית</a>
    </>;

  return (
    <div className="mobileInterfaceLanguageToggle">
      <img src="/static/icons/globe-wire.svg" />
      {links}
    </div>
  );
};


const HelpButton = () => {
  const url = Sefaria._v({he: "/collections/%D7%A9%D7%90%D7%9C%D7%95%D7%AA-%D7%A0%D7%A4%D7%95%D7%A6%D7%95%D7%AA-%D7%91%D7%A1%D7%A4%D7%A8%D7%99%D7%90", en:"/collections/sefaria-faqs"});
  return (
    <div className="help">
      <a href={url}>
        <img src="/static/img/help.svg" alt={Sefaria._("Help")}/>
      </a>
    </div>
  );
};


export default Header;<|MERGE_RESOLUTION|>--- conflicted
+++ resolved
@@ -14,13 +14,8 @@
   DonateLink
 } from './Misc';
 import {ProfilePic} from "./ProfilePic";
-<<<<<<< HEAD
-import {Autocomplete} from './Autocomplete'
+import {HeaderAutocomplete} from './HeaderAutocomplete'
 import { DropdownMenu, DropdownMenuSeparator, DropdownMenuItem, DropdownMenuItemWithIcon } from './common/DropdownMenu';
-=======
-import {HeaderAutocomplete} from './HeaderAutocomplete'
->>>>>>> 93fe7e96
-
 
 const LoggedOutDropdown = () => {
   const [isClient, setIsClient] = useState(false);
@@ -212,10 +207,10 @@
                 translationLanguagePreference={this.props.translationLanguagePreference}
                 setTranslationLanguagePreference={this.props.setTranslationLanguagePreference} /> : null}
 
-          <ModuleSwitcher /> 
+          <ModuleSwitcher />
 
           { Sefaria._uid ?
-            <LoggedInDropdown /> 
+            <LoggedInDropdown />
             : <LoggedOutDropdown currentLang={Sefaria.interfaceLang}/>
           }
 
@@ -313,7 +308,7 @@
           <InterfaceText>Log in</InterfaceText>
         </a>
       </span>}
-      
+
     </div>
   );
 }
