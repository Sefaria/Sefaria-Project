--- conflicted
+++ resolved
@@ -85,11 +85,7 @@
 
         <div className="mobileHeaderCenter">
           { Sefaria._siteSettings.TORAH_SPECIFIC ?
-<<<<<<< HEAD
           <a className="home" href="/texts" >{logo}</a> : null }
-=======
-          <a className="home" onClick={this.props.mobileNavMenuOpen ? this.props.onMobileMenuButtonClick : null} href="/texts" >{logo}</a> : null }
->>>>>>> ae3de1ab
         </div>
 
         {this.props.hasLanguageToggle ?
