import React, { useState, useEffect, useRef} from 'react';
import PropTypes  from 'prop-types';
import ReactDOM  from 'react-dom';
import Component from 'react-class';
import classNames  from 'classnames';
import $  from './sefaria/sefariaJquery';
import Sefaria  from './sefaria/sefaria';
import {
  SearchButton,
  GlobalWarningMessage,
  InterfaceLanguageMenu,
  InterfaceText,
  getCurrentPage,
  LanguageToggleButton,
  DonateLink,
  useOnceFullyVisible
} from './Misc';
import {ProfilePic} from "./ProfilePic";
import {HeaderAutocomplete} from './HeaderAutocomplete'
import { DropdownMenu, DropdownMenuSeparator, DropdownMenuItem, DropdownMenuItemWithIcon, DropdownLanguageToggle } from './common/DropdownMenu';
import Button from './common/Button';
  
const LoggedOutDropdown = ({module}) => {
  const [isClient, setIsClient] = useState(false);
  const [next, setNext] = useState("/");
  const [loginLink, setLoginLink] = useState("/login?next=/");
  const [registerLink, setRegisterLink] = useState("/register?next=/");

  useEffect(()=>{
    setIsClient(true);
  }, []);

  useEffect(()=> {
    if(isClient){
      setNext(encodeURIComponent(Sefaria.util.currentPath()));
      setLoginLink("/login?next="+next);
      setRegisterLink("/register?next="+next);
    }
  })
  
  return (
      <DropdownMenu positioningClass="headerDropdownMenu" buttonComponent={<img src='/static/icons/logged_out.svg'/>}>
          <div className='dropdownLinks-options'>
              <DropdownMenuItem url={loginLink}>
                  <InterfaceText text={{'en': 'Log in', 'he': 'התחברות'}}/>
              </DropdownMenuItem>
              <DropdownMenuItem url={registerLink}>
                  <InterfaceText text={{'en': 'Sign up', 'he': 'להרשמה'}}/>
              </DropdownMenuItem>
              <DropdownMenuSeparator/>
              <DropdownLanguageToggle/>
              <DropdownMenuSeparator/>
              { module === 'library' &&
                <DropdownMenuItem url={'/updates'}>
                    <InterfaceText text={{'en': 'New Additions', 'he': 'חידושים בארון הספרים של ספריא'}}/>
                </DropdownMenuItem>
              }
              <DropdownMenuItem url={'/help'}>
                  <InterfaceText text={{'en': 'Help', 'he': 'עזרה'}}/>
              </DropdownMenuItem>
          </div>
      </DropdownMenu>
);
}

const LoggedInDropdown = ({module}) => {
  return (
      <DropdownMenu positioningClass="headerDropdownMenu" 
                    buttonComponent={<ProfilePic url={Sefaria.profile_pic_url}
                                                 name={Sefaria.full_name}
                                                 len={25}/>}>
          <div className='dropdownLinks-options'>
              { module === 'library' && 
                <DropdownMenuItem preventClose={true}>
                    <strong>{Sefaria.full_name}</strong>
                </DropdownMenuItem>
              }
               { module === 'sheets' && 
                <DropdownMenuItem url={'/my/profile'} preventClose={true}>
                    <strong>{Sefaria.full_name}</strong>
                </DropdownMenuItem>
              }
              <DropdownMenuSeparator/>

              { module === 'library' && 
                <>
                <DropdownMenuItem url={'/settings/account'}>
                    <InterfaceText>Account Settings</InterfaceText>
                </DropdownMenuItem>
                <DropdownMenuItem url={'/torahtracker'}>
                    <InterfaceText text={{'en': 'Torah Tracker', 'he': 'לימוד במספרים'}}/>
                </DropdownMenuItem>
                </> 
              }


              { module === 'sheets' && 
                <>
                <DropdownMenuItem url={'/my/profile'}>
                    <InterfaceText>Profile</InterfaceText>
                </DropdownMenuItem>
                <DropdownMenuItem url={'/sheets/saved'}>
                  <InterfaceText>Saved</InterfaceText>
                </DropdownMenuItem>
                <DropdownMenuItem url={'/sheets/history'}>
                  <InterfaceText>History</InterfaceText>
                </DropdownMenuItem>
                <DropdownMenuItem url={'/settings/account'}>
                    <InterfaceText>Account Settings</InterfaceText>
                </DropdownMenuItem>
                </> 
              }
              
              <DropdownMenuSeparator/>
              <DropdownLanguageToggle/>
              <DropdownMenuSeparator/>
              
              { module === 'library' && 
                <DropdownMenuItem url={'/updates'}>
                    <InterfaceText text={{'en': 'New Additions', 'he': 'חידושים בארון הספרים של ספריא'}}/>
                </DropdownMenuItem>
              }

              <DropdownMenuItem preventClose={true} url={'/help'}>
                  <InterfaceText text={{'en': 'Help', 'he': 'עזרה'}}/>
              </DropdownMenuItem>
              <DropdownMenuSeparator/>
              <DropdownMenuItem url={Sefaria.getLogoutUrl()}>
                  <InterfaceText text={{'en': 'Log Out', 'he': 'ניתוק'}}/>
              </DropdownMenuItem>
          </div>
      </DropdownMenu>
);
}

const ModuleSwitcher = () => {
  const libraryURL = Sefaria.getModuleURL('library')?.origin;
  const sheetsURL = Sefaria.getModuleURL('sheets')?.origin;
  return (
      <DropdownMenu positioningClass="headerDropdownMenu" buttonComponent={<img src='/static/icons/module_switcher_icon.svg'/>}>
          <div className='dropdownLinks-options'>
              <DropdownMenuItem url={`${libraryURL}/`} newTab={Sefaria.activeModule !== "library"}>
                  <DropdownMenuItemWithIcon icon={'/static/icons/library_icon.svg'} textEn={'Library'}/>
              </DropdownMenuItem>
              <DropdownMenuSeparator/>
              <DropdownMenuItem url={`${sheetsURL}/sheets`} newTab={Sefaria.activeModule !== "sheets"}>  
                  <DropdownMenuItemWithIcon icon={'/static/icons/sheets_icon.svg'} textEn={'Sheets'}/>
              </DropdownMenuItem>
              <DropdownMenuSeparator/>
              <DropdownMenuItem url={'https://developers.sefaria.org'} newTab={true}>
                  <DropdownMenuItemWithIcon icon={'/static/icons/developers_icon.svg'} textEn={'Developers'}/>
              </DropdownMenuItem>
              <DropdownMenuSeparator/>
              <DropdownMenuItem url={'/products'} newTab={true}>
                <InterfaceText text={{'he': 'לכל המוצרים שלנו', 'en': 'See all products ›'}}/>
              </DropdownMenuItem>
          </div>
      </DropdownMenu>
);
}

const Header = (props) => {

  useEffect(() => {
    const handleFirstTab = (e) => {
      if (e.keyCode === 9) { // tab (i.e. I'm using a keyboard)
        document.body.classList.add('user-is-tabbing');
        window.removeEventListener('keydown', handleFirstTab);
      }
    }

    window.addEventListener('keydown', handleFirstTab);

    return () => {
      window.removeEventListener('keydown', handleFirstTab);
    }
  }, []);
  const short_lang = Sefaria._getShortInterfaceLang();

  const libraryLogoPath = Sefaria.interfaceLang === "hebrew"  ? "logo-hebrew.png" : "logo.svg";
  const libraryLogo = (
    <img src={`/static/img/${libraryLogoPath}`} className="home" alt="Sefaria Logo"/>
  );

  const sheetsLogoPath = `/static/img/${short_lang}_sheets_logo.svg`;
  const sheetsLogo = (
    <img src={sheetsLogoPath} alt="Sefaria Sheets Logo" className="home"/>
  );

  const logo = props.module === "library" ? libraryLogo : sheetsLogo;

<<<<<<< HEAD
      const librarySavedIcon = <div className='librarySavedIcon'>
                                  <a href="/texts/saved" >
                                    <img src='/static/icons/bookmarks.svg' alt='Saved items' />
                                  </a>
                                </div>;
  const sheetsNotificationsIcon = <div className='sheetsNotificationsHeaderIcon'>
                                        <a href="/sheets/notifications" data-attr-module="sheets">
=======
  const librarySavedIcon = <div className='librarySavedIcon'>
                                <a href="/texts/saved" >
                                  <img src='/static/icons/bookmarks.svg' alt='Saved items' />
                                </a>
                              </div>;
  const sheetsNotificationsIcon = <div className='sheetsNotificationsHeaderIcon'>
                                        <a href="/sheets/notifications" >
>>>>>>> 414beb93
                                          <img src='/static/icons/notification.svg' />
                                        </a>
                                      </div>;

  const headerRef = useOnceFullyVisible(() => {
    sa_event("header_viewed", { impression_type: "regular_header" });
    if (Sefaria._debug) console.log("sa: we got a view event! (regular header)");
  }, "sa.header_viewed");

  if (props.hidden && !props.mobileNavMenuOpen) {
    return null;
  }
  
  const headerContent = (
    <>
        <div className="headerNavSection">
          { Sefaria._siteSettings.TORAH_SPECIFIC && logo }
<<<<<<< HEAD
          {props.module === "library" && 
          <>
            <a href="/texts" className="textLink">
              <InterfaceText context="Header">Texts</InterfaceText>
            </a>
            <a href="/topics" className="textLink">
              <InterfaceText context="Header">Topics</InterfaceText>
            </a>
          </>
          }
          {props.module === "sheets" && 
          <>
            <a href="/sheets/topics" data-attr-module="sheets" className="textLink">
              <InterfaceText context="Header">Topics</InterfaceText>
            </a>
            <a href="/sheets/collections" data-attr-module="sheets" className="textLink">
              <InterfaceText context="Header">Collections</InterfaceText>
            </a>
          </>
          }
=======
          <a href={props.module === 'library' ? '/texts' : '/sheets/topics'} className="textLink"><InterfaceText context="Header">{props.module === 'library' ? 'Texts' : 'Topics'}</InterfaceText></a>
          <a href={props.module === 'library' ? '/topics' : '/sheets/collections'} className="textLink"><InterfaceText>{props.module === 'library' ? 'Topics' : 'Collections'}</InterfaceText></a>
>>>>>>> 414beb93
          <DonateLink classes={"textLink donate"} source={"Header"}><InterfaceText>Donate</InterfaceText></DonateLink>
        </div>

      <div className="headerLinksSection">
      <HeaderAutocomplete
          onRefClick={props.onRefClick}
          showSearch={props.showSearch}
          openTopic={props.openTopic}
          openURL={props.openURL}
      />

        {!Sefaria._uid && props.module === "library" && <SignUpButton/>}
        {props.module === "sheets" && <CreateButton />}
        { Sefaria._siteSettings.TORAH_SPECIFIC && <HelpButton />}

        { !Sefaria._uid && Sefaria._siteSettings.TORAH_SPECIFIC ?
              <InterfaceLanguageMenu
                currentLang={Sefaria.interfaceLang}
                translationLanguagePreference={props.translationLanguagePreference}
                setTranslationLanguagePreference={props.setTranslationLanguagePreference} /> : null}

        { Sefaria._uid && (props.module ==="library" ? librarySavedIcon : sheetsNotificationsIcon) }

          <ModuleSwitcher />

          { Sefaria._uid ?
            <LoggedInDropdown module={props.module}/>
            : <LoggedOutDropdown module={props.module}/>
          }

        </div>
      </>
    );

    const mobileHeaderContent = (
      <>
        <div>
          <button onClick={props.onMobileMenuButtonClick} aria-label={Sefaria._("Menu")} className="menuButton">
            <i className="fa fa-bars"></i>
          </button>
        </div>

        <div className="mobileHeaderCenter">
          { Sefaria._siteSettings.TORAH_SPECIFIC && logo }
        </div>

        {props.hasLanguageToggle ?
        <div className={props.firstPanelLanguage + " mobileHeaderLanguageToggle"}>
          <LanguageToggleButton toggleLanguage={props.toggleLanguage} />
        </div> :
        <div></div>}
      </>
    );

    const headerClasses = classNames({header: 1, mobile: !props.multiPanel});
    const headerInnerClasses = classNames({
      headerInner: 1,
      boxShadow: props.hasBoxShadow,
      mobile: !props.multiPanel
    });
    return (
      <div className={headerClasses} role="banner" ref={headerRef}>
        <div className={headerInnerClasses}>
          {props.multiPanel ? headerContent : mobileHeaderContent}
        </div>

        {props.multiPanel ? null :
        <MobileNavMenu
          visible={props.mobileNavMenuOpen}
          onRefClick={props.onRefClick}
          showSearch={props.showSearch}
          openTopic={props.openTopic}
          openURL={props.openURL}
          close={props.onMobileMenuButtonClick}
          module={props.module} />
        }
        <GlobalWarningMessage />
      </div>
    );
}

Header.propTypes = {
  multiPanel:   PropTypes.bool.isRequired,
  headerMode:   PropTypes.bool.isRequired,
  onRefClick:   PropTypes.func.isRequired,
  showSearch:   PropTypes.func.isRequired,
  openTopic:    PropTypes.func.isRequired,
  openURL:      PropTypes.func.isRequired,
  hasBoxShadow: PropTypes.bool.isRequired,
  module:       PropTypes.string.isRequired,
};

const LoggedOutButtons = ({mobile, loginOnly}) => {
  const [isClient, setIsClient] = useState(false);
  const [next, setNext] = useState("/");
  const [loginLink, setLoginLink] = useState("/login?next=/");
  const [registerLink, setRegisterLink] = useState("/register?next=/");
  useEffect(()=>{
    setIsClient(true);
  }, []);
  useEffect(()=> {
    if(isClient){
      setNext(encodeURIComponent(Sefaria.util.currentPath()));
      setLoginLink("/login?next="+next);
      setRegisterLink("/register?next="+next);
    }
  })
  const classes = classNames({accountLinks: !mobile, anon: !mobile});
  return (
    <div className={classes}>
      { loginOnly && (
      <a className="login loginLink" href={loginLink} key={`login${isClient}`}>
         {mobile ? <img src="/static/icons/login.svg" /> : null }
         <InterfaceText>Log in</InterfaceText>
       </a>)}
      {loginOnly ? null :
      <span>
        <a className="login signupLink" href={registerLink} key={`register${isClient}`}>
          {mobile ? <img src="/static/icons/login.svg" /> : null }
          <InterfaceText>Sign up</InterfaceText>
        </a> 
        <a className="login loginLink" href={loginLink} key={`login${isClient}`}>
          <InterfaceText>Log in</InterfaceText>
        </a>
      </span>}

    </div>
  );
}


const LoggedInButtons = ({headerMode}) => {
  const [isClient, setIsClient] = useState(false);
  useEffect(() => {
    if(headerMode){
      setIsClient(true);
    }
  }, []);
  const unread = headerMode ? ((isClient && Sefaria.notificationCount > 0) ? 1 : 0) : Sefaria.notificationCount > 0 ? 1 : 0
  const notificationsClasses = classNames({notifications: 1, unread: unread});
  return (
    <div className="loggedIn accountLinks">
      <a href="/texts/saved" aria-label="See My Saved Texts">
        <img src="/static/icons/bookmarks.svg" alt={Sefaria._('Bookmarks')}/>
      </a>
      <a href="/notifications" aria-label="See New Notifications" key={`notificationCount-C-${unread}`} className={notificationsClasses}>
        <img src="/static/icons/notification.svg" alt={Sefaria._('Notifications')} />
      </a>
      { Sefaria._siteSettings.TORAH_SPECIFIC ? <HelpButton /> : null}
      <ProfilePicMenu len={24} url={Sefaria.profile_pic_url} name={Sefaria.full_name} key={`profile-${isClient}-${Sefaria.full_name}`}/>
    </div>
  );
}

const MobileNavMenu = ({onRefClick, showSearch, openTopic, openURL, close, visible, module}) => {
  const classes = classNames({
    mobileNavMenu: 1,
    closed: !visible,
  });
  return (
    <div className={classes}>
      <div className="searchLine">
        <HeaderAutocomplete
            onRefClick={onRefClick}
            showSearch={showSearch}
            openTopic={openTopic}
            openURL={openURL}
            onNavigate={close}
            hideHebrewKeyboard={true}
        />
      </div>
      {module === "library" && 
      <>
        <a href="/texts" onClick={close} className="textsPageLink">
          <img src="/static/icons/book.svg" />
          <InterfaceText context="Header">Texts</InterfaceText>
        </a>
        <a href={"/topics"} onClick={close}>
          <img src="/static/icons/topic.svg" />
          <InterfaceText context="Header">Explore</InterfaceText>
        </a>
        <a href="/calendars" onClick={close}>
          <img src="/static/icons/calendar.svg" />
          <InterfaceText>Learning Schedules</InterfaceText>
        </a>
      </>  
      }
      {module === "sheets" && 
      <>
        <a href="/sheets/topics" data-attr-module="sheets" onClick={close}>
        <img src="/static/icons/topic.svg" />
        <InterfaceText context="Header">Topics</InterfaceText>
        </a>
        <a href="/sheets/collections" onClick={close} className="textsPageLink" data-attr-module="sheets">
        <img src="/static/icons/collection.svg" />
        <InterfaceText context="Header">Collections</InterfaceText>
      </a>
      </>
      }


      <DonateLink classes={"blue"} source="MobileNavMenu">
        <img src="/static/img/heart.png" alt="donation icon" />
        <InterfaceText>Donate</InterfaceText>
      </DonateLink>

      <div className="mobileAccountLinks">

        {Sefaria._uid &&
        <>
          {module === "library" && 
          <>
            <a href="/texts/saved" onClick={close} data-attr-module="library">
            <img src="/static/icons/bookmarks.svg" alt={Sefaria._('Bookmarks')} />
            {<InterfaceText text={{en: "Saved, History & Notes", he: "שמורים, היסטוריה והערות"}} />}
          </a>
          </>}
          {module === "sheets" && 
          <>
           <a href="/my/profile" onClick={close} data-attr-module="sheets">
            <div className="mobileProfileFlexContainer">
              <ProfilePic url={Sefaria.profile_pic_url} name={Sefaria.full_name} len={25}/>
              <InterfaceText>Profile</InterfaceText>
            </div>
            </a>
            <a href="/sheets/saved" onClick={close} data-attr-module="sheets">
            <img src="/static/icons/bookmarks.svg" alt={Sefaria._('Bookmarks')} />
            {<InterfaceText text={{en: "Saved & History", he: "שמורים והיסטוריה"}} />}
            <a href="/sheets/notifications" data-attr-module="sheets">
            <img src="/static/icons/notification.svg" />
            <InterfaceText>Notifications</InterfaceText>
            </a>
          </a>
          </>}
        </>}

        {Sefaria._uid &&
          <>
            <a href="/settings/account">
            <img src="/static/icons/settings.svg" />
            <InterfaceText>Account Settings</InterfaceText>
          </a>
          </>
        }

        <MobileInterfaceLanguageToggle />

        <hr/>

        <a href="/help">
          <img src="/static/icons/help.svg" />
          <InterfaceText>Get Help</InterfaceText>
        </a>

        <a href="/mobile-about-menu">
          <img src="/static/icons/info.svg" />
          <InterfaceText>About Sefaria</InterfaceText>
        </a>

        <hr />
        
        { module === "library" &&
        <a href="/sheets/" data-attr-module="sheets">
          <img src="/static/icons/sheets-mobile-icon.svg" />
          <InterfaceText>Sheets</InterfaceText>
        </a>
        } 

      { module === "sheets" &&
        <a href="/texts" data-attr-module="library">
          <img src="/static/icons/book.svg" />
          <InterfaceText text={{en: "Sefaria Library", he: "ספריית ספריא"}} />
        </a>
        } 

        <a href="developers.sefaria.org" target="_blank">
          <img src="/static/icons/dev-portal-mobile-icon.svg" />
          <InterfaceText text={{en: "Developers", he: "מפתחים"}} />
        </a>

        <a href="sefaria.org/products" target="_blank">
          <img src="/static/icons/products-icon.svg" />
          <InterfaceText text={{en: "All Products", he: "מוצרים"}} />
        </a>

        <hr />

        {Sefaria._uid ?
        <a href={Sefaria.getLogoutUrl()} className="logout">
          <img src="/static/icons/logout.svg" />
          <InterfaceText>Logout</InterfaceText>
        </a>
        :
        <LoggedOutButtons mobile={true} loginOnly={false}/> }

        <hr />
      </div>
    </div>
  );
};


const ProfilePicMenu = ({len, url, name}) => {
  const [isOpen, setIsOpen] = useState(false);
  const wrapperRef = useRef(null);

  const menuClick = (e) => {
    var el = e.target;
    while (el && el.nodeName !== 'A') {
      el = el.parentNode;
    }
    if (el) {
      resetOpen();
    }
  };
  const profilePicClick = (e) => {
    e.preventDefault();
    resetOpen();
  };
  const resetOpen = () => {
    setIsOpen(isOpen => !isOpen);
  };
  const handleHideDropdown = (event) => {
    if (event.key === 'Escape') {
      setIsOpen(false);
    }
  };
  const handleClickOutside = (event) => {
    if (
        wrapperRef.current &&
        !wrapperRef.current.contains(event.target)
    ) {
      setIsOpen(false);
    }
  };

  useEffect(() => {
    document.addEventListener('keydown', handleHideDropdown, true);
    document.addEventListener('click', handleClickOutside, true);
    return () => {
      document.removeEventListener('keydown', handleHideDropdown, true);
      document.removeEventListener('click', handleClickOutside, true);
    };
  }, []);
  return (
    <div className="myProfileBox" ref={wrapperRef}>
        <a href="/my/profile" className="my-profile" onClick={profilePicClick}>
          <ProfilePic len={len} url={url} name={name}/>
        </a>
        <div className="interfaceLinks">
          {isOpen ?
          <div className="interfaceLinks-menu profile-menu" onClick={menuClick}>
            <div className="interfaceLinks-header profile-menu">{name}</div>
            <div className="profile-menu-middle">
              <div><a className="interfaceLinks-row" id="my-profile-link" href="/my/profile" data-attr-module="sheets">
                <InterfaceText>Profile</InterfaceText>
              </a></div>
              <div><a className="interfaceLinks-row" id="new-sheet-link" href="/sheets/new" data-attr-module="sheets">
                <InterfaceText>Create a New Sheet</InterfaceText>
              </a></div>
              <div><a className="interfaceLinks-row" id="account-settings-link" href="/settings/account">
                <InterfaceText>Account Settings</InterfaceText>
              </a></div>
              <div className="interfaceLinks-row languages">
                <a className={`${(Sefaria.interfaceLang == 'hebrew') ? 'active':''}`} href={`/interface/hebrew?next=${getCurrentPage()}`} id="select-hebrew-interface-link">עברית</a>
                <a className={`${(Sefaria.interfaceLang == 'english') ? 'active':''}`} href={`/interface/english?next=${getCurrentPage()}`} id="select-english-interface-link">English</a>
              </div>
              <div><a className="interfaceLinks-row bottom" id="help-link" href="/help">
                <InterfaceText>Help</InterfaceText>
              </a></div>
            </div>
            <hr className="interfaceLinks-hr"/>
            <div><a className="interfaceLinks-row logout" id="logout-link" href={Sefaria.getLogoutUrl()}>
              <InterfaceText>Logout</InterfaceText>
            </a></div>
          </div> : null}
        </div>
    </div>
  );
};


const MobileInterfaceLanguageToggle = () => {
  const currentURL = getCurrentPage();

  const links = Sefaria.interfaceLang == "hebrew" ?
    <>
      <a href={"/interface/hebrew?next=" + currentURL} className="int-he">עברית</a>
      <span className="separator">•</span>
      <a href={"/interface/english?next=" + currentURL} className="int-en inactive">English</a>
    </>
    :
    <>
      <a href={"/interface/english?next=" + currentURL} className="int-en">English</a>
      <span className="separator">•</span>
      <a href={"/interface/hebrew?next=" + currentURL} className="int-he inactive">עברית</a>
    </>;

  return (
    <div className="mobileInterfaceLanguageToggle">
      <img src="/static/icons/globe-wire.svg" />
      {links}
    </div>
  );
};


const HelpButton = () => {
  const url = Sefaria._v({he: "/sheets/collections/%D7%A9%D7%90%D7%9C%D7%95%D7%AA-%D7%A0%D7%A4%D7%95%D7%A6%D7%95%D7%AA-%D7%91%D7%A1%D7%A4%D7%A8%D7%99%D7%90", en:"/sheets/collections/sefaria-faqs"});
  return (
    <div className="help">
      <a href={url} data-attr-module="sheets">
        <img src="/static/img/help.svg" alt={Sefaria._("Help")}/>
      </a>
    </div>
  );
};

const SignUpButton = () => {
  return (
    <Button>
      <a href="/register">
        <InterfaceText>Sign Up</InterfaceText>
      </a>
    </Button>
  )
}

const CreateButton = () => {
  return (
    <Button>
      <a href="/sheets/new" data-attr-module="sheets">
        <InterfaceText text={{'en': 'Create', 'he': 'דף חדש'}} /> 
      </a>
    </Button>
  );
};


export {Header};<|MERGE_RESOLUTION|>--- conflicted
+++ resolved
@@ -189,23 +189,13 @@
 
   const logo = props.module === "library" ? libraryLogo : sheetsLogo;
 
-<<<<<<< HEAD
-      const librarySavedIcon = <div className='librarySavedIcon'>
+  const librarySavedIcon = <div className='librarySavedIcon'>
                                   <a href="/texts/saved" >
                                     <img src='/static/icons/bookmarks.svg' alt='Saved items' />
                                   </a>
                                 </div>;
   const sheetsNotificationsIcon = <div className='sheetsNotificationsHeaderIcon'>
                                         <a href="/sheets/notifications" data-attr-module="sheets">
-=======
-  const librarySavedIcon = <div className='librarySavedIcon'>
-                                <a href="/texts/saved" >
-                                  <img src='/static/icons/bookmarks.svg' alt='Saved items' />
-                                </a>
-                              </div>;
-  const sheetsNotificationsIcon = <div className='sheetsNotificationsHeaderIcon'>
-                                        <a href="/sheets/notifications" >
->>>>>>> 414beb93
                                           <img src='/static/icons/notification.svg' />
                                         </a>
                                       </div>;
@@ -223,7 +213,6 @@
     <>
         <div className="headerNavSection">
           { Sefaria._siteSettings.TORAH_SPECIFIC && logo }
-<<<<<<< HEAD
           {props.module === "library" && 
           <>
             <a href="/texts" className="textLink">
@@ -244,10 +233,6 @@
             </a>
           </>
           }
-=======
-          <a href={props.module === 'library' ? '/texts' : '/sheets/topics'} className="textLink"><InterfaceText context="Header">{props.module === 'library' ? 'Texts' : 'Topics'}</InterfaceText></a>
-          <a href={props.module === 'library' ? '/topics' : '/sheets/collections'} className="textLink"><InterfaceText>{props.module === 'library' ? 'Topics' : 'Collections'}</InterfaceText></a>
->>>>>>> 414beb93
           <DonateLink classes={"textLink donate"} source={"Header"}><InterfaceText>Donate</InterfaceText></DonateLink>
         </div>
 
