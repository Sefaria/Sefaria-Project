--- conflicted
+++ resolved
@@ -220,25 +220,14 @@
     </a>
   </div>;
   const sheetsNotificationsIcon = <div className='sheetsNotificationsHeaderIcon'>
-<<<<<<< HEAD
     <a
-      href="/sheets/notifications"
+      href="/notifications"
       data-target-module={Sefaria.VOICES_MODULE}
       onKeyDown={(e) => Util.handleKeyboardClick(e)}
     >
       <img src='/static/icons/notification.svg' alt={Sefaria._("Notifications")} />
     </a>
   </div>;
-=======
-                                        <a
-                                          href="/notifications"
-                                          data-target-module={Sefaria.VOICES_MODULE}
-                                          onKeyDown={(e) => Util.handleKeyboardClick(e)}
-                                        >
-                                          <img src='/static/icons/notification.svg' alt={Sefaria._("Notifications")} />
-                                        </a>
-                                      </div>;
->>>>>>> 1aff89a1
 
   const headerRef = useOnceFullyVisible(() => {
     sa_event("header_viewed", { impression_type: "regular_header" });
@@ -479,31 +468,17 @@
           </a>
         </>
       }
-<<<<<<< HEAD
       {module === Sefaria.VOICES_MODULE &&
         <>
-          <a href="/sheets/topics" data-target-module={Sefaria.VOICES_MODULE} onClick={close}>
+          <a href="/topics" data-target-module={Sefaria.VOICES_MODULE} onClick={close}>
             <img src="/static/icons/topic.svg" alt={Sefaria._("Topics")} />
             <InterfaceText context="Header">Topics</InterfaceText>
           </a>
-          <a href="/sheets/collections" onClick={close} className="textsPageLink" data-target-module={Sefaria.VOICES_MODULE}>
+          <a href="/collections" onClick={close} className="textsPageLink" data-target-module={Sefaria.VOICES_MODULE}>
             <img src="/static/icons/collection.svg" alt={Sefaria._("Collections")} />
             <InterfaceText context="Header">Collections</InterfaceText>
           </a>
         </>
-=======
-      {module === Sefaria.VOICES_MODULE && 
-      <>
-        <a href="/topics" data-target-module={Sefaria.VOICES_MODULE} onClick={close}>
-          <img src="/static/icons/topic.svg" alt={Sefaria._("Topics")} />
-          <InterfaceText context="Header">Topics</InterfaceText>
-        </a>
-        <a href="/collections" onClick={close} className="textsPageLink" data-target-module={Sefaria.VOICES_MODULE}>
-          <img src="/static/icons/collection.svg" alt={Sefaria._("Collections")} />
-          <InterfaceText context="Header">Collections</InterfaceText>
-        </a>
-      </>
->>>>>>> 1aff89a1
       }
 
       <DonateLink classes={"blue"} source="MobileNavMenu">
@@ -515,7 +490,6 @@
 
         {Sefaria._uid &&
           <>
-<<<<<<< HEAD
             {module === Sefaria.LIBRARY_MODULE &&
               <>
                 <a href="/texts/saved" onClick={close} data-target-module={Sefaria.LIBRARY_MODULE}>
@@ -531,31 +505,15 @@
                     <InterfaceText>Profile</InterfaceText>
                   </div>
                 </a>
-                <a href="/sheets/saved" onClick={close} data-target-module={Sefaria.VOICES_MODULE}>
+                <a href="/saved" onClick={close} data-target-module={Sefaria.VOICES_MODULE}>
                   <img src="/static/icons/bookmarks.svg" alt={Sefaria._('Bookmarks')} />
                   {<InterfaceText text={{ en: "Saved & History", he: "שמורים והיסטוריה" }} />}
                 </a>
-                <a href="/sheets/notifications" onClick={close} data-target-module={Sefaria.VOICES_MODULE}>
+                <a href="/notifications" onClick={close} data-target-module={Sefaria.VOICES_MODULE}>
                   <img src="/static/icons/notification.svg" alt={Sefaria._("Notifications")} />
                   <InterfaceText>Notifications</InterfaceText>
                 </a>
               </>}
-=======
-           <a href={`/profile/${Sefaria.slug}`} onClick={close} data-target-module={Sefaria.VOICES_MODULE}>
-            <div className="mobileProfileFlexContainer">
-              <ProfilePic url={Sefaria.profile_pic_url} name={Sefaria.full_name} len={25}/>
-              <InterfaceText>Profile</InterfaceText>
-            </div>
-            </a>
-            <a href="/saved" onClick={close} data-target-module={Sefaria.VOICES_MODULE}>
-              <img src="/static/icons/bookmarks.svg" alt={Sefaria._('Bookmarks')} />
-              {<InterfaceText text={{en: "Saved & History", he: "שמורים והיסטוריה"}} />}
-            </a>
-            <a href="/notifications" onClick={close} data-target-module={Sefaria.VOICES_MODULE}>
-              <img src="/static/icons/notification.svg" alt={Sefaria._("Notifications")} />
-              <InterfaceText>Notifications</InterfaceText>
-            </a>
->>>>>>> 1aff89a1
           </>}
 
         {Sefaria._uid &&
@@ -585,19 +543,9 @@
         </a>
 
         <hr />
-<<<<<<< HEAD
-=======
-        
-        { module === Sefaria.LIBRARY_MODULE &&
-        <a href="/" data-target-module={Sefaria.VOICES_MODULE}>
-          <img src="/static/icons/sheets-mobile-icon.svg" alt={Sefaria._("Sheets")} />
-          <InterfaceText>Sheets</InterfaceText>
-        </a>
-        } 
->>>>>>> 1aff89a1
 
         {module === Sefaria.LIBRARY_MODULE &&
-          <a href="/sheets/" data-target-module={Sefaria.VOICES_MODULE}>
+          <a href="/" data-target-module={Sefaria.VOICES_MODULE}>
             <img src="/static/icons/sheets-mobile-icon.svg" alt={Sefaria._("Sheets")} />
             <InterfaceText>Sheets</InterfaceText>
           </a>
