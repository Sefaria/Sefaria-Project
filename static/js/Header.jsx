import React, { useState, useEffect, useRef} from 'react';
import PropTypes  from 'prop-types';
import ReactDOM  from 'react-dom';
import Component from 'react-class';
import classNames  from 'classnames';
import $  from './sefaria/sefariaJquery';
import Sefaria  from './sefaria/sefaria';
import {
  SearchButton,
  GlobalWarningMessage,
  InterfaceLanguageMenu,
  InterfaceText,
  LanguageToggleButton,
  DonateLink
} from './Misc';
import {ProfilePic} from "./ProfilePic";
import {HeaderAutocomplete} from './HeaderAutocomplete'
import { DropdownMenu, DropdownMenuSeparator, DropdownMenuItem, DropdownMenuItemWithIcon } from './common/DropdownMenu';

const LoggedOutDropdown = ({module}) => {
  const [isClient, setIsClient] = useState(false);
  const [next, setNext] = useState("/");
  const [loginLink, setLoginLink] = useState("/login?next=/");
  const [registerLink, setRegisterLink] = useState("/register?next=/");

  useEffect(()=>{
    setIsClient(true);
  }, []);

  useEffect(()=> {
    if(isClient){
      setNext(encodeURIComponent(Sefaria.util.currentPath()));
      setLoginLink("/login?next="+next);
      setRegisterLink("/register?next="+next);
    }
  })

  const getCurrentPage = () => {
    return encodeURIComponent(Sefaria.util.currentPath());
  }
  return (
      <DropdownMenu positioningClass="headerDropdownMenu" buttonComponent={<img src='/static/icons/logged_out.svg'/>}>
          <div className='dropdownLinks-options'>
              <DropdownMenuItem url={loginLink}>
                  <InterfaceText text={{'en': 'Log in', 'he': 'התחברות'}}/>
              </DropdownMenuItem>
              <DropdownMenuItem url={registerLink}>
                  <InterfaceText text={{'en': 'Sign up', 'he': 'להרשמה'}}/>
              </DropdownMenuItem>
              <DropdownMenuSeparator/>
              <div className="languageHeader">
                  <InterfaceText>Site Language</InterfaceText>
              </div>
              <div className='languageToggleFlexContainer'>
                <span className='englishLanguageButton'>
                  <DropdownMenuItem url={`/interface/english?next=${getCurrentPage()}`}>
                    English
                  </DropdownMenuItem>
                </span>
                  <DropdownMenuItem url={`/interface/hebrew?next=${getCurrentPage()}`}>
                      עברית
                  </DropdownMenuItem>
              </div>
              <DropdownMenuSeparator/>
              {module === 'library' &&
              <DropdownMenuItem url={'/updates'}>
                  <InterfaceText text={{'en': 'New Additions', 'he': 'חידושים בארון הספרים של ספריא'}}/>
              </DropdownMenuItem>}
              <DropdownMenuItem url={'/help'}>
                  <InterfaceText text={{'en': 'Help', 'he': 'עזרה'}}/>
              </DropdownMenuItem>
          </div>
      </DropdownMenu>
);
}


const LoggedInDropdown = ({module}) => {

  const getCurrentPage = () => {
    return encodeURIComponent(Sefaria.util.currentPath());
  }

  return (
      <DropdownMenu positioningClass="headerDropdownMenu" 
                    buttonComponent={<ProfilePic url={Sefaria.profile_pic_url}
                                                 name={Sefaria.full_name}
                                                 len={25}/>}>
          <div className='dropdownLinks-options'>
              <DropdownMenuItem preventClose={true}>
                  <strong>{Sefaria.full_name}</strong>
              </DropdownMenuItem>
              <DropdownMenuSeparator/>

              { module === 'library' && 
                <>
                <DropdownMenuItem url={'/settings/account'}>
                    <InterfaceText>Account Settings</InterfaceText>
                </DropdownMenuItem>
                <DropdownMenuItem url={'/torahtracker'}>
                    <InterfaceText text={{'en': 'Torah Tracker', 'he': 'לימוד במספרים'}}/>
                </DropdownMenuItem>
                </> 
              }


              { module === 'sheets' && 
                <>
                <DropdownMenuItem url={'/my/profile'}>
                    <InterfaceText>Profile</InterfaceText>
                </DropdownMenuItem>
                <DropdownMenuItem url={'/sheets/saved'}>
                  <InterfaceText>Saved</InterfaceText>
                </DropdownMenuItem>
                <DropdownMenuItem url={'/sheets/history'}>
                  <InterfaceText>History</InterfaceText>
                </DropdownMenuItem>
                <DropdownMenuItem url={'/settings/account'}>
                    <InterfaceText>Account Settings</InterfaceText>
                </DropdownMenuItem>
                </> 
              }
              
              <DropdownMenuSeparator/>
              <div className="languageHeader">
                  <InterfaceText>Site Language</InterfaceText>
              </div>
              <div className='languageToggleFlexContainer'>
                  <DropdownMenuItem url={`/interface/english?next=${getCurrentPage()}`}>
                      English
                  </DropdownMenuItem>
                  <span className="languageDot">&#183;</span>
                  <DropdownMenuItem url={`/interface/hebrew?next=${getCurrentPage()}`}>
                      עברית
                  </DropdownMenuItem>
              </div>
              <DropdownMenuSeparator/>
              
              {module === 'library' && 
              <DropdownMenuItem url={'/updates'}>
                  <InterfaceText text={{'en': 'New Additions', 'he': 'חידושים בארון הספרים של ספריא'}}/>
              </DropdownMenuItem>}

              <DropdownMenuItem preventClose={true} url={'/help'}>
                  <InterfaceText text={{'en': 'Help', 'he': 'עזרה'}}/>
              </DropdownMenuItem>
              <DropdownMenuSeparator/>
              <DropdownMenuItem url={'/logout'}>
                  <InterfaceText text={{'en': 'Log Out', 'he': 'ניתוק'}}/>
              </DropdownMenuItem>
          </div>
      </DropdownMenu>
);
}


const ModuleSwitcher = () => {
  return (
      <DropdownMenu positioningClass="headerDropdownMenu" buttonComponent={<img src='/static/icons/module_switcher_icon.svg'/>}>
          <div className='dropdownLinks-options'>
              <DropdownMenuItem url={'/'} newTab={true}>
                  <DropdownMenuItemWithIcon icon={'/static/icons/library_icon.svg'} textEn={'Library'}
                                            textHe={'ספריה'}/>
              </DropdownMenuItem>
              <DropdownMenuSeparator/>
              <DropdownMenuItem url={'/sheets'} newTab={true}>
                  <DropdownMenuItemWithIcon icon={'/static/icons/sheets_icon.svg'} textEn={'Sheets'} textHe={'דפים'}/>
              </DropdownMenuItem>
              <DropdownMenuSeparator/>
              <DropdownMenuItem url={'https://developers.sefaria.org'} newTab={true}>
                  <DropdownMenuItemWithIcon icon={'/static/icons/developers_icon.svg'} textEn={'Developers'}
                                            textHe={'מפתחים'}/>
              </DropdownMenuItem>
              <DropdownMenuSeparator/>
              <DropdownMenuItem url={'/products'} newTab={true}>
                  <InterfaceText text={{'he': 'לכל המוצרים שלנו', 'en': 'See all products ›'}}/>
              </DropdownMenuItem>
          </div>
      </DropdownMenu>
);
}
class Header extends Component {
  constructor(props) {
    super(props)
    this.state = {
      mobileNavMenuOpen: false,
    };
  }
  componentDidMount() {
    window.addEventListener('keydown', this.handleFirstTab);
  }
  handleFirstTab(e) {
    if (e.keyCode === 9) { // tab (i.e. I'm using a keyboard)
      document.body.classList.add('user-is-tabbing');
      window.removeEventListener('keydown', this.handleFirstTab);
    }
  }
  toggleMobileNavMenu() {
    this.setState({mobileNavMenuOpen: !this.state.mobileNavMenuOpen});
  }
  render() {
    if (this.props.hidden && !this.props.mobileNavMenuOpen) {
      return null;
    }
    const logo = Sefaria.interfaceLang == "hebrew" ?
      <img src="/static/img/logo-hebrew.png" alt="Sefaria Logo"/> :
      <img src="/static/img/logo.svg" alt="Sefaria Logo"/>;

    const headerContent = (
      <>

        <div className="headerNavSection">
          { Sefaria._siteSettings.TORAH_SPECIFIC ?
          <a className="home" href="/" >{logo}</a> : null }
          <a href="/texts" className="textLink"><InterfaceText context="Header">Texts</InterfaceText></a>
          <a href="/topics" className="textLink"><InterfaceText>Topics</InterfaceText></a>
          <DonateLink classes={"textLink donate"} source={"Header"}><InterfaceText>Donate</InterfaceText></DonateLink>
        </div>

        <div className="headerLinksSection">
        <HeaderAutocomplete
            onRefClick={this.props.onRefClick}
            showSearch={this.props.showSearch}
            openTopic={this.props.openTopic}
            openURL={this.props.openURL}
        />

        { Sefaria._siteSettings.TORAH_SPECIFIC ? <HelpButton /> : null}

        { !Sefaria._uid && Sefaria._siteSettings.TORAH_SPECIFIC ?
              <InterfaceLanguageMenu
                currentLang={Sefaria.interfaceLang}
                translationLanguagePreference={this.props.translationLanguagePreference}
                setTranslationLanguagePreference={this.props.setTranslationLanguagePreference} /> : null}

          <ModuleSwitcher />

          {/* TODO: Replace the hardcoded module passed in with the logic inherited from ReaderApp via the header */}
          { Sefaria._uid ?
            <LoggedInDropdown module={'sheets'}/>
            : <LoggedOutDropdown module={'sheets'}/>
          }

        </div>
      </>
    );

    const mobileHeaderContent = (
      <>
        <div>
          <button onClick={this.props.onMobileMenuButtonClick} aria-label={Sefaria._("Menu")} className="menuButton">
            <i className="fa fa-bars"></i>
          </button>
        </div>

        <div className="mobileHeaderCenter">
          { Sefaria._siteSettings.TORAH_SPECIFIC ?
          <a className="home" href="/texts" >{logo}</a> : null }
        </div>

        {this.props.hasLanguageToggle ?
        <div className={this.props.firstPanelLanguage + " mobileHeaderLanguageToggle"}>
          <LanguageToggleButton toggleLanguage={this.props.toggleLanguage} />
        </div> :
        <div></div>}
      </>
    );

    const headerClasses = classNames({header: 1, mobile: !this.props.multiPanel});
    const headerInnerClasses = classNames({
      headerInner: 1,
      boxShadow: this.props.hasBoxShadow,
      mobile: !this.props.multiPanel
    });
    return (
      <div className={headerClasses} role="banner">
        <div className={headerInnerClasses}>
          {this.props.multiPanel ? headerContent : mobileHeaderContent}
        </div>

        {this.props.multiPanel ? null :
        <MobileNavMenu
          visible={this.props.mobileNavMenuOpen}
          onRefClick={this.props.onRefClick}
          showSearch={this.props.showSearch}
          openTopic={this.props.openTopic}
          openURL={this.props.openURL}
<<<<<<< HEAD
          close={this.props.onMobileMenuButtonClick} 
          // TODO - replace hardcoded value with inherited header logic
          module={"sheets"}/>
=======
          close={this.props.onMobileMenuButtonClick}
          // TODO - remove hardcoded value and integrate with header logic more generally
          module={'sheets'} />
>>>>>>> 66d6269e
        }
        <GlobalWarningMessage />
      </div>
    );
  }
}
Header.propTypes = {
  multiPanel:   PropTypes.bool.isRequired,
  headerMode:   PropTypes.bool.isRequired,
  onRefClick:   PropTypes.func.isRequired,
  showSearch:   PropTypes.func.isRequired,
  openTopic:    PropTypes.func.isRequired,
  openURL:      PropTypes.func.isRequired,
  hasBoxShadow: PropTypes.bool.isRequired,
};

const LoggedOutButtons = ({mobile, loginOnly}) => {
  const [isClient, setIsClient] = useState(false);
  const [next, setNext] = useState("/");
  const [loginLink, setLoginLink] = useState("/login?next=/");
  const [registerLink, setRegisterLink] = useState("/register?next=/");
  useEffect(()=>{
    setIsClient(true);
  }, []);
  useEffect(()=> {
    if(isClient){
      setNext(encodeURIComponent(Sefaria.util.currentPath()));
      setLoginLink("/login?next="+next);
      setRegisterLink("/register?next="+next);
    }
  })
  const classes = classNames({accountLinks: !mobile, anon: !mobile});
  return (
    <div className={classes}>
      { loginOnly && (
      <a className="login loginLink" href={loginLink} key={`login${isClient}`}>
         {mobile ? <img src="/static/icons/login.svg" /> : null }
         <InterfaceText>Log in</InterfaceText>
       </a>)}
      {loginOnly ? null :
      <span>
        <a className="login signupLink" href={registerLink} key={`register${isClient}`}>
          {mobile ? <img src="/static/icons/login.svg" /> : null }
          <InterfaceText>Sign up</InterfaceText>
        </a> 
        <a className="login loginLink" href={loginLink} key={`login${isClient}`}>
          <InterfaceText>Log in</InterfaceText>
        </a>
      </span>}

    </div>
  );
}


const LoggedInButtons = ({headerMode}) => {
  const [isClient, setIsClient] = useState(false);
  useEffect(() => {
    if(headerMode){
      setIsClient(true);
    }
  }, []);
  const unread = headerMode ? ((isClient && Sefaria.notificationCount > 0) ? 1 : 0) : Sefaria.notificationCount > 0 ? 1 : 0
  const notificationsClasses = classNames({notifications: 1, unread: unread});
  return (
    <div className="loggedIn accountLinks">
      <a href="/texts/saved" aria-label="See My Saved Texts">
        <img src="/static/icons/bookmarks.svg" alt={Sefaria._('Bookmarks')}/>
      </a>
      <a href="/notifications" aria-label="See New Notifications" key={`notificationCount-C-${unread}`} className={notificationsClasses}>
        <img src="/static/icons/notification.svg" alt={Sefaria._('Notifications')} />
      </a>
      { Sefaria._siteSettings.TORAH_SPECIFIC ? <HelpButton /> : null}
      <ProfilePicMenu len={24} url={Sefaria.profile_pic_url} name={Sefaria.full_name} key={`profile-${isClient}-${Sefaria.full_name}`}/>
    </div>
  );
}

const MobileNavMenu = ({onRefClick, showSearch, openTopic, openURL, close, visible, module}) => {
  const classes = classNames({
    mobileNavMenu: 1,
    closed: !visible,
  });
  return (
    <div className={classes}>
      <div className="searchLine">
        <HeaderAutocomplete
            onRefClick={onRefClick}
            showSearch={showSearch}
            openTopic={openTopic}
            openURL={openURL}
            onNavigate={close}
            hideHebrewKeyboard={true}
        />
      </div>
      {module === "library" && 
      <a href="/texts" onClick={close} className="textsPageLink">
        <img src="/static/icons/book.svg" />
        <InterfaceText context="Header">Texts</InterfaceText>
      </a>
      }
      <a href={module === "library" ? "/topics" : "/sheets/topics"} onClick={close}>
        <img src="/static/icons/topic.svg" />
        <InterfaceText>Topics</InterfaceText>
      </a>
      {module === "sheets" && 
      <a href="/sheets/collections" onClick={close} className="textsPageLink">
        <img src="/static/icons/collection.svg" />
        <InterfaceText context="Header">Collections</InterfaceText>
      </a>
      }

<<<<<<< HEAD
     { module === "library" && 
=======
     {module === "library" && 
>>>>>>> 66d6269e
      <a href="/calendars" onClick={close}>
        <img src="/static/icons/calendar.svg" />
        <InterfaceText>Learning Schedules</InterfaceText>
      </a>
<<<<<<< HEAD
    }
=======
      }

>>>>>>> 66d6269e
      <DonateLink classes={"blue"} source="MobileNavMenu">
        <img src="/static/img/heart.png" alt="donation icon" />
        <InterfaceText>Donate</InterfaceText>
      </DonateLink>

      <div className="mobileAccountLinks">
<<<<<<< HEAD
        {Sefaria._uid && module === "library" ?
        <>
          <a href="/texts/saved" onClick={close}>
            <img src="/static/icons/bookmarks.svg" alt={Sefaria._('Bookmarks')} />
            <InterfaceText text={{en: "Saved, History & Notes", he: "שמורים, היסטוריה והערות"}} />

          </a>
        </> : null }

        {Sefaria._uid && module === "sheets" ?
        <>
          <a href="/texts/saved" onClick={close}>
            <img src="/static/icons/bookmarks.svg" alt={Sefaria._('Bookmarks')} />
            <InterfaceText text={{en: "Saved, History & Notes", he: "שמורים, היסטוריה והערות"}} />
=======
>>>>>>> 66d6269e

      {Sefaria._uid && module === "sheets"?
        <>
          <a href="/my/profile" onClick={close}>
          <div className="mobileProfileFlexContainer">
            <ProfilePic url={Sefaria.profile_pic_url} name={Sefaria.full_name} len={25}/>
            <InterfaceText>Profile</InterfaceText>
          </div>
          </a>
        </> : null }

        {Sefaria._uid ?
        <>
          <a href={module === "library" ? "/texts/saved" : "/sheets/saved" } onClick={close}>
            <img src="/static/icons/bookmarks.svg" alt={Sefaria._('Bookmarks')} />
            {module === "library" && <InterfaceText text={{en: "Saved, History & Notes", he: "שמורים, היסטוריה והערות"}} />}
            {module === "sheets" && <InterfaceText text={{en: "Saved & History", he: "שמורים והיסטוריה"}} />}
          </a>
        </> : null }

        {Sefaria._uid && module === "sheets" ?
          <>
            <a href="/sheets/notifications">
            <img src="/static/icons/notification.svg" />
            <InterfaceText>Notifications</InterfaceText>
          </a>
          </> : null 
        }

        {Sefaria._uid ?
          <>
            <a href="/settings/account">
            <img src="/static/icons/settings.svg" />
            <InterfaceText>Account Settings</InterfaceText>
          </a>
          </> : null 
        }

        <MobileInterfaceLanguageToggle />

        <hr/>

        <a href="/help">
          <img src="/static/icons/help.svg" />
          <InterfaceText>Get Help</InterfaceText>
        </a>

        <a href="/mobile-about-menu">
          <img src="/static/icons/info.svg" />
          <InterfaceText>About Sefaria</InterfaceText>
        </a>

        <hr />
        
        { module === "library" &&
        <a href="/sheets/" target="_blank">
          <img src="/static/icons/sheets-mobile-icon.svg" />
          <InterfaceText>Sheets</InterfaceText>
        </a>
        } 

      { module === "sheets" &&
        <a href="/texts" target="_blank">
          <img src="/static/icons/book.svg" />
          <InterfaceText text={{en: "Sefaria Library", he: "ספריית ספריא"}} />
        </a>
        } 

        <a href="developers.sefaria.org" target="_blank">
          <img src="/static/icons/dev-portal-mobile-icon.svg" />
          <InterfaceText text={{en: "Developers", he: "מפתחים"}} />
        </a>

        <a href="sefaria.org/products" target="_blank">
          <img src="/static/icons/products-icon.svg" />
          <InterfaceText text={{en: "All Products", he: "מוצרים"}} />
        </a>

        <hr />

        {Sefaria._uid ?
        <a href="/logout" className="logout">
          <img src="/static/icons/logout.svg" />
          <InterfaceText>Logout</InterfaceText>
        </a>
        :
        <LoggedOutButtons mobile={true} loginOnly={false}/> }

        <hr />
      </div>
    </div>
  );
};


const ProfilePicMenu = ({len, url, name}) => {
  const [isOpen, setIsOpen] = useState(false);
  const wrapperRef = useRef(null);

  const menuClick = (e) => {
    var el = e.target;
    while (el && el.nodeName !== 'A') {
      el = el.parentNode;
    }
    if (el) {
      resetOpen();
    }
  };
  const profilePicClick = (e) => {
    e.preventDefault();
    resetOpen();
  };
  const resetOpen = () => {
    setIsOpen(isOpen => !isOpen);
  };
  const handleHideDropdown = (event) => {
    if (event.key === 'Escape') {
      setIsOpen(false);
    }
  };
  const handleClickOutside = (event) => {
    if (
        wrapperRef.current &&
        !wrapperRef.current.contains(event.target)
    ) {
      setIsOpen(false);
    }
  };

  useEffect(() => {
    document.addEventListener('keydown', handleHideDropdown, true);
    document.addEventListener('click', handleClickOutside, true);
    return () => {
      document.removeEventListener('keydown', handleHideDropdown, true);
      document.removeEventListener('click', handleClickOutside, true);
    };
  }, []);
  const getCurrentPage = () => {
    return encodeURIComponent(Sefaria.util.currentPath());
  };
  return (
    <div className="myProfileBox" ref={wrapperRef}>
        <a href="/my/profile" className="my-profile" onClick={profilePicClick}>
          <ProfilePic len={len} url={url} name={name}/>
        </a>
        <div className="interfaceLinks">
          {isOpen ?
          <div className="interfaceLinks-menu profile-menu" onClick={menuClick}>
            <div className="interfaceLinks-header profile-menu">{name}</div>
            <div className="profile-menu-middle">
              <div><a className="interfaceLinks-row" id="my-profile-link" href="/my/profile">
                <InterfaceText>Profile</InterfaceText>
              </a></div>
              <div><a className="interfaceLinks-row" id="new-sheet-link" href="/sheets/new">
                <InterfaceText>Create a New Sheet</InterfaceText>
              </a></div>
              <div><a className="interfaceLinks-row" id="account-settings-link" href="/settings/account">
                <InterfaceText>Account Settings</InterfaceText>
              </a></div>
              <div className="interfaceLinks-row languages">
                <a className={`${(Sefaria.interfaceLang == 'hebrew') ? 'active':''}`} href={`/interface/hebrew?next=${getCurrentPage()}`} id="select-hebrew-interface-link">עברית</a>
                <a className={`${(Sefaria.interfaceLang == 'english') ? 'active':''}`} href={`/interface/english?next=${getCurrentPage()}`} id="select-english-interface-link">English</a>
              </div>
              <div><a className="interfaceLinks-row bottom" id="help-link" href="/help">
                <InterfaceText>Help</InterfaceText>
              </a></div>
            </div>
            <hr className="interfaceLinks-hr"/>
            <div><a className="interfaceLinks-row logout" id="logout-link" href="/logout">
              <InterfaceText>Logout</InterfaceText>
            </a></div>
          </div> : null}
        </div>
    </div>
  );
};


const MobileInterfaceLanguageToggle = () => {
  const currentURL = encodeURIComponent(Sefaria.util.currentPath());

  const links = Sefaria.interfaceLang == "hebrew" ?
    <>
      <a href={"/interface/hebrew?next=" + currentURL} className="int-he">עברית</a>
      <span className="separator">•</span>
      <a href={"/interface/english?next=" + currentURL} className="int-en inactive">English</a>
    </>
    :
    <>
      <a href={"/interface/english?next=" + currentURL} className="int-en">English</a>
      <span className="separator">•</span>
      <a href={"/interface/hebrew?next=" + currentURL} className="int-he inactive">עברית</a>
    </>;

  return (
    <div className="mobileInterfaceLanguageToggle">
      <img src="/static/icons/globe-wire.svg" />
      {links}
    </div>
  );
};


const HelpButton = () => {
  const url = Sefaria._v({he: "/collections/%D7%A9%D7%90%D7%9C%D7%95%D7%AA-%D7%A0%D7%A4%D7%95%D7%A6%D7%95%D7%AA-%D7%91%D7%A1%D7%A4%D7%A8%D7%99%D7%90", en:"/collections/sefaria-faqs"});
  return (
    <div className="help">
      <a href={url}>
        <img src="/static/img/help.svg" alt={Sefaria._("Help")}/>
      </a>
    </div>
  );
};


export default Header;<|MERGE_RESOLUTION|>--- conflicted
+++ resolved
@@ -285,15 +285,9 @@
           showSearch={this.props.showSearch}
           openTopic={this.props.openTopic}
           openURL={this.props.openURL}
-<<<<<<< HEAD
-          close={this.props.onMobileMenuButtonClick} 
-          // TODO - replace hardcoded value with inherited header logic
-          module={"sheets"}/>
-=======
           close={this.props.onMobileMenuButtonClick}
           // TODO - remove hardcoded value and integrate with header logic more generally
           module={'sheets'} />
->>>>>>> 66d6269e
         }
         <GlobalWarningMessage />
       </div>
@@ -406,44 +400,26 @@
       </a>
       }
 
-<<<<<<< HEAD
+      {module === "sheets" && 
+      <a href="/sheets/collections" onClick={close} className="textsPageLink">
+        <img src="/static/icons/collection.svg" />
+        <InterfaceText context="Header">Collections</InterfaceText>
+      </a>
+      }
+
      { module === "library" && 
-=======
-     {module === "library" && 
->>>>>>> 66d6269e
       <a href="/calendars" onClick={close}>
         <img src="/static/icons/calendar.svg" />
         <InterfaceText>Learning Schedules</InterfaceText>
       </a>
-<<<<<<< HEAD
-    }
-=======
-      }
-
->>>>>>> 66d6269e
+    }
+
       <DonateLink classes={"blue"} source="MobileNavMenu">
         <img src="/static/img/heart.png" alt="donation icon" />
         <InterfaceText>Donate</InterfaceText>
       </DonateLink>
 
       <div className="mobileAccountLinks">
-<<<<<<< HEAD
-        {Sefaria._uid && module === "library" ?
-        <>
-          <a href="/texts/saved" onClick={close}>
-            <img src="/static/icons/bookmarks.svg" alt={Sefaria._('Bookmarks')} />
-            <InterfaceText text={{en: "Saved, History & Notes", he: "שמורים, היסטוריה והערות"}} />
-
-          </a>
-        </> : null }
-
-        {Sefaria._uid && module === "sheets" ?
-        <>
-          <a href="/texts/saved" onClick={close}>
-            <img src="/static/icons/bookmarks.svg" alt={Sefaria._('Bookmarks')} />
-            <InterfaceText text={{en: "Saved, History & Notes", he: "שמורים, היסטוריה והערות"}} />
-=======
->>>>>>> 66d6269e
 
       {Sefaria._uid && module === "sheets"?
         <>
