import React, { useState, useEffect, useRef } from 'react';
import PropTypes from 'prop-types';
import ReactDOM from 'react-dom';
import Component from 'react-class';
import classNames from 'classnames';
import $ from './sefaria/sefariaJquery';
import Sefaria from './sefaria/sefaria';
import {
  SearchButton,
  GlobalWarningMessage,
  InterfaceLanguageMenu,
  InterfaceText,
  getCurrentPage,
  LanguageToggleButton,
  DonateLink,
  useOnceFullyVisible
} from './Misc';
import { ProfilePic } from "./ProfilePic";
import { HeaderAutocomplete } from './HeaderAutocomplete'
import { DropdownMenu, DropdownMenuSeparator, DropdownMenuItem, DropdownModuleItem, DropdownLanguageToggle } from './common/DropdownMenu';
import Util from './sefaria/util';
import Button from './common/Button';

const LoggedOutDropdown = ({ module }) => {
  const [isClient, setIsClient] = useState(false);
  const [next, setNext] = useState("/");
  const [loginLink, setLoginLink] = useState("/login?next=/");
  const [registerLink, setRegisterLink] = useState("/register?next=/");

  useEffect(() => {
    setIsClient(true);
  }, []);

  useEffect(() => {
    if (isClient) {
      setNext(encodeURIComponent(Sefaria.util.currentPath()));
      setLoginLink("/login?next=" + next);
      setRegisterLink("/register?next=" + next);
    }
  })

  return (
    <DropdownMenu positioningClass="headerDropdownMenu" buttonComponent={
      <button className="header-dropdown-button" aria-label={Sefaria._("Account menu")}>
        <img src='/static/icons/logged_out.svg' alt={Sefaria._("Login")} />
      </button>
    }>
      <div className='dropdownLinks-options'>
        <DropdownMenuItem url={loginLink}>
          <InterfaceText text={{ 'en': 'Log in', 'he': 'התחברות' }} />
        </DropdownMenuItem>
        <DropdownMenuItem url={registerLink}>
          <InterfaceText text={{ 'en': 'Sign up', 'he': 'להרשמה' }} />
        </DropdownMenuItem>
        <DropdownMenuSeparator />
        <DropdownLanguageToggle />
        <DropdownMenuSeparator />
        {module === Sefaria.LIBRARY_MODULE &&
          <DropdownMenuItem url={'/updates'}>
            <InterfaceText text={{ 'en': 'New Additions', 'he': 'חידושים בארון הספרים של ספריא' }} />
          </DropdownMenuItem>
        }
        <DropdownMenuItem url={'/help'}>
          <InterfaceText text={{ 'en': 'Help', 'he': 'עזרה' }} />
        </DropdownMenuItem>
      </div>
    </DropdownMenu>
  );
}

const LoggedInDropdown = ({ module }) => {
  return (
    <DropdownMenu positioningClass="headerDropdownMenu"
      buttonComponent={<ProfilePic url={Sefaria.profile_pic_url}
        name={Sefaria.full_name}
        len={25} />}>
      <div className='dropdownLinks-options'>
        {module === Sefaria.LIBRARY_MODULE &&
          <DropdownMenuItem preventClose={true}>
            <strong>{Sefaria.full_name}</strong>
          </DropdownMenuItem>
        }
        {module === Sefaria.VOICES_MODULE &&
          <DropdownMenuItem url={`/profile/${Sefaria.slug}`} preventClose={true} targetModule={Sefaria.VOICES_MODULE}>
            <strong>{Sefaria.full_name}</strong>
          </DropdownMenuItem>
        }
        <DropdownMenuSeparator />

        {module === Sefaria.LIBRARY_MODULE &&
          <>
            <DropdownMenuItem url={'/settings/account'} targetModule={Sefaria.LIBRARY_MODULE}>
              <InterfaceText>Account Settings</InterfaceText>
            </DropdownMenuItem>
            <DropdownMenuItem url={'/torahtracker'}>
              <InterfaceText text={{ 'en': 'Torah Tracker', 'he': 'לימוד במספרים' }} />
            </DropdownMenuItem>
          </>
        }


        {module === Sefaria.VOICES_MODULE &&
          <>
            <DropdownMenuItem url={`/profile/${Sefaria.slug}`} targetModule={Sefaria.VOICES_MODULE}>
              <InterfaceText>Profile</InterfaceText>
            </DropdownMenuItem>
            <DropdownMenuItem url={'/saved'} targetModule={Sefaria.VOICES_MODULE}>
              <InterfaceText>Saved</InterfaceText>
            </DropdownMenuItem>
            <DropdownMenuItem url={'/history'} targetModule={Sefaria.VOICES_MODULE}>
              <InterfaceText>History</InterfaceText>
            </DropdownMenuItem>
            <DropdownMenuItem url={'/settings/account'} targetModule={Sefaria.LIBRARY_MODULE}>
              <InterfaceText>Account Settings</InterfaceText>
            </DropdownMenuItem>
          </>
        }

        <DropdownMenuSeparator />
        <DropdownLanguageToggle />
        <DropdownMenuSeparator />

        {module === Sefaria.LIBRARY_MODULE &&
          <DropdownMenuItem url={'/updates'}>
            <InterfaceText text={{ 'en': 'New Additions', 'he': 'חידושים בארון הספרים של ספריא' }} />
          </DropdownMenuItem>
        }

        <DropdownMenuItem preventClose={true} url={'/help'}>
          <InterfaceText text={{ 'en': 'Help', 'he': 'עזרה' }} />
        </DropdownMenuItem>
        <DropdownMenuSeparator />
        <DropdownMenuItem url={Sefaria.getLogoutUrl()}>
          <InterfaceText text={{ 'en': 'Log Out', 'he': 'ניתוק' }} />
        </DropdownMenuItem>
      </div>
    </DropdownMenu>
  );
}

const ModuleSwitcher = () => {
  const logoPath = Sefaria.interfaceLang === "hebrew" ? "/static/img/logo-hebrew.png" : "/static/img/logo.svg";
  return (
    <DropdownMenu positioningClass="headerDropdownMenu" buttonComponent={
      <button className="header-dropdown-button" aria-label={Sefaria._("Library")}>
        <img src='/static/icons/module_switcher_icon.svg' alt={Sefaria._("Library")} />
      </button>
    }>
      <div className='dropdownLinks-options moduleDropdown'>
        <DropdownMenuItem url={"/about"} newTab={false} customCSS="dropdownItem dropdownLogoItem">
          <img src={logoPath} alt={Sefaria._('Sefaria')} className='dropdownLogo' />

        </DropdownMenuItem>
        <DropdownMenuSeparator />
        <DropdownModuleItem
          url={"/"}
          newTab={Sefaria.activeModule !== Sefaria.LIBRARY_MODULE}
          targetModule={Sefaria.LIBRARY_MODULE}
          dotColor={'--sefaria-blue'}
          text={{ en: "Library", he: Sefaria._("Library") }} />
        <DropdownMenuSeparator />
        <DropdownModuleItem
          url={"/"}
          newTab={Sefaria.activeModule !== Sefaria.VOICES_MODULE}
          targetModule={Sefaria.VOICES_MODULE}
          dotColor={'--sheets-green'}
          text={{ en: "Voices", he: Sefaria._("Voices") }} />
        <DropdownMenuSeparator />
        <DropdownModuleItem
          url={'https://developers.sefaria.org'}
          newTab={true}
          dotColor={'--devportal-purple'}
          text={{ en: "Developers", he: Sefaria._("Developers") }} />
        <DropdownMenuSeparator />
        <DropdownMenuItem url={'/products'} newTab={true} customCSS="dropdownItem dropdownMoreItem">
          <InterfaceText text={{ en: 'More from Sefaria' + ' ›', he: Sefaria._('More from Sefaria') + ' ›' }} />
        </DropdownMenuItem>
      </div>
    </DropdownMenu>
  );
}

const Header = (props) => {

  useEffect(() => {
    const handleFirstTab = (e) => {
      if (e.keyCode === 9) { // tab (i.e. I'm using a keyboard)
        document.body.classList.add('user-is-tabbing');
        window.removeEventListener('keydown', handleFirstTab);
      }
    }

    window.addEventListener('keydown', handleFirstTab);

    return () => {
      window.removeEventListener('keydown', handleFirstTab);
    }
  }, []);

  const path = `/static/img/${Sefaria.activeModule}-logo-${Sefaria.interfaceLang}.svg`;
  const logo = (
    <img src={path} className="home" alt={Sefaria._(`Sefaria ${Sefaria.activeModule} logo`)}/>
  );

  const librarySavedIcon = <div className='librarySavedIcon'>
                                <a
                                  href="/texts/saved"
                                  data-target-module={Sefaria.LIBRARY_MODULE}
                                  onKeyDown={(e) => Util.handleKeyboardClick(e)}
                                >
                                  <img src='/static/icons/bookmarks.svg' alt={Sefaria._('Saved items')} />
                                </a>
                              </div>;

<<<<<<< HEAD
      const librarySavedIcon = <div className='librarySavedIcon'>
                                  <a href="/saved" data-target-module={Sefaria.LIBRARY_MODULE}>
                                    <img src='/static/icons/bookmarks.svg' alt='Saved items' />
                                  </a>
                                </div>;
=======
>>>>>>> 2b82e5b3
  const sheetsNotificationsIcon = <div className='sheetsNotificationsHeaderIcon'>
    <a
      href="/notifications"
      data-target-module={Sefaria.VOICES_MODULE}
      onKeyDown={(e) => Util.handleKeyboardClick(e)}
    >
      <img src='/static/icons/notification.svg' alt={Sefaria._("Notifications")} />
    </a>
  </div>;

  const headerRef = useOnceFullyVisible(() => {
    sa_event("header_viewed", { impression_type: "regular_header" });
    gtag("event", "header_viewed", { impression_type: "regular_header" });
    if (Sefaria._debug) console.log("sa: we got a view event! (regular header)");
  }, "sa.header_viewed");

  if (props.hidden && !props.mobileNavMenuOpen) {
    return null;
  }

  const headerContent = (
    <>
      <nav className="headerNavSection" aria-label="Primary navigation">
        {Sefaria._siteSettings.TORAH_SPECIFIC && logo}
        {props.module === Sefaria.LIBRARY_MODULE &&
          <>
            <a
              href="/texts"
              className="textLink"
              onKeyDown={(e) => Util.handleKeyboardClick(e)}
            >
              <InterfaceText context="Header">Texts</InterfaceText>
            </a>
            <a
              href="/topics"
              className="textLink"
              onKeyDown={(e) => Util.handleKeyboardClick(e)}
            >
              <InterfaceText context="Header">Topics</InterfaceText>
            </a>
          </>
        }
        {props.module === Sefaria.VOICES_MODULE &&
          <>
            <a
              href="/topics"
              data-target-module={Sefaria.VOICES_MODULE}
              className="textLink"
              onKeyDown={(e) => Util.handleKeyboardClick(e)}
            >
              <InterfaceText context="Header">Topics</InterfaceText>
            </a>
            <a
              href="/collections"
              data-target-module={Sefaria.VOICES_MODULE}
              className="textLink"
              onKeyDown={(e) => Util.handleKeyboardClick(e)}
            >
              <InterfaceText context="Header">Collections</InterfaceText>
            </a>
          </>
        }
        <DonateLink classes={"textLink donate"} source={"Header"}><InterfaceText>Donate</InterfaceText></DonateLink>
      </nav>

      <div className="headerLinksSection">
        <HeaderAutocomplete
          onRefClick={props.onRefClick}
          showSearch={props.showSearch}
          openTopic={props.openTopic}
          openURL={props.openURL}
        />

        {!Sefaria._uid && props.module === Sefaria.LIBRARY_MODULE && <SignUpButton />}
        {props.module === Sefaria.VOICES_MODULE && <CreateButton />}
        {Sefaria._siteSettings.TORAH_SPECIFIC && <HelpButton />}

        {!Sefaria._uid && Sefaria._siteSettings.TORAH_SPECIFIC ?
          <InterfaceLanguageMenu
            currentLang={Sefaria.interfaceLang}
            translationLanguagePreference={props.translationLanguagePreference}
            setTranslationLanguagePreference={props.setTranslationLanguagePreference} /> : null}

        {Sefaria._uid && (props.module === Sefaria.LIBRARY_MODULE ? librarySavedIcon : sheetsNotificationsIcon)}

        <ModuleSwitcher />

        {Sefaria._uid ?
          <LoggedInDropdown module={props.module} />
          : <LoggedOutDropdown module={props.module} />
        }

      </div>
    </>
  );

  const mobileHeaderContent = (
    <>
      <div>
        <button onClick={props.onMobileMenuButtonClick} aria-label={Sefaria._("Menu")} className="menuButton">
          <i className="fa fa-bars"></i>
        </button>
      </div>

      <div className="mobileHeaderCenter">
        {Sefaria._siteSettings.TORAH_SPECIFIC && logo}
      </div>

      {props.hasLanguageToggle ?
        <div className={props.firstPanelLanguage + " mobileHeaderLanguageToggle"}>
          <LanguageToggleButton toggleLanguage={props.toggleLanguage} />
        </div> :
        <div></div>}
    </>
  );

  const headerClasses = classNames({ header: 1, mobile: !props.multiPanel });
  const headerInnerClasses = classNames({
    headerInner: 1,
    boxShadow: props.hasBoxShadow,
    mobile: !props.multiPanel
  });
  return (
    <div className={headerClasses} role="banner" ref={headerRef}>
      <div className={headerInnerClasses}>
        {props.multiPanel ? headerContent : mobileHeaderContent}
      </div>

      {props.multiPanel ? null :
        <MobileNavMenu
          visible={props.mobileNavMenuOpen}
          onRefClick={props.onRefClick}
          showSearch={props.showSearch}
          openTopic={props.openTopic}
          openURL={props.openURL}
          close={props.onMobileMenuButtonClick}
          module={props.module} />
      }
      <GlobalWarningMessage />
    </div>
  );
}

Header.propTypes = {
  multiPanel: PropTypes.bool.isRequired,
  headerMode: PropTypes.bool.isRequired,
  onRefClick: PropTypes.func.isRequired,
  showSearch: PropTypes.func.isRequired,
  openTopic: PropTypes.func.isRequired,
  openURL: PropTypes.func.isRequired,
  hasBoxShadow: PropTypes.bool.isRequired,
  module: PropTypes.string.isRequired,
};

const LoggedOutButtons = ({ mobile, loginOnly }) => {
  const [isClient, setIsClient] = useState(false);
  const [next, setNext] = useState("/");
  const [loginLink, setLoginLink] = useState("/login?next=/");
  const [registerLink, setRegisterLink] = useState("/register?next=/");
  useEffect(() => {
    setIsClient(true);
  }, []);
  useEffect(() => {
    if (isClient) {
      setNext(encodeURIComponent(Sefaria.util.currentPath()));
      setLoginLink("/login?next=" + next);
      setRegisterLink("/register?next=" + next);
    }
  })
  const classes = classNames({ accountLinks: !mobile, anon: !mobile });
  return (
    <div className={classes}>
      {loginOnly && (
        <a className="login loginLink" href={loginLink} key={`login${isClient}`}>
          {mobile ? <img src="/static/icons/login.svg" alt={Sefaria._("Login")} /> : null}
          <InterfaceText>Log in</InterfaceText>
        </a>)}
      {loginOnly ? null :
        <span>
          <a className="login signupLink" href={registerLink} key={`register${isClient}`}>
            {mobile ? <img src="/static/icons/login.svg" alt={Sefaria._("Login")} /> : null}
            <InterfaceText>Sign up</InterfaceText>
          </a>
          <a className="login loginLink" href={loginLink} key={`login${isClient}`}>
            <InterfaceText>Log in</InterfaceText>
          </a>
        </span>}

    </div>
  );
}


const LoggedInButtons = ({ headerMode }) => {
  const [isClient, setIsClient] = useState(false);
  useEffect(() => {
    if (headerMode) {
      setIsClient(true);
    }
  }, []);
  const unread = headerMode ? ((isClient && Sefaria.notificationCount > 0) ? 1 : 0) : Sefaria.notificationCount > 0 ? 1 : 0
  const notificationsClasses = classNames({ notifications: 1, unread: unread });
  return (
    <div className="loggedIn accountLinks">
<<<<<<< HEAD
      <a href="/saved" aria-label="See My Saved Texts">
        <img src="/static/icons/bookmarks.svg" alt={Sefaria._('Bookmarks')}/>
=======
      <a href="/texts/saved" aria-label="See My Saved Texts">
        <img src="/static/icons/bookmarks.svg" alt={Sefaria._('Bookmarks')} />
>>>>>>> 2b82e5b3
      </a>
      <a href="/notifications" aria-label="See New Notifications" key={`notificationCount-C-${unread}`} className={notificationsClasses}>
        <img src="/static/icons/notification.svg" alt={Sefaria._('Notifications')} />
      </a>
      {Sefaria._siteSettings.TORAH_SPECIFIC ? <HelpButton /> : null}
      <ProfilePicMenu len={24} url={Sefaria.profile_pic_url} name={Sefaria.full_name} key={`profile-${isClient}-${Sefaria.full_name}`} />
    </div>
  );
}

const MobileNavMenu = ({ onRefClick, showSearch, openTopic, openURL, close, visible, module }) => {
  const classes = classNames({
    mobileNavMenu: 1,
    closed: !visible,
  });
  return (
    <nav className={classes} aria-label="Mobile navigation menu">
      <div className="searchLine">
        <HeaderAutocomplete
          onRefClick={onRefClick}
          showSearch={showSearch}
          openTopic={openTopic}
          openURL={openURL}
          onNavigate={close}
          hideHebrewKeyboard={true}
        />
      </div>
      {module === Sefaria.LIBRARY_MODULE &&
        <>
          <a href="/texts" onClick={close} className="textsPageLink">
            <img src="/static/icons/book.svg" alt={Sefaria._("Texts")} />
            <InterfaceText context="Header">Texts</InterfaceText>
          </a>
          <a href={"/topics"} onClick={close}>
            <img src="/static/icons/topic.svg" alt={Sefaria._("Topics")} />
            <InterfaceText context="Header">Explore</InterfaceText>
          </a>
          <a href="/calendars" onClick={close}>
            <img src="/static/icons/calendar.svg" alt={Sefaria._("Learning Schedules")} />
            <InterfaceText>Learning Schedules</InterfaceText>
          </a>
        </>
      }
      {module === Sefaria.VOICES_MODULE &&
        <>
          <a href="/topics" data-target-module={Sefaria.VOICES_MODULE} onClick={close}>
            <img src="/static/icons/topic.svg" alt={Sefaria._("Topics")} />
            <InterfaceText context="Header">Topics</InterfaceText>
          </a>
          <a href="/collections" onClick={close} className="textsPageLink" data-target-module={Sefaria.VOICES_MODULE}>
            <img src="/static/icons/collection.svg" alt={Sefaria._("Collections")} />
            <InterfaceText context="Header">Collections</InterfaceText>
          </a>
        </>
      }

      <DonateLink classes={"blue"} source="MobileNavMenu">
        <img src="/static/img/heart.png" alt={Sefaria._("donation icon")} />
        <InterfaceText>Donate</InterfaceText>
      </DonateLink>

      <div className="mobileAccountLinks">

        {Sefaria._uid &&
<<<<<<< HEAD
        <>
          {module === Sefaria.LIBRARY_MODULE && 
          <>
            <a href="/saved" onClick={close} data-target-module={Sefaria.LIBRARY_MODULE}>
            <img src="/static/icons/bookmarks.svg" alt={Sefaria._('Bookmarks')} />
            {<InterfaceText text={{en: "Saved, History & Notes", he: "שמורים, היסטוריה והערות"}} />}
          </a>
          </>}
          {module === Sefaria.VOICES_MODULE && 
=======
>>>>>>> 2b82e5b3
          <>
            {module === Sefaria.LIBRARY_MODULE &&
              <>
                <a href="/texts/saved" onClick={close} data-target-module={Sefaria.LIBRARY_MODULE}>
                  <img src="/static/icons/bookmarks.svg" alt={Sefaria._('Bookmarks')} />
                  {<InterfaceText text={{ en: "Saved, History & Notes", he: "שמורים, היסטוריה והערות" }} />}
                </a>
              </>}
            {module === Sefaria.VOICES_MODULE &&
              <>
                <a href={`/profile/${Sefaria.slug}`} onClick={close} data-target-module={Sefaria.VOICES_MODULE}>
                  <div className="mobileProfileFlexContainer">
                    <ProfilePic url={Sefaria.profile_pic_url} name={Sefaria.full_name} len={25} />
                    <InterfaceText>Profile</InterfaceText>
                  </div>
                </a>
                <a href="/saved" onClick={close} data-target-module={Sefaria.VOICES_MODULE}>
                  <img src="/static/icons/bookmarks.svg" alt={Sefaria._('Bookmarks')} />
                  {<InterfaceText text={{ en: "Saved & History", he: "שמורים והיסטוריה" }} />}
                </a>
                <a href="/notifications" onClick={close} data-target-module={Sefaria.VOICES_MODULE}>
                  <img src="/static/icons/notification.svg" alt={Sefaria._("Notifications")} />
                  <InterfaceText>Notifications</InterfaceText>
                </a>
              </>}
          </>}

        {Sefaria._uid &&
          <>
            <a href="/settings/account" data-target-module={Sefaria.LIBRARY_MODULE}>
              <img src="/static/icons/settings.svg" alt={Sefaria._("Settings")} />
              <InterfaceText>Account Settings</InterfaceText>
            </a>
          </>
        }

        <MobileInterfaceLanguageToggle />

        <hr />

        <a href={Sefaria._v({
          he: Sefaria._siteSettings.HELP_CENTER_URLS.HE,
          en: Sefaria._siteSettings.HELP_CENTER_URLS.EN_US
        })} target="_blank">
          <img src="/static/icons/help.svg" alt={Sefaria._("Help")} />
          <InterfaceText>Get Help</InterfaceText>
        </a>

        <a href="/mobile-about-menu">
          <img src="/static/icons/info.svg" alt={Sefaria._("About")} />
          <InterfaceText>About Sefaria</InterfaceText>
        </a>

        <hr />

        {module === Sefaria.LIBRARY_MODULE &&
          <a href="/" data-target-module={Sefaria.VOICES_MODULE}>
            <img src="/static/icons/sheets-mobile-icon.svg" alt={Sefaria._("Sheets")} />
            <InterfaceText>Sheets</InterfaceText>
          </a>
        }

        {module === Sefaria.VOICES_MODULE &&
          <a href="/texts" data-target-module={Sefaria.LIBRARY_MODULE}>
            <img src="/static/icons/book.svg" alt={Sefaria._("Library")} />
            <InterfaceText text={{ en: "Sefaria Library", he: "ספריית ספריא" }} />
          </a>
        }

        <a href="https://developers.sefaria.org" target="_blank">
          <img src="/static/icons/dev-portal-mobile-icon.svg" alt={Sefaria._("Developers")} />
          <InterfaceText text={{ en: "Developers", he: "מפתחים" }} />
        </a>

        <a href="/products" data-target-module={Sefaria.LIBRARY_MODULE}>
          <img src="/static/icons/products-icon.svg" alt={Sefaria._("Products")} />
          <InterfaceText text={{ en: "All Products", he: "מוצרים" }} />
        </a>

        <hr />

        {Sefaria._uid ?
          <a href={Sefaria.getLogoutUrl()} className="logout">
            <img src="/static/icons/logout.svg" alt={Sefaria._("Logout")} />
            <InterfaceText>Logout</InterfaceText>
          </a>
          :
          <LoggedOutButtons mobile={true} loginOnly={false} />}

        <hr />
      </div>
    </nav>
  );
};


const ProfilePicMenu = ({ len, url, name }) => {
  const [isOpen, setIsOpen] = useState(false);
  const wrapperRef = useRef(null);

  const menuClick = (e) => {
    var el = e.target;
    while (el && el.nodeName !== 'A') {
      el = el.parentNode;
    }
    if (el) {
      resetOpen();
    }
  };
  const profilePicClick = (e) => {
    e.preventDefault();
    resetOpen();
  };
  const resetOpen = () => {
    setIsOpen(isOpen => !isOpen);
  };
  const handleHideDropdown = (event) => {
    if (event.key === 'Escape') {
      setIsOpen(false);
    }
  };
  const handleClickOutside = (event) => {
    if (
      wrapperRef.current &&
      !wrapperRef.current.contains(event.target)
    ) {
      setIsOpen(false);
    }
  };

  useEffect(() => {
    document.addEventListener('keydown', handleHideDropdown, true);
    document.addEventListener('click', handleClickOutside, true);
    return () => {
      document.removeEventListener('keydown', handleHideDropdown, true);
      document.removeEventListener('click', handleClickOutside, true);
    };
  }, []);
  return (
    <div className="myProfileBox" ref={wrapperRef}>
      <a href={`/profile/${Sefaria.slug}`} className="my-profile" onClick={profilePicClick} data-target-module={Sefaria.VOICES_MODULE}>
        <ProfilePic len={len} url={url} name={name} />
      </a>
      <div className="interfaceLinks">
        {isOpen ?
          <div className="interfaceLinks-menu profile-menu" onClick={menuClick}>
            <div className="interfaceLinks-header profile-menu">{name}</div>
            <div className="profile-menu-middle">
              <div><a className="interfaceLinks-row" id="my-profile-link" href={`/profile/${Sefaria.slug}`} data-target-module={Sefaria.VOICES_MODULE}>
                <InterfaceText>Profile</InterfaceText>
              </a></div>
              <div><a className="interfaceLinks-row" id="new-sheet-link" href="/sheets/new" data-target-module={Sefaria.VOICES_MODULE}>
                <InterfaceText>Create a New Sheet</InterfaceText>
              </a></div>
              <div><a className="interfaceLinks-row" id="account-settings-link" href="/settings/account" data-target-module={Sefaria.LIBRARY_MODULE}>
                <InterfaceText>Account Settings</InterfaceText>
              </a></div>
              <div className="interfaceLinks-row languages">
                <a className={`${(Sefaria.interfaceLang == 'hebrew') ? 'active' : ''}`} href={`/interface/hebrew?next=${getCurrentPage()}`} id="select-hebrew-interface-link">עברית</a>
                <a className={`${(Sefaria.interfaceLang == 'english') ? 'active' : ''}`} href={`/interface/english?next=${getCurrentPage()}`} id="select-english-interface-link">English</a>
              </div>
              <div><a className="interfaceLinks-row bottom" id="help-link" href={Sefaria._v({
                he: Sefaria._siteSettings.HELP_CENTER_URLS.HE,
                en: Sefaria._siteSettings.HELP_CENTER_URLS.EN_US
              })} target="_blank">
                <InterfaceText>Help</InterfaceText>
              </a></div>
            </div>
            <hr className="interfaceLinks-hr" />
            <div><a className="interfaceLinks-row logout" id="logout-link" href={Sefaria.getLogoutUrl()}>
              <InterfaceText>Logout</InterfaceText>
            </a></div>
          </div> : null}
      </div>
    </div>
  );
};


const MobileInterfaceLanguageToggle = () => {
  const currentURL = getCurrentPage();

  const links = Sefaria.interfaceLang == "hebrew" ?
    <>
      <a href={"/interface/hebrew?next=" + currentURL} className="int-he">עברית</a>
      <span className="separator">•</span>
      <a href={"/interface/english?next=" + currentURL} className="int-en inactive">English</a>
    </>
    :
    <>
      <a href={"/interface/english?next=" + currentURL} className="int-en">English</a>
      <span className="separator">•</span>
      <a href={"/interface/hebrew?next=" + currentURL} className="int-he inactive">עברית</a>
    </>;

  return (
    <div className="mobileInterfaceLanguageToggle">
      <img src="/static/icons/globe-wire.svg" alt={Sefaria._("Language")} />
      {links}
    </div>
  );
};


const HelpButton = () => {
  const url = Sefaria._v({
    he: Sefaria._siteSettings.HELP_CENTER_URLS.HE,
    en: Sefaria._siteSettings.HELP_CENTER_URLS.EN_US
  });
  return (
    <div className="help">
      <a href={url} data-target-module={Sefaria.VOICES_MODULE} target="_blank">
        <img src="/static/img/help.svg" alt={Sefaria._("Help")} />
      </a>
    </div>
  );
};

const SignUpButton = () => {
  return (
    <Button href="/register" targetModule={Sefaria.LIBRARY_MODULE}>
      <InterfaceText>Sign Up</InterfaceText>
    </Button>
  )
}

const CreateButton = () => {

  return (
    <Button className="small" href="/sheets/new" targetModule={Sefaria.VOICES_MODULE}>
      <InterfaceText text={{ 'en': 'Create', 'he': 'דף חדש' }} />
    </Button>
  );
};


export { Header };<|MERGE_RESOLUTION|>--- conflicted
+++ resolved
@@ -212,14 +212,13 @@
                                 </a>
                               </div>;
 
-<<<<<<< HEAD
-      const librarySavedIcon = <div className='librarySavedIcon'>
+  const logo = props.module === Sefaria.LIBRARY_MODULE ? libraryLogo : sheetsLogo;
+
+  const librarySavedIcon = <div className='librarySavedIcon'>
                                   <a href="/saved" data-target-module={Sefaria.LIBRARY_MODULE}>
                                     <img src='/static/icons/bookmarks.svg' alt='Saved items' />
                                   </a>
                                 </div>;
-=======
->>>>>>> 2b82e5b3
   const sheetsNotificationsIcon = <div className='sheetsNotificationsHeaderIcon'>
     <a
       href="/notifications"
@@ -424,13 +423,8 @@
   const notificationsClasses = classNames({ notifications: 1, unread: unread });
   return (
     <div className="loggedIn accountLinks">
-<<<<<<< HEAD
       <a href="/saved" aria-label="See My Saved Texts">
-        <img src="/static/icons/bookmarks.svg" alt={Sefaria._('Bookmarks')}/>
-=======
-      <a href="/texts/saved" aria-label="See My Saved Texts">
         <img src="/static/icons/bookmarks.svg" alt={Sefaria._('Bookmarks')} />
->>>>>>> 2b82e5b3
       </a>
       <a href="/notifications" aria-label="See New Notifications" key={`notificationCount-C-${unread}`} className={notificationsClasses}>
         <img src="/static/icons/notification.svg" alt={Sefaria._('Notifications')} />
@@ -495,22 +489,10 @@
       <div className="mobileAccountLinks">
 
         {Sefaria._uid &&
-<<<<<<< HEAD
-        <>
-          {module === Sefaria.LIBRARY_MODULE && 
-          <>
-            <a href="/saved" onClick={close} data-target-module={Sefaria.LIBRARY_MODULE}>
-            <img src="/static/icons/bookmarks.svg" alt={Sefaria._('Bookmarks')} />
-            {<InterfaceText text={{en: "Saved, History & Notes", he: "שמורים, היסטוריה והערות"}} />}
-          </a>
-          </>}
-          {module === Sefaria.VOICES_MODULE && 
-=======
->>>>>>> 2b82e5b3
           <>
             {module === Sefaria.LIBRARY_MODULE &&
               <>
-                <a href="/texts/saved" onClick={close} data-target-module={Sefaria.LIBRARY_MODULE}>
+                <a href="/saved" onClick={close} data-target-module={Sefaria.LIBRARY_MODULE}>
                   <img src="/static/icons/bookmarks.svg" alt={Sefaria._('Bookmarks')} />
                   {<InterfaceText text={{ en: "Saved, History & Notes", he: "שמורים, היסטוריה והערות" }} />}
                 </a>
