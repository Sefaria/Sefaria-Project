import React, { useState, useEffect, useRef} from 'react';
import PropTypes  from 'prop-types';
import ReactDOM  from 'react-dom';
import Component from 'react-class';
import classNames  from 'classnames';
import $  from './sefaria/sefariaJquery';
import Sefaria  from './sefaria/sefaria';
import {
  SearchButton,
  GlobalWarningMessage,
  InterfaceLanguageMenu,
  InterfaceText,
  LanguageToggleButton,
  DonateLink
} from './Misc';
<<<<<<< HEAD
import {HeaderAutocomplete} from './HeaderAutocomplete'
=======
import {ProfilePic} from "./ProfilePic";
import {Autocomplete} from './Autocomplete'
>>>>>>> 49d6bbf8

class Header extends Component {
  constructor(props) {
    super(props)
    this.state = {
      mobileNavMenuOpen: false,
    };
  }
  componentDidMount() {
    window.addEventListener('keydown', this.handleFirstTab);
  }
  handleFirstTab(e) {
    if (e.keyCode === 9) { // tab (i.e. I'm using a keyboard)
      document.body.classList.add('user-is-tabbing');
      window.removeEventListener('keydown', this.handleFirstTab);
    }
  }
  toggleMobileNavMenu() {
    this.setState({mobileNavMenuOpen: !this.state.mobileNavMenuOpen});
  }
  render() {
    if (this.props.hidden && !this.props.mobileNavMenuOpen) {
      return null;
    }
    const logo = Sefaria.interfaceLang == "hebrew" ?
      <img src="/static/img/logo-hebrew.png" alt="Sefaria Logo"/> :
      <img src="/static/img/logo.svg" alt="Sefaria Logo"/>;

    const headerContent = (
      <>

        <div className="headerNavSection">
          { Sefaria._siteSettings.TORAH_SPECIFIC ?
          <a className="home" href="/" >{logo}</a> : null }
          <a href="/texts" className="textLink"><InterfaceText context="Header">Texts</InterfaceText></a>
          <a href="/topics" className="textLink"><InterfaceText>Topics</InterfaceText></a>
          <a href="/community" className="textLink"><InterfaceText>Community</InterfaceText></a>
          <DonateLink classes={"textLink donate"} source={"Header"}><InterfaceText>Donate</InterfaceText></DonateLink>
        </div>

        <div className="headerLinksSection">
        <HeaderAutocomplete
            onRefClick={this.props.onRefClick}
            showSearch={this.props.showSearch}
            openTopic={this.props.openTopic}
            openURL={this.props.openURL}
        />


          { Sefaria._uid ?
            <LoggedInButtons headerMode={this.props.headerMode}/>
            : <LoggedOutButtons headerMode={this.props.headerMode}/>
          }
          { !Sefaria._uid && Sefaria._siteSettings.TORAH_SPECIFIC ?
              <InterfaceLanguageMenu
                currentLang={Sefaria.interfaceLang}
                translationLanguagePreference={this.props.translationLanguagePreference}
                setTranslationLanguagePreference={this.props.setTranslationLanguagePreference} /> : null}
        </div>
      </>
    );

    const mobileHeaderContent = (
      <>
        <div>
          <button onClick={this.props.onMobileMenuButtonClick} aria-label={Sefaria._("Menu")} className="menuButton">
            <i className="fa fa-bars"></i>
          </button>
        </div>

        <div className="mobileHeaderCenter">
          { Sefaria._siteSettings.TORAH_SPECIFIC ?
          <a className="home" href="/texts" >{logo}</a> : null }
        </div>

        {this.props.hasLanguageToggle ?
        <div className={this.props.firstPanelLanguage + " mobileHeaderLanguageToggle"}>
          <LanguageToggleButton toggleLanguage={this.props.toggleLanguage} />
        </div> :
        <div></div>}
      </>
    );

    const headerClasses = classNames({header: 1, mobile: !this.props.multiPanel});
    const headerInnerClasses = classNames({
      headerInner: 1,
      boxShadow: this.props.hasBoxShadow,
      mobile: !this.props.multiPanel
    });
    return (
      <div className={headerClasses} role="banner">
        <div className={headerInnerClasses}>
          {this.props.multiPanel ? headerContent : mobileHeaderContent}
        </div>

        {this.props.multiPanel ? null :
        <MobileNavMenu
          visible={this.props.mobileNavMenuOpen}
          onRefClick={this.props.onRefClick}
          showSearch={this.props.showSearch}
          openTopic={this.props.openTopic}
          openURL={this.props.openURL}
          close={this.props.onMobileMenuButtonClick} />
        }
        <GlobalWarningMessage />
      </div>
    );
  }
}
Header.propTypes = {
  multiPanel:   PropTypes.bool.isRequired,
  headerMode:   PropTypes.bool.isRequired,
  onRefClick:   PropTypes.func.isRequired,
  showSearch:   PropTypes.func.isRequired,
  openTopic:    PropTypes.func.isRequired,
  openURL:      PropTypes.func.isRequired,
  hasBoxShadow: PropTypes.bool.isRequired,
};

const LoggedOutButtons = ({mobile, loginOnly}) => {
  const [isClient, setIsClient] = useState(false);
  const [next, setNext] = useState("/");
  const [loginLink, setLoginLink] = useState("/login?next=/");
  const [registerLink, setRegisterLink] = useState("/register?next=/");
  useEffect(()=>{
    setIsClient(true);
  }, []);
  useEffect(()=> {
    if(isClient){
      setNext(encodeURIComponent(Sefaria.util.currentPath()));
      setLoginLink("/login?next="+next);
      setRegisterLink("/register?next="+next);
    }
  })
  const classes = classNames({accountLinks: !mobile, anon: !mobile});
  return (
    <div className={classes}>
      <a className="login loginLink" href={loginLink} key={`login${isClient}`}>
         {mobile ? <img src="/static/icons/login.svg" /> : null }
         <InterfaceText>Log in</InterfaceText>
       </a>
      {loginOnly ? null :
      <a className="login signupLink" href={registerLink} key={`register${isClient}`}>
         {mobile ? <img src="/static/icons/register.svg" /> : null }
         <InterfaceText>Sign up</InterfaceText>
      </a> }
      { Sefaria._siteSettings.TORAH_SPECIFIC ? <HelpButton /> : null}
    </div>
  );
}


const LoggedInButtons = ({headerMode}) => {
  const [isClient, setIsClient] = useState(false);
  useEffect(() => {
    if(headerMode){
      setIsClient(true);
    }
  }, []);
  const unread = headerMode ? ((isClient && Sefaria.notificationCount > 0) ? 1 : 0) : Sefaria.notificationCount > 0 ? 1 : 0
  const notificationsClasses = classNames({notifications: 1, unread: unread});
  return (
    <div className="loggedIn accountLinks">
      <a href="/texts/saved" aria-label="See My Saved Texts">
        <img src="/static/icons/bookmarks.svg" alt={Sefaria._('Bookmarks')}/>
      </a>
      <a href="/notifications" aria-label="See New Notifications" key={`notificationCount-C-${unread}`} className={notificationsClasses}>
        <img src="/static/icons/notification.svg" alt={Sefaria._('Notifications')} />
      </a>
      { Sefaria._siteSettings.TORAH_SPECIFIC ? <HelpButton /> : null}
      <ProfilePicMenu len={24} url={Sefaria.profile_pic_url} name={Sefaria.full_name} key={`profile-${isClient}-${Sefaria.full_name}`}/>
    </div>
  );
}

const MobileNavMenu = ({onRefClick, showSearch, openTopic, openURL, close, visible}) => {
  const classes = classNames({
    mobileNavMenu: 1,
    closed: !visible,
  });
  return (
    <div className={classes}>
      <div className="searchLine">
        <HeaderAutocomplete
            onRefClick={onRefClick}
            showSearch={showSearch}
            openTopic={openTopic}
            openURL={openURL}
            onNavigate={close}
            hideHebrewKeyboard={true}
        />
      </div>
      <a href="/texts" onClick={close} className="textsPageLink">
        <img src="/static/icons/book.svg" />
        <InterfaceText context="Header">Texts</InterfaceText>
      </a>
      <a href="/topics" onClick={close}>
        <img src="/static/icons/topic.svg" />
        <InterfaceText>Topics</InterfaceText>
      </a>
      <a href="/community" onClick={close}>
        <img src="/static/icons/community.svg" />
        <InterfaceText>Community</InterfaceText>
      </a>
      <a href="/calendars" onClick={close}>
        <img src="/static/icons/calendar.svg" />
        <InterfaceText>Learning Schedules</InterfaceText>
      </a>
      <a href="/collections" onClick={close}>
        <img src="/static/icons/collection.svg"/>
        <InterfaceText>Collections</InterfaceText>
      </a>

      <DonateLink classes={"blue"} source="MobileNavMenu">
        <img src="/static/img/heart.png" alt="donation icon" />
        <InterfaceText>Donate</InterfaceText>
      </DonateLink>

      <div className="mobileAccountLinks">
        {Sefaria._uid ?
        <>
          <a href="/my/profile" onClick={close}>
            <ProfilePic len={22} url={Sefaria.profile_pic_url} name={Sefaria.full_name} />
            <InterfaceText>Profile</InterfaceText>
          </a>
          <a href="/texts/saved" onClick={close}>
            <img src="/static/icons/bookmarks.svg" alt={Sefaria._('Bookmarks')} />
            <InterfaceText>Saved & History</InterfaceText>
          </a>
          <a href="/notifications" onClick={close}>
            <img src="/static/icons/notification.svg" alt={Sefaria._('Notifications')} />
            <InterfaceText>Notifications</InterfaceText>
          </a>
        </> : null }

        <a href="/mobile-about-menu">
          <img src="/static/icons/info.svg" />
          <InterfaceText>About Sefaria</InterfaceText>
        </a>

        {Sefaria._uid ?
        <>
          <a href="/settings/account">
          <img src="/static/icons/settings.svg" />
          <InterfaceText>Account Settings</InterfaceText>
        </a>
        </> : null }

        <MobileInterfaceLanguageToggle />

        <a href="/products">
          <img src="/static/icons/products.svg" />
          <InterfaceText text={{en: "Products", he: "מוצרים"}} />
        </a>


        <a href="/help">
          <img src="/static/icons/help.svg" />
          <InterfaceText>Get Help</InterfaceText>
        </a>

        {Sefaria._uid ?
        <a href="/logout" className="logout">
          <img src="/static/icons/logout.svg" />
          <InterfaceText>Logout</InterfaceText>
        </a>
        :
        <LoggedOutButtons mobile={true} loginOnly={true}/> }

      </div>
    </div>
  );
};


const ProfilePicMenu = ({len, url, name}) => {
  const [isOpen, setIsOpen] = useState(false);
  const wrapperRef = useRef(null);

  const menuClick = (e) => {
    var el = e.target;
    while (el && el.nodeName !== 'A') {
      el = el.parentNode;
    }
    if (el) {
      resetOpen();
    }
  };
  const profilePicClick = (e) => {
    e.preventDefault();
    resetOpen();
  };
  const resetOpen = () => {
    setIsOpen(isOpen => !isOpen);
  };
  const handleHideDropdown = (event) => {
    if (event.key === 'Escape') {
      setIsOpen(false);
    }
  };
  const handleClickOutside = (event) => {
    if (
        wrapperRef.current &&
        !wrapperRef.current.contains(event.target)
    ) {
      setIsOpen(false);
    }
  };

  useEffect(() => {
    document.addEventListener('keydown', handleHideDropdown, true);
    document.addEventListener('click', handleClickOutside, true);
    return () => {
      document.removeEventListener('keydown', handleHideDropdown, true);
      document.removeEventListener('click', handleClickOutside, true);
    };
  }, []);
  const getCurrentPage = () => {
    return encodeURIComponent(Sefaria.util.currentPath());
  };
  return (
    <div className="myProfileBox" ref={wrapperRef}>
        <a href="/my/profile" className="my-profile" onClick={profilePicClick}>
          <ProfilePic len={len} url={url} name={name}/>
        </a>
        <div className="interfaceLinks">
          {isOpen ?
          <div className="interfaceLinks-menu profile-menu" onClick={menuClick}>
            <div className="interfaceLinks-header profile-menu">{name}</div>
            <div className="profile-menu-middle">
              <div><a className="interfaceLinks-row" id="my-profile-link" href="/my/profile">
                <InterfaceText>Profile</InterfaceText>
              </a></div>
              <div><a className="interfaceLinks-row" id="new-sheet-link" href="/sheets/new">
                <InterfaceText>Create a New Sheet</InterfaceText>
              </a></div>
              <div><a className="interfaceLinks-row" id="account-settings-link" href="/settings/account">
                <InterfaceText>Account Settings</InterfaceText>
              </a></div>
              <div className="interfaceLinks-row languages">
                <a className={`${(Sefaria.interfaceLang == 'hebrew') ? 'active':''}`} href={`/interface/hebrew?next=${getCurrentPage()}`} id="select-hebrew-interface-link">עברית</a>
                <a className={`${(Sefaria.interfaceLang == 'english') ? 'active':''}`} href={`/interface/english?next=${getCurrentPage()}`} id="select-english-interface-link">English</a>
              </div>
              <div><a className="interfaceLinks-row bottom" id="help-link" href="/help">
                <InterfaceText>Help</InterfaceText>
              </a></div>
            </div>
            <hr className="interfaceLinks-hr"/>
            <div><a className="interfaceLinks-row logout" id="logout-link" href="/logout">
              <InterfaceText>Logout</InterfaceText>
            </a></div>
          </div> : null}
        </div>
    </div>
  );
};


const MobileInterfaceLanguageToggle = () => {
  const currentURL = encodeURIComponent(Sefaria.util.currentPath());

  const links = Sefaria.interfaceLang == "hebrew" ?
    <>
      <a href={"/interface/hebrew?next=" + currentURL} className="int-he">עברית</a>
      <span className="separator">•</span>
      <a href={"/interface/english?next=" + currentURL} className="int-en inactive">English</a>
    </>
    :
    <>
      <a href={"/interface/english?next=" + currentURL} className="int-en">English</a>
      <span className="separator">•</span>
      <a href={"/interface/hebrew?next=" + currentURL} className="int-he inactive">עברית</a>
    </>;

  return (
    <div className="mobileInterfaceLanguageToggle">
      <img src="/static/icons/globe-wire.svg" />
      {links}
    </div>
  );
};


const HelpButton = () => {
  const url = Sefaria._v({he: "/collections/%D7%A9%D7%90%D7%9C%D7%95%D7%AA-%D7%A0%D7%A4%D7%95%D7%A6%D7%95%D7%AA-%D7%91%D7%A1%D7%A4%D7%A8%D7%99%D7%90", en:"/collections/sefaria-faqs"});
  return (
    <div className="help">
      <a href={url}>
        <img src="/static/img/help.svg" alt={Sefaria._("Help")}/>
      </a>
    </div>
  );
};


export default Header;<|MERGE_RESOLUTION|>--- conflicted
+++ resolved
@@ -13,12 +13,8 @@
   LanguageToggleButton,
   DonateLink
 } from './Misc';
-<<<<<<< HEAD
 import {HeaderAutocomplete} from './HeaderAutocomplete'
-=======
 import {ProfilePic} from "./ProfilePic";
-import {Autocomplete} from './Autocomplete'
->>>>>>> 49d6bbf8
 
 class Header extends Component {
   constructor(props) {
