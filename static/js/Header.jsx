import React, { useState, useEffect, useRef } from 'react';
import PropTypes from 'prop-types';
import classNames from 'classnames';
import Sefaria from './sefaria/sefaria';
import {
  GlobalWarningMessage,
  InterfaceLanguageMenu,
  InterfaceText,
  LanguageToggleButton,
  DonateLink,
  useOnceFullyVisible
} from './Misc';
import { ProfilePic } from "./ProfilePic";
import { HeaderAutocomplete } from './HeaderAutocomplete'
import {
  DropdownMenu,
  DropdownMenuSeparator,
  DropdownMenuItem,
  DropdownModuleItem,
  DropdownLanguageToggle,
  NextRedirectAnchor
} from './common/DropdownMenu';
import Util from './sefaria/util';
import Button from './common/Button';

const LoggedOutDropdown = ({module}) => {
  return (
    <DropdownMenu positioningClass="headerDropdownMenu" buttonComponent={
      <Button
        variant="icon-only"
        icon="profile_loggedout_mdl"
        ariaLabel={Sefaria._("Account menu")}
      />
    }>
      <div className='dropdownLinks-options'>
        <NextRedirectAnchor url='/login'>
          <InterfaceText text={{ 'en': 'Log in', 'he': 'התחברות' }} />
        </NextRedirectAnchor>
        <NextRedirectAnchor url='/register'>
          <InterfaceText text={{ 'en': 'Sign up', 'he': 'להרשמה' }} />
        </NextRedirectAnchor>
        <DropdownMenuSeparator />
        <DropdownLanguageToggle />
        <DropdownMenuSeparator />
        {module === Sefaria.LIBRARY_MODULE &&
          <DropdownMenuItem url={'/updates'}>
            <InterfaceText text={{ 'en': 'New Additions', 'he': 'חידושים בארון הספרים של ספריא' }} />
          </DropdownMenuItem>
        }
        <DropdownMenuItem url={Sefaria._v({
          he: Sefaria._siteSettings.HELP_CENTER_URLS.HE,
          en: Sefaria._siteSettings.HELP_CENTER_URLS.EN_US
        })} newTab={true}>
          <InterfaceText text={{ 'en': 'Help', 'he': 'עזרה' }} />
        </DropdownMenuItem>
      </div>
    </DropdownMenu>
  );
}

const LoggedInDropdown = ({ module }) => {
  return (
    <DropdownMenu positioningClass="headerDropdownMenu"
      buttonComponent={<ProfilePic url={Sefaria.profile_pic_url}
        name={Sefaria.full_name}
        len={24} />}>
      <div className='dropdownLinks-options'>
        {module === Sefaria.LIBRARY_MODULE &&
          <DropdownMenuItem preventClose={true}>
            <strong>{Sefaria.full_name}</strong>
          </DropdownMenuItem>
        }
        {module === Sefaria.VOICES_MODULE &&
          <DropdownMenuItem url={`/profile/${Sefaria.slug}`} preventClose={true} targetModule={Sefaria.VOICES_MODULE}>
            <strong>{Sefaria.full_name}</strong>
          </DropdownMenuItem>
        }
        <DropdownMenuSeparator />

        {module === Sefaria.LIBRARY_MODULE &&
          <>
            <DropdownMenuItem url={'/settings/account'} targetModule={Sefaria.LIBRARY_MODULE}>
              <InterfaceText>Account Settings</InterfaceText>
            </DropdownMenuItem>
            <DropdownMenuItem url={'/torahtracker'}>
              <InterfaceText text={{ 'en': 'Torah Tracker', 'he': 'לימוד במספרים' }} />
            </DropdownMenuItem>
          </>
        }


        {module === Sefaria.VOICES_MODULE &&
          <>
            <DropdownMenuItem url={`/profile/${Sefaria.slug}`} targetModule={Sefaria.VOICES_MODULE}>
              <InterfaceText>Profile</InterfaceText>
            </DropdownMenuItem>
            <DropdownMenuItem url={'/saved'} targetModule={Sefaria.VOICES_MODULE}>
              <InterfaceText>Saved</InterfaceText>
            </DropdownMenuItem>
            <DropdownMenuItem url={'/history'} targetModule={Sefaria.VOICES_MODULE}>
              <InterfaceText>History</InterfaceText>
            </DropdownMenuItem>
            <DropdownMenuItem url={'/settings/account'} targetModule={Sefaria.LIBRARY_MODULE}>
              <InterfaceText>Account Settings</InterfaceText>
            </DropdownMenuItem>
          </>
        }

        <DropdownMenuSeparator />
        <DropdownLanguageToggle />
        <DropdownMenuSeparator />

        {module === Sefaria.LIBRARY_MODULE &&
          <DropdownMenuItem url={'/updates'}>
            <InterfaceText text={{ 'en': 'New Additions', 'he': 'חידושים בארון הספרים של ספריא' }} />
          </DropdownMenuItem>
        }

        <DropdownMenuItem url={Sefaria._v({
          he: Sefaria._siteSettings.HELP_CENTER_URLS.HE,
          en: Sefaria._siteSettings.HELP_CENTER_URLS.EN_US
        })} newTab={true}>
          <InterfaceText text={{ 'en': 'Help', 'he': 'עזרה' }} />
        </DropdownMenuItem>
        <DropdownMenuSeparator />
        <DropdownMenuItem url={Sefaria.getLogoutUrl()}>
          <InterfaceText text={{ 'en': 'Log Out', 'he': 'ניתוק' }} />
        </DropdownMenuItem>
      </div>
    </DropdownMenu>
  );
}

const ModuleSwitcher = () => {
  const logoPath = Sefaria.interfaceLang === "hebrew" ? "/static/img/logo-hebrew.png" : "/static/img/logo.svg";
  return (
    <DropdownMenu positioningClass="headerDropdownMenu" buttonComponent={
      <Button
        variant="icon-only"
        icon="moduleswitcher_mdl"
        ariaLabel={Sefaria._("Library")}
      />
    }>
      <div className='dropdownLinks-options moduleDropdown'>
        <DropdownMenuItem url={"/about"} newTab={false} customCSS="dropdownItem dropdownLogoItem">
          <img src={logoPath} alt={Sefaria._('Sefaria')} className='dropdownLogo' />

        </DropdownMenuItem>
        <DropdownMenuSeparator />
        <DropdownModuleItem
          url={"/"}
          newTab={Sefaria.activeModule !== Sefaria.LIBRARY_MODULE}
          targetModule={Sefaria.LIBRARY_MODULE}
          dotColor={'--sefaria-blue'}
          text={{ en: "Library", he: Sefaria._("Library") }} />
        <DropdownMenuSeparator />
        <DropdownModuleItem
          url={"/"}
          newTab={Sefaria.activeModule !== Sefaria.VOICES_MODULE}
          targetModule={Sefaria.VOICES_MODULE}
          dotColor={'--sheets-green'}
          text={{ en: "Voices", he: Sefaria._("Voices") }} />
        <DropdownMenuSeparator />
        <DropdownModuleItem
          url={'https://developers.sefaria.org'}
          newTab={true}
          dotColor={'--devportal-purple'}
          text={{ en: "Developers", he: Sefaria._("Developers") }} />
        <DropdownMenuSeparator />
        <DropdownMenuItem url={'/products'} newTab={true} customCSS="dropdownItem dropdownMoreItem">
          <InterfaceText text={{ en: 'More from Sefaria' + ' ›', he: Sefaria._('More from Sefaria') + ' ›' }} />
        </DropdownMenuItem>
      </div>
    </DropdownMenu>
  );
}

const Header = (props) => {
  useEffect(() => {
    const handleFirstTab = (e) => {
      if (e.keyCode === 9) { // tab (i.e. I'm using a keyboard)
        document.body.classList.add('user-is-tabbing');
        window.removeEventListener('keydown', handleFirstTab);
      }
    }

    window.addEventListener('keydown', handleFirstTab);

    return () => {
      window.removeEventListener('keydown', handleFirstTab);
    }
  }, []);
  
  const mobile = Sefaria.getBreakpoint() === 'mobile';
  
  const shouldHide = () => {
    // Determines whether or not this component should be displayed or not. 
    // When the component is hidden, there are two cases: (1) the ReaderControls component is displayed instead of this component, essentially
    // functioning as the header.  This case occurs when viewing a library text in mode "Text"
    // and (2) there is simply no header at all.  This case occurs when viewing a library text in mode "TextAndConnections".    
    // shouldHide() returns true when the header should be hidden (a) on mobile (b) while viewing library texts (c) when the mobile nav menu is not open.
    const isViewingTextContent = !props.firstPanel?.menuOpen && (props.firstPanel?.mode === "Text" || props.firstPanel?.mode === "TextAndConnections");
    const hidden = mobile && !props.mobileNavMenuOpen && isViewingTextContent;
    return hidden;
  }

  const unread = !!Sefaria.notificationCount;
  const notificationsClasses = classNames({ notifications: 1, unread: unread });
  const mobileNotificationsClasses = classNames({ "mobile-notifications": 1, "mobile-unread": unread });

  const logo = (
    <a href='/' className="home" aria-label={Sefaria._(`Sefaria ${Sefaria.activeModule} logo`)}/>
  );

  const librarySavedIcon = <Button
                                  variant="icon-only"
                                  icon="bookmarkset_outline_mdl"
                                  ariaLabel={Sefaria._('Saved items')}
                                  href="/saved"
                                  targetModule={Sefaria.LIBRARY_MODULE}
                                />;

  const voicesNotificationIcon = <Button
                                variant="icon-only"
                                icon={unread ? "notifications-1_mdl" : "notifications_mdl"}
                                ariaLabel={Sefaria._("Notifications")}
                                href="/notifications"
                                targetModule={Sefaria.VOICES_MODULE}
                                className={notificationsClasses}
                              />;


  const headerRef = useOnceFullyVisible(() => {
    sa_event("header_viewed", { impression_type: "regular_header" });
    gtag("event", "header_viewed", { impression_type: "regular_header" });
    if (Sefaria._debug) console.log("sa: we got a view event! (regular header)");
  }, "sa.header_viewed");


  const links = props.module === Sefaria.LIBRARY_MODULE ? ['Texts', 'Topics'] : ['Topics', 'Collections']
  const textLinks = <div className="textLinks">
    {links.map((link) => (
      <a
        key={link}
        href={`/${link.toLowerCase()}`}
        data-target-module={Sefaria.activeModule}
        className="textLink"
        onKeyDown={Util.handleKeyboardClick}
      >
        <InterfaceText context="Header">{link}</InterfaceText>
      </a>
    ))}
    <DonateLink classes={"textLink donate"} source={"Header"}><InterfaceText>Donate</InterfaceText></DonateLink>
  </div>

  
  if (shouldHide()) return null;

  const headerContent = (
    <>
      <nav className="headerNavSection" aria-label="Primary navigation">
        {Sefaria._siteSettings.TORAH_SPECIFIC && logo}
        {textLinks}
      </nav>

      <div className="headerLinksSection">
        <HeaderAutocomplete
          onRefClick={props.onRefClick}
          showSearch={props.showSearch}
          openTopic={props.openTopic}
          openURL={props.openURL}
        />
        
        {!Sefaria._uid && props.module === Sefaria.LIBRARY_MODULE && <SignUpButton />}
        {props.module === Sefaria.VOICES_MODULE && <CreateButton />}
        <div className={"header-icons"}>
          {Sefaria._siteSettings.TORAH_SPECIFIC && <HelpButton />}

          {!Sefaria._uid && Sefaria._siteSettings.TORAH_SPECIFIC ?
            <InterfaceLanguageMenu
              currentLang={Sefaria.interfaceLang}
              translationLanguagePreference={props.translationLanguagePreference}
              setTranslationLanguagePreference={props.setTranslationLanguagePreference} /> : null}

          {Sefaria._uid && (props.module === Sefaria.LIBRARY_MODULE ? librarySavedIcon : voicesNotificationIcon)}

          <ModuleSwitcher />

          {Sefaria._uid ?
            <LoggedInDropdown module={props.module} />
            : <LoggedOutDropdown module={props.module} />
          }
        </div>
      </div>
    </>
  );

  // Language toggle logic - show on mobile for specific menu pages
  const languageToggleMenus = ["navigation", "saved", "history", "notes"];
  const hasLanguageToggle = Sefaria.interfaceLang !== "hebrew" && languageToggleMenus.includes(props?.firstPanel?.menuOpen);

  const mobileHeaderContent = (
    <>
      <div>
        <button onClick={props.onMobileMenuButtonClick} aria-label={Sefaria._("Menu")} className="menuButton">
          <i className="fa fa-bars"></i>
        </button>
      </div>

      <div className="mobileHeaderCenter">
        {Sefaria._siteSettings.TORAH_SPECIFIC && logo}
      </div>

      {hasLanguageToggle ?
        <div className={props.firstPanel?.settings?.language + " mobileHeaderLanguageToggle"}>
          <LanguageToggleButton toggleLanguage={props.toggleLanguage} />
        </div> :
        <div></div>}
    </>  
  );

  // In "book toc" mode, we want to show a color line below the header.  In all other cases, we want to show a box shadow.
  const hasColorLine = props?.firstPanel?.menuOpen === "book toc";
  const hasBoxShadow = !hasColorLine;
  const headerInnerClasses = classNames({
    headerInner: 1,
    boxShadow: hasBoxShadow,
    mobile: mobile
  });
  return (
    <div className="header" role="banner" ref={headerRef}>
      <div className={headerInnerClasses}>
        {mobile ? mobileHeaderContent : headerContent}
      </div>

      {mobile &&
        <MobileNavMenu
          visible={props.mobileNavMenuOpen}
          onRefClick={props.onRefClick}
          showSearch={props.showSearch}
          openTopic={props.openTopic}
          openURL={props.openURL}
          close={props.onMobileMenuButtonClick}
          module={props.module}
          mobileNotificationsClasses={mobileNotificationsClasses}
          />
      }
      <GlobalWarningMessage />
    </div>
  );
}

Header.propTypes = {
  multiPanel: PropTypes.bool.isRequired,
  headerMode: PropTypes.bool.isRequired,
  onRefClick: PropTypes.func.isRequired,
  showSearch: PropTypes.func.isRequired,
  openTopic: PropTypes.func.isRequired,
  openURL: PropTypes.func.isRequired,
  firstPanel: PropTypes.shape({
    menuOpen: PropTypes.string,
    mode: PropTypes.string,
    settings: PropTypes.shape({
      language: PropTypes.string
    })
  }),
  module: PropTypes.string.isRequired,
  mobileNavMenuOpen: PropTypes.bool,
  onMobileMenuButtonClick: PropTypes.func,
  toggleLanguage: PropTypes.func,
  translationLanguagePreference: PropTypes.string,
  setTranslationLanguagePreference: PropTypes.func,
};

const LoggedOutButtons = ({ mobile, loginOnly }) => {
  const classes = classNames({accountLinks: !mobile, anon: !mobile});

  return (
    <div className={classes}>
      {loginOnly && (
        <NextRedirectAnchor className="login loginLink" url={'/login'}>
          {mobile ? <img src="/static/icons/login.svg" alt={Sefaria._("Login")} /> : null}
          <InterfaceText>Log in</InterfaceText>
        </NextRedirectAnchor>)}
      {loginOnly ? null :
        <span>
          <NextRedirectAnchor className="login signupLink" url={'/register'}>
            {mobile ? <img src="/static/icons/login.svg" alt={Sefaria._("Login")} /> : null}
            <InterfaceText>Sign up</InterfaceText>
          </NextRedirectAnchor>
          <NextRedirectAnchor className="login loginLink" url={'/login'}>
            <InterfaceText>Log in</InterfaceText>
          </NextRedirectAnchor>
        </span>}

    </div>
  );
}

const MobileNavMenu = ({ onRefClick, showSearch, openTopic, openURL, close, visible, module, mobileNotificationsClasses }) => {
  const classes = classNames({
    mobileNavMenu: 1,
    closed: !visible,
  });
      
  return (
    <nav className={classes} aria-label="Mobile navigation menu">
      <div className="searchLine">
        <HeaderAutocomplete
          onRefClick={onRefClick}
          showSearch={showSearch}
          openTopic={openTopic}
          openURL={openURL}
          onNavigate={close}
          hideHebrewKeyboard={true}
        />
      </div>
      {module === Sefaria.LIBRARY_MODULE &&
        <>
          <a href="/texts" onClick={close} className="textsPageLink">
            <img src="/static/icons/book.svg" alt={Sefaria._("Texts")} />
            <InterfaceText context="Header">Texts</InterfaceText>
          </a>
          <a href={"/topics"} onClick={close}>
            <img src="/static/icons/topic.svg" alt={Sefaria._("Topics")} />
            <InterfaceText context="Header">Explore</InterfaceText>
          </a>
          <a href="/calendars" onClick={close}>
            <img src="/static/icons/calendar.svg" alt={Sefaria._("Learning Schedules")} />
            <InterfaceText>Learning Schedules</InterfaceText>
          </a>
        </>
      }
      {module === Sefaria.VOICES_MODULE &&
        <>
          <a href="/topics" data-target-module={Sefaria.VOICES_MODULE} onClick={close}>
            <img src="/static/icons/topic.svg" alt={Sefaria._("Topics")} />
            <InterfaceText context="Header">Topics</InterfaceText>
          </a>
          <a href="/collections" onClick={close} className="textsPageLink" data-target-module={Sefaria.VOICES_MODULE}>
            <img src="/static/icons/collection.svg" alt={Sefaria._("Collections")} />
            <InterfaceText context="Header">Collections</InterfaceText>
          </a>
        </>
      }

      <DonateLink classes={"blue"} source="MobileNavMenu">
        <img src="/static/img/heart.png" alt={Sefaria._("donation icon")} />
        <InterfaceText>Donate</InterfaceText>
      </DonateLink>

      <div className="mobileAccountLinks">

        {Sefaria._uid &&
          <>
            {module === Sefaria.LIBRARY_MODULE &&
              <>
                <Button
                  variant="secondary"
                  icon="bookmarkset_outline_mdl"
                  alt={Sefaria._('Bookmarks')}
                  href="/saved"
                  onClick={close}
                  targetModule={Sefaria.LIBRARY_MODULE}
                >
                  <InterfaceText>Saved, History & Notes</InterfaceText>
                </Button>
              </>}
            {module === Sefaria.VOICES_MODULE &&
              <>
                <a href={`/profile/${Sefaria.slug}`} onClick={close} data-target-module={Sefaria.VOICES_MODULE}>
                  <div className="mobileProfileFlexContainer">
                    <ProfilePic url={Sefaria.profile_pic_url} name={Sefaria.full_name} len={25} />
                    <InterfaceText>Profile</InterfaceText>
                  </div>
                </a>
                <Button
                  variant="secondary"
                  icon="bookmarkset_outline_mdl"
                  alt={Sefaria._('Bookmarks')}
                  href="/saved"
                  onClick={close}
                  targetModule={Sefaria.VOICES_MODULE}
                >
                  <InterfaceText>Saved & History</InterfaceText>
                </Button>
                <Button
                  variant="secondary"
                  icon={Sefaria.notificationCount ? "notifications-1_mdl" : "notifications_mdl"}
                  alt={Sefaria._("Notifications")}
                  href="/notifications"
                  onClick={close}
                  targetModule={Sefaria.VOICES_MODULE}
                  className={mobileNotificationsClasses}
                >
                  <InterfaceText>Notifications</InterfaceText>
                </Button>
              </>}
          </>}

        {Sefaria._uid &&
          <>
            <a href="/settings/account" data-target-module={Sefaria.LIBRARY_MODULE}>
              <img src="/static/icons/settings.svg" alt={Sefaria._("Settings")} />
              <InterfaceText>Account Settings</InterfaceText>
            </a>
          </>
        }

        <MobileInterfaceLanguageToggle />

        <hr />

        <Button
          variant="secondary"
          icon="help_mdl"
          href={Sefaria._v({
            he: Sefaria._siteSettings.HELP_CENTER_URLS.HE,
            en: Sefaria._siteSettings.HELP_CENTER_URLS.EN_US
          })}
          target="_blank"
        >
          <InterfaceText>Get Help</InterfaceText>
        </Button>

        <a href="/mobile-about-menu">
          <img src="/static/icons/info.svg" alt={Sefaria._("About")} />
          <InterfaceText>About Sefaria</InterfaceText>
        </a>

        <hr />

        {module === Sefaria.LIBRARY_MODULE &&
          <a href="/" className="mobileModuleSwitcher" data-target-module={Sefaria.VOICES_MODULE}>
            <span className="dropdownDot" style={{backgroundColor: `var(--sheets-green)`}}></span>
            <InterfaceText>Voices on Sefaria</InterfaceText>
          </a>
        }

        {module === Sefaria.VOICES_MODULE &&
          <a href="/texts" className="mobileModuleSwitcher" data-target-module={Sefaria.LIBRARY_MODULE}>
            <span className="dropdownDot" style={{backgroundColor: `var(--sefaria-blue)`}}></span>
            <InterfaceText>Sefaria Library</InterfaceText>
          </a>
        }

        <a href="https://developers.sefaria.org" className="mobileModuleSwitcher" target="_blank">
          <span className="dropdownDot" style={{backgroundColor: `var(--devportal-purple)`}}></span>
          <InterfaceText>Developers on Sefaria</InterfaceText>
        </a>

        <a href="/products" data-target-module={Sefaria.LIBRARY_MODULE}>
          <img className="chevron" src="/static/icons/chevron-right.svg"/>
          <InterfaceText>More from Sefaria</InterfaceText>
        </a>

        <hr />

        {Sefaria._uid ?
          <a href={Sefaria.getLogoutUrl()} className="logout">
            <img src="/static/icons/logout.svg" alt={Sefaria._("Logout")} />
            <InterfaceText>Logout</InterfaceText>
          </a>
          :
          <LoggedOutButtons mobile={true} loginOnly={false} />}

        <hr />
      </div>
    </nav>
  );
};


const MobileInterfaceLanguageToggle = () => {
  const links = Sefaria.interfaceLang == "hebrew" ?
    <>
      <NextRedirectAnchor url="/interface/hebrew" className="int-he">עברית</NextRedirectAnchor>
      <span className="separator">•</span>
      <NextRedirectAnchor url="/interface/english" className="int-en inactive">English</NextRedirectAnchor>
    </>
    :
    <>
      <NextRedirectAnchor url="/interface/english" className="int-en">English</NextRedirectAnchor>
      <span className="separator">•</span>
      <NextRedirectAnchor url="/interface/hebrew" className="int-he inactive">עברית</NextRedirectAnchor>
    </>;

  return (
    <div className="mobileInterfaceLanguageToggle">
      <img src="/static/icons/globallanguageswitcher_mdl.svg" alt={Sefaria._("Language")} />
      {links}
    </div>
  );
};


const HelpButton = () => {
  const url = Sefaria._v({
    he: Sefaria._siteSettings.HELP_CENTER_URLS.HE,
    en: Sefaria._siteSettings.HELP_CENTER_URLS.EN_US
  });
  return (
    <Button
      variant="icon-only"
      icon="help_mdl"
      ariaLabel={Sefaria._("Help")}
      href={url}
      targetModule={Sefaria.VOICES_MODULE}
    />
  );
};

const SignUpButton = () => {
  return (
<<<<<<< HEAD
    <Button className="small" href="/register" targetModule={Sefaria.LIBRARY_MODULE}>
=======
    <Button className="auto-width-button" href="/register" targetModule={Sefaria.LIBRARY_MODULE}>
>>>>>>> cd59a921
      <InterfaceText>Sign Up</InterfaceText>
    </Button>
  )
}

const CreateButton = () => {

  return (
    <Button className="auto-width-button" href="/sheets/new" targetModule={Sefaria.VOICES_MODULE}>
      <InterfaceText text={{ 'en': 'Create', 'he': 'דף חדש' }} />
    </Button>
  );
};


export { Header };<|MERGE_RESOLUTION|>--- conflicted
+++ resolved
@@ -612,11 +612,7 @@
 
 const SignUpButton = () => {
   return (
-<<<<<<< HEAD
-    <Button className="small" href="/register" targetModule={Sefaria.LIBRARY_MODULE}>
-=======
     <Button className="auto-width-button" href="/register" targetModule={Sefaria.LIBRARY_MODULE}>
->>>>>>> cd59a921
       <InterfaceText>Sign Up</InterfaceText>
     </Button>
   )
