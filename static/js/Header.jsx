import React, { useState, useEffect, useRef } from 'react';
import PropTypes from 'prop-types';
import ReactDOM from 'react-dom';
import Component from 'react-class';
import classNames from 'classnames';
import $ from './sefaria/sefariaJquery';
import Sefaria from './sefaria/sefaria';
import {
  SearchButton,
  GlobalWarningMessage,
  InterfaceLanguageMenu,
  InterfaceText,
  getCurrentPage,
  LanguageToggleButton,
  DonateLink,
  useOnceFullyVisible
} from './Misc';
import { ProfilePic } from "./ProfilePic";
import { HeaderAutocomplete } from './HeaderAutocomplete'
import { DropdownMenu, DropdownMenuSeparator, DropdownMenuItem, DropdownModuleItem, DropdownLanguageToggle } from './common/DropdownMenu';
import Util from './sefaria/util';
import Button from './common/Button';
<<<<<<< HEAD
import ModuleSwitcherTooltip from './common/ModuleSwitcherTooltip';

const LoggedOutDropdown = ({module}) => {
=======

const LoggedOutDropdown = ({ module }) => {
>>>>>>> 915c446b
  const [isClient, setIsClient] = useState(false);
  const [next, setNext] = useState("/");
  const [loginLink, setLoginLink] = useState("/login?next=/");
  const [registerLink, setRegisterLink] = useState("/register?next=/");

  useEffect(() => {
    setIsClient(true);
  }, []);

  useEffect(() => {
    if (isClient) {
      setNext(encodeURIComponent(Sefaria.util.currentPath()));
      setLoginLink("/login?next=" + next);
      setRegisterLink("/register?next=" + next);
    }
  })

  return (
    <DropdownMenu positioningClass="headerDropdownMenu" buttonComponent={
      <button className="header-dropdown-button" aria-label={Sefaria._("Account menu")}>
        <img src='/static/icons/logged_out.svg' alt={Sefaria._("Login")} />
      </button>
    }>
      <div className='dropdownLinks-options'>
        <DropdownMenuItem url={loginLink}>
          <InterfaceText text={{ 'en': 'Log in', 'he': 'התחברות' }} />
        </DropdownMenuItem>
        <DropdownMenuItem url={registerLink}>
          <InterfaceText text={{ 'en': 'Sign up', 'he': 'להרשמה' }} />
        </DropdownMenuItem>
        <DropdownMenuSeparator />
        <DropdownLanguageToggle />
        <DropdownMenuSeparator />
        {module === Sefaria.LIBRARY_MODULE &&
          <DropdownMenuItem url={'/updates'}>
            <InterfaceText text={{ 'en': 'New Additions', 'he': 'חידושים בארון הספרים של ספריא' }} />
          </DropdownMenuItem>
        }
        <DropdownMenuItem url={'/help'}>
          <InterfaceText text={{ 'en': 'Help', 'he': 'עזרה' }} />
        </DropdownMenuItem>
      </div>
    </DropdownMenu>
  );
}

const LoggedInDropdown = ({ module }) => {
  return (
    <DropdownMenu positioningClass="headerDropdownMenu"
      buttonComponent={<ProfilePic url={Sefaria.profile_pic_url}
        name={Sefaria.full_name}
        len={25} />}>
      <div className='dropdownLinks-options'>
        {module === Sefaria.LIBRARY_MODULE &&
          <DropdownMenuItem preventClose={true}>
            <strong>{Sefaria.full_name}</strong>
          </DropdownMenuItem>
        }
        {module === Sefaria.VOICES_MODULE &&
          <DropdownMenuItem url={`/profile/${Sefaria.slug}`} preventClose={true} targetModule={Sefaria.VOICES_MODULE}>
            <strong>{Sefaria.full_name}</strong>
          </DropdownMenuItem>
        }
        <DropdownMenuSeparator />

        {module === Sefaria.LIBRARY_MODULE &&
          <>
            <DropdownMenuItem url={'/settings/account'} targetModule={Sefaria.LIBRARY_MODULE}>
              <InterfaceText>Account Settings</InterfaceText>
            </DropdownMenuItem>
            <DropdownMenuItem url={'/torahtracker'}>
              <InterfaceText text={{ 'en': 'Torah Tracker', 'he': 'לימוד במספרים' }} />
            </DropdownMenuItem>
          </>
        }


        {module === Sefaria.VOICES_MODULE &&
          <>
            <DropdownMenuItem url={`/profile/${Sefaria.slug}`} targetModule={Sefaria.VOICES_MODULE}>
              <InterfaceText>Profile</InterfaceText>
            </DropdownMenuItem>
            <DropdownMenuItem url={'/saved'} targetModule={Sefaria.VOICES_MODULE}>
              <InterfaceText>Saved</InterfaceText>
            </DropdownMenuItem>
            <DropdownMenuItem url={'/history'} targetModule={Sefaria.VOICES_MODULE}>
              <InterfaceText>History</InterfaceText>
            </DropdownMenuItem>
            <DropdownMenuItem url={'/settings/account'} targetModule={Sefaria.LIBRARY_MODULE}>
              <InterfaceText>Account Settings</InterfaceText>
            </DropdownMenuItem>
          </>
        }

        <DropdownMenuSeparator />
        <DropdownLanguageToggle />
        <DropdownMenuSeparator />

        {module === Sefaria.LIBRARY_MODULE &&
          <DropdownMenuItem url={'/updates'}>
            <InterfaceText text={{ 'en': 'New Additions', 'he': 'חידושים בארון הספרים של ספריא' }} />
          </DropdownMenuItem>
        }

        <DropdownMenuItem preventClose={true} url={'/help'}>
          <InterfaceText text={{ 'en': 'Help', 'he': 'עזרה' }} />
        </DropdownMenuItem>
        <DropdownMenuSeparator />
        <DropdownMenuItem url={Sefaria.getLogoutUrl()}>
          <InterfaceText text={{ 'en': 'Log Out', 'he': 'ניתוק' }} />
        </DropdownMenuItem>
      </div>
    </DropdownMenu>
  );
}

<<<<<<< HEAD
const ModuleSwitcher = ({multiPanel, mobileMenuButtonRef}) => {
  const dropdownRef = useRef(null);
  return (    
  <ModuleSwitcherTooltip targetRef={dropdownRef} multiPanel={multiPanel} mobileTargetRef={mobileMenuButtonRef}>
    <div ref={dropdownRef}>
      <DropdownMenu positioningClass="headerDropdownMenu" buttonComponent={
        <button className="header-dropdown-button" aria-label={Sefaria._("Library")}>
          <img src='/static/icons/module_switcher_icon.svg' alt={Sefaria._("Library")}/>
        </button>
      }>
          <div className='dropdownLinks-options'>
            <DropdownMenuItem url={"/"} newTab={Sefaria.activeModule !== Sefaria.LIBRARY_MODULE} targetModule={Sefaria.LIBRARY_MODULE}>
                <DropdownMenuItemWithIcon icon={'/static/icons/library_icon.svg'} textEn={"Library"}/>
            </DropdownMenuItem>
            <DropdownMenuSeparator/>
            <DropdownMenuItem url={"/"} newTab={Sefaria.activeModule !== Sefaria.VOICES_MODULE} targetModule={Sefaria.VOICES_MODULE}>  
                <DropdownMenuItemWithIcon icon={'/static/icons/sheets_icon.svg'} textEn={'Sheets'}/>
            </DropdownMenuItem>
            <DropdownMenuSeparator/>
            <DropdownMenuItem url={'https://developers.sefaria.org'} newTab={true}>
                <DropdownMenuItemWithIcon icon={'/static/icons/developers_icon.svg'} textEn={'Developers'}/>
            </DropdownMenuItem>
            <DropdownMenuSeparator/>
            <DropdownMenuItem url={'/products'} newTab={true}>
              <InterfaceText text={{'he': 'לכל המוצרים שלנו', 'en': 'See all products ›'}}/>
            </DropdownMenuItem>
          </div>
      </DropdownMenu>
    </div>
  </ModuleSwitcherTooltip>
);
=======
const ModuleSwitcher = () => {
  const logoPath = Sefaria.interfaceLang === "hebrew" ? "/static/img/logo-hebrew.png" : "/static/img/logo.svg";
  return (
    <DropdownMenu positioningClass="headerDropdownMenu" buttonComponent={
      <button className="header-dropdown-button" aria-label={Sefaria._("Library")}>
        <img src='/static/icons/module_switcher_icon.svg' alt={Sefaria._("Library")} />
      </button>
    }>
      <div className='dropdownLinks-options moduleDropdown'>
        <DropdownMenuItem url={"/about"} newTab={false} customCSS="dropdownItem dropdownLogoItem">
          <img src={logoPath} alt={Sefaria._('Sefaria')} className='dropdownLogo' />

        </DropdownMenuItem>
        <DropdownMenuSeparator />
        <DropdownModuleItem
          url={"/"}
          newTab={Sefaria.activeModule !== Sefaria.LIBRARY_MODULE}
          targetModule={Sefaria.LIBRARY_MODULE}
          dotColor={'--sefaria-blue'}
          text={{ en: "Library", he: Sefaria._("Library") }} />
        <DropdownMenuSeparator />
        <DropdownModuleItem
          url={"/"}
          newTab={Sefaria.activeModule !== Sefaria.VOICES_MODULE}
          targetModule={Sefaria.VOICES_MODULE}
          dotColor={'--sheets-green'}
          text={{ en: "Voices", he: Sefaria._("Voices") }} />
        <DropdownMenuSeparator />
        <DropdownModuleItem
          url={'https://developers.sefaria.org'}
          newTab={true}
          dotColor={'--devportal-purple'}
          text={{ en: "Developers", he: Sefaria._("Developers") }} />
        <DropdownMenuSeparator />
        <DropdownMenuItem url={'/products'} newTab={true} customCSS="dropdownItem dropdownMoreItem">
          <InterfaceText text={{ en: 'More from Sefaria' + ' ›', he: Sefaria._('More from Sefaria') + ' ›' }} />
        </DropdownMenuItem>
      </div>
    </DropdownMenu>
  );
>>>>>>> 915c446b
}

const Header = (props) => {
  const mobileMenuButtonRef = useRef(null);

  useEffect(() => {
    const handleFirstTab = (e) => {
      if (e.keyCode === 9) { // tab (i.e. I'm using a keyboard)
        document.body.classList.add('user-is-tabbing');
        window.removeEventListener('keydown', handleFirstTab);
      }
    }

    window.addEventListener('keydown', handleFirstTab);

    return () => {
      window.removeEventListener('keydown', handleFirstTab);
    }
  }, []);

  const path = `/static/img/${Sefaria.activeModule}-logo-${Sefaria.interfaceLang}.svg`;
  const logo = (
    <img src={path} className="home" alt={Sefaria._(`Sefaria ${Sefaria.activeModule} logo`)}/>
  );

  const librarySavedIcon = <div className='librarySavedIcon'>
                                <a
                                  href="/texts/saved"
                                  data-target-module={Sefaria.LIBRARY_MODULE}
                                  onKeyDown={(e) => Util.handleKeyboardClick(e)}
                                >
                                  <img src='/static/icons/bookmarks.svg' alt={Sefaria._('Saved items')} />
                                </a>
                              </div>;

  const sheetsNotificationsIcon = <div className='sheetsNotificationsHeaderIcon'>
    <a
      href="/notifications"
      data-target-module={Sefaria.VOICES_MODULE}
      onKeyDown={(e) => Util.handleKeyboardClick(e)}
    >
      <img src='/static/icons/notification.svg' alt={Sefaria._("Notifications")} />
    </a>
  </div>;

  const headerRef = useOnceFullyVisible(() => {
    sa_event("header_viewed", { impression_type: "regular_header" });
    gtag("event", "header_viewed", { impression_type: "regular_header" });
    if (Sefaria._debug) console.log("sa: we got a view event! (regular header)");
  }, "sa.header_viewed");

  if (props.hidden && !props.mobileNavMenuOpen) {
    return null;
  }

  const headerContent = (
    <>
      <nav className="headerNavSection" aria-label="Primary navigation">
        {Sefaria._siteSettings.TORAH_SPECIFIC && logo}
        {props.module === Sefaria.LIBRARY_MODULE &&
          <>
            <a
              href="/texts"
              className="textLink"
              onKeyDown={(e) => Util.handleKeyboardClick(e)}
            >
              <InterfaceText context="Header">Texts</InterfaceText>
            </a>
            <a
              href="/topics"
              className="textLink"
              onKeyDown={(e) => Util.handleKeyboardClick(e)}
            >
              <InterfaceText context="Header">Topics</InterfaceText>
            </a>
          </>
        }
        {props.module === Sefaria.VOICES_MODULE &&
          <>
            <a
              href="/topics"
              data-target-module={Sefaria.VOICES_MODULE}
              className="textLink"
              onKeyDown={(e) => Util.handleKeyboardClick(e)}
            >
              <InterfaceText context="Header">Topics</InterfaceText>
            </a>
            <a
              href="/collections"
              data-target-module={Sefaria.VOICES_MODULE}
              className="textLink"
              onKeyDown={(e) => Util.handleKeyboardClick(e)}
            >
              <InterfaceText context="Header">Collections</InterfaceText>
            </a>
          </>
        }
        <DonateLink classes={"textLink donate"} source={"Header"}><InterfaceText>Donate</InterfaceText></DonateLink>
      </nav>

      <div className="headerLinksSection">
        <HeaderAutocomplete
          onRefClick={props.onRefClick}
          showSearch={props.showSearch}
          openTopic={props.openTopic}
          openURL={props.openURL}
        />

        {!Sefaria._uid && props.module === Sefaria.LIBRARY_MODULE && <SignUpButton />}
        {props.module === Sefaria.VOICES_MODULE && <CreateButton />}
        {Sefaria._siteSettings.TORAH_SPECIFIC && <HelpButton />}

        {!Sefaria._uid && Sefaria._siteSettings.TORAH_SPECIFIC ?
          <InterfaceLanguageMenu
            currentLang={Sefaria.interfaceLang}
            translationLanguagePreference={props.translationLanguagePreference}
            setTranslationLanguagePreference={props.setTranslationLanguagePreference} /> : null}

<<<<<<< HEAD
        { Sefaria._uid && (props.module ===Sefaria.LIBRARY_MODULE ? librarySavedIcon : sheetsNotificationsIcon) }
           <ModuleSwitcher multiPanel={props.multiPanel} mobileMenuButtonRef={mobileMenuButtonRef} />
=======
        {Sefaria._uid && (props.module === Sefaria.LIBRARY_MODULE ? librarySavedIcon : sheetsNotificationsIcon)}

        <ModuleSwitcher />
>>>>>>> 915c446b

        {Sefaria._uid ?
          <LoggedInDropdown module={props.module} />
          : <LoggedOutDropdown module={props.module} />
        }

      </div>
    </>
  );

<<<<<<< HEAD
    const mobileHeaderContent = (
      <>
        <div>
          <ModuleSwitcherTooltip targetRef={null} multiPanel={props.multiPanel} mobileTargetRef={mobileMenuButtonRef}>
            <button ref={mobileMenuButtonRef} onClick={props.onMobileMenuButtonClick} aria-label={Sefaria._("Menu")} className="menuButton">
              <i className="fa fa-bars"></i>
            </button>
          </ModuleSwitcherTooltip>
        </div>
=======
  const mobileHeaderContent = (
    <>
      <div>
        <button onClick={props.onMobileMenuButtonClick} aria-label={Sefaria._("Menu")} className="menuButton">
          <i className="fa fa-bars"></i>
        </button>
      </div>
>>>>>>> 915c446b

      <div className="mobileHeaderCenter">
        {Sefaria._siteSettings.TORAH_SPECIFIC && logo}
      </div>

      {props.hasLanguageToggle ?
        <div className={props.firstPanelLanguage + " mobileHeaderLanguageToggle"}>
          <LanguageToggleButton toggleLanguage={props.toggleLanguage} />
        </div> :
        <div></div>}
    </>
  );

  const headerClasses = classNames({ header: 1, mobile: !props.multiPanel });
  const headerInnerClasses = classNames({
    headerInner: 1,
    boxShadow: props.hasBoxShadow,
    mobile: !props.multiPanel
  });
  return (
    <div className={headerClasses} role="banner" ref={headerRef}>
      <div className={headerInnerClasses}>
        {props.multiPanel ? headerContent : mobileHeaderContent}
      </div>

      {props.multiPanel ? null :
        <MobileNavMenu
          visible={props.mobileNavMenuOpen}
          onRefClick={props.onRefClick}
          showSearch={props.showSearch}
          openTopic={props.openTopic}
          openURL={props.openURL}
          close={props.onMobileMenuButtonClick}
          module={props.module} />
      }
      <GlobalWarningMessage />
    </div>
  );
}

Header.propTypes = {
  multiPanel: PropTypes.bool.isRequired,
  headerMode: PropTypes.bool.isRequired,
  onRefClick: PropTypes.func.isRequired,
  showSearch: PropTypes.func.isRequired,
  openTopic: PropTypes.func.isRequired,
  openURL: PropTypes.func.isRequired,
  hasBoxShadow: PropTypes.bool.isRequired,
  module: PropTypes.string.isRequired,
};

const LoggedOutButtons = ({ mobile, loginOnly }) => {
  const [isClient, setIsClient] = useState(false);
  const [next, setNext] = useState("/");
  const [loginLink, setLoginLink] = useState("/login?next=/");
  const [registerLink, setRegisterLink] = useState("/register?next=/");
  useEffect(() => {
    setIsClient(true);
  }, []);
  useEffect(() => {
    if (isClient) {
      setNext(encodeURIComponent(Sefaria.util.currentPath()));
      setLoginLink("/login?next=" + next);
      setRegisterLink("/register?next=" + next);
    }
  })
  const classes = classNames({ accountLinks: !mobile, anon: !mobile });
  return (
    <div className={classes}>
      {loginOnly && (
        <a className="login loginLink" href={loginLink} key={`login${isClient}`}>
          {mobile ? <img src="/static/icons/login.svg" alt={Sefaria._("Login")} /> : null}
          <InterfaceText>Log in</InterfaceText>
        </a>)}
      {loginOnly ? null :
        <span>
          <a className="login signupLink" href={registerLink} key={`register${isClient}`}>
            {mobile ? <img src="/static/icons/login.svg" alt={Sefaria._("Login")} /> : null}
            <InterfaceText>Sign up</InterfaceText>
          </a>
          <a className="login loginLink" href={loginLink} key={`login${isClient}`}>
            <InterfaceText>Log in</InterfaceText>
          </a>
        </span>}

    </div>
  );
}


const LoggedInButtons = ({ headerMode }) => {
  const [isClient, setIsClient] = useState(false);
  useEffect(() => {
    if (headerMode) {
      setIsClient(true);
    }
  }, []);
  const unread = headerMode ? ((isClient && Sefaria.notificationCount > 0) ? 1 : 0) : Sefaria.notificationCount > 0 ? 1 : 0
  const notificationsClasses = classNames({ notifications: 1, unread: unread });
  return (
    <div className="loggedIn accountLinks">
      <a href="/texts/saved" aria-label="See My Saved Texts">
        <img src="/static/icons/bookmarks.svg" alt={Sefaria._('Bookmarks')} />
      </a>
      <a href="/notifications" aria-label="See New Notifications" key={`notificationCount-C-${unread}`} className={notificationsClasses}>
        <img src="/static/icons/notification.svg" alt={Sefaria._('Notifications')} />
      </a>
      {Sefaria._siteSettings.TORAH_SPECIFIC ? <HelpButton /> : null}
      <ProfilePicMenu len={24} url={Sefaria.profile_pic_url} name={Sefaria.full_name} key={`profile-${isClient}-${Sefaria.full_name}`} />
    </div>
  );
}

const MobileNavMenu = ({ onRefClick, showSearch, openTopic, openURL, close, visible, module }) => {
  const classes = classNames({
    mobileNavMenu: 1,
    closed: !visible,
  });
  return (
    <nav className={classes} aria-label="Mobile navigation menu">
      <div className="searchLine">
        <HeaderAutocomplete
          onRefClick={onRefClick}
          showSearch={showSearch}
          openTopic={openTopic}
          openURL={openURL}
          onNavigate={close}
          hideHebrewKeyboard={true}
        />
      </div>
      {module === Sefaria.LIBRARY_MODULE &&
        <>
          <a href="/texts" onClick={close} className="textsPageLink">
            <img src="/static/icons/book.svg" alt={Sefaria._("Texts")} />
            <InterfaceText context="Header">Texts</InterfaceText>
          </a>
          <a href={"/topics"} onClick={close}>
            <img src="/static/icons/topic.svg" alt={Sefaria._("Topics")} />
            <InterfaceText context="Header">Explore</InterfaceText>
          </a>
          <a href="/calendars" onClick={close}>
            <img src="/static/icons/calendar.svg" alt={Sefaria._("Learning Schedules")} />
            <InterfaceText>Learning Schedules</InterfaceText>
          </a>
        </>
      }
      {module === Sefaria.VOICES_MODULE &&
        <>
          <a href="/topics" data-target-module={Sefaria.VOICES_MODULE} onClick={close}>
            <img src="/static/icons/topic.svg" alt={Sefaria._("Topics")} />
            <InterfaceText context="Header">Topics</InterfaceText>
          </a>
          <a href="/collections" onClick={close} className="textsPageLink" data-target-module={Sefaria.VOICES_MODULE}>
            <img src="/static/icons/collection.svg" alt={Sefaria._("Collections")} />
            <InterfaceText context="Header">Collections</InterfaceText>
          </a>
        </>
      }

      <DonateLink classes={"blue"} source="MobileNavMenu">
        <img src="/static/img/heart.png" alt={Sefaria._("donation icon")} />
        <InterfaceText>Donate</InterfaceText>
      </DonateLink>

      <div className="mobileAccountLinks">

        {Sefaria._uid &&
          <>
            {module === Sefaria.LIBRARY_MODULE &&
              <>
                <a href="/texts/saved" onClick={close} data-target-module={Sefaria.LIBRARY_MODULE}>
                  <img src="/static/icons/bookmarks.svg" alt={Sefaria._('Bookmarks')} />
                  {<InterfaceText text={{ en: "Saved, History & Notes", he: "שמורים, היסטוריה והערות" }} />}
                </a>
              </>}
            {module === Sefaria.VOICES_MODULE &&
              <>
                <a href={`/profile/${Sefaria.slug}`} onClick={close} data-target-module={Sefaria.VOICES_MODULE}>
                  <div className="mobileProfileFlexContainer">
                    <ProfilePic url={Sefaria.profile_pic_url} name={Sefaria.full_name} len={25} />
                    <InterfaceText>Profile</InterfaceText>
                  </div>
                </a>
                <a href="/saved" onClick={close} data-target-module={Sefaria.VOICES_MODULE}>
                  <img src="/static/icons/bookmarks.svg" alt={Sefaria._('Bookmarks')} />
                  {<InterfaceText text={{ en: "Saved & History", he: "שמורים והיסטוריה" }} />}
                </a>
                <a href="/notifications" onClick={close} data-target-module={Sefaria.VOICES_MODULE}>
                  <img src="/static/icons/notification.svg" alt={Sefaria._("Notifications")} />
                  <InterfaceText>Notifications</InterfaceText>
                </a>
              </>}
          </>}

        {Sefaria._uid &&
          <>
            <a href="/settings/account" data-target-module={Sefaria.LIBRARY_MODULE}>
              <img src="/static/icons/settings.svg" alt={Sefaria._("Settings")} />
              <InterfaceText>Account Settings</InterfaceText>
            </a>
          </>
        }

        <MobileInterfaceLanguageToggle />

        <hr />

        <a href={Sefaria._v({
          he: Sefaria._siteSettings.HELP_CENTER_URLS.HE,
          en: Sefaria._siteSettings.HELP_CENTER_URLS.EN_US
        })} target="_blank">
          <img src="/static/icons/help.svg" alt={Sefaria._("Help")} />
          <InterfaceText>Get Help</InterfaceText>
        </a>

        <a href="/mobile-about-menu">
          <img src="/static/icons/info.svg" alt={Sefaria._("About")} />
          <InterfaceText>About Sefaria</InterfaceText>
        </a>

        <hr />

        {module === Sefaria.LIBRARY_MODULE &&
          <a href="/" data-target-module={Sefaria.VOICES_MODULE}>
            <img src="/static/icons/sheets-mobile-icon.svg" alt={Sefaria._("Sheets")} />
            <InterfaceText>Sheets</InterfaceText>
          </a>
        }

        {module === Sefaria.VOICES_MODULE &&
          <a href="/texts" data-target-module={Sefaria.LIBRARY_MODULE}>
            <img src="/static/icons/book.svg" alt={Sefaria._("Library")} />
            <InterfaceText text={{ en: "Sefaria Library", he: "ספריית ספריא" }} />
          </a>
        }

        <a href="https://developers.sefaria.org" target="_blank">
          <img src="/static/icons/dev-portal-mobile-icon.svg" alt={Sefaria._("Developers")} />
          <InterfaceText text={{ en: "Developers", he: "מפתחים" }} />
        </a>

        <a href="/products" data-target-module={Sefaria.LIBRARY_MODULE}>
          <img src="/static/icons/products-icon.svg" alt={Sefaria._("Products")} />
          <InterfaceText text={{ en: "All Products", he: "מוצרים" }} />
        </a>

        <hr />

        {Sefaria._uid ?
          <a href={Sefaria.getLogoutUrl()} className="logout">
            <img src="/static/icons/logout.svg" alt={Sefaria._("Logout")} />
            <InterfaceText>Logout</InterfaceText>
          </a>
          :
          <LoggedOutButtons mobile={true} loginOnly={false} />}

        <hr />
      </div>
    </nav>
  );
};


const ProfilePicMenu = ({ len, url, name }) => {
  const [isOpen, setIsOpen] = useState(false);
  const wrapperRef = useRef(null);

  const menuClick = (e) => {
    var el = e.target;
    while (el && el.nodeName !== 'A') {
      el = el.parentNode;
    }
    if (el) {
      resetOpen();
    }
  };
  const profilePicClick = (e) => {
    e.preventDefault();
    resetOpen();
  };
  const resetOpen = () => {
    setIsOpen(isOpen => !isOpen);
  };
  const handleHideDropdown = (event) => {
    if (event.key === 'Escape') {
      setIsOpen(false);
    }
  };
  const handleClickOutside = (event) => {
    if (
      wrapperRef.current &&
      !wrapperRef.current.contains(event.target)
    ) {
      setIsOpen(false);
    }
  };

  useEffect(() => {
    document.addEventListener('keydown', handleHideDropdown, true);
    document.addEventListener('click', handleClickOutside, true);
    return () => {
      document.removeEventListener('keydown', handleHideDropdown, true);
      document.removeEventListener('click', handleClickOutside, true);
    };
  }, []);
  return (
    <div className="myProfileBox" ref={wrapperRef}>
      <a href={`/profile/${Sefaria.slug}`} className="my-profile" onClick={profilePicClick} data-target-module={Sefaria.VOICES_MODULE}>
        <ProfilePic len={len} url={url} name={name} />
      </a>
      <div className="interfaceLinks">
        {isOpen ?
          <div className="interfaceLinks-menu profile-menu" onClick={menuClick}>
            <div className="interfaceLinks-header profile-menu">{name}</div>
            <div className="profile-menu-middle">
              <div><a className="interfaceLinks-row" id="my-profile-link" href={`/profile/${Sefaria.slug}`} data-target-module={Sefaria.VOICES_MODULE}>
                <InterfaceText>Profile</InterfaceText>
              </a></div>
              <div><a className="interfaceLinks-row" id="new-sheet-link" href="/sheets/new" data-target-module={Sefaria.VOICES_MODULE}>
                <InterfaceText>Create a New Sheet</InterfaceText>
              </a></div>
              <div><a className="interfaceLinks-row" id="account-settings-link" href="/settings/account" data-target-module={Sefaria.LIBRARY_MODULE}>
                <InterfaceText>Account Settings</InterfaceText>
              </a></div>
              <div className="interfaceLinks-row languages">
                <a className={`${(Sefaria.interfaceLang == 'hebrew') ? 'active' : ''}`} href={`/interface/hebrew?next=${getCurrentPage()}`} id="select-hebrew-interface-link">עברית</a>
                <a className={`${(Sefaria.interfaceLang == 'english') ? 'active' : ''}`} href={`/interface/english?next=${getCurrentPage()}`} id="select-english-interface-link">English</a>
              </div>
              <div><a className="interfaceLinks-row bottom" id="help-link" href={Sefaria._v({
                he: Sefaria._siteSettings.HELP_CENTER_URLS.HE,
                en: Sefaria._siteSettings.HELP_CENTER_URLS.EN_US
              })} target="_blank">
                <InterfaceText>Help</InterfaceText>
              </a></div>
            </div>
            <hr className="interfaceLinks-hr" />
            <div><a className="interfaceLinks-row logout" id="logout-link" href={Sefaria.getLogoutUrl()}>
              <InterfaceText>Logout</InterfaceText>
            </a></div>
          </div> : null}
      </div>
    </div>
  );
};


const MobileInterfaceLanguageToggle = () => {
  const currentURL = getCurrentPage();

  const links = Sefaria.interfaceLang == "hebrew" ?
    <>
      <a href={"/interface/hebrew?next=" + currentURL} className="int-he">עברית</a>
      <span className="separator">•</span>
      <a href={"/interface/english?next=" + currentURL} className="int-en inactive">English</a>
    </>
    :
    <>
      <a href={"/interface/english?next=" + currentURL} className="int-en">English</a>
      <span className="separator">•</span>
      <a href={"/interface/hebrew?next=" + currentURL} className="int-he inactive">עברית</a>
    </>;

  return (
    <div className="mobileInterfaceLanguageToggle">
      <img src="/static/icons/globe-wire.svg" alt={Sefaria._("Language")} />
      {links}
    </div>
  );
};


const HelpButton = () => {
  const url = Sefaria._v({
    he: Sefaria._siteSettings.HELP_CENTER_URLS.HE,
    en: Sefaria._siteSettings.HELP_CENTER_URLS.EN_US
  });
  return (
    <div className="help">
      <a href={url} data-target-module={Sefaria.VOICES_MODULE} target="_blank">
        <img src="/static/img/help.svg" alt={Sefaria._("Help")} />
      </a>
    </div>
  );
};

const SignUpButton = () => {
  return (
    <Button href="/register" targetModule={Sefaria.LIBRARY_MODULE}>
      <InterfaceText>Sign Up</InterfaceText>
    </Button>
  )
}

const CreateButton = () => {

  return (
    <Button className="small" href="/sheets/new" targetModule={Sefaria.VOICES_MODULE}>
      <InterfaceText text={{ 'en': 'Create', 'he': 'דף חדש' }} />
    </Button>
  );
};


export { Header };<|MERGE_RESOLUTION|>--- conflicted
+++ resolved
@@ -20,14 +20,9 @@
 import { DropdownMenu, DropdownMenuSeparator, DropdownMenuItem, DropdownModuleItem, DropdownLanguageToggle } from './common/DropdownMenu';
 import Util from './sefaria/util';
 import Button from './common/Button';
-<<<<<<< HEAD
 import ModuleSwitcherTooltip from './common/ModuleSwitcherTooltip';
 
-const LoggedOutDropdown = ({module}) => {
-=======
-
 const LoggedOutDropdown = ({ module }) => {
->>>>>>> 915c446b
   const [isClient, setIsClient] = useState(false);
   const [next, setNext] = useState("/");
   const [loginLink, setLoginLink] = useState("/login?next=/");
@@ -144,42 +139,12 @@
   );
 }
 
-<<<<<<< HEAD
 const ModuleSwitcher = ({multiPanel, mobileMenuButtonRef}) => {
   const dropdownRef = useRef(null);
+  const logoPath = Sefaria.interfaceLang === "hebrew" ? "/static/img/logo-hebrew.png" : "/static/img/logo.svg";
   return (    
   <ModuleSwitcherTooltip targetRef={dropdownRef} multiPanel={multiPanel} mobileTargetRef={mobileMenuButtonRef}>
     <div ref={dropdownRef}>
-      <DropdownMenu positioningClass="headerDropdownMenu" buttonComponent={
-        <button className="header-dropdown-button" aria-label={Sefaria._("Library")}>
-          <img src='/static/icons/module_switcher_icon.svg' alt={Sefaria._("Library")}/>
-        </button>
-      }>
-          <div className='dropdownLinks-options'>
-            <DropdownMenuItem url={"/"} newTab={Sefaria.activeModule !== Sefaria.LIBRARY_MODULE} targetModule={Sefaria.LIBRARY_MODULE}>
-                <DropdownMenuItemWithIcon icon={'/static/icons/library_icon.svg'} textEn={"Library"}/>
-            </DropdownMenuItem>
-            <DropdownMenuSeparator/>
-            <DropdownMenuItem url={"/"} newTab={Sefaria.activeModule !== Sefaria.VOICES_MODULE} targetModule={Sefaria.VOICES_MODULE}>  
-                <DropdownMenuItemWithIcon icon={'/static/icons/sheets_icon.svg'} textEn={'Sheets'}/>
-            </DropdownMenuItem>
-            <DropdownMenuSeparator/>
-            <DropdownMenuItem url={'https://developers.sefaria.org'} newTab={true}>
-                <DropdownMenuItemWithIcon icon={'/static/icons/developers_icon.svg'} textEn={'Developers'}/>
-            </DropdownMenuItem>
-            <DropdownMenuSeparator/>
-            <DropdownMenuItem url={'/products'} newTab={true}>
-              <InterfaceText text={{'he': 'לכל המוצרים שלנו', 'en': 'See all products ›'}}/>
-            </DropdownMenuItem>
-          </div>
-      </DropdownMenu>
-    </div>
-  </ModuleSwitcherTooltip>
-);
-=======
-const ModuleSwitcher = () => {
-  const logoPath = Sefaria.interfaceLang === "hebrew" ? "/static/img/logo-hebrew.png" : "/static/img/logo.svg";
-  return (
     <DropdownMenu positioningClass="headerDropdownMenu" buttonComponent={
       <button className="header-dropdown-button" aria-label={Sefaria._("Library")}>
         <img src='/static/icons/module_switcher_icon.svg' alt={Sefaria._("Library")} />
@@ -216,8 +181,9 @@
         </DropdownMenuItem>
       </div>
     </DropdownMenu>
-  );
->>>>>>> 915c446b
+    </div>
+  </ModuleSwitcherTooltip>
+);
 }
 
 const Header = (props) => {
@@ -336,14 +302,8 @@
             translationLanguagePreference={props.translationLanguagePreference}
             setTranslationLanguagePreference={props.setTranslationLanguagePreference} /> : null}
 
-<<<<<<< HEAD
-        { Sefaria._uid && (props.module ===Sefaria.LIBRARY_MODULE ? librarySavedIcon : sheetsNotificationsIcon) }
+        { Sefaria._uid && (props.module === Sefaria.LIBRARY_MODULE ? librarySavedIcon : sheetsNotificationsIcon) }
            <ModuleSwitcher multiPanel={props.multiPanel} mobileMenuButtonRef={mobileMenuButtonRef} />
-=======
-        {Sefaria._uid && (props.module === Sefaria.LIBRARY_MODULE ? librarySavedIcon : sheetsNotificationsIcon)}
-
-        <ModuleSwitcher />
->>>>>>> 915c446b
 
         {Sefaria._uid ?
           <LoggedInDropdown module={props.module} />
@@ -354,25 +314,17 @@
     </>
   );
 
-<<<<<<< HEAD
     const mobileHeaderContent = (
       <>
         <div>
           <ModuleSwitcherTooltip targetRef={null} multiPanel={props.multiPanel} mobileTargetRef={mobileMenuButtonRef}>
-            <button ref={mobileMenuButtonRef} onClick={props.onMobileMenuButtonClick} aria-label={Sefaria._("Menu")} className="menuButton">
-              <i className="fa fa-bars"></i>
-            </button>
+            <div>
+              <button onClick={props.onMobileMenuButtonClick} aria-label={Sefaria._("Menu")} className="menuButton">
+                <i className="fa fa-bars"></i>
+              </button>
+            </div>
           </ModuleSwitcherTooltip>
         </div>
-=======
-  const mobileHeaderContent = (
-    <>
-      <div>
-        <button onClick={props.onMobileMenuButtonClick} aria-label={Sefaria._("Menu")} className="menuButton">
-          <i className="fa fa-bars"></i>
-        </button>
-      </div>
->>>>>>> 915c446b
 
       <div className="mobileHeaderCenter">
         {Sefaria._siteSettings.TORAH_SPECIFIC && logo}
