import React, { useState, useEffect, useRef} from 'react';
import PropTypes  from 'prop-types';
import ReactDOM  from 'react-dom';
import Component from 'react-class';
import classNames  from 'classnames';
import $  from './sefaria/sefariaJquery';
import Sefaria  from './sefaria/sefaria';
import {
  ReaderNavigationMenuSearchButton,
  GlobalWarningMessage,
  ProfilePic,
  InterfaceLanguageMenu,
  InterfaceText,
  LanguageToggleButton,
} from './Misc';


class Header extends Component {
  constructor(props) {
    super(props)
    this.state = {
      mobileNavMenuOpen: false,
    };
  }
  componentDidMount() {
    window.addEventListener('keydown', this.handleFirstTab);
  }
  handleFirstTab(e) {
    if (e.keyCode === 9) { // tab (i.e. I'm using a keyboard)
      document.body.classList.add('user-is-tabbing');
      window.removeEventListener('keydown', this.handleFirstTab);
    }
  }
  toggleMobileNavMenu() {
    this.setState({mobileNavMenuOpen: !this.state.mobileNavMenuOpen});
  }
  render() {
    if (this.props.hidden && !this.props.mobileNavMenuOpen) {
      return null;
    }
    const logo = Sefaria.interfaceLang == "hebrew" ?
      <img src="/static/img/logo-hebrew.png" alt="Sefaria Logo"/> :
      <img src="/static/img/logo.svg" alt="Sefaria Logo"/>;

    const headerContent = (
      <>
        <div className="headerNavSection">
          { Sefaria._siteSettings.TORAH_SPECIFIC ?
          <a className="home" href="/" >{logo}</a> : null }
<<<<<<< HEAD
          <a href="/texts" className="library"><InterfaceText>Texts</InterfaceText></a>
          <a href="/topics" className="library"><InterfaceText>Topics</InterfaceText></a>
          <a href="/community" className="library"><InterfaceText>Community</InterfaceText></a>
          <a href="https://sefaria.nationbuilder.com/supportsefaria" target="_blank" className="library"><InterfaceText>Donate</InterfaceText></a>
=======
          <a href="/texts" className="textLink"><InterfaceText context="Header">Texts</InterfaceText></a>
          <a href="/topics" className="textLink"><InterfaceText>Topics</InterfaceText></a>
          <a href="/community" className="textLink"><InterfaceText>Community</InterfaceText></a>
          <a href="https://sefaria.nationbuilder.com/supportsefaria" target="_blank" className="textLink donate"><InterfaceText>Donate</InterfaceText></a>
>>>>>>> 3ec8a06a
        </div>

        <div className="headerLinksSection">
          <SearchBar
            onRefClick={this.props.onRefClick}
            showSearch={this.props.showSearch}
            openTopic={this.props.openTopic}
            openURL={this.props.openURL} />

          { Sefaria._uid ?
            <LoggedInButtons headerMode={this.props.headerMode}/>
            : <LoggedOutButtons headerMode={this.props.headerMode}/>
          }
          { !Sefaria._uid && Sefaria._siteSettings.TORAH_SPECIFIC ? <HelpButton /> : null}
          { !Sefaria._uid && Sefaria._siteSettings.TORAH_SPECIFIC ?
              <InterfaceLanguageMenu currentLang={Sefaria.interfaceLang} /> : null}
        </div>
      </>
    );

    const mobileHeaderContent = (
      <>
        <div>
<<<<<<< HEAD
          <button onClick={this.props.onMobileMenuButtonClick} aria-label={Sefaria._("Menu")} className="library">
=======
          <button onClick={this.props.onMobileMenuButtonClick} aria-label={Sefaria._("Menu")} className="menuButton">
>>>>>>> 3ec8a06a
            <i className="fa fa-bars"></i>
          </button>
        </div>

        <div className="mobileHeaderCenter">
          { Sefaria._siteSettings.TORAH_SPECIFIC ?
          <a className="home" onClick={this.props.onMobileMenuButtonClick} href="/" >{logo}</a> : null }
        </div>

        {this.props.hasLanguageToggle ?
        <div className={this.props.firstPanelLanguage + " mobileHeaderLanguageToggle"}>
          <LanguageToggleButton toggleLanguage={this.props.toggleLanguage} />
        </div> :
        <div></div>}
      </>
    );

    const headerClasses = classNames({header: 1, mobile: !this.props.multiPanel});
    const headerInnerClasses = classNames({
      headerInner: 1,
      boxShadow: this.props.hasBoxShadow,
      mobile: !this.props.multiPanel
    });
    return (
      <div className={headerClasses} role="banner">
        <div className={headerInnerClasses}>
          {this.props.multiPanel ? headerContent : mobileHeaderContent}
        </div>

        {this.props.multiPanel ? null :
        <MobileNavMenu
          visible={this.props.mobileNavMenuOpen}
          onRefClick={this.props.onRefClick}
          showSearch={this.props.showSearch}
          openTopic={this.props.openTopic}
          openURL={this.props.openURL}
          close={this.props.onMobileMenuButtonClick} />
        }
        <GlobalWarningMessage />
      </div>
    );
  }
}
Header.propTypes = {
  multiPanel:   PropTypes.bool.isRequired,
  headerMode:   PropTypes.bool.isRequired,
  onRefClick:   PropTypes.func.isRequired,
  showSearch:   PropTypes.func.isRequired,
  openTopic:    PropTypes.func.isRequired,
  openURL:      PropTypes.func.isRequired,
  hasBoxShadow: PropTypes.bool.isRequired,
};


class SearchBar extends Component {
  constructor(props) {
    super(props);

    this.state = {
      searchFocused: false
    };
    this._searchOverridePre = Sefaria._('Search for') +': "';
    this._searchOverridePost = '"';
    this._type_icon_map = {
      "Collection": "collection.svg",
      "AuthorTopic": "iconmonstr-pen-17.svg",
      "TocCategory": "iconmonstr-view-6.svg",
      "PersonTopic": "iconmonstr-hashtag-1.svg",
      "Topic": "iconmonstr-hashtag-1.svg",
      "ref": "iconmonstr-book-15.svg",
      "search": "iconmonstr-magnifier-2.svg",
      "Term": "iconmonstr-script-2.svg",
    }
  }
  componentDidMount() {
    this.initAutocomplete();
    window.addEventListener('keydown', this.handleFirstTab);
  }
  _type_icon(item) {
    if (item.type === "User") {
      return item.pic;
    } else {
      return `/static/icons/${this._type_icon_map[item.type]}`;
    }
  }
  _searchOverrideRegex() {
    return RegExp(`^${RegExp.escape(this._searchOverridePre)}(.*)${RegExp.escape(this._searchOverridePost)}`);
  }
  // Returns true if override is caught.
  catchSearchOverride(query) {
    const override = query.match(this._searchOverrideRegex());
    if (override) {
      if (Sefaria.site) {
        Sefaria.track.event("Search", "Search Box Navigation - Book Override", override[1]);
      }
      this.closeSearchAutocomplete();
      this.showSearch(override[1]);
      $(ReactDOM.findDOMNode(this)).find("input.search").val(override[1]);
      return true;
    }
    return false;
  }
  initAutocomplete() {
    $.widget( "custom.sefariaAutocomplete", $.ui.autocomplete, {
      _renderItem: function(ul, item) {
        const override = item.label.match(this._searchOverrideRegex());
        const is_hebrew = Sefaria.hebrew.isHebrew(item.label);
        return $( "<li></li>" )
          .addClass('ui-menu-item')
          .data( "item.autocomplete", item )
          .toggleClass("search-override", !!override)
          .toggleClass("hebrew-result", !!is_hebrew)
          .toggleClass("english-result", !is_hebrew)
          .append(`<img alt="${item.type}" class="ac-img-${item.type}" src="${this._type_icon(item)}">`)
          .append( $(`<a href="${this.getURLForObject(item.type, item.key)}" role='option' data-type-key="${item.type}-${item.key}"></a>` ).text( item.label ) )
          .appendTo( ul );
      }.bind(this)
    });
    const anchorSide = Sefaria.interfaceLang === "hebrew" ? "right+" : "left-";
    const sideGap = this.props.fullWidth ? 55 : Sefaria.interfaceLang === "hebrew" ? 38 : 40;
    $(ReactDOM.findDOMNode(this)).find("input.search").sefariaAutocomplete({
      position: {my: anchorSide + sideGap + " top+18", at: anchorSide + "0 bottom"},
      minLength: 3,
      open: function($event, ui) {
          const $widget = $("ul.ui-autocomplete");
          $(".readerApp > .header").append($widget);
      },
      select: ( event, ui ) => {
        event.preventDefault();

        if (this.catchSearchOverride(ui.item.label)) {
          return false;
        }

        this.redirectToObject(ui.item.type, ui.item.key);
        return false;
      },
      focus: ( event, ui ) => {
        event.preventDefault();
        $(ReactDOM.findDOMNode(this)).find("input.search").val(ui.item.label);
        $(".ui-state-focus").removeClass("ui-state-focus");
        $(`.ui-menu-item a[data-type-key="${ui.item.type}-${ui.item.key}"]`).parent().addClass("ui-state-focus");
      },
      source: (request, response) => Sefaria.getName(request.term)
        .then(d => {
          const comps = d["completion_objects"].map(o => {
            const c = {...o};
            c["value"] = `${o['title']}${o["type"] === "ref" ? "" :` (${o["type"]})`}`;
            c["label"] = o["title"];
            return c;
          });
          if (comps.length > 0) {
            const q = `${this._searchOverridePre}${request.term}${this._searchOverridePost}`;
            response(comps.concat([{value: "SEARCH_OVERRIDE", label: q, type: "search"}]));
          } else {
            response([])
          }
        }, e => response([]))
    });
  }
  showVirtualKeyboardIcon(show){
    if(document.getElementById('keyboardInputMaster')){ //if keyboard is open, ignore.
      return; //this prevents the icon from flashing on every key stroke.
    }
    if(Sefaria.interfaceLang === 'english' && !this.props.hideHebrewKeyboard){
      $(ReactDOM.findDOMNode(this)).find(".keyboardInputInitiator").css({"display": show ? "inline" : "none"});
    }
  }
  focusSearch(e) {
    const parent = document.getElementById('searchBox');
    this.setState({searchFocused: true});
    this.showVirtualKeyboardIcon(true);
  }
  blurSearch(e) {
    // check that you're actually focusing in on element outside of searchBox
    // see 2nd answer https://stackoverflow.com/questions/12092261/prevent-firing-the-blur-event-if-any-one-of-its-children-receives-focus/47563344
    const parent = document.getElementById('searchBox');
    if (!parent.contains(e.relatedTarget)) {
      if (!document.getElementById('keyboardInputMaster')) {
        // if keyboard is open, don't just close it and don't close search
        this.setState({searchFocused: false});
      }
      this.showVirtualKeyboardIcon(false);
    }
  }
  showSearch(query) {
    query = query.trim();
    if (typeof sjs !== "undefined") {
      query = encodeURIComponent(query);
      window.location = `/search?q=${query}`;
      return;
    }
    this.props.showSearch(query);

    $(ReactDOM.findDOMNode(this)).find("input.search").sefariaAutocomplete("close");
    this.props.onNavigate && this.props.onNavigate();
  }
  getURLForObject(type, key) {
    if (type === "Collection") {
      return `/collections/${key}`;
    } else if (type === "TocCategory") {
      return `/texts/${key.join('/')}`;
    } else if (type in {"Topic": 1, "PersonTopic": 1, "AuthorTopic": 1}) {
      return `/topics/${key}`;
    } else if (type === "ref") {
      return `/${key.replace(/ /g, '_')}`;
    } else if (type === "User") {
      return `/profile/${key}`;
    }
  }
  redirectToObject(type, key) {
    Sefaria.track.event("Search", `Search Box Navigation - ${type}`, key);
    this.closeSearchAutocomplete();
    this.clearSearchBox();
    const url = this.getURLForObject(type, key);
    const handled = this.props.openURL(url);
    if (!handled) {
      window.location = url;
    }
    this.props.onNavigate && this.props.onNavigate();
  }
  submitSearch(query) {
    Sefaria.getName(query)
      .then(d => {
        // If the query isn't recognized as a ref, but only for reasons of capitalization. Resubmit with recognizable caps.
        if (Sefaria.isACaseVariant(query, d)) {
          this.submitSearch(Sefaria.repairCaseVariant(query, d));
          return;
        }

        if (d["is_ref"]) {
          var action = d["is_book"] ? "Search Box Navigation - Book" : "Search Box Navigation - Citation";
          Sefaria.track.event("Search", action, query);
          this.clearSearchBox();
          this.props.onRefClick(d["ref"]);  //todo: pass an onError function through here to the panel onError function which redirects to search
          this.props.onNavigate && this.props.onNavigate();

        } else if (!!d["topic_slug"]) {
          Sefaria.track.event("Search", "Search Box Navigation - Topic", query);
          this.clearSearchBox();
          this.props.openTopic(d["topic_slug"]);
          this.props.onNavigate && this.props.onNavigate();

        } else if (d["type"] === "Person" || d["type"] === "Collection" || d["type"] === "TocCategory") {
          this.redirectToObject(d["type"], d["key"]);

        } else {
          Sefaria.track.event("Search", "Search Box Search", query);
          this.closeSearchAutocomplete();
          this.showSearch(query);
        }
      });
  }
  closeSearchAutocomplete() {
    $(ReactDOM.findDOMNode(this)).find("input.search").sefariaAutocomplete("close");
  }
  clearSearchBox() {
    $(ReactDOM.findDOMNode(this)).find("input.search").val("").sefariaAutocomplete("close");
  }
  handleSearchKeyUp(event) {
    if (event.keyCode !== 13 || $(".ui-state-focus").length > 0) { return; }
    const query = $(event.target).val();
    if (!query) { return; }
    if (this.catchSearchOverride(query)) { return; }
    this.submitSearch(query);
  }
  handleSearchButtonClick(event) {
    const query = $(ReactDOM.findDOMNode(this)).find(".search").val();
    if (query) {
      this.submitSearch(query);
    } else {
      $(ReactDOM.findDOMNode(this)).find(".search").focus();
    }
  }
  render() {
    const inputClasses = classNames({
      search: 1,
      serif: 1,
      keyboardInput: Sefaria.interfaceLang === "english",
      hebrewSearch: Sefaria.interfaceLang === "hebrew"
    });
    const searchBoxClasses = classNames({searchBox: 1, searchFocused: this.state.searchFocused});

    return (
      <div id="searchBox" className={searchBoxClasses}>
        <ReaderNavigationMenuSearchButton onClick={this.handleSearchButtonClick} />
        <input className={inputClasses}
          id="searchInput"
          placeholder={Sefaria._("Search")}
          onKeyUp={this.handleSearchKeyUp}
          onFocus={this.focusSearch}
          onBlur={this.blurSearch}
          maxLength={75}
          title={Sefaria._("Search for Texts or Keywords Here")}/>
      </div>
    );
  }
}
SearchBar.propTypes = {
  onRefClick:         PropTypes.func.isRequired,
  showSearch:         PropTypes.func.isRequired,
  openTopic:          PropTypes.func.isRequired,
  openURL:            PropTypes.func.isRequired,
  fullWidth:          PropTypes.bool,
  hideHebrewKeyboard: PropTypes.bool,
};


const LoggedOutButtons = ({mobile, loginOnly}) => {
  const [isClient, setIsClient] = useState(false);
  const [next, setNext] = useState("/");
  const [loginLink, setLoginLink] = useState("/login?next=/");
  const [registerLink, setRegisterLink] = useState("/register?next=/");
  useEffect(()=>{
    setIsClient(true);
  }, []);
  useEffect(()=> {
    if(isClient){
      setNext(encodeURIComponent(Sefaria.util.currentPath()));
      setLoginLink("/login?next="+next);
      setRegisterLink("/register?next="+next);
    }
  })
  const classes = classNames({accountLinks: !mobile, anon: !mobile});
  return (
    <div className={classes}>
      <a className="login loginLink" href={loginLink} key={`login${isClient}`}>
         {mobile ? <img src="/static/icons/login.svg" /> : null }
         <InterfaceText>Log in</InterfaceText>
       </a>
      {loginOnly ? null :
      <a className="login signupLink" href={registerLink} key={`register${isClient}`}>
         {mobile ? <img src="/static/icons/register.svg" /> : null }
         <InterfaceText>Sign up</InterfaceText>
      </a> }
    </div>
  );
}


const LoggedInButtons = ({headerMode}) => {
  const [isClient, setIsClient] = useState(false);
  useEffect(() => {
    if(headerMode){
      setIsClient(true);
    }
  }, []);
  const unread = headerMode ? ((isClient && Sefaria.notificationCount > 0) ? 1 : 0) : Sefaria.notificationCount > 0 ? 1 : 0
  const notificationsClasses = classNames({notifications: 1, unread: unread});
  return (
    <div className="accountLinks">
      <a href="/texts/saved" aria-label="See My Saved Texts">
        <img src="/static/icons/bookmarks.svg" />
      </a>
      <a href="/notifications" aria-label="See New Notifications" key={`notificationCount-C-${unread}`} className={notificationsClasses}>
        <img src="/static/icons/notification.svg" />
      </a>
      <ProfilePicMenu len={24} url={Sefaria.profile_pic_url} name={Sefaria.full_name} key={`profile-${isClient}-${Sefaria.full_name}`}/>
    </div>
  );
}


const MobileNavMenu = ({onRefClick, showSearch, openTopic, openURL, close, visible}) => {
  const classes = classNames({
    mobileNavMenu: 1,
    closed: !visible,
  });
  return (
    <div className={classes}>
      <div className="searchLine">
        <SearchBar
          onRefClick={onRefClick}
          showSearch={showSearch}
          openTopic={openTopic}
          openURL={openURL}
          onNavigate={close}
          fullWidth={true}
          hideHebrewKeyboard={true} />
      </div>
      <a href="/texts" onClick={close}>
        <img src="/static/icons/book.svg" />
<<<<<<< HEAD
        <InterfaceText>Texts</InterfaceText>
=======
        <InterfaceText context="Header">Texts</InterfaceText>
>>>>>>> 3ec8a06a
      </a>
      <a href="/topics" onClick={close}>
        <img src="/static/icons/topic.svg" />
        <InterfaceText>Topics</InterfaceText>
      </a>
      <a href="/community" onClick={close}>
        <img src="/static/icons/community.svg" />
        <InterfaceText>Community</InterfaceText>
      </a>
      <a href="/calendars" onClick={close}>
        <img src="/static/icons/calendar.svg" />
        <InterfaceText>Learning Schedules</InterfaceText>
      </a>
      <a href="/collections" onClick={close}>
        <img src="/static/icons/collection.svg" className="blackIcon"/>
        <InterfaceText>Collections</InterfaceText>
      </a>

      <div className="mobileAccountLinks">
        {Sefaria._uid ?
        <>
          <a href="/my/profile" onClick={close}>
            <ProfilePic len={22} url={Sefaria.profile_pic_url} name={Sefaria.full_name} />
            <InterfaceText>Profile</InterfaceText>
          </a>
          <a href="/texts/saved" onClick={close}>
            <img src="/static/icons/bookmarks.svg" />
            <InterfaceText>Saved & History</InterfaceText>
          </a>
          <a href="/notifications" onClick={close}>
            <img src="/static/icons/notification.svg" />
            <InterfaceText>Notifications</InterfaceText>
          </a>
        </> : null }

        <a href="/about">
          <img src="/static/icons/info.svg" />
          <InterfaceText>About Sefaria</InterfaceText>
        </a>

        <MobileInterfaceLanguageToggle />

        <a href="/help">
          <img src="/static/icons/help.svg" />
          <InterfaceText>Get Help</InterfaceText>
        </a>

        {Sefaria._uid ?
        <a href="/logout" className="logout">
          <img src="/static/icons/logout.svg" />
          <InterfaceText>Logout</InterfaceText>
        </a>
        :
        <LoggedOutButtons mobile={true} loginOnly={true}/> }

      </div>
      <a href="https://sefaria.nationbuilder.com/supportsefaria" className="blue">
        <img src="/static/img/heart.png" alt="donation icon" />
        <InterfaceText>Donate</InterfaceText>
      </a>
    </div>
  );
};


const ProfilePicMenu = ({len, url, name}) => {
  const [isOpen, setIsOpen] = useState(false);
  const wrapperRef = useRef(null);

  const menuClick = (e) => {
    var el = e.target;
    while (el && el.nodeName !== 'A') {
      el = el.parentNode;
    }
    if (el) {
      resetOpen();
    }
  };
  const profilePicClick = (e) => {
    e.preventDefault();
    resetOpen();
  };
  const resetOpen = () => {
    setIsOpen(isOpen => !isOpen);
  };
  const handleHideDropdown = (event) => {
    if (event.key === 'Escape') {
      setIsOpen(false);
    }
  };
  const handleClickOutside = (event) => {
    if (
        wrapperRef.current &&
        !wrapperRef.current.contains(event.target)
    ) {
      setIsOpen(false);
    }
  };

  useEffect(() => {
    document.addEventListener('keydown', handleHideDropdown, true);
    document.addEventListener('click', handleClickOutside, true);
    return () => {
      document.removeEventListener('keydown', handleHideDropdown, true);
      document.removeEventListener('click', handleClickOutside, true);
    };
  }, []);
  const getCurrentPage = () => {
    return encodeURIComponent(Sefaria.util.currentPath());
  };
  return (
    <div className="myProfileBox" ref={wrapperRef}>
        <a href="/my/profile" className="my-profile" onClick={profilePicClick}>
          <ProfilePic len={len} url={url} name={name}/>
        </a>
        <div className="interfaceLinks">
          {isOpen ?
          <div className="interfaceLinks-menu profile-menu" onClick={menuClick}>
            <div className="interfaceLinks-header profile-menu">{name}</div>
            <div className="profile-menu-middle">
              <div><a className="interfaceLinks-row" id="my-profile-link" href="/my/profile">
                <InterfaceText>Profile</InterfaceText>
              </a></div>
              <div><a className="interfaceLinks-row" id="account-settings-link" href="/settings/account">
                <InterfaceText>Account Settings</InterfaceText>
              </a></div>
              <div className="interfaceLinks-row languages">
                <a className={`${(Sefaria.interfaceLang == 'hebrew') ? 'active':''}`} href={`/interface/hebrew?next=${getCurrentPage()}`} id="select-hebrew-interface-link">עברית</a>
                <a className={`${(Sefaria.interfaceLang == 'english') ? 'active':''}`} href={`/interface/english?next=${getCurrentPage()}`} id="select-english-interface-link">English</a>
              </div>
              <div><a className="interfaceLinks-row bottom" id="help-link" href="/collections/sefaria-faqs">
                <InterfaceText>Help</InterfaceText>
              </a></div>
            </div>
            <hr className="interfaceLinks-hr"/>
            <div><a className="interfaceLinks-row logout" id="logout-link" href="/logout">
              <InterfaceText>Logout</InterfaceText>
            </a></div>
          </div> : null}
        </div>
    </div>
  );
};


const MobileInterfaceLanguageToggle = () => {
  const currentURL = encodeURIComponent(Sefaria.util.currentPath());

  const links = Sefaria.interfaceLang == "hebrew" ?
    <>
      <a href={"/interface/hebrew?next=" + currentURL} className="int-he">תירבע</a>
      <span className="separator">•</span>
      <a href={"/interface/english?next=" + currentURL} className="int-en inactive">English</a>
    </>
    :
    <>
      <a href={"/interface/english?next=" + currentURL} className="int-en">English</a>
      <span className="separator">•</span>
      <a href={"/interface/hebrew?next=" + currentURL} className="int-he inactive">תירבע</a>
    </>;

  return (
    <div className="mobileInterfaceLanguageToggle">
      <img src="/static/icons/globe-wire.svg" />
      {links}
    </div>
  );
};


const HelpButton = () => {
  //TODO: There's an upcoming commit that re-introduces `Sefaria._v()` as a way to return a string/data that may be a different variable between interface langs that would be a good use here.
  const url = Sefaria.interfaceLang == "hebrew" ? "/collections/%D7%A9%D7%90%D7%9C%D7%95%D7%AA-%D7%A0%D7%A4%D7%95%D7%A6%D7%95%D7%AA-%D7%91%D7%A1%D7%A4%D7%A8%D7%99%D7%90" : "/collections/sefaria-faqs";
  return (
    <div className="help">
      <a href={url}>
        <img src="/static/img/help.svg" alt={Sefaria._("Help")}/>
      </a>
    </div>
  );
};


export default Header;<|MERGE_RESOLUTION|>--- conflicted
+++ resolved
@@ -47,17 +47,10 @@
         <div className="headerNavSection">
           { Sefaria._siteSettings.TORAH_SPECIFIC ?
           <a className="home" href="/" >{logo}</a> : null }
-<<<<<<< HEAD
-          <a href="/texts" className="library"><InterfaceText>Texts</InterfaceText></a>
-          <a href="/topics" className="library"><InterfaceText>Topics</InterfaceText></a>
-          <a href="/community" className="library"><InterfaceText>Community</InterfaceText></a>
-          <a href="https://sefaria.nationbuilder.com/supportsefaria" target="_blank" className="library"><InterfaceText>Donate</InterfaceText></a>
-=======
           <a href="/texts" className="textLink"><InterfaceText context="Header">Texts</InterfaceText></a>
           <a href="/topics" className="textLink"><InterfaceText>Topics</InterfaceText></a>
           <a href="/community" className="textLink"><InterfaceText>Community</InterfaceText></a>
           <a href="https://sefaria.nationbuilder.com/supportsefaria" target="_blank" className="textLink donate"><InterfaceText>Donate</InterfaceText></a>
->>>>>>> 3ec8a06a
         </div>
 
         <div className="headerLinksSection">
@@ -81,11 +74,7 @@
     const mobileHeaderContent = (
       <>
         <div>
-<<<<<<< HEAD
-          <button onClick={this.props.onMobileMenuButtonClick} aria-label={Sefaria._("Menu")} className="library">
-=======
           <button onClick={this.props.onMobileMenuButtonClick} aria-label={Sefaria._("Menu")} className="menuButton">
->>>>>>> 3ec8a06a
             <i className="fa fa-bars"></i>
           </button>
         </div>
@@ -468,11 +457,7 @@
       </div>
       <a href="/texts" onClick={close}>
         <img src="/static/icons/book.svg" />
-<<<<<<< HEAD
-        <InterfaceText>Texts</InterfaceText>
-=======
         <InterfaceText context="Header">Texts</InterfaceText>
->>>>>>> 3ec8a06a
       </a>
       <a href="/topics" onClick={close}>
         <img src="/static/icons/topic.svg" />
