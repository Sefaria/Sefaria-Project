import { Readability } from '@mozilla/readability';
import DOMPurify from 'dompurify';
import md5 from 'md5';
import findAndReplaceDOMText from 'findandreplacedomtext';
import { PopupManager } from "./popup";
import {LinkExcluder} from "./excluder";

// hard-coding for now list of elements that get cut off with Readability
const SELECTOR_WHITE_LIST = {
    "www.mayim.org.il": [".footnotes.wpb_column"],
    "daf-yomi.com": ["#oContent"],
    "benyehuda.org": [".footnotes"],
    "daatemet.org.il": ["#main"],
};

(function(ns) {
    function sanitizeElem(elem) {
        const cleaned = DOMPurify.sanitize(elem, { USE_PROFILES: { html: true } });
        const cleanedElem = document.createElement("div");
        cleanedElem.innerHTML = cleaned;
        return cleanedElem.textContent;
    }

    function getWhitelistText(currText) {
        if (!ns.whitelistSelectors || ns.whitelistSelectors.length === 0) { return ""; }
        const whitelistElems = document.querySelectorAll(ns.whitelistSelectors.join(", "));
        return [].reduce.call(whitelistElems, (prev, curr) => {
            const currCleaned = sanitizeElem(removeUnwantedElems(curr));
            if (currText.indexOf(currCleaned) > -1) { return prev; }  // assumption is this text was already included by Readability so no need to include again
            return prev + currCleaned;
        }, "");
    }

    function getTextAroundElemInDir(elem, nchars, isPrev) {
        let context = "";
        if (!elem || nchars <= 0) { return context; }
        let sibling = elem;
        while (context.length < nchars) {
            sibling = isPrev ? sibling.previousSibling : sibling.nextSibling;
            const tempContext = (sibling === null) ?
                getTextAroundElemInDir(elem.parentNode, nchars - context.length, isPrev) :
                sibling.textContent;
            context = isPrev ? (tempContext + context) : context + tempContext;
        }

        return isPrev ? context.slice(-nchars) : context.slice(0, nchars);
    }

    function getTextAroundElem(elem, nchars) {
        const prev = getTextAroundElemInDir(elem, nchars, true);
        const next = getTextAroundElemInDir(elem, nchars, false);
        return [prev, next];
    }

    function removeUnwantedElems(elem) {
        const unwantedTags = ['table', 'sup'];
        for (let tag of unwantedTags) {
            for (let unwantedElem of elem.getElementsByTagName(tag)) {
                unwantedElem.remove();
            }
        }
        return elem;
    }

    function unwrap(el) {
        /**
         * from https://plainjs.com/javascript/manipulation/unwrap-a-dom-element-35/
         * removes el and bumps up children to parent
         * */
        const parent = el.parentNode;
        // move all children out of the element
        while (el.firstChild) {
            parent.insertBefore(el.firstChild, el);
        }
        // remove the empty element
        parent.removeChild(el);
        // merge consecutive text nodes
        parent.normalize();
    }

    function removeExistingSefariaLinks() {
        for (let el of document.querySelectorAll('a.sefaria-ref, span.sefaria-ref-wrapper')) {
            unwrap(el);
        }
    }

    function readabilitySerializer(elem) {
        let text = "";
        const isNonCts = !!findAndReplaceDOMText.NON_CONTIGUOUS_PROSE_ELEMENTS[elem.nodeName.toLowerCase()];
        if (isNonCts) { text += "\n"; }
        if (elem.childNodes.length === 0) {
            text = elem.innerHTML || elem.textContent;
        }
        for (let child of elem.childNodes) {
            text += readabilitySerializer(child);
        }
        return text;
    }

    function getReadableText() {
        const documentClone = removeUnwantedElems(document.cloneNode(true));
        const readableObj = new Readability(documentClone, {
            serializer: readabilitySerializer,
        }).parse();
        return {text: sanitizeElem(readableObj.content), readableObj};
    }

    function findOccurrences(text) {
        const occurrences = [];
        findAndReplaceDOMText(document, {
            preset: 'prose',
            find: text,
            replace: function(portion, match) {
                if (portion.index === 0) {
                    occurrences.push([match.startIndex, match.endIndex]);
                }
                return portion.text;
            }
        });
        return occurrences;
    }

    function getNextWhiteSpaceIndex(text) {
        const match = text.match(/\S\s+/);  // `\S` so whitespace can't be at beginning of string
        if (match === null || text.substring(0, match.index+1).indexOf('\n') > -1) { return -1; }  // \n's are added in by Readability and therefore make it challenging to match against. stop when you hit one.
        return match.index + 1;
    }

    function getNthWhiteSpaceIndex(text, n, startIndex) {
        for (let i = 0; i < n; i++) {
            const nextIncrement = getNextWhiteSpaceIndex(text.substring(startIndex));
            if (nextIncrement === -1) { break; }
            startIndex += nextIncrement;
        }
        return startIndex;
    }

    function getNumWordsAround(linkObj, text, numWordsAround) {
        /**
         * gets text with `numWordsAround` number of words surrounding text in linkObj. Words are broken by any white space.
         * returns: {
         *     text: str with numWordsAround
         *     startChar: int, start index of linkObj text within numWordsAround text
         * }
         */
        let { startChar, endChar } = linkObj;
        if (numWordsAround === 0) {
            return { text: linkObj.text, startChar: 0 };
        }
        const newEndChar = getNthWhiteSpaceIndex(text, numWordsAround, endChar);
        const textRev = [...text].reverse().join("");
        const newStartChar = text.length - getNthWhiteSpaceIndex(textRev, numWordsAround, text.length - startChar);
        const wordsAroundText = text.substring(newStartChar, newEndChar);
        return {
            text: wordsAroundText,
            startChar: startChar - newStartChar,
        };
    }

    function createATag(linkFailed, ref, text, url, isAmbiguous, iLinkObj) {
        const atag = document.createElement("a");
        atag.target = "_blank";
        atag.textContent = text;
        atag.className = "sefaria-ref";
        if (ns.debug) {
            atag.className += " sefaria-ref-debug";
            if (linkFailed) { atag.className += " sefaria-link-failed"; }
            if (isAmbiguous) { atag.className += " sefaria-link-ambiguous"; }
        }

        atag.setAttribute('data-result-index', iLinkObj);

        if (linkFailed) { return atag; }  // debug and linkFailed

        atag.href = `${ns.sefariaUrl}/${url}`;
        atag.setAttribute('data-ref', ref);
        atag.setAttribute('aria-controls', 'sefaria-popup');
        return atag;
    }

    function createATagWithDebugInfo(urls, linkObj, text, iLinkObj) {
        /**
         * if urls is null or len 1, return a tag
         * else, return a span with n a tags to represent an ambiguous reference.
         * urls should only be more than len 1 in debug mode
         */
        if (!urls || (!ns.debug && urls.length > 1)) {
            return createATag(linkObj.linkFailed, null, text, null, false, iLinkObj);
        } else if (urls.length === 1) {
            return createATag(linkObj.linkFailed, linkObj.refs[0], text, urls[0], false, iLinkObj);
        } else {
            // debug and more than 1 url
            const node = document.createElement("span");
            node.className="sefaria-ref-wrapper";
            for (let i = 0; i < urls.length; i++) {
                const tempText = i === 0 ? text : `[${i}]`;
                const atag = createATag(linkObj.linkFailed, linkObj.refs[i], tempText, urls[i], true, iLinkObj);
                node.appendChild(atag);
            }
            return node;
        }
    }

    function wrapRef(linkObj, normalizedText, refData, iLinkObj, maxNumWordsAround = 10, maxSearchLength = 30) {
        /**
         * wraps linkObj.text with an atag. In the case linkObj.text appears multiple times on the page,
         * increases search scope to ensure we wrap the correct instance of linkObj.text
         * linkObj: object representing a link, as returned by find-refs API
         * normalizedText: normalized text of webpage (i.e. webpage text returned from Readability and then put through some normalization)
         * refData: refData field as returned from find-refs API
         * iLinkObj: index of linkObj in results list
         * maxNumWordsAround: maximum number of words around linkObj.text to search to try to find its unique occurrence.
         * maxSearchLength: if searchText is beyond this length, we assume the string uniquely identifies the citation. Even if there are multiple occurrences, we assume they can be wrapped with the same citation.
         */
        if (!ns.debug && (linkObj.linkFailed || linkObj.refs.length > 1)) { return; }
        const urls = linkObj.refs && linkObj.refs.map(ref => refData[ref].url);
        document.normalize();
        let occurrences = [];
        let numWordsAround = 0;
        let searchText = linkObj.text;
        let linkStartChar = 0;  // start index of link text within searchText
        const excluder = new LinkExcluder(ns.excludeFromLinking, ns.excludeFromTracking);
        while ((numWordsAround === 0 || occurrences.length > 1) && numWordsAround < maxNumWordsAround) {
            // see https://flaviocopes.com/javascript-destructure-object-to-existing-variable/
            ({ text: searchText, startChar: linkStartChar } = getNumWordsAround(linkObj, normalizedText, numWordsAround));
            occurrences = findOccurrences(searchText);
            numWordsAround += 1;
            if (searchText.length >= maxSearchLength) { break; }
        }
        if (occurrences.length === 0 || (occurrences.length > 1 && searchText.length < maxSearchLength)) {
            if (ns.debug) {
                console.log("MISSED", numWordsAround, occurrences.length, linkObj);
            }
            return;
        }
        const globalLinkStarts = occurrences.map(([start, end]) => linkStartChar + start);
        findAndReplaceDOMText(document, {
            preset: 'prose',
            find: linkObj.text,
            replace: function(portion, match) {
                // check this is the unique match found above
                if (globalLinkStarts.indexOf(match.startIndex) === -1) { return portion.text; }

                // check if should be excluded from linking and/or tracking
                const matchKey = match.startIndex + "|" + match.endIndex;
                const [excludeFromLinking, excludeFromTracking] = excluder.shouldExclude(matchKey, portion.node);
                if (excludeFromLinking) { return portion.text; }
                if (!excludeFromTracking) { /* TODO ns.trackedMatches.push(matched_ref); */ }
                return createATagWithDebugInfo(urls, linkObj, portion.text, iLinkObj);
            }
        });
    }

    function handleApiResponse(resp) {
        if (resp.ok) {
            return resp.json();
        } else if (ns.debug) {
            resp.text().then(text => alert(text));
        }
        return Promise.reject("API response not ok");
    }

    function onFindRefs(resp) {
        const startTime = performance.now();
        let numResults = 0;
        ns.debugData = [];
        for (let resultsKey of ['title', 'text']) {
            numResults += resp[resultsKey].results.length;
            ns.debugData = ns.debugData.concat(resp[resultsKey].debugData);
            resp[resultsKey].results.map((linkObj, iLinkObj) => {
                wrapRef(linkObj, ns.normalizedInputText[resultsKey], resp[resultsKey].refData, iLinkObj);
            });
            bindRefClickHandlers(resp[resultsKey].refData);
        }
        const endTime = performance.now();
        if (ns.debug) {
            alert(`Linker results are ready! Took ${endTime - startTime} ms to wrap. ${numResults} citations wrapped`);
        }
    }

    function reportCitation(elem, event, ...rest) {
        const reason = prompt("What is wrong with this citation?");
        const [prevContext, nextContext] = getTextAroundElem(elem, 20);
        const iLinkObj = elem.getAttribute('data-result-index');
        const postData = {
            prevContext, nextContext, reason,
            citation: elem.textContent,
            debugData: ns.debugData[iLinkObj],
            url: window.location.href,
        };
        console.log("Report citation debug info:", postData);
        fetch(`${ns.sefariaUrl}/api/find-refs/report`, {
            method: 'POST',
            body: JSON.stringify(postData)
        })
        .then(handleApiResponse);
    }

    function bindRefClickHandlers(refData) {
        // Bind a click event and a mouseover event to each link
        [].forEach.call(document.querySelectorAll('.sefaria-ref'),(elem) => {
            const ref = elem.getAttribute('data-ref');
            if (!ref && !ns.debug) { /* failed link */ return; }
            const source = refData[ref] || {};
            source.ref = ref;
            ns.popupManager.bindEventHandler(elem, ns.sefariaUrl, source);
        });
    }

<<<<<<< HEAD
    function getPageUrl() {
        const canonical = document.head.querySelector("link[rel~=canonical]");
        // don't use canonical url if dynamic site b/c canonical urls tend to only be correct on initial load
        return (canonical && !ns.dynamic) ? canonical.href : window.location.href;
    }

    function getPopupModeOnMobile(mode) {
        if (window.innerWidth < 700) {
            // If the screen is small, default to link mode
            return "link";
        }
        return mode;
    }

    function getFindRefsUrl() {
        return `${ns.sefariaUrl}/api/find-refs?with_text=1&debug=${0+ns.debug}&max_segments=${ns.maxParagraphs}`;
    }

    function getWebsiteApiUrl() {
        const domain = new URL(getPageUrl()).host;
        return `${ns.sefariaUrl}/api/websites/${encodeURIComponent(domain)}`;
    }

    function getFindRefsRequest() {
        const {text: readableText, readableObj} = getReadableText();
        ns.normalizedInputText = readableText + getWhitelistText(readableText);
        return {
            text: ns.normalizedInputText,
            url: getPageUrl(),
            title: readableObj.title,
        }
    }

    function getFullWhitelistSelectors(userWhitelistSelector) {
        return fetch(getWebsiteApiUrl())
            .then(handleApiResponse)
            .then(json => {
                return json.whitelist_selectors || [];
            })
            .then(websiteWhitelistSelectors => {
                if (userWhitelistSelector) {
                    return websiteWhitelistSelectors.concat([userWhitelistSelector]);
                }
                return websiteWhitelistSelectors;
            });
    }

    function findRefs() {
        return fetch(getFindRefsUrl(), {
            method: 'POST',
            body: JSON.stringify(getFindRefsRequest())
        })
            .then(handleApiResponse)
            .then(onFindRefs);
=======
    function handleAPIResult(resp) {
        if (resp.ok || !ns.debug) {
            return resp.json();
        } else {
            resp.text().then(text => alert(text));
            return Promise.reject("Response not OK");
        }
    }

    function getCachedResults({ text, title }) {
        const hash = md5(`${title}|${text}`);
        return new Promise((resolve, reject) => {
            fetch(`${SEFARIA_BASE_URL}/api/find-refs/${hash}`, {method: 'GET'})
                .then(handleAPIResult)
                .then(resp => {
                    if (resp.cacheHit) {
                        resolve(resp.results);
                    } else {
                        resolve(null);
                    }
                });
        });
    }

    function getUncachedResults(postData) {
        return new Promise((resolve, reject) => {
            fetch(`${SEFARIA_BASE_URL}/api/find-refs?with_text=1&debug=${0+ns.debug}&max_segments=${ns.maxParagraphs}`, {
                method: 'POST',
                body: JSON.stringify(postData)
            })
                .then(handleAPIResult)
                .then(resp => resolve(resp));
        });
>>>>>>> 323790d9
    }

    // public API

    ns.link = function({
        sefariaUrl = "https://www.sefaria.org",  // for configuring which backend linker communicates with
        mode = "popup-click",
        whitelistSelector = null,
        selector = "body",           // CSS Selector
        excludeFromLinking = null,    // CSS Selector
        excludeFromTracking = null,   // CSS Selector
        popupStyles = {},
        interfaceLang = "english",
        contentLang = "bilingual",
        parenthesesOnly = false,
        quotationOnly = false,
        dynamic = false,
        hidePopupsOnMobile = true,
        debug = false,
        maxParagraphs = 0,
    }) {
        ns.sefariaUrl = sefariaUrl;
        ns.excludeFromLinking = excludeFromLinking;
        ns.dynamic = dynamic;
        ns.debug = debug;
        ns.maxParagraphs = maxParagraphs;
        // useful to remove sefaria links for now but I think when released we only want this to run in debug mode
        if (debug || true) { removeExistingSefariaLinks(); }
        if (hidePopupsOnMobile) {
            mode = getPopupModeOnMobile(mode);
        }
        ns.popupManager = new PopupManager({ mode, interfaceLang, contentLang, popupStyles, debug, reportCitation });
        ns.popupManager.setupPopup();
<<<<<<< HEAD
        getFullWhitelistSelectors()
            .then(whitelistSelectors => ns.whitelistSelectors = whitelistSelectors)
            .then(findRefs);
=======
        const {text: readableText, readableObj} = getReadableText();

        ns.normalizedInputText = {
            text: readableText + getWhiteListText(readableText),
            title: readableObj.title,
        };

        const postData = {
            url: window.location.href,
            ...ns.normalizedInputText,
        }

        getCachedResults(postData).then(results => {
            if (results) {
                onFindRefs(results);
            } else {
                getUncachedResults(postData).then(onFindRefs);
            }
        });


>>>>>>> 323790d9
    }
}(window.sefariaV3 = window.sefariaV3 || {}));<|MERGE_RESOLUTION|>--- conflicted
+++ resolved
@@ -307,7 +307,6 @@
         });
     }
 
-<<<<<<< HEAD
     function getPageUrl() {
         const canonical = document.head.querySelector("link[rel~=canonical]");
         // don't use canonical url if dynamic site b/c canonical urls tend to only be correct on initial load
@@ -333,12 +332,14 @@
 
     function getFindRefsRequest() {
         const {text: readableText, readableObj} = getReadableText();
-        ns.normalizedInputText = readableText + getWhitelistText(readableText);
+        ns.normalizedInputText = {
+            text: readableText + getWhitelistText(readableText),
+            title: readableObj.title,
+        };
         return {
-            text: ns.normalizedInputText,
             url: getPageUrl(),
-            title: readableObj.title,
-        }
+            ...ns.normalizedInputText,
+        };
     }
 
     function getFullWhitelistSelectors(userWhitelistSelector) {
@@ -356,27 +357,21 @@
     }
 
     function findRefs() {
-        return fetch(getFindRefsUrl(), {
-            method: 'POST',
-            body: JSON.stringify(getFindRefsRequest())
-        })
-            .then(handleApiResponse)
-            .then(onFindRefs);
-=======
-    function handleAPIResult(resp) {
-        if (resp.ok || !ns.debug) {
-            return resp.json();
-        } else {
-            resp.text().then(text => alert(text));
-            return Promise.reject("Response not OK");
-        }
+        const postData = getFindRefsRequest();
+        return getCachedResults(postData).then(results => {
+            if (results) {
+                onFindRefs(results);
+            } else {
+                getUncachedResults(postData).then(onFindRefs);
+            }
+        });
     }
 
     function getCachedResults({ text, title }) {
         const hash = md5(`${title}|${text}`);
         return new Promise((resolve, reject) => {
-            fetch(`${SEFARIA_BASE_URL}/api/find-refs/${hash}`, {method: 'GET'})
-                .then(handleAPIResult)
+            fetch(`${ns.sefariaUrl}/api/find-refs/${hash}`, {method: 'GET'})
+                .then(handleApiResponse)
                 .then(resp => {
                     if (resp.cacheHit) {
                         resolve(resp.results);
@@ -389,14 +384,13 @@
 
     function getUncachedResults(postData) {
         return new Promise((resolve, reject) => {
-            fetch(`${SEFARIA_BASE_URL}/api/find-refs?with_text=1&debug=${0+ns.debug}&max_segments=${ns.maxParagraphs}`, {
+            fetch(getFindRefsUrl(), {
                 method: 'POST',
                 body: JSON.stringify(postData)
             })
-                .then(handleAPIResult)
+                .then(handleApiResponse)
                 .then(resp => resolve(resp));
         });
->>>>>>> 323790d9
     }
 
     // public API
@@ -430,32 +424,9 @@
         }
         ns.popupManager = new PopupManager({ mode, interfaceLang, contentLang, popupStyles, debug, reportCitation });
         ns.popupManager.setupPopup();
-<<<<<<< HEAD
+
         getFullWhitelistSelectors()
             .then(whitelistSelectors => ns.whitelistSelectors = whitelistSelectors)
             .then(findRefs);
-=======
-        const {text: readableText, readableObj} = getReadableText();
-
-        ns.normalizedInputText = {
-            text: readableText + getWhiteListText(readableText),
-            title: readableObj.title,
-        };
-
-        const postData = {
-            url: window.location.href,
-            ...ns.normalizedInputText,
-        }
-
-        getCachedResults(postData).then(results => {
-            if (results) {
-                onFindRefs(results);
-            } else {
-                getUncachedResults(postData).then(onFindRefs);
-            }
-        });
-
-
->>>>>>> 323790d9
     }
 }(window.sefariaV3 = window.sefariaV3 || {}));