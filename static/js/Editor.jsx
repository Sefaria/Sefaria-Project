--- conflicted
+++ resolved
@@ -771,7 +771,7 @@
       e.currentTarget.querySelector(".boxedSourceChildren").style.top = `${elementRelativeTop + clickOffset}px`;
 
   }
-  
+
 
   const suppressParentContentEditable = (toggle) => {
       // Chrome treats nested contenteditables as one giant editor so keyboard shortcuts like `Control + A` or `Alt + Up`
@@ -780,17 +780,12 @@
   }
 
   const onClick = (e) => {
-<<<<<<< HEAD
-
-    if ((e.target).closest('.he .sourceContentText') && sourceActive) {
-=======
     if (e.target.closest('.hoverButton')) {  // if the click is on a hover button, don't do anything
       e.preventDefault();
       e.stopPropagation();
       return;
     }
-    if ((e.target).closest('.he') && sourceActive) {
->>>>>>> 5ad4f8ba
+    if ((e.target).closest('.he .sourceContentText') && sourceActive) {
         setActiveSourceLangContent('he')
         if (window.chrome) {suppressParentContentEditable(false)}
 
@@ -2556,7 +2551,7 @@
     const isActive = isFormatActive(editor, "background-color");
     const classes = {fa: 1, active: isActive, "fa-pencil": 1};
     const colors = ["#E6DABC", "#EAC4B6", "#D5A7B3", "#AECAB7", "#ADCCDB"]; // 50% gold, orange, rose, green, blue 
-    const colorButtons = <>{colors.map(color => 
+    const colorButtons = <>{colors.map(color =>
       <button key={`highlight-${color.replace("#", "")}`} className="highlightButton" onMouseDown={e => {
             e.preventDefault();
             const isActive = isFormatActive(editor, "background-color", color);
