--- conflicted
+++ resolved
@@ -2946,20 +2946,8 @@
                             titleCallback={(newTitle) => setTitle(newTitle)}
                             summaryCallback={(newSummary) => setSummary(newSummary)}
                             sheetOptions={props.sheetOptions}/>
-<<<<<<< HEAD
-          {
-          /* debugger */
-
-          // <div style={{position: 'fixed', left: 0, top: 0, width: 300, height: '100%', backgroundColor: '#ddd', fontSize: 12, zIndex: 9999, whiteSpace: 'pre', overflow: "scroll"}}>
-          // {JSON.stringify(editor.children[0,0], null, 4)}
-          // </div>
-
-          }
-
+                            
           {canUseDOM &&
-=======
-          {canUseDOM ?
->>>>>>> 1f255096
             <Slate editor={editor} value={value} onChange={(value) => onChange(value)}>
                 <HoverMenu buttons="all"/>
                 <Editable
