import React, {useCallback, useMemo, useState, useEffect, useRef} from 'react';
import {jsx} from 'slate-hyperscript'
import {withHistory} from 'slate-history'
import {Editor, createEditor, Range, Node, Transforms, Path, Text, Point, Element as SlateElement} from 'slate'
import {Slate, Editable, ReactEditor, withReact, useSlate, useSelected, useFocused} from 'slate-react'
import isHotkey from 'is-hotkey'
import Sefaria from './sefaria/sefaria';
import * as sheetsUtils from './sefaria/sheetsUtils'


import {
    SheetMetaDataBox,
    SheetTitle,
    InterfaceText,
    Autocompleter,
    ToolTipped,
} from './Misc';
import {ProfilePic} from "./ProfilePic";

import classNames from 'classnames';
import $ from "./sefaria/sefariaJquery";
import ReactDOM from "react-dom";
import {SheetOptions} from "./sheets/SheetOptions";

// Mapping from Sheet doc format source types to Slate block element types
const sheet_item_els = {
    ref: 'SheetSource',
    comment: 'SheetOutsideText',
    outsideText: 'SheetOutsideText',
    outsideBiText: 'SheetOutsideBiText',
    media: 'SheetMedia',
};

const voidElements = [
  "ProfilePic",
  "SheetMedia",
  "SheetSource",
  "SheetOutsideBiText",
  "horizontal-line"
];


const HOTKEYS = {
  'mod+b': 'bold',
  'mod+i': 'italic',
  'mod+u': 'underline',
};

const LIST_TYPES = ['numbered-list', 'bulleted-list']

const NO_SPACER_NEEDED_TYPES = ["SheetOutsideText", "header", "SheetComment", "list-item", "numbered-list", "bulleted-list"]

const ELEMENT_TAGS = {
    A: el => ({type: 'link', url: el.getAttribute('href'), ref: el.getAttribute('data-ref'), target: el.getAttribute('target')}),
    BLOCKQUOTE: () => ({type: 'quote'}),
    H1: () => ({type: 'header'}),
    H2: () => ({type: 'heading-two'}),
    H3: () => ({type: 'heading-three'}),
    H4: () => ({type: 'heading-four'}),
    H5: () => ({type: 'heading-five'}),
    H6: () => ({type: 'heading-six'}),
    IMG: el => ({type: 'image', url: el.getAttribute('src')}),
    LI: () => ({type: 'list-item'}),
    OL: () => ({type: 'numbered-list'}),
    P: () => ({type: 'paragraph'}),
    DIV: () => ({type: 'paragraph'}),
    PRE: () => ({type: 'code'}),
    UL: () => ({type: 'bulleted-list'}),
    TABLE: () => ({type: 'table'}),
    TR: () => ({type: 'table-row'}),
    TD: () => ({type: 'table-cell'}),
    HR: () => ({type: 'horizontal-line'}),
};

const format_tag_pairs = [
    {
        tag: "EM",
        format: "italic"
    },
    {
        tag: "I",
        format: "italic"
    },
    {
        tag: "STRONG",
        format: "bold"
    },
    {
        tag: "SUP",
        format: "superscript"
    },
    {
        tag: "B",
        format: "bold"
    },
    {
        tag: "U",
        format: "underline"
    },
    {
        tag: "BIG",
        format: "big"
    },
    {
        tag: "SMALL",
        format: "small"
    },
];

const special_styles_to_care_about = [
  "background-color",
  "color",
  "text-align"
];


const TEXT_TAGS = format_tag_pairs.reduce((obj, item) => {
     obj[item.tag] = () => ({[item.format]: true })
     return obj
   }, {});

const format_to_html_lookup = format_tag_pairs.reduce((obj, item) => {
     obj[item.format] = item.tag;
     return obj
   }, {});


 const getNodeAbove = (curPath, editor) => {
   let top = null;
   let topPath = null;
   try {
     topPath = Path.previous(curPath)
     top = (Node.get(editor, topPath))
   }
   catch(err) {}

   return {node: top, path: topPath}
 };

 const getNodeBelow = (curPath, editor) => {
   let bottom = null;
   let bottomPath = null;
   try {
     bottomPath = Path.next(curPath)
     bottom = (Node.get(editor, bottomPath))
   }
   catch(err) {}

   return {node: bottom, path: bottomPath}
 };

const isMultiNodeSelection = (editor) => {
  if (!editor.selection) {return false}

  const [start, end] = Range.edges(editor.selection);

  const startPath = start.path;
  const endPath = end.path;

  // If the start and end paths are different, it means multiple nodes are selected
  return !Path.equals(startPath, endPath);
};
const moveAnchorToEndOfClosestParagraph = (editor) => {
  const { selection } = editor;

  if (selection && Range.isCollapsed(selection)) {
    const { anchor } = selection;
    const [closestParagraphNode, closestParagraphPath] = Editor.above(editor, {
      at: anchor.path,
      match: (n) => n.type === 'paragraph',
    }) || [];

    if (closestParagraphNode) {
      const endPoint = Editor.end(editor, closestParagraphPath);

      Transforms.select(editor, {
        anchor: endPoint,
        focus: endPoint,
      });
    }
  }
};
const moveAnchorToEndOfCurrentNode = (editor) => {
  const { selection } = editor;

  if (selection && Range.isCollapsed(selection)) {
    const { anchor } = selection;
    const node = Editor.node(editor, anchor);

    if (node) {
      const [, path] = node;
      const endPoint = Editor.end(editor, path);

      Transforms.select(editor, {
        anchor: endPoint,
        focus: endPoint
      });
    }
  }
};
const insertNewLine = (editor) => {
  moveAnchorToEndOfClosestParagraph(editor);
  editor.insertBreak();
}

export const deserialize = el => {
  if (el.nodeType === 3) {
    const t = el.textContent ?? '';
    return t.trim() === '' ? null : t;      //ignore pure whitespace
  } else if (el.nodeType !== 1) {
      return null
  } else if (el.nodeName === 'BR') {
      return null
  }

    const checkForStyles = () => {
        if (el.getAttribute("style")) {
          const elStyles = el.getAttribute("style").split(';');
          let addlAttrs = {}
          for (const elStyle of elStyles) {
              console.log(elStyle)
            const styleArray = elStyle.split(":");
            if (styleArray.length == 2) {
              const styleType = styleArray[0].trim()
              const styleValue = styleArray[1].trim()
              addlAttrs[styleType] = styleValue
            }
          }
        return addlAttrs
        }
    };

    const {nodeName} = el;
    let parent = el;

    if (
        el.nodeNode === 'PRE' &&
        el.childNodes[0] &&
        el.childNodes[0].nodeName === 'CODE'
    ) {
        parent = el.childNodes[0]
    }

    const children = Array.from(parent.childNodes).map(deserialize).flat();


    if (el.nodeName === 'BODY') {
        return jsx('fragment', {}, children)
    }

    if (ELEMENT_TAGS[nodeName]) {
        let new_children = children
        // for some reason, if there's only one child, and it's null, the editor crashes
        // but null children are fine if there are multiple children
        if(!children[0] && children.length <= 1) {
            new_children = [{'text':''}];
        }
        const attrs = {
            ...ELEMENT_TAGS[nodeName](el),
            ...checkForStyles()
        };
        return jsx('element', attrs, new_children)
    }

    if (TEXT_TAGS[nodeName]) {
      const attrs = TEXT_TAGS[nodeName](el);
      return children.map(child => {
          if (!child) {return null}
          return jsx('text', attrs, ((typeof child === "string" || Text.isText(child)) ? child : Node.string(child)))
          }
      )
    }

    if (el.getAttribute("style")) {
      const elStyles = el.getAttribute("style").split(';');
      for (const elStyle of elStyles) {
        const styleArray = elStyle.split(":");
        if (styleArray.length == 2) {
          const styleType = styleArray[0].trim()
          const styleValue = styleArray[1].trim()
          let attrs = {}
          attrs[styleType] = styleValue

          return children.map(child => child ? jsx('text', attrs, ((typeof child === "string" || Text.isText(child)) ? child : Node.string(child))): {'text':''})
        }
      }
    }


    return children
};


export const serialize = (content) => {
    //serialize formatting to html
    if (content.text) {
        const tagStringObj = Object.keys(content).reduce((tagString, key) => {
            if (content[key] == true) {
                const htmlTag = format_to_html_lookup[key];
                const preTag = (tagString.preTags + "<" + htmlTag + ">");
                const postTag = ("</" + htmlTag + ">" + tagString.postTags);
                return {preTags: preTag.toLowerCase(), postTags: postTag.toLowerCase()}
            }
            else if (special_styles_to_care_about.includes(key)) {
              const preTag = (tagString.preTags + `<span style=${key}:${content[key]}>`);
              const postTag = ("</span>" + tagString.postTags);
              return {preTags: preTag.toLowerCase(), postTags: postTag.toLowerCase()}
            }
            return {preTags: tagString.preTags, postTags: tagString.postTags}
        }, {preTags: "", postTags: ""});

        const withBreaks = content.text.replace(/(?:\r\n|\r|\n)/g, '<br>'); // preserve br tags, as part of white-screen fix, they are now our serialized representation of new lines. The Sheet Reader relies on them as well.
        return (`${tagStringObj.preTags}${withBreaks}${tagStringObj.postTags}`)

    }

    if (content.type) {

        switch (content.type) {
            case 'link': {
                const linkHTML = content.children.reduce((acc, text) => {
                    return (acc + serialize(text))
                }, "");

                return (content.ref ?
                    `<a href="${content.url}" class="refLink" data-ref="${content.ref}">${linkHTML}</a>`
                    : `<a href="${content.url}">${linkHTML}</a>`)
            }

            case 'paragraph': {
                const paragraphHTML = content.children.reduce((acc, text) => {
                    return (acc + serialize(text))
                }, "");
                if (/<\/?(ul|ol|li)[^>]*>/i.test(paragraphHTML)) {
                    return `<div>${paragraphHTML}</div>`  // use wrapping "divs" to enable deserializer to parse lists properly
                } else {
                    return `<p>${paragraphHTML}</p>` // use wrapping "p"s to enable deserializer to parse nodes properly, otherwise lists get lost. The reason p's are used instead of divs is to prevent extra spacing.
                }
            }
            case 'list-item': {
                const liHtml = content.children.reduce((acc, text) => {
                    return (acc + serialize(text))
                }, "");
                return `<li>${liHtml}</li>`
            }

            case 'numbered-list': {
                const olHtml = content.children.reduce((acc, text) => {
                    return (acc + serialize(text))
                }, "");
                return `<ol>${olHtml}</ol>`
            }

            case 'bulleted-list': {
                const ulHtml = content.children.reduce((acc, text) => {
                    return (acc + serialize(text))
                }, "");
                return `<ul>${ulHtml}</ul>`
            }
            case 'table':
              const tableHtml = content.children.reduce((acc, text) => {
                  return (acc + serialize(text))
              }, "");
              return (
                `<table><tbody>${tableHtml}</tbody></table>`
              )

            case 'table-row':
              const trHtml = content.children.reduce((acc, text) => {
                  return (acc + serialize(text))
              }, "");
              return `<tr>${trHtml}</tr>`

            case 'table-cell':
              const tdHtml = content.children.reduce((acc, text) => {
                  return (acc + serialize(text))
              }, "");
              return `<td>${tdHtml}</td>`

            case 'horizontal-line':
              return `<hr>`

        }
    }






    const children = content.children ? content.children.map(serialize) : [];

    return children.join('')
};

const replaceDivineNames = (str, divineName) => {
    // Regexes for identifying divine names with or without nikkud / trop
    // Currently ignores אֵל & צְבָאוֹת & שדי
    const divineRE  = /([\s.,\u05BE;:'"\-]|^)([ו]?[\u0591-\u05C7]*[משהוכלב]?[\u0591-\u05C7]*)(י[\u0591-\u05C7]*ה[\u0591-\u05C7]*ו[\u0591-\u05C7]*ה[\u0591-\u05C2\u05C4-\u05C7]*|יְיָ|יי|יקוק|ה\'|ה׳)(?=[/(/[<//.,;:׃'’"\-\s]|$)/g;

    // don't match אֲדֹנִי
    const adoshemRE = /([\s.,\u05BE;:'"\-]|^)([ו]?[\u0591-\u05C7]*[משהוכלב]?[\u0591-\u05C7]*)(א[\u0591-\u05C7]*ד[\u0591-\u05C7]*נ[\u0591-\u05B3\u05B5-\u05C7]*י[\u0591-\u05B3\u05B5-\u05C2\u05C4-\u05C7]*|אדושם)(?=[<\[\(\s.,;:׃'’"\-]|$)/g;

    // only allow segol or tzere nikkud, so doesn't match אֲלֵהֶ֖ם or the like
    const elokaiRE  = /([\s.,\u05BE;:'"\-]|^)([ו]?[\u0591-\u05C7]*[משהוכלב]?[\u0591-\u05C7]*)(א[\u0591-\u05AF\u05B1\u05B5\u05B6\u05BC-\u05C7]*ל[\u0591-\u05C7]*ו?[\u0591-\u05C7]*)([הק])([\u0591-\u05C7]*)((י[\u0591-\u05C2\u05C4-\u05C7]*)?[ךיוהםן][\u0591-\u05C2\u05C4-\u05C7]*|(י[\u0591-\u05C7]*)?נ[\u0591-\u05C7]*ו[\u0591-\u05C7]*|(י[\u0591-\u05C7]*)?כ[[\u0591-\u05C2\u05C4-\u05C7]*[םן])(?=[\s<\[\(.,;׃:'’"\-]|$)/g;

    const elokaRE   = /([\s.,\u05BE;:'"\-]|^)([ו]?[\u0591-\u05C7]*[משהוכלב]?[\u0591-\u05C7]*)(א[\u0591-\u05AF\u05B1\u05B5\u05B6\u05BC-\u05C7]*ל[\u0591-\u05C7]*ו[\u0591-\u05C7]*)([הק])([\u0591-\u05C2\u05C4-\u05C7]*)(?=[)(?=[\s<\[\(.,;:׃'’"\-]|$)/g;

    // const shadaiRE  = /([\s.,\u05BE;:'"\-]|^)([משהוכלב]?[\u0591-\u05C7]*)(ש[\u0591-\u05C7]*[דק][\u0591-\u05C7]*י[\u0591-\u05C7]*)(?=[\s.,;׃:'"\-]|$)/g;


    const divineSubs = {
                        "noSub": "יהוה",
                        "yy": "יי",
                        "ykvk": "יקוק",
                        "h": "ה׳"
                    };




    const adoshemSub = divineName=="noSub" ? "אדני" : "אדושם";
    const elokaiSub = divineName=="noSub" ? "ה" : "ק";

    const newStr = str.replace(divineRE, "$1$2"+ divineSubs[divineName])
        .replace(adoshemRE, "$1$2"+ adoshemSub)
        .replace(elokaiRE, "$1$2$3"+ elokaiSub +"$5$6")
        .replace(elokaRE, "$1$2$3"+ elokaiSub +"$5");

    return newStr

}

function renderSheetItem(source) {
    const sheetItemType = Object.keys(sheet_item_els).filter(key => Object.keys(source).includes(key))[0];

    switch (sheetItemType) {
        case 'ref': {
            const content = (
                {
                    type: sheet_item_els[sheetItemType],
                    ref: source.ref,
                    heRef: source.heRef,
                    title: source.title || null,
                    node: source.node,
                    heText: parseSheetItemHTML(source.text.he),
                    enText: parseSheetItemHTML(source.text.en),
                    options: source.options,
                    children: [
                        {text: ""},
                    ]
                }
            );
            return content
        }
        case 'comment': {
            const commentLang = Sefaria.hebrew.isHebrew(source.comment) ? 'he' : 'en';
            const content = (
                {
                    type: sheet_item_els[sheetItemType],
                    options: source.options,
                    children: parseSheetItemHTML(source.comment),
                    node: source.node,
                    lang: commentLang
                }
            );
            return content
        }
        case 'outsideText': {
            const lang = Sefaria.hebrew.isHebrew(source.outsideText) ? 'he' : 'en';

            const content = (
                {
                    type: sheet_item_els[sheetItemType],
                    options: source.options,
                    children: parseSheetItemHTML(source.outsideText),
                    node: source.node,
                    lang: lang
                }
            );
            return content
        }
        case 'outsideBiText': {
            const content = (
                {
                    type: sheet_item_els[sheetItemType],
                    heText: parseSheetItemHTML(source.outsideBiText.he),
                    enText: parseSheetItemHTML(source.outsideBiText.en),
                    options: source.options,
                    children: [
                        {text: ""},
                    ],
                    node: source.node
                }
            );
            return content
        }
        case 'media': {
            const content = (
                {
                    type: sheet_item_els[sheetItemType],
                    mediaUrl: source.media,
                    node: source.node,
                    options: source.options,
                    children: [
                        {
                            text: source.media,
                        }
                    ]
                }
            );
            return content
        }
        default: {
          console.log(source);
            return {
                text: "",
            }
        }
    }
}
function flattenLists(htmlString) {
  const parser = new DOMParser();
  const doc = parser.parseFromString(htmlString, 'text/html');

  function flattenList(list) {
    list.querySelectorAll('li').forEach(item => {
      const nestedList = item.querySelector('ul, ol');
      if (nestedList) {
        nestedList.querySelectorAll('li').forEach(nestedItem => {
          item.parentNode.insertBefore(nestedItem, item.nextSibling);
        });
        nestedList.remove();
      }
    });
  }

  doc.querySelectorAll('ul, ol').forEach(flattenList);

  return doc.body.innerHTML;
}
function replaceDivWithBr(html){
     return html
    .replace(/<div[^>]*>/g, '')     // remove opening <div> tags (with or without attributes)
    .replace(/<\/div>/g, '<br>');   // replace closing </div> tags with <br>
}
function replaceBrWithNewLine(html) {
  return html.replace(/<br\s*\/?>\s*/gi, '\n');
  }

function parseSheetItemHTML(rawhtml) {
    // replace non-breaking spaces with regular spaces and replace line breaks with spaces
    let preparseHtml = rawhtml.replace(/\u00A0/g, ' ');

    // If there are no ul/ol/li tags, replace divs with brs to preserve line breaks.
    // If there are ul/ol/li tags, the serialization will need the divs to render the list properly and prevent data-loss.
    if (!/<\/?(ul|ol|li)[^>]*>/i.test(preparseHtml)) {
        preparseHtml = replaceDivWithBr(preparseHtml);
    }
    preparseHtml = replaceBrWithNewLine(preparseHtml);


    // Nested lists are not supported in new editor, so flatten nested lists created with old editor into one depth lists:
    preparseHtml = flattenLists(preparseHtml);
    // remove the final line break (exactly one)
    preparseHtml = preparseHtml.replace(/(?:\r\n|\r|\n)$/, '');
    const parsed = new DOMParser().parseFromString(preparseHtml, 'text/html');
    const fragment = deserialize(parsed.body);
    const slateJSON = fragment.length > 0 ? fragment : [{text: ''}];
    return slateJSON[0].type === 'paragraph' ? slateJSON : [{type: 'paragraph', children: slateJSON}]
}

const defaultSheetTitle = (title) => {
    return {
        type: 'SheetTitle',
        title: title ? title : "",
        children: [
            {
                text: title ? title : "",
            }

        ]
    }
};

const defaultEmptyOutsideText = (sheetNodeNumber, textFragment) => {
  return {
            type: "SheetOutsideText",
            node: sheetNodeNumber,
            children: [{
                type: "paragraph",
                children: [{text: textFragment}]
            }]
          }
};


function transformSheetJsonToSlate(sheet) {
    const sheetTitle = sheet.title.stripHtmlConvertLineBreaks();

    let curNextNode = sheet.nextNode;

    let sourceNodes = [];

    sheet.sources.forEach( (source, i) => {

        // this snippet of code exists to create placeholder spacers in between elements to allow for easier editing
        // and to preserve spacing.
        //
        // A spacer is added:
        // 1. If the source is not the first source and it's not an outside text or adjacent to an outside text, and
        // 2. In between outside texts.

      // needed for now b/c headers are saved as OutsideTexts for backwards compatability w/ old sheets
      const sourceIsHeader = source["outsideText"] && source["outsideText"].startsWith("<h1>");
      const prevSourceIsHeader = i > 0 && sheet.sources[i-1]["outsideText"] && sheet.sources[i-1]["outsideText"].startsWith("<h1>");
      const isCurrentSourceAnOutsideText = !!source["outsideText"];
      const isPrevSourceAnOutsideText = !!(i > 0 && sheet.sources[i-1]["outsideText"]);
      if (!(isPrevSourceAnOutsideText || isCurrentSourceAnOutsideText) || (isPrevSourceAnOutsideText && isCurrentSourceAnOutsideText && !sourceIsHeader && !prevSourceIsHeader) ) {
          sourceNodes.push({
            type: "spacer",
            children: [{text: ""}]
          })
        }


      //-------//


    const title = source.title;
    title && sourceNodes.push({
      type: "header",
      children: [{ text: title.stripHtmlConvertLineBreaks() }]
    });

    sourceNodes.push(
        renderSheetItem(source)
      );



    });

    // Ensure there's always something to edit at bottom of sheet.
    if (sourceNodes.length == 0 || (sourceNodes[sourceNodes.length - 1]["children"] && sourceNodes[sourceNodes.length - 1]["children"][0]["type"] != "SheetOutsideText")) {
        sourceNodes.push({
          type: "spacer",
          children: [{text: ""}]
        })
    }
    let initValue = [
        {
            type: 'Sheet',
            status: status,
            views: sheet.views,
            tags: sheet.tags || [],
            includedRefs: sheet.includedRefs,
            owner: sheet.owner,
            summary: sheet.summary || "",
            id: sheet.id,
            dateModified: sheet.dateModified,
            datePublished: sheet.datePublished,
            dateCreated: sheet.dateCreated,
            promptedToPublish: sheet.promptedToPublish,
            options: sheet.options,
            nextNode: curNextNode,
            authorUrl: sheet.ownerProfileUrl,
            authorStatement: sheet.ownerName,
            authorImage: sheet.ownerImageUrl,
            title: sheetTitle,
            displayedCollection: sheet.displayedCollection || "",
            collectionName: sheet.collectionName || "",
            collectionImage: sheet.collectionImage || "",
            likes: sheet.likes || [],
            children: [
                {
                    type: 'SheetContent',
                    children: sourceNodes
                }

            ]
        }
    ];
    return initValue;
}

function isSourceEditable(e, editor) {
  if (editor.edittingSource) {return true}

  const isEditable = (Range.isRange(editor.selection) && !Range.isCollapsed(editor.selection))
  editor.edittingSource = isEditable;
  return (isEditable)
}

const BoxedSheetElement = ({ attributes, children, element, divineName }) => {
  const parentEditor = useSlate();

  const sheetSourceEnEditor = useMemo(() => withLinks(withHistory(withReact(createEditor()))), [])
  const sheetSourceHeEditor = useMemo(() => withLinks(withHistory(withReact(createEditor()))), [])
  const [sheetEnSourceValue, sheetEnSourceSetValue] = useState(element.enText)
  const [sheetHeSourceValue, sheetHeSourceSetValue] = useState(element.heText);
  const [unsavedChanges, setUnsavedChanges] = useState(false)
  const [sourceActive, setSourceActive] = useState(false)
  const [activeSourceLangContent, setActiveSourceLangContent] = useState(null)
  const [isDragging, setIsDragging] = useState(false)
  const [canUseDOM, setCanUseDOM] = useState(false)
  const selected = useSelected()
  const focused = useFocused()
  const cancelEvent = (event) => event.preventDefault()


    useEffect(() => {
      const replacement = divineName || "noSub";
      const editors = [sheetSourceHeEditor, sheetSourceEnEditor];

      for (const editor of editors) {
        Editor.withoutNormalizing(editor, () => {
          for (const [node, path] of Editor.nodes(editor, {
            at: [],                 // whole document
            match: Text.isText,     // only text nodes
            reverse: true           // bottom-up keeps paths stable
          })) {
            const newText = replaceDivineNames(node.text, replacement);
            if (newText !== node.text) {
              // Split out any existing marks (bold/italic/…)
              const { text: _old, ...marks } = node;

              // Remove the old leaf node
              Transforms.removeNodes(editor, { at: path });

              // Insert a new leaf with updated text + same marks
              Transforms.insertNodes(
                editor,
                { text: newText, ...marks },
                { at: path }
              );
            }
          }
        });
      }
    }, [divineName]);



  const onHeChange = (value) => {
    sheetHeSourceSetValue(value)
  }

  const onEnChange = (value) => {
    sheetEnSourceSetValue(value)
  }

  useEffect(
      () => {
        Transforms.setNodes(parentEditor, {heText: sheetHeSourceValue, enText: sheetEnSourceValue}, {at: ReactEditor.findPath(parentEditor, element)});
      },
      [sourceActive, sheetHeSourceValue, sheetEnSourceValue]
  );

  useEffect(
      () => {
          if (!selected) {
              setSourceActive(false)
              setActiveSourceLangContent(null)
          }
      },
      [selected]
  );


  useEffect(() => {setCanUseDOM(true)}, [])

  const onMouseDown = (e) => {
      //Slate tries to auto position the cursor, but on long boxed sources this leads to jumping. This hack should fix it.
      const elementTop = e.currentTarget.offsetTop;
      const divTop = document.querySelector(".sheetsInPanel").offsetTop;
      const elementRelativeTop = elementTop - divTop;

      const rect = e.currentTarget.getBoundingClientRect();
      const clickOffset = e.clientY - rect.top

      e.currentTarget.querySelector(".boxedSourceChildren").style.top = `${elementRelativeTop + clickOffset}px`;

  }


  const suppressParentContentEditable = (toggle) => {
      // Chrome treats nested contenteditables as one giant editor so keyboard shortcuts like `Control + A` or `Alt + Up`
      // Don't work as expected -- this hack fixes that
      document.querySelector('[role="textbox"]').setAttribute("contenteditable", toggle)
  }

  const onClick = (e) => {
    if (e.target.closest('.hoverButton')) {  // if the click is on a hover button, don't do anything
      e.preventDefault();
      e.stopPropagation();
      return;
    }
    if ((e.target).closest('.he .sourceContentText') && sourceActive) {
        setActiveSourceLangContent('he')
        if (window.chrome) {suppressParentContentEditable(false)}

    }
    else if ((e.target).closest('.en .sourceContentText') && sourceActive) {
        setActiveSourceLangContent('en')
        if (window.chrome) {suppressParentContentEditable(false)}
    }
    else {
        setActiveSourceLangContent(null)
        if (window.chrome) {suppressParentContentEditable(true)}
    }
    setSourceActive(true)
  }

  const onBlur = (e) => {
    if (window.chrome) {suppressParentContentEditable(true)}
    setSourceActive(false)
    setActiveSourceLangContent(null)
  }

    const onKeyDown = (event, editor) => {
        for (const hotkey in HOTKEYS) {
            if (isHotkey(hotkey, event)) {
                event.preventDefault();
                const format = HOTKEYS[hotkey];
                console.log(format)
                toggleFormat(editor, format)
            }
        }
    }

  const isActive = selected;
  const sheetItemClasses = {sheetItem: 1, highlight: parentEditor.highlightedNode === (element.node ? element.node.toString() : null)}
  const classes = {
      SheetSource: element.ref ? 1 : 0,
      SheetOutsideBiText: element.ref ? 0 : 1,
      segment: 1,
      selected: isActive
  };
  const heClasses = {he: 1, selected: isActive, editable: activeSourceLangContent == "he" ? true : false};
  const enClasses = {en: 1, selected: isActive, editable: activeSourceLangContent == "en" ? true : false };
  const dragStart = (e) => {
      const slateRange = ReactEditor.findEventRange(parentEditor, e)
      parentEditor.dragging = true
      const fragment = Node.fragment(parentEditor, slateRange)
      ReactEditor.deselect(parentEditor)

      const string = JSON.stringify(fragment)
      const encoded = window.btoa(encodeURIComponent(string))
      e.dataTransfer.setData('application/x-slate-fragment', encoded)
      e.dataTransfer.setData('text/html', e.target.innerHTML)
      e.dataTransfer.setData('text/plain', e.target.text)
      e.dataTransfer.effectAllowed = 'move';

      const dragIcon = document.createElement('div');
      dragIcon.classList.add("dragIcon");
      dragIcon.classList.add("serif");
      dragIcon.style.borderInlineStartColor = Sefaria.palette.refColor(element.ref);
      dragIcon.innerHTML = Sefaria.interfaceLang === "hebrew" ? element.heRef : element.ref;

      document.body.appendChild(dragIcon);
      e.dataTransfer.setDragImage(dragIcon, 0, 15);

      ReactEditor.setFragmentData(parentEditor, e.dataTransfer, "drag")
      setIsDragging(true)
  }

    const dragEnd = (e) => {
      setIsDragging(false)
    }

    const dragOver = (e) => {
      if (parentEditor.dragging) {
          e.preventDefault()
          e.dataTransfer.dropEffect = "move";
      }
    }

    const drop = (e) => {
      e.preventDefault();
      e.stopPropagation();
      parentEditor.dragging = false;
    }
    const renderEnglishElement = ({attributes, children}) => {
    //passed to the English source Editable, to make it always! be rendered as 'ltr'
        return (
            <span {...attributes} dir='ltr'>
                {children}
            </span>
        )
    }

  return (
      <div
          draggable={true}
          className={isDragging ? "boxedSheetItem dragged" : "boxedSheetItem"}
          onMouseDown={(e) => onMouseDown(e)}
          onDragStart={(e)=>{dragStart(e)}}
          onDragEnd={(e)=>{dragEnd(e)}}
          onDragEnter={(e)=>{e.preventDefault()}}
          onDragOver={(e)=>{dragOver(e)}}
          onDrop={(e)=> {drop(e)}}
          tabIndex={0}
          {...attributes}
      >
    <div className={classNames(sheetItemClasses)} data-sheet-node={element.node} data-sefaria-ref={element.ref} style={{ pointerEvents: (isActive) ? 'none' : 'auto'}}>
    <div  contentEditable={false} onBlur={(e) => onBlur(e) } onClick={(e) => onClick(e)} className={classNames(classes)} style={{"borderInlineStartColor": Sefaria.palette.refColor(element.ref)}}>
      <div className={classNames(heClasses)} style={{ pointerEvents: (isActive) ? 'auto' : 'none'}}>
          {element.heRef ? <div className="ref" contentEditable={false}><a style={{ userSelect: 'none', pointerEvents: 'auto' }} href={`/${element.ref}`}>{element.heRef}</a></div> : null }
          <div className="sourceContentText">
          <Slate editor={sheetSourceHeEditor} value={sheetHeSourceValue} onChange={value => onHeChange(value)}>
            {canUseDOM ? <HoverMenu buttons="basic"/> : null }
            <Editable
              readOnly={!sourceActive}
              renderLeaf={props => <Leaf {...props} />}
              onKeyDown={(e) => onKeyDown(e, sheetSourceHeEditor)}
            />
          </Slate>
        </div>
      </div>
      <div className={classNames(enClasses)} style={{ pointerEvents: (isActive) ? 'auto' : 'none'}}>
        {element.ref ? <div className="ref" contentEditable={false}><a style={{ userSelect: 'none', pointerEvents: 'auto' }} href={`/${element.ref}`}>{element.ref}</a></div> : null }
        <div className="sourceContentText">
          <Slate editor={sheetSourceEnEditor} value={sheetEnSourceValue} onChange={value => onEnChange(value)}>
            {canUseDOM ? <HoverMenu buttons="basic"/> : null }
            <Editable
              readOnly={!sourceActive}
              renderLeaf={props => <Leaf {...props} />}
              onKeyDown={(e) => onKeyDown(e, sheetSourceEnEditor)}
              renderElement={renderEnglishElement}
            />
          </Slate>
        </div>
      </div>
      </div>
      <div className="clearFix"></div>
      </div>
          <div className="boxedSourceChildren">{children}</div>
          </div>
  );
};

const AddInterfaceInput = ({ inputType, resetInterface }) => {
    const editor = useSlate();
    const [inputValue, setInputValue] = useState("");
    const [showAddMediaButton, setShowAddMediaButton] = useState(false);

    const isMediaLink = (url) => {
        console.log(url)

      if (url.match(/^https?/i) == null) {
        return null;
      }
      const youtube_re = /https?:\/\/(www\.)?(youtu(?:\.be|be\.com)\/(?:.*v(?:\/|=)|(?:.*\/)?)([\w'-]+))/i;
      let vimeo_re = /^.*(vimeo\.com\/)((channels\/[A-z]+\/)|(groups\/[A-z]+\/videos\/)|(video\/))?([0-9]+)/;
      let m;
      if ((m = youtube_re.exec(url)) !== null) {
        if (m.index === youtube_re.lastIndex) {
          youtube_re.lastIndex++;
        }
        if (m.length>0) {
            return "https://www.youtube.com/embed/"+m[m.length-1]+"?rel=0&amp;showinfo=0";
        }
      }
      else if ((m = vimeo_re.exec(url)) !== null) {
          if (m.index === vimeo_re.lastIndex) {
              vimeo_re.lastIndex++;
          }
          if (m.length > 0) {
              return "https://player.vimeo.com/video/" + m[6];
          }
    } else if (url.match(/^https?:\/\/(www\.)?.+\.(jpeg|jpg|gif|png)$/i) != null) {
        return url;
      } else if (url.match(/^https?:\/\/(www\.)?.+\.(mp3)$/i) != null) {
        return url;
      } else if (url.match(/^https?:\/\/(www\.|m\.)?soundcloud\.com\/[\w\-\.]+\/[\w\-\.]+\/?/i) != null) {
        return 'https://w.soundcloud.com/player/?url='+ url + '&amp;color=ff5500&amp;auto_play=false&amp;hide_related=true&amp;show_comments=false&amp;show_user=true&amp;show_reposts=false';
      } else if ((m = /^https?:\/\/open\.spotify\.com\/(?:embed\/)?(\w+)\/(\w+)\/?/i.exec(url)) != null) {
          return `https://open.spotify.com/embed/${m[1]}/${m[2]}`;
      } else if ((m = /^https?:\/\/bandcamp.com\/EmbeddedPlayer(\/\w+\=\w+)+(\/)?/i.exec(url)) != null) {
          if (!url.includes("artwork=small")) { // force small artwork because height calculation for large artwork depends on width
            return m[2] ? url + "artwork=small" : url + "/artwork=small";
          } else {
              return url;
          }
      } else {
        return false
      }
    }

    const onMediaChange = (e) => {
        const newValue = e.target.value;
        setInputValue(newValue)
        setShowAddMediaButton(isMediaLink(newValue))
    }
    const addMedia = () => {
        const fragment = {
            type: "SheetMedia",
            mediaUrl: isMediaLink(inputValue),
            node: editor.children[0].nextNode,
            children: [{text: ""}]
        };
        incrementNextSheetNode(editor);
        Transforms.insertNodes(editor, fragment);
        Editor.normalize(editor, { force: true })
        Transforms.move(editor);
    }

    const getSuggestions = async (input) => {
        let results = {
            "previewText": null, "helperPromptText": null, "currentSuggestions": null,
            "showAddButton": false
        };
        setInputValue(input);
        if (input === "") {
            return results;
        }
        const d = await Sefaria.getName(input, 5, ['ref']);
        if (d.is_section || d.is_segment) {
            results.helperPromptText = null;
            results.currentSuggestions = null;
            results.previewText = input;
            results.showAddButton = true;
            return results;
        } else {
            results.showAddButton = false;
            results.previewText = null;
        }

        //We want to show address completions when book exists but not once we start typing further
        if (d.is_book && isNaN(input.trim().slice(-1)) && !!d?.addressExamples) {
            results.helperPromptText = <InterfaceText text={{en: d.addressExamples[0], he: d.heAddressExamples[0]}}/>;
        } else {
            results.helperPromptText = null;
        }

        results.currentSuggestions = d.completion_objects
            .map(suggestion => ({
                name: suggestion.title,
                key: suggestion.key,
                border_color: Sefaria.palette.refColor(suggestion.key)
            }))
        return results;
    }

    const selectedCallback = () => {
          insertSource(editor, inputValue)
    }


    if (inputType == "media") {
        return (
            <div className="addInterfaceInput mediaInput" title="We can process YouTube and SoundCloud links, and hosted mp3's and images" onClick={(e)=> {e.stopPropagation()}}>
                <input
                    type="text"
                    placeholder={Sefaria._("Paste a link to an image, video, or audio")}
                    className="serif"
                    onClick={(e)=> {e.stopPropagation()}}
                    onChange={(e) => onMediaChange(e)}
                    value={inputValue}
                    size={100}
                />
                {showAddMediaButton ? <button className="button small" onClick={(e) => {
                    addMedia()
                }}>Add Media</button> : null}
            </div>
        )
    }

    else if (inputType === "source") {
        return (
            <Autocompleter
                selectedCallback={selectedCallback}
                getSuggestions={getSuggestions}
                inputValue={inputValue}
                changeInputValue={setInputValue}
                inputPlaceholder={Sefaria._("Search for a Text or Commentator.")}
                buttonTitle="Add Source"
                autocompleteClassNames="addInterfaceInput"
                showSuggestionsOnSelect={true}
            />)
    }

    else {return(null)}

}

const AddInterface = ({ attributes, children, element }) => {
    const editor = useSlate();
    const [active, setActive] = useState(false)
    const [itemToAdd, setItemToAdd] = useState(null)

    const resetInterface = () => {
        setActive(false);
        setItemToAdd(null);
    }


    const toggleEditorAddInterface = (e) => {
        setActive(!active)
        setItemToAdd(null);

    }
    const addInterfaceClasses = {
        active: active,
        editorAddInterface: 1,
    };

    const addSourceClicked = (e) => {
        e.stopPropagation();
        setItemToAdd('source');
          // Timeout required b/c it takes a moment for react to rerender before focusing on the new input
          setTimeout(() => {
              document.querySelector(".addInterfaceInput input").focus()
          }, 100);

    }

    const addMediaClicked = (e) => {
        e.stopPropagation();
        setItemToAdd("media");
          // Timeout required b/c it takes a moment for react to rerender before focusing on the new input
          setTimeout(() => {
              document.querySelector(".addInterfaceInput input").focus()
          }, 100);
    }

    const addImageClicked = (e) => {
        e.stopPropagation();
        setItemToAdd(null);
        setActive(!active)
    }
    const fileInput = useRef(null);

    const uploadImage = (imageData) => {
        const formData = new FormData();
        formData.append('file', imageData.replace(/data:image\/(jpe?g|png|gif);base64,/, ""));
        // formData.append('file', imageData);

        $.ajax({
            url: Sefaria.apiHost + "/api/sheets/upload-image",
            type: 'POST',
            data: formData,
            contentType: false,
            processData: false,
            success: function(data) {
                console.log(data.url)
                insertMedia(editor, data.url)
            },
            error: function(e) {
                console.log("photo upload ERROR", e);
            }
        });
    };

    const onFileSelect = (e) => {
        const file = fileInput.current.files[0];
        if (file == null)
        return;
            if (/\.(jpe?g|png|gif)$/i.test(file.name)) {
                const reader = new FileReader();

                reader.addEventListener("load", function() {
                  uploadImage(reader.result);
                }, false);

                reader.addEventListener("onerror", function() {
                  alert(reader.error);
                }, false);

                reader.readAsDataURL(file);
            } else {
              alert('not an image');
            }
    }

    return (
      <div role="button" title={active ? Sefaria._("Close menu") : Sefaria._("Add a source, image, or other media")} contentEditable={!active} suppressContentEditableWarning={true} aria-label={active ? "Close menu" : "Add a source, image, or other media"} className={classNames(addInterfaceClasses)} onClick={(e) => toggleEditorAddInterface(e)}>
          {itemToAdd == null ? <>
              <div role="button" title={Sefaria._("Add source")} aria-label="Add source" className="editorAddInterfaceButton" contentEditable={false} onClick={(e) => addSourceClicked(e)} id="addSourceButton"></div>
              <div role="button" title={Sefaria._("Add image")} aria-label="Add image" className="editorAddInterfaceButton" contentEditable={false} onClick={(e) => addImageClicked(e)} id="addImageButton">
                  <label htmlFor="addImageFileSelector" id="addImageFileSelectorLabel"></label>
              </div>
              <input id="addImageFileSelector" type="file" style={{ display: "none"}} onChange={onFileSelect} ref={fileInput} />
              <div role="button" title={Sefaria._("Add media")} aria-label="Add media" className="editorAddInterfaceButton" contentEditable={false} onClick={(e) => addMediaClicked(e)} id="addMediaButton"></div>
          </> :

              <AddInterfaceInput
                inputType={itemToAdd}
                resetInterface={resetInterface}
              />

          }
          <div className="cursorHolder" contentEditable={true} suppressContentEditableWarning={true}>{children}</div>
      </div>
    )
}

const Element = (props) => {
    const { attributes, children, element } = props;
    const editor = useSlate();


    const sheetItemClasses = {
        sheetItem: 1,
        empty: !(Node.string(element)),
        highlight: (useSlate().highlightedNode === (element.node ? element.node.toString() : null))
    };

    switch (element.type) {
        case 'spacer':
          const spacerSelected = useSelected();
          const spacerClasses = {
            spacerSelected: spacerSelected,
            spacer: 1,
            empty: 1
          }
          return (
            <div className={classNames(spacerClasses)} {...attributes}>
              {spacerSelected && document.getSelection().isCollapsed ?  <AddInterface {...props} /> : <>{children}</>}
            </div>
          );
        case 'SheetSource':
            return (
              <BoxedSheetElement {...props} divineName={useSlate().divineNames} />
            );

        case 'SheetOutsideBiText':
            return (
              <BoxedSheetElement {...props} {...attributes} divineName={useSlate().divineNames} />
            );


        case 'SheetComment':
            return (
              <div className={classNames(sheetItemClasses)} {...attributes} data-sheet-node={element.node}>
                <div className="SheetComment segment" {...attributes}>
                    {children}
                </div>
                <div className="clearFix"></div>
              </div>
            );
        case 'SheetOutsideText':
                const SheetOutsideTextClasses = `SheetOutsideText segment ${element.lang}`;
                return (
                  <div className={classNames(sheetItemClasses)} {...attributes} data-sheet-node={element.node}>
                    <div className={SheetOutsideTextClasses} {...attributes}>
                        {children}
                    </div>
                    <div className="clearFix"></div>
                  </div>
            );


        case 'SheetMedia':
            let mediaComponent
            let vimeoRe = /^.*(vimeo\.com\/)((channels\/[A-z]+\/)|(groups\/[A-z]+\/videos\/)|(video\/))?([0-9]+)/;
            if (element.mediaUrl.match(/\.(jpeg|jpg|gif|png)$/i) != null) {
              mediaComponent = <div className="SheetMedia media"><img className="addedMedia" src={element.mediaUrl} alt={Sefaria._("User uploaded media")} />{children}</div>
            }
            else if (element.mediaUrl.match(/https?:\/\/www\.youtube\.com\/embed\/.+?rel=0(&amp;|&)showinfo=0$/i) != null) {
              mediaComponent = <div className="media fullWidth SheetMedia"><div className="youTubeContainer"><iframe width="100%" height="100%" src={element.mediaUrl} frameBorder="0" allowFullScreen></iframe>{children}</div></div>
            }
            else if (vimeoRe.exec(element.mediaUrl) !== null) {
                mediaComponent = <div className="SheetMedia media fullWidth"><iframe width="100%" height="315" src={element.mediaUrl} frameborder="0" allow="autoplay; fullscreen" allowfullscreen>{children}</iframe></div>;
            }
            else if (element.mediaUrl.match(/^https?:\/\/open\.spotify\.com\/embed\/\w+\/\w+/i) != null) {
                mediaComponent = <div className="SheetMedia media fullWidth"><iframe width="100%" height="380" scrolling="no" frameBorder="no" src={element.mediaUrl}></iframe>{children}</div>
            }
            else if (element.mediaUrl.match(/https?:\/\/w\.soundcloud\.com\/player\/\?url=.*/i) != null) {
              mediaComponent = <div className="SheetMedia media fullWidth"><iframe style={{ border: '0', width: '100%', height: '120px' }} scrolling="no" frameBorder="no" src={element.mediaUrl}></iframe>{children}</div>
            } else if (element.mediaUrl.match(/^https?:\/\/bandcamp.com\/EmbeddedPlayer(\/\w+\=\w+)+\/?/i)) {
                mediaComponent = <div className="SheetMedia media fullWidth"><iframe width="100%" height="120" scrolling="no" frameBorder="no" src={element.mediaUrl}></iframe>{children}</div>
            }
            else if (element.mediaUrl.match(/\.(mp3)$/i) != null) {
              mediaComponent= <div className="SheetMedia media fullWidth"><audio src={element.mediaUrl} type="audio/mpeg" controls>Your browser does not support the audio element.</audio>{children}</div>
            }
            else {
              mediaComponent = <div className="SheetMedia media fullWidth">{children}</div>
            }

            return (
              <div className={classNames(sheetItemClasses)} {...attributes} data-sheet-node={element.node}>
                {mediaComponent}
                <div className="clearFix"></div>
              </div>
            );

        case 'he':
            const heSelected = useSelected();
            const heEditable = useSlate().edittingSource;
            const heClasses = {he: 1, editable: heEditable, selected: heSelected };
            return (
                <div className={classNames(heClasses)}>
                    {children}
                </div>
            );
        case 'en':
            const enSelected = useSelected();
            const enEditable = useSlate().edittingSource;
            const enClasses = {en: 1, editable: enEditable, selected: enSelected };
            return (
                <div className={classNames(enClasses)}>
                    {children}
                </div>
            );
        case 'SheetContent':
            return (
                <div className="editorContent" {...attributes}>
                    {children}
                </div>
            );
        case 'TextRef':
            return (
              <div className="ref" contentEditable={false} style={{ userSelect: 'none' }}>{children}</div>
            )
        case 'SourceContentText':
            return (
              <div className="sourceContentText">{children}</div>
            )
        case 'paragraph':
            const selected = useSelected();

            const addNewLineClasses = {
            hidden: isMultiNodeSelection(editor) || !selected,
            editorAddLineButton: 1,
            };
            const handleClick = (event, editor) => {
                 // a way to check if the click was on the 'pseudo' ::before element or on the actual div
                //this relies on the event bubbling mechanism doing sth iffy, we should findd a more deterministic way to implement this check
                 if (event.target.matches('.editorAddLineButton')) { //if click was on ::before
                    insertNewLine(editor);
                  } else {
                    return;
                  }
            };

            const pClasses = {center: element["text-align"] == "center" };
            return (
                <div role="button" ontentEditable suppressContentEditableWarning
                     aria-label={"Add new line"} data-trigger="true" className={classNames(addNewLineClasses)}
                     onClick={(event) => handleClick(event, editor)}
                >
                    <div className={classNames(pClasses)} {...attributes}>
                        {element.loading ? <div className="sourceLoader"></div> : null}
                        {children}
                    </div>
                </div>
            );
        case 'bulleted-list':
            return (
                <ul>{children}</ul>
            );
        case 'numbered-list':
            return (
                <ol>{children}</ol>
            );

        case 'list-item':
            return (
                <li>{children}</li>
            );
        case 'header': {
            return <h1 className="serif" {...attributes}><span>{children}</span></h1>
        }
        case 'link':
          return (
            <Link {...props} />
          )
        case 'table':
          return (
            <table>
              <tbody {...attributes}>{children}</tbody>
            </table>
          )
        case 'table-row':
          return <tr {...attributes}>{children}</tr>
        case 'table-cell':
          return <td {...attributes}>{children}</td>
        case 'horizontal-line':
          return <>{children}<hr contentEditable={false} style={{ userSelect: 'none' }} /></>
        default:
            return <div>{children}</div>
    }

}

const getClosestSheetElement = (editor, path, elementType) => {
    for (const node of Node.ancestors(editor, path)) {
        if (node[0].type === elementType) {
            return node;
        }
    }
    return null;
}

const sourceBoxIsClosestSelectedElement = (editor) => {
    /**
     * Returns true if BoxedSheetElement is the closest selected element to the cursor.
     */
    return getClosestSheetElement(editor, editor.selection.focus.path, "SheetSource");
}

const activeSheetSources = editor => {
  return Array.from(Editor.nodes(editor, {
    at: editor.selection,
    match: n => n.type === "SheetSource"
  }));
}

const getNextSheetItemPath = (SheetItemPath) => {
    let path = SheetItemPath;
    const newLastNode = path.pop() + 1
    path.push(newLastNode);
    return path
};

async function getRefInText(editor, returnSourceIfFound) {

  const closestSheetOutsideText = getClosestSheetElement(editor, editor.selection.focus.path, "SheetOutsideText")
  if (!closestSheetOutsideText) {return {}}

  const paragraphsToCheck = Array.from(Editor.nodes(editor, {
    at: closestSheetOutsideText[1],
    match: n => n.type === "paragraph"
  }));

  for (const i of paragraphsToCheck) {
    const initQuery = Node.string(i[0]);
    const paragraphPath = i[1]
    const match = (initQuery.match(/^.+|\n.+|^$/g));
    if (!match) {continue}

    for (const query of match) {
      if (query.length > 50 || query.trim() == "") {continue}

      const ref = await Sefaria.getName(query.replace(/[\.:]$/, ""))
      .then(d => {  return d    });

      const selectDistance = query.replace("\n","").length;

      if (ref["is_ref"]) {
        for (const [node, path] of Node.texts(i[0])) {
          Transforms.setNodes(editor, { isRef: true }, {at: i[1].concat(path)});
        }


        if(returnSourceIfFound && (ref["is_segment"] || ref["is_section"])) {
          Transforms.select(editor, Editor.end(editor, paragraphPath));
          Transforms.move(editor, { distance: selectDistance, unit: 'character', reverse: true, edge: 'anchor' })
          Editor.removeMark(editor, "isRef")
          Transforms.delete(editor);
          insertSource(editor, ref["ref"])
        }
        return ref
      }

      else {
        for (const [node, path] of Node.texts(i[0])) {
          Transforms.setNodes(editor, { isRef: false }, {at: i[1].concat(path)});
        }
      }
    }
  }
  return {}
}


const withSefariaSheet = editor => {
    const {insertData, insertText, insertBreak, isVoid, normalizeNode, deleteBackward, deleteForward, setFragmentData} = editor;

    //Hack to override this built-in which often returns null when programmatically selecting the whole SheetSource
    Transforms.deselect = () => {
    };

    editor.isVoid = element => {
      return (voidElements.includes(element.type)) ? true : isVoid(element);
    };

    editor.deleteForward = (fromOnKeyDown) => {
        // Slate doesn't trigger deleteForward() in certain cases,
        // To migigate this, we handle Backspace and Delete keys manually in onKeyDown()
        // and ignore all other calls to deleteForward()
        if (fromOnKeyDown !== true) { return; }
        deleteForward(editor);
    }

    editor.deleteBackward = (fromOnKeyDown) => {
        // Slate doesn't trigger deleteBackward() in certain cases,
        // To migigate this, we handle Backspace and Delete keys manually in onKeyDown()
        // and ignore all other calls to deleteBackward()
        if (fromOnKeyDown !== true) { return; }
        const atStartOfDoc = Point.equals(editor.selection.focus, Editor.start(editor, [0, 0]));
        const atEndOfDoc = Point.equals(editor.selection.focus, Editor.end(editor, [0, 0]));
        if (atStartOfDoc) {
            return
        }

        //if selected element is sheet source, delete it as normal
        if (sourceBoxIsClosestSelectedElement(editor)) {
            deleteBackward();
            return;
        } else {
            //check to see if we're in a spacer to apply special delete rules
            let inSpacer = false;
            if (getClosestSheetElement(editor, editor.selection.focus.path, "spacer")) {
                inSpacer = true;
            }

            if (atEndOfDoc && inSpacer) {
                Transforms.move(editor, {reverse: true})
                return
            }

            //we do a dance to see if we'll accidently delete a sheetsource and select it instead if we will
            Transforms.move(editor, {reverse: true})
            if (sourceBoxIsClosestSelectedElement(editor)) {
                //deletes the extra spacer space that would otherwise be left behind
                if (inSpacer) {
                    Transforms.move(editor, {distance: 2});
                    if (sourceBoxIsClosestSelectedElement(editor)) {
                            Transforms.move(editor, {reverse: true, distance: 2})
                    }
                    else {
                        deleteBackward();
                    }
                }
                return
            } else {
                deleteForward(editor);
                return;
            }
        }
    };

    editor.setFragmentData = (data) => {
        setFragmentData(data);
        //dance required to ensure a cut source is properly deleted when the delete part of cut is fired
        if (editor.cuttingSource) {
            Transforms.move(editor, {distance: 1, unit: 'character', edge: 'anchor'});
            Transforms.move(editor, {distance: 1, unit: 'character', reverse: true, edge: 'focus'});
            editor.cuttingSource = false
        }
    };

    editor.insertBreak = () => {

        // if enter in middle of line in SheetOutsideText insert soft break
        if (getClosestSheetElement(editor, editor.selection.focus.path, "SheetOutsideText") &&
            !Point.equals(editor.selection.focus, Editor.end(editor, editor.selection.focus.path))) {
            insertBreak();
            return
        }

        if (getClosestSheetElement(editor, editor.selection.focus.path, "header")) {
            insertBreak();
            const curHeaderPath = getClosestSheetElement(editor, editor.selection.focus.path, "header")[1]
            Transforms.setNodes(editor, {type: "SheetOutsideText"}, {at: curHeaderPath});
            return
        }

        const isListItem = editor => {
          const [list] = Editor.nodes(editor, { match: n => LIST_TYPES.includes(!Editor.isEditor(n) && SlateElement.isElement(n) && n.type)})
          return list
        }

        const isEmpty = editor => {
          const curNode = Node.get(editor, editor.selection.focus.path);
          return Node.string(curNode) === ""
        }


        if (isListItem(editor)) {
            if (isEmpty(editor)) {
                Transforms.insertNodes(editor, {type: 'spacer', children: [{text: ""}]});
                deleteBackward()
            }

            else if (isLinkActive(editor)) {
                // insert an extra space on an active link before creating new line. It prevents link from continuing to next li
                editor.insertText(' ')
                insertBreak();
                editor.removeLink()
            }

            else {
                insertBreak();
            }
            removeMarks(editor)
            return
        }

        getRefInText(editor, true).then(query => {
            if (query["is_segment"] || query["is_section"]) {
                return
            }
            Transforms.insertNodes(editor, {type: 'spacer', children: [{text: ""}]});
            checkAndFixDuplicateSheetNodeNumbers(editor);
            return;

        })
    };


    editor.insertData = data => {
        if (editor.dragging && getClosestSheetElement(editor, editor.selection.focus.path, "spacer")) {
            editor.insertText(' ') // this is start of dance that's required to ensure that dnd data gets moved properly
            insertData(data)
            Transforms.move(editor, {reverse: true}) // dance part ii
            deleteBackward(); // dance finale.
            Editor.normalize(editor, { force: true })
        }
        else if (data.getData('text/plain').startsWith('http')) {
            let url;
            try {
              url = new URL(data.getData('text/plain'));
              if (url.hostname.indexOf("www.sefaria.org") === 0) {
                  $.ajax({
                      url: url,
                      async: true,
                      success: function (data) {
                          const matches = data.match(/<title>(.*?)<\/title>/);
                          if (!matches) {
                              console.log('no matches')
                              console.log(url)
                              Transforms.insertText(editor, url.href)
                              return
                          }
                          const link = editor.createLinkNode(url.href, matches[1])
                          Transforms.insertText(editor, " ") // this is start of dance that's required to ensure that link gets inserted properly
                          const initLoc = editor.selection
                          Transforms.insertNodes(editor, link);
                          Transforms.select(editor, initLoc); // dance ii
                          Transforms.move(editor, { distance: 1, unit: 'character', reverse: true }) // dance dance dance
                          Transforms.delete(editor); // end of dance
                      },
                      error: function (e) {
                          Transforms.insertText(editor, url.href)
                      }
                  });
              }

              else {
                  console.log('not sef link')
                  insertData(data)
              }

            } catch {
                  insertData(data)
            }
        }

        else {
            insertData(data)
        }
        editor.dragging = false
        checkAndFixDuplicateSheetNodeNumbers(editor);
    };


    editor.normalizeNode = entry => {
        const [node, path] = entry;

        const normalizers = [
            {name:"ensureNoNestedSheetsinSheet", function: editor.ensureNoNestedSheetsinSheet},
            {name: "ensureNoNestedSheetContents", function: editor.ensureNoNestedSheetContents},
            {name: "decorateSheetOutsideText", function: editor.decorateSheetOutsideText},
            {name: "wrapSheetOutsideTextChildren", function: editor.wrapSheetOutsideTextChildren},
            {name: "mergeSheetOutsideTextBlocks", function: editor.mergeSheetOutsideTextBlocks},
            {name: "convertEmptyOutsideTextIntoSpacer", function: editor.convertEmptyOutsideTextIntoSpacer},
            {name: "convertEmptyParagraphToSpacer", function: editor.convertEmptyParagraphToSpacer},
            {name: "wrapSheetContentElements", function: editor.wrapSheetContentElements},
            {name: "ensureEditableSpaceAtTopAndBottom", function: editor.ensureEditableSpaceAtTopAndBottom},
            {name: "replaceSpacerWithOutsideText", function: editor.replaceSpacerWithOutsideText},
            {name: "liftSpacer", function: editor.liftSpacer},
            {name: "ensureNodeId", function: editor.ensureNodeId},
            {name: "liftSheetElement", function: editor.liftSheetElement},
            {name: "ensureEditableSpaceBeforeAndAfterBoxedElements", function: editor.ensureEditableSpaceBeforeAndAfterBoxedElements},
            {name: "onlyTextAndRefsInBoxedElements", function: editor.onlyTextAndRefsInBoxedElements},
            {name: "addPlaceholdersForEmptyText", function: editor.addPlaceholdersForEmptyText},
            {name: "liftHeader", function: editor.liftHeader},
            {name: "ensureSingleSpacerBetweenBoxedSources", function: editor.ensureSingleSpacerBetweenBoxedSources}
        ];

        for (let normalizer of normalizers) {
            try {
                const changeWasMade = normalizer["function"](node, path);
                if (changeWasMade) return;
            }
            catch (e) {
                console.log(`Error at ${normalizer["name"]}`, e )
                console.log(editor.children[0,0])
            }
        }
        // Fall back to the original `normalizeNode` to enforce other constraints.
        normalizeNode(entry);
    };

    // Normalization functions take (node, path) and return true if they make a change.
    // They are registered in editor.normalizeNode

    editor.ensureNoNestedSheetsinSheet = (node, path) => {
        if (node.type === "Sheet" && Path.parent(path).length > 0) {
            Transforms.unwrapNodes(editor, {at: path});
            return true
        }
    }

    editor.ensureNoNestedSheetContents = (node, path) => {
        if (node.type === "SheetContent" && Node.parent(editor, path).type !== "Sheet") {
            Transforms.unwrapNodes(editor, {at: path});        }
    }

    editor.liftHeader = (node, path) => {
        if (node.type === "header") {
            if (Node.parent(editor, path).type !== "SheetContent") {
                Transforms.setNodes(editor, {node: editor.children[0].nextNode}, {at: path});
                incrementNextSheetNode(editor)
                Transforms.liftNodes(editor, {at: path});
                return true;
            }
        }
    }

    editor.decorateSheetOutsideText = (node, path) => {
        // Autoset language of an outside text for proper RTL/LTR handling
        if (node.type === "SheetOutsideText") {
            const content = Node.string(node);
            const lang = Sefaria.hebrew.isHebrew(content) ? 'he' : 'en';
            Transforms.setNodes(editor, {lang: lang}, {at: path});
        }
    };

    editor.wrapSheetOutsideTextChildren = (node, path) => {
        // Ensure all texts in SheetOutsideText are wrapped in paragraph block
        if (node.type === "SheetOutsideText") {

            //solve issue of children content
            for (const [child, childPath] of Node.children(editor, path)) {

                //if there's raw text, wrap it in a paragraph
                if (child.text) {
                    Transforms.wrapNodes(
                        editor,
                        {
                            type: "paragraph",
                            children: [child],
                        },
                        {at: childPath}
                    );
                    return true;
                }
            }
        }
    };

    editor.mergeSheetOutsideTextBlocks = (node, path) => {
        // Merge adjacent SheetOutsideText blocks into one
        if (node.type === "SheetOutsideText") {

            //merge with adjacent outside texts:
            const nodeAbove = getNodeAbove(path, editor);
            const nodeBelow = getNodeBelow(path, editor);

            if (nodeAbove.node && nodeAbove.node.type === "SheetOutsideText") {
                Transforms.mergeNodes(editor, {at: path});
                return true;
            }
            if (nodeBelow.node && nodeBelow.node.type === "SheetOutsideText") {
                Transforms.mergeNodes(editor, {at: nodeBelow.path})
                return true;
            }
        }
    };

    editor.convertEmptyParagraphToSpacer = (node, path) => {
        if (node.type === "paragraph") {
            if (Node.string(node) === "" && node.children.length <= 1) {
                Transforms.setNodes(editor, {type: "spacer"}, {at: path});
            }
        }
    }

    editor.convertEmptyOutsideTextIntoSpacer = (node, path) => {
        if (node.type === "SheetOutsideText") {
            if (Node.string(node) === "" && node.children.length <= 1) {
                Transforms.setNodes(editor, {type: "spacer"}, {at: path});
            }
        }
    };

    // If sheet elements are in sheetcontent and not wrapped in sheetItem, wrap it.
    editor.wrapSheetContentElements = (node, path) => {
        if (node.type === "SheetContent") {
            for (const [child, childPath] of Node.children(editor, path)) {
                // If it's raw text, covert to SheetOutsideText
                if (child.hasOwnProperty('text')) {

                    const fragmentText = child.text;
                    const fragment = defaultEmptyOutsideText(editor.children[0].nextNode, fragmentText);

                    Transforms.delete(editor, {at: childPath});
                    Transforms.insertNodes(editor, fragment, {at: childPath});
                    incrementNextSheetNode(editor);
                    return true;

                }

                if (LIST_TYPES.includes(child.type)) {
                    Transforms.wrapNodes(editor,
                        {
                            type: "paragraph",
                            children: [child],
                        }
                        , {at: childPath});
                    return true;
                }

                // If it's a paragraph, covert to SheetOutisdeText
                if (child.type === "paragraph") {
                    if (Node.string(child) !== "") {

                        Transforms.wrapNodes(editor,
                            {
                                type: "SheetOutsideText",
                                children: [child],
                            }
                            , {at: childPath});
                        return true;
                    } else {
                        // It's not text or paragraph.  It's probably a null element.  Nuke it.
                        Transforms.delete(editor, {at: childPath});
                        return true;
                    }
                }
            }
        }
    };

    editor.ensureEditableSpaceAtTopAndBottom = (node, path) => {
        if (node.type === "SheetContent") {
            //ensure there's always an editable space for a user to type at end and top of sheet
            const lastSheetItem = node.children[node.children.length - 1];
            if (lastSheetItem.type !== "spacer" && !NO_SPACER_NEEDED_TYPES.includes(lastSheetItem.type)) {
                Transforms.insertNodes(editor, {
                    type: 'spacer',
                    children: [{text: ""}]
                }, {at: Editor.end(editor, [0, 0])});
                return true;
            }

            const firstSheetItem = node.children[0];
            if (firstSheetItem.type !== "spacer" && !NO_SPACER_NEEDED_TYPES.includes(firstSheetItem.type)) {
                console.log(firstSheetItem)
                Transforms.insertNodes(editor, {type: 'spacer', children: [{text: ""}]}, {at: [0, 0, 0]});
                return true;
            }
        }
    };

    //Convert a spacer to an outside text if there's text inside it.
    editor.replaceSpacerWithOutsideText = (node, path) => {
        if (node.type === "spacer") {
            if (Node.string(node) !== "") {
                Transforms.setNodes(editor, {type: "SheetOutsideText", node: node.node}, {at: path});
            }
        }
    };

    //If a spacer gets stuck inside some other element, lift it up to top level
    editor.liftSpacer = (node, path) => {
        if (node.type === "spacer") {
            if (Node.parent(editor, path).type !== "SheetContent") {
                Transforms.liftNodes(editor, {at: path});
                return true;
            }
        }
    };

    // Ensure all SheetItems have node #
    editor.ensureNodeId = (node, path) => {
        const sheetElementTypes = Object.values(sheet_item_els);

        if (sheetElementTypes.includes(node.type)) {
            if (!node.node) {
                Transforms.setNodes(editor, {node: editor.children[0].nextNode}, {at: path});
                incrementNextSheetNode(editor)
            }
        }
    }

    // If a sheet element gets stuck inside some other element, lift it up to top level
    editor.liftSheetElement = (node, path) => {
        // SheetSource, SheetComment, SheetOutsideText, SheetOutsideBiText, SheetMedia
        const sheetElementTypes = Object.values(sheet_item_els);

        if (sheetElementTypes.includes(node.type)) {
            //Any nested sheet element should be lifted
            if (Node.parent(editor, path).type !== "SheetContent") {
                Transforms.liftNodes(editor, {at: path});
                return true;
            }
        }
    };

    editor.ensureEditableSpaceBeforeAndAfterBoxedElements = (node, path) => {
        if (["SheetSource", "SheetOutsideBiText"].includes(node.type)) {

            if (Node.parent(editor, path).children.length == 1) {return false}

            const nextPath = Path.next(path)
            const prevPath = Path.previous(path);

            const nextNode = Node.get(editor, nextPath)
            const prevNode = Node.get(editor, prevPath)

            let addedSpacer = false
            if (nextNode.type !== "spacer" && nextNode.type !== "SheetOutsideText") {
                Transforms.insertNodes(editor, {type: 'spacer', children: [{text: ""}]}, {at: nextPath});
                addedSpacer = true;
            }
            if (prevNode.type !== "spacer") {
                Transforms.insertNodes(editor, {type: 'spacer', children: [{text: ""}]}, {at: path});
                addedSpacer = true;
            }

            return addedSpacer
        }

        else if (node.type === "SheetOutsideText") {
            try {
                const nextNode = Node.get(editor, Path.next(path))

                if (["SheetSource", "SheetOutsideBiText"].includes(nextNode.type)) {
                    Transforms.insertNodes(editor, {type: 'spacer', children: [{text: ""}]}, {at: Path.next(path)});
                    return true
                }
            }
            catch (e) {
                return false
            }
        }
    };

    editor.ensureSingleSpacerBetweenBoxedSources = (node, path) => {
        if (node.type === "spacer") {
            try {
                const nextPath = Path.next(path)
                const prevPath = Path.previous(path);

                const nextNode = Node.get(editor, nextPath)
                const prevNode = Node.get(editor, prevPath)

                const prevIsBoxed = ["SheetSource", "SheetOutsideBiText"].includes(prevNode.type)
                const nextIsBoxed = ["SheetSource", "SheetOutsideBiText"].includes(nextNode.type)

                if ((nextNode.type === "spacer" && prevIsBoxed) || (prevNode === "spacer" && nextIsBoxed)) {
                    Transforms.delete(editor, {at: path})
                    return true
                }
            }
            catch {
                return false
            }
        }
    }

    editor.onlyTextAndRefsInBoxedElements = (node, path) => {
        if (node.type === "he" || node.type === "en") {
            //only allow TextRef & SourceContentText in he or en
            // if extra -- merge it with the previous element
            if (node.children && node.children.length > 2) {
                for (const [child, childPath] of Node.children(editor, path)) {
                    if (!["SourceContentText", "TextRef"].includes(child.type)) {
                        Transforms.mergeNodes(editor, {at: childPath});
                        return true;
                    }
                }
            }
        }
    };

    // for he's or en's in a SheetSource, make sure that SourceContentText exists
    editor.addPlaceholdersForEmptyText = (node, path) => {
        if (node.type === "he" || node.type === "en") {

            if (Node.parent(editor, path).type === "SheetSource") {
                if (node.children && node.children.length < 2) {
                    const insertPath = path.concat([1]);
                    Transforms.insertNodes(editor, {
                        type: "SourceContentText",
                        children: parseSheetItemHTML('...')
                    }, {at: insertPath});
                    return true;
                }
            }
        }
    };

return editor
};

const incrementNextSheetNode = (editor) => {
  Transforms.setNodes(editor, {nextNode: editor.children[0].nextNode + 1}, {at: [0]});
}

const addItemToSheet = (editor, fragment) => {
    incrementNextSheetNode(editor);
    Transforms.insertNodes(editor, fragment);
    Editor.normalize(editor, { force: true })
};



const checkAndFixDuplicateSheetNodeNumbers = (editor) => {
  let existingSheetNodes = []
  for (const [child, childPath] of Node.children(editor, [0,0])) {
    const sheetNode = child;
    if (existingSheetNodes.includes(sheetNode.node)) {
      Transforms.setNodes(editor, {node: editor.children[0].nextNode}, {at: childPath});
      existingSheetNodes.push(editor.children[0].nextNode);
      incrementNextSheetNode(editor)
    }
    else {
      existingSheetNodes.push(sheetNode.node)
    }
  }
}

const insertMedia = (editor, mediaUrl) => {
  const fragment = {
          type: "SheetMedia",
          mediaUrl: mediaUrl,
          node: editor.children[0].nextNode,
          children: [{
                  text: ""
              }]
  };
  addItemToSheet(editor, fragment);
  Transforms.move(editor);
}

const insertSource = async (editor, ref) => {
    const path = editor.selection.anchor.path;

    Transforms.setNodes(editor, { loading: true }, {at: path});

    const nodeAbove = getNodeAbove(path, editor)
    const nodeBelow = getNodeBelow(path, editor)

    const {en: normalEnRef, he: normalHeRef} = await sheetsUtils.getNormalRef(ref);

    let segments = await sheetsUtils.getSegmentObjs([ref])

    const enText = sheetsUtils.segmentsToSourceText(segments, 'en');

    const heText = sheetsUtils.segmentsToSourceText(segments, 'he');

    let fragment = [{
            type: "SheetSource",
            node: editor.children[0].nextNode,
            ref: normalEnRef,
            heRef: normalHeRef,
            heText: parseSheetItemHTML(heText),
            enText: parseSheetItemHTML(enText),
            title: null,
            children: [
                {text: ""},
            ]
    }];

    if (!(nodeBelow.node && (nodeBelow.node.type == "SheetOutsideText" || nodeBelow.node.type == "paragraph" ) )) {
      fragment.push({type: 'spacer', children: [{text: ""}]})
    }
    Transforms.setNodes(editor, { loading: false }, { at: path });
    addItemToSheet(editor, fragment);
    checkAndFixDuplicateSheetNodeNumbers(editor)
    if (nodeAbove.node && (nodeAbove.node.type == "SheetOutsideText" || nodeAbove.node.type == "paragraph" ) ) {
      Transforms.delete(editor, {at: path})
    }


    Transforms.move(editor, { unit: 'block', distance: 1 })
};


const withTables = editor => {
  const { deleteBackward, deleteForward, insertBreak } = editor

  editor.deleteBackward = unit => {
    const { selection } = editor

    if (selection && Range.isCollapsed(selection)) {
      const [cell] = Editor.nodes(editor, {
        match: n =>
          !Editor.isEditor(n) &&
          SlateElement.isElement(n) &&
          n.type === 'table-cell',
      })

      if (cell) {
        const [, cellPath] = cell
        const start = Editor.start(editor, cellPath)

        if (Point.equals(selection.anchor, start)) {
          return
        }
      }
    }

    deleteBackward(unit)
  }

  editor.deleteForward = unit => {
    const { selection } = editor

    if (selection && Range.isCollapsed(selection)) {
      const [cell] = Editor.nodes(editor, {
        match: n =>
          !Editor.isEditor(n) &&
          SlateElement.isElement(n) &&
          n.type === 'table-cell',
      })

      if (cell) {
        const [, cellPath] = cell
        const end = Editor.end(editor, cellPath)

        if (Point.equals(selection.anchor, end)) {
          return
        }
      }
    }

    deleteForward(unit)
  }

  editor.insertBreak = () => {
    const { selection } = editor

    if (selection) {
      const [table] = Editor.nodes(editor, {
        match: n =>
          !Editor.isEditor(n) &&
          SlateElement.isElement(n) &&
          n.type === 'table',
      })

      if (table) {
        return
      }
    }

    insertBreak()
  }

  return editor
}

const Link = ({ attributes, children, element }) => {
  const editor = useSlate();
  const {selection} = editor;

  const focused = useFocused();
  const selected = useSelected();
  const [linkPopoverVisible, setLinkPopoverVisible] = useState(false);
  const [urlValue, setUrlValue] = useState(element.url);
  const [showLinkRemoveButton, setShowLinkRemoveButton] = useState(false);
  const [currentSlateRange, setCurrentSlateRange] = useState(editor.linkOverrideSelection);
  const [editingUrl, setEditingUrl] = useState(false);


  let showLinkHoverTimeout;
  let hideLinkHoverTimeout;

    const onHover = (e, url) => {
        clearTimeout(hideLinkHoverTimeout)
        if (!editor.selection || editor.linkOverrideSelection) {return}
        let range = document.createRange();
        range.selectNode(e.target);
        setCurrentSlateRange(ReactEditor.toSlateRange(editor, range, {exactMatch: false}))
        showLinkHoverTimeout = setTimeout(function () {
            Transforms.select(editor, currentSlateRange);
            setLinkPopoverVisible(true)
        }, 500, e);
    }
    const onBlur = (e, url) => {
        if (!editingUrl) {
            clearTimeout(showLinkHoverTimeout)
            hideLinkHoverTimeout = setTimeout(function () {
                setLinkPopoverVisible(false)
                setCurrentSlateRange(null)
            }, 500);
        }
    }

    const xClicked = () => {
        Transforms.select(editor, currentSlateRange);
        editor.removeLink();
        editor.showLinkOverride = false;
        editor.linkOverrideSelection = null;
        // Transforms.collapse(editor);
    }

    const closePopup = (e) => {
        setEditingUrl(false)
        setLinkPopoverVisible(false)
        if (e.target.value === "") {
            Transforms.select(editor, currentSlateRange);
            editor.removeLink();
        }
        editor.showLinkOverride = false;
        editor.linkOverrideSelection = null;
    }

    const fixUrl = (s) => {
        if (s == "") return
        try {
            let url = new URL(s)
            return(url)
        }
        catch {
            if(Sefaria.util.isValidEmailAddress(s)) {
                return(`mailto:${s}`)
            }
            return(`http://${s}`)
        }
    }

    const urlChange = (e) => {
        const newUrl = e.target.value;
        setUrlValue(newUrl)
        const [node, linkPath] = Editor.above(editor, {at: currentSlateRange, match: n => n.type ==="link"})
        Transforms.setNodes(editor, { url: fixUrl(newUrl) }, {at: linkPath});
    }

    const linkPopoverOpen = linkPopoverVisible || (editor.showLinkOverride && Path.isDescendant(editor.linkOverrideSelection.anchor.path, ReactEditor.findPath(editor, element)))

  return (
    <div
        {...attributes}
        className="element-link"
        onMouseEnter={(e) => onHover(e, element.url)}
        onMouseLeave={(e) => onBlur(e, element.url)}
    >
        <a
            href={element.url}
            onMouseEnter={(e)=> {if (!linkPopoverOpen) {
                setShowLinkRemoveButton(true)
            }
            }}
        >
            {children}
        </a>

      {/* Show popup on hover and also force it open when a new link is created  */}
      {linkPopoverOpen ? (
        <div className="popup" contentEditable={false} onFocus={() => setEditingUrl(true)} onBlur={(e) => closePopup(e)}>
          <input
              type="text"
              value={urlValue}
              placeholder={Sefaria._("Enter link URL")}
              className="sans-serif"
              onChange={(e) => urlChange(e)}
          />
            {showLinkRemoveButton ? <button onClick={() => xClicked()}>✕</button> : null}
        </div>
      ) : null }


    </div>

  )

 }

const withLinks = editor => {
    const { isInline } = editor

    editor.isInline = element => {
        return element.type === 'link' ? true : isInline(element)
    };

    editor.createLinkNode = (href, text) => ({
        type: "link",
        url: href,
        children: [{ text }]
    });

    editor.insertLink = (url) => {
        if (!url) return;
        const { selection } = editor;
        const link = editor.createLinkNode(url, "New Link");
        ReactEditor.focus(editor);
        if (!!selection) {
            const [parentNode, parentPath] = Editor.parent(
                editor,
                selection.focus?.path
            );
            // Remove the Link node if we're inserting a new link node inside of another
            // link.
            if (parentNode.type === "link") {
                editor.removeLink(editor);
            }
            if (editor.isVoid(parentNode)) {
                // Insert the new link after the void node
                Transforms.insertNodes(editor, createParagraphNode([link]), {
                    at: Path.next(parentPath),
                    select: true
                });
            } else if (Range.isCollapsed(selection)) {
                // Insert the new link in our last known location
                Transforms.insertNodes(editor, link, { select: true });
            } else {
                // Wrap the currently selected range of text into a Link
                Transforms.wrapNodes(editor, link, { split: true });
                Transforms.collapse(editor, { edge: "end" });
            }
        } else {
            return
        }
    };

    editor.removeLink = () => {
        Transforms.unwrapNodes(editor, {
            match: (n) =>
                !Editor.isEditor(n) && SlateElement.isElement(n) && n.type === "link"
        });
    };

    return editor
};

const isLinkActive = editor => {
  const [link] = Editor.nodes(editor, { match: n => n.type === 'link' })
  return !!link
};

const wrapLink = (editor, url) => {
  if (isLinkActive(editor)) {
    unwrapLink(editor)
  }

  const { selection } = editor
  const isCollapsed = selection && Range.isCollapsed(selection)
  const link = {
    type: 'link',
    url,
    children: isCollapsed ? [{ text: url }] : [],
  };

  if (isCollapsed) {
    Transforms.insertNodes(editor, link)
  } else {
    Transforms.wrapNodes(editor, link, { split: true })
    Transforms.collapse(editor, { edge: 'end' })
  }
};

const toggleFormat = (editor, format) => {
  const isActive = isFormatActive(editor, format)

  if (isActive) {
    Editor.removeMark(editor, format)
  } else {
    Editor.addMark(editor, format, true)
  }
};

const isFormatActive = (editor, format, value=null) => {
  const [match] = Editor.nodes(editor, {
    match: n => n[format] === (value ? value : true),
    mode: 'all',
  });
  return !!match
};

const removeMarks = (editor) => {
    editor.removeMark('italic');
    editor.removeMark('bold');
    editor.removeMark('underline');
    editor.removeMark('big');
    editor.removeMark('small');
    editor.removeMark('superscript');
    editor.removeMark('isRef');
    editor.removeMark('color');
    editor.removeMark('background-color');
    editor.removeMark('text-align');
}


const toggleBlock = (editor, format) => {
  const isActive = isBlockActive(editor, format)
  const isList = LIST_TYPES.includes(format)

  Transforms.unwrapNodes(editor, {
    match: n =>
      LIST_TYPES.includes(
        !Editor.isEditor(n) && SlateElement.isElement(n) && n.type
      ),
    split: true,
  })
  const newProperties = {
    type: isActive ? 'paragraph' : isList ? 'list-item' : format,
  }
  Transforms.setNodes(editor, newProperties)

  if (!isActive && isList) {
    const block = { type: format, children: [] }
    Transforms.wrapNodes(editor, block)
  }
}

const isBlockActive = (editor, format) => {
  const [match] = Editor.nodes(editor, {
    match: n =>
      !Editor.isEditor(n) && SlateElement.isElement(n) && n.type === format,
  })

  return !!match
}


const Leaf = ({attributes, children, leaf}) => {
    if (leaf.bold) {
        children = <strong>{children}</strong>
    }
    if (leaf.italic) {
        children = <em>{children}</em>
    }
    if (leaf.underline) {
        children = <u>{children}</u>
    }
    if (leaf.big) {
        children = <span className="big-text">{children}</span> // big-text is a replacement for the obsolete <big> tag that was used
    }
    if (leaf.small) {
        children = <small>{children}</small>
    }
    if (leaf.superscript) {
        children = <sup>{children}</sup>
    }
    if (leaf.isRef) {
        children = <span className="inlineTextRef">{children}</span>
    }
    if (leaf.color) {
      children = <span style={{color: leaf.color}}>{children}</span>
    }
    if (leaf["background-color"]) {
      children = <span style={{backgroundColor: leaf["background-color"]}}>{children}</span>
    }
    if (leaf["text-align"]) {
      children = <span style={{textAlign: leaf["text-align"]}}>{children}</span>
    }

    return <span {...attributes}>{children}</span>
};

const HoverMenu = (opt) => {
    const buttons = (opt["buttons"])
    const ref = useRef();
    const [showHighlightColors, setShowHighlightColors] = useState(false);
    const editor = useSlate();

    useEffect(() => {
        const el = ref.current;
        const {selection} = editor;
        if (!el) {
            return
        }
        const isNotFocused = !ReactEditor.isFocused(editor);
        const isCollapsed = selection && Range.isCollapsed(selection);
        const isEmpty = selection && Editor.string(editor, selection) === '';
        const isLink = isLinkActive(editor);
        if (
            !selection || isNotFocused || isCollapsed || isEmpty || isLink
        ) {
            el.removeAttribute('style');
            return
        }

        const domSelection = window.getSelection();
        const domRange = domSelection.getRangeAt(0);
        const rect = domRange.getBoundingClientRect();
        el.style.opacity = 1;
        el.style.top = `${rect.top + window.pageYOffset - el.offsetHeight}px`;

        el.style.left = `${rect.left +
        window.pageXOffset -
        el.offsetWidth / 2 +
        rect.width / 2}px`

    });


    const root = window.document.getElementById('s2');
    return ReactDOM.createPortal(
        <div ref={ref} className="hoverMenu">
            <FormatButton editor={editor} format="bold"/>
            <FormatButton editor={editor} format="italic"/>
            <FormatButton editor={editor} format="underline"/>
            <HighlightButton/>
            {buttons == "basic" ? null : <>
                <AddLinkButton/>
                <BlockButton editor={editor} format="header" icon="header"/>
                <BlockButton editor={editor} format="numbered-list" icon="list-ol"/>
                <BlockButton editor={editor} format="bulleted-list" icon="list-ul"/>
            </>
            }
        </div>,
        root
    )
};

const AddLinkButton = () => {
    const editor = useSlate();
    const classes = {fa: 1};
    classes["fa-link"] = 1

    return (
        <span className="hoverButton"
              onMouseDown={event => {
                  event.preventDefault();
                  wrapLink(editor, "")
                  editor.showLinkOverride = true;
                  editor.linkOverrideSelection = editor.selection;
                  // Timeout required b/c it takes a moment for react to rerender before focusing on the new input
                  setTimeout(() => {
                      document.querySelector(".popup input").focus()
                  }, 200);

              }}
        >
      <i className={classNames(classes)}/>
    </span>
    )
}

const FormatButton = ({format}) => {
    const editor = useSlate();
    const isActive = isFormatActive(editor, format);
    const iconName = "fa-" + format;
    const classes = {fa: 1, active: isActive};
    classes[iconName] = 1;

    return (
        <span className="hoverButton"
              onMouseDown={event => {
                  event.preventDefault();
                  toggleFormat(editor, format);
              }}
        >
      <i className={classNames(classes)}/>
    </span>
    )
};

const HighlightButton = () => {
    const editor = useSlate();
    const ref = useRef();
    const [showPortal, setShowPortal] = useState(false);
    const isActive = isFormatActive(editor, "background-color");
    const classes = {fa: 1, active: isActive, "fa-pencil": 1};
    const colors = ["#E6DABC", "#EAC4B6", "#D5A7B3", "#AECAB7", "#ADCCDB"]; // 50% gold, orange, rose, green, blue
    const colorButtons = <>{colors.map(color =>
      <button key={`highlight-${color.replace("#", "")}`} className="highlightButton" onMouseDown={e => {
            e.preventDefault();
            const isActive = isFormatActive(editor, "background-color", color);
            if (isActive) {
                Editor.removeMark(editor, "background-color");
            } else {
                Editor.addMark(editor, "background-color", color);
            }
            }}><div className="highlightDot" style={{"backgroundColor":color}}></div>
      </button>
    )}</>;
    const portal = <div className="highlightMenu" ref={ref} contentEditable={false}>
                                  {colorButtons}
                                  <button className="highlightButton" onMouseDown={e => {
                                      Editor.removeMark(editor, "background-color")
                                  }}>
                                    <i className="fa fa-ban highlightCancel"></i>
                                  </button
                    ></div>;
    useEffect(() => {
        const el = ref.current;
        if (el) {
            const checkIfClickedOutside = e => {
                if (showPortal && ref.current && !ref.current.contains(e.target)) {
                    setShowPortal(false)
                }
            }
            document.addEventListener("mousedown", checkIfClickedOutside)
            return () => {
                // Cleanup the event listener
                document.removeEventListener("mousedown", checkIfClickedOutside)
            }
        }

    }, [showPortal])
    return (
        <>
        <span className="hoverButton"
            onMouseDown={event => {
                event.preventDefault();
                setShowPortal(true);
            }}
        >
      <i className={classNames(classes)}/>
    </span>
    {showPortal && portal}
    </>
    )
};

const BlockButton = ({format, icon}) => {
    const editor = useSlate()
    const isActive = isBlockActive(editor, format);
    const iconName = "fa-" + icon;
    const classes = {fa: 1, active: isActive};
    classes[iconName] = 1;

    return (
        <span className="hoverButton"
              onMouseDown={event => {
                  event.preventDefault();
                  toggleBlock(editor, format);
              }}
        >
      <i className={classNames(classes)}/>
    </span>
    )
}

const EditorSaveStateIndicator = ({ state }) => {
    const localize = (inputStr) => Sefaria._(inputStr, "EditorSaveIndicator");
    const stateToIcon = {
        "connectionLost": "/static/icons/new_editor_saving/cloud-off-rounded.svg",
        "userUnauthenticated": "/static/icons/new_editor_saving/person-off.svg",
        "saving": "/static/icons/new_editor_saving/directory-sync-rounded.svg",
        "saved": "/static/icons/new_editor_saving/cloud-done-rounded.svg",
        "unknownError": "/static/icons/new_editor_saving/cloud-off-rounded.svg"
        };
    const stateToTooltip = {
        "saved": "Your sheet is saved to Sefaria",
        "saving": "We are saving your changes to Sefaria",
        "connectionLost": "No internet connection detected",
        "userUnauthenticated": "You are not logged in to Sefaria",
        "unknownError": "If this problem persists, please try again later and contact us at hello@sefaria.org"
        };

    const path = window.location.pathname + window.location.search;
    const stateToMessage = {
        "connectionLost": "Trying to connect…",
        "userUnauthenticated": <>{localize("User Logged out")}. <a href={`/login?next=${path}`}>{localize("Log in")}</a></>,
        "saving": "Saving...",
        "saved": "Saved",
        "unknownError": "Something went wrong. Try refreshing the page."
        };
    const loadedIcons = new Set();
    useEffect(() => {
      if (state === "connectionLost") {
        return;
      }
      // Preload icons for all states if they are not already loaded.
      Object.values(stateToIcon).forEach((src) => {
        if (!loadedIcons.has(src)) {
          const img = new Image();
          img.src = src;
          img.onload = () => loadedIcons.add(src);  // Mark as loaded after successful load
        }
      });
    }, [state]);

    const tooltip = stateToTooltip[state];

    return (
        <ToolTipped altText={localize(tooltip)} classes={`editorSaveStateIndicator tooltip-toggle ${state}`}>
        {<img src={stateToIcon[state]} alt={localize(state)} />}
        <span className="saveStateMessage" aria-live="polite" aria-label="Save status">{localize(stateToMessage[state])}</span>
        </ToolTipped>
  );
}
function useUnsavedChangesWatcher(timeoutSeconds, hasUnsavedChanges, savingState, setSavingState) {
  const timeoutRef = useRef(null);

  // if failed to save and no reason is given, transition into known error state after a timeout
  useEffect(() => {
    if (hasUnsavedChanges && !timeoutRef.current) {
      // Start a timeout only if none is running
      timeoutRef.current = setTimeout(() => {
        savingState === "saving" && setSavingState(sheetsUtils.editorSaveStates.UNKNOWN_ERROR);
        timeoutRef.current = null; // Reset the ref
      }, timeoutSeconds * 1000);
    }

    if ((!hasUnsavedChanges)
        && timeoutRef.current) {
      // Cancel if unsavedChanges were cleared before timeout ends
      clearTimeout(timeoutRef.current);
      timeoutRef.current = null;
    }

    return () => {
      // Clean up on unmount or re-run
      if (timeoutRef.current) {
        clearTimeout(timeoutRef.current);
        timeoutRef.current = null;
      }
    };
  }, [hasUnsavedChanges, savingState]);
}
function useBlockEditorInputWhenDisabled(isEditingBlocked, ...elementRefs) {
  useEffect(() => {
    elementRefs.forEach(elementRef => {
      const element = elementRef.current;
      if (!element) return;

      if (isEditingBlocked) {
        sheetsUtils.disableUserInput(element);
      } else {
        sheetsUtils.enableUserInput(element);
      }
    });
  }, [isEditingBlocked, ...elementRefs]);
}
function useBeforeUnloadWarning(savingState) {
    // alert user before (hard-) leaving the page if there are unsaved changes
  useEffect(() => {
    const handler = e => {
      if (savingState === 'saved') return;
      e.preventDefault();
      e.returnValue = '';
    };
    window.addEventListener('beforeunload', handler);
    return () => {window.removeEventListener('beforeunload', handler)};
  }, [savingState]);
}

function useSavingStateSideEffects(
  savingState,
  {
    setBlockEditing,
    setConnectionLostPolling,
    setUserUnauthenticated,
    setUnknownErrorDetected,
  }
) {
  useEffect(() => {
    if (savingState === 'saved') {
      setBlockEditing(false);
      setConnectionLostPolling(false);
    } else if (savingState === 'userUnauthenticated') {
      setUserUnauthenticated(true);
      setBlockEditing(true);
    } else if (savingState === 'connectionLost') {
      setConnectionLostPolling(true);
      setBlockEditing(true);
    } else if (savingState === 'unknownError') {
      setUnknownErrorDetected(true);
      setBlockEditing(true);
    }
  }, [savingState]);
}
function useOfflinePollingSave(
  connectionLostPolling,
  documentDraft,
  saveDocument,
  setHasUnsavedChanges,
  canUseDOM,
  intervalMs = 2000,
  debounceMs = 500
) {
  useEffect(() => {
    if (!canUseDOM || !connectionLostPolling) return;
    const interval = setInterval(() => {
      setHasUnsavedChanges(true);
      const timeout = setTimeout(() => saveDocument(documentDraft), debounceMs);
      return () => clearTimeout(timeout);
    }, intervalMs);
    return () => clearInterval(interval);
  }, [
    connectionLostPolling,
    documentDraft,
    canUseDOM,
    intervalMs,
    debounceMs,
  ]);
}

function useSaveStateManagement({
  hasUnsavedChanges,
  savingState,
  setSavingState,
  blockEditing,
  setBlockEditing,
  editorContentContainer,
  editorTitleContainer,
  connectionLostPolling,
  currentDocument,
  saveDocument,
  setHasUnsavedChanges,
  canUseDOM,
  setConnectionLostPolling,
  setUserUnauthenticated,
  setUnknownErrorDetected,
}) {
  useUnsavedChangesWatcher(20, hasUnsavedChanges, savingState, setSavingState);
  useBlockEditorInputWhenDisabled(blockEditing, editorContentContainer, editorTitleContainer);
  useBeforeUnloadWarning(savingState);
  useOfflinePollingSave(connectionLostPolling, currentDocument, saveDocument, setHasUnsavedChanges, canUseDOM);
  useSavingStateSideEffects(savingState, {
    setBlockEditing,
    setConnectionLostPolling,
    setUserUnauthenticated,
    setUnknownErrorDetected,
  });
}

const SefariaEditor = (props) => {
    const editorContainer = useRef();
    const editorContentContainer = useRef();
    const editorTitleContainer = useRef();
    const [sheet, setSheet] = useState(props.data);
    const [status, setStatus] = useState(sheet?.status || "unlisted");
    const initValue = [{type: "sheet", children: [{text: ""}]}];
    const renderElement = useCallback(props => <Element {...props}/>, []);
    const [value, setValue] = useState(initValue);
    const [currentDocument, setCurrentDocument] = useState(initValue);
    const [hasUnsavedChanges, setHasUnsavedChanges] = useState(false);
    const [blockEditing, setBlockEditing] = useState(false);
    const [lastModified, setlastModified] = useState(props.data.dateModified);
    const [canUseDOM, setCanUseDOM] = useState(false);
    const [lastSelection, setLastSelection] = useState(null)
    const [readyForNormalize, setReadyForNormalize] = useState(false);
    const [connectionLostPolling, setConnectionLostPolling] = useState(false);
    const [userUnauthenticated, setUserUnauthenticated] = useState(false);
    const [unknownErrorDetected, setUnknownErrorDetected] = useState(false);
    const savingState = props.editorSaveState;
    const setSavingState = props.setEditorSaveState;
    const isMultiPanel = Sefaria.multiPanel;
    isMultiPanel && useSaveStateManagement({
      hasUnsavedChanges, savingState, setSavingState,
      blockEditing, setBlockEditing,
      editorContentContainer, editorTitleContainer,
      connectionLostPolling, currentDocument, saveDocument,
      setHasUnsavedChanges, canUseDOM,
      setConnectionLostPolling, setUserUnauthenticated, setUnknownErrorDetected
});

    const [summary, setSummary] = useState(sheet.summary || "");
    const [title, setTitle] = useState(sheet.title || "");


    useEffect(
        () => {
            if (!canUseDOM) {
                return
            }

            setHasUnsavedChanges(true);
            // Update debounced value after delay
            const handler = setTimeout( () => {
                saveDocument(currentDocument);
            }, 500);

            // Cancel the timeout if value changes (also on delay change or unmount)
            // This is how we prevent debounced value from updating if value is changed ...
            // .. within the delay period. Timeout gets cleared and restarted.
            return () => {
                clearTimeout(handler);
            };
        },
        [currentDocument[0].children[0], title, summary] // Only re-call effect if value or delay changes
    );


    useEffect(() => {
        if (!canUseDOM || !connectionLostPolling) return;

        const interval = setInterval(() => {
            setHasUnsavedChanges(true);

            const handler = setTimeout(() => {
                saveDocument(currentDocument);
            }, 500);

            return () => clearTimeout(handler); // cleanup debounce on next tick
        }, 2000); // polling every 2s

        return () => clearInterval(interval); // cleanup polling
    }, [connectionLostPolling]);

    useEffect(
        () => {
            /* normalize on load */
            setCanUseDOM(true)


            const channel = new BroadcastChannel('refresh-editor');
            channel.addEventListener('message', event => {
                reloadFromDb()
            });

            //TODO: Check that we still need/want this temporary analytics tracking code
            try {hj('event', 'using_new_editor');} catch {console.error('hj failed')}
        }, []
    )

    useEffect(
        () => {
            setLastSelection(editor.selection)
            setValue(transformSheetJsonToSlate(sheet))
            editor.children = transformSheetJsonToSlate(sheet)
            editor.onChange()
            setReadyForNormalize(true)
        }, [sheet]
    )

    useEffect(
        () => {
            if (readyForNormalize) {
                Editor.normalize(editor, {force: true});
                setReadyForNormalize(false)
            }
            else {
                //set cursor to previous location or top of doc
                const newSelect = !!lastSelection ? lastSelection : {anchor: {path: [0, 0], offset: 0},focus: {path: [0, 0], offset: 0}}
                Transforms.select(editor, newSelect);
            }
        }, [readyForNormalize]
    )

    useEffect(
        () => {
            const nodes = (Editor.nodes(editor, {at: [], match: Text.isText}))
            for (const [node, path] of nodes) {
                if (node.text && props.divineNameReplacement) {
                    const newStr = replaceDivineNames(node.text, props.divineNameReplacement)
                    if (newStr != node.text) {
                        Transforms.insertText(editor, newStr, { at: path })
                    }
                }
            }
            editor.divineNames = props.divineNameReplacement

            // some edit to the editor is required to show the replacement and save
            // -- this simply just moves the cursor to the top of the doc and then back to its previous spot
            const temp_select = editor.selection

            Transforms.select(editor, {
              anchor: {path: [0, 0], offset: 0},
              focus: {path: [0, 0], offset: 0},
            });

            Transforms.select(editor, temp_select)
            saveDocument(currentDocument);

        },
        [props.divineNameReplacement]
    )


  useEffect(() => {
    editor.highlightedNode = null;
  }, []);

  useEffect(() => {
      if(canUseDOM) {
        if (props.highlightedNode) {
              var $highlighted = document.querySelectorAll(`.sheetItem[data-sheet-node='${props.highlightedNode}']`)[0];
              if ($highlighted) {
                  var offset = props.multiPanel ? 200 : 70; // distance from the top of screen that we want highlighted segments to appear below.
                  var top = $highlighted.getBoundingClientRect().top - offset;
                  $('.sheetsInPanel')[0].scroll({top: top});
              }
          }
      }
  }, [canUseDOM])

    function saveSheetContent(doc, lastModified) {
        const docContent = doc.children.find(el => el.type == "SheetContent")
        if (!docContent) {
            return false
        }
        const sheetContent = docContent.children;

        const sources = sheetContent.map(item => {
            const sheetItem = item;
            switch (sheetItem.type) {
                case 'SheetSource':

                    const enSerializedSourceText = (sheetItem.enText.reduce( (concatenatedSegments, currentSegment) => {
                      return concatenatedSegments + serialize(currentSegment)
                    }, "" ) );

                    const heSerializedSourceText = (sheetItem.heText.reduce( (concatenatedSegments, currentSegment) => {
                      return concatenatedSegments + serialize(currentSegment)
                    }, "" ) );

                    let source = {
                        "ref": sheetItem.ref,
                        "heRef": sheetItem.heRef,
                        "text": {
                            "en": enSerializedSourceText !== "" ? enSerializedSourceText : "...",
                            "he": heSerializedSourceText !== "" ? heSerializedSourceText : "...",
                        },
                        ...sheetItem.options && { options: sheetItem.options },
                        "node": sheetItem.node,
                    };
                    return (source);
                case 'SheetOutsideBiText':

                    const enSerializedOutsideText = (sheetItem.enText.reduce( (concatenatedSegments, currentSegment) => {
                      return concatenatedSegments + serialize(currentSegment)
                    }, "" ) );

                    const heSerializedOutsideText = (sheetItem.heText.reduce( (concatenatedSegments, currentSegment) => {
                      return concatenatedSegments + serialize(currentSegment)
                    }, "" ) );

                    let outsideBiText = {
                        "outsideBiText": {
                            "en": enSerializedOutsideText !== "" ? enSerializedOutsideText : "...",
                            "he": heSerializedOutsideText !== "" ? heSerializedOutsideText : "...",
                        },
                        ...sheetItem.options && { options: sheetItem.options },
                        "node": sheetItem.node,

                    };
                    return outsideBiText;

                case 'SheetComment':
                    return ({
                        "comment": serialize(sheetItem),
                        ...sheetItem.options && { options: sheetItem.options },
                        "node": sheetItem.node,
                    });

                case 'SheetOutsideText':
                   const outsideTextText = serialize(sheetItem)
                   //Add space to empty outside texts to preseve line breaks from old sheets.
                   return ({
                        "outsideText": (outsideTextText=="<p></p>" || outsideTextText=="<div></div>") ? "<p> </p>" : outsideTextText,
                        ...sheetItem.options && { options: sheetItem.options },
                        "node": sheetItem.node,
                    });

                case 'SheetMedia':
                    return({
                        "media": sheetItem.mediaUrl,
                        ...sheetItem.options && { options: sheetItem.options },
                        "node": sheetItem.node,
                    });

                case 'header':
                    const headerContent = serialize(sheetItem)
                    return({
                        "outsideText": `<h1>${headerContent}</h1>`,
                        ...sheetItem.options && { options: sheetItem.options },
                        "node": sheetItem.node,
                    });


                case 'spacer':
                  return;

                default:
                    // console.log("Error saving:")
                    // console.log(sheetItem)
                    return;
            }

        });
        let sheet = {
            status: status,
            id: doc.id,
            promptedToPublish: doc.promptedToPublish,
            lastModified: lastModified,
            summary: summary,
            options: { ...doc.options, divineNames: props.divineNameReplacement },
            tags: doc.tags,
            displayedCollection: doc.displayedCollection,
            title: title,
            sources: sources.filter(x => !!x),
            nextNode: doc.nextNode,
        };

        return JSON.stringify(sheet);

    }

    function getLastModified() {
      return Sefaria.sheets._loadSheetByID[props.data.id]?.dateModified || props.data.dateModified;
    }
    async function saveDocument(doc) {
        savingState === "saved" && setSavingState(sheetsUtils.editorSaveStates.SAVING)
        const lastModified = getLastModified();
        // transition into saving state only if previous state is a valid "saved" state
        const json = saveSheetContent(doc[0], lastModified);
        if (!json) {
            return
        }
        // console.log('saving...');
        if(Sefaria.testUnknownNewEditorSaveError) {
            console.log("Simulating unknown error");
            return;
        }
        postSheet(json);
    }
    
    function handlePostError(jqXHR, textStatus, errorThrown) {
        if (jqXHR.status === 0) {
            console.warn("No network connection or request blocked.");
            setSavingState(sheetsUtils.editorSaveStates.CONNECTION_LOST);
        } else if (jqXHR.status === 401) {
            setSavingState(sheetsUtils.editorSaveStates.USER_UNAUTHENTICATED);
        } else {
            console.warn("Unknown error:", textStatus, errorThrown);
            setSavingState(sheetsUtils.editorSaveStates.UNKNOWN_ERROR);
        }
    }

    function postSheet(json) {
        $.post("/api/sheets/", {"json": json}, res => {
            // console.log("saved at: "+ res.dateModified);
            setHasUnsavedChanges(false);
            setStatus(res.status);
            setTitle(res.title);
            setSummary(res.summary);
            const updatedSheet = {...Sefaria.sheets._loadSheetByID[res.id], ...res};
            Sefaria.sheets._loadSheetByID[res.id] = updatedSheet;
            setSavingState(sheetsUtils.editorSaveStates.SAVED);
        }).fail(handlePostError);
    }
    
    function onChange(value) {
        if (currentDocument !== value) {
            setCurrentDocument(value);
        }

        setValue(value)

    }

    const beforeInput = event => {
        switch (event.inputType) {
            case 'formatBold':
                return toggleFormat(editor, 'bold');
            case 'formatItalic':
                return toggleFormat(editor, 'italic')
            case 'formatUnderline':
                return toggleFormat(editor, 'underline')
        }
    };

    const ensureInView = e => {
          /*
            Slate doesn't always scroll to content beyond the viewport -- this should fix that.
           */
          if (editor.selection == null) return

        try {
            /*
              Need a try/catch because sometimes you get an error like:
              Cannot resolve a DOM node from Slate node: {"type":"p","children":[{"text":"","by":-1,"at":-1}]}
             */
            const domPoint = ReactEditor.toDOMPoint(
              editor,
              editor.selection.focus
            )
            const node = domPoint[0]
            if (node == null) return

            const element = node.parentElement
            if (element == null) return
            if (whereIsElementInViewport(element) == "in viewport") return
            element.scrollIntoView({ behavior: "auto", block: "end" })
          } catch (e) {
            //Do nothing if there is an error.
          }
    };

    const onCutorCopy = event => {
        const nodeAbove = Editor.above(editor, { match: n => Editor.isBlock(editor, n) })

        if (nodeAbove && nodeAbove[0].type == "SheetSource") {
            editor.cuttingSource = true;
            //can't select an empty void -- so we select before and after as well
            Transforms.move(editor, { distance: 1, unit: 'character', reverse: true, edge: 'anchor' })
            Transforms.move(editor, { distance: 1, unit: 'character', edge: 'focus' })
        }

    };

    const onDragEnd = event => {
        if (editor.dragging) {
            editor.blurSelection
            editor.dragging = false
        }
    }

    const onDragCheck = event => {
        if (editor.dragging) {
            event.preventDefault()
        }
    }


    const onBlur = event => {
      editor.blurSelection = editor.selection
    };

    const onKeyDown = event => {
        ensureInView(event);

        for (const hotkey in HOTKEYS) {
          if (isHotkey(hotkey, event)) {
            event.preventDefault();
            const format = HOTKEYS[hotkey];
            toggleFormat(editor, format)
          }
        }

        // Add or remove ref highlighting
        if (event.key === " " || Node.get(editor, editor.selection.focus.path).isRef) {
            getRefInText(editor, false)
        }

        // Slate doesn't trigger deleteBackward() or deleteForward() in certain cases,
        // To migigate this, we handle Backspace and Delete keys manually in onKeyDown()
        if (event.key === 'Backspace' ) {
            editor.deleteBackward(true);
        } else if (event.key === 'Delete') {
            editor.deleteForward(true);
        }
    };

    const whereIsElementInViewport = (element) => {
        const elementbbox = element.getBoundingClientRect();
        const vh = Math.max(document.documentElement.clientHeight || 0, window.innerHeight || 0)
        if (elementbbox.top >= 200 && elementbbox.bottom < vh) {
            return "in viewport"
        }
        if (elementbbox.bottom >= vh/2 && element) {
            return "past half"
        }
    };

    const getHighlightedByScrollPos = () => {
        let segmentToHighlight = null

        const segments = editorContainer.current.querySelectorAll(".sheetItem");

        for (let segment of segments) {
            const elementLoc = whereIsElementInViewport(segment);
            if (elementLoc === "in viewport" || elementLoc === "past half") {
                segmentToHighlight = segment;
                break;
            }
        }

        return segmentToHighlight

    };

    const reloadFromDb = () => {
        console.log("Refreshing sheet from Db")
        Sefaria.sheets.loadSheetByID(sheet.id, (data)=>{
            setSheet(data)
        }, true)
    }

    const editor = useMemo(
        () => withTables(withSefariaSheet(withLinks(withHistory(withReact(createEditor()))))),
        []
    );
    const sheetOptions = <SheetOptions toggleSignUpModal={props.toggleSignUpModal}
                                       sheetID={sheet.id}
                                       postSheet={postSheet}
                                       historyObject={props.historyObject}
                                       editable={true}
                                       authorUrl={sheet.ownerProfileUrl}
                                       status={status}
                                       handleCollectionsChange={props.handleCollectionsChange}
                                       />;
    return (
          <div ref={editorContainer} onClick={props.handleClick} className="text">
              <span ref={editorTitleContainer}> 
              <SheetMetaDataBox authorStatement={sheet.ownerName}
                            authorUrl={sheet.ownerProfileUrl}
                            authorImage={sheet.ownerImageUrl}
                            title={title}
                            summary={summary}
                            editable={true}
                            titleCallback={(newTitle) => setTitle(newTitle)}
                            summaryCallback={(newSummary) => setSummary(newSummary)}
<<<<<<< HEAD
                            sheetOptions={sheetOptions}/>
=======
                            sheetOptions={sheetOptions}
                            showGuide={props.showGuide}/>
>>>>>>> a97f8934
              </span>
          <span  ref={editorContentContainer}>
            {canUseDOM &&
              <div style={props.style}>
                <Slate editor={editor} value={value} onChange={(value) => onChange(value)}>
                  <HoverMenu buttons="all"/>
                  <Editable
                    renderLeaf={props => <Leaf {...props} />}
                    renderElement={renderElement}
                    spellCheck
                    onKeyDown={onKeyDown}
                    onCut={onCutorCopy}
                    onDragOver={onDragCheck}
                    onDragEnter={onDragCheck}
                    onDragEnd={onDragEnd}
                    onCopy={onCutorCopy}
                    onBlur={onBlur}
                    onDOMBeforeInput={beforeInput}
                    autoFocus
                  />
               </Slate>
              </div>
            }
          </span>
        </div>
    )
};

export { SefariaEditor, EditorSaveStateIndicator };<|MERGE_RESOLUTION|>--- conflicted
+++ resolved
@@ -3295,12 +3295,8 @@
                             editable={true}
                             titleCallback={(newTitle) => setTitle(newTitle)}
                             summaryCallback={(newSummary) => setSummary(newSummary)}
-<<<<<<< HEAD
-                            sheetOptions={sheetOptions}/>
-=======
                             sheetOptions={sheetOptions}
                             showGuide={props.showGuide}/>
->>>>>>> a97f8934
               </span>
           <span  ref={editorContentContainer}>
             {canUseDOM &&
