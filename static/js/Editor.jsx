--- conflicted
+++ resolved
@@ -2948,7 +2948,6 @@
     );
 
     return (
-        <>
           <div ref={editorContainer} onClick={props.handleClick}>
               <SheetMetaDataBox authorStatement={props.authorStatement}
                             authorUrl={props.authorUrl}
@@ -2967,36 +2966,8 @@
 
           }
 
-<<<<<<< HEAD
-        <SheetMetaDataBox>
-            <SheetTitle tabIndex={0} title={sheet.title} editable={true} blurCallback={() => saveDocument(currentDocument)}/>
-            <SheetAuthorStatement
-                authorUrl={sheet.ownerProfileUrl}
-                authorStatement={sheet.ownerName}
-            >
-              <ProfilePic
-                url={sheet.ownerImageUrl}
-                len={30}
-                name={sheet.ownerName}
-                outerStyle={{width: "30px", height: "30px", display: "inline-block", verticalAlign: "middle", marginRight: "10px"}}
-              />
-              <a href={sheet.ownerProfileUrl}>
-                <InterfaceText>{sheet.ownerName}</InterfaceText>
-              </a>
-            </SheetAuthorStatement>
-            <CollectionStatement
-                name={sheet.collectionName}
-                slug={sheet.displayedCollection}
-                image={sheet.collectionImage}
-            />
-        </SheetMetaDataBox>
-        {canUseDOM &&
-            <div>
-                <Slate editor={editor} value={value} onChange={(value) => onChange(value)}>
-=======
-          {canUseDOM ?
+          {canUseDOM &&
             <Slate editor={editor} value={value} onChange={(value) => onChange(value)}>
->>>>>>> f24a4040
                 <HoverMenu buttons="all"/>
                 <Editable
                   renderLeaf={props => <Leaf {...props} />}
@@ -3012,21 +2983,9 @@
                   onDOMBeforeInput={beforeInput}
                   autoFocus
                 />
-<<<<<<< HEAD
-                </Slate>
-                <SheetContentMetaDataBox authorStatement={props.authorStatement} authorUrl={props.authorUrl}
-                       authorImage={props.authorImage} title={props.title}
-                       summary={props.summary}
-                       sheetContentOptions={props.sheetOptions}/>
-            </div>
-        }
+            </Slate>
+          }
         </div>
-=======
-            </Slate> : null
-          }
-          </div>
-        </>
->>>>>>> f24a4040
     )
 };
 
