import React, {useCallback, useMemo, useState, useEffect, useRef} from 'react';
import {jsx} from 'slate-hyperscript'
import {withHistory} from 'slate-history'
import {Editor, createEditor, Range, Node, Transforms, Path, Text, Point, Element as SlateElement} from 'slate'
import {Slate, Editable, ReactEditor, withReact, useSlate, useSelected, useFocused} from 'slate-react'
import isHotkey from 'is-hotkey'
import Sefaria from './sefaria/sefaria';
import * as sheetsUtils from './sefaria/sheetsUtils'


import {
    SheetMetaDataBox,
    SheetTitle,
    ProfilePic,
    InterfaceText,
    Autocompleter,
} from './Misc';

import classNames from 'classnames';
import $ from "./sefaria/sefariaJquery";
import ReactDOM from "react-dom";
import {SheetOptions} from "./sheets/SheetOptions";

// Mapping from Sheet doc format source types to Slate block element types
const sheet_item_els = {
    ref: 'SheetSource',
    comment: 'SheetOutsideText',
    outsideText: 'SheetOutsideText',
    outsideBiText: 'SheetOutsideBiText',
    media: 'SheetMedia',
};

const voidElements = [
    "ProfilePic",
    "SheetMedia",
    "SheetSource",
    "SheetOutsideBiText",
    "horizontal-line"
];


const HOTKEYS = {
  'mod+b': 'bold',
  'mod+i': 'italic',
  'mod+u': 'underline',
};

const LIST_TYPES = ['numbered-list', 'bulleted-list']

const NO_SPACER_NEEDED_TYPES = ["SheetOutsideText", "header", "SheetComment", "list-item", "numbered-list", "bulleted-list"]

const ELEMENT_TAGS = {
    A: el => ({type: 'link', url: el.getAttribute('href'), ref: el.getAttribute('data-ref'), target: el.getAttribute('target')}),
    BLOCKQUOTE: () => ({type: 'quote'}),
    H1: () => ({type: 'header'}),
    H2: () => ({type: 'heading-two'}),
    H3: () => ({type: 'heading-three'}),
    H4: () => ({type: 'heading-four'}),
    H5: () => ({type: 'heading-five'}),
    H6: () => ({type: 'heading-six'}),
    IMG: el => ({type: 'image', url: el.getAttribute('src')}),
    LI: () => ({type: 'list-item'}),
    OL: () => ({type: 'numbered-list'}),
    P: () => ({type: 'paragraph'}),
    DIV: () => ({type: 'paragraph'}),
    PRE: () => ({type: 'code'}),
    UL: () => ({type: 'bulleted-list'}),
    TABLE: () => ({type: 'table'}),
    TR: () => ({type: 'table-row'}),
    TD: () => ({type: 'table-cell'}),
    HR: () => ({type: 'horizontal-line'}),
};

const format_tag_pairs = [
    {
        tag: "EM",
        format: "italic"
    },
    {
        tag: "I",
        format: "italic"
    },
    {
        tag: "STRONG",
        format: "bold"
    },
    {
        tag: "SUP",
        format: "superscript"
    },
    {
        tag: "B",
        format: "bold"
    },
    {
        tag: "U",
        format: "underline"
    },
    {
        tag: "BIG",
        format: "big"
    },
    {
        tag: "SMALL",
        format: "small"
    },
];

const special_styles_to_care_about = [
  "background-color",
  "color",
  "text-align"
];


const TEXT_TAGS = format_tag_pairs.reduce((obj, item) => {
     obj[item.tag] = () => ({[item.format]: true })
     return obj
   }, {});

const format_to_html_lookup = format_tag_pairs.reduce((obj, item) => {
     obj[item.format] = item.tag;
     return obj
   }, {});


 const getNodeAbove = (curPath, editor) => {
   let top = null;
   let topPath = null;
   try {
     topPath = Path.previous(curPath)
     top = (Node.get(editor, topPath))
   }
   catch(err) {}

   return {node: top, path: topPath}
 };

 const getNodeBelow = (curPath, editor) => {
   let bottom = null;
   let bottomPath = null;
   try {
     bottomPath = Path.next(curPath)
     bottom = (Node.get(editor, bottomPath))
   }
   catch(err) {}

   return {node: bottom, path: bottomPath}
 };

const isMultiNodeSelection = (editor) => {
  if (!editor.selection) {return false}

  const [start, end] = Range.edges(editor.selection);

  const startPath = start.path;
  const endPath = end.path;

  // If the start and end paths are different, it means multiple nodes are selected
  return !Path.equals(startPath, endPath);
};
const moveAnchorToEndOfClosestParagraph = (editor) => {
  const { selection } = editor;

  if (selection && Range.isCollapsed(selection)) {
    const { anchor } = selection;
    const [closestParagraphNode, closestParagraphPath] = Editor.above(editor, {
      at: anchor.path,
      match: (n) => n.type === 'paragraph',
    }) || [];

    if (closestParagraphNode) {
      const endPoint = Editor.end(editor, closestParagraphPath);

      Transforms.select(editor, {
        anchor: endPoint,
        focus: endPoint,
      });
    }
  }
};
const moveAnchorToEndOfCurrentNode = (editor) => {
  const { selection } = editor;

  if (selection && Range.isCollapsed(selection)) {
    const { anchor } = selection;
    const node = Editor.node(editor, anchor);

    if (node) {
      const [, path] = node;
      const endPoint = Editor.end(editor, path);

      Transforms.select(editor, {
        anchor: endPoint,
        focus: endPoint
      });
    }
  }
};
const insertNewLine = (editor) => {
  moveAnchorToEndOfClosestParagraph(editor);
  editor.insertBreak();
}

export const deserialize = el => {
    if (el.nodeType === 3) {
        return el.textContent
    } else if (el.nodeType !== 1) {
        return null
    } else if (el.nodeName === 'BR') {
        return null
    }

    const checkForStyles = () => {
        if (el.getAttribute("style")) {
          const elStyles = el.getAttribute("style").split(';');
          let addlAttrs = {}
          for (const elStyle of elStyles) {
              console.log(elStyle)
            const styleArray = elStyle.split(":");
            if (styleArray.length == 2) {
              const styleType = styleArray[0].trim()
              const styleValue = styleArray[1].trim()
              addlAttrs[styleType] = styleValue
            }
          }
        return addlAttrs
        }
    };

    const {nodeName} = el;
    let parent = el;

    if (
        el.nodeNode === 'PRE' &&
        el.childNodes[0] &&
        el.childNodes[0].nodeName === 'CODE'
    ) {
        parent = el.childNodes[0]
    }

    const children = Array.from(parent.childNodes).map(deserialize).flat();


    if (el.nodeName === 'BODY') {
        return jsx('fragment', {}, children)
    }

    if (ELEMENT_TAGS[nodeName]) {
        let new_children = children
        if(!children[0]) {
            new_children = [{'text':''}]
        }
        const attrs = {
            ...ELEMENT_TAGS[nodeName](el),
            ...checkForStyles()
        };
        return jsx('element', attrs, new_children)
    }

    if (TEXT_TAGS[nodeName]) {
      const attrs = TEXT_TAGS[nodeName](el);
      return children.map(child => {
          if (!child) {return null}
          return jsx('text', attrs, ((typeof child === "string" || Text.isText(child)) ? child : Node.string(child)))
          }
      )
    }

    if (el.getAttribute("style")) {
      const elStyles = el.getAttribute("style").split(';');
      for (const elStyle of elStyles) {
        const styleArray = elStyle.split(":");
        if (styleArray.length == 2) {
          const styleType = styleArray[0].trim()
          const styleValue = styleArray[1].trim()
          let attrs = {}
          attrs[styleType] = styleValue

          return children.map(child => child ? jsx('text', attrs, ((typeof child === "string" || Text.isText(child)) ? child : Node.string(child))): {'text':''})
        }
      }
    }


    return children
};


export const serialize = (content) => {
    //serialize formatting to html
    if (content.text) {
        const tagStringObj = Object.keys(content).reduce((tagString, key) => {
            if (content[key] == true) {
                const htmlTag = format_to_html_lookup[key];
                const preTag = (tagString.preTags + "<" + htmlTag + ">");
                const postTag = ("</" + htmlTag + ">" + tagString.postTags);
                return {preTags: preTag.toLowerCase(), postTags: postTag.toLowerCase()}
            }
            else if (special_styles_to_care_about.includes(key)) {
              const preTag = (tagString.preTags + `<span style=${key}:${content[key]}>`);
              const postTag = ("</span>" + tagString.postTags);
              return {preTags: preTag.toLowerCase(), postTags: postTag.toLowerCase()}
            }
            return {preTags: tagString.preTags, postTags: tagString.postTags}
        }, {preTags: "", postTags: ""});

        return (`${tagStringObj.preTags}${content.text.replace(/(\n)+/g, '<br>')}${tagStringObj.postTags}`)
    }

    if (content.type) {

        switch (content.type) {
            case 'link': {
                const linkHTML = content.children.reduce((acc, text) => {
                    return (acc + serialize(text))
                }, "");

                return (content.ref ?
                    `<a href="${content.url}" class="refLink" data-ref="${content.ref}">${linkHTML}</a>`
                    : `<a href="${content.url}">${linkHTML}</a>`)
            }

            case 'paragraph': {
                const paragraphHTML = content.children.reduce((acc, text) => {
                    return (acc + serialize(text))
                }, "");
                if (content["text-align"] == "center") {
                    return `<div style='text-align: center'>${paragraphHTML}</div>`
                }
                return `<div>${paragraphHTML}</div>`
            }

            case 'list-item': {
                const liHtml = content.children.reduce((acc, text) => {
                    return (acc + serialize(text))
                }, "");
                return `<li>${liHtml}</li>`
            }

            case 'numbered-list': {
                const olHtml = content.children.reduce((acc, text) => {
                    return (acc + serialize(text))
                }, "");
                return `<ol>${olHtml}</ol>`
            }

            case 'bulleted-list': {
                const ulHtml = content.children.reduce((acc, text) => {
                    return (acc + serialize(text))
                }, "");
                return `<ul>${ulHtml}</ul>`
            }
            case 'table':
              const tableHtml = content.children.reduce((acc, text) => {
                  return (acc + serialize(text))
              }, "");
              return (
                `<table><tbody>${tableHtml}</tbody></table>`
              )

            case 'table-row':
              const trHtml = content.children.reduce((acc, text) => {
                  return (acc + serialize(text))
              }, "");
              return `<tr>${trHtml}</tr>`

            case 'table-cell':
              const tdHtml = content.children.reduce((acc, text) => {
                  return (acc + serialize(text))
              }, "");
              return `<td>${tdHtml}</td>`

            case 'horizontal-line':
              return `<hr>`

        }
    }






    const children = content.children ? content.children.map(serialize) : [];

    return children.join('')
};

const replaceDivineNames = (str, divineName) => {
    // Regexes for identifying divine names with or without nikkud / trop
    // Currently ignores אֵל & צְבָאוֹת & שדי
    const divineRE  = /([\s.,\u05BE;:'"\-]|^)([ו]?[\u0591-\u05C7]*[משהוכלב]?[\u0591-\u05C7]*)(י[\u0591-\u05C7]*ה[\u0591-\u05C7]*ו[\u0591-\u05C7]*ה[\u0591-\u05C2\u05C4-\u05C7]*|יְיָ|יי|יקוק|ה\'|ה׳)(?=[/(/[<//.,;:׃'’"\-\s]|$)/g;

    // don't match אֲדֹנִי
    const adoshemRE = /([\s.,\u05BE;:'"\-]|^)([ו]?[\u0591-\u05C7]*[משהוכלב]?[\u0591-\u05C7]*)(א[\u0591-\u05C7]*ד[\u0591-\u05C7]*נ[\u0591-\u05B3\u05B5-\u05C7]*י[\u0591-\u05B3\u05B5-\u05C2\u05C4-\u05C7]*|אדושם)(?=[<\[\(\s.,;:׃'’"\-]|$)/g;

    // only allow segol or tzere nikkud, so doesn't match אֲלֵהֶ֖ם or the like
    const elokaiRE  = /([\s.,\u05BE;:'"\-]|^)([ו]?[\u0591-\u05C7]*[משהוכלב]?[\u0591-\u05C7]*)(א[\u0591-\u05AF\u05B1\u05B5\u05B6\u05BC-\u05C7]*ל[\u0591-\u05C7]*ו?[\u0591-\u05C7]*)([הק])([\u0591-\u05C7]*)((י[\u0591-\u05C2\u05C4-\u05C7]*)?[ךיוהםן][\u0591-\u05C2\u05C4-\u05C7]*|(י[\u0591-\u05C7]*)?נ[\u0591-\u05C7]*ו[\u0591-\u05C7]*|(י[\u0591-\u05C7]*)?כ[[\u0591-\u05C2\u05C4-\u05C7]*[םן])(?=[\s<\[\(.,;׃:'’"\-]|$)/g;

    const elokaRE   = /([\s.,\u05BE;:'"\-]|^)([ו]?[\u0591-\u05C7]*[משהוכלב]?[\u0591-\u05C7]*)(א[\u0591-\u05AF\u05B1\u05B5\u05B6\u05BC-\u05C7]*ל[\u0591-\u05C7]*ו[\u0591-\u05C7]*)([הק])([\u0591-\u05C2\u05C4-\u05C7]*)(?=[)(?=[\s<\[\(.,;:׃'’"\-]|$)/g;

    // const shadaiRE  = /([\s.,\u05BE;:'"\-]|^)([משהוכלב]?[\u0591-\u05C7]*)(ש[\u0591-\u05C7]*[דק][\u0591-\u05C7]*י[\u0591-\u05C7]*)(?=[\s.,;׃:'"\-]|$)/g;


    const divineSubs = {
                        "noSub": "יהוה",
                        "yy": "יי",
                        "ykvk": "יקוק",
                        "h": "ה׳"
                    };




    const adoshemSub = divineName=="noSub" ? "אדני" : "אדושם";
    const elokaiSub = divineName=="noSub" ? "ה" : "ק";

    const newStr = str.replace(divineRE, "$1$2"+ divineSubs[divineName])
        .replace(adoshemRE, "$1$2"+ adoshemSub)
        .replace(elokaiRE, "$1$2$3"+ elokaiSub +"$5$6")
        .replace(elokaRE, "$1$2$3"+ elokaiSub +"$5");

    return newStr

}

function renderSheetItem(source) {
    const sheetItemType = Object.keys(sheet_item_els).filter(key => Object.keys(source).includes(key))[0];

    switch (sheetItemType) {
        case 'ref': {
            const content = (
                {
                    type: sheet_item_els[sheetItemType],
                    ref: source.ref,
                    heRef: source.heRef,
                    title: source.title || null,
                    node: source.node,
                    heText: parseSheetItemHTML(source.text.he),
                    enText: parseSheetItemHTML(source.text.en),
                    options: source.options,
                    children: [
                        {text: ""},
                    ]
                }
            );
            return content
        }
        case 'comment': {
            const commentLang = Sefaria.hebrew.isHebrew(source.comment) ? 'he' : 'en';
            const content = (
                {
                    type: sheet_item_els[sheetItemType],
                    options: source.options,
                    children: parseSheetItemHTML(source.comment),
                    node: source.node,
                    lang: commentLang
                }
            );
            return content
        }
        case 'outsideText': {
            const lang = Sefaria.hebrew.isHebrew(source.outsideText) ? 'he' : 'en';

            const content = (
                {
                    type: sheet_item_els[sheetItemType],
                    options: source.options,
                    children: parseSheetItemHTML(source.outsideText),
                    node: source.node,
                    lang: lang
                }
            );
            return content
        }
        case 'outsideBiText': {
            const content = (
                {
                    type: sheet_item_els[sheetItemType],
                    heText: parseSheetItemHTML(source.outsideBiText.he),
                    enText: parseSheetItemHTML(source.outsideBiText.en),
                    options: source.options,
                    children: [
                        {text: ""},
                    ],
                    node: source.node
                }
            );
            return content
        }
        case 'media': {
            const content = (
                {
                    type: sheet_item_els[sheetItemType],
                    mediaUrl: source.media,
                    node: source.node,
                    options: source.options,
                    children: [
                        {
                            text: source.media,
                        }
                    ]
                }
            );
            return content
        }
        default: {
          console.log(source);
            return {
                text: "",
            }
        }
    }
}

function parseSheetItemHTML(rawhtml) {
    const preparseHtml = rawhtml.replace(/\u00A0/g, ' ').replace(/(\r\n|\n|\r|\t)/gm, "");
    const parsed = new DOMParser().parseFromString(preparseHtml, 'text/html');
    const fragment = deserialize(parsed.body);
    const slateJSON = fragment.length > 0 ? fragment : [{text: ''}];
    return slateJSON[0].type === 'paragraph' ? slateJSON : [{type: 'paragraph', children: slateJSON}]
}

const defaultSheetTitle = (title) => {
    return {
        type: 'SheetTitle',
        title: title ? title : "",
        children: [
            {
                text: title ? title : "",
            }

        ]
    }
};

const defaultEmptyOutsideText = (sheetNodeNumber, textFragment) => {
  return {
            type: "SheetOutsideText",
            node: sheetNodeNumber,
            children: [{
                type: "paragraph",
                children: [{text: textFragment}]
            }]
          }
};


function transformSheetJsonToSlate(sheet) {
    const sheetTitle = sheet.title.stripHtmlConvertLineBreaks();

    let curNextNode = sheet.nextNode;

    let sourceNodes = [];

    sheet.sources.forEach( (source, i) => {

        // this snippet of code exists to create placeholder spacers in between elements to allow for easier editing
        // and to preserve spacing.
        //
        // A spacer is added:
        // 1. If the source is not the first source and it's not an outside text or adjacent to an outside text, and
        // 2. In between outside texts.

      // needed for now b/c headers are saved as OutsideTexts for backwards compatability w/ old sheets
      const sourceIsHeader = source["outsideText"] && source["outsideText"].startsWith("<h1>");
      const prevSourceIsHeader = i > 0 && sheet.sources[i-1]["outsideText"] && sheet.sources[i-1]["outsideText"].startsWith("<h1>");
      const isCurrentSourceAnOutsideText = !!source["outsideText"];
      const isPrevSourceAnOutsideText = !!(i > 0 && sheet.sources[i-1]["outsideText"]);
      if (!(isPrevSourceAnOutsideText || isCurrentSourceAnOutsideText) || (isPrevSourceAnOutsideText && isCurrentSourceAnOutsideText && !sourceIsHeader && !prevSourceIsHeader) ) {
          sourceNodes.push({
            type: "spacer",
            children: [{text: ""}]
          })
        }


      //-------//


      sourceNodes.push(
        renderSheetItem(source)
      );


    });

    // Ensure there's always something to edit at bottom of sheet.
    if (sourceNodes.length == 0 || (sourceNodes[sourceNodes.length - 1]["children"] && sourceNodes[sourceNodes.length - 1]["children"][0]["type"] != "SheetOutsideText")) {
        sourceNodes.push({
          type: "spacer",
          children: [{text: ""}]
        })
    }
    let initValue = [
        {
            type: 'Sheet',
            status: status,
            views: sheet.views,
            tags: sheet.tags || [],
            includedRefs: sheet.includedRefs,
            owner: sheet.owner,
            summary: sheet.summary || "",
            id: sheet.id,
            dateModified: sheet.dateModified,
            datePublished: sheet.datePublished,
            dateCreated: sheet.dateCreated,
            promptedToPublish: sheet.promptedToPublish,
            options: sheet.options,
            nextNode: curNextNode,
            authorUrl: sheet.ownerProfileUrl,
            authorStatement: sheet.ownerName,
            authorImage: sheet.ownerImageUrl,
            title: sheetTitle,
            displayedCollection: sheet.displayedCollection || "",
            collectionName: sheet.collectionName || "",
            collectionImage: sheet.collectionImage || "",
            likes: sheet.likes || [],
            children: [
                {
                    type: 'SheetContent',
                    children: sourceNodes
                }

            ]
        }
    ];
    return initValue;
}

function isSourceEditable(e, editor) {
  if (editor.edittingSource) {return true}

  const isEditable = (Range.isRange(editor.selection) && !Range.isCollapsed(editor.selection))
  editor.edittingSource = isEditable;
  return (isEditable)
}

const BoxedSheetElement = ({ attributes, children, element, divineName }) => {
  const parentEditor = useSlate();

  const sheetSourceEnEditor = useMemo(() => withLinks(withHistory(withReact(createEditor()))), [])
  const sheetSourceHeEditor = useMemo(() => withLinks(withHistory(withReact(createEditor()))), [])
  const [sheetEnSourceValue, sheetEnSourceSetValue] = useState(element.enText)
  const [sheetHeSourceValue, sheetHeSourceSetValue] = useState(element.heText)
  const [unsavedChanges, setUnsavedChanges] = useState(false)
  const [sourceActive, setSourceActive] = useState(false)
  const [activeSourceLangContent, setActiveSourceLangContent] = useState(null)
  const [isDragging, setIsDragging] = useState(false)
  const [canUseDOM, setCanUseDOM] = useState(false)
  const selected = useSelected()
  const focused = useFocused()
  const cancelEvent = (event) => event.preventDefault()

    useEffect(
        () => {
            const replacement = divineName || "noSub"
            const editors = [sheetSourceHeEditor, sheetSourceEnEditor]
            for (const editor of editors) {
                const nodes = (Editor.nodes(editor, {at: [], match: Text.isText}))
                for (const [node, path] of nodes) {
                    if (node.text) {
                        const newStr = replaceDivineNames(node.text, replacement)
                        if (newStr != node.text) {
                            Transforms.insertText(editor, newStr, {at: path})
                        }
                    }
                }
            }
        }, [divineName]
    )


  const onHeChange = (value) => {
    sheetHeSourceSetValue(value)
  }

  const onEnChange = (value) => {
    sheetEnSourceSetValue(value)
  }

  useEffect(
      () => {
        Transforms.setNodes(parentEditor, {heText: sheetHeSourceValue, enText: sheetEnSourceValue}, {at: ReactEditor.findPath(parentEditor, element)});
      },
      [sourceActive]
  );

  useEffect(
      () => {
          if (!selected) {
              setSourceActive(false)
              setActiveSourceLangContent(null)
          }
      },
      [selected]
  );


  useEffect(() => {setCanUseDOM(true)}, [])

  const onMouseDown = (e) => {
      //Slate tries to auto position the cursor, but on long boxed sources this leads to jumping. This hack should fix it.
      const elementTop = e.currentTarget.offsetTop;
      const divTop = document.querySelector(".sheetsInPanel").offsetTop;
      const elementRelativeTop = elementTop - divTop;

      const rect = e.currentTarget.getBoundingClientRect();
      const clickOffset = e.clientY - rect.top

      e.currentTarget.querySelector(".boxedSourceChildren").style.top = `${elementRelativeTop + clickOffset}px`;

  }

  const suppressParentContentEditable = (toggle) => {
      // Chrome treats nested contenteditables as one giant editor so keyboard shortcuts like `Control + A` or `Alt + Up`
      // Don't work as expected -- this hack fixes that
      document.querySelector('[role="textbox"]').setAttribute("contenteditable", toggle)
  }

  const onClick = (e) => {

    if ((e.target).closest('.he') && sourceActive) {
        setActiveSourceLangContent('he')
        if (window.chrome) {suppressParentContentEditable(false)}

    }
    else if ((e.target).closest('.en') && sourceActive) {
        setActiveSourceLangContent('en')
        if (window.chrome) {suppressParentContentEditable(false)}
    }
    else {
        setActiveSourceLangContent(null)
        if (window.chrome) {suppressParentContentEditable(true)}
    }
    setSourceActive(true)

  }

  const onBlur = (e) => {
    if (window.chrome) {suppressParentContentEditable(true)}
    setSourceActive(false)
    setActiveSourceLangContent(null)
  }

    const onKeyDown = (event, editor) => {
        for (const hotkey in HOTKEYS) {
            if (isHotkey(hotkey, event)) {
                event.preventDefault();
                const format = HOTKEYS[hotkey];
                console.log(format)
                toggleFormat(editor, format)
            }
        }
    }

  const isActive = selected;
  const sheetItemClasses = {sheetItem: 1, highlight: parentEditor.highlightedNode === (element.node ? element.node.toString() : null)}
  const classes = {
      SheetSource: element.ref ? 1 : 0,
      SheetOutsideBiText: element.ref ? 0 : 1,
      segment: 1,
      selected: isActive
  };
  const heClasses = {he: 1, selected: isActive, editable: activeSourceLangContent == "he" ? true : false};
  const enClasses = {en: 1, selected: isActive, editable: activeSourceLangContent == "en" ? true : false };
  const dragStart = (e) => {
      const slateRange = ReactEditor.findEventRange(parentEditor, e)
      parentEditor.dragging = true
      const fragment = Node.fragment(parentEditor, slateRange)
      ReactEditor.deselect(parentEditor)

      const string = JSON.stringify(fragment)
      const encoded = window.btoa(encodeURIComponent(string))
      e.dataTransfer.setData('application/x-slate-fragment', encoded)
      e.dataTransfer.setData('text/html', e.target.innerHTML)
      e.dataTransfer.setData('text/plain', e.target.text)
      e.dataTransfer.effectAllowed = 'move';

      const dragIcon = document.createElement('div');
      dragIcon.classList.add("dragIcon");
      dragIcon.classList.add("serif");
      dragIcon.style.borderInlineStartColor = Sefaria.palette.refColor(element.ref);
      dragIcon.innerHTML = Sefaria.interfaceLang === "hebrew" ? element.heRef : element.ref;

      document.body.appendChild(dragIcon);
      e.dataTransfer.setDragImage(dragIcon, 0, 15);

      ReactEditor.setFragmentData(parentEditor, e.dataTransfer, "drag")
      setIsDragging(true)
  }

    const dragEnd = (e) => {
      setIsDragging(false)
    }

    const dragOver = (e) => {
      if (parentEditor.dragging) {
          e.preventDefault()
          e.dataTransfer.dropEffect = "move";
      }
    }

    const drop = (e) => {
      e.preventDefault();
      e.stopPropagation();
      parentEditor.dragging = false;
    }
    const renderEnglishElement = ({attributes, children}) => {
    //passed to the English source Editable, to make it always! be rendered as 'ltr'
        return (
            <span {...attributes} dir='ltr'>
                {children}
            </span>
        )
    }


  return (
      <div
          draggable={true}
          className={isDragging ? "boxedSheetItem dragged" : "boxedSheetItem"}
          onMouseDown={(e) => onMouseDown(e)}
          onDragStart={(e)=>{dragStart(e)}}
          onDragEnd={(e)=>{dragEnd(e)}}
          onDragEnter={(e)=>{e.preventDefault()}}
          onDragOver={(e)=>{dragOver(e)}}
          onDrop={(e)=> {drop(e)}}
          {...attributes}
      >
    <div className={classNames(sheetItemClasses)} data-sheet-node={element.node} data-sefaria-ref={element.ref} style={{ pointerEvents: (isActive) ? 'none' : 'auto'}}>
    <div  contentEditable={false} onBlur={(e) => onBlur(e) } onClick={(e) => onClick(e)} className={classNames(classes)} style={{"borderInlineStartColor": Sefaria.palette.refColor(element.ref)}}>
      <div className={classNames(heClasses)} style={{ pointerEvents: (isActive) ? 'auto' : 'none'}}>
          {element.heRef ? <div className="ref" contentEditable={false}><a style={{ userSelect: 'none', pointerEvents: 'auto' }} href={`/${element.ref}`}>{element.heRef}</a></div> : null }
          <div className="sourceContentText">
          <Slate editor={sheetSourceHeEditor} value={sheetHeSourceValue} onChange={value => onHeChange(value)}>
          {canUseDOM ? <HoverMenu buttons="basic"/> : null }
            <Editable
              readOnly={!sourceActive}
              renderLeaf={props => <Leaf {...props} />}
              onKeyDown={(e) => onKeyDown(e, sheetSourceHeEditor)}
            />
          </Slate>
        </div>
      </div>
      <div className={classNames(enClasses)} style={{ pointerEvents: (isActive) ? 'auto' : 'none'}}>
        {element.ref ? <div className="ref" contentEditable={false}><a style={{ userSelect: 'none', pointerEvents: 'auto' }} href={`/${element.ref}`}>{element.ref}</a></div> : null }
        <div className="sourceContentText">
          <Slate editor={sheetSourceEnEditor} value={sheetEnSourceValue} onChange={value => onEnChange(value)}>
          {canUseDOM ? <HoverMenu buttons="basic"/> : null }
            <Editable
              readOnly={!sourceActive}
              renderLeaf={props => <Leaf {...props} />}
              onKeyDown={(e) => onKeyDown(e, sheetSourceEnEditor)}
              renderElement={renderEnglishElement}
            />
          </Slate>
        </div>
      </div>
      </div>
      <div className="clearFix"></div>
      </div>
          <div className="boxedSourceChildren">{children}</div>
          </div>
  );
};

const AddInterfaceInput = ({ inputType, resetInterface }) => {
    const editor = useSlate();
    const [inputValue, setInputValue] = useState("");
    const [showAddMediaButton, setShowAddMediaButton] = useState(false);

    const isMediaLink = (url) => {
        console.log(url)

      if (url.match(/^https?/i) == null) {
        return null;
      }
      const youtube_re = /https?:\/\/(www\.)?(youtu(?:\.be|be\.com)\/(?:.*v(?:\/|=)|(?:.*\/)?)([\w'-]+))/i;
      let vimeo_re = /^.*(vimeo\.com\/)((channels\/[A-z]+\/)|(groups\/[A-z]+\/videos\/)|(video\/))?([0-9]+)/;
      let m;
      if ((m = youtube_re.exec(url)) !== null) {
        if (m.index === youtube_re.lastIndex) {
          youtube_re.lastIndex++;
        }
        if (m.length>0) {
            return "https://www.youtube.com/embed/"+m[m.length-1]+"?rel=0&amp;showinfo=0";
        }
      }
      else if ((m = vimeo_re.exec(url)) !== null) {
          if (m.index === vimeo_re.lastIndex) {
              vimeo_re.lastIndex++;
          }
          if (m.length > 0) {
              return "https://player.vimeo.com/video/" + m[6];
          }
    } else if (url.match(/^https?:\/\/(www\.)?.+\.(jpeg|jpg|gif|png)$/i) != null) {
        return url;
      } else if (url.match(/^https?:\/\/(www\.)?.+\.(mp3)$/i) != null) {
        return url;
      } else if (url.match(/^https?:\/\/(www\.|m\.)?soundcloud\.com\/[\w\-\.]+\/[\w\-\.]+\/?/i) != null) {
        return 'https://w.soundcloud.com/player/?url='+ url + '&amp;color=ff5500&amp;auto_play=false&amp;hide_related=true&amp;show_comments=false&amp;show_user=true&amp;show_reposts=false';
      } else if ((m = /^https?:\/\/open\.spotify\.com\/(?:embed\/)?(\w+)\/(\w+)\/?/i.exec(url)) != null) {
          return `https://open.spotify.com/embed/${m[1]}/${m[2]}`;
      } else if ((m = /^https?:\/\/bandcamp.com\/EmbeddedPlayer(\/\w+\=\w+)+(\/)?/i.exec(url)) != null) {
          if (!url.includes("artwork=small")) { // force small artwork because height calculation for large artwork depends on width
            return m[2] ? url + "artwork=small" : url + "/artwork=small";
          } else {
              return url;
          }
      } else {
        return false
      }
    }

    const onMediaChange = (e) => {
        const newValue = e.target.value;
        setInputValue(newValue)
        setShowAddMediaButton(isMediaLink(newValue))
    }
    const addMedia = () => {
        const fragment = {
            type: "SheetMedia",
            mediaUrl: isMediaLink(inputValue),
            node: editor.children[0].nextNode,
            children: [{text: ""}]
        };
        incrementNextSheetNode(editor);
        Transforms.insertNodes(editor, fragment);
        Editor.normalize(editor, { force: true })
        Transforms.move(editor);
    }

    const getSuggestions = async (input) => {
        let results = {
            "previewText": null, "helperPromptText": null, "currentSuggestions": null,
            "showAddButton": false
        };
        setInputValue(input);
        if (input === "") {
            return results;
        }
        const d = await Sefaria.getName(input, true, 5);
        if (d.is_section || d.is_segment) {
            results.helperPromptText = null;
            results.currentSuggestions = null;
            results.previewText = input;
            results.showAddButton = true;
            return results;
        } else {
            results.showAddButton = false;
            results.previewText = null;
        }

        //We want to show address completions when book exists but not once we start typing further
        if (d.is_book && isNaN(input.trim().slice(-1)) && !!d?.addressExamples) {
            results.helperPromptText = <InterfaceText text={{en: d.addressExamples[0], he: d.heAddressExamples[0]}}/>;
        } else {
            results.helperPromptText = null;
        }

        results.currentSuggestions = d.completion_objects
            .map(suggestion => ({
                name: suggestion.title,
                key: suggestion.key,
                border_color: Sefaria.palette.refColor(suggestion.key)
            }))
        return results;
    }

    const selectedCallback = () => {
          insertSource(editor, inputValue)
    }


    if (inputType == "media") {
        return (
            <div className="addInterfaceInput mediaInput" title="We can process YouTube and SoundCloud links, and hosted mp3's and images" onClick={(e)=> {e.stopPropagation()}}>
                <input
                    type="text"
                    placeholder={Sefaria._("Paste a link to an image, video, or audio")}
                    className="serif"
                    onClick={(e)=> {e.stopPropagation()}}
                    onChange={(e) => onMediaChange(e)}
                    value={inputValue}
                    size={100}
                />
                {showAddMediaButton ? <button className="button small" onClick={(e) => {
                    addMedia()
                }}>Add Media</button> : null}
            </div>
        )
    }

    else if (inputType === "source") {
        return (
            <Autocompleter
                selectedCallback={selectedCallback}
                getSuggestions={getSuggestions}
                inputValue={inputValue}
                changeInputValue={setInputValue}
                inputPlaceholder="Search for a Text or Commentator."
                buttonTitle="Add Source"
                autocompleteClassNames="addInterfaceInput"
                showSuggestionsOnSelect={true}
            />)
    }

    else {return(null)}

}

const AddInterface = ({ attributes, children, element }) => {
    const editor = useSlate();
    const [active, setActive] = useState(false)
    const [itemToAdd, setItemToAdd] = useState(null)

    const resetInterface = () => {
        setActive(false);
        setItemToAdd(null);
    }


    const toggleEditorAddInterface = (e) => {
        setActive(!active)
        setItemToAdd(null);

    }
    const addInterfaceClasses = {
        active: active,
        editorAddInterface: 1,
    };

    const addSourceClicked = (e) => {
        e.stopPropagation();
        setItemToAdd('source');
          // Timeout required b/c it takes a moment for react to rerender before focusing on the new input
          setTimeout(() => {
              document.querySelector(".addInterfaceInput input").focus()
          }, 100);

    }

    const addMediaClicked = (e) => {
        e.stopPropagation();
        setItemToAdd("media");
          // Timeout required b/c it takes a moment for react to rerender before focusing on the new input
          setTimeout(() => {
              document.querySelector(".addInterfaceInput input").focus()
          }, 100);
    }

    const addImageClicked = (e) => {
        e.stopPropagation();
        setItemToAdd(null);
        setActive(!active)
    }
    const fileInput = useRef(null);

    const uploadImage = (imageData) => {
        const formData = new FormData();
        formData.append('file', imageData.replace(/data:image\/(jpe?g|png|gif);base64,/, ""));
        // formData.append('file', imageData);

        $.ajax({
            url: Sefaria.apiHost + "/api/sheets/upload-image",
            type: 'POST',
            data: formData,
            contentType: false,
            processData: false,
            success: function(data) {
                console.log(data.url)
                insertMedia(editor, data.url)
            },
            error: function(e) {
                console.log("photo upload ERROR", e);
            }
        });
    };

    const onFileSelect = (e) => {
        const file = fileInput.current.files[0];
        if (file == null)
        return;
            if (/\.(jpe?g|png|gif)$/i.test(file.name)) {
                const reader = new FileReader();

                reader.addEventListener("load", function() {
                  uploadImage(reader.result);
                }, false);

                reader.addEventListener("onerror", function() {
                  alert(reader.error);
                }, false);

                reader.readAsDataURL(file);
            } else {
              alert('not an image');
            }
    }

    return (
      <div role="button" title={active ? "Close menu" : "Add a source, image, or other media"} contentEditable={!active} suppressContentEditableWarning={true} aria-label={active ? "Close menu" : "Add a source, image, or other media"} className={classNames(addInterfaceClasses)} onClick={(e) => toggleEditorAddInterface(e)}>
          {itemToAdd == null ? <>
              <div role="button" title={Sefaria._("Add a source")} aria-label="Add a source" className="editorAddInterfaceButton" contentEditable={false} onClick={(e) => addSourceClicked(e)} id="addSourceButton"></div>
              <div role="button" title={Sefaria._("Add an image")} aria-label="Add an image" className="editorAddInterfaceButton" contentEditable={false} onClick={(e) => addImageClicked(e)} id="addImageButton">
                  <label htmlFor="addImageFileSelector" id="addImageFileSelectorLabel"></label>
              </div>
              <input id="addImageFileSelector" type="file" style={{ display: "none"}} onChange={onFileSelect} ref={fileInput} />
              <div role="button" title={Sefaria._("Add media")} aria-label="Add media" className="editorAddInterfaceButton" contentEditable={false} onClick={(e) => addMediaClicked(e)} id="addMediaButton"></div>
          </> :

              <AddInterfaceInput
                inputType={itemToAdd}
                resetInterface={resetInterface}
              />

          }
          <div className="cursorHolder" contentEditable={true} suppressContentEditableWarning={true}>{children}</div>
      </div>
    )
}

const Element = (props) => {
    const { attributes, children, element } = props;
    const editor = useSlate();


    const sheetItemClasses = {
        sheetItem: 1,
        empty: !(Node.string(element)),
        highlight: (useSlate().highlightedNode === (element.node ? element.node.toString() : null))
    };

    switch (element.type) {
        case 'spacer':
          const spacerSelected = useSelected();
          const spacerClasses = {
            spacerSelected: spacerSelected,
            spacer: 1,
            empty: 1
          }
          return (
            <div className={classNames(spacerClasses)} {...attributes}>
              {spacerSelected && document.getSelection().isCollapsed ?  <AddInterface {...props} /> : <>{children}</>}
            </div>
          );
        case 'SheetSource':
            return (
              <BoxedSheetElement {...props} divineName={useSlate().divineNames} />
            );

        case 'SheetOutsideBiText':
            return (
              <BoxedSheetElement {...props} {...attributes} divineName={useSlate().divineNames} />
            );


        case 'SheetComment':
            return (
              <div className={classNames(sheetItemClasses)} {...attributes} data-sheet-node={element.node}>
                <div className="SheetComment segment" {...attributes}>
                    {children}
                </div>
                <div className="clearFix"></div>
              </div>
            );
        case 'SheetOutsideText':
                const SheetOutsideTextClasses = `SheetOutsideText segment ${element.lang}`;
                return (
                  <div className={classNames(sheetItemClasses)} {...attributes} data-sheet-node={element.node}>
                    <div className={SheetOutsideTextClasses} {...attributes}>
                        {children}
                    </div>
                    <div className="clearFix"></div>
                  </div>
            );


        case 'SheetMedia':
            let mediaComponent
            let vimeoRe = /^.*(vimeo\.com\/)((channels\/[A-z]+\/)|(groups\/[A-z]+\/videos\/)|(video\/))?([0-9]+)/;
            if (element.mediaUrl.match(/\.(jpeg|jpg|gif|png)$/i) != null) {
              mediaComponent = <div className="SheetMedia media"><img className="addedMedia" src={element.mediaUrl} />{children}</div>
            }
            else if (element.mediaUrl.match(/https?:\/\/www\.youtube\.com\/embed\/.+?rel=0(&amp;|&)showinfo=0$/i) != null) {
              mediaComponent = <div className="media fullWidth SheetMedia"><div className="youTubeContainer"><iframe width="100%" height="100%" src={element.mediaUrl} frameBorder="0" allowFullScreen></iframe>{children}</div></div>
            }
            else if (vimeoRe.exec(element.mediaUrl) !== null) {
                mediaComponent = <div className="SheetMedia media fullWidth"><iframe width="100%" height="315" src={element.mediaUrl} frameborder="0" allow="autoplay; fullscreen" allowfullscreen>{children}</iframe></div>;
            }
            else if (element.mediaUrl.match(/^https?:\/\/open\.spotify\.com\/embed\/\w+\/\w+/i) != null) {
                mediaComponent = <div className="SheetMedia media fullWidth"><iframe width="100%" height="380" scrolling="no" frameBorder="no" src={element.mediaUrl}></iframe>{children}</div>
            }
            else if (element.mediaUrl.match(/https?:\/\/w\.soundcloud\.com\/player\/\?url=.*/i) != null) {
              mediaComponent = <div className="SheetMedia media fullWidth"><iframe style={{ border: '0', width: '100%', height: '120px' }} scrolling="no" frameBorder="no" src={element.mediaUrl}></iframe>{children}</div>
            } else if (element.mediaUrl.match(/^https?:\/\/bandcamp.com\/EmbeddedPlayer(\/\w+\=\w+)+\/?/i)) {
                mediaComponent = <div className="SheetMedia media fullWidth"><iframe width="100%" height="120" scrolling="no" frameBorder="no" src={element.mediaUrl}></iframe>{children}</div>
            }
            else if (element.mediaUrl.match(/\.(mp3)$/i) != null) {
              mediaComponent= <div className="SheetMedia media fullWidth"><audio src={element.mediaUrl} type="audio/mpeg" controls>Your browser does not support the audio element.</audio>{children}</div>
            }
            else {
              mediaComponent = <div className="SheetMedia media fullWidth">{children}</div>
            }

            return (
              <div className={classNames(sheetItemClasses)} {...attributes} data-sheet-node={element.node}>
                {mediaComponent}
                <div className="clearFix"></div>
              </div>
            );

        case 'he':
            const heSelected = useSelected();
            const heEditable = useSlate().edittingSource;
            const heClasses = {he: 1, editable: heEditable, selected: heSelected };
            return (
                <div className={classNames(heClasses)}>
                    {children}
                </div>
            );
        case 'en':
            const enSelected = useSelected();
            const enEditable = useSlate().edittingSource;
            const enClasses = {en: 1, editable: enEditable, selected: enSelected };
            return (
                <div className={classNames(enClasses)}>
                    {children}
                </div>
            );
        case 'SheetContent':
            return (
                <div className="editorContent" {...attributes}>
                    {children}
                </div>
            );
        case 'TextRef':
            return (
              <div className="ref" contentEditable={false} style={{ userSelect: 'none' }}>{children}</div>
            )
        case 'SourceContentText':
            return (
              <div className="sourceContentText">{children}</div>
            )
        case 'paragraph':
            const selected = useSelected();

            const addNewLineClasses = {
            hidden: isMultiNodeSelection(editor) || !selected,
            editorAddLineButton: 1,
            };
            const handleClick = (event, editor) => {
                 // a way to check if the click was on the 'pseudo' ::before element or on the actual div
                //this relies on the event bubbling mechanism doing sth iffy, we should findd a more deterministic way to implement this check
                 if (event.target.matches('.editorAddLineButton')) { //if click was on ::before
                    insertNewLine(editor);
                  } else {
                    return;
                  }
            };

            const pClasses = {center: element["text-align"] == "center" };
            return (
                <div role="button" title={"paragraph"} contentEditable suppressContentEditableWarning
                     aria-label={"Add new line"} data-trigger="true" className={classNames(addNewLineClasses)}
                     onClick={(event) => handleClick(event, editor)}
                >
                    <div className={classNames(pClasses)} {...attributes}>
                        {element.loading ? <div className="sourceLoader"></div> : null}
                        {children}
                    </div>
                </div>
            );
        case 'bulleted-list':
            return (
                <ul>{children}</ul>
            );
        case 'numbered-list':
            return (
                <ol>{children}</ol>
            );

        case 'list-item':
            return (
                <li>{children}</li>
            );
        case 'header': {
            return <h1 className="serif" {...attributes}><span>{children}</span></h1>
        }
        case 'link':
          return (
            <Link {...props} />
          )
        case 'table':
          return (
            <table>
              <tbody {...attributes}>{children}</tbody>
            </table>
          )
        case 'table-row':
          return <tr {...attributes}>{children}</tr>
        case 'table-cell':
          return <td {...attributes}>{children}</td>
        case 'horizontal-line':
          return <>{children}<hr contentEditable={false} style={{ userSelect: 'none' }} /></>
        default:
            return <div>{children}</div>
    }

}

const getClosestSheetElement = (editor, path, elementType) => {
    for(const node of Node.ancestors(editor, path)) {
        if (node[0].type == elementType) {
            return node;
            break
        }
    }
    return(null);
}

const activeSheetSources = editor => {
  return Array.from(Editor.nodes(editor, {
    at: editor.selection,
    match: n => n.type === "SheetSource"
  }));
}

const getNextSheetItemPath = (SheetItemPath) => {
    let path = SheetItemPath;
    const newLastNode = path.pop() + 1
    path.push(newLastNode);
    return path
};

async function getRefInText(editor, returnSourceIfFound) {

  const closestSheetOutsideText = getClosestSheetElement(editor, editor.selection.focus.path, "SheetOutsideText")
  if (!closestSheetOutsideText) {return {}}

  const paragraphsToCheck = Array.from(Editor.nodes(editor, {
    at: closestSheetOutsideText[1],
    match: n => n.type === "paragraph"
  }));

  for (const i of paragraphsToCheck) {
    const initQuery = Node.string(i[0]);
    const paragraphPath = i[1]
    const match = (initQuery.match(/^.+|\n.+|^$/g));
    if (!match) {continue}

    for (const query of match) {
      if (query.length > 50 || query.trim() == "") {continue}

      const ref = await Sefaria.getName(query.replace(/[\.:]$/, ""))
      .then(d => {  return d    });

      const selectDistance = query.replace("\n","").length;

      if (ref["is_ref"]) {
        for (const [node, path] of Node.texts(i[0])) {
          Transforms.setNodes(editor, { isRef: true }, {at: i[1].concat(path)});
        }


        if(returnSourceIfFound && (ref["is_segment"] || ref["is_section"])) {
          Transforms.select(editor, Editor.end(editor, paragraphPath));
          Transforms.move(editor, { distance: selectDistance, unit: 'character', reverse: true, edge: 'anchor' })
          Editor.removeMark(editor, "isRef")
          Transforms.delete(editor);
          insertSource(editor, ref["ref"])
        }
        return ref
      }

      else {
        for (const [node, path] of Node.texts(i[0])) {
          Transforms.setNodes(editor, { isRef: false }, {at: i[1].concat(path)});
        }
      }
    }
  }
  return {}
}


const withSefariaSheet = editor => {
    const {insertData, insertText, insertBreak, isVoid, normalizeNode, deleteBackward, deleteForward, setFragmentData} = editor;

    //Hack to override this built-in which often returns null when programmatically selecting the whole SheetSource
    Transforms.deselect = () => {
    };

    editor.isVoid = element => {
        return (voidElements.includes(element.type)) ? true : isVoid(element)
    };

    editor.deleteForward = () => {
        deleteForward(editor);
    }

    editor.deleteBackward = () => {
        const atStartOfDoc = Point.equals(editor.selection.focus, Editor.start(editor, [0, 0]));
        const atEndOfDoc = Point.equals(editor.selection.focus, Editor.end(editor, [0, 0]));
        if (atStartOfDoc) {
            return
        }

        //if selected element is sheet source, delete it as normal
        if (getClosestSheetElement(editor, editor.selection.focus.path, "SheetSource")) {
            deleteBackward();
            return
        } else {
            //check to see if we're in a spacer to apply special delete rules
            let inSpacer = false;
            if (getClosestSheetElement(editor, editor.selection.focus.path, "spacer")) {
                inSpacer = true;
            }

            if (atEndOfDoc && inSpacer) {
                Transforms.move(editor, {reverse: true})
                return
            }

            //we do a dance to see if we'll accidently delete a sheetsource and select it instead if we will
            Transforms.move(editor, {reverse: true})
            if (getClosestSheetElement(editor, editor.selection.focus.path, "SheetSource")) {
                //deletes the extra spacer space that would otherwise be left behind
                if (inSpacer) {
                    Transforms.move(editor, {distance: 2});
                    if (getClosestSheetElement(editor, editor.selection.focus.path, "SheetSource")) {
                            Transforms.move(editor, {reverse: true, distance: 2})
                    }
                    else {
                        deleteBackward();
                    }
                }
                return
            } else {
                deleteForward(editor);
                return;
            }
        }
    };

    editor.setFragmentData = (data) => {
        setFragmentData(data);
        //dance required to ensure a cut source is properly deleted when the delete part of cut is fired
        if (editor.cuttingSource) {
            Transforms.move(editor, {distance: 1, unit: 'character', edge: 'anchor'});
            Transforms.move(editor, {distance: 1, unit: 'character', reverse: true, edge: 'focus'});
            editor.cuttingSource = false
        }
    };

    editor.insertBreak = () => {

        // if enter in middle of line in SheetOutsideText insert soft break
        if (getClosestSheetElement(editor, editor.selection.focus.path, "SheetOutsideText") &&
            !Point.equals(editor.selection.focus, Editor.end(editor, editor.selection.focus.path))) {
            insertBreak();
            return
        }

        if (getClosestSheetElement(editor, editor.selection.focus.path, "header")) {
            insertBreak();
            const curHeaderPath = getClosestSheetElement(editor, editor.selection.focus.path, "header")[1]
            Transforms.setNodes(editor, {type: "SheetOutsideText"}, {at: curHeaderPath});
            return
        }

        const isListItem = editor => {
          const [list] = Editor.nodes(editor, { match: n => LIST_TYPES.includes(!Editor.isEditor(n) && SlateElement.isElement(n) && n.type)})
          return list
        }

        const isEmpty = editor => {
          const curNode = Node.get(editor, editor.selection.focus.path);
          return Node.string(curNode) === ""
        }


        if (isListItem(editor)) {
            if (isEmpty(editor)) {
                Transforms.insertNodes(editor, {type: 'spacer', children: [{text: ""}]});
                deleteBackward()
            }

            else if (isLinkActive(editor)) {
                // insert an extra space on an active link before creating new line. It prevents link from continuing to next li
                editor.insertText(' ')
                insertBreak();
                editor.removeLink()
            }

            else {
                insertBreak();
            }
            removeMarks(editor)
            return
        }

        getRefInText(editor, true).then(query => {
            if (query["is_segment"] || query["is_section"]) {
                return
            }
            Transforms.insertNodes(editor, {type: 'spacer', children: [{text: ""}]});
            checkAndFixDuplicateSheetNodeNumbers(editor);
            return;

        })
    };


    editor.insertData = data => {
        if (editor.dragging && getClosestSheetElement(editor, editor.selection.focus.path, "spacer")) {
            editor.insertText(' ') // this is start of dance that's required to ensure that dnd data gets moved properly
            insertData(data)
            Transforms.move(editor, {reverse: true}) // dance part ii
            deleteBackward(); // dance finale.
            Editor.normalize(editor, { force: true })
        }
        else if (data.getData('text/plain').startsWith('http')) {
            let url;
            try {
              url = new URL(data.getData('text/plain'));
              if (url.hostname.indexOf("www.sefaria.org") === 0) {
                  $.ajax({
                      url: url,
                      async: true,
                      success: function (data) {
                          const matches = data.match(/<title>(.*?)<\/title>/);
                          if (!matches) {
                              console.log('no matches')
                              console.log(url)
                              Transforms.insertText(editor, url.href)
                              return
                          }
                          const link = editor.createLinkNode(url.href, matches[1])
                          Transforms.insertText(editor, " ") // this is start of dance that's required to ensure that link gets inserted properly
                          const initLoc = editor.selection
                          Transforms.insertNodes(editor, link);
                          Transforms.select(editor, initLoc); // dance ii
                          Transforms.move(editor, { distance: 1, unit: 'character', reverse: true }) // dance dance dance
                          Transforms.delete(editor); // end of dance
                      },
                      error: function (e) {
                          Transforms.insertText(editor, url.href)
                      }
                  });
              }

              else {
                  console.log('not sef link')
                  insertData(data)
              }

            } catch {
                  insertData(data)
            }
        }

        else {
            insertData(data)
        }
        editor.dragging = false
        checkAndFixDuplicateSheetNodeNumbers(editor);
    };


    editor.normalizeNode = entry => {
        const [node, path] = entry;

        const normalizers = [
            {name:"ensureNoNestedSheetsinSheet", function: editor.ensureNoNestedSheetsinSheet},
            {name: "ensureNoNestedSheetContents", function: editor.ensureNoNestedSheetContents},
            {name: "decorateSheetOutsideText", function: editor.decorateSheetOutsideText},
            {name: "wrapSheetOutsideTextChildren", function: editor.wrapSheetOutsideTextChildren},
            {name: "mergeSheetOutsideTextBlocks", function: editor.mergeSheetOutsideTextBlocks},
            {name: "convertEmptyOutsideTextIntoSpacer", function: editor.convertEmptyOutsideTextIntoSpacer},
            {name: "convertEmptyParagraphToSpacer", function: editor.convertEmptyParagraphToSpacer},
            {name: "wrapSheetContentElements", function: editor.wrapSheetContentElements},
            {name: "ensureEditableSpaceAtTopAndBottom", function: editor.ensureEditableSpaceAtTopAndBottom},
            {name: "replaceSpacerWithOutsideText", function: editor.replaceSpacerWithOutsideText},
            {name: "liftSpacer", function: editor.liftSpacer},
            {name: "ensureNodeId", function: editor.ensureNodeId},
            {name: "liftSheetElement", function: editor.liftSheetElement},
            {name: "ensureEditableSpaceBeforeAndAfterBoxedElements", function: editor.ensureEditableSpaceBeforeAndAfterBoxedElements},
            {name: "onlyTextAndRefsInBoxedElements", function: editor.onlyTextAndRefsInBoxedElements},
            {name: "addPlaceholdersForEmptyText", function: editor.addPlaceholdersForEmptyText},
            {name: "liftHeader", function: editor.liftHeader},
            {name: "ensureSingleSpacerBetweenBoxedSources", function: editor.ensureSingleSpacerBetweenBoxedSources}
        ];

        for (let normalizer of normalizers) {
            try {
                const changeWasMade = normalizer["function"](node, path);
                if (changeWasMade) return;
            }
            catch (e) {
                console.log(`Error at ${normalizer["name"]}`, e )
                console.log(editor.children[0,0])
            }
        }
        // Fall back to the original `normalizeNode` to enforce other constraints.
        normalizeNode(entry);
    };

    // Normalization functions take (node, path) and return true if they make a change.
    // They are registered in editor.normalizeNode

    editor.ensureNoNestedSheetsinSheet = (node, path) => {
        if (node.type === "Sheet" && Path.parent(path).length > 0) {
            Transforms.unwrapNodes(editor, {at: path});
            return true
        }
    }

    editor.ensureNoNestedSheetContents = (node, path) => {
        if (node.type === "SheetContent" && Node.parent(editor, path).type !== "Sheet") {
            Transforms.unwrapNodes(editor, {at: path});        }
    }

    editor.liftHeader = (node, path) => {
        if (node.type === "header") {
            if (Node.parent(editor, path).type !== "SheetContent") {
                Transforms.setNodes(editor, {node: editor.children[0].nextNode}, {at: path});
                incrementNextSheetNode(editor)
                Transforms.liftNodes(editor, {at: path});
                return true;
            }
        }
    }

    editor.decorateSheetOutsideText = (node, path) => {
        // Autoset language of an outside text for proper RTL/LTR handling
        if (node.type === "SheetOutsideText") {
            const content = Node.string(node);
            const lang = Sefaria.hebrew.isHebrew(content) ? 'he' : 'en';
            Transforms.setNodes(editor, {lang: lang}, {at: path});
        }
    };

    editor.wrapSheetOutsideTextChildren = (node, path) => {
        // Ensure all texts in SheetOutsideText are wrapped in paragraph block
        if (node.type === "SheetOutsideText") {

            //solve issue of children content
            for (const [child, childPath] of Node.children(editor, path)) {

                //if there's raw text, wrap it in a paragraph
                if (child.text) {
                    Transforms.wrapNodes(
                        editor,
                        {
                            type: "paragraph",
                            children: [child],
                        },
                        {at: childPath}
                    );
                    return true;
                }
            }
        }
    };

    editor.mergeSheetOutsideTextBlocks = (node, path) => {
        // Merge adjacent SheetOutsideText blocks into one
        if (node.type === "SheetOutsideText") {

            //merge with adjacent outside texts:
            const nodeAbove = getNodeAbove(path, editor);
            const nodeBelow = getNodeBelow(path, editor);

            if (nodeAbove.node && nodeAbove.node.type === "SheetOutsideText") {
                Transforms.mergeNodes(editor, {at: path});
                return true;
            }
            if (nodeBelow.node && nodeBelow.node.type === "SheetOutsideText") {
                Transforms.mergeNodes(editor, {at: nodeBelow.path})
                return true;
            }
        }
    };

    editor.convertEmptyParagraphToSpacer = (node, path) => {
        if (node.type === "paragraph") {
            if (Node.string(node) === "" && node.children.length <= 1) {
                Transforms.setNodes(editor, {type: "spacer"}, {at: path});
            }
        }
    }

    editor.convertEmptyOutsideTextIntoSpacer = (node, path) => {
        if (node.type === "SheetOutsideText") {
            if (Node.string(node) === "" && node.children.length <= 1) {
                Transforms.setNodes(editor, {type: "spacer"}, {at: path});
            }
        }
    };

    // If sheet elements are in sheetcontent and not wrapped in sheetItem, wrap it.
    editor.wrapSheetContentElements = (node, path) => {
        if (node.type === "SheetContent") {
            for (const [child, childPath] of Node.children(editor, path)) {
                // If it's raw text, covert to SheetOutsideText
                if (child.hasOwnProperty('text')) {

                    const fragmentText = child.text;
                    const fragment = defaultEmptyOutsideText(editor.children[0].nextNode, fragmentText);

                    Transforms.delete(editor, {at: childPath});
                    Transforms.insertNodes(editor, fragment, {at: childPath});
                    incrementNextSheetNode(editor);
                    return true;

                }

                if (LIST_TYPES.includes(child.type)) {
                    Transforms.wrapNodes(editor,
                        {
                            type: "paragraph",
                            children: [child],
                        }
                        , {at: childPath});
                    return true;
                }

                // If it's a paragraph, covert to SheetOutisdeText
                if (child.type === "paragraph") {
                    if (Node.string(child) !== "") {

                        Transforms.wrapNodes(editor,
                            {
                                type: "SheetOutsideText",
                                children: [child],
                            }
                            , {at: childPath});
                        return true;
                    } else {
                        // It's not text or paragraph.  It's probably a null element.  Nuke it.
                        Transforms.delete(editor, {at: childPath});
                        return true;
                    }
                }
            }
        }
    };

    editor.ensureEditableSpaceAtTopAndBottom = (node, path) => {
        if (node.type === "SheetContent") {
            //ensure there's always an editable space for a user to type at end and top of sheet
            const lastSheetItem = node.children[node.children.length - 1];
            if (lastSheetItem.type !== "spacer" && !NO_SPACER_NEEDED_TYPES.includes(lastSheetItem.type)) {
                Transforms.insertNodes(editor, {
                    type: 'spacer',
                    children: [{text: ""}]
                }, {at: Editor.end(editor, [0, 0])});
                return true;
            }

            const firstSheetItem = node.children[0];
            if (firstSheetItem.type !== "spacer" && !NO_SPACER_NEEDED_TYPES.includes(firstSheetItem.type)) {
                console.log(firstSheetItem)
                Transforms.insertNodes(editor, {type: 'spacer', children: [{text: ""}]}, {at: [0, 0, 0]});
                return true;
            }
        }
    };

    //Convert a spacer to an outside text if there's text inside it.
    editor.replaceSpacerWithOutsideText = (node, path) => {
        if (node.type === "spacer") {
            if (Node.string(node) !== "") {
                Transforms.setNodes(editor, {type: "SheetOutsideText", node: node.node}, {at: path});
            }
        }
    };

    //If a spacer gets stuck inside some other element, lift it up to top level
    editor.liftSpacer = (node, path) => {
        if (node.type === "spacer") {
            if (Node.parent(editor, path).type !== "SheetContent") {
                Transforms.liftNodes(editor, {at: path});
                return true;
            }
        }
    };

    // Ensure all SheetItems have node #
    editor.ensureNodeId = (node, path) => {
        const sheetElementTypes = Object.values(sheet_item_els);

        if (sheetElementTypes.includes(node.type)) {
            if (!node.node) {
                Transforms.setNodes(editor, {node: editor.children[0].nextNode}, {at: path});
                incrementNextSheetNode(editor)
            }
        }
    }

    // If a sheet element gets stuck inside some other element, lift it up to top level
    editor.liftSheetElement = (node, path) => {
        // SheetSource, SheetComment, SheetOutsideText, SheetOutsideBiText, SheetMedia
        const sheetElementTypes = Object.values(sheet_item_els);

        if (sheetElementTypes.includes(node.type)) {
            //Any nested sheet element should be lifted
            if (Node.parent(editor, path).type !== "SheetContent") {
                Transforms.liftNodes(editor, {at: path});
                return true;
            }
        }
    };

    editor.ensureEditableSpaceBeforeAndAfterBoxedElements = (node, path) => {
        if (["SheetSource", "SheetOutsideBiText"].includes(node.type)) {

            if (Node.parent(editor, path).children.length == 1) {return false}

            const nextPath = Path.next(path)
            const prevPath = Path.previous(path);

            const nextNode = Node.get(editor, nextPath)
            const prevNode = Node.get(editor, prevPath)

            let addedSpacer = false
            if (nextNode.type !== "spacer" && nextNode.type !== "SheetOutsideText") {
                Transforms.insertNodes(editor, {type: 'spacer', children: [{text: ""}]}, {at: nextPath});
                addedSpacer = true;
            }
            if (prevNode.type !== "spacer") {
                Transforms.insertNodes(editor, {type: 'spacer', children: [{text: ""}]}, {at: path});
                addedSpacer = true;
            }

            return addedSpacer
        }

        else if (node.type === "SheetOutsideText") {
            try {
                const nextNode = Node.get(editor, Path.next(path))

                if (["SheetSource", "SheetOutsideBiText"].includes(nextNode.type)) {
                    Transforms.insertNodes(editor, {type: 'spacer', children: [{text: ""}]}, {at: Path.next(path)});
                    return true
                }
            }
            catch (e) {
                return false
            }
        }
    };

    editor.ensureSingleSpacerBetweenBoxedSources = (node, path) => {
        if (node.type === "spacer") {
            try {
                const nextPath = Path.next(path)
                const prevPath = Path.previous(path);

                const nextNode = Node.get(editor, nextPath)
                const prevNode = Node.get(editor, prevPath)

                const prevIsBoxed = ["SheetSource", "SheetOutsideBiText"].includes(prevNode.type)
                const nextIsBoxed = ["SheetSource", "SheetOutsideBiText"].includes(nextNode.type)

                if ((nextNode.type === "spacer" && prevIsBoxed) || (prevNode === "spacer" && nextIsBoxed)) {
                    Transforms.delete(editor, {at: path})
                    return true
                }
            }
            catch {
                return false
            }
        }
    }

    editor.onlyTextAndRefsInBoxedElements = (node, path) => {
        if (node.type === "he" || node.type === "en") {
            //only allow TextRef & SourceContentText in he or en
            // if extra -- merge it with the previous element
            if (node.children && node.children.length > 2) {
                for (const [child, childPath] of Node.children(editor, path)) {
                    if (!["SourceContentText", "TextRef"].includes(child.type)) {
                        Transforms.mergeNodes(editor, {at: childPath});
                        return true;
                    }
                }
            }
        }
    };

    // for he's or en's in a SheetSource, make sure that SourceContentText exists
    editor.addPlaceholdersForEmptyText = (node, path) => {
        if (node.type === "he" || node.type === "en") {

            if (Node.parent(editor, path).type === "SheetSource") {
                if (node.children && node.children.length < 2) {
                    const insertPath = path.concat([1]);
                    Transforms.insertNodes(editor, {
                        type: "SourceContentText",
                        children: parseSheetItemHTML('...')
                    }, {at: insertPath});
                    return true;
                }
            }
        }
    };

return editor
};

const incrementNextSheetNode = (editor) => {
  Transforms.setNodes(editor, {nextNode: editor.children[0].nextNode + 1}, {at: [0]});
}

const addItemToSheet = (editor, fragment) => {
    incrementNextSheetNode(editor);
    Transforms.insertNodes(editor, fragment);
    Editor.normalize(editor, { force: true })
};



const checkAndFixDuplicateSheetNodeNumbers = (editor) => {
  let existingSheetNodes = []
  for (const [child, childPath] of Node.children(editor, [0,0])) {
    const sheetNode = child;
    if (existingSheetNodes.includes(sheetNode.node)) {
      Transforms.setNodes(editor, {node: editor.children[0].nextNode}, {at: childPath});
      existingSheetNodes.push(editor.children[0].nextNode);
      incrementNextSheetNode(editor)
    }
    else {
      existingSheetNodes.push(sheetNode.node)
    }
  }
}

const insertMedia = (editor, mediaUrl) => {
  const fragment = {
          type: "SheetMedia",
          mediaUrl: mediaUrl,
          node: editor.children[0].nextNode,
          children: [{
                  text: ""
              }]
  };
  addItemToSheet(editor, fragment);
  Transforms.move(editor);
}

const insertSource = async (editor, ref) => {
    const path = editor.selection.anchor.path;

    Transforms.setNodes(editor, { loading: true }, {at: path});

    const nodeAbove = getNodeAbove(path, editor)
    const nodeBelow = getNodeBelow(path, editor)

    const {en: normalEnRef, he: normalHeRef} = await sheetsUtils.getNormalRef(ref);

    let segments = await sheetsUtils.getSegmentObjs([ref])

    const enText = sheetsUtils.segmentsToSourceText(segments, 'en');

    const heText = sheetsUtils.segmentsToSourceText(segments, 'he');

    let fragment = [{
            type: "SheetSource",
            node: editor.children[0].nextNode,
            ref: normalEnRef,
            heRef: normalHeRef,
            heText: parseSheetItemHTML(heText),
            enText: parseSheetItemHTML(enText),
            title: null,
            children: [
                {text: ""},
            ]
    }];

    if (!(nodeBelow.node && (nodeBelow.node.type == "SheetOutsideText" || nodeBelow.node.type == "paragraph" ) )) {
      fragment.push({type: 'spacer', children: [{text: ""}]})
    }
    Transforms.setNodes(editor, { loading: false }, { at: path });
    addItemToSheet(editor, fragment);
    checkAndFixDuplicateSheetNodeNumbers(editor)
    if (nodeAbove.node && (nodeAbove.node.type == "SheetOutsideText" || nodeAbove.node.type == "paragraph" ) ) {
      Transforms.delete(editor, {at: path})
    }


    Transforms.move(editor, { unit: 'block', distance: 1 })
};


const withTables = editor => {
  const { deleteBackward, deleteForward, insertBreak } = editor

  editor.deleteBackward = unit => {
    const { selection } = editor

    if (selection && Range.isCollapsed(selection)) {
      const [cell] = Editor.nodes(editor, {
        match: n =>
          !Editor.isEditor(n) &&
          SlateElement.isElement(n) &&
          n.type === 'table-cell',
      })

      if (cell) {
        const [, cellPath] = cell
        const start = Editor.start(editor, cellPath)

        if (Point.equals(selection.anchor, start)) {
          return
        }
      }
    }

    deleteBackward(unit)
  }

  editor.deleteForward = unit => {
    const { selection } = editor

    if (selection && Range.isCollapsed(selection)) {
      const [cell] = Editor.nodes(editor, {
        match: n =>
          !Editor.isEditor(n) &&
          SlateElement.isElement(n) &&
          n.type === 'table-cell',
      })

      if (cell) {
        const [, cellPath] = cell
        const end = Editor.end(editor, cellPath)

        if (Point.equals(selection.anchor, end)) {
          return
        }
      }
    }

    deleteForward(unit)
  }

  editor.insertBreak = () => {
    const { selection } = editor

    if (selection) {
      const [table] = Editor.nodes(editor, {
        match: n =>
          !Editor.isEditor(n) &&
          SlateElement.isElement(n) &&
          n.type === 'table',
      })

      if (table) {
        return
      }
    }

    insertBreak()
  }

  return editor
}

const Link = ({ attributes, children, element }) => {
  const editor = useSlate();
  const {selection} = editor;

  const focused = useFocused();
  const selected = useSelected();
  const [linkPopoverVisible, setLinkPopoverVisible] = useState(false);
  const [urlValue, setUrlValue] = useState(element.url);
  const [showLinkRemoveButton, setShowLinkRemoveButton] = useState(false);
  const [currentSlateRange, setCurrentSlateRange] = useState(editor.linkOverrideSelection);
  const [editingUrl, setEditingUrl] = useState(false);


  let showLinkHoverTimeout;
  let hideLinkHoverTimeout;

    const onHover = (e, url) => {
        clearTimeout(hideLinkHoverTimeout)
        if (!editor.selection || editor.linkOverrideSelection) {return}
        let range = document.createRange();
        range.selectNode(e.target);
        setCurrentSlateRange(ReactEditor.toSlateRange(editor, range, {exactMatch: false}))
        showLinkHoverTimeout = setTimeout(function () {
            Transforms.select(editor, currentSlateRange);
            setLinkPopoverVisible(true)
        }, 500, e);
    }
    const onBlur = (e, url) => {
        if (!editingUrl) {
            clearTimeout(showLinkHoverTimeout)
            hideLinkHoverTimeout = setTimeout(function () {
                setLinkPopoverVisible(false)
                setCurrentSlateRange(null)
            }, 500);
        }
    }

    const xClicked = () => {
        Transforms.select(editor, currentSlateRange);
        editor.removeLink();
        editor.showLinkOverride = false;
        editor.linkOverrideSelection = null;
        // Transforms.collapse(editor);
    }

    const closePopup = (e) => {
        setEditingUrl(false)
        setLinkPopoverVisible(false)
        if (e.target.value === "") {
            Transforms.select(editor, currentSlateRange);
            editor.removeLink();
        }
        editor.showLinkOverride = false;
        editor.linkOverrideSelection = null;
    }

    const fixUrl = (s) => {
        if (s == "") return
        try {
            let url = new URL(s)
            return(url)
        }
        catch {
            if(Sefaria.util.isValidEmailAddress(s)) {
                return(`mailto:${s}`)
            }
            return(`http://${s}`)
        }
    }

    const urlChange = (e) => {
        const newUrl = e.target.value;
        setUrlValue(newUrl)
        const [node, linkPath] = Editor.above(editor, {at: currentSlateRange, match: n => n.type ==="link"})
        Transforms.setNodes(editor, { url: fixUrl(newUrl) }, {at: linkPath});
    }

    const linkPopoverOpen = linkPopoverVisible || (editor.showLinkOverride && Path.isDescendant(editor.linkOverrideSelection.anchor.path, ReactEditor.findPath(editor, element)))

  return (
    <div
        {...attributes}
        className="element-link"
        onMouseEnter={(e) => onHover(e, element.url)}
        onMouseLeave={(e) => onBlur(e, element.url)}
    >
        <a
            href={element.url}
            onMouseEnter={(e)=> {if (!linkPopoverOpen) {
                setShowLinkRemoveButton(true)
            }
            }}
        >
            {children}
        </a>

      {/* Show popup on hover and also force it open when a new link is created  */}
      {linkPopoverOpen ? (
        <div className="popup" contentEditable={false} onFocus={() => setEditingUrl(true)} onBlur={(e) => closePopup(e)}>
          <input
              type="text"
              value={urlValue}
              placeholder={Sefaria._("Enter link URL")}
              className="sans-serif"
              onChange={(e) => urlChange(e)}
          />
            {showLinkRemoveButton ? <button onClick={() => xClicked()}>✕</button> : null}
        </div>
      ) : null }


    </div>

  )

 }

const withLinks = editor => {
    const { isInline } = editor

    editor.isInline = element => {
        return element.type === 'link' ? true : isInline(element)
    };

    editor.createLinkNode = (href, text) => ({
        type: "link",
        url: href,
        children: [{ text }]
    });

    editor.insertLink = (url) => {
        if (!url) return;
        const { selection } = editor;
        const link = editor.createLinkNode(url, "New Link");
        ReactEditor.focus(editor);
        if (!!selection) {
            const [parentNode, parentPath] = Editor.parent(
                editor,
                selection.focus?.path
            );
            // Remove the Link node if we're inserting a new link node inside of another
            // link.
            if (parentNode.type === "link") {
                editor.removeLink(editor);
            }
            if (editor.isVoid(parentNode)) {
                // Insert the new link after the void node
                Transforms.insertNodes(editor, createParagraphNode([link]), {
                    at: Path.next(parentPath),
                    select: true
                });
            } else if (Range.isCollapsed(selection)) {
                // Insert the new link in our last known location
                Transforms.insertNodes(editor, link, { select: true });
            } else {
                // Wrap the currently selected range of text into a Link
                Transforms.wrapNodes(editor, link, { split: true });
                Transforms.collapse(editor, { edge: "end" });
            }
        } else {
            return
        }
    };

    editor.removeLink = () => {
        Transforms.unwrapNodes(editor, {
            match: (n) =>
                !Editor.isEditor(n) && SlateElement.isElement(n) && n.type === "link"
        });
    };

    return editor
};

const isLinkActive = editor => {
  const [link] = Editor.nodes(editor, { match: n => n.type === 'link' })
  return !!link
};

const wrapLink = (editor, url) => {
  if (isLinkActive(editor)) {
    unwrapLink(editor)
  }

  const { selection } = editor
  const isCollapsed = selection && Range.isCollapsed(selection)
  const link = {
    type: 'link',
    url,
    children: isCollapsed ? [{ text: url }] : [],
  };

  if (isCollapsed) {
    Transforms.insertNodes(editor, link)
  } else {
    Transforms.wrapNodes(editor, link, { split: true })
    Transforms.collapse(editor, { edge: 'end' })
  }
};

const toggleFormat = (editor, format) => {
  const isActive = isFormatActive(editor, format)

  if (isActive) {
    Editor.removeMark(editor, format)
  } else {
    Editor.addMark(editor, format, true)
  }
};

const isFormatActive = (editor, format, value=null) => {
  const [match] = Editor.nodes(editor, {
    match: n => n[format] === (value ? value : true),
    mode: 'all',
  });
  return !!match
};

const removeMarks = (editor) => {
    editor.removeMark('italic');
    editor.removeMark('bold');
    editor.removeMark('underline');
    editor.removeMark('big');
    editor.removeMark('small');
    editor.removeMark('superscript');
    editor.removeMark('isRef');
    editor.removeMark('color');
    editor.removeMark('background-color');
    editor.removeMark('text-align');
}


const toggleBlock = (editor, format) => {
  const isActive = isBlockActive(editor, format)
  const isList = LIST_TYPES.includes(format)

  Transforms.unwrapNodes(editor, {
    match: n =>
      LIST_TYPES.includes(
        !Editor.isEditor(n) && SlateElement.isElement(n) && n.type
      ),
    split: true,
  })
  const newProperties = {
    type: isActive ? 'paragraph' : isList ? 'list-item' : format,
  }
  Transforms.setNodes(editor, newProperties)

  if (!isActive && isList) {
    const block = { type: format, children: [] }
    Transforms.wrapNodes(editor, block)
  }
}

const isBlockActive = (editor, format) => {
  const [match] = Editor.nodes(editor, {
    match: n =>
      !Editor.isEditor(n) && SlateElement.isElement(n) && n.type === format,
  })

  return !!match
}


const Leaf = ({attributes, children, leaf}) => {
    if (leaf.bold) {
        children = <strong>{children}</strong>
    }
    if (leaf.italic) {
        children = <em>{children}</em>
    }
    if (leaf.underline) {
        children = <u>{children}</u>
    }
    if (leaf.big) {
        children = <big>{children}</big>
    }
    if (leaf.small) {
        children = <small>{children}</small>
    }
    if (leaf.superscript) {
        children = <sup>{children}</sup>
    }
    if (leaf.isRef) {
        children = <span className="inlineTextRef">{children}</span>
    }
    if (leaf.color) {
      children = <span style={{color: leaf.color}}>{children}</span>
    }
    if (leaf["background-color"]) {
      children = <span style={{backgroundColor: leaf["background-color"]}}>{children}</span>
    }
    if (leaf["text-align"]) {
      children = <span style={{textAlign: leaf["text-align"]}}>{children}</span>
    }

    return <span {...attributes}>{children}</span>
};

const HoverMenu = (opt) => {
    const buttons = (opt["buttons"])
    const ref = useRef();
    const [showHighlightColors, setShowHighlightColors] = useState(false);
    const editor = useSlate();

    useEffect(() => {
        const el = ref.current;
        const {selection} = editor;

        if (!el) {
            return
        }


        if (
            !selection ||
            !ReactEditor.isFocused(editor) ||
            Range.isCollapsed(selection) ||
            Editor.string(editor, selection) === '' ||
            isLinkActive(editor)
        ) {
            el.removeAttribute('style');
            return
        }

        const domSelection = window.getSelection();
        const domRange = domSelection.getRangeAt(0);
        const rect = domRange.getBoundingClientRect();
        el.style.opacity = 1;
        el.style.top = `${rect.top + window.pageYOffset - el.offsetHeight}px`;

        el.style.left = `${rect.left +
        window.pageXOffset -
        el.offsetWidth / 2 +
        rect.width / 2}px`

    });


    const root = window.document.getElementById('s2');
    return ReactDOM.createPortal(
        <div ref={ref} className="hoverMenu">
            <FormatButton editor={editor} format="bold"/>
            <FormatButton editor={editor} format="italic"/>
            <FormatButton editor={editor} format="underline"/>
            {buttons == "basic" ? null : <>
                <HighlightButton/>
                <AddLinkButton/>
                <BlockButton editor={editor} format="header" icon="header"/>
                <BlockButton editor={editor} format="numbered-list" icon="list-ol"/>
                <BlockButton editor={editor} format="bulleted-list" icon="list-ul"/>
            </>
            }
        </div>,
        root
    )
};

const AddLinkButton = () => {
    const editor = useSlate();
    const classes = {fa: 1};
    classes["fa-link"] = 1

    return (
        <span className="hoverButton"
              onMouseDown={event => {
                  event.preventDefault();
                  wrapLink(editor, "")
                  editor.showLinkOverride = true;
                  editor.linkOverrideSelection = editor.selection;
                  // Timeout required b/c it takes a moment for react to rerender before focusing on the new input
                  setTimeout(() => {
                      document.querySelector(".popup input").focus()
                  }, 200);

              }}
        >
      <i className={classNames(classes)}/>
    </span>
    )
}

const FormatButton = ({format}) => {
    const editor = useSlate();
    const isActive = isFormatActive(editor, format);
    const iconName = "fa-" + format;
    const classes = {fa: 1, active: isActive};
    classes[iconName] = 1;

    return (
        <span className="hoverButton"
              onMouseDown={event => {
                  event.preventDefault();
                  toggleFormat(editor, format);
              }}
        >
      <i className={classNames(classes)}/>
    </span>
    )
};


const HighlightButton = () => {
    const editor = useSlate();
    const ref = useRef();
    const [showPortal, setShowPortal] = useState(false);
    const isActive = isFormatActive(editor, "background-color");
    const classes = {fa: 1, active: isActive, "fa-pencil": 1};
    const colors = ["#E6DABC", "#EAC4B6", "#D5A7B3", "#AECAB7", "#ADCCDB"]; // 50% gold, orange, rose, green, blue 
    const colorButtons = <>{colors.map(color => <button key={`highlight-${color.replace("#", "")}`} className="highlightButton" onClick={e => {
        const isActive = isFormatActive(editor, "background-color", color);
        if (isActive) {
            Editor.removeMark(editor, "background-color")
        } else {
            Editor.addMark(editor, "background-color", color)
        }
  }}><div className="highlightDot" style={{"background-color":color}}></div></button>
    )}</>

    useEffect(() => {
        const el = ref.current;
        if (el) {
            const checkIfClickedOutside = e => {
                if (showPortal && ref.current && !ref.current.contains(e.target)) {
                    setShowPortal(false)
                }
            }
            document.addEventListener("mousedown", checkIfClickedOutside)
            return () => {
                // Cleanup the event listener
                document.removeEventListener("mousedown", checkIfClickedOutside)
            }
        }

    }, [showPortal])
    return (
        <>
        <span className="hoverButton"
            onMouseDown={event => {
                event.preventDefault();
                setShowPortal(true);
            }}
        >
      <i className={classNames(classes)}/>
    </span>
    {showPortal ? <div className="highlightMenu" ref={ref}>
    {colorButtons}
    <button className="highlightButton" onClick={e => {
        Editor.removeMark(editor, "background-color")
    }}>
    <i className="fa fa-ban highlightCancel"></i>
  </button></div> : null}
    </>
    )
};

const BlockButton = ({format, icon}) => {
    const editor = useSlate()
    const isActive = isBlockActive(editor, format);
    const iconName = "fa-" + icon;
    const classes = {fa: 1, active: isActive};
    classes[iconName] = 1;

    return (
        <span className="hoverButton"
              onMouseDown={event => {
                  event.preventDefault();
                  toggleBlock(editor, format);
              }}
        >
      <i className={classNames(classes)}/>
    </span>
    )
}

const SefariaEditor = (props) => {
    const editorContainer = useRef(null);
    const [sheet, setSheet] = useState(props.data);
    const [status, setStatus] = useState(sheet?.status || "unlisted");
    const initValue = [{type: "sheet", children: [{text: ""}]}];
    const renderElement = useCallback(props => <Element {...props}/>, []);
    const [value, setValue] = useState(initValue);
    const [currentDocument, setCurrentDocument] = useState(initValue);
    const [unsavedChanges, setUnsavedChanges] = useState(false);
    const [lastModified, setlastModified] = useState(props.data.dateModified);
    const [canUseDOM, setCanUseDOM] = useState(false);
    const [lastSelection, setLastSelection] = useState(null)
    const [readyForNormalize, setReadyForNormalize] = useState(false);
    const [summary, setSummary] = useState(sheet.summary || "");
    const [title, setTitle] = useState(sheet.title || "");

    useEffect(() => {
<<<<<<< HEAD
        if (!canUseDOM) {
            return
        }
=======
>>>>>>> a2ed04c6
        saveDocument(currentDocument);
    }, [title, summary]);

    useEffect(
        () => {
            if (!canUseDOM) {
                return
            }

            setUnsavedChanges(true);
            // Update debounced value after delay
            const handler = setTimeout(() => {
                saveDocument(currentDocument);
            }, 500);

            // Cancel the timeout if value changes (also on delay change or unmount)
            // This is how we prevent debounced value from updating if value is changed ...
            // .. within the delay period. Timeout gets cleared and restarted.
            return () => {
                clearTimeout(handler);
            };
        },
        [currentDocument[0].children[0]] // Only re-call effect if value or delay changes
    );

    useEffect(
        () => {
            /* normalize on load */
            setCanUseDOM(true)


            const channel = new BroadcastChannel('refresh-editor');
            channel.addEventListener('message', event => {
                reloadFromDb()
            });

            //TODO: Check that we still need/want this temporary analytics tracking code
            try {hj('event', 'using_new_editor');} catch {console.error('hj failed')}
        }, []
    )

    useEffect(
        () => {
            setLastSelection(editor.selection)
            setValue(transformSheetJsonToSlate(sheet))
            editor.children = transformSheetJsonToSlate(sheet)
            editor.onChange()
            setReadyForNormalize(true)
        }, [sheet]
    )

    useEffect(
        () => {
            if (readyForNormalize) {
                Editor.normalize(editor, {force: true});
                setReadyForNormalize(false)
            }
            else {
                //set cursor to previous location or top of doc
                const newSelect = !!lastSelection ? lastSelection : {anchor: {path: [0, 0], offset: 0},focus: {path: [0, 0], offset: 0}}
                Transforms.select(editor, newSelect);
            }
        }, [readyForNormalize]
    )

    useEffect(
        () => {
            const nodes = (Editor.nodes(editor, {at: [], match: Text.isText}))
            for (const [node, path] of nodes) {
                if (node.text && props.divineNameReplacement) {
                    const newStr = replaceDivineNames(node.text, props.divineNameReplacement)
                    if (newStr != node.text) {
                        Transforms.insertText(editor, newStr, { at: path })
                    }
                }
            }
            editor.divineNames = props.divineNameReplacement

            // some edit to the editor is required to show the replacement and save
            // -- this simply just moves the cursor to the top of the doc and then back to its previous spot
            const temp_select = editor.selection

            Transforms.select(editor, {
              anchor: {path: [0, 0], offset: 0},
              focus: {path: [0, 0], offset: 0},
            });

            Transforms.select(editor, temp_select)
            saveDocument(currentDocument);

        },
        [props.divineNameReplacement]
    )


  useEffect(() => {
    editor.highlightedNode = null;
  }, []);

  useEffect(() => {
      if(canUseDOM) {
        if (props.highlightedNode) {
              var $highlighted = document.querySelectorAll(`.sheetItem[data-sheet-node='${props.highlightedNode}']`)[0];
              if ($highlighted) {
                  var offset = props.multiPanel ? 200 : 70; // distance from the top of screen that we want highlighted segments to appear below.
                  var top = $highlighted.getBoundingClientRect().top - offset;
                  $('.sheetsInPanel')[0].scroll({top: top});
              }
          }
      }
  }, [canUseDOM])

    function saveSheetContent(doc, lastModified) {
        const docContent = doc.children.find(el => el.type == "SheetContent")
        if (!docContent) {
            return false
        }
        const sheetContent = docContent.children;

        const sources = sheetContent.map(item => {
            const sheetItem = item;
            switch (sheetItem.type) {
                case 'SheetSource':

                    const enSerializedSourceText = (sheetItem.enText.reduce( (concatenatedSegments, currentSegment) => {
                      return concatenatedSegments + serialize(currentSegment)
                    }, "" ) );

                    const heSerializedSourceText = (sheetItem.heText.reduce( (concatenatedSegments, currentSegment) => {
                      return concatenatedSegments + serialize(currentSegment)
                    }, "" ) );

                    let source = {
                        "ref": sheetItem.ref,
                        "heRef": sheetItem.heRef,
                        "text": {
                            "en": enSerializedSourceText !== "" ? enSerializedSourceText : "...",
                            "he": heSerializedSourceText !== "" ? heSerializedSourceText : "...",
                        },
                        ...sheetItem.options && { options: sheetItem.options },
                        "node": sheetItem.node,
                    };
                    return (source);
                case 'SheetOutsideBiText':

                    const enSerializedOutsideText = (sheetItem.enText.reduce( (concatenatedSegments, currentSegment) => {
                      return concatenatedSegments + serialize(currentSegment)
                    }, "" ) );

                    const heSerializedOutsideText = (sheetItem.heText.reduce( (concatenatedSegments, currentSegment) => {
                      return concatenatedSegments + serialize(currentSegment)
                    }, "" ) );

                    let outsideBiText = {
                        "outsideBiText": {
                            "en": enSerializedOutsideText !== "" ? enSerializedOutsideText : "...",
                            "he": heSerializedOutsideText !== "" ? heSerializedOutsideText : "...",
                        },
                        ...sheetItem.options && { options: sheetItem.options },
                        "node": sheetItem.node,

                    };
                    return outsideBiText;

                case 'SheetComment':
                    return ({
                        "comment": serialize(sheetItem),
                        ...sheetItem.options && { options: sheetItem.options },
                        "node": sheetItem.node,
                    });

                case 'SheetOutsideText':
                   const outsideTextText = serialize(sheetItem)
                   //Add space to empty outside texts to preseve line breaks from old sheets.
                   return ({
                        "outsideText": (outsideTextText=="<p></p>" || outsideTextText=="<div></div>") ? "<p> </p>" : outsideTextText,
                        ...sheetItem.options && { options: sheetItem.options },
                        "node": sheetItem.node,
                    });

                case 'SheetMedia':
                    return({
                        "media": sheetItem.mediaUrl,
                        ...sheetItem.options && { options: sheetItem.options },
                        "node": sheetItem.node,
                    });

                case 'header':
                    const headerContent = serialize(sheetItem)
                    return({
                        "outsideText": `<h1>${headerContent}</h1>`,
                        ...sheetItem.options && { options: sheetItem.options },
                        "node": sheetItem.node,
                    });


                case 'spacer':
                  return;

                default:
                    // console.log("Error saving:")
                    // console.log(sheetItem)
                    return;
            }

        });
        let sheet = {
            status: status,
            id: doc.id,
            promptedToPublish: doc.promptedToPublish,
            lastModified: lastModified,
            summary: summary,
            options: { ...doc.options, divineNames: props.divineNameReplacement },
            tags: doc.tags,
            displayedCollection: doc.displayedCollection,
<<<<<<< HEAD
            title: title === "" ? "Untitled" : title,
=======
            title: title,
>>>>>>> a2ed04c6
            sources: sources.filter(x => !!x),
            nextNode: doc.nextNode,
        };
        return sheet;
    }


    function saveDocument(doc) {
        const json = saveSheetContent(doc[0], lastModified);
        if (!json) {
            return
        }
        // console.log('saving...');
        postSheet(json, doc[0].id);
    }

    const postSheet = (sheet, id) => {
        return Sefaria.apiRequestWithBody("/api/sheets/", null, sheet, "POST").then(data => {
            setlastModified(data.dateModified);
            setStatus(data.status);
            setTitle(data.title);
            setSummary(data.summary);
            setUnsavedChanges(false);
<<<<<<< HEAD
            const updatedSheet = {...Sefaria.sheets._loadSheetByID[id], ...data};
            Sefaria.sheets._loadSheetByID[id] = updatedSheet;
=======
            setTitle(res.title);
            setSummary(res.summary);
            const updatedSheet = {...Sefaria.sheets._loadSheetByID[doc[0].id], ...res};
            Sefaria.sheets._loadSheetByID[doc[0].id] = updatedSheet
>>>>>>> a2ed04c6
        });
    }

    function onChange(value) {
        if (currentDocument !== value) {
            setCurrentDocument(value);
        }

        setValue(value)

    }

    const beforeInput = event => {
        switch (event.inputType) {
            case 'formatBold':
                return toggleFormat(editor, 'bold');
            case 'formatItalic':
                return toggleFormat(editor, 'italic')
            case 'formatUnderline':
                return toggleFormat(editor, 'underline')
        }
    };

    const ensureInView = e => {
          /*
            Slate doesn't always scroll to content beyond the viewport -- this should fix that.
           */
          if (editor.selection == null) return

        try {
            /*
              Need a try/catch because sometimes you get an error like:
              Cannot resolve a DOM node from Slate node: {"type":"p","children":[{"text":"","by":-1,"at":-1}]}
             */
            const domPoint = ReactEditor.toDOMPoint(
              editor,
              editor.selection.focus
            )
            const node = domPoint[0]
            if (node == null) return

            const element = node.parentElement
            if (element == null) return
            if (whereIsElementInViewport(element) == "in viewport") return
            element.scrollIntoView({ behavior: "auto", block: "end" })
          } catch (e) {
            //Do nothing if there is an error.
          }
    };

    const onCutorCopy = event => {
        const nodeAbove = Editor.above(editor, { match: n => Editor.isBlock(editor, n) })

        if (nodeAbove && nodeAbove[0].type == "SheetSource") {
            editor.cuttingSource = true;
            //can't select an empty void -- so we select before and after as well
            Transforms.move(editor, { distance: 1, unit: 'character', reverse: true, edge: 'anchor' })
            Transforms.move(editor, { distance: 1, unit: 'character', edge: 'focus' })
        }

    };

    const onDragEnd = event => {
        if (editor.dragging) {
            editor.blurSelection
            editor.dragging = false
        }
    }

    const onDragCheck = event => {
        if (editor.dragging) {
            event.preventDefault()
        }
    }


    const onBlur = event => {
      editor.blurSelection = editor.selection
    };

    const onKeyDown = event => {
        ensureInView(event);

        for (const hotkey in HOTKEYS) {
          if (isHotkey(hotkey, event)) {
            event.preventDefault();
            const format = HOTKEYS[hotkey];
            toggleFormat(editor, format)
          }
        }

        // Add or remove ref highlighting
        if (event.key === " " || Node.get(editor, editor.selection.focus.path).isRef) {
            getRefInText(editor, false)
        }
    };

    const whereIsElementInViewport = (element) => {
        const elementbbox = element.getBoundingClientRect();
        const vh = Math.max(document.documentElement.clientHeight || 0, window.innerHeight || 0)
        if (elementbbox.top >= 200 && elementbbox.bottom < vh) {
            return "in viewport"
        }
        if (elementbbox.bottom >= vh/2 && element) {
            return "past half"
        }
    };

    const getHighlightedByScrollPos = () => {
        let segmentToHighlight = null

        const segments = editorContainer.current.querySelectorAll(".sheetItem");

        for (let segment of segments) {
            const elementLoc = whereIsElementInViewport(segment);
            if (elementLoc === "in viewport" || elementLoc === "past half") {
                segmentToHighlight = segment;
                break;
            }
        }

        return segmentToHighlight

    };

    const reloadFromDb = () => {
        console.log("Refreshing sheet from Db")
        Sefaria.sheets.loadSheetByID(sheet.id, (data)=>{
            setSheet(data)
        }, true)
    }

    const updateSidebar = (sheetNode, sheetRef) => {
      let source = {
          'node': sheetNode,
      };
      if (!!sheetRef) {
          source["ref"] = sheetRef
      }
      editor.highlightedNode = sheetNode
      props.sheetSourceClick(source)

    };


    const editor = useMemo(
        () => withTables(withSefariaSheet(withLinks(withHistory(withReact(createEditor()))))),
        []
    );
    const sheetOptions = <SheetOptions toggleSignUpModal={props.toggleSignUpModal}
                                       sheetID={sheet.id}
                                       postSheet={postSheet}
                                       historyObject={props.historyObject}
                                       editable={props.editable}
                                       authorUrl={sheet.ownerProfileUrl}
                                       lastModified={lastModified}
                                       status={status}
                                       />;
    return (
          <div ref={editorContainer} onClick={props.handleClick} className="text">
              <SheetMetaDataBox authorStatement={sheet.ownerName}
                            authorUrl={sheet.ownerProfileUrl}
                            authorImage={sheet.ownerImageUrl}
                            title={title}
                            summary={summary}
                            editable={true}
                            titleCallback={(newTitle) => setTitle(newTitle)}
                            summaryCallback={(newSummary) => setSummary(newSummary)}
<<<<<<< HEAD
                            sheetOptions={sheetOptions}/>
=======
                            sheetOptions={props.sheetOptions}/>
>>>>>>> a2ed04c6
          {
          /* debugger */

          // <div style={{position: 'fixed', left: 0, top: 0, width: 300, height: '100%', backgroundColor: '#ddd', fontSize: 12, zIndex: 9999, whiteSpace: 'pre', overflow: "scroll"}}>
          // {JSON.stringify(editor.children[0,0], null, 4)}
          // </div>

          }

          {canUseDOM &&
            <Slate editor={editor} value={value} onChange={(value) => onChange(value)}>
                <HoverMenu buttons="all"/>
                <Editable
                  renderLeaf={props => <Leaf {...props} />}
                  renderElement={renderElement}
                  spellCheck
                  onKeyDown={onKeyDown}
                  onCut={onCutorCopy}
                  onDragOver={onDragCheck}
                  onDragEnter={onDragCheck}
                  onDragEnd={onDragEnd}
                  onCopy={onCutorCopy}
                  onBlur={onBlur}
                  onDOMBeforeInput={beforeInput}
                  autoFocus
                />
            </Slate>
          }
        </div>
    )
};

export default SefariaEditor;<|MERGE_RESOLUTION|>--- conflicted
+++ resolved
@@ -2561,12 +2561,6 @@
     const [title, setTitle] = useState(sheet.title || "");
 
     useEffect(() => {
-<<<<<<< HEAD
-        if (!canUseDOM) {
-            return
-        }
-=======
->>>>>>> a2ed04c6
         saveDocument(currentDocument);
     }, [title, summary]);
 
@@ -2782,11 +2776,7 @@
             options: { ...doc.options, divineNames: props.divineNameReplacement },
             tags: doc.tags,
             displayedCollection: doc.displayedCollection,
-<<<<<<< HEAD
-            title: title === "" ? "Untitled" : title,
-=======
             title: title,
->>>>>>> a2ed04c6
             sources: sources.filter(x => !!x),
             nextNode: doc.nextNode,
         };
@@ -2810,15 +2800,8 @@
             setTitle(data.title);
             setSummary(data.summary);
             setUnsavedChanges(false);
-<<<<<<< HEAD
             const updatedSheet = {...Sefaria.sheets._loadSheetByID[id], ...data};
             Sefaria.sheets._loadSheetByID[id] = updatedSheet;
-=======
-            setTitle(res.title);
-            setSummary(res.summary);
-            const updatedSheet = {...Sefaria.sheets._loadSheetByID[doc[0].id], ...res};
-            Sefaria.sheets._loadSheetByID[doc[0].id] = updatedSheet
->>>>>>> a2ed04c6
         });
     }
 
@@ -2987,11 +2970,7 @@
                             editable={true}
                             titleCallback={(newTitle) => setTitle(newTitle)}
                             summaryCallback={(newSummary) => setSummary(newSummary)}
-<<<<<<< HEAD
                             sheetOptions={sheetOptions}/>
-=======
-                            sheetOptions={props.sheetOptions}/>
->>>>>>> a2ed04c6
           {
           /* debugger */
 
