--- conflicted
+++ resolved
@@ -1098,7 +1098,7 @@
             }
         }
     };
-    
+
     editor.ensureEditableSpaceAtTopAndBottom = (node, path) => {
         if (node.type === "SheetContent") {
             //ensure there's always an editable space for a user to type at end and top of sheet
@@ -1935,35 +1935,7 @@
 
         }
 
-<<<<<<< HEAD
             <button className="editorSidebarToggle" onClick={(e)=>onEditorSidebarToggleClick(e) } aria-label="Click to open the sidebar" />
-
-            <SheetMetaDataBox>
-                <SheetTitle tabIndex={0} title={sheet.title} editable={true} blurCallback={() => saveDocument(currentDocument)}/>
-                <SheetAuthorStatement
-                    authorUrl={sheet.ownerProfileUrl}
-                    authorStatement={sheet.ownerName}
-                >
-                  <ProfilePic
-                    url={sheet.ownerImageUrl}
-                    len={30}
-                    name={sheet.ownerName}
-                    outerStyle={{width: "30px", height: "30px", display: "inline-block", verticalAlign: "middle", marginRight: "10px"}}
-                  />
-                  <span>by <a href={sheet.ownerProfileUrl}>{sheet.ownerName}</a></span>
-                </SheetAuthorStatement>
-                <CollectionStatement
-                    name={sheet.collectionName}
-                    slug={sheet.displayedCollection}
-                    image={sheet.collectionImage}
-                />
-            </SheetMetaDataBox>
-
-            <Slate editor={editor} value={value} onChange={(value) => onChange(value)}>
-                <HoverMenu/>
-                <Editable
-=======
-        <button className="editorSidebarToggle" onClick={(e)=>onEditorSidebarToggleClick(e) } aria-label="Click to open the sidebar" />
 
         <SheetMetaDataBox>
             <SheetTitle tabIndex={0} title={sheet.title} editable={true} blurCallback={() => saveDocument(currentDocument)}/>
@@ -1988,10 +1960,9 @@
             />
         </SheetMetaDataBox>
 
-          <Slate editor={editor} value={value} onChange={(value) => onChange(value)}>
-              <HoverMenu/>
-              <Editable
->>>>>>> 273087a1
+            <Slate editor={editor} value={value} onChange={(value) => onChange(value)}>
+                <HoverMenu/>
+                <Editable
                   renderLeaf={props => <Leaf {...props} />}
                   renderElement={renderElement}
                   spellCheck
