import React, {useCallback, useMemo, useState, useEffect, useRef} from 'react';
import {jsx} from 'slate-hyperscript'
import {withHistory} from 'slate-history'
import {Editor, createEditor, Range, Node, Transforms, Path, Text, Point, Element as SlateElement} from 'slate'
import {Slate, Editable, ReactEditor, withReact, useSlate, useSelected, useFocused} from 'slate-react'
import isHotkey from 'is-hotkey'
import Sefaria from './sefaria/sefaria';
import * as sheetsUtils from './sefaria/sheetsUtils'


import {
    SheetMetaDataBox,
    SheetTitle,
    InterfaceText,
    Autocompleter,
} from './Misc';
import {ProfilePic} from "./ProfilePic";

import classNames from 'classnames';
import $ from "./sefaria/sefariaJquery";
import ReactDOM from "react-dom";
import {SheetOptions} from "./sheets/SheetOptions";

// Mapping from Sheet doc format source types to Slate block element types
const sheet_item_els = {
    ref: 'SheetSource',
    comment: 'SheetOutsideText',
    outsideText: 'SheetOutsideText',
    outsideBiText: 'SheetOutsideBiText',
    media: 'SheetMedia',
};

const voidElements = [
    "ProfilePic",
    "SheetMedia",
    "SheetSource",
    "SheetOutsideBiText",
    "horizontal-line"
];


const HOTKEYS = {
  'mod+b': 'bold',
  'mod+i': 'italic',
  'mod+u': 'underline',
};

const LIST_TYPES = ['numbered-list', 'bulleted-list']

const NO_SPACER_NEEDED_TYPES = ["SheetOutsideText", "header", "SheetComment", "list-item", "numbered-list", "bulleted-list"]

const ELEMENT_TAGS = {
    A: el => ({type: 'link', url: el.getAttribute('href'), ref: el.getAttribute('data-ref'), target: el.getAttribute('target')}),
    BLOCKQUOTE: () => ({type: 'quote'}),
    H1: () => ({type: 'header'}),
    H2: () => ({type: 'heading-two'}),
    H3: () => ({type: 'heading-three'}),
    H4: () => ({type: 'heading-four'}),
    H5: () => ({type: 'heading-five'}),
    H6: () => ({type: 'heading-six'}),
    IMG: el => ({type: 'image', url: el.getAttribute('src')}),
    LI: () => ({type: 'list-item'}),
    OL: () => ({type: 'numbered-list'}),
    P: () => ({type: 'paragraph'}),
    DIV: () => ({type: 'paragraph'}),
    PRE: () => ({type: 'code'}),
    UL: () => ({type: 'bulleted-list'}),
    TABLE: () => ({type: 'table'}),
    TR: () => ({type: 'table-row'}),
    TD: () => ({type: 'table-cell'}),
    HR: () => ({type: 'horizontal-line'}),
};

const format_tag_pairs = [
    {
        tag: "EM",
        format: "italic"
    },
    {
        tag: "I",
        format: "italic"
    },
    {
        tag: "STRONG",
        format: "bold"
    },
    {
        tag: "SUP",
        format: "superscript"
    },
    {
        tag: "B",
        format: "bold"
    },
    {
        tag: "U",
        format: "underline"
    },
    {
        tag: "BIG",
        format: "big"
    },
    {
        tag: "SMALL",
        format: "small"
    },
];

const special_styles_to_care_about = [
  "background-color",
  "color",
  "text-align"
];


const TEXT_TAGS = format_tag_pairs.reduce((obj, item) => {
     obj[item.tag] = () => ({[item.format]: true })
     return obj
   }, {});

const format_to_html_lookup = format_tag_pairs.reduce((obj, item) => {
     obj[item.format] = item.tag;
     return obj
   }, {});


 const getNodeAbove = (curPath, editor) => {
   let top = null;
   let topPath = null;
   try {
     topPath = Path.previous(curPath)
     top = (Node.get(editor, topPath))
   }
   catch(err) {}

   return {node: top, path: topPath}
 };

 const getNodeBelow = (curPath, editor) => {
   let bottom = null;
   let bottomPath = null;
   try {
     bottomPath = Path.next(curPath)
     bottom = (Node.get(editor, bottomPath))
   }
   catch(err) {}

   return {node: bottom, path: bottomPath}
 };

const isMultiNodeSelection = (editor) => {
  if (!editor.selection) {return false}

  const [start, end] = Range.edges(editor.selection);

  const startPath = start.path;
  const endPath = end.path;

  // If the start and end paths are different, it means multiple nodes are selected
  return !Path.equals(startPath, endPath);
};
const moveAnchorToEndOfClosestParagraph = (editor) => {
  const { selection } = editor;

  if (selection && Range.isCollapsed(selection)) {
    const { anchor } = selection;
    const [closestParagraphNode, closestParagraphPath] = Editor.above(editor, {
      at: anchor.path,
      match: (n) => n.type === 'paragraph',
    }) || [];

    if (closestParagraphNode) {
      const endPoint = Editor.end(editor, closestParagraphPath);

      Transforms.select(editor, {
        anchor: endPoint,
        focus: endPoint,
      });
    }
  }
};
const moveAnchorToEndOfCurrentNode = (editor) => {
  const { selection } = editor;

  if (selection && Range.isCollapsed(selection)) {
    const { anchor } = selection;
    const node = Editor.node(editor, anchor);

    if (node) {
      const [, path] = node;
      const endPoint = Editor.end(editor, path);

      Transforms.select(editor, {
        anchor: endPoint,
        focus: endPoint
      });
    }
  }
};
const insertNewLine = (editor) => {
  moveAnchorToEndOfClosestParagraph(editor);
  editor.insertBreak();
}

export const deserialize = el => {
    if (el.nodeType === 3) {
        return el.textContent
    } else if (el.nodeType !== 1) {
        return null
    } else if (el.nodeName === 'BR') {
        return null
    }

    const checkForStyles = () => {
        if (el.getAttribute("style")) {
          const elStyles = el.getAttribute("style").split(';');
          let addlAttrs = {}
          for (const elStyle of elStyles) {
              console.log(elStyle)
            const styleArray = elStyle.split(":");
            if (styleArray.length == 2) {
              const styleType = styleArray[0].trim()
              const styleValue = styleArray[1].trim()
              addlAttrs[styleType] = styleValue
            }
          }
        return addlAttrs
        }
    };

    const {nodeName} = el;
    let parent = el;

    if (
        el.nodeNode === 'PRE' &&
        el.childNodes[0] &&
        el.childNodes[0].nodeName === 'CODE'
    ) {
        parent = el.childNodes[0]
    }

    const children = Array.from(parent.childNodes).map(deserialize).flat();


    if (el.nodeName === 'BODY') {
        return jsx('fragment', {}, children)
    }

    if (ELEMENT_TAGS[nodeName]) {
        let new_children = children
        if(!children[0]) {
            new_children = [{'text':''}]
        }
        const attrs = {
            ...ELEMENT_TAGS[nodeName](el),
            ...checkForStyles()
        };
        return jsx('element', attrs, new_children)
    }

    if (TEXT_TAGS[nodeName]) {
      const attrs = TEXT_TAGS[nodeName](el);
      return children.map(child => {
          if (!child) {return null}
          return jsx('text', attrs, ((typeof child === "string" || Text.isText(child)) ? child : Node.string(child)))
          }
      )
    }

    if (el.getAttribute("style")) {
      const elStyles = el.getAttribute("style").split(';');
      for (const elStyle of elStyles) {
        const styleArray = elStyle.split(":");
        if (styleArray.length == 2) {
          const styleType = styleArray[0].trim()
          const styleValue = styleArray[1].trim()
          let attrs = {}
          attrs[styleType] = styleValue

          return children.map(child => child ? jsx('text', attrs, ((typeof child === "string" || Text.isText(child)) ? child : Node.string(child))): {'text':''})
        }
      }
    }


    return children
};


export const serialize = (content) => {
    //serialize formatting to html
    if (content.text) {
        const tagStringObj = Object.keys(content).reduce((tagString, key) => {
            if (content[key] == true) {
                const htmlTag = format_to_html_lookup[key];
                const preTag = (tagString.preTags + "<" + htmlTag + ">");
                const postTag = ("</" + htmlTag + ">" + tagString.postTags);
                return {preTags: preTag.toLowerCase(), postTags: postTag.toLowerCase()}
            }
            else if (special_styles_to_care_about.includes(key)) {
              const preTag = (tagString.preTags + `<span style=${key}:${content[key]}>`);
              const postTag = ("</span>" + tagString.postTags);
              return {preTags: preTag.toLowerCase(), postTags: postTag.toLowerCase()}
            }
            return {preTags: tagString.preTags, postTags: tagString.postTags}
        }, {preTags: "", postTags: ""});

        return (`${tagStringObj.preTags}${content.text.replace(/(\n)+/g, '<br>')}${tagStringObj.postTags}`)
    }

    if (content.type) {

        switch (content.type) {
            case 'link': {
                const linkHTML = content.children.reduce((acc, text) => {
                    return (acc + serialize(text))
                }, "");

                return (content.ref ?
                    `<a href="${content.url}" class="refLink" data-ref="${content.ref}">${linkHTML}</a>`
                    : `<a href="${content.url}">${linkHTML}</a>`)
            }

            case 'paragraph': {
                const paragraphHTML = content.children.reduce((acc, text) => {
                    return (acc + serialize(text))
                }, "");
                if (content["text-align"] == "center") {
                    return `<div style='text-align: center'>${paragraphHTML}</div>`
                }
                return `<div>${paragraphHTML}</div>`
            }

            case 'list-item': {
                const liHtml = content.children.reduce((acc, text) => {
                    return (acc + serialize(text))
                }, "");
                return `<li>${liHtml}</li>`
            }

            case 'numbered-list': {
                const olHtml = content.children.reduce((acc, text) => {
                    return (acc + serialize(text))
                }, "");
                return `<ol>${olHtml}</ol>`
            }

            case 'bulleted-list': {
                const ulHtml = content.children.reduce((acc, text) => {
                    return (acc + serialize(text))
                }, "");
                return `<ul>${ulHtml}</ul>`
            }
            case 'table':
              const tableHtml = content.children.reduce((acc, text) => {
                  return (acc + serialize(text))
              }, "");
              return (
                `<table><tbody>${tableHtml}</tbody></table>`
              )

            case 'table-row':
              const trHtml = content.children.reduce((acc, text) => {
                  return (acc + serialize(text))
              }, "");
              return `<tr>${trHtml}</tr>`

            case 'table-cell':
              const tdHtml = content.children.reduce((acc, text) => {
                  return (acc + serialize(text))
              }, "");
              return `<td>${tdHtml}</td>`

            case 'horizontal-line':
              return `<hr>`

        }
    }






    const children = content.children ? content.children.map(serialize) : [];

    return children.join('')
};

const replaceDivineNames = (str, divineName) => {
    // Regexes for identifying divine names with or without nikkud / trop
    // Currently ignores אֵל & צְבָאוֹת & שדי
    const divineRE  = /([\s.,\u05BE;:'"\-]|^)([ו]?[\u0591-\u05C7]*[משהוכלב]?[\u0591-\u05C7]*)(י[\u0591-\u05C7]*ה[\u0591-\u05C7]*ו[\u0591-\u05C7]*ה[\u0591-\u05C2\u05C4-\u05C7]*|יְיָ|יי|יקוק|ה\'|ה׳)(?=[/(/[<//.,;:׃'’"\-\s]|$)/g;

    // don't match אֲדֹנִי
    const adoshemRE = /([\s.,\u05BE;:'"\-]|^)([ו]?[\u0591-\u05C7]*[משהוכלב]?[\u0591-\u05C7]*)(א[\u0591-\u05C7]*ד[\u0591-\u05C7]*נ[\u0591-\u05B3\u05B5-\u05C7]*י[\u0591-\u05B3\u05B5-\u05C2\u05C4-\u05C7]*|אדושם)(?=[<\[\(\s.,;:׃'’"\-]|$)/g;

    // only allow segol or tzere nikkud, so doesn't match אֲלֵהֶ֖ם or the like
    const elokaiRE  = /([\s.,\u05BE;:'"\-]|^)([ו]?[\u0591-\u05C7]*[משהוכלב]?[\u0591-\u05C7]*)(א[\u0591-\u05AF\u05B1\u05B5\u05B6\u05BC-\u05C7]*ל[\u0591-\u05C7]*ו?[\u0591-\u05C7]*)([הק])([\u0591-\u05C7]*)((י[\u0591-\u05C2\u05C4-\u05C7]*)?[ךיוהםן][\u0591-\u05C2\u05C4-\u05C7]*|(י[\u0591-\u05C7]*)?נ[\u0591-\u05C7]*ו[\u0591-\u05C7]*|(י[\u0591-\u05C7]*)?כ[[\u0591-\u05C2\u05C4-\u05C7]*[םן])(?=[\s<\[\(.,;׃:'’"\-]|$)/g;

    const elokaRE   = /([\s.,\u05BE;:'"\-]|^)([ו]?[\u0591-\u05C7]*[משהוכלב]?[\u0591-\u05C7]*)(א[\u0591-\u05AF\u05B1\u05B5\u05B6\u05BC-\u05C7]*ל[\u0591-\u05C7]*ו[\u0591-\u05C7]*)([הק])([\u0591-\u05C2\u05C4-\u05C7]*)(?=[)(?=[\s<\[\(.,;:׃'’"\-]|$)/g;

    // const shadaiRE  = /([\s.,\u05BE;:'"\-]|^)([משהוכלב]?[\u0591-\u05C7]*)(ש[\u0591-\u05C7]*[דק][\u0591-\u05C7]*י[\u0591-\u05C7]*)(?=[\s.,;׃:'"\-]|$)/g;


    const divineSubs = {
                        "noSub": "יהוה",
                        "yy": "יי",
                        "ykvk": "יקוק",
                        "h": "ה׳"
                    };




    const adoshemSub = divineName=="noSub" ? "אדני" : "אדושם";
    const elokaiSub = divineName=="noSub" ? "ה" : "ק";

    const newStr = str.replace(divineRE, "$1$2"+ divineSubs[divineName])
        .replace(adoshemRE, "$1$2"+ adoshemSub)
        .replace(elokaiRE, "$1$2$3"+ elokaiSub +"$5$6")
        .replace(elokaRE, "$1$2$3"+ elokaiSub +"$5");

    return newStr

}

function renderSheetItem(source) {
    const sheetItemType = Object.keys(sheet_item_els).filter(key => Object.keys(source).includes(key))[0];

    switch (sheetItemType) {
        case 'ref': {
            const content = (
                {
                    type: sheet_item_els[sheetItemType],
                    ref: source.ref,
                    heRef: source.heRef,
                    title: source.title || null,
                    node: source.node,
                    heText: parseSheetItemHTML(source.text.he),
                    enText: parseSheetItemHTML(source.text.en),
                    options: source.options,
                    children: [
                        {text: ""},
                    ]
                }
            );
            return content
        }
        case 'comment': {
            const commentLang = Sefaria.hebrew.isHebrew(source.comment) ? 'he' : 'en';
            const content = (
                {
                    type: sheet_item_els[sheetItemType],
                    options: source.options,
                    children: parseSheetItemHTML(source.comment),
                    node: source.node,
                    lang: commentLang
                }
            );
            return content
        }
        case 'outsideText': {
            const lang = Sefaria.hebrew.isHebrew(source.outsideText) ? 'he' : 'en';

            const content = (
                {
                    type: sheet_item_els[sheetItemType],
                    options: source.options,
                    children: parseSheetItemHTML(source.outsideText),
                    node: source.node,
                    lang: lang
                }
            );
            return content
        }
        case 'outsideBiText': {
            const content = (
                {
                    type: sheet_item_els[sheetItemType],
                    heText: parseSheetItemHTML(source.outsideBiText.he),
                    enText: parseSheetItemHTML(source.outsideBiText.en),
                    options: source.options,
                    children: [
                        {text: ""},
                    ],
                    node: source.node
                }
            );
            return content
        }
        case 'media': {
            const content = (
                {
                    type: sheet_item_els[sheetItemType],
                    mediaUrl: source.media,
                    node: source.node,
                    options: source.options,
                    children: [
                        {
                            text: source.media,
                        }
                    ]
                }
            );
            return content
        }
        default: {
          console.log(source);
            return {
                text: "",
            }
        }
    }
}

function parseSheetItemHTML(rawhtml) {
    const preparseHtml = rawhtml.replace(/\u00A0/g, ' ').replace(/(\r\n|\n|\r|\t)/gm, "");
    const parsed = new DOMParser().parseFromString(preparseHtml, 'text/html');
    const fragment = deserialize(parsed.body);
    const slateJSON = fragment.length > 0 ? fragment : [{text: ''}];
    return slateJSON[0].type === 'paragraph' ? slateJSON : [{type: 'paragraph', children: slateJSON}]
}

const defaultSheetTitle = (title) => {
    return {
        type: 'SheetTitle',
        title: title ? title : "",
        children: [
            {
                text: title ? title : "",
            }

        ]
    }
};

const defaultEmptyOutsideText = (sheetNodeNumber, textFragment) => {
  return {
            type: "SheetOutsideText",
            node: sheetNodeNumber,
            children: [{
                type: "paragraph",
                children: [{text: textFragment}]
            }]
          }
};


function transformSheetJsonToSlate(sheet) {
    const sheetTitle = sheet.title.stripHtmlConvertLineBreaks();

    let curNextNode = sheet.nextNode;

    let sourceNodes = [];

    sheet.sources.forEach( (source, i) => {

        // this snippet of code exists to create placeholder spacers in between elements to allow for easier editing
        // and to preserve spacing.
        //
        // A spacer is added:
        // 1. If the source is not the first source and it's not an outside text or adjacent to an outside text, and
        // 2. In between outside texts.

      // needed for now b/c headers are saved as OutsideTexts for backwards compatability w/ old sheets
      const sourceIsHeader = source["outsideText"] && source["outsideText"].startsWith("<h1>");
      const prevSourceIsHeader = i > 0 && sheet.sources[i-1]["outsideText"] && sheet.sources[i-1]["outsideText"].startsWith("<h1>");
      const isCurrentSourceAnOutsideText = !!source["outsideText"];
      const isPrevSourceAnOutsideText = !!(i > 0 && sheet.sources[i-1]["outsideText"]);
      if (!(isPrevSourceAnOutsideText || isCurrentSourceAnOutsideText) || (isPrevSourceAnOutsideText && isCurrentSourceAnOutsideText && !sourceIsHeader && !prevSourceIsHeader) ) {
          sourceNodes.push({
            type: "spacer",
            children: [{text: ""}]
          })
        }


      //-------//


      sourceNodes.push(
        renderSheetItem(source)
      );


    });

    // Ensure there's always something to edit at bottom of sheet.
    if (sourceNodes.length == 0 || (sourceNodes[sourceNodes.length - 1]["children"] && sourceNodes[sourceNodes.length - 1]["children"][0]["type"] != "SheetOutsideText")) {
        sourceNodes.push({
          type: "spacer",
          children: [{text: ""}]
        })
    }
    let initValue = [
        {
            type: 'Sheet',
            status: status,
            views: sheet.views,
            tags: sheet.tags || [],
            includedRefs: sheet.includedRefs,
            owner: sheet.owner,
            summary: sheet.summary || "",
            id: sheet.id,
            dateModified: sheet.dateModified,
            datePublished: sheet.datePublished,
            dateCreated: sheet.dateCreated,
            promptedToPublish: sheet.promptedToPublish,
            options: sheet.options,
            nextNode: curNextNode,
            authorUrl: sheet.ownerProfileUrl,
            authorStatement: sheet.ownerName,
            authorImage: sheet.ownerImageUrl,
            title: sheetTitle,
            displayedCollection: sheet.displayedCollection || "",
            collectionName: sheet.collectionName || "",
            collectionImage: sheet.collectionImage || "",
            likes: sheet.likes || [],
            children: [
                {
                    type: 'SheetContent',
                    children: sourceNodes
                }

            ]
        }
    ];
    return initValue;
}

function isSourceEditable(e, editor) {
  if (editor.edittingSource) {return true}

  const isEditable = (Range.isRange(editor.selection) && !Range.isCollapsed(editor.selection))
  editor.edittingSource = isEditable;
  return (isEditable)
}

const BoxedSheetElement = ({ attributes, children, element, divineName }) => {
  const parentEditor = useSlate();

  const sheetSourceEnEditor = useMemo(() => withLinks(withHistory(withReact(createEditor()))), [])
  const sheetSourceHeEditor = useMemo(() => withLinks(withHistory(withReact(createEditor()))), [])
  const [sheetEnSourceValue, sheetEnSourceSetValue] = useState(element.enText)
  const [sheetHeSourceValue, sheetHeSourceSetValue] = useState(element.heText)
  const [unsavedChanges, setUnsavedChanges] = useState(false)
  const [sourceActive, setSourceActive] = useState(false)
  const [activeSourceLangContent, setActiveSourceLangContent] = useState(null)
  const [isDragging, setIsDragging] = useState(false)
  const [canUseDOM, setCanUseDOM] = useState(false)
  const selected = useSelected()
  const focused = useFocused()
  const cancelEvent = (event) => event.preventDefault()

    useEffect(
        () => {
            const replacement = divineName || "noSub"
            const editors = [sheetSourceHeEditor, sheetSourceEnEditor]
            for (const editor of editors) {
                const nodes = (Editor.nodes(editor, {at: [], match: Text.isText}))
                for (const [node, path] of nodes) {
                    if (node.text) {
                        const newStr = replaceDivineNames(node.text, replacement)
                        if (newStr != node.text) {
                            Transforms.insertText(editor, newStr, {at: path})
                        }
                    }
                }
            }
        }, [divineName]
    )


  const onHeChange = (value) => {
    sheetHeSourceSetValue(value)
  }

  const onEnChange = (value) => {
    sheetEnSourceSetValue(value)
  }

  useEffect(
      () => {
        Transforms.setNodes(parentEditor, {heText: sheetHeSourceValue, enText: sheetEnSourceValue}, {at: ReactEditor.findPath(parentEditor, element)});
      },
      [sourceActive]
  );

  useEffect(
      () => {
          if (!selected) {
              setSourceActive(false)
              setActiveSourceLangContent(null)
          }
      },
      [selected]
  );


  useEffect(() => {setCanUseDOM(true)}, [])

  const onMouseDown = (e) => {
      //Slate tries to auto position the cursor, but on long boxed sources this leads to jumping. This hack should fix it.
      const elementTop = e.currentTarget.offsetTop;
      const divTop = document.querySelector(".sheetsInPanel").offsetTop;
      const elementRelativeTop = elementTop - divTop;

      const rect = e.currentTarget.getBoundingClientRect();
      const clickOffset = e.clientY - rect.top

      e.currentTarget.querySelector(".boxedSourceChildren").style.top = `${elementRelativeTop + clickOffset}px`;

  }

  const suppressParentContentEditable = (toggle) => {
      // Chrome treats nested contenteditables as one giant editor so keyboard shortcuts like `Control + A` or `Alt + Up`
      // Don't work as expected -- this hack fixes that
      document.querySelector('[role="textbox"]').setAttribute("contenteditable", toggle)
  }

  const onClick = (e) => {

    if ((e.target).closest('.he') && sourceActive) {
        setActiveSourceLangContent('he')
        if (window.chrome) {suppressParentContentEditable(false)}

    }
    else if ((e.target).closest('.en') && sourceActive) {
        setActiveSourceLangContent('en')
        if (window.chrome) {suppressParentContentEditable(false)}
    }
    else {
        setActiveSourceLangContent(null)
        if (window.chrome) {suppressParentContentEditable(true)}
    }
    setSourceActive(true)

  }

  const onBlur = (e) => {
    if (window.chrome) {suppressParentContentEditable(true)}
    setSourceActive(false)
    setActiveSourceLangContent(null)
  }

    const onKeyDown = (event, editor) => {
        for (const hotkey in HOTKEYS) {
            if (isHotkey(hotkey, event)) {
                event.preventDefault();
                const format = HOTKEYS[hotkey];
                console.log(format)
                toggleFormat(editor, format)
            }
        }
    }

  const isActive = selected;
  const sheetItemClasses = {sheetItem: 1, highlight: parentEditor.highlightedNode === (element.node ? element.node.toString() : null)}
  const classes = {
      SheetSource: element.ref ? 1 : 0,
      SheetOutsideBiText: element.ref ? 0 : 1,
      segment: 1,
      selected: isActive
  };
  const heClasses = {he: 1, selected: isActive, editable: activeSourceLangContent == "he" ? true : false};
  const enClasses = {en: 1, selected: isActive, editable: activeSourceLangContent == "en" ? true : false };
  const dragStart = (e) => {
      const slateRange = ReactEditor.findEventRange(parentEditor, e)
      parentEditor.dragging = true
      const fragment = Node.fragment(parentEditor, slateRange)
      ReactEditor.deselect(parentEditor)

      const string = JSON.stringify(fragment)
      const encoded = window.btoa(encodeURIComponent(string))
      e.dataTransfer.setData('application/x-slate-fragment', encoded)
      e.dataTransfer.setData('text/html', e.target.innerHTML)
      e.dataTransfer.setData('text/plain', e.target.text)
      e.dataTransfer.effectAllowed = 'move';

      const dragIcon = document.createElement('div');
      dragIcon.classList.add("dragIcon");
      dragIcon.classList.add("serif");
      dragIcon.style.borderInlineStartColor = Sefaria.palette.refColor(element.ref);
      dragIcon.innerHTML = Sefaria.interfaceLang === "hebrew" ? element.heRef : element.ref;

      document.body.appendChild(dragIcon);
      e.dataTransfer.setDragImage(dragIcon, 0, 15);

      ReactEditor.setFragmentData(parentEditor, e.dataTransfer, "drag")
      setIsDragging(true)
  }

    const dragEnd = (e) => {
      setIsDragging(false)
    }

    const dragOver = (e) => {
      if (parentEditor.dragging) {
          e.preventDefault()
          e.dataTransfer.dropEffect = "move";
      }
    }

    const drop = (e) => {
      e.preventDefault();
      e.stopPropagation();
      parentEditor.dragging = false;
    }
    const renderEnglishElement = ({attributes, children}) => {
    //passed to the English source Editable, to make it always! be rendered as 'ltr'
        return (
            <span {...attributes} dir='ltr'>
                {children}
            </span>
        )
    }


  return (
      <div
          draggable={true}
          className={isDragging ? "boxedSheetItem dragged" : "boxedSheetItem"}
          onMouseDown={(e) => onMouseDown(e)}
          onDragStart={(e)=>{dragStart(e)}}
          onDragEnd={(e)=>{dragEnd(e)}}
          onDragEnter={(e)=>{e.preventDefault()}}
          onDragOver={(e)=>{dragOver(e)}}
          onDrop={(e)=> {drop(e)}}
          {...attributes}
      >
    <div className={classNames(sheetItemClasses)} data-sheet-node={element.node} data-sefaria-ref={element.ref} style={{ pointerEvents: (isActive) ? 'none' : 'auto'}}>
    <div  contentEditable={false} onBlur={(e) => onBlur(e) } onClick={(e) => onClick(e)} className={classNames(classes)} style={{"borderInlineStartColor": Sefaria.palette.refColor(element.ref)}}>
      <div className={classNames(heClasses)} style={{ pointerEvents: (isActive) ? 'auto' : 'none'}}>
          {element.heRef ? <div className="ref" contentEditable={false}><a style={{ userSelect: 'none', pointerEvents: 'auto' }} href={`/${element.ref}`}>{element.heRef}</a></div> : null }
          <div className="sourceContentText">
          <Slate editor={sheetSourceHeEditor} value={sheetHeSourceValue} onChange={value => onHeChange(value)}>
          {canUseDOM ? <HoverMenu buttons="basic"/> : null }
            <Editable
              readOnly={!sourceActive}
              renderLeaf={props => <Leaf {...props} />}
              onKeyDown={(e) => onKeyDown(e, sheetSourceHeEditor)}
            />
          </Slate>
        </div>
      </div>
      <div className={classNames(enClasses)} style={{ pointerEvents: (isActive) ? 'auto' : 'none'}}>
        {element.ref ? <div className="ref" contentEditable={false}><a style={{ userSelect: 'none', pointerEvents: 'auto' }} href={`/${element.ref}`}>{element.ref}</a></div> : null }
        <div className="sourceContentText">
          <Slate editor={sheetSourceEnEditor} value={sheetEnSourceValue} onChange={value => onEnChange(value)}>
          {canUseDOM ? <HoverMenu buttons="basic"/> : null }
            <Editable
              readOnly={!sourceActive}
              renderLeaf={props => <Leaf {...props} />}
              onKeyDown={(e) => onKeyDown(e, sheetSourceEnEditor)}
              renderElement={renderEnglishElement}
            />
          </Slate>
        </div>
      </div>
      </div>
      <div className="clearFix"></div>
      </div>
          <div className="boxedSourceChildren">{children}</div>
          </div>
  );
};

const AddInterfaceInput = ({ inputType, resetInterface }) => {
    const editor = useSlate();
    const [inputValue, setInputValue] = useState("");
    const [showAddMediaButton, setShowAddMediaButton] = useState(false);

    const isMediaLink = (url) => {
        console.log(url)

      if (url.match(/^https?/i) == null) {
        return null;
      }
      const youtube_re = /https?:\/\/(www\.)?(youtu(?:\.be|be\.com)\/(?:.*v(?:\/|=)|(?:.*\/)?)([\w'-]+))/i;
      let vimeo_re = /^.*(vimeo\.com\/)((channels\/[A-z]+\/)|(groups\/[A-z]+\/videos\/)|(video\/))?([0-9]+)/;
      let m;
      if ((m = youtube_re.exec(url)) !== null) {
        if (m.index === youtube_re.lastIndex) {
          youtube_re.lastIndex++;
        }
        if (m.length>0) {
            return "https://www.youtube.com/embed/"+m[m.length-1]+"?rel=0&amp;showinfo=0";
        }
      }
      else if ((m = vimeo_re.exec(url)) !== null) {
          if (m.index === vimeo_re.lastIndex) {
              vimeo_re.lastIndex++;
          }
          if (m.length > 0) {
              return "https://player.vimeo.com/video/" + m[6];
          }
    } else if (url.match(/^https?:\/\/(www\.)?.+\.(jpeg|jpg|gif|png)$/i) != null) {
        return url;
      } else if (url.match(/^https?:\/\/(www\.)?.+\.(mp3)$/i) != null) {
        return url;
      } else if (url.match(/^https?:\/\/(www\.|m\.)?soundcloud\.com\/[\w\-\.]+\/[\w\-\.]+\/?/i) != null) {
        return 'https://w.soundcloud.com/player/?url='+ url + '&amp;color=ff5500&amp;auto_play=false&amp;hide_related=true&amp;show_comments=false&amp;show_user=true&amp;show_reposts=false';
      } else if ((m = /^https?:\/\/open\.spotify\.com\/(?:embed\/)?(\w+)\/(\w+)\/?/i.exec(url)) != null) {
          return `https://open.spotify.com/embed/${m[1]}/${m[2]}`;
      } else if ((m = /^https?:\/\/bandcamp.com\/EmbeddedPlayer(\/\w+\=\w+)+(\/)?/i.exec(url)) != null) {
          if (!url.includes("artwork=small")) { // force small artwork because height calculation for large artwork depends on width
            return m[2] ? url + "artwork=small" : url + "/artwork=small";
          } else {
              return url;
          }
      } else {
        return false
      }
    }

    const onMediaChange = (e) => {
        const newValue = e.target.value;
        setInputValue(newValue)
        setShowAddMediaButton(isMediaLink(newValue))
    }
    const addMedia = () => {
        const fragment = {
            type: "SheetMedia",
            mediaUrl: isMediaLink(inputValue),
            node: editor.children[0].nextNode,
            children: [{text: ""}]
        };
        incrementNextSheetNode(editor);
        Transforms.insertNodes(editor, fragment);
        Editor.normalize(editor, { force: true })
        Transforms.move(editor);
    }

    const getSuggestions = async (input) => {
        let results = {
            "previewText": null, "helperPromptText": null, "currentSuggestions": null,
            "showAddButton": false
        };
        setInputValue(input);
        if (input === "") {
            return results;
        }
        const d = await Sefaria.getName(input, 5, 'ref');
        if (d.is_section || d.is_segment) {
            results.helperPromptText = null;
            results.currentSuggestions = null;
            results.previewText = input;
            results.showAddButton = true;
            return results;
        } else {
            results.showAddButton = false;
            results.previewText = null;
        }

        //We want to show address completions when book exists but not once we start typing further
        if (d.is_book && isNaN(input.trim().slice(-1)) && !!d?.addressExamples) {
            results.helperPromptText = <InterfaceText text={{en: d.addressExamples[0], he: d.heAddressExamples[0]}}/>;
        } else {
            results.helperPromptText = null;
        }

        results.currentSuggestions = d.completion_objects
            .map(suggestion => ({
                name: suggestion.title,
                key: suggestion.key,
                border_color: Sefaria.palette.refColor(suggestion.key)
            }))
        return results;
    }

    const selectedCallback = () => {
          insertSource(editor, inputValue)
    }


    if (inputType == "media") {
        return (
            <div className="addInterfaceInput mediaInput" title="We can process YouTube and SoundCloud links, and hosted mp3's and images" onClick={(e)=> {e.stopPropagation()}}>
                <input
                    type="text"
                    placeholder={Sefaria._("Paste a link to an image, video, or audio")}
                    className="serif"
                    onClick={(e)=> {e.stopPropagation()}}
                    onChange={(e) => onMediaChange(e)}
                    value={inputValue}
                    size={100}
                />
                {showAddMediaButton ? <button className="button small" onClick={(e) => {
                    addMedia()
                }}>Add Media</button> : null}
            </div>
        )
    }

    else if (inputType === "source") {
        return (
            <Autocompleter
                selectedCallback={selectedCallback}
                getSuggestions={getSuggestions}
                inputValue={inputValue}
                changeInputValue={setInputValue}
                inputPlaceholder="Search for a Text or Commentator."
                buttonTitle="Add Source"
                autocompleteClassNames="addInterfaceInput"
                showSuggestionsOnSelect={true}
            />)
    }

    else {return(null)}

}

const AddInterface = ({ attributes, children, element }) => {
    const editor = useSlate();
    const [active, setActive] = useState(false)
    const [itemToAdd, setItemToAdd] = useState(null)

    const resetInterface = () => {
        setActive(false);
        setItemToAdd(null);
    }


    const toggleEditorAddInterface = (e) => {
        setActive(!active)
        setItemToAdd(null);

    }
    const addInterfaceClasses = {
        active: active,
        editorAddInterface: 1,
    };

    const addSourceClicked = (e) => {
        e.stopPropagation();
        setItemToAdd('source');
          // Timeout required b/c it takes a moment for react to rerender before focusing on the new input
          setTimeout(() => {
              document.querySelector(".addInterfaceInput input").focus()
          }, 100);

    }

    const addMediaClicked = (e) => {
        e.stopPropagation();
        setItemToAdd("media");
          // Timeout required b/c it takes a moment for react to rerender before focusing on the new input
          setTimeout(() => {
              document.querySelector(".addInterfaceInput input").focus()
          }, 100);
    }

    const addImageClicked = (e) => {
        e.stopPropagation();
        setItemToAdd(null);
        setActive(!active)
    }
    const fileInput = useRef(null);

    const uploadImage = (imageData) => {
        const formData = new FormData();
        formData.append('file', imageData.replace(/data:image\/(jpe?g|png|gif);base64,/, ""));
        // formData.append('file', imageData);

        $.ajax({
            url: Sefaria.apiHost + "/api/sheets/upload-image",
            type: 'POST',
            data: formData,
            contentType: false,
            processData: false,
            success: function(data) {
                console.log(data.url)
                insertMedia(editor, data.url)
            },
            error: function(e) {
                console.log("photo upload ERROR", e);
            }
        });
    };

    const onFileSelect = (e) => {
        const file = fileInput.current.files[0];
        if (file == null)
        return;
            if (/\.(jpe?g|png|gif)$/i.test(file.name)) {
                const reader = new FileReader();

                reader.addEventListener("load", function() {
                  uploadImage(reader.result);
                }, false);

                reader.addEventListener("onerror", function() {
                  alert(reader.error);
                }, false);

                reader.readAsDataURL(file);
            } else {
              alert('not an image');
            }
    }

    return (
      <div role="button" title={active ? "Close menu" : "Add a source, image, or other media"} contentEditable={!active} suppressContentEditableWarning={true} aria-label={active ? "Close menu" : "Add a source, image, or other media"} className={classNames(addInterfaceClasses)} onClick={(e) => toggleEditorAddInterface(e)}>
          {itemToAdd == null ? <>
              <div role="button" title={Sefaria._("Add a source")} aria-label="Add a source" className="editorAddInterfaceButton" contentEditable={false} onClick={(e) => addSourceClicked(e)} id="addSourceButton"></div>
              <div role="button" title={Sefaria._("Add an image")} aria-label="Add an image" className="editorAddInterfaceButton" contentEditable={false} onClick={(e) => addImageClicked(e)} id="addImageButton">
                  <label htmlFor="addImageFileSelector" id="addImageFileSelectorLabel"></label>
              </div>
              <input id="addImageFileSelector" type="file" style={{ display: "none"}} onChange={onFileSelect} ref={fileInput} />
              <div role="button" title={Sefaria._("Add media")} aria-label="Add media" className="editorAddInterfaceButton" contentEditable={false} onClick={(e) => addMediaClicked(e)} id="addMediaButton"></div>
          </> :

              <AddInterfaceInput
                inputType={itemToAdd}
                resetInterface={resetInterface}
              />

          }
          <div className="cursorHolder" contentEditable={true} suppressContentEditableWarning={true}>{children}</div>
      </div>
    )
}

const Element = (props) => {
    const { attributes, children, element } = props;
    const editor = useSlate();


    const sheetItemClasses = {
        sheetItem: 1,
        empty: !(Node.string(element)),
        highlight: (useSlate().highlightedNode === (element.node ? element.node.toString() : null))
    };

    switch (element.type) {
        case 'spacer':
          const spacerSelected = useSelected();
          const spacerClasses = {
            spacerSelected: spacerSelected,
            spacer: 1,
            empty: 1
          }
          return (
            <div className={classNames(spacerClasses)} {...attributes}>
              {spacerSelected && document.getSelection().isCollapsed ?  <AddInterface {...props} /> : <>{children}</>}
            </div>
          );
        case 'SheetSource':
            return (
              <BoxedSheetElement {...props} divineName={useSlate().divineNames} />
            );

        case 'SheetOutsideBiText':
            return (
              <BoxedSheetElement {...props} {...attributes} divineName={useSlate().divineNames} />
            );


        case 'SheetComment':
            return (
              <div className={classNames(sheetItemClasses)} {...attributes} data-sheet-node={element.node}>
                <div className="SheetComment segment" {...attributes}>
                    {children}
                </div>
                <div className="clearFix"></div>
              </div>
            );
        case 'SheetOutsideText':
                const SheetOutsideTextClasses = `SheetOutsideText segment ${element.lang}`;
                return (
                  <div className={classNames(sheetItemClasses)} {...attributes} data-sheet-node={element.node}>
                    <div className={SheetOutsideTextClasses} {...attributes}>
                        {children}
                    </div>
                    <div className="clearFix"></div>
                  </div>
            );


        case 'SheetMedia':
            let mediaComponent
            let vimeoRe = /^.*(vimeo\.com\/)((channels\/[A-z]+\/)|(groups\/[A-z]+\/videos\/)|(video\/))?([0-9]+)/;
            if (element.mediaUrl.match(/\.(jpeg|jpg|gif|png)$/i) != null) {
              mediaComponent = <div className="SheetMedia media"><img className="addedMedia" src={element.mediaUrl} />{children}</div>
            }
            else if (element.mediaUrl.match(/https?:\/\/www\.youtube\.com\/embed\/.+?rel=0(&amp;|&)showinfo=0$/i) != null) {
              mediaComponent = <div className="media fullWidth SheetMedia"><div className="youTubeContainer"><iframe width="100%" height="100%" src={element.mediaUrl} frameBorder="0" allowFullScreen></iframe>{children}</div></div>
            }
            else if (vimeoRe.exec(element.mediaUrl) !== null) {
                mediaComponent = <div className="SheetMedia media fullWidth"><iframe width="100%" height="315" src={element.mediaUrl} frameborder="0" allow="autoplay; fullscreen" allowfullscreen>{children}</iframe></div>;
            }
            else if (element.mediaUrl.match(/^https?:\/\/open\.spotify\.com\/embed\/\w+\/\w+/i) != null) {
                mediaComponent = <div className="SheetMedia media fullWidth"><iframe width="100%" height="380" scrolling="no" frameBorder="no" src={element.mediaUrl}></iframe>{children}</div>
            }
            else if (element.mediaUrl.match(/https?:\/\/w\.soundcloud\.com\/player\/\?url=.*/i) != null) {
              mediaComponent = <div className="SheetMedia media fullWidth"><iframe style={{ border: '0', width: '100%', height: '120px' }} scrolling="no" frameBorder="no" src={element.mediaUrl}></iframe>{children}</div>
            } else if (element.mediaUrl.match(/^https?:\/\/bandcamp.com\/EmbeddedPlayer(\/\w+\=\w+)+\/?/i)) {
                mediaComponent = <div className="SheetMedia media fullWidth"><iframe width="100%" height="120" scrolling="no" frameBorder="no" src={element.mediaUrl}></iframe>{children}</div>
            }
            else if (element.mediaUrl.match(/\.(mp3)$/i) != null) {
              mediaComponent= <div className="SheetMedia media fullWidth"><audio src={element.mediaUrl} type="audio/mpeg" controls>Your browser does not support the audio element.</audio>{children}</div>
            }
            else {
              mediaComponent = <div className="SheetMedia media fullWidth">{children}</div>
            }

            return (
              <div className={classNames(sheetItemClasses)} {...attributes} data-sheet-node={element.node}>
                {mediaComponent}
                <div className="clearFix"></div>
              </div>
            );

        case 'he':
            const heSelected = useSelected();
            const heEditable = useSlate().edittingSource;
            const heClasses = {he: 1, editable: heEditable, selected: heSelected };
            return (
                <div className={classNames(heClasses)}>
                    {children}
                </div>
            );
        case 'en':
            const enSelected = useSelected();
            const enEditable = useSlate().edittingSource;
            const enClasses = {en: 1, editable: enEditable, selected: enSelected };
            return (
                <div className={classNames(enClasses)}>
                    {children}
                </div>
            );
        case 'SheetContent':
            return (
                <div className="editorContent" {...attributes}>
                    {children}
                </div>
            );
        case 'TextRef':
            return (
              <div className="ref" contentEditable={false} style={{ userSelect: 'none' }}>{children}</div>
            )
        case 'SourceContentText':
            return (
              <div className="sourceContentText">{children}</div>
            )
        case 'paragraph':
            const selected = useSelected();

            const addNewLineClasses = {
            hidden: isMultiNodeSelection(editor) || !selected,
            editorAddLineButton: 1,
            };
            const handleClick = (event, editor) => {
                 // a way to check if the click was on the 'pseudo' ::before element or on the actual div
                //this relies on the event bubbling mechanism doing sth iffy, we should findd a more deterministic way to implement this check
                 if (event.target.matches('.editorAddLineButton')) { //if click was on ::before
                    insertNewLine(editor);
                  } else {
                    return;
                  }
            };

            const pClasses = {center: element["text-align"] == "center" };
            return (
                <div role="button" title={"paragraph"} contentEditable suppressContentEditableWarning
                     aria-label={"Add new line"} data-trigger="true" className={classNames(addNewLineClasses)}
                     onClick={(event) => handleClick(event, editor)}
                >
                    <div className={classNames(pClasses)} {...attributes}>
                        {element.loading ? <div className="sourceLoader"></div> : null}
                        {children}
                    </div>
                </div>
            );
        case 'bulleted-list':
            return (
                <ul>{children}</ul>
            );
        case 'numbered-list':
            return (
                <ol>{children}</ol>
            );

        case 'list-item':
            return (
                <li>{children}</li>
            );
        case 'header': {
            return <h1 className="serif" {...attributes}><span>{children}</span></h1>
        }
        case 'link':
          return (
            <Link {...props} />
          )
        case 'table':
          return (
            <table>
              <tbody {...attributes}>{children}</tbody>
            </table>
          )
        case 'table-row':
          return <tr {...attributes}>{children}</tr>
        case 'table-cell':
          return <td {...attributes}>{children}</td>
        case 'horizontal-line':
          return <>{children}<hr contentEditable={false} style={{ userSelect: 'none' }} /></>
        default:
            return <div>{children}</div>
    }

}

const getClosestSheetElement = (editor, path, elementType) => {
    for(const node of Node.ancestors(editor, path)) {
        if (node[0].type == elementType) {
            return node;
            break
        }
    }
    return(null);
}

const activeSheetSources = editor => {
  return Array.from(Editor.nodes(editor, {
    at: editor.selection,
    match: n => n.type === "SheetSource"
  }));
}

const getNextSheetItemPath = (SheetItemPath) => {
    let path = SheetItemPath;
    const newLastNode = path.pop() + 1
    path.push(newLastNode);
    return path
};

async function getRefInText(editor, returnSourceIfFound) {

  const closestSheetOutsideText = getClosestSheetElement(editor, editor.selection.focus.path, "SheetOutsideText")
  if (!closestSheetOutsideText) {return {}}

  const paragraphsToCheck = Array.from(Editor.nodes(editor, {
    at: closestSheetOutsideText[1],
    match: n => n.type === "paragraph"
  }));

  for (const i of paragraphsToCheck) {
    const initQuery = Node.string(i[0]);
    const paragraphPath = i[1]
    const match = (initQuery.match(/^.+|\n.+|^$/g));
    if (!match) {continue}

    for (const query of match) {
      if (query.length > 50 || query.trim() == "") {continue}

      const ref = await Sefaria.getName(query.replace(/[\.:]$/, ""))
      .then(d => {  return d    });

      const selectDistance = query.replace("\n","").length;

      if (ref["is_ref"]) {
        for (const [node, path] of Node.texts(i[0])) {
          Transforms.setNodes(editor, { isRef: true }, {at: i[1].concat(path)});
        }


        if(returnSourceIfFound && (ref["is_segment"] || ref["is_section"])) {
          Transforms.select(editor, Editor.end(editor, paragraphPath));
          Transforms.move(editor, { distance: selectDistance, unit: 'character', reverse: true, edge: 'anchor' })
          Editor.removeMark(editor, "isRef")
          Transforms.delete(editor);
          insertSource(editor, ref["ref"])
        }
        return ref
      }

      else {
        for (const [node, path] of Node.texts(i[0])) {
          Transforms.setNodes(editor, { isRef: false }, {at: i[1].concat(path)});
        }
      }
    }
  }
  return {}
}


const withSefariaSheet = editor => {
    const {insertData, insertText, insertBreak, isVoid, normalizeNode, deleteBackward, deleteForward, setFragmentData} = editor;

    //Hack to override this built-in which often returns null when programmatically selecting the whole SheetSource
    Transforms.deselect = () => {
    };

    editor.isVoid = element => {
        return (voidElements.includes(element.type)) ? true : isVoid(element)
    };

    editor.deleteForward = () => {
        deleteForward(editor);
    }

    editor.deleteBackward = () => {
        const atStartOfDoc = Point.equals(editor.selection.focus, Editor.start(editor, [0, 0]));
        const atEndOfDoc = Point.equals(editor.selection.focus, Editor.end(editor, [0, 0]));
        if (atStartOfDoc) {
            return
        }

        //if selected element is sheet source, delete it as normal
        if (getClosestSheetElement(editor, editor.selection.focus.path, "SheetSource")) {
            deleteBackward();
            return
        } else {
            //check to see if we're in a spacer to apply special delete rules
            let inSpacer = false;
            if (getClosestSheetElement(editor, editor.selection.focus.path, "spacer")) {
                inSpacer = true;
            }

            if (atEndOfDoc && inSpacer) {
                Transforms.move(editor, {reverse: true})
                return
            }

            //we do a dance to see if we'll accidently delete a sheetsource and select it instead if we will
            Transforms.move(editor, {reverse: true})
            if (getClosestSheetElement(editor, editor.selection.focus.path, "SheetSource")) {
                //deletes the extra spacer space that would otherwise be left behind
                if (inSpacer) {
                    Transforms.move(editor, {distance: 2});
                    if (getClosestSheetElement(editor, editor.selection.focus.path, "SheetSource")) {
                            Transforms.move(editor, {reverse: true, distance: 2})
                    }
                    else {
                        deleteBackward();
                    }
                }
                return
            } else {
                deleteForward(editor);
                return;
            }
        }
    };

    editor.setFragmentData = (data) => {
        setFragmentData(data);
        //dance required to ensure a cut source is properly deleted when the delete part of cut is fired
        if (editor.cuttingSource) {
            Transforms.move(editor, {distance: 1, unit: 'character', edge: 'anchor'});
            Transforms.move(editor, {distance: 1, unit: 'character', reverse: true, edge: 'focus'});
            editor.cuttingSource = false
        }
    };

    editor.insertBreak = () => {

        // if enter in middle of line in SheetOutsideText insert soft break
        if (getClosestSheetElement(editor, editor.selection.focus.path, "SheetOutsideText") &&
            !Point.equals(editor.selection.focus, Editor.end(editor, editor.selection.focus.path))) {
            insertBreak();
            return
        }

        if (getClosestSheetElement(editor, editor.selection.focus.path, "header")) {
            insertBreak();
            const curHeaderPath = getClosestSheetElement(editor, editor.selection.focus.path, "header")[1]
            Transforms.setNodes(editor, {type: "SheetOutsideText"}, {at: curHeaderPath});
            return
        }

        const isListItem = editor => {
          const [list] = Editor.nodes(editor, { match: n => LIST_TYPES.includes(!Editor.isEditor(n) && SlateElement.isElement(n) && n.type)})
          return list
        }

        const isEmpty = editor => {
          const curNode = Node.get(editor, editor.selection.focus.path);
          return Node.string(curNode) === ""
        }


        if (isListItem(editor)) {
            if (isEmpty(editor)) {
                Transforms.insertNodes(editor, {type: 'spacer', children: [{text: ""}]});
                deleteBackward()
            }

            else if (isLinkActive(editor)) {
                // insert an extra space on an active link before creating new line. It prevents link from continuing to next li
                editor.insertText(' ')
                insertBreak();
                editor.removeLink()
            }

            else {
                insertBreak();
            }
            removeMarks(editor)
            return
        }

        getRefInText(editor, true).then(query => {
            if (query["is_segment"] || query["is_section"]) {
                return
            }
            Transforms.insertNodes(editor, {type: 'spacer', children: [{text: ""}]});
            checkAndFixDuplicateSheetNodeNumbers(editor);
            return;

        })
    };


    editor.insertData = data => {
        if (editor.dragging && getClosestSheetElement(editor, editor.selection.focus.path, "spacer")) {
            editor.insertText(' ') // this is start of dance that's required to ensure that dnd data gets moved properly
            insertData(data)
            Transforms.move(editor, {reverse: true}) // dance part ii
            deleteBackward(); // dance finale.
            Editor.normalize(editor, { force: true })
        }
        else if (data.getData('text/plain').startsWith('http')) {
            let url;
            try {
              url = new URL(data.getData('text/plain'));
              if (url.hostname.indexOf("www.sefaria.org") === 0) {
                  $.ajax({
                      url: url,
                      async: true,
                      success: function (data) {
                          const matches = data.match(/<title>(.*?)<\/title>/);
                          if (!matches) {
                              console.log('no matches')
                              console.log(url)
                              Transforms.insertText(editor, url.href)
                              return
                          }
                          const link = editor.createLinkNode(url.href, matches[1])
                          Transforms.insertText(editor, " ") // this is start of dance that's required to ensure that link gets inserted properly
                          const initLoc = editor.selection
                          Transforms.insertNodes(editor, link);
                          Transforms.select(editor, initLoc); // dance ii
                          Transforms.move(editor, { distance: 1, unit: 'character', reverse: true }) // dance dance dance
                          Transforms.delete(editor); // end of dance
                      },
                      error: function (e) {
                          Transforms.insertText(editor, url.href)
                      }
                  });
              }

              else {
                  console.log('not sef link')
                  insertData(data)
              }

            } catch {
                  insertData(data)
            }
        }

        else {
            insertData(data)
        }
        editor.dragging = false
        checkAndFixDuplicateSheetNodeNumbers(editor);
    };


    editor.normalizeNode = entry => {
        const [node, path] = entry;

        const normalizers = [
            {name:"ensureNoNestedSheetsinSheet", function: editor.ensureNoNestedSheetsinSheet},
            {name: "ensureNoNestedSheetContents", function: editor.ensureNoNestedSheetContents},
            {name: "decorateSheetOutsideText", function: editor.decorateSheetOutsideText},
            {name: "wrapSheetOutsideTextChildren", function: editor.wrapSheetOutsideTextChildren},
            {name: "mergeSheetOutsideTextBlocks", function: editor.mergeSheetOutsideTextBlocks},
            {name: "convertEmptyOutsideTextIntoSpacer", function: editor.convertEmptyOutsideTextIntoSpacer},
            {name: "convertEmptyParagraphToSpacer", function: editor.convertEmptyParagraphToSpacer},
            {name: "wrapSheetContentElements", function: editor.wrapSheetContentElements},
            {name: "ensureEditableSpaceAtTopAndBottom", function: editor.ensureEditableSpaceAtTopAndBottom},
            {name: "replaceSpacerWithOutsideText", function: editor.replaceSpacerWithOutsideText},
            {name: "liftSpacer", function: editor.liftSpacer},
            {name: "ensureNodeId", function: editor.ensureNodeId},
            {name: "liftSheetElement", function: editor.liftSheetElement},
            {name: "ensureEditableSpaceBeforeAndAfterBoxedElements", function: editor.ensureEditableSpaceBeforeAndAfterBoxedElements},
            {name: "onlyTextAndRefsInBoxedElements", function: editor.onlyTextAndRefsInBoxedElements},
            {name: "addPlaceholdersForEmptyText", function: editor.addPlaceholdersForEmptyText},
            {name: "liftHeader", function: editor.liftHeader},
            {name: "ensureSingleSpacerBetweenBoxedSources", function: editor.ensureSingleSpacerBetweenBoxedSources}
        ];

        for (let normalizer of normalizers) {
            try {
                const changeWasMade = normalizer["function"](node, path);
                if (changeWasMade) return;
            }
            catch (e) {
                console.log(`Error at ${normalizer["name"]}`, e )
                console.log(editor.children[0,0])
            }
        }
        // Fall back to the original `normalizeNode` to enforce other constraints.
        normalizeNode(entry);
    };

    // Normalization functions take (node, path) and return true if they make a change.
    // They are registered in editor.normalizeNode

    editor.ensureNoNestedSheetsinSheet = (node, path) => {
        if (node.type === "Sheet" && Path.parent(path).length > 0) {
            Transforms.unwrapNodes(editor, {at: path});
            return true
        }
    }

    editor.ensureNoNestedSheetContents = (node, path) => {
        if (node.type === "SheetContent" && Node.parent(editor, path).type !== "Sheet") {
            Transforms.unwrapNodes(editor, {at: path});        }
    }

    editor.liftHeader = (node, path) => {
        if (node.type === "header") {
            if (Node.parent(editor, path).type !== "SheetContent") {
                Transforms.setNodes(editor, {node: editor.children[0].nextNode}, {at: path});
                incrementNextSheetNode(editor)
                Transforms.liftNodes(editor, {at: path});
                return true;
            }
        }
    }

    editor.decorateSheetOutsideText = (node, path) => {
        // Autoset language of an outside text for proper RTL/LTR handling
        if (node.type === "SheetOutsideText") {
            const content = Node.string(node);
            const lang = Sefaria.hebrew.isHebrew(content) ? 'he' : 'en';
            Transforms.setNodes(editor, {lang: lang}, {at: path});
        }
    };

    editor.wrapSheetOutsideTextChildren = (node, path) => {
        // Ensure all texts in SheetOutsideText are wrapped in paragraph block
        if (node.type === "SheetOutsideText") {

            //solve issue of children content
            for (const [child, childPath] of Node.children(editor, path)) {

                //if there's raw text, wrap it in a paragraph
                if (child.text) {
                    Transforms.wrapNodes(
                        editor,
                        {
                            type: "paragraph",
                            children: [child],
                        },
                        {at: childPath}
                    );
                    return true;
                }
            }
        }
    };

    editor.mergeSheetOutsideTextBlocks = (node, path) => {
        // Merge adjacent SheetOutsideText blocks into one
        if (node.type === "SheetOutsideText") {

            //merge with adjacent outside texts:
            const nodeAbove = getNodeAbove(path, editor);
            const nodeBelow = getNodeBelow(path, editor);

            if (nodeAbove.node && nodeAbove.node.type === "SheetOutsideText") {
                Transforms.mergeNodes(editor, {at: path});
                return true;
            }
            if (nodeBelow.node && nodeBelow.node.type === "SheetOutsideText") {
                Transforms.mergeNodes(editor, {at: nodeBelow.path})
                return true;
            }
        }
    };

    editor.convertEmptyParagraphToSpacer = (node, path) => {
        if (node.type === "paragraph") {
            if (Node.string(node) === "" && node.children.length <= 1) {
                Transforms.setNodes(editor, {type: "spacer"}, {at: path});
            }
        }
    }

    editor.convertEmptyOutsideTextIntoSpacer = (node, path) => {
        if (node.type === "SheetOutsideText") {
            if (Node.string(node) === "" && node.children.length <= 1) {
                Transforms.setNodes(editor, {type: "spacer"}, {at: path});
            }
        }
    };

    // If sheet elements are in sheetcontent and not wrapped in sheetItem, wrap it.
    editor.wrapSheetContentElements = (node, path) => {
        if (node.type === "SheetContent") {
            for (const [child, childPath] of Node.children(editor, path)) {
                // If it's raw text, covert to SheetOutsideText
                if (child.hasOwnProperty('text')) {

                    const fragmentText = child.text;
                    const fragment = defaultEmptyOutsideText(editor.children[0].nextNode, fragmentText);

                    Transforms.delete(editor, {at: childPath});
                    Transforms.insertNodes(editor, fragment, {at: childPath});
                    incrementNextSheetNode(editor);
                    return true;

                }

                if (LIST_TYPES.includes(child.type)) {
                    Transforms.wrapNodes(editor,
                        {
                            type: "paragraph",
                            children: [child],
                        }
                        , {at: childPath});
                    return true;
                }

                // If it's a paragraph, covert to SheetOutisdeText
                if (child.type === "paragraph") {
                    if (Node.string(child) !== "") {

                        Transforms.wrapNodes(editor,
                            {
                                type: "SheetOutsideText",
                                children: [child],
                            }
                            , {at: childPath});
                        return true;
                    } else {
                        // It's not text or paragraph.  It's probably a null element.  Nuke it.
                        Transforms.delete(editor, {at: childPath});
                        return true;
                    }
                }
            }
        }
    };

    editor.ensureEditableSpaceAtTopAndBottom = (node, path) => {
        if (node.type === "SheetContent") {
            //ensure there's always an editable space for a user to type at end and top of sheet
            const lastSheetItem = node.children[node.children.length - 1];
            if (lastSheetItem.type !== "spacer" && !NO_SPACER_NEEDED_TYPES.includes(lastSheetItem.type)) {
                Transforms.insertNodes(editor, {
                    type: 'spacer',
                    children: [{text: ""}]
                }, {at: Editor.end(editor, [0, 0])});
                return true;
            }

            const firstSheetItem = node.children[0];
            if (firstSheetItem.type !== "spacer" && !NO_SPACER_NEEDED_TYPES.includes(firstSheetItem.type)) {
                console.log(firstSheetItem)
                Transforms.insertNodes(editor, {type: 'spacer', children: [{text: ""}]}, {at: [0, 0, 0]});
                return true;
            }
        }
    };

    //Convert a spacer to an outside text if there's text inside it.
    editor.replaceSpacerWithOutsideText = (node, path) => {
        if (node.type === "spacer") {
            if (Node.string(node) !== "") {
                Transforms.setNodes(editor, {type: "SheetOutsideText", node: node.node}, {at: path});
            }
        }
    };

    //If a spacer gets stuck inside some other element, lift it up to top level
    editor.liftSpacer = (node, path) => {
        if (node.type === "spacer") {
            if (Node.parent(editor, path).type !== "SheetContent") {
                Transforms.liftNodes(editor, {at: path});
                return true;
            }
        }
    };

    // Ensure all SheetItems have node #
    editor.ensureNodeId = (node, path) => {
        const sheetElementTypes = Object.values(sheet_item_els);

        if (sheetElementTypes.includes(node.type)) {
            if (!node.node) {
                Transforms.setNodes(editor, {node: editor.children[0].nextNode}, {at: path});
                incrementNextSheetNode(editor)
            }
        }
    }

    // If a sheet element gets stuck inside some other element, lift it up to top level
    editor.liftSheetElement = (node, path) => {
        // SheetSource, SheetComment, SheetOutsideText, SheetOutsideBiText, SheetMedia
        const sheetElementTypes = Object.values(sheet_item_els);

        if (sheetElementTypes.includes(node.type)) {
            //Any nested sheet element should be lifted
            if (Node.parent(editor, path).type !== "SheetContent") {
                Transforms.liftNodes(editor, {at: path});
                return true;
            }
        }
    };

    editor.ensureEditableSpaceBeforeAndAfterBoxedElements = (node, path) => {
        if (["SheetSource", "SheetOutsideBiText"].includes(node.type)) {

            if (Node.parent(editor, path).children.length == 1) {return false}

            const nextPath = Path.next(path)
            const prevPath = Path.previous(path);

            const nextNode = Node.get(editor, nextPath)
            const prevNode = Node.get(editor, prevPath)

            let addedSpacer = false
            if (nextNode.type !== "spacer" && nextNode.type !== "SheetOutsideText") {
                Transforms.insertNodes(editor, {type: 'spacer', children: [{text: ""}]}, {at: nextPath});
                addedSpacer = true;
            }
            if (prevNode.type !== "spacer") {
                Transforms.insertNodes(editor, {type: 'spacer', children: [{text: ""}]}, {at: path});
                addedSpacer = true;
            }

            return addedSpacer
        }

        else if (node.type === "SheetOutsideText") {
            try {
                const nextNode = Node.get(editor, Path.next(path))

                if (["SheetSource", "SheetOutsideBiText"].includes(nextNode.type)) {
                    Transforms.insertNodes(editor, {type: 'spacer', children: [{text: ""}]}, {at: Path.next(path)});
                    return true
                }
            }
            catch (e) {
                return false
            }
        }
    };

    editor.ensureSingleSpacerBetweenBoxedSources = (node, path) => {
        if (node.type === "spacer") {
            try {
                const nextPath = Path.next(path)
                const prevPath = Path.previous(path);

                const nextNode = Node.get(editor, nextPath)
                const prevNode = Node.get(editor, prevPath)

                const prevIsBoxed = ["SheetSource", "SheetOutsideBiText"].includes(prevNode.type)
                const nextIsBoxed = ["SheetSource", "SheetOutsideBiText"].includes(nextNode.type)

                if ((nextNode.type === "spacer" && prevIsBoxed) || (prevNode === "spacer" && nextIsBoxed)) {
                    Transforms.delete(editor, {at: path})
                    return true
                }
            }
            catch {
                return false
            }
        }
    }

    editor.onlyTextAndRefsInBoxedElements = (node, path) => {
        if (node.type === "he" || node.type === "en") {
            //only allow TextRef & SourceContentText in he or en
            // if extra -- merge it with the previous element
            if (node.children && node.children.length > 2) {
                for (const [child, childPath] of Node.children(editor, path)) {
                    if (!["SourceContentText", "TextRef"].includes(child.type)) {
                        Transforms.mergeNodes(editor, {at: childPath});
                        return true;
                    }
                }
            }
        }
    };

    // for he's or en's in a SheetSource, make sure that SourceContentText exists
    editor.addPlaceholdersForEmptyText = (node, path) => {
        if (node.type === "he" || node.type === "en") {

            if (Node.parent(editor, path).type === "SheetSource") {
                if (node.children && node.children.length < 2) {
                    const insertPath = path.concat([1]);
                    Transforms.insertNodes(editor, {
                        type: "SourceContentText",
                        children: parseSheetItemHTML('...')
                    }, {at: insertPath});
                    return true;
                }
            }
        }
    };

return editor
};

const incrementNextSheetNode = (editor) => {
  Transforms.setNodes(editor, {nextNode: editor.children[0].nextNode + 1}, {at: [0]});
}

const addItemToSheet = (editor, fragment) => {
    incrementNextSheetNode(editor);
    Transforms.insertNodes(editor, fragment);
    Editor.normalize(editor, { force: true })
};



const checkAndFixDuplicateSheetNodeNumbers = (editor) => {
  let existingSheetNodes = []
  for (const [child, childPath] of Node.children(editor, [0,0])) {
    const sheetNode = child;
    if (existingSheetNodes.includes(sheetNode.node)) {
      Transforms.setNodes(editor, {node: editor.children[0].nextNode}, {at: childPath});
      existingSheetNodes.push(editor.children[0].nextNode);
      incrementNextSheetNode(editor)
    }
    else {
      existingSheetNodes.push(sheetNode.node)
    }
  }
}

const insertMedia = (editor, mediaUrl) => {
  const fragment = {
          type: "SheetMedia",
          mediaUrl: mediaUrl,
          node: editor.children[0].nextNode,
          children: [{
                  text: ""
              }]
  };
  addItemToSheet(editor, fragment);
  Transforms.move(editor);
}

const insertSource = async (editor, ref) => {
    const path = editor.selection.anchor.path;

    Transforms.setNodes(editor, { loading: true }, {at: path});

    const nodeAbove = getNodeAbove(path, editor)
    const nodeBelow = getNodeBelow(path, editor)

    const {en: normalEnRef, he: normalHeRef} = await sheetsUtils.getNormalRef(ref);

    let segments = await sheetsUtils.getSegmentObjs([ref])

    const enText = sheetsUtils.segmentsToSourceText(segments, 'en');

    const heText = sheetsUtils.segmentsToSourceText(segments, 'he');

    let fragment = [{
            type: "SheetSource",
            node: editor.children[0].nextNode,
            ref: normalEnRef,
            heRef: normalHeRef,
            heText: parseSheetItemHTML(heText),
            enText: parseSheetItemHTML(enText),
            title: null,
            children: [
                {text: ""},
            ]
    }];

    if (!(nodeBelow.node && (nodeBelow.node.type == "SheetOutsideText" || nodeBelow.node.type == "paragraph" ) )) {
      fragment.push({type: 'spacer', children: [{text: ""}]})
    }
    Transforms.setNodes(editor, { loading: false }, { at: path });
    addItemToSheet(editor, fragment);
    checkAndFixDuplicateSheetNodeNumbers(editor)
    if (nodeAbove.node && (nodeAbove.node.type == "SheetOutsideText" || nodeAbove.node.type == "paragraph" ) ) {
      Transforms.delete(editor, {at: path})
    }


    Transforms.move(editor, { unit: 'block', distance: 1 })
};


const withTables = editor => {
  const { deleteBackward, deleteForward, insertBreak } = editor

  editor.deleteBackward = unit => {
    const { selection } = editor

    if (selection && Range.isCollapsed(selection)) {
      const [cell] = Editor.nodes(editor, {
        match: n =>
          !Editor.isEditor(n) &&
          SlateElement.isElement(n) &&
          n.type === 'table-cell',
      })

      if (cell) {
        const [, cellPath] = cell
        const start = Editor.start(editor, cellPath)

        if (Point.equals(selection.anchor, start)) {
          return
        }
      }
    }

    deleteBackward(unit)
  }

  editor.deleteForward = unit => {
    const { selection } = editor

    if (selection && Range.isCollapsed(selection)) {
      const [cell] = Editor.nodes(editor, {
        match: n =>
          !Editor.isEditor(n) &&
          SlateElement.isElement(n) &&
          n.type === 'table-cell',
      })

      if (cell) {
        const [, cellPath] = cell
        const end = Editor.end(editor, cellPath)

        if (Point.equals(selection.anchor, end)) {
          return
        }
      }
    }

    deleteForward(unit)
  }

  editor.insertBreak = () => {
    const { selection } = editor

    if (selection) {
      const [table] = Editor.nodes(editor, {
        match: n =>
          !Editor.isEditor(n) &&
          SlateElement.isElement(n) &&
          n.type === 'table',
      })

      if (table) {
        return
      }
    }

    insertBreak()
  }

  return editor
}

const Link = ({ attributes, children, element }) => {
  const editor = useSlate();
  const {selection} = editor;

  const focused = useFocused();
  const selected = useSelected();
  const [linkPopoverVisible, setLinkPopoverVisible] = useState(false);
  const [urlValue, setUrlValue] = useState(element.url);
  const [showLinkRemoveButton, setShowLinkRemoveButton] = useState(false);
  const [currentSlateRange, setCurrentSlateRange] = useState(editor.linkOverrideSelection);
  const [editingUrl, setEditingUrl] = useState(false);


  let showLinkHoverTimeout;
  let hideLinkHoverTimeout;

    const onHover = (e, url) => {
        clearTimeout(hideLinkHoverTimeout)
        if (!editor.selection || editor.linkOverrideSelection) {return}
        let range = document.createRange();
        range.selectNode(e.target);
        setCurrentSlateRange(ReactEditor.toSlateRange(editor, range, {exactMatch: false}))
        showLinkHoverTimeout = setTimeout(function () {
            Transforms.select(editor, currentSlateRange);
            setLinkPopoverVisible(true)
        }, 500, e);
    }
    const onBlur = (e, url) => {
        if (!editingUrl) {
            clearTimeout(showLinkHoverTimeout)
            hideLinkHoverTimeout = setTimeout(function () {
                setLinkPopoverVisible(false)
                setCurrentSlateRange(null)
            }, 500);
        }
    }

    const xClicked = () => {
        Transforms.select(editor, currentSlateRange);
        editor.removeLink();
        editor.showLinkOverride = false;
        editor.linkOverrideSelection = null;
        // Transforms.collapse(editor);
    }

    const closePopup = (e) => {
        setEditingUrl(false)
        setLinkPopoverVisible(false)
        if (e.target.value === "") {
            Transforms.select(editor, currentSlateRange);
            editor.removeLink();
        }
        editor.showLinkOverride = false;
        editor.linkOverrideSelection = null;
    }

    const fixUrl = (s) => {
        if (s == "") return
        try {
            let url = new URL(s)
            return(url)
        }
        catch {
            if(Sefaria.util.isValidEmailAddress(s)) {
                return(`mailto:${s}`)
            }
            return(`http://${s}`)
        }
    }

    const urlChange = (e) => {
        const newUrl = e.target.value;
        setUrlValue(newUrl)
        const [node, linkPath] = Editor.above(editor, {at: currentSlateRange, match: n => n.type ==="link"})
        Transforms.setNodes(editor, { url: fixUrl(newUrl) }, {at: linkPath});
    }

    const linkPopoverOpen = linkPopoverVisible || (editor.showLinkOverride && Path.isDescendant(editor.linkOverrideSelection.anchor.path, ReactEditor.findPath(editor, element)))

  return (
    <div
        {...attributes}
        className="element-link"
        onMouseEnter={(e) => onHover(e, element.url)}
        onMouseLeave={(e) => onBlur(e, element.url)}
    >
        <a
            href={element.url}
            onMouseEnter={(e)=> {if (!linkPopoverOpen) {
                setShowLinkRemoveButton(true)
            }
            }}
        >
            {children}
        </a>

      {/* Show popup on hover and also force it open when a new link is created  */}
      {linkPopoverOpen ? (
        <div className="popup" contentEditable={false} onFocus={() => setEditingUrl(true)} onBlur={(e) => closePopup(e)}>
          <input
              type="text"
              value={urlValue}
              placeholder={Sefaria._("Enter link URL")}
              className="sans-serif"
              onChange={(e) => urlChange(e)}
          />
            {showLinkRemoveButton ? <button onClick={() => xClicked()}>✕</button> : null}
        </div>
      ) : null }


    </div>

  )

 }

const withLinks = editor => {
    const { isInline } = editor

    editor.isInline = element => {
        return element.type === 'link' ? true : isInline(element)
    };

    editor.createLinkNode = (href, text) => ({
        type: "link",
        url: href,
        children: [{ text }]
    });

    editor.insertLink = (url) => {
        if (!url) return;
        const { selection } = editor;
        const link = editor.createLinkNode(url, "New Link");
        ReactEditor.focus(editor);
        if (!!selection) {
            const [parentNode, parentPath] = Editor.parent(
                editor,
                selection.focus?.path
            );
            // Remove the Link node if we're inserting a new link node inside of another
            // link.
            if (parentNode.type === "link") {
                editor.removeLink(editor);
            }
            if (editor.isVoid(parentNode)) {
                // Insert the new link after the void node
                Transforms.insertNodes(editor, createParagraphNode([link]), {
                    at: Path.next(parentPath),
                    select: true
                });
            } else if (Range.isCollapsed(selection)) {
                // Insert the new link in our last known location
                Transforms.insertNodes(editor, link, { select: true });
            } else {
                // Wrap the currently selected range of text into a Link
                Transforms.wrapNodes(editor, link, { split: true });
                Transforms.collapse(editor, { edge: "end" });
            }
        } else {
            return
        }
    };

    editor.removeLink = () => {
        Transforms.unwrapNodes(editor, {
            match: (n) =>
                !Editor.isEditor(n) && SlateElement.isElement(n) && n.type === "link"
        });
    };

    return editor
};

const isLinkActive = editor => {
  const [link] = Editor.nodes(editor, { match: n => n.type === 'link' })
  return !!link
};

const wrapLink = (editor, url) => {
  if (isLinkActive(editor)) {
    unwrapLink(editor)
  }

  const { selection } = editor
  const isCollapsed = selection && Range.isCollapsed(selection)
  const link = {
    type: 'link',
    url,
    children: isCollapsed ? [{ text: url }] : [],
  };

  if (isCollapsed) {
    Transforms.insertNodes(editor, link)
  } else {
    Transforms.wrapNodes(editor, link, { split: true })
    Transforms.collapse(editor, { edge: 'end' })
  }
};

const toggleFormat = (editor, format) => {
  const isActive = isFormatActive(editor, format)

  if (isActive) {
    Editor.removeMark(editor, format)
  } else {
    Editor.addMark(editor, format, true)
  }
};

const isFormatActive = (editor, format, value=null) => {
  const [match] = Editor.nodes(editor, {
    match: n => n[format] === (value ? value : true),
    mode: 'all',
  });
  return !!match
};

const removeMarks = (editor) => {
    editor.removeMark('italic');
    editor.removeMark('bold');
    editor.removeMark('underline');
    editor.removeMark('big');
    editor.removeMark('small');
    editor.removeMark('superscript');
    editor.removeMark('isRef');
    editor.removeMark('color');
    editor.removeMark('background-color');
    editor.removeMark('text-align');
}


const toggleBlock = (editor, format) => {
  const isActive = isBlockActive(editor, format)
  const isList = LIST_TYPES.includes(format)

  Transforms.unwrapNodes(editor, {
    match: n =>
      LIST_TYPES.includes(
        !Editor.isEditor(n) && SlateElement.isElement(n) && n.type
      ),
    split: true,
  })
  const newProperties = {
    type: isActive ? 'paragraph' : isList ? 'list-item' : format,
  }
  Transforms.setNodes(editor, newProperties)

  if (!isActive && isList) {
    const block = { type: format, children: [] }
    Transforms.wrapNodes(editor, block)
  }
}

const isBlockActive = (editor, format) => {
  const [match] = Editor.nodes(editor, {
    match: n =>
      !Editor.isEditor(n) && SlateElement.isElement(n) && n.type === format,
  })

  return !!match
}


const Leaf = ({attributes, children, leaf}) => {
    if (leaf.bold) {
        children = <strong>{children}</strong>
    }
    if (leaf.italic) {
        children = <em>{children}</em>
    }
    if (leaf.underline) {
        children = <u>{children}</u>
    }
    if (leaf.big) {
        children = <big>{children}</big>
    }
    if (leaf.small) {
        children = <small>{children}</small>
    }
    if (leaf.superscript) {
        children = <sup>{children}</sup>
    }
    if (leaf.isRef) {
        children = <span className="inlineTextRef">{children}</span>
    }
    if (leaf.color) {
      children = <span style={{color: leaf.color}}>{children}</span>
    }
    if (leaf["background-color"]) {
      children = <span style={{backgroundColor: leaf["background-color"]}}>{children}</span>
    }
    if (leaf["text-align"]) {
      children = <span style={{textAlign: leaf["text-align"]}}>{children}</span>
    }

    return <span {...attributes}>{children}</span>
};

const HoverMenu = (opt) => {
    const buttons = (opt["buttons"])
    const ref = useRef();
    const [showHighlightColors, setShowHighlightColors] = useState(false);
    const editor = useSlate();

    useEffect(() => {
        const el = ref.current;
        const {selection} = editor;

        if (!el) {
            return
        }


        if (
            !selection ||
            !ReactEditor.isFocused(editor) ||
            Range.isCollapsed(selection) ||
            Editor.string(editor, selection) === '' ||
            isLinkActive(editor)
        ) {
            el.removeAttribute('style');
            return
        }

        const domSelection = window.getSelection();
        const domRange = domSelection.getRangeAt(0);
        const rect = domRange.getBoundingClientRect();
        el.style.opacity = 1;
        el.style.top = `${rect.top + window.pageYOffset - el.offsetHeight}px`;

        el.style.left = `${rect.left +
        window.pageXOffset -
        el.offsetWidth / 2 +
        rect.width / 2}px`

    });


    const root = window.document.getElementById('s2');
    return ReactDOM.createPortal(
        <div ref={ref} className="hoverMenu">
            <FormatButton editor={editor} format="bold"/>
            <FormatButton editor={editor} format="italic"/>
            <FormatButton editor={editor} format="underline"/>
            {buttons == "basic" ? null : <>
                <HighlightButton/>
                <AddLinkButton/>
                <BlockButton editor={editor} format="header" icon="header"/>
                <BlockButton editor={editor} format="numbered-list" icon="list-ol"/>
                <BlockButton editor={editor} format="bulleted-list" icon="list-ul"/>
            </>
            }
        </div>,
        root
    )
};

const AddLinkButton = () => {
    const editor = useSlate();
    const classes = {fa: 1};
    classes["fa-link"] = 1

    return (
        <span className="hoverButton"
              onMouseDown={event => {
                  event.preventDefault();
                  wrapLink(editor, "")
                  editor.showLinkOverride = true;
                  editor.linkOverrideSelection = editor.selection;
                  // Timeout required b/c it takes a moment for react to rerender before focusing on the new input
                  setTimeout(() => {
                      document.querySelector(".popup input").focus()
                  }, 200);

              }}
        >
      <i className={classNames(classes)}/>
    </span>
    )
}

const FormatButton = ({format}) => {
    const editor = useSlate();
    const isActive = isFormatActive(editor, format);
    const iconName = "fa-" + format;
    const classes = {fa: 1, active: isActive};
    classes[iconName] = 1;

    return (
        <span className="hoverButton"
              onMouseDown={event => {
                  event.preventDefault();
                  toggleFormat(editor, format);
              }}
        >
      <i className={classNames(classes)}/>
    </span>
    )
};


const HighlightButton = () => {
    const editor = useSlate();
    const ref = useRef();
    const [showPortal, setShowPortal] = useState(false);
    const isActive = isFormatActive(editor, "background-color");
    const classes = {fa: 1, active: isActive, "fa-pencil": 1};
    const colors = ["#E6DABC", "#EAC4B6", "#D5A7B3", "#AECAB7", "#ADCCDB"]; // 50% gold, orange, rose, green, blue 
    const colorButtons = <>{colors.map(color => <button key={`highlight-${color.replace("#", "")}`} className="highlightButton" onClick={e => {
        const isActive = isFormatActive(editor, "background-color", color);
        if (isActive) {
            Editor.removeMark(editor, "background-color")
        } else {
            Editor.addMark(editor, "background-color", color)
        }
  }}><div className="highlightDot" style={{"background-color":color}}></div></button>
    )}</>

    useEffect(() => {
        const el = ref.current;
        if (el) {
            const checkIfClickedOutside = e => {
                if (showPortal && ref.current && !ref.current.contains(e.target)) {
                    setShowPortal(false)
                }
            }
            document.addEventListener("mousedown", checkIfClickedOutside)
            return () => {
                // Cleanup the event listener
                document.removeEventListener("mousedown", checkIfClickedOutside)
            }
        }

    }, [showPortal])
    return (
        <>
        <span className="hoverButton"
            onMouseDown={event => {
                event.preventDefault();
                setShowPortal(true);
            }}
        >
      <i className={classNames(classes)}/>
    </span>
    {showPortal ? <div className="highlightMenu" ref={ref}>
    {colorButtons}
    <button className="highlightButton" onClick={e => {
        Editor.removeMark(editor, "background-color")
    }}>
    <i className="fa fa-ban highlightCancel"></i>
  </button></div> : null}
    </>
    )
};

const BlockButton = ({format, icon}) => {
    const editor = useSlate()
    const isActive = isBlockActive(editor, format);
    const iconName = "fa-" + icon;
    const classes = {fa: 1, active: isActive};
    classes[iconName] = 1;

    return (
        <span className="hoverButton"
              onMouseDown={event => {
                  event.preventDefault();
                  toggleBlock(editor, format);
              }}
        >
      <i className={classNames(classes)}/>
    </span>
    )
}

const SefariaEditor = (props) => {
    const editorContainer = useRef(null);
    const [sheet, setSheet] = useState(props.data);
    const [status, setStatus] = useState(sheet?.status || "unlisted");
    const initValue = [{type: "sheet", children: [{text: ""}]}];
    const renderElement = useCallback(props => <Element {...props}/>, []);
    const [value, setValue] = useState(initValue);
    const [currentDocument, setCurrentDocument] = useState(initValue);
    const [unsavedChanges, setUnsavedChanges] = useState(false);
    const [canUseDOM, setCanUseDOM] = useState(false);
    const [lastSelection, setLastSelection] = useState(null)
    const [readyForNormalize, setReadyForNormalize] = useState(false);
    const [summary, setSummary] = useState(sheet.summary || "");
    const [title, setTitle] = useState(sheet.title || "");


    useEffect(
        () => {
            if (!canUseDOM) {
                return
            }

            setUnsavedChanges(true);
            // Update debounced value after delay
            const handler = setTimeout( () => {
                saveDocument(currentDocument);
            }, 500);

            // Cancel the timeout if value changes (also on delay change or unmount)
            // This is how we prevent debounced value from updating if value is changed ...
            // .. within the delay period. Timeout gets cleared and restarted.
            return () => {
                clearTimeout(handler);
            };
        },
        [currentDocument[0].children[0], title, summary] // Only re-call effect if value or delay changes
    );

    useEffect(
        () => {
            /* normalize on load */
            setCanUseDOM(true)


            const channel = new BroadcastChannel('refresh-editor');
            channel.addEventListener('message', event => {
                reloadFromDb()
            });

            //TODO: Check that we still need/want this temporary analytics tracking code
            try {hj('event', 'using_new_editor');} catch {console.error('hj failed')}

        }, []
    )

    useEffect(
        () => {
            setLastSelection(editor.selection)
            setValue(transformSheetJsonToSlate(sheet))
            editor.children = transformSheetJsonToSlate(sheet)
            editor.onChange()
            setReadyForNormalize(true)
        }, [sheet]
    )

    useEffect(
        () => {
            if (readyForNormalize) {
                Editor.normalize(editor, {force: true});
                setReadyForNormalize(false)
            }
            else {
                //set cursor to previous location or top of doc
                const newSelect = !!lastSelection ? lastSelection : {anchor: {path: [0, 0], offset: 0},focus: {path: [0, 0], offset: 0}}
                Transforms.select(editor, newSelect);
            }
        }, [readyForNormalize]
    )

    useEffect(
        () => {
            const nodes = (Editor.nodes(editor, {at: [], match: Text.isText}))
            for (const [node, path] of nodes) {
                if (node.text && props.divineNameReplacement) {
                    const newStr = replaceDivineNames(node.text, props.divineNameReplacement)
                    if (newStr != node.text) {
                        Transforms.insertText(editor, newStr, {at: path})
                    }
                }
            }
            editor.divineNames = props.divineNameReplacement

            // some edit to the editor is required to show the replacement and save
            // -- this simply just moves the cursor to the top of the doc and then back to its previous spot
            const temp_select = editor.selection

            Transforms.select(editor, {
                anchor: {path: [0, 0], offset: 0},
                focus: {path: [0, 0], offset: 0},
            });

            Transforms.select(editor, temp_select)
            saveDocument(currentDocument);

        },
        [props.divineNameReplacement]
    )


  useEffect(() => {
    editor.highlightedNode = null;
  }, []);

  useEffect(() => {
      if(canUseDOM) {
        if (props.highlightedNode) {
              var $highlighted = document.querySelectorAll(`.sheetItem[data-sheet-node='${props.highlightedNode}']`)[0];
              if ($highlighted) {
                  var offset = props.multiPanel ? 200 : 70; // distance from the top of screen that we want highlighted segments to appear below.
                  var top = $highlighted.getBoundingClientRect().top - offset;
                  $('.sheetsInPanel')[0].scroll({top: top});
              }
          }
      }
  }, [canUseDOM])

    function saveSheetContent(doc, lastModified) {
        const docContent = doc.children.find(el => el.type == "SheetContent")
        if (!docContent) {
            return false
        }
        const sheetContent = docContent.children;

        const sources = sheetContent.map(item => {
            const sheetItem = item;
            switch (sheetItem.type) {
                case 'SheetSource':

                    const enSerializedSourceText = (sheetItem.enText.reduce( (concatenatedSegments, currentSegment) => {
                      return concatenatedSegments + serialize(currentSegment)
                    }, "" ) );

                    const heSerializedSourceText = (sheetItem.heText.reduce( (concatenatedSegments, currentSegment) => {
                      return concatenatedSegments + serialize(currentSegment)
                    }, "" ) );

                    let source = {
                        "ref": sheetItem.ref,
                        "heRef": sheetItem.heRef,
                        "text": {
                            "en": enSerializedSourceText !== "" ? enSerializedSourceText : "...",
                            "he": heSerializedSourceText !== "" ? heSerializedSourceText : "...",
                        },
                        ...sheetItem.options && { options: sheetItem.options },
                        "node": sheetItem.node,
                    };
                    return (source);
                case 'SheetOutsideBiText':

                    const enSerializedOutsideText = (sheetItem.enText.reduce( (concatenatedSegments, currentSegment) => {
                      return concatenatedSegments + serialize(currentSegment)
                    }, "" ) );

                    const heSerializedOutsideText = (sheetItem.heText.reduce( (concatenatedSegments, currentSegment) => {
                      return concatenatedSegments + serialize(currentSegment)
                    }, "" ) );

                    let outsideBiText = {
                        "outsideBiText": {
                            "en": enSerializedOutsideText !== "" ? enSerializedOutsideText : "...",
                            "he": heSerializedOutsideText !== "" ? heSerializedOutsideText : "...",
                        },
                        ...sheetItem.options && { options: sheetItem.options },
                        "node": sheetItem.node,

                    };
                    return outsideBiText;

                case 'SheetComment':
                    return ({
                        "comment": serialize(sheetItem),
                        ...sheetItem.options && { options: sheetItem.options },
                        "node": sheetItem.node,
                    });

                case 'SheetOutsideText':
                   const outsideTextText = serialize(sheetItem)
                   //Add space to empty outside texts to preseve line breaks from old sheets.
                   return ({
                        "outsideText": (outsideTextText=="<p></p>" || outsideTextText=="<div></div>") ? "<p> </p>" : outsideTextText,
                        ...sheetItem.options && { options: sheetItem.options },
                        "node": sheetItem.node,
                    });

                case 'SheetMedia':
                    return({
                        "media": sheetItem.mediaUrl,
                        ...sheetItem.options && { options: sheetItem.options },
                        "node": sheetItem.node,
                    });

                case 'header':
                    const headerContent = serialize(sheetItem)
                    return({
                        "outsideText": `<h1>${headerContent}</h1>`,
                        ...sheetItem.options && { options: sheetItem.options },
                        "node": sheetItem.node,
                    });


                case 'spacer':
                  return;

                default:
                    // console.log("Error saving:")
                    // console.log(sheetItem)
                    return;
            }

        });
        let sheet = {
            status: status,
            id: doc.id,
            promptedToPublish: doc.promptedToPublish,
            lastModified: lastModified,
            summary: summary,
            options: { ...doc.options, divineNames: props.divineNameReplacement },
            tags: doc.tags,
            displayedCollection: doc.displayedCollection,
            title: title,
            sources: sources.filter(x => !!x),
            nextNode: doc.nextNode,
        };
        return sheet;
    }

    function getLastModified() {
      return Sefaria.sheets._loadSheetByID[props.data.id]?.dateModified || props.data.dateModified;
    }
    async function saveDocument(doc) {
        const lastModified = getLastModified();
        const json = saveSheetContent(doc[0], lastModified);
        if (!json) {
            return
        }
        // console.log('saving...');
        try {
            await postSheet(json);
        } catch(error) {
            console.log(`Error: ${error.message}`)
        }
    }

    const postSheet = async (sheet) => {
        const data = await Sefaria.apiRequestWithBody("/api/sheets/", null, sheet, "POST");
        setStatus(data.status);
        setTitle(data.title);
        setSummary(data.summary);
        const updatedSheet = {...Sefaria.sheets._loadSheetByID[props.data.id], ...data};
        Sefaria.sheets._loadSheetByID[props.data.id] = updatedSheet;
    }

    function onChange(value) {
        if (currentDocument !== value) {
            setCurrentDocument(value);
        }

        setValue(value)

    }

    const beforeInput = event => {
        switch (event.inputType) {
            case 'formatBold':
                return toggleFormat(editor, 'bold');
            case 'formatItalic':
                return toggleFormat(editor, 'italic')
            case 'formatUnderline':
                return toggleFormat(editor, 'underline')
        }
    };

    const ensureInView = e => {
          /*
            Slate doesn't always scroll to content beyond the viewport -- this should fix that.
           */
          if (editor.selection == null) return

        try {
            /*
              Need a try/catch because sometimes you get an error like:
              Cannot resolve a DOM node from Slate node: {"type":"p","children":[{"text":"","by":-1,"at":-1}]}
             */
            const domPoint = ReactEditor.toDOMPoint(
              editor,
              editor.selection.focus
            )
            const node = domPoint[0]
            if (node == null) return

            const element = node.parentElement
            if (element == null) return
            if (whereIsElementInViewport(element) == "in viewport") return
            element.scrollIntoView({ behavior: "auto", block: "end" })
          } catch (e) {
            //Do nothing if there is an error.
          }
    };

    const onCutorCopy = event => {
        const nodeAbove = Editor.above(editor, { match: n => Editor.isBlock(editor, n) })

        if (nodeAbove && nodeAbove[0].type == "SheetSource") {
            editor.cuttingSource = true;
            //can't select an empty void -- so we select before and after as well
            Transforms.move(editor, { distance: 1, unit: 'character', reverse: true, edge: 'anchor' })
            Transforms.move(editor, { distance: 1, unit: 'character', edge: 'focus' })
        }

    };

    const onDragEnd = event => {
        if (editor.dragging) {
            editor.blurSelection
            editor.dragging = false
        }
    }

    const onDragCheck = event => {
        if (editor.dragging) {
            event.preventDefault()
        }
    }


    const onBlur = event => {
      editor.blurSelection = editor.selection
    };

    const onKeyDown = event => {
        ensureInView(event);

        for (const hotkey in HOTKEYS) {
          if (isHotkey(hotkey, event)) {
            event.preventDefault();
            const format = HOTKEYS[hotkey];
            toggleFormat(editor, format)
          }
        }

        // Add or remove ref highlighting
        if (event.key === " " || Node.get(editor, editor.selection.focus.path).isRef) {
            getRefInText(editor, false)
        }
    };

    const whereIsElementInViewport = (element) => {
        const elementbbox = element.getBoundingClientRect();
        const vh = Math.max(document.documentElement.clientHeight || 0, window.innerHeight || 0)
        if (elementbbox.top >= 200 && elementbbox.bottom < vh) {
            return "in viewport"
        }
        if (elementbbox.bottom >= vh/2 && element) {
            return "past half"
        }
    };

    const getHighlightedByScrollPos = () => {
        let segmentToHighlight = null

        const segments = editorContainer.current.querySelectorAll(".sheetItem");

        for (let segment of segments) {
            const elementLoc = whereIsElementInViewport(segment);
            if (elementLoc === "in viewport" || elementLoc === "past half") {
                segmentToHighlight = segment;
                break;
            }
        }

        return segmentToHighlight

    };

    const reloadFromDb = () => {
        console.log("Refreshing sheet from Db")
        Sefaria.sheets.loadSheetByID(sheet.id, (data)=>{
            setSheet(data)
        }, true)
    }

    const editor = useMemo(
        () => withTables(withSefariaSheet(withLinks(withHistory(withReact(createEditor()))))),
        []
    );
    const sheetOptions = <SheetOptions toggleSignUpModal={props.toggleSignUpModal}
                                       sheetID={sheet.id}
                                       postSheet={postSheet}
                                       historyObject={props.historyObject}
                                       editable={true}
                                       authorUrl={sheet.ownerProfileUrl}
                                       status={status}
                                       handleCollectionsChange={props.handleCollectionsChange}
                                       />;
    return (
          <div ref={editorContainer} onClick={props.handleClick} className="text">
              <SheetMetaDataBox authorStatement={sheet.ownerName}
                            authorUrl={sheet.ownerProfileUrl}
                            authorImage={sheet.ownerImageUrl}
                            title={title}
                            summary={summary}
                            editable={true}
                            titleCallback={(newTitle) => setTitle(newTitle)}
                            summaryCallback={(newSummary) => setSummary(newSummary)}
                            sheetOptions={sheetOptions}/>
<<<<<<< HEAD
          {
          /* debugger */

          // <div style={{position: 'fixed', left: 0, top: 0, width: 300, height: '100%', backgroundColor: '#ddd', fontSize: 12, zIndex: 9999, whiteSpace: 'pre', overflow: "scroll"}}>
          // {JSON.stringify(editor.children[0,0], null, 4)}
          // </div>

          }

          {canUseDOM &&
            <div style={props.style}>
              <Slate editor={editor} value={value} onChange={(value) => onChange(value)}>
=======
          {canUseDOM &&
            <Slate editor={editor} value={value} onChange={(value) => onChange(value)}>
>>>>>>> 1cb303d0
                <HoverMenu buttons="all"/>
                <Editable
                  renderLeaf={props => <Leaf {...props} />}
                  renderElement={renderElement}
                  spellCheck
                  onKeyDown={onKeyDown}
                  onCut={onCutorCopy}
                  onDragOver={onDragCheck}
                  onDragEnter={onDragCheck}
                  onDragEnd={onDragEnd}
                  onCopy={onCutorCopy}
                  onBlur={onBlur}
                  onDOMBeforeInput={beforeInput}
                  autoFocus
                />
<<<<<<< HEAD
             </Slate>
            </div>
=======
            </Slate>
>>>>>>> 1cb303d0
          }
        </div>
    )
};

export default SefariaEditor;<|MERGE_RESOLUTION|>--- conflicted
+++ resolved
@@ -2959,23 +2959,9 @@
                             titleCallback={(newTitle) => setTitle(newTitle)}
                             summaryCallback={(newSummary) => setSummary(newSummary)}
                             sheetOptions={sheetOptions}/>
-<<<<<<< HEAD
-          {
-          /* debugger */
-
-          // <div style={{position: 'fixed', left: 0, top: 0, width: 300, height: '100%', backgroundColor: '#ddd', fontSize: 12, zIndex: 9999, whiteSpace: 'pre', overflow: "scroll"}}>
-          // {JSON.stringify(editor.children[0,0], null, 4)}
-          // </div>
-
-          }
-
           {canUseDOM &&
             <div style={props.style}>
               <Slate editor={editor} value={value} onChange={(value) => onChange(value)}>
-=======
-          {canUseDOM &&
-            <Slate editor={editor} value={value} onChange={(value) => onChange(value)}>
->>>>>>> 1cb303d0
                 <HoverMenu buttons="all"/>
                 <Editable
                   renderLeaf={props => <Leaf {...props} />}
@@ -2991,12 +2977,8 @@
                   onDOMBeforeInput={beforeInput}
                   autoFocus
                 />
-<<<<<<< HEAD
              </Slate>
             </div>
-=======
-            </Slate>
->>>>>>> 1cb303d0
           }
         </div>
     )
