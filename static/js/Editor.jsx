--- conflicted
+++ resolved
@@ -3044,36 +3044,15 @@
         savingState === "saved" && setSavingState(sheetsUtils.editorSaveStates.SAVING)
         const lastModified = getLastModified();
         // transition into saving state only if previous state is a valid "saved" state
-<<<<<<< HEAD
-=======
-        savingState === "saved" && setSavingState(sheetsUtils.editorSaveStates.SAVING)
->>>>>>> ceec80d2
         const json = saveSheetContent(doc[0], lastModified);
         if (!json) {
             return
         }
         // console.log('saving...');
-<<<<<<< HEAD
-      
-=======
-
-        function handlePostError(jqXHR, textStatus, errorThrown) {
-            if (jqXHR.status === 0) {
-                console.warn("No network connection or request blocked.");
-                setSavingState(sheetsUtils.editorSaveStates.CONNECTION_LOST);
-            } else if (jqXHR.status === 401) {
-                setSavingState(sheetsUtils.editorSaveStates.USER_UNAUTHENTICATED);
-            } else {
-                console.warn("Unknown error:", textStatus, errorThrown);
-                setSavingState(sheetsUtils.editorSaveStates.UNKNOWN_ERROR);
-            }
-        }
->>>>>>> ceec80d2
         if(Sefaria.testUnkownNewEditorSaveError) {
             console.log("Simulating unknown error");
             return;
         }
-<<<<<<< HEAD
         postSheet(json);
     }
     
@@ -3087,19 +3066,6 @@
             console.warn("Unknown error:", textStatus, errorThrown);
             setSavingState(sheetsUtils.editorSaveStates.UNKNOWN_ERROR);
         }
-=======
-
-        $.post("/api/sheets/", {"json": json}, res => {
-            // console.log("saved at: "+ res.dateModified);
-            setHasUnsavedChanges(false);
-            setSavingState(sheetsUtils.editorSaveStates.SAVED);
-            setStatus(data.status);
-            setTitle(data.title);
-            setSummary(data.summary);
-            const updatedSheet = {...Sefaria.sheets._loadSheetByID[doc[0].id], ...res};
-            Sefaria.sheets._loadSheetByID[doc[0].id] = updatedSheet
-        }).fail(handlePostError);
->>>>>>> ceec80d2
     }
 
     function postSheet(json) {
