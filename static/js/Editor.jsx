import React, {useCallback, useMemo, useState, useEffect, useRef} from 'react';
import {jsx} from 'slate-hyperscript'
import {withHistory} from 'slate-history'
import {Editor, createEditor, Range, Node, Transforms, Path, Text, Point, Element as SlateElement} from 'slate'
import {Slate, Editable, ReactEditor, withReact, useSlate, useSelected, useFocused} from 'slate-react'
import isHotkey from 'is-hotkey'
import Sefaria from './sefaria/sefaria';
import * as sheetsUtils from './sefaria/sheetsUtils'


import {
    SheetMetaDataBox,
    SheetTitle,
<<<<<<< HEAD
    ProfilePic,
=======
    CollectionStatement,
>>>>>>> 1b24ed07
    InterfaceText,
    Autocompleter,
} from './Misc';
import {ProfilePic} from "./ProfilePic";

import classNames from 'classnames';
import $ from "./sefaria/sefariaJquery";
import ReactDOM from "react-dom";
import {SheetOptions} from "./sheets/SheetOptions";

// Mapping from Sheet doc format source types to Slate block element types
const sheet_item_els = {
    ref: 'SheetSource',
    comment: 'SheetOutsideText',
    outsideText: 'SheetOutsideText',
    outsideBiText: 'SheetOutsideBiText',
    media: 'SheetMedia',
};

const voidElements = [
    "ProfilePic",
    "SheetMedia",
    "SheetSource",
    "SheetOutsideBiText",
    "horizontal-line"
];


const HOTKEYS = {
  'mod+b': 'bold',
  'mod+i': 'italic',
  'mod+u': 'underline',
};

const LIST_TYPES = ['numbered-list', 'bulleted-list']

const NO_SPACER_NEEDED_TYPES = ["SheetOutsideText", "header", "SheetComment", "list-item", "numbered-list", "bulleted-list"]

const ELEMENT_TAGS = {
    A: el => ({type: 'link', url: el.getAttribute('href'), ref: el.getAttribute('data-ref'), target: el.getAttribute('target')}),
    BLOCKQUOTE: () => ({type: 'quote'}),
    H1: () => ({type: 'header'}),
    H2: () => ({type: 'heading-two'}),
    H3: () => ({type: 'heading-three'}),
    H4: () => ({type: 'heading-four'}),
    H5: () => ({type: 'heading-five'}),
    H6: () => ({type: 'heading-six'}),
    IMG: el => ({type: 'image', url: el.getAttribute('src')}),
    LI: () => ({type: 'list-item'}),
    OL: () => ({type: 'numbered-list'}),
    P: () => ({type: 'paragraph'}),
    DIV: () => ({type: 'paragraph'}),
    PRE: () => ({type: 'code'}),
    UL: () => ({type: 'bulleted-list'}),
    TABLE: () => ({type: 'table'}),
    TR: () => ({type: 'table-row'}),
    TD: () => ({type: 'table-cell'}),
    HR: () => ({type: 'horizontal-line'}),
};

const format_tag_pairs = [
    {
        tag: "EM",
        format: "italic"
    },
    {
        tag: "I",
        format: "italic"
    },
    {
        tag: "STRONG",
        format: "bold"
    },
    {
        tag: "SUP",
        format: "superscript"
    },
    {
        tag: "B",
        format: "bold"
    },
    {
        tag: "U",
        format: "underline"
    },
    {
        tag: "BIG",
        format: "big"
    },
    {
        tag: "SMALL",
        format: "small"
    },
];

const special_styles_to_care_about = [
  "background-color",
  "color",
  "text-align"
];


const TEXT_TAGS = format_tag_pairs.reduce((obj, item) => {
     obj[item.tag] = () => ({[item.format]: true })
     return obj
   }, {});

const format_to_html_lookup = format_tag_pairs.reduce((obj, item) => {
     obj[item.format] = item.tag;
     return obj
   }, {});


 const getNodeAbove = (curPath, editor) => {
   let top = null;
   let topPath = null;
   try {
     topPath = Path.previous(curPath)
     top = (Node.get(editor, topPath))
   }
   catch(err) {}

   return {node: top, path: topPath}
 };

 const getNodeBelow = (curPath, editor) => {
   let bottom = null;
   let bottomPath = null;
   try {
     bottomPath = Path.next(curPath)
     bottom = (Node.get(editor, bottomPath))
   }
   catch(err) {}

   return {node: bottom, path: bottomPath}
 };

const isMultiNodeSelection = (editor) => {
  if (!editor.selection) {return false}

  const [start, end] = Range.edges(editor.selection);

  const startPath = start.path;
  const endPath = end.path;

  // If the start and end paths are different, it means multiple nodes are selected
  return !Path.equals(startPath, endPath);
};
const moveAnchorToEndOfClosestParagraph = (editor) => {
  const { selection } = editor;

  if (selection && Range.isCollapsed(selection)) {
    const { anchor } = selection;
    const [closestParagraphNode, closestParagraphPath] = Editor.above(editor, {
      at: anchor.path,
      match: (n) => n.type === 'paragraph',
    }) || [];

    if (closestParagraphNode) {
      const endPoint = Editor.end(editor, closestParagraphPath);

      Transforms.select(editor, {
        anchor: endPoint,
        focus: endPoint,
      });
    }
  }
};
const moveAnchorToEndOfCurrentNode = (editor) => {
  const { selection } = editor;

  if (selection && Range.isCollapsed(selection)) {
    const { anchor } = selection;
    const node = Editor.node(editor, anchor);

    if (node) {
      const [, path] = node;
      const endPoint = Editor.end(editor, path);

      Transforms.select(editor, {
        anchor: endPoint,
        focus: endPoint
      });
    }
  }
};
const insertNewLine = (editor) => {
  moveAnchorToEndOfClosestParagraph(editor);
  editor.insertBreak();
}

export const deserialize = el => {
    if (el.nodeType === 3) {
        return el.textContent
    } else if (el.nodeType !== 1) {
        return null
    } else if (el.nodeName === 'BR') {
        return null
    }

    const checkForStyles = () => {
        if (el.getAttribute("style")) {
          const elStyles = el.getAttribute("style").split(';');
          let addlAttrs = {}
          for (const elStyle of elStyles) {
              console.log(elStyle)
            const styleArray = elStyle.split(":");
            if (styleArray.length == 2) {
              const styleType = styleArray[0].trim()
              const styleValue = styleArray[1].trim()
              addlAttrs[styleType] = styleValue
            }
          }
        return addlAttrs
        }
    };

    const {nodeName} = el;
    let parent = el;

    if (
        el.nodeNode === 'PRE' &&
        el.childNodes[0] &&
        el.childNodes[0].nodeName === 'CODE'
    ) {
        parent = el.childNodes[0]
    }

    const children = Array.from(parent.childNodes).map(deserialize).flat();


    if (el.nodeName === 'BODY') {
        return jsx('fragment', {}, children)
    }

    if (ELEMENT_TAGS[nodeName]) {
        let new_children = children
        if(!children[0]) {
            new_children = [{'text':''}]
        }
        const attrs = {
            ...ELEMENT_TAGS[nodeName](el),
            ...checkForStyles()
        };
        return jsx('element', attrs, new_children)
    }

    if (TEXT_TAGS[nodeName]) {
      const attrs = TEXT_TAGS[nodeName](el);
      return children.map(child => {
          if (!child) {return null}
          return jsx('text', attrs, ((typeof child === "string" || Text.isText(child)) ? child : Node.string(child)))
          }
      )
    }

    if (el.getAttribute("style")) {
      const elStyles = el.getAttribute("style").split(';');
      for (const elStyle of elStyles) {
        const styleArray = elStyle.split(":");
        if (styleArray.length == 2) {
          const styleType = styleArray[0].trim()
          const styleValue = styleArray[1].trim()
          let attrs = {}
          attrs[styleType] = styleValue

          return children.map(child => child ? jsx('text', attrs, ((typeof child === "string" || Text.isText(child)) ? child : Node.string(child))): {'text':''})
        }
      }
    }


    return children
};


export const serialize = (content) => {
    //serialize formatting to html
    if (content.text) {
        const tagStringObj = Object.keys(content).reduce((tagString, key) => {
            if (content[key] == true) {
                const htmlTag = format_to_html_lookup[key];
                const preTag = (tagString.preTags + "<" + htmlTag + ">");
                const postTag = ("</" + htmlTag + ">" + tagString.postTags);
                return {preTags: preTag.toLowerCase(), postTags: postTag.toLowerCase()}
            }
            else if (special_styles_to_care_about.includes(key)) {
              const preTag = (tagString.preTags + `<span style=${key}:${content[key]}>`);
              const postTag = ("</span>" + tagString.postTags);
              return {preTags: preTag.toLowerCase(), postTags: postTag.toLowerCase()}
            }
            return {preTags: tagString.preTags, postTags: tagString.postTags}
        }, {preTags: "", postTags: ""});

        return (`${tagStringObj.preTags}${content.text.replace(/(\n)+/g, '<br>')}${tagStringObj.postTags}`)
    }

    if (content.type) {

        switch (content.type) {
            case 'link': {
                const linkHTML = content.children.reduce((acc, text) => {
                    return (acc + serialize(text))
                }, "");

                return (content.ref ?
                    `<a href="${content.url}" class="refLink" data-ref="${content.ref}">${linkHTML}</a>`
                    : `<a href="${content.url}">${linkHTML}</a>`)
            }

            case 'paragraph': {
                const paragraphHTML = content.children.reduce((acc, text) => {
                    return (acc + serialize(text))
                }, "");
                if (content["text-align"] == "center") {
                    return `<div style='text-align: center'>${paragraphHTML}</div>`
                }
                return `<div>${paragraphHTML}</div>`
            }

            case 'list-item': {
                const liHtml = content.children.reduce((acc, text) => {
                    return (acc + serialize(text))
                }, "");
                return `<li>${liHtml}</li>`
            }

            case 'numbered-list': {
                const olHtml = content.children.reduce((acc, text) => {
                    return (acc + serialize(text))
                }, "");
                return `<ol>${olHtml}</ol>`
            }

            case 'bulleted-list': {
                const ulHtml = content.children.reduce((acc, text) => {
                    return (acc + serialize(text))
                }, "");
                return `<ul>${ulHtml}</ul>`
            }
            case 'table':
              const tableHtml = content.children.reduce((acc, text) => {
                  return (acc + serialize(text))
              }, "");
              return (
                `<table><tbody>${tableHtml}</tbody></table>`
              )

            case 'table-row':
              const trHtml = content.children.reduce((acc, text) => {
                  return (acc + serialize(text))
              }, "");
              return `<tr>${trHtml}</tr>`

            case 'table-cell':
              const tdHtml = content.children.reduce((acc, text) => {
                  return (acc + serialize(text))
              }, "");
              return `<td>${tdHtml}</td>`

            case 'horizontal-line':
              return `<hr>`

        }
    }






    const children = content.children ? content.children.map(serialize) : [];

    return children.join('')
};

const replaceDivineNames = (str, divineName) => {
    // Regexes for identifying divine names with or without nikkud / trop
    // Currently ignores אֵל & צְבָאוֹת & שדי
    const divineRE  = /([\s.,\u05BE;:'"\-]|^)([ו]?[\u0591-\u05C7]*[משהוכלב]?[\u0591-\u05C7]*)(י[\u0591-\u05C7]*ה[\u0591-\u05C7]*ו[\u0591-\u05C7]*ה[\u0591-\u05C2\u05C4-\u05C7]*|יְיָ|יי|יקוק|ה\'|ה׳)(?=[/(/[<//.,;:׃'’"\-\s]|$)/g;

    // don't match אֲדֹנִי
    const adoshemRE = /([\s.,\u05BE;:'"\-]|^)([ו]?[\u0591-\u05C7]*[משהוכלב]?[\u0591-\u05C7]*)(א[\u0591-\u05C7]*ד[\u0591-\u05C7]*נ[\u0591-\u05B3\u05B5-\u05C7]*י[\u0591-\u05B3\u05B5-\u05C2\u05C4-\u05C7]*|אדושם)(?=[<\[\(\s.,;:׃'’"\-]|$)/g;

    // only allow segol or tzere nikkud, so doesn't match אֲלֵהֶ֖ם or the like
    const elokaiRE  = /([\s.,\u05BE;:'"\-]|^)([ו]?[\u0591-\u05C7]*[משהוכלב]?[\u0591-\u05C7]*)(א[\u0591-\u05AF\u05B1\u05B5\u05B6\u05BC-\u05C7]*ל[\u0591-\u05C7]*ו?[\u0591-\u05C7]*)([הק])([\u0591-\u05C7]*)((י[\u0591-\u05C2\u05C4-\u05C7]*)?[ךיוהםן][\u0591-\u05C2\u05C4-\u05C7]*|(י[\u0591-\u05C7]*)?נ[\u0591-\u05C7]*ו[\u0591-\u05C7]*|(י[\u0591-\u05C7]*)?כ[[\u0591-\u05C2\u05C4-\u05C7]*[םן])(?=[\s<\[\(.,;׃:'’"\-]|$)/g;

    const elokaRE   = /([\s.,\u05BE;:'"\-]|^)([ו]?[\u0591-\u05C7]*[משהוכלב]?[\u0591-\u05C7]*)(א[\u0591-\u05AF\u05B1\u05B5\u05B6\u05BC-\u05C7]*ל[\u0591-\u05C7]*ו[\u0591-\u05C7]*)([הק])([\u0591-\u05C2\u05C4-\u05C7]*)(?=[)(?=[\s<\[\(.,;:׃'’"\-]|$)/g;

    // const shadaiRE  = /([\s.,\u05BE;:'"\-]|^)([משהוכלב]?[\u0591-\u05C7]*)(ש[\u0591-\u05C7]*[דק][\u0591-\u05C7]*י[\u0591-\u05C7]*)(?=[\s.,;׃:'"\-]|$)/g;


    const divineSubs = {
                        "noSub": "יהוה",
                        "yy": "יי",
                        "ykvk": "יקוק",
                        "h": "ה׳"
                    };




    const adoshemSub = divineName=="noSub" ? "אדני" : "אדושם";
    const elokaiSub = divineName=="noSub" ? "ה" : "ק";

    const newStr = str.replace(divineRE, "$1$2"+ divineSubs[divineName])
        .replace(adoshemRE, "$1$2"+ adoshemSub)
        .replace(elokaiRE, "$1$2$3"+ elokaiSub +"$5$6")
        .replace(elokaRE, "$1$2$3"+ elokaiSub +"$5");

    return newStr

}

function renderSheetItem(source) {
    const sheetItemType = Object.keys(sheet_item_els).filter(key => Object.keys(source).includes(key))[0];

    switch (sheetItemType) {
        case 'ref': {
            const content = (
                {
                    type: sheet_item_els[sheetItemType],
                    ref: source.ref,
                    heRef: source.heRef,
                    title: source.title || null,
                    node: source.node,
                    heText: parseSheetItemHTML(source.text.he),
                    enText: parseSheetItemHTML(source.text.en),
                    options: source.options,
                    children: [
                        {text: ""},
                    ]
                }
            );
            return content
        }
        case 'comment': {
            const commentLang = Sefaria.hebrew.isHebrew(source.comment) ? 'he' : 'en';
            const content = (
                {
                    type: sheet_item_els[sheetItemType],
                    options: source.options,
                    children: parseSheetItemHTML(source.comment),
                    node: source.node,
                    lang: commentLang
                }
            );
            return content
        }
        case 'outsideText': {
            const lang = Sefaria.hebrew.isHebrew(source.outsideText) ? 'he' : 'en';

            const content = (
                {
                    type: sheet_item_els[sheetItemType],
                    options: source.options,
                    children: parseSheetItemHTML(source.outsideText),
                    node: source.node,
                    lang: lang
                }
            );
            return content
        }
        case 'outsideBiText': {
            const content = (
                {
                    type: sheet_item_els[sheetItemType],
                    heText: parseSheetItemHTML(source.outsideBiText.he),
                    enText: parseSheetItemHTML(source.outsideBiText.en),
                    options: source.options,
                    children: [
                        {text: ""},
                    ],
                    node: source.node
                }
            );
            return content
        }
        case 'media': {
            const content = (
                {
                    type: sheet_item_els[sheetItemType],
                    mediaUrl: source.media,
                    node: source.node,
                    options: source.options,
                    children: [
                        {
                            text: source.media,
                        }
                    ]
                }
            );
            return content
        }
        default: {
          console.log(source);
            return {
                text: "",
            }
        }
    }
}

function parseSheetItemHTML(rawhtml) {
    const preparseHtml = rawhtml.replace(/\u00A0/g, ' ').replace(/(\r\n|\n|\r|\t)/gm, "");
    const parsed = new DOMParser().parseFromString(preparseHtml, 'text/html');
    const fragment = deserialize(parsed.body);
    const slateJSON = fragment.length > 0 ? fragment : [{text: ''}];
    return slateJSON[0].type === 'paragraph' ? slateJSON : [{type: 'paragraph', children: slateJSON}]
}

const defaultSheetTitle = (title) => {
    return {
        type: 'SheetTitle',
        title: title ? title : "",
        children: [
            {
                text: title ? title : "",
            }

        ]
    }
};

const defaultEmptyOutsideText = (sheetNodeNumber, textFragment) => {
  return {
            type: "SheetOutsideText",
            node: sheetNodeNumber,
            children: [{
                type: "paragraph",
                children: [{text: textFragment}]
            }]
          }
};


function transformSheetJsonToSlate(sheet) {
    const sheetTitle = sheet.title.stripHtmlConvertLineBreaks();

    let curNextNode = sheet.nextNode;

    let sourceNodes = [];

    sheet.sources.forEach( (source, i) => {

        // this snippet of code exists to create placeholder spacers in between elements to allow for easier editing
        // and to preserve spacing.
        //
        // A spacer is added:
        // 1. If the source is not the first source and it's not an outside text or adjacent to an outside text, and
        // 2. In between outside texts.

      // needed for now b/c headers are saved as OutsideTexts for backwards compatability w/ old sheets
      const sourceIsHeader = source["outsideText"] && source["outsideText"].startsWith("<h1>");
      const prevSourceIsHeader = i > 0 && sheet.sources[i-1]["outsideText"] && sheet.sources[i-1]["outsideText"].startsWith("<h1>");
      const isCurrentSourceAnOutsideText = !!source["outsideText"];
      const isPrevSourceAnOutsideText = !!(i > 0 && sheet.sources[i-1]["outsideText"]);
      if (!(isPrevSourceAnOutsideText || isCurrentSourceAnOutsideText) || (isPrevSourceAnOutsideText && isCurrentSourceAnOutsideText && !sourceIsHeader && !prevSourceIsHeader) ) {
          sourceNodes.push({
            type: "spacer",
            children: [{text: ""}]
          })
        }


      //-------//


      sourceNodes.push(
        renderSheetItem(source)
      );


    });

    // Ensure there's always something to edit at bottom of sheet.
    if (sourceNodes.length == 0 || (sourceNodes[sourceNodes.length - 1]["children"] && sourceNodes[sourceNodes.length - 1]["children"][0]["type"] != "SheetOutsideText")) {
        sourceNodes.push({
          type: "spacer",
          children: [{text: ""}]
        })
    }
    let initValue = [
        {
            type: 'Sheet',
            status: status,
            views: sheet.views,
            tags: sheet.tags || [],
            includedRefs: sheet.includedRefs,
            owner: sheet.owner,
            summary: sheet.summary || "",
            id: sheet.id,
            dateModified: sheet.dateModified,
            datePublished: sheet.datePublished,
            dateCreated: sheet.dateCreated,
            promptedToPublish: sheet.promptedToPublish,
            options: sheet.options,
            nextNode: curNextNode,
            authorUrl: sheet.ownerProfileUrl,
            authorStatement: sheet.ownerName,
            authorImage: sheet.ownerImageUrl,
            title: sheetTitle,
            displayedCollection: sheet.displayedCollection || "",
            collectionName: sheet.collectionName || "",
            collectionImage: sheet.collectionImage || "",
            likes: sheet.likes || [],
            children: [
                {
                    type: 'SheetContent',
                    children: sourceNodes
                }

            ]
        }
    ];
    return initValue;
}

function isSourceEditable(e, editor) {
  if (editor.edittingSource) {return true}

  const isEditable = (Range.isRange(editor.selection) && !Range.isCollapsed(editor.selection))
  editor.edittingSource = isEditable;
  return (isEditable)
}

const BoxedSheetElement = ({ attributes, children, element, divineName }) => {
  const parentEditor = useSlate();

  const sheetSourceEnEditor = useMemo(() => withLinks(withHistory(withReact(createEditor()))), [])
  const sheetSourceHeEditor = useMemo(() => withLinks(withHistory(withReact(createEditor()))), [])
  const [sheetEnSourceValue, sheetEnSourceSetValue] = useState(element.enText)
  const [sheetHeSourceValue, sheetHeSourceSetValue] = useState(element.heText)
  const [unsavedChanges, setUnsavedChanges] = useState(false)
  const [sourceActive, setSourceActive] = useState(false)
  const [activeSourceLangContent, setActiveSourceLangContent] = useState(null)
  const [isDragging, setIsDragging] = useState(false)
  const [canUseDOM, setCanUseDOM] = useState(false)
  const selected = useSelected()
  const focused = useFocused()
  const cancelEvent = (event) => event.preventDefault()

    useEffect(
        () => {
            const replacement = divineName || "noSub"
            const editors = [sheetSourceHeEditor, sheetSourceEnEditor]
            for (const editor of editors) {
                const nodes = (Editor.nodes(editor, {at: [], match: Text.isText}))
                for (const [node, path] of nodes) {
                    if (node.text) {
                        const newStr = replaceDivineNames(node.text, replacement)
                        if (newStr != node.text) {
                            Transforms.insertText(editor, newStr, {at: path})
                        }
                    }
                }
            }
        }, [divineName]
    )


  const onHeChange = (value) => {
    sheetHeSourceSetValue(value)
  }

  const onEnChange = (value) => {
    sheetEnSourceSetValue(value)
  }

  useEffect(
      () => {
        Transforms.setNodes(parentEditor, {heText: sheetHeSourceValue, enText: sheetEnSourceValue}, {at: ReactEditor.findPath(parentEditor, element)});
      },
      [sourceActive]
  );

  useEffect(
      () => {
          if (!selected) {
              setSourceActive(false)
              setActiveSourceLangContent(null)
          }
      },
      [selected]
  );


  useEffect(() => {setCanUseDOM(true)}, [])

  const onMouseDown = (e) => {
      //Slate tries to auto position the cursor, but on long boxed sources this leads to jumping. This hack should fix it.
      const elementTop = e.currentTarget.offsetTop;
      const divTop = document.querySelector(".sheetsInPanel").offsetTop;
      const elementRelativeTop = elementTop - divTop;

      const rect = e.currentTarget.getBoundingClientRect();
      const clickOffset = e.clientY - rect.top

      e.currentTarget.querySelector(".boxedSourceChildren").style.top = `${elementRelativeTop + clickOffset}px`;

  }

  const suppressParentContentEditable = (toggle) => {
      // Chrome treats nested contenteditables as one giant editor so keyboard shortcuts like `Control + A` or `Alt + Up`
      // Don't work as expected -- this hack fixes that
      document.querySelector('[role="textbox"]').setAttribute("contenteditable", toggle)
  }

  const onClick = (e) => {

    if ((e.target).closest('.he') && sourceActive) {
        setActiveSourceLangContent('he')
        if (window.chrome) {suppressParentContentEditable(false)}

    }
    else if ((e.target).closest('.en') && sourceActive) {
        setActiveSourceLangContent('en')
        if (window.chrome) {suppressParentContentEditable(false)}
    }
    else {
        setActiveSourceLangContent(null)
        if (window.chrome) {suppressParentContentEditable(true)}
    }
    setSourceActive(true)

  }

  const onBlur = (e) => {
    if (window.chrome) {suppressParentContentEditable(true)}
    setSourceActive(false)
    setActiveSourceLangContent(null)
  }

    const onKeyDown = (event, editor) => {
        for (const hotkey in HOTKEYS) {
            if (isHotkey(hotkey, event)) {
                event.preventDefault();
                const format = HOTKEYS[hotkey];
                console.log(format)
                toggleFormat(editor, format)
            }
        }
    }

  const isActive = selected;
  const sheetItemClasses = {sheetItem: 1, highlight: parentEditor.highlightedNode === (element.node ? element.node.toString() : null)}
  const classes = {
      SheetSource: element.ref ? 1 : 0,
      SheetOutsideBiText: element.ref ? 0 : 1,
      segment: 1,
      selected: isActive
  };
  const heClasses = {he: 1, selected: isActive, editable: activeSourceLangContent == "he" ? true : false};
  const enClasses = {en: 1, selected: isActive, editable: activeSourceLangContent == "en" ? true : false };
  const dragStart = (e) => {
      const slateRange = ReactEditor.findEventRange(parentEditor, e)
      parentEditor.dragging = true
      const fragment = Node.fragment(parentEditor, slateRange)
      ReactEditor.deselect(parentEditor)

      const string = JSON.stringify(fragment)
      const encoded = window.btoa(encodeURIComponent(string))
      e.dataTransfer.setData('application/x-slate-fragment', encoded)
      e.dataTransfer.setData('text/html', e.target.innerHTML)
      e.dataTransfer.setData('text/plain', e.target.text)
      e.dataTransfer.effectAllowed = 'move';

      const dragIcon = document.createElement('div');
      dragIcon.classList.add("dragIcon");
      dragIcon.classList.add("serif");
      dragIcon.style.borderInlineStartColor = Sefaria.palette.refColor(element.ref);
      dragIcon.innerHTML = Sefaria.interfaceLang === "hebrew" ? element.heRef : element.ref;

      document.body.appendChild(dragIcon);
      e.dataTransfer.setDragImage(dragIcon, 0, 15);

      ReactEditor.setFragmentData(parentEditor, e.dataTransfer, "drag")
      setIsDragging(true)
  }

    const dragEnd = (e) => {
      setIsDragging(false)
    }

    const dragOver = (e) => {
      if (parentEditor.dragging) {
          e.preventDefault()
          e.dataTransfer.dropEffect = "move";
      }
    }

    const drop = (e) => {
      e.preventDefault();
      e.stopPropagation();
      parentEditor.dragging = false;
    }
    const renderEnglishElement = ({attributes, children}) => {
    //passed to the English source Editable, to make it always! be rendered as 'ltr'
        return (
            <span {...attributes} dir='ltr'>
                {children}
            </span>
        )
    }


  return (
      <div
          draggable={true}
          className={isDragging ? "boxedSheetItem dragged" : "boxedSheetItem"}
          onMouseDown={(e) => onMouseDown(e)}
          onDragStart={(e)=>{dragStart(e)}}
          onDragEnd={(e)=>{dragEnd(e)}}
          onDragEnter={(e)=>{e.preventDefault()}}
          onDragOver={(e)=>{dragOver(e)}}
          onDrop={(e)=> {drop(e)}}
          {...attributes}
      >
    <div className={classNames(sheetItemClasses)} data-sheet-node={element.node} data-sefaria-ref={element.ref} style={{ pointerEvents: (isActive) ? 'none' : 'auto'}}>
    <div  contentEditable={false} onBlur={(e) => onBlur(e) } onClick={(e) => onClick(e)} className={classNames(classes)} style={{"borderInlineStartColor": Sefaria.palette.refColor(element.ref)}}>
      <div className={classNames(heClasses)} style={{ pointerEvents: (isActive) ? 'auto' : 'none'}}>
          {element.heRef ? <div className="ref" contentEditable={false}><a style={{ userSelect: 'none', pointerEvents: 'auto' }} href={`/${element.ref}`}>{element.heRef}</a></div> : null }
          <div className="sourceContentText">
          <Slate editor={sheetSourceHeEditor} value={sheetHeSourceValue} onChange={value => onHeChange(value)}>
          {canUseDOM ? <HoverMenu buttons="basic"/> : null }
            <Editable
              readOnly={!sourceActive}
              renderLeaf={props => <Leaf {...props} />}
              onKeyDown={(e) => onKeyDown(e, sheetSourceHeEditor)}
            />
          </Slate>
        </div>
      </div>
      <div className={classNames(enClasses)} style={{ pointerEvents: (isActive) ? 'auto' : 'none'}}>
        {element.ref ? <div className="ref" contentEditable={false}><a style={{ userSelect: 'none', pointerEvents: 'auto' }} href={`/${element.ref}`}>{element.ref}</a></div> : null }
        <div className="sourceContentText">
          <Slate editor={sheetSourceEnEditor} value={sheetEnSourceValue} onChange={value => onEnChange(value)}>
          {canUseDOM ? <HoverMenu buttons="basic"/> : null }
            <Editable
              readOnly={!sourceActive}
              renderLeaf={props => <Leaf {...props} />}
              onKeyDown={(e) => onKeyDown(e, sheetSourceEnEditor)}
              renderElement={renderEnglishElement}
            />
          </Slate>
        </div>
      </div>
      </div>
      <div className="clearFix"></div>
      </div>
          <div className="boxedSourceChildren">{children}</div>
          </div>
  );
};

const AddInterfaceInput = ({ inputType, resetInterface }) => {
    const editor = useSlate();
    const [inputValue, setInputValue] = useState("");
    const [showAddMediaButton, setShowAddMediaButton] = useState(false);

    const isMediaLink = (url) => {
        console.log(url)

      if (url.match(/^https?/i) == null) {
        return null;
      }
      const youtube_re = /https?:\/\/(www\.)?(youtu(?:\.be|be\.com)\/(?:.*v(?:\/|=)|(?:.*\/)?)([\w'-]+))/i;
      let vimeo_re = /^.*(vimeo\.com\/)((channels\/[A-z]+\/)|(groups\/[A-z]+\/videos\/)|(video\/))?([0-9]+)/;
      let m;
      if ((m = youtube_re.exec(url)) !== null) {
        if (m.index === youtube_re.lastIndex) {
          youtube_re.lastIndex++;
        }
        if (m.length>0) {
            return "https://www.youtube.com/embed/"+m[m.length-1]+"?rel=0&amp;showinfo=0";
        }
      }
      else if ((m = vimeo_re.exec(url)) !== null) {
          if (m.index === vimeo_re.lastIndex) {
              vimeo_re.lastIndex++;
          }
          if (m.length > 0) {
              return "https://player.vimeo.com/video/" + m[6];
          }
    } else if (url.match(/^https?:\/\/(www\.)?.+\.(jpeg|jpg|gif|png)$/i) != null) {
        return url;
      } else if (url.match(/^https?:\/\/(www\.)?.+\.(mp3)$/i) != null) {
        return url;
      } else if (url.match(/^https?:\/\/(www\.|m\.)?soundcloud\.com\/[\w\-\.]+\/[\w\-\.]+\/?/i) != null) {
        return 'https://w.soundcloud.com/player/?url='+ url + '&amp;color=ff5500&amp;auto_play=false&amp;hide_related=true&amp;show_comments=false&amp;show_user=true&amp;show_reposts=false';
      } else if ((m = /^https?:\/\/open\.spotify\.com\/(?:embed\/)?(\w+)\/(\w+)\/?/i.exec(url)) != null) {
          return `https://open.spotify.com/embed/${m[1]}/${m[2]}`;
      } else if ((m = /^https?:\/\/bandcamp.com\/EmbeddedPlayer(\/\w+\=\w+)+(\/)?/i.exec(url)) != null) {
          if (!url.includes("artwork=small")) { // force small artwork because height calculation for large artwork depends on width
            return m[2] ? url + "artwork=small" : url + "/artwork=small";
          } else {
              return url;
          }
      } else {
        return false
      }
    }

    const onMediaChange = (e) => {
        const newValue = e.target.value;
        setInputValue(newValue)
        setShowAddMediaButton(isMediaLink(newValue))
    }
    const addMedia = () => {
        const fragment = {
            type: "SheetMedia",
            mediaUrl: isMediaLink(inputValue),
            node: editor.children[0].nextNode,
            children: [{text: ""}]
        };
        incrementNextSheetNode(editor);
        Transforms.insertNodes(editor, fragment);
        Editor.normalize(editor, { force: true })
        Transforms.move(editor);
    }

    const getSuggestions = async (input) => {
        let results = {
            "previewText": null, "helperPromptText": null, "currentSuggestions": null,
            "showAddButton": false
        };
        setInputValue(input);
        if (input === "") {
            return results;
        }
        const d = await Sefaria.getName(input, true, 5);
        if (d.is_section || d.is_segment) {
            results.helperPromptText = null;
            results.currentSuggestions = null;
            results.previewText = input;
            results.showAddButton = true;
            return results;
        } else {
            results.showAddButton = false;
            results.previewText = null;
        }

        //We want to show address completions when book exists but not once we start typing further
        if (d.is_book && isNaN(input.trim().slice(-1)) && !!d?.addressExamples) {
            results.helperPromptText = <InterfaceText text={{en: d.addressExamples[0], he: d.heAddressExamples[0]}}/>;
        } else {
            results.helperPromptText = null;
        }

        results.currentSuggestions = d.completion_objects
            .map(suggestion => ({
                name: suggestion.title,
                key: suggestion.key,
                border_color: Sefaria.palette.refColor(suggestion.key)
            }))
        return results;
    }

    const selectedCallback = () => {
          insertSource(editor, inputValue)
    }


    if (inputType == "media") {
        return (
            <div className="addInterfaceInput mediaInput" title="We can process YouTube and SoundCloud links, and hosted mp3's and images" onClick={(e)=> {e.stopPropagation()}}>
                <input
                    type="text"
                    placeholder={Sefaria._("Paste a link to an image, video, or audio")}
                    className="serif"
                    onClick={(e)=> {e.stopPropagation()}}
                    onChange={(e) => onMediaChange(e)}
                    value={inputValue}
                    size={100}
                />
                {showAddMediaButton ? <button className="button small" onClick={(e) => {
                    addMedia()
                }}>Add Media</button> : null}
            </div>
        )
    }

    else if (inputType === "source") {
        return (
            <Autocompleter
                selectedCallback={selectedCallback}
                getSuggestions={getSuggestions}
                inputValue={inputValue}
                changeInputValue={setInputValue}
                inputPlaceholder="Search for a Text or Commentator."
                buttonTitle="Add Source"
                autocompleteClassNames="addInterfaceInput"
                showSuggestionsOnSelect={true}
            />)
    }

    else {return(null)}

}

const AddInterface = ({ attributes, children, element }) => {
    const editor = useSlate();
    const [active, setActive] = useState(false)
    const [itemToAdd, setItemToAdd] = useState(null)

    const resetInterface = () => {
        setActive(false);
        setItemToAdd(null);
    }


    const toggleEditorAddInterface = (e) => {
        setActive(!active)
        setItemToAdd(null);

    }
    const addInterfaceClasses = {
        active: active,
        editorAddInterface: 1,
    };

    const addSourceClicked = (e) => {
        e.stopPropagation();
        setItemToAdd('source');
          // Timeout required b/c it takes a moment for react to rerender before focusing on the new input
          setTimeout(() => {
              document.querySelector(".addInterfaceInput input").focus()
          }, 100);

    }

    const addMediaClicked = (e) => {
        e.stopPropagation();
        setItemToAdd("media");
          // Timeout required b/c it takes a moment for react to rerender before focusing on the new input
          setTimeout(() => {
              document.querySelector(".addInterfaceInput input").focus()
          }, 100);
    }

    const addImageClicked = (e) => {
        e.stopPropagation();
        setItemToAdd(null);
        setActive(!active)
    }
    const fileInput = useRef(null);

    const uploadImage = (imageData) => {
        const formData = new FormData();
        formData.append('file', imageData.replace(/data:image\/(jpe?g|png|gif);base64,/, ""));
        // formData.append('file', imageData);

        $.ajax({
            url: Sefaria.apiHost + "/api/sheets/upload-image",
            type: 'POST',
            data: formData,
            contentType: false,
            processData: false,
            success: function(data) {
                console.log(data.url)
                insertMedia(editor, data.url)
            },
            error: function(e) {
                console.log("photo upload ERROR", e);
            }
        });
    };

    const onFileSelect = (e) => {
        const file = fileInput.current.files[0];
        if (file == null)
        return;
            if (/\.(jpe?g|png|gif)$/i.test(file.name)) {
                const reader = new FileReader();

                reader.addEventListener("load", function() {
                  uploadImage(reader.result);
                }, false);

                reader.addEventListener("onerror", function() {
                  alert(reader.error);
                }, false);

                reader.readAsDataURL(file);
            } else {
              alert('not an image');
            }
    }

    return (
      <div role="button" title={active ? "Close menu" : "Add a source, image, or other media"} contentEditable={!active} suppressContentEditableWarning={true} aria-label={active ? "Close menu" : "Add a source, image, or other media"} className={classNames(addInterfaceClasses)} onClick={(e) => toggleEditorAddInterface(e)}>
          {itemToAdd == null ? <>
              <div role="button" title={Sefaria._("Add a source")} aria-label="Add a source" className="editorAddInterfaceButton" contentEditable={false} onClick={(e) => addSourceClicked(e)} id="addSourceButton"></div>
              <div role="button" title={Sefaria._("Add an image")} aria-label="Add an image" className="editorAddInterfaceButton" contentEditable={false} onClick={(e) => addImageClicked(e)} id="addImageButton">
                  <label htmlFor="addImageFileSelector" id="addImageFileSelectorLabel"></label>
              </div>
              <input id="addImageFileSelector" type="file" style={{ display: "none"}} onChange={onFileSelect} ref={fileInput} />
              <div role="button" title={Sefaria._("Add media")} aria-label="Add media" className="editorAddInterfaceButton" contentEditable={false} onClick={(e) => addMediaClicked(e)} id="addMediaButton"></div>
          </> :

              <AddInterfaceInput
                inputType={itemToAdd}
                resetInterface={resetInterface}
              />

          }
          <div className="cursorHolder" contentEditable={true} suppressContentEditableWarning={true}>{children}</div>
      </div>
    )
}

const Element = (props) => {
    const { attributes, children, element } = props;
    const editor = useSlate();


    const sheetItemClasses = {
        sheetItem: 1,
        empty: !(Node.string(element)),
        highlight: (useSlate().highlightedNode === (element.node ? element.node.toString() : null))
    };

    switch (element.type) {
        case 'spacer':
          const spacerSelected = useSelected();
          const spacerClasses = {
            spacerSelected: spacerSelected,
            spacer: 1,
            empty: 1
          }
          return (
            <div className={classNames(spacerClasses)} {...attributes}>
              {spacerSelected && document.getSelection().isCollapsed ?  <AddInterface {...props} /> : <>{children}</>}
            </div>
          );
        case 'SheetSource':
            return (
              <BoxedSheetElement {...props} divineName={useSlate().divineNames} />
            );

        case 'SheetOutsideBiText':
            return (
              <BoxedSheetElement {...props} {...attributes} divineName={useSlate().divineNames} />
            );


        case 'SheetComment':
            return (
              <div className={classNames(sheetItemClasses)} {...attributes} data-sheet-node={element.node}>
                <div className="SheetComment segment" {...attributes}>
                    {children}
                </div>
                <div className="clearFix"></div>
              </div>
            );
        case 'SheetOutsideText':
                const SheetOutsideTextClasses = `SheetOutsideText segment ${element.lang}`;
                return (
                  <div className={classNames(sheetItemClasses)} {...attributes} data-sheet-node={element.node}>
                    <div className={SheetOutsideTextClasses} {...attributes}>
                        {children}
                    </div>
                    <div className="clearFix"></div>
                  </div>
            );


        case 'SheetMedia':
            let mediaComponent
            let vimeoRe = /^.*(vimeo\.com\/)((channels\/[A-z]+\/)|(groups\/[A-z]+\/videos\/)|(video\/))?([0-9]+)/;
            if (element.mediaUrl.match(/\.(jpeg|jpg|gif|png)$/i) != null) {
              mediaComponent = <div className="SheetMedia media"><img className="addedMedia" src={element.mediaUrl} />{children}</div>
            }
            else if (element.mediaUrl.match(/https?:\/\/www\.youtube\.com\/embed\/.+?rel=0(&amp;|&)showinfo=0$/i) != null) {
              mediaComponent = <div className="media fullWidth SheetMedia"><div className="youTubeContainer"><iframe width="100%" height="100%" src={element.mediaUrl} frameBorder="0" allowFullScreen></iframe>{children}</div></div>
            }
            else if (vimeoRe.exec(element.mediaUrl) !== null) {
                mediaComponent = <div className="SheetMedia media fullWidth"><iframe width="100%" height="315" src={element.mediaUrl} frameborder="0" allow="autoplay; fullscreen" allowfullscreen>{children}</iframe></div>;
            }
            else if (element.mediaUrl.match(/^https?:\/\/open\.spotify\.com\/embed\/\w+\/\w+/i) != null) {
                mediaComponent = <div className="SheetMedia media fullWidth"><iframe width="100%" height="380" scrolling="no" frameBorder="no" src={element.mediaUrl}></iframe>{children}</div>
            }
            else if (element.mediaUrl.match(/https?:\/\/w\.soundcloud\.com\/player\/\?url=.*/i) != null) {
              mediaComponent = <div className="SheetMedia media fullWidth"><iframe style={{ border: '0', width: '100%', height: '120px' }} scrolling="no" frameBorder="no" src={element.mediaUrl}></iframe>{children}</div>
            } else if (element.mediaUrl.match(/^https?:\/\/bandcamp.com\/EmbeddedPlayer(\/\w+\=\w+)+\/?/i)) {
                mediaComponent = <div className="SheetMedia media fullWidth"><iframe width="100%" height="120" scrolling="no" frameBorder="no" src={element.mediaUrl}></iframe>{children}</div>
            }
            else if (element.mediaUrl.match(/\.(mp3)$/i) != null) {
              mediaComponent= <div className="SheetMedia media fullWidth"><audio src={element.mediaUrl} type="audio/mpeg" controls>Your browser does not support the audio element.</audio>{children}</div>
            }
            else {
              mediaComponent = <div className="SheetMedia media fullWidth">{children}</div>
            }

            return (
              <div className={classNames(sheetItemClasses)} {...attributes} data-sheet-node={element.node}>
                {mediaComponent}
                <div className="clearFix"></div>
              </div>
            );

        case 'he':
            const heSelected = useSelected();
            const heEditable = useSlate().edittingSource;
            const heClasses = {he: 1, editable: heEditable, selected: heSelected };
            return (
                <div className={classNames(heClasses)}>
                    {children}
                </div>
            );
        case 'en':
            const enSelected = useSelected();
            const enEditable = useSlate().edittingSource;
            const enClasses = {en: 1, editable: enEditable, selected: enSelected };
            return (
                <div className={classNames(enClasses)}>
                    {children}
                </div>
            );
        case 'SheetContent':
            return (
                <div className="editorContent" {...attributes}>
                    {children}
                </div>
            );
        case 'TextRef':
            return (
              <div className="ref" contentEditable={false} style={{ userSelect: 'none' }}>{children}</div>
            )
        case 'SourceContentText':
            return (
              <div className="sourceContentText">{children}</div>
            )
        case 'paragraph':
            const selected = useSelected();

            const addNewLineClasses = {
            hidden: isMultiNodeSelection(editor) || !selected,
            editorAddLineButton: 1,
            };
            const handleClick = (event, editor) => {
                 // a way to check if the click was on the 'pseudo' ::before element or on the actual div
                //this relies on the event bubbling mechanism doing sth iffy, we should findd a more deterministic way to implement this check
                 if (event.target.matches('.editorAddLineButton')) { //if click was on ::before
                    insertNewLine(editor);
                  } else {
                    return;
                  }
            };

            const pClasses = {center: element["text-align"] == "center" };
            return (
                <div role="button" title={"paragraph"} contentEditable suppressContentEditableWarning
                     aria-label={"Add new line"} data-trigger="true" className={classNames(addNewLineClasses)}
                     onClick={(event) => handleClick(event, editor)}
                >
                    <div className={classNames(pClasses)} {...attributes}>
                        {element.loading ? <div className="sourceLoader"></div> : null}
                        {children}
                    </div>
                </div>
            );
        case 'bulleted-list':
            return (
                <ul>{children}</ul>
            );
        case 'numbered-list':
            return (
                <ol>{children}</ol>
            );

        case 'list-item':
            return (
                <li>{children}</li>
            );
        case 'header': {
            return <h1 className="serif" {...attributes}><span>{children}</span></h1>
        }
        case 'link':
          return (
            <Link {...props} />
          )
        case 'table':
          return (
            <table>
              <tbody {...attributes}>{children}</tbody>
            </table>
          )
        case 'table-row':
          return <tr {...attributes}>{children}</tr>
        case 'table-cell':
          return <td {...attributes}>{children}</td>
        case 'horizontal-line':
          return <>{children}<hr contentEditable={false} style={{ userSelect: 'none' }} /></>
        default:
            return <div>{children}</div>
    }

}

const getClosestSheetElement = (editor, path, elementType) => {
    for(const node of Node.ancestors(editor, path)) {
        if (node[0].type == elementType) {
            return node;
            break
        }
    }
    return(null);
}

const activeSheetSources = editor => {
  return Array.from(Editor.nodes(editor, {
    at: editor.selection,
    match: n => n.type === "SheetSource"
  }));
}

const getNextSheetItemPath = (SheetItemPath) => {
    let path = SheetItemPath;
    const newLastNode = path.pop() + 1
    path.push(newLastNode);
    return path
};

async function getRefInText(editor, returnSourceIfFound) {

  const closestSheetOutsideText = getClosestSheetElement(editor, editor.selection.focus.path, "SheetOutsideText")
  if (!closestSheetOutsideText) {return {}}

  const paragraphsToCheck = Array.from(Editor.nodes(editor, {
    at: closestSheetOutsideText[1],
    match: n => n.type === "paragraph"
  }));

  for (const i of paragraphsToCheck) {
    const initQuery = Node.string(i[0]);
    const paragraphPath = i[1]
    const match = (initQuery.match(/^.+|\n.+|^$/g));
    if (!match) {continue}

    for (const query of match) {
      if (query.length > 50 || query.trim() == "") {continue}

      const ref = await Sefaria.getName(query.replace(/[\.:]$/, ""))
      .then(d => {  return d    });

      const selectDistance = query.replace("\n","").length;

      if (ref["is_ref"]) {
        for (const [node, path] of Node.texts(i[0])) {
          Transforms.setNodes(editor, { isRef: true }, {at: i[1].concat(path)});
        }


        if(returnSourceIfFound && (ref["is_segment"] || ref["is_section"])) {
          Transforms.select(editor, Editor.end(editor, paragraphPath));
          Transforms.move(editor, { distance: selectDistance, unit: 'character', reverse: true, edge: 'anchor' })
          Editor.removeMark(editor, "isRef")
          Transforms.delete(editor);
          insertSource(editor, ref["ref"])
        }
        return ref
      }

      else {
        for (const [node, path] of Node.texts(i[0])) {
          Transforms.setNodes(editor, { isRef: false }, {at: i[1].concat(path)});
        }
      }
    }
  }
  return {}
}


const withSefariaSheet = editor => {
    const {insertData, insertText, insertBreak, isVoid, normalizeNode, deleteBackward, deleteForward, setFragmentData} = editor;

    //Hack to override this built-in which often returns null when programmatically selecting the whole SheetSource
    Transforms.deselect = () => {
    };

    editor.isVoid = element => {
        return (voidElements.includes(element.type)) ? true : isVoid(element)
    };

    editor.deleteForward = () => {
        deleteForward(editor);
    }

    editor.deleteBackward = () => {
        const atStartOfDoc = Point.equals(editor.selection.focus, Editor.start(editor, [0, 0]));
        const atEndOfDoc = Point.equals(editor.selection.focus, Editor.end(editor, [0, 0]));
        if (atStartOfDoc) {
            return
        }

        //if selected element is sheet source, delete it as normal
        if (getClosestSheetElement(editor, editor.selection.focus.path, "SheetSource")) {
            deleteBackward();
            return
        } else {
            //check to see if we're in a spacer to apply special delete rules
            let inSpacer = false;
            if (getClosestSheetElement(editor, editor.selection.focus.path, "spacer")) {
                inSpacer = true;
            }

            if (atEndOfDoc && inSpacer) {
                Transforms.move(editor, {reverse: true})
                return
            }

            //we do a dance to see if we'll accidently delete a sheetsource and select it instead if we will
            Transforms.move(editor, {reverse: true})
            if (getClosestSheetElement(editor, editor.selection.focus.path, "SheetSource")) {
                //deletes the extra spacer space that would otherwise be left behind
                if (inSpacer) {
                    Transforms.move(editor, {distance: 2});
                    if (getClosestSheetElement(editor, editor.selection.focus.path, "SheetSource")) {
                            Transforms.move(editor, {reverse: true, distance: 2})
                    }
                    else {
                        deleteBackward();
                    }
                }
                return
            } else {
                deleteForward(editor);
                return;
            }
        }
    };

    editor.setFragmentData = (data) => {
        setFragmentData(data);
        //dance required to ensure a cut source is properly deleted when the delete part of cut is fired
        if (editor.cuttingSource) {
            Transforms.move(editor, {distance: 1, unit: 'character', edge: 'anchor'});
            Transforms.move(editor, {distance: 1, unit: 'character', reverse: true, edge: 'focus'});
            editor.cuttingSource = false
        }
    };

    editor.insertBreak = () => {

        // if enter in middle of line in SheetOutsideText insert soft break
        if (getClosestSheetElement(editor, editor.selection.focus.path, "SheetOutsideText") &&
            !Point.equals(editor.selection.focus, Editor.end(editor, editor.selection.focus.path))) {
            insertBreak();
            return
        }

        if (getClosestSheetElement(editor, editor.selection.focus.path, "header")) {
            insertBreak();
            const curHeaderPath = getClosestSheetElement(editor, editor.selection.focus.path, "header")[1]
            Transforms.setNodes(editor, {type: "SheetOutsideText"}, {at: curHeaderPath});
            return
        }

        const isListItem = editor => {
          const [list] = Editor.nodes(editor, { match: n => LIST_TYPES.includes(!Editor.isEditor(n) && SlateElement.isElement(n) && n.type)})
          return list
        }

        const isEmpty = editor => {
          const curNode = Node.get(editor, editor.selection.focus.path);
          return Node.string(curNode) === ""
        }


        if (isListItem(editor)) {
            if (isEmpty(editor)) {
                Transforms.insertNodes(editor, {type: 'spacer', children: [{text: ""}]});
                deleteBackward()
            }

            else if (isLinkActive(editor)) {
                // insert an extra space on an active link before creating new line. It prevents link from continuing to next li
                editor.insertText(' ')
                insertBreak();
                editor.removeLink()
            }

            else {
                insertBreak();
            }
            removeMarks(editor)
            return
        }

        getRefInText(editor, true).then(query => {
            if (query["is_segment"] || query["is_section"]) {
                return
            }
            Transforms.insertNodes(editor, {type: 'spacer', children: [{text: ""}]});
            checkAndFixDuplicateSheetNodeNumbers(editor);
            return;

        })
    };


    editor.insertData = data => {
        if (editor.dragging && getClosestSheetElement(editor, editor.selection.focus.path, "spacer")) {
            editor.insertText(' ') // this is start of dance that's required to ensure that dnd data gets moved properly
            insertData(data)
            Transforms.move(editor, {reverse: true}) // dance part ii
            deleteBackward(); // dance finale.
            Editor.normalize(editor, { force: true })
        }
        else if (data.getData('text/plain').startsWith('http')) {
            let url;
            try {
              url = new URL(data.getData('text/plain'));
              if (url.hostname.indexOf("www.sefaria.org") === 0) {
                  $.ajax({
                      url: url,
                      async: true,
                      success: function (data) {
                          const matches = data.match(/<title>(.*?)<\/title>/);
                          if (!matches) {
                              console.log('no matches')
                              console.log(url)
                              Transforms.insertText(editor, url.href)
                              return
                          }
                          const link = editor.createLinkNode(url.href, matches[1])
                          Transforms.insertText(editor, " ") // this is start of dance that's required to ensure that link gets inserted properly
                          const initLoc = editor.selection
                          Transforms.insertNodes(editor, link);
                          Transforms.select(editor, initLoc); // dance ii
                          Transforms.move(editor, { distance: 1, unit: 'character', reverse: true }) // dance dance dance
                          Transforms.delete(editor); // end of dance
                      },
                      error: function (e) {
                          Transforms.insertText(editor, url.href)
                      }
                  });
              }

              else {
                  console.log('not sef link')
                  insertData(data)
              }

            } catch {
                  insertData(data)
            }
        }

        else {
            insertData(data)
        }
        editor.dragging = false
        checkAndFixDuplicateSheetNodeNumbers(editor);
    };


    editor.normalizeNode = entry => {
        const [node, path] = entry;

        const normalizers = [
            {name:"ensureNoNestedSheetsinSheet", function: editor.ensureNoNestedSheetsinSheet},
            {name: "ensureNoNestedSheetContents", function: editor.ensureNoNestedSheetContents},
            {name: "decorateSheetOutsideText", function: editor.decorateSheetOutsideText},
            {name: "wrapSheetOutsideTextChildren", function: editor.wrapSheetOutsideTextChildren},
            {name: "mergeSheetOutsideTextBlocks", function: editor.mergeSheetOutsideTextBlocks},
            {name: "convertEmptyOutsideTextIntoSpacer", function: editor.convertEmptyOutsideTextIntoSpacer},
            {name: "convertEmptyParagraphToSpacer", function: editor.convertEmptyParagraphToSpacer},
            {name: "wrapSheetContentElements", function: editor.wrapSheetContentElements},
            {name: "ensureEditableSpaceAtTopAndBottom", function: editor.ensureEditableSpaceAtTopAndBottom},
            {name: "replaceSpacerWithOutsideText", function: editor.replaceSpacerWithOutsideText},
            {name: "liftSpacer", function: editor.liftSpacer},
            {name: "ensureNodeId", function: editor.ensureNodeId},
            {name: "liftSheetElement", function: editor.liftSheetElement},
            {name: "ensureEditableSpaceBeforeAndAfterBoxedElements", function: editor.ensureEditableSpaceBeforeAndAfterBoxedElements},
            {name: "onlyTextAndRefsInBoxedElements", function: editor.onlyTextAndRefsInBoxedElements},
            {name: "addPlaceholdersForEmptyText", function: editor.addPlaceholdersForEmptyText},
            {name: "liftHeader", function: editor.liftHeader},
            {name: "ensureSingleSpacerBetweenBoxedSources", function: editor.ensureSingleSpacerBetweenBoxedSources}
        ];

        for (let normalizer of normalizers) {
            try {
                const changeWasMade = normalizer["function"](node, path);
                if (changeWasMade) return;
            }
            catch (e) {
                console.log(`Error at ${normalizer["name"]}`, e )
                console.log(editor.children[0,0])
            }
        }
        // Fall back to the original `normalizeNode` to enforce other constraints.
        normalizeNode(entry);
    };

    // Normalization functions take (node, path) and return true if they make a change.
    // They are registered in editor.normalizeNode

    editor.ensureNoNestedSheetsinSheet = (node, path) => {
        if (node.type === "Sheet" && Path.parent(path).length > 0) {
            Transforms.unwrapNodes(editor, {at: path});
            return true
        }
    }

    editor.ensureNoNestedSheetContents = (node, path) => {
        if (node.type === "SheetContent" && Node.parent(editor, path).type !== "Sheet") {
            Transforms.unwrapNodes(editor, {at: path});        }
    }

    editor.liftHeader = (node, path) => {
        if (node.type === "header") {
            if (Node.parent(editor, path).type !== "SheetContent") {
                Transforms.setNodes(editor, {node: editor.children[0].nextNode}, {at: path});
                incrementNextSheetNode(editor)
                Transforms.liftNodes(editor, {at: path});
                return true;
            }
        }
    }

    editor.decorateSheetOutsideText = (node, path) => {
        // Autoset language of an outside text for proper RTL/LTR handling
        if (node.type === "SheetOutsideText") {
            const content = Node.string(node);
            const lang = Sefaria.hebrew.isHebrew(content) ? 'he' : 'en';
            Transforms.setNodes(editor, {lang: lang}, {at: path});
        }
    };

    editor.wrapSheetOutsideTextChildren = (node, path) => {
        // Ensure all texts in SheetOutsideText are wrapped in paragraph block
        if (node.type === "SheetOutsideText") {

            //solve issue of children content
            for (const [child, childPath] of Node.children(editor, path)) {

                //if there's raw text, wrap it in a paragraph
                if (child.text) {
                    Transforms.wrapNodes(
                        editor,
                        {
                            type: "paragraph",
                            children: [child],
                        },
                        {at: childPath}
                    );
                    return true;
                }
            }
        }
    };

    editor.mergeSheetOutsideTextBlocks = (node, path) => {
        // Merge adjacent SheetOutsideText blocks into one
        if (node.type === "SheetOutsideText") {

            //merge with adjacent outside texts:
            const nodeAbove = getNodeAbove(path, editor);
            const nodeBelow = getNodeBelow(path, editor);

            if (nodeAbove.node && nodeAbove.node.type === "SheetOutsideText") {
                Transforms.mergeNodes(editor, {at: path});
                return true;
            }
            if (nodeBelow.node && nodeBelow.node.type === "SheetOutsideText") {
                Transforms.mergeNodes(editor, {at: nodeBelow.path})
                return true;
            }
        }
    };

    editor.convertEmptyParagraphToSpacer = (node, path) => {
        if (node.type === "paragraph") {
            if (Node.string(node) === "" && node.children.length <= 1) {
                Transforms.setNodes(editor, {type: "spacer"}, {at: path});
            }
        }
    }

    editor.convertEmptyOutsideTextIntoSpacer = (node, path) => {
        if (node.type === "SheetOutsideText") {
            if (Node.string(node) === "" && node.children.length <= 1) {
                Transforms.setNodes(editor, {type: "spacer"}, {at: path});
            }
        }
    };

    // If sheet elements are in sheetcontent and not wrapped in sheetItem, wrap it.
    editor.wrapSheetContentElements = (node, path) => {
        if (node.type === "SheetContent") {
            for (const [child, childPath] of Node.children(editor, path)) {
                // If it's raw text, covert to SheetOutsideText
                if (child.hasOwnProperty('text')) {

                    const fragmentText = child.text;
                    const fragment = defaultEmptyOutsideText(editor.children[0].nextNode, fragmentText);

                    Transforms.delete(editor, {at: childPath});
                    Transforms.insertNodes(editor, fragment, {at: childPath});
                    incrementNextSheetNode(editor);
                    return true;

                }

                if (LIST_TYPES.includes(child.type)) {
                    Transforms.wrapNodes(editor,
                        {
                            type: "paragraph",
                            children: [child],
                        }
                        , {at: childPath});
                    return true;
                }

                // If it's a paragraph, covert to SheetOutisdeText
                if (child.type === "paragraph") {
                    if (Node.string(child) !== "") {

                        Transforms.wrapNodes(editor,
                            {
                                type: "SheetOutsideText",
                                children: [child],
                            }
                            , {at: childPath});
                        return true;
                    } else {
                        // It's not text or paragraph.  It's probably a null element.  Nuke it.
                        Transforms.delete(editor, {at: childPath});
                        return true;
                    }
                }
            }
        }
    };

    editor.ensureEditableSpaceAtTopAndBottom = (node, path) => {
        if (node.type === "SheetContent") {
            //ensure there's always an editable space for a user to type at end and top of sheet
            const lastSheetItem = node.children[node.children.length - 1];
            if (lastSheetItem.type !== "spacer" && !NO_SPACER_NEEDED_TYPES.includes(lastSheetItem.type)) {
                Transforms.insertNodes(editor, {
                    type: 'spacer',
                    children: [{text: ""}]
                }, {at: Editor.end(editor, [0, 0])});
                return true;
            }

            const firstSheetItem = node.children[0];
            if (firstSheetItem.type !== "spacer" && !NO_SPACER_NEEDED_TYPES.includes(firstSheetItem.type)) {
                console.log(firstSheetItem)
                Transforms.insertNodes(editor, {type: 'spacer', children: [{text: ""}]}, {at: [0, 0, 0]});
                return true;
            }
        }
    };

    //Convert a spacer to an outside text if there's text inside it.
    editor.replaceSpacerWithOutsideText = (node, path) => {
        if (node.type === "spacer") {
            if (Node.string(node) !== "") {
                Transforms.setNodes(editor, {type: "SheetOutsideText", node: node.node}, {at: path});
            }
        }
    };

    //If a spacer gets stuck inside some other element, lift it up to top level
    editor.liftSpacer = (node, path) => {
        if (node.type === "spacer") {
            if (Node.parent(editor, path).type !== "SheetContent") {
                Transforms.liftNodes(editor, {at: path});
                return true;
            }
        }
    };

    // Ensure all SheetItems have node #
    editor.ensureNodeId = (node, path) => {
        const sheetElementTypes = Object.values(sheet_item_els);

        if (sheetElementTypes.includes(node.type)) {
            if (!node.node) {
                Transforms.setNodes(editor, {node: editor.children[0].nextNode}, {at: path});
                incrementNextSheetNode(editor)
            }
        }
    }

    // If a sheet element gets stuck inside some other element, lift it up to top level
    editor.liftSheetElement = (node, path) => {
        // SheetSource, SheetComment, SheetOutsideText, SheetOutsideBiText, SheetMedia
        const sheetElementTypes = Object.values(sheet_item_els);

        if (sheetElementTypes.includes(node.type)) {
            //Any nested sheet element should be lifted
            if (Node.parent(editor, path).type !== "SheetContent") {
                Transforms.liftNodes(editor, {at: path});
                return true;
            }
        }
    };

    editor.ensureEditableSpaceBeforeAndAfterBoxedElements = (node, path) => {
        if (["SheetSource", "SheetOutsideBiText"].includes(node.type)) {

            if (Node.parent(editor, path).children.length == 1) {return false}

            const nextPath = Path.next(path)
            const prevPath = Path.previous(path);

            const nextNode = Node.get(editor, nextPath)
            const prevNode = Node.get(editor, prevPath)

            let addedSpacer = false
            if (nextNode.type !== "spacer" && nextNode.type !== "SheetOutsideText") {
                Transforms.insertNodes(editor, {type: 'spacer', children: [{text: ""}]}, {at: nextPath});
                addedSpacer = true;
            }
            if (prevNode.type !== "spacer") {
                Transforms.insertNodes(editor, {type: 'spacer', children: [{text: ""}]}, {at: path});
                addedSpacer = true;
            }

            return addedSpacer
        }

        else if (node.type === "SheetOutsideText") {
            try {
                const nextNode = Node.get(editor, Path.next(path))

                if (["SheetSource", "SheetOutsideBiText"].includes(nextNode.type)) {
                    Transforms.insertNodes(editor, {type: 'spacer', children: [{text: ""}]}, {at: Path.next(path)});
                    return true
                }
            }
            catch (e) {
                return false
            }
        }
    };

    editor.ensureSingleSpacerBetweenBoxedSources = (node, path) => {
        if (node.type === "spacer") {
            try {
                const nextPath = Path.next(path)
                const prevPath = Path.previous(path);

                const nextNode = Node.get(editor, nextPath)
                const prevNode = Node.get(editor, prevPath)

                const prevIsBoxed = ["SheetSource", "SheetOutsideBiText"].includes(prevNode.type)
                const nextIsBoxed = ["SheetSource", "SheetOutsideBiText"].includes(nextNode.type)

                if ((nextNode.type === "spacer" && prevIsBoxed) || (prevNode === "spacer" && nextIsBoxed)) {
                    Transforms.delete(editor, {at: path})
                    return true
                }
            }
            catch {
                return false
            }
        }
    }

    editor.onlyTextAndRefsInBoxedElements = (node, path) => {
        if (node.type === "he" || node.type === "en") {
            //only allow TextRef & SourceContentText in he or en
            // if extra -- merge it with the previous element
            if (node.children && node.children.length > 2) {
                for (const [child, childPath] of Node.children(editor, path)) {
                    if (!["SourceContentText", "TextRef"].includes(child.type)) {
                        Transforms.mergeNodes(editor, {at: childPath});
                        return true;
                    }
                }
            }
        }
    };

    // for he's or en's in a SheetSource, make sure that SourceContentText exists
    editor.addPlaceholdersForEmptyText = (node, path) => {
        if (node.type === "he" || node.type === "en") {

            if (Node.parent(editor, path).type === "SheetSource") {
                if (node.children && node.children.length < 2) {
                    const insertPath = path.concat([1]);
                    Transforms.insertNodes(editor, {
                        type: "SourceContentText",
                        children: parseSheetItemHTML('...')
                    }, {at: insertPath});
                    return true;
                }
            }
        }
    };

return editor
};

const incrementNextSheetNode = (editor) => {
  Transforms.setNodes(editor, {nextNode: editor.children[0].nextNode + 1}, {at: [0]});
}

const addItemToSheet = (editor, fragment) => {
    incrementNextSheetNode(editor);
    Transforms.insertNodes(editor, fragment);
    Editor.normalize(editor, { force: true })
};



const checkAndFixDuplicateSheetNodeNumbers = (editor) => {
  let existingSheetNodes = []
  for (const [child, childPath] of Node.children(editor, [0,0])) {
    const sheetNode = child;
    if (existingSheetNodes.includes(sheetNode.node)) {
      Transforms.setNodes(editor, {node: editor.children[0].nextNode}, {at: childPath});
      existingSheetNodes.push(editor.children[0].nextNode);
      incrementNextSheetNode(editor)
    }
    else {
      existingSheetNodes.push(sheetNode.node)
    }
  }
}

const insertMedia = (editor, mediaUrl) => {
  const fragment = {
          type: "SheetMedia",
          mediaUrl: mediaUrl,
          node: editor.children[0].nextNode,
          children: [{
                  text: ""
              }]
  };
  addItemToSheet(editor, fragment);
  Transforms.move(editor);
}

const insertSource = async (editor, ref) => {
    const path = editor.selection.anchor.path;

    Transforms.setNodes(editor, { loading: true }, {at: path});

    const nodeAbove = getNodeAbove(path, editor)
    const nodeBelow = getNodeBelow(path, editor)

    const {en: normalEnRef, he: normalHeRef} = await sheetsUtils.getNormalRef(ref);

    let segments = await sheetsUtils.getSegmentObjs([ref])

    const enText = sheetsUtils.segmentsToSourceText(segments, 'en');

    const heText = sheetsUtils.segmentsToSourceText(segments, 'he');

    let fragment = [{
            type: "SheetSource",
            node: editor.children[0].nextNode,
            ref: normalEnRef,
            heRef: normalHeRef,
            heText: parseSheetItemHTML(heText),
            enText: parseSheetItemHTML(enText),
            title: null,
            children: [
                {text: ""},
            ]
    }];

    if (!(nodeBelow.node && (nodeBelow.node.type == "SheetOutsideText" || nodeBelow.node.type == "paragraph" ) )) {
      fragment.push({type: 'spacer', children: [{text: ""}]})
    }
    Transforms.setNodes(editor, { loading: false }, { at: path });
    addItemToSheet(editor, fragment);
    checkAndFixDuplicateSheetNodeNumbers(editor)
    if (nodeAbove.node && (nodeAbove.node.type == "SheetOutsideText" || nodeAbove.node.type == "paragraph" ) ) {
      Transforms.delete(editor, {at: path})
    }


    Transforms.move(editor, { unit: 'block', distance: 1 })
};


const withTables = editor => {
  const { deleteBackward, deleteForward, insertBreak } = editor

  editor.deleteBackward = unit => {
    const { selection } = editor

    if (selection && Range.isCollapsed(selection)) {
      const [cell] = Editor.nodes(editor, {
        match: n =>
          !Editor.isEditor(n) &&
          SlateElement.isElement(n) &&
          n.type === 'table-cell',
      })

      if (cell) {
        const [, cellPath] = cell
        const start = Editor.start(editor, cellPath)

        if (Point.equals(selection.anchor, start)) {
          return
        }
      }
    }

    deleteBackward(unit)
  }

  editor.deleteForward = unit => {
    const { selection } = editor

    if (selection && Range.isCollapsed(selection)) {
      const [cell] = Editor.nodes(editor, {
        match: n =>
          !Editor.isEditor(n) &&
          SlateElement.isElement(n) &&
          n.type === 'table-cell',
      })

      if (cell) {
        const [, cellPath] = cell
        const end = Editor.end(editor, cellPath)

        if (Point.equals(selection.anchor, end)) {
          return
        }
      }
    }

    deleteForward(unit)
  }

  editor.insertBreak = () => {
    const { selection } = editor

    if (selection) {
      const [table] = Editor.nodes(editor, {
        match: n =>
          !Editor.isEditor(n) &&
          SlateElement.isElement(n) &&
          n.type === 'table',
      })

      if (table) {
        return
      }
    }

    insertBreak()
  }

  return editor
}

const Link = ({ attributes, children, element }) => {
  const editor = useSlate();
  const {selection} = editor;

  const focused = useFocused();
  const selected = useSelected();
  const [linkPopoverVisible, setLinkPopoverVisible] = useState(false);
  const [urlValue, setUrlValue] = useState(element.url);
  const [showLinkRemoveButton, setShowLinkRemoveButton] = useState(false);
  const [currentSlateRange, setCurrentSlateRange] = useState(editor.linkOverrideSelection);
  const [editingUrl, setEditingUrl] = useState(false);


  let showLinkHoverTimeout;
  let hideLinkHoverTimeout;

    const onHover = (e, url) => {
        clearTimeout(hideLinkHoverTimeout)
        if (!editor.selection || editor.linkOverrideSelection) {return}
        let range = document.createRange();
        range.selectNode(e.target);
        setCurrentSlateRange(ReactEditor.toSlateRange(editor, range, {exactMatch: false}))
        showLinkHoverTimeout = setTimeout(function () {
            Transforms.select(editor, currentSlateRange);
            setLinkPopoverVisible(true)
        }, 500, e);
    }
    const onBlur = (e, url) => {
        if (!editingUrl) {
            clearTimeout(showLinkHoverTimeout)
            hideLinkHoverTimeout = setTimeout(function () {
                setLinkPopoverVisible(false)
                setCurrentSlateRange(null)
            }, 500);
        }
    }

    const xClicked = () => {
        Transforms.select(editor, currentSlateRange);
        editor.removeLink();
        editor.showLinkOverride = false;
        editor.linkOverrideSelection = null;
        // Transforms.collapse(editor);
    }

    const closePopup = (e) => {
        setEditingUrl(false)
        setLinkPopoverVisible(false)
        if (e.target.value === "") {
            Transforms.select(editor, currentSlateRange);
            editor.removeLink();
        }
        editor.showLinkOverride = false;
        editor.linkOverrideSelection = null;
    }

    const fixUrl = (s) => {
        if (s == "") return
        try {
            let url = new URL(s)
            return(url)
        }
        catch {
            if(Sefaria.util.isValidEmailAddress(s)) {
                return(`mailto:${s}`)
            }
            return(`http://${s}`)
        }
    }

    const urlChange = (e) => {
        const newUrl = e.target.value;
        setUrlValue(newUrl)
        const [node, linkPath] = Editor.above(editor, {at: currentSlateRange, match: n => n.type ==="link"})
        Transforms.setNodes(editor, { url: fixUrl(newUrl) }, {at: linkPath});
    }

    const linkPopoverOpen = linkPopoverVisible || (editor.showLinkOverride && Path.isDescendant(editor.linkOverrideSelection.anchor.path, ReactEditor.findPath(editor, element)))

  return (
    <div
        {...attributes}
        className="element-link"
        onMouseEnter={(e) => onHover(e, element.url)}
        onMouseLeave={(e) => onBlur(e, element.url)}
    >
        <a
            href={element.url}
            onMouseEnter={(e)=> {if (!linkPopoverOpen) {
                setShowLinkRemoveButton(true)
            }
            }}
        >
            {children}
        </a>

      {/* Show popup on hover and also force it open when a new link is created  */}
      {linkPopoverOpen ? (
        <div className="popup" contentEditable={false} onFocus={() => setEditingUrl(true)} onBlur={(e) => closePopup(e)}>
          <input
              type="text"
              value={urlValue}
              placeholder={Sefaria._("Enter link URL")}
              className="sans-serif"
              onChange={(e) => urlChange(e)}
          />
            {showLinkRemoveButton ? <button onClick={() => xClicked()}>✕</button> : null}
        </div>
      ) : null }


    </div>

  )

 }

const withLinks = editor => {
    const { isInline } = editor

    editor.isInline = element => {
        return element.type === 'link' ? true : isInline(element)
    };

    editor.createLinkNode = (href, text) => ({
        type: "link",
        url: href,
        children: [{ text }]
    });

    editor.insertLink = (url) => {
        if (!url) return;
        const { selection } = editor;
        const link = editor.createLinkNode(url, "New Link");
        ReactEditor.focus(editor);
        if (!!selection) {
            const [parentNode, parentPath] = Editor.parent(
                editor,
                selection.focus?.path
            );
            // Remove the Link node if we're inserting a new link node inside of another
            // link.
            if (parentNode.type === "link") {
                editor.removeLink(editor);
            }
            if (editor.isVoid(parentNode)) {
                // Insert the new link after the void node
                Transforms.insertNodes(editor, createParagraphNode([link]), {
                    at: Path.next(parentPath),
                    select: true
                });
            } else if (Range.isCollapsed(selection)) {
                // Insert the new link in our last known location
                Transforms.insertNodes(editor, link, { select: true });
            } else {
                // Wrap the currently selected range of text into a Link
                Transforms.wrapNodes(editor, link, { split: true });
                Transforms.collapse(editor, { edge: "end" });
            }
        } else {
            return
        }
    };

    editor.removeLink = () => {
        Transforms.unwrapNodes(editor, {
            match: (n) =>
                !Editor.isEditor(n) && SlateElement.isElement(n) && n.type === "link"
        });
    };

    return editor
};

const isLinkActive = editor => {
  const [link] = Editor.nodes(editor, { match: n => n.type === 'link' })
  return !!link
};

const wrapLink = (editor, url) => {
  if (isLinkActive(editor)) {
    unwrapLink(editor)
  }

  const { selection } = editor
  const isCollapsed = selection && Range.isCollapsed(selection)
  const link = {
    type: 'link',
    url,
    children: isCollapsed ? [{ text: url }] : [],
  };

  if (isCollapsed) {
    Transforms.insertNodes(editor, link)
  } else {
    Transforms.wrapNodes(editor, link, { split: true })
    Transforms.collapse(editor, { edge: 'end' })
  }
};

const toggleFormat = (editor, format) => {
  const isActive = isFormatActive(editor, format)

  if (isActive) {
    Editor.removeMark(editor, format)
  } else {
    Editor.addMark(editor, format, true)
  }
};

const isFormatActive = (editor, format, value=null) => {
  const [match] = Editor.nodes(editor, {
    match: n => n[format] === (value ? value : true),
    mode: 'all',
  });
  return !!match
};

const removeMarks = (editor) => {
    editor.removeMark('italic');
    editor.removeMark('bold');
    editor.removeMark('underline');
    editor.removeMark('big');
    editor.removeMark('small');
    editor.removeMark('superscript');
    editor.removeMark('isRef');
    editor.removeMark('color');
    editor.removeMark('background-color');
    editor.removeMark('text-align');
}


const toggleBlock = (editor, format) => {
  const isActive = isBlockActive(editor, format)
  const isList = LIST_TYPES.includes(format)

  Transforms.unwrapNodes(editor, {
    match: n =>
      LIST_TYPES.includes(
        !Editor.isEditor(n) && SlateElement.isElement(n) && n.type
      ),
    split: true,
  })
  const newProperties = {
    type: isActive ? 'paragraph' : isList ? 'list-item' : format,
  }
  Transforms.setNodes(editor, newProperties)

  if (!isActive && isList) {
    const block = { type: format, children: [] }
    Transforms.wrapNodes(editor, block)
  }
}

const isBlockActive = (editor, format) => {
  const [match] = Editor.nodes(editor, {
    match: n =>
      !Editor.isEditor(n) && SlateElement.isElement(n) && n.type === format,
  })

  return !!match
}


const Leaf = ({attributes, children, leaf}) => {
    if (leaf.bold) {
        children = <strong>{children}</strong>
    }
    if (leaf.italic) {
        children = <em>{children}</em>
    }
    if (leaf.underline) {
        children = <u>{children}</u>
    }
    if (leaf.big) {
        children = <big>{children}</big>
    }
    if (leaf.small) {
        children = <small>{children}</small>
    }
    if (leaf.superscript) {
        children = <sup>{children}</sup>
    }
    if (leaf.isRef) {
        children = <span className="inlineTextRef">{children}</span>
    }
    if (leaf.color) {
      children = <span style={{color: leaf.color}}>{children}</span>
    }
    if (leaf["background-color"]) {
      children = <span style={{backgroundColor: leaf["background-color"]}}>{children}</span>
    }
    if (leaf["text-align"]) {
      children = <span style={{textAlign: leaf["text-align"]}}>{children}</span>
    }

    return <span {...attributes}>{children}</span>
};

const HoverMenu = (opt) => {
    const buttons = (opt["buttons"])
    const ref = useRef();
    const [showHighlightColors, setShowHighlightColors] = useState(false);
    const editor = useSlate();

    useEffect(() => {
        const el = ref.current;
        const {selection} = editor;

        if (!el) {
            return
        }


        if (
            !selection ||
            !ReactEditor.isFocused(editor) ||
            Range.isCollapsed(selection) ||
            Editor.string(editor, selection) === '' ||
            isLinkActive(editor)
        ) {
            el.removeAttribute('style');
            return
        }

        const domSelection = window.getSelection();
        const domRange = domSelection.getRangeAt(0);
        const rect = domRange.getBoundingClientRect();
        el.style.opacity = 1;
        el.style.top = `${rect.top + window.pageYOffset - el.offsetHeight}px`;

        el.style.left = `${rect.left +
        window.pageXOffset -
        el.offsetWidth / 2 +
        rect.width / 2}px`

    });


    const root = window.document.getElementById('s2');
    return ReactDOM.createPortal(
        <div ref={ref} className="hoverMenu">
            <FormatButton editor={editor} format="bold"/>
            <FormatButton editor={editor} format="italic"/>
            <FormatButton editor={editor} format="underline"/>
            {buttons == "basic" ? null : <>
                <HighlightButton/>
                <AddLinkButton/>
                <BlockButton editor={editor} format="header" icon="header"/>
                <BlockButton editor={editor} format="numbered-list" icon="list-ol"/>
                <BlockButton editor={editor} format="bulleted-list" icon="list-ul"/>
            </>
            }
        </div>,
        root
    )
};

const AddLinkButton = () => {
    const editor = useSlate();
    const classes = {fa: 1};
    classes["fa-link"] = 1

    return (
        <span className="hoverButton"
              onMouseDown={event => {
                  event.preventDefault();
                  wrapLink(editor, "")
                  editor.showLinkOverride = true;
                  editor.linkOverrideSelection = editor.selection;
                  // Timeout required b/c it takes a moment for react to rerender before focusing on the new input
                  setTimeout(() => {
                      document.querySelector(".popup input").focus()
                  }, 200);

              }}
        >
      <i className={classNames(classes)}/>
    </span>
    )
}

const FormatButton = ({format}) => {
    const editor = useSlate();
    const isActive = isFormatActive(editor, format);
    const iconName = "fa-" + format;
    const classes = {fa: 1, active: isActive};
    classes[iconName] = 1;

    return (
        <span className="hoverButton"
              onMouseDown={event => {
                  event.preventDefault();
                  toggleFormat(editor, format);
              }}
        >
      <i className={classNames(classes)}/>
    </span>
    )
};


const HighlightButton = () => {
    const editor = useSlate();
    const ref = useRef();
    const [showPortal, setShowPortal] = useState(false);
    const isActive = isFormatActive(editor, "background-color");
    const classes = {fa: 1, active: isActive, "fa-pencil": 1};
    const colors = ["#E6DABC", "#EAC4B6", "#D5A7B3", "#AECAB7", "#ADCCDB"]; // 50% gold, orange, rose, green, blue 
    const colorButtons = <>{colors.map(color => <button key={`highlight-${color.replace("#", "")}`} className="highlightButton" onClick={e => {
        const isActive = isFormatActive(editor, "background-color", color);
        if (isActive) {
            Editor.removeMark(editor, "background-color")
        } else {
            Editor.addMark(editor, "background-color", color)
        }
  }}><div className="highlightDot" style={{"background-color":color}}></div></button>
    )}</>

    useEffect(() => {
        const el = ref.current;
        if (el) {
            const checkIfClickedOutside = e => {
                if (showPortal && ref.current && !ref.current.contains(e.target)) {
                    setShowPortal(false)
                }
            }
            document.addEventListener("mousedown", checkIfClickedOutside)
            return () => {
                // Cleanup the event listener
                document.removeEventListener("mousedown", checkIfClickedOutside)
            }
        }

    }, [showPortal])
    return (
        <>
        <span className="hoverButton"
            onMouseDown={event => {
                event.preventDefault();
                setShowPortal(true);
            }}
        >
      <i className={classNames(classes)}/>
    </span>
    {showPortal ? <div className="highlightMenu" ref={ref}>
    {colorButtons}
    <button className="highlightButton" onClick={e => {
        Editor.removeMark(editor, "background-color")
    }}>
    <i className="fa fa-ban highlightCancel"></i>
  </button></div> : null}
    </>
    )
};

const BlockButton = ({format, icon}) => {
    const editor = useSlate()
    const isActive = isBlockActive(editor, format);
    const iconName = "fa-" + icon;
    const classes = {fa: 1, active: isActive};
    classes[iconName] = 1;

    return (
        <span className="hoverButton"
              onMouseDown={event => {
                  event.preventDefault();
                  toggleBlock(editor, format);
              }}
        >
      <i className={classNames(classes)}/>
    </span>
    )
}

const SefariaEditor = (props) => {
    const editorContainer = useRef(null);
    const [sheet, setSheet] = useState(props.data);
    const [status, setStatus] = useState(sheet?.status || "unlisted");
    const initValue = [{type: "sheet", children: [{text: ""}]}];
    const renderElement = useCallback(props => <Element {...props}/>, []);
    const [value, setValue] = useState(initValue);
    const [currentDocument, setCurrentDocument] = useState(initValue);
    const [unsavedChanges, setUnsavedChanges] = useState(false);
    const [canUseDOM, setCanUseDOM] = useState(false);
    const [lastSelection, setLastSelection] = useState(null)
    const [readyForNormalize, setReadyForNormalize] = useState(false);
    const [summary, setSummary] = useState(sheet.summary || "");
    const [title, setTitle] = useState(sheet.title || "");

    useEffect(
        () => {
            if (!canUseDOM) {
                return
            }

            setUnsavedChanges(true);
            // Update debounced value after delay
            const handler = setTimeout( () => {
                saveDocument(currentDocument);
            }, 500);

            // Cancel the timeout if value changes (also on delay change or unmount)
            // This is how we prevent debounced value from updating if value is changed ...
            // .. within the delay period. Timeout gets cleared and restarted.
            return () => {
                clearTimeout(handler);
            };
        },
        [currentDocument[0].children[0], title, summary] // Only re-call effect if value or delay changes
    );

    useEffect(
        () => {
            /* normalize on load */
            setCanUseDOM(true)


            const channel = new BroadcastChannel('refresh-editor');
            channel.addEventListener('message', event => {
                reloadFromDb()
            });

            //TODO: Check that we still need/want this temporary analytics tracking code
            try {hj('event', 'using_new_editor');} catch {console.error('hj failed')}

        }, []
    )

    useEffect(
        () => {
            setLastSelection(editor.selection)
            setValue(transformSheetJsonToSlate(sheet))
            editor.children = transformSheetJsonToSlate(sheet)
            editor.onChange()
            setReadyForNormalize(true)
        }, [sheet]
    )

    useEffect(
        () => {
            if (readyForNormalize) {
                Editor.normalize(editor, {force: true});
                setReadyForNormalize(false)
            }
            else {
                //set cursor to previous location or top of doc
                const newSelect = !!lastSelection ? lastSelection : {anchor: {path: [0, 0], offset: 0},focus: {path: [0, 0], offset: 0}}
                Transforms.select(editor, newSelect);
            }
        }, [readyForNormalize]
    )

    useEffect(
        () => {
            const nodes = (Editor.nodes(editor, {at: [], match: Text.isText}))
            for (const [node, path] of nodes) {
                if (node.text && props.divineNameReplacement) {
                    const newStr = replaceDivineNames(node.text, props.divineNameReplacement)
                    if (newStr != node.text) {
                        Transforms.insertText(editor, newStr, {at: path})
                    }
                }
            }
            editor.divineNames = props.divineNameReplacement

            // some edit to the editor is required to show the replacement and save
            // -- this simply just moves the cursor to the top of the doc and then back to its previous spot
            const temp_select = editor.selection

            Transforms.select(editor, {
                anchor: {path: [0, 0], offset: 0},
                focus: {path: [0, 0], offset: 0},
            });

            Transforms.select(editor, temp_select)
            saveDocument(currentDocument);

        },
        [props.divineNameReplacement]
    )


  useEffect(() => {
    editor.highlightedNode = null;
  }, []);

  useEffect(() => {
      if(canUseDOM) {
        if (props.highlightedNode) {
              var $highlighted = document.querySelectorAll(`.sheetItem[data-sheet-node='${props.highlightedNode}']`)[0];
              if ($highlighted) {
                  var offset = props.multiPanel ? 200 : 70; // distance from the top of screen that we want highlighted segments to appear below.
                  var top = $highlighted.getBoundingClientRect().top - offset;
                  $('.sheetsInPanel')[0].scroll({top: top});
              }
          }
      }
  }, [canUseDOM])

    function saveSheetContent(doc, lastModified) {
        const docContent = doc.children.find(el => el.type == "SheetContent")
        if (!docContent) {
            return false
        }
        const sheetContent = docContent.children;

        const sources = sheetContent.map(item => {
            const sheetItem = item;
            switch (sheetItem.type) {
                case 'SheetSource':

                    const enSerializedSourceText = (sheetItem.enText.reduce( (concatenatedSegments, currentSegment) => {
                      return concatenatedSegments + serialize(currentSegment)
                    }, "" ) );

                    const heSerializedSourceText = (sheetItem.heText.reduce( (concatenatedSegments, currentSegment) => {
                      return concatenatedSegments + serialize(currentSegment)
                    }, "" ) );

                    let source = {
                        "ref": sheetItem.ref,
                        "heRef": sheetItem.heRef,
                        "text": {
                            "en": enSerializedSourceText !== "" ? enSerializedSourceText : "...",
                            "he": heSerializedSourceText !== "" ? heSerializedSourceText : "...",
                        },
                        ...sheetItem.options && { options: sheetItem.options },
                        "node": sheetItem.node,
                    };
                    return (source);
                case 'SheetOutsideBiText':

                    const enSerializedOutsideText = (sheetItem.enText.reduce( (concatenatedSegments, currentSegment) => {
                      return concatenatedSegments + serialize(currentSegment)
                    }, "" ) );

                    const heSerializedOutsideText = (sheetItem.heText.reduce( (concatenatedSegments, currentSegment) => {
                      return concatenatedSegments + serialize(currentSegment)
                    }, "" ) );

                    let outsideBiText = {
                        "outsideBiText": {
                            "en": enSerializedOutsideText !== "" ? enSerializedOutsideText : "...",
                            "he": heSerializedOutsideText !== "" ? heSerializedOutsideText : "...",
                        },
                        ...sheetItem.options && { options: sheetItem.options },
                        "node": sheetItem.node,

                    };
                    return outsideBiText;

                case 'SheetComment':
                    return ({
                        "comment": serialize(sheetItem),
                        ...sheetItem.options && { options: sheetItem.options },
                        "node": sheetItem.node,
                    });

                case 'SheetOutsideText':
                   const outsideTextText = serialize(sheetItem)
                   //Add space to empty outside texts to preseve line breaks from old sheets.
                   return ({
                        "outsideText": (outsideTextText=="<p></p>" || outsideTextText=="<div></div>") ? "<p> </p>" : outsideTextText,
                        ...sheetItem.options && { options: sheetItem.options },
                        "node": sheetItem.node,
                    });

                case 'SheetMedia':
                    return({
                        "media": sheetItem.mediaUrl,
                        ...sheetItem.options && { options: sheetItem.options },
                        "node": sheetItem.node,
                    });

                case 'header':
                    const headerContent = serialize(sheetItem)
                    return({
                        "outsideText": `<h1>${headerContent}</h1>`,
                        ...sheetItem.options && { options: sheetItem.options },
                        "node": sheetItem.node,
                    });


                case 'spacer':
                  return;

                default:
                    // console.log("Error saving:")
                    // console.log(sheetItem)
                    return;
            }

        });
        let sheet = {
            status: status,
            id: doc.id,
            promptedToPublish: doc.promptedToPublish,
            lastModified: lastModified,
            summary: summary,
            options: { ...doc.options, divineNames: props.divineNameReplacement },
            tags: doc.tags,
            displayedCollection: doc.displayedCollection,
            title: title,
            sources: sources.filter(x => !!x),
            nextNode: doc.nextNode,
        };
        return sheet;
    }

    function getLastModified() {
      return Sefaria.sheets._loadSheetByID[props.data.id]?.dateModified || props.data.dateModified;
    }
    async function saveDocument(doc) {
        const lastModified = getLastModified();
        const json = saveSheetContent(doc[0], lastModified);
        if (!json) {
            return
        }
        // console.log('saving...');
        try {
            await postSheet(json);
        } catch(error) {
            console.log(`Error: ${error.message}`)
        }
    }

    const postSheet = async (sheet) => {
        const data = await Sefaria.apiRequestWithBody("/api/sheets/", null, sheet, "POST");
        setStatus(data.status);
        setTitle(data.title);
        setSummary(data.summary);
        const updatedSheet = {...Sefaria.sheets._loadSheetByID[props.data.id], ...data};
        Sefaria.sheets._loadSheetByID[props.data.id] = updatedSheet;
    }

    function onChange(value) {
        if (currentDocument !== value) {
            setCurrentDocument(value);
        }

        setValue(value)

    }

    const beforeInput = event => {
        switch (event.inputType) {
            case 'formatBold':
                return toggleFormat(editor, 'bold');
            case 'formatItalic':
                return toggleFormat(editor, 'italic')
            case 'formatUnderline':
                return toggleFormat(editor, 'underline')
        }
    };

    const ensureInView = e => {
          /*
            Slate doesn't always scroll to content beyond the viewport -- this should fix that.
           */
          if (editor.selection == null) return

        try {
            /*
              Need a try/catch because sometimes you get an error like:
              Cannot resolve a DOM node from Slate node: {"type":"p","children":[{"text":"","by":-1,"at":-1}]}
             */
            const domPoint = ReactEditor.toDOMPoint(
              editor,
              editor.selection.focus
            )
            const node = domPoint[0]
            if (node == null) return

            const element = node.parentElement
            if (element == null) return
            if (whereIsElementInViewport(element) == "in viewport") return
            element.scrollIntoView({ behavior: "auto", block: "end" })
          } catch (e) {
            //Do nothing if there is an error.
          }
    };

    const onCutorCopy = event => {
        const nodeAbove = Editor.above(editor, { match: n => Editor.isBlock(editor, n) })

        if (nodeAbove && nodeAbove[0].type == "SheetSource") {
            editor.cuttingSource = true;
            //can't select an empty void -- so we select before and after as well
            Transforms.move(editor, { distance: 1, unit: 'character', reverse: true, edge: 'anchor' })
            Transforms.move(editor, { distance: 1, unit: 'character', edge: 'focus' })
        }

    };

    const onDragEnd = event => {
        if (editor.dragging) {
            editor.blurSelection
            editor.dragging = false
        }
    }

    const onDragCheck = event => {
        if (editor.dragging) {
            event.preventDefault()
        }
    }


    const onBlur = event => {
      editor.blurSelection = editor.selection
    };

    const onKeyDown = event => {
        ensureInView(event);

        for (const hotkey in HOTKEYS) {
          if (isHotkey(hotkey, event)) {
            event.preventDefault();
            const format = HOTKEYS[hotkey];
            toggleFormat(editor, format)
          }
        }

        // Add or remove ref highlighting
        if (event.key === " " || Node.get(editor, editor.selection.focus.path).isRef) {
            getRefInText(editor, false)
        }
    };

    const whereIsElementInViewport = (element) => {
        const elementbbox = element.getBoundingClientRect();
        const vh = Math.max(document.documentElement.clientHeight || 0, window.innerHeight || 0)
        if (elementbbox.top >= 200 && elementbbox.bottom < vh) {
            return "in viewport"
        }
        if (elementbbox.bottom >= vh/2 && element) {
            return "past half"
        }
    };

    const getHighlightedByScrollPos = () => {
        let segmentToHighlight = null

        const segments = editorContainer.current.querySelectorAll(".sheetItem");

        for (let segment of segments) {
            const elementLoc = whereIsElementInViewport(segment);
            if (elementLoc === "in viewport" || elementLoc === "past half") {
                segmentToHighlight = segment;
                break;
            }
        }

        return segmentToHighlight

    };

    const reloadFromDb = () => {
        console.log("Refreshing sheet from Db")
        Sefaria.sheets.loadSheetByID(sheet.id, (data)=>{
            setSheet(data)
        }, true)
    }

    const updateSidebar = (sheetNode, sheetRef) => {
      let source = {
          'node': sheetNode,
      };
      if (!!sheetRef) {
          source["ref"] = sheetRef
      }
      editor.highlightedNode = sheetNode
      props.sheetSourceClick(source)

    };


    const editor = useMemo(
        () => withTables(withSefariaSheet(withLinks(withHistory(withReact(createEditor()))))),
        []
    );
    const sheetOptions = <SheetOptions toggleSignUpModal={props.toggleSignUpModal}
                                       sheetID={sheet.id}
                                       postSheet={postSheet}
                                       historyObject={props.historyObject}
                                       editable={props.editable}
                                       authorUrl={sheet.ownerProfileUrl}
                                       status={status}
                                       />;
    return (
          <div ref={editorContainer} onClick={props.handleClick} className="text">
              <SheetMetaDataBox authorStatement={sheet.ownerName}
                            authorUrl={sheet.ownerProfileUrl}
                            authorImage={sheet.ownerImageUrl}
                            title={title}
                            summary={summary}
                            editable={true}
                            titleCallback={(newTitle) => setTitle(newTitle)}
                            summaryCallback={(newSummary) => setSummary(newSummary)}
                            sheetOptions={sheetOptions}/>
          {
          /* debugger */

          // <div style={{position: 'fixed', left: 0, top: 0, width: 300, height: '100%', backgroundColor: '#ddd', fontSize: 12, zIndex: 9999, whiteSpace: 'pre', overflow: "scroll"}}>
          // {JSON.stringify(editor.children[0,0], null, 4)}
          // </div>

          }

          {canUseDOM &&
            <Slate editor={editor} value={value} onChange={(value) => onChange(value)}>
                <HoverMenu buttons="all"/>
                <Editable
                  renderLeaf={props => <Leaf {...props} />}
                  renderElement={renderElement}
                  spellCheck
                  onKeyDown={onKeyDown}
                  onCut={onCutorCopy}
                  onDragOver={onDragCheck}
                  onDragEnter={onDragCheck}
                  onDragEnd={onDragEnd}
                  onCopy={onCutorCopy}
                  onBlur={onBlur}
                  onDOMBeforeInput={beforeInput}
                  autoFocus
                />
            </Slate>
          }
        </div>
    )
};

export default SefariaEditor;<|MERGE_RESOLUTION|>--- conflicted
+++ resolved
@@ -11,11 +11,6 @@
 import {
     SheetMetaDataBox,
     SheetTitle,
-<<<<<<< HEAD
-    ProfilePic,
-=======
-    CollectionStatement,
->>>>>>> 1b24ed07
     InterfaceText,
     Autocompleter,
 } from './Misc';
