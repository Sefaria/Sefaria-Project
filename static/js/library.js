--- conflicted
+++ resolved
@@ -1037,8 +1037,6 @@
 };
 
 
-<<<<<<< HEAD
-=======
 sjs.library.search.FilterNode.prototype = {
     append : function(child) {
         this.children.push(child);
@@ -1156,7 +1154,7 @@
     }
 };
 
->>>>>>> 22024aef
+
 // Unpack sjs.toc into index cache
 sjs.library._cacheIndexFromToc(sjs.toc);
 
