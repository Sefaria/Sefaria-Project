const React      = require('react');
const ReactDOM   = require('react-dom');
const PropTypes  = require('prop-types');
const classNames = require('classnames');
const $          = require('./sefaria/sefariaJquery');
const Sefaria    = require('./sefaria/sefaria');
import Component from 'react-class'

class TextRange extends Component {
  // A Range or text defined a by a single Ref. Specially treated when set as 'basetext'.
  // This component is responsible for retrieving data from `Sefaria` for the ref that defines it.
  componentDidMount() {
    this._isMounted = true;
    var data = this.getText();
    if (data && !this.dataPrefetched) {
      // If data was populated server side, onTextLoad was never called
      this.onTextLoad(data);
    } else if (this.props.basetext || this.props.segmentNumber) {
      this.placeSegmentNumbers();
    }
    window.addEventListener('resize', this.handleResize);
  }
  componentWillUnmount() {
    this._isMounted = false;
    window.removeEventListener('resize', this.handleResize);
  }
  componentDidUpdate(prevProps, prevState) {
    // Place segment numbers again if update affected layout
    if (this.props.basetext || this.props.segmentNumber) {
      if (prevProps.currVersions.en !== this.props.currVersions.en ||
          prevProps.currVersions.he !== this.props.currVersions.he ||
          prevProps.settings.language !== this.props.settings.language ||
          prevProps.settings.layoutDefault !== this.props.settings.layoutDefault ||
          prevProps.settings.layoutTanakh !== this.props.settings.layoutTanakh ||
          prevProps.settings.layoutTalmud !== this.props.settings.layoutTalmud ||
          prevProps.settings.biLayout !== this.props.settings.biLayout ||
          prevProps.settings.fontSize !== this.props.settings.fontSize ||
          prevProps.layoutWidth !== this.props.layoutWidth ||
          !!prevProps.filter !== !!this.props.filter ||
          (!!prevProps.filter && !prevProps.filter.compare(this.props.filter))) {
            // Rerender in case version has changed
            this.forceUpdate(function() {
                this.placeSegmentNumbers();
            }.bind(this));
      }
    }
  }
  handleResize() {
    if (this.props.basetext || this.props.segmentNumber) {
      this.placeSegmentNumbers();
    }
  }
  handleClick(event) {
    if (window.getSelection().type === "Range") {
      // Don't do anything if this click is part of a selection
      return;
    }
    if (this.props.onRangeClick) {
      //Click on the body of the TextRange itself from TextList
      this.props.onRangeClick(this.props.sref);
      Sefaria.track.event("Reader", "Click Text from TextList", this.props.sref);
    }
  }
  handleKeyPress(event) {
    if (event.charCode == 13) {
      this.handleClick(event);
    }
  }
  getText() {
    var settings = {
      context: this.props.withContext ? 1 : 0,
      enVersion: this.props.currVersions.en || null,
      heVersion: this.props.currVersions.he || null
    };
    var data = Sefaria.text(this.props.sref, settings);

    if ((!data || "updateFromAPI" in data) && !this.textLoading) { // If we don't have data yet, call again with a callback to trigger API call
      this.textLoading = true;
      Sefaria.text(this.props.sref, settings, this.onTextLoad);
    }
    return data;
  }
  onTextLoad(data) {
    // Initiate additional API calls when text data first loads
    this.textLoading = false;
    if (this.props.basetext && this.props.sref !== data.ref) {
      // Replace ReaderPanel contents ref with the normalized form of the ref, if they differ.
      // Pass parameter to showBaseText to replaceHistory - normalization should't add a step to history
      this.props.showBaseText(data.ref, true, this.props.currVersions);
      return;
    }

    // If this is a ref to a super-section, rewrite it to first available section
    if (this.props.basetext && data.textDepth - data.sections.length > 1 && data.firstAvailableSectionRef) {
      this.props.showBaseText(data.firstAvailableSectionRef, true, this.props.currVersions);
      return;
    }

    this.prefetchData();

    if (this._isMounted) {
      this.forceUpdate(function() {
        this.placeSegmentNumbers();
        this.props.onTextLoad && this.props.onTextLoad(); // Don't call until the text is actually rendered
      }.bind(this));
    }
  }
  prefetchData() {
    // Prefetch additional data (next, prev, links, notes etc) for this ref
    if (this.dataPrefetched) { return; }

    var data = this.getText();
    if (!data) { return; }

    // Load links at section level if spanning, so that cache is properly primed with section level refs
    var sectionRefs = data.isSpanning ? data.spanningRefs : [data.sectionRef];
    sectionRefs = sectionRefs.map(function(ref) {
      if (ref.indexOf("-") > -1) {
        ref = ref.split("-")[0];
        ref = ref.slice(0, ref.lastIndexOf(":"));
      }
      return ref;
    });

    if (this.props.loadLinks && !Sefaria.linksLoaded(sectionRefs)) {
      for (var i = 0; i < sectionRefs.length; i++) {
        Sefaria.related(sectionRefs[i], function() {
          if (this._isMounted) { this.forceUpdate(); }
        }.bind(this));
        if (Sefaria._uid) {
          Sefaria.relatedPrivate(sectionRefs[i], function() {
            if (this._isMounted) { this.forceUpdate(); }
          }.bind(this));
        }
      }
    }

    if (this.props.prefetchNextPrev) {
     if (data.next) {
       Sefaria.text(data.next, {
         context: 1,
         enVersion: this.props.currVersions.en || null,
         heVersion: this.props.currVersions.he || null
       }, function() {});
     }
     if (data.prev) {
       Sefaria.text(data.prev, {
         context: 1,
         enVersion: this.props.currVersions.en || null,
         heVersion: this.props.currVersions.he || null
       }, function() {});
     }
     if (data.indexTitle) {
        // Preload data that is used on Text TOC page
        Sefaria.indexDetails(data.indexTitle, function() {});
     }
    }
    this.dataPrefetched = true;
  }
  placeSegmentNumbers() {
    //console.log("placeSegmentNumbers", this.props.sref);
    // Set the vertical offsets for segment numbers and link counts, which are dependent
    // on the rendered height of the text of each segment.
    var $text  = $(ReactDOM.findDOMNode(this));
    var elemsAtPosition = {}; // Keyed by top position, an array of elements found there
    var setTop = function() {
      var $elem = $(this);
      var top   = $elem.parent().position().top;
      $elem.css({top: top});
      var list = elemsAtPosition[top] || [];
      list.push($elem);
      elemsAtPosition[top] = list;
    };
    $text.find(".linkCount").each(setTop);
    elemsAtPosition = {};  // resetting because we only want it to track segmentNumbers
    $text.find(".segmentNumber").each(setTop).show();
    var fixCollision = function ($elems) {
      // Takes an array of jQuery elements that all currently appear at the same top position
      if ($elems.length == 1) { return; }
      if ($elems.length == 2) {
        var adjust = 8;
        $elems[0].css({top: "-=" + adjust});
        $elems[1].css({top: "+=" + adjust});
      }
    };
    for (var top in elemsAtPosition) {
      if (elemsAtPosition.hasOwnProperty(top)) {
        fixCollision(elemsAtPosition[top]);
      }
    }
    $text.find(".segmentNumber").show();
    $text.find(".linkCount").show();
  }
  onFootnoteClick(event) {
    $(event.target).closest("sup").next("i.footnote").toggle();
    this.placeSegmentNumbers();
  }
  parashahHeader(ref) {
    // Returns the English/Hebrew title of a Parasha, if `ref` is the beginning of a new parahsah
    // returns null otherwise.
    var data = this.getText();
    if (!data) { return null; }
    var index = Sefaria.indexDetails(data.indexTitle);
    if (index && "alts" in index && "Parasha" in index.alts) {
      for (var i=0; i < index.alts.Parasha.nodes.length; i++) {
        var parashahRef = index.alts.Parasha.nodes[i].wholeRef.split("-")[0];
        if (ref == parashahRef) {
          return {
            en: index.alts.Parasha.nodes[i].title,
            he: index.alts.Parasha.nodes[i].heTitle,
          };
        }
      }
    }
    return null;
  }
  render() {
    var data = this.getText();
    if (data && this.props.basetext) {
      var ref              = this.props.withContext ? data.sectionRef : data.ref;
      var sectionStrings   = Sefaria.sectionString(ref);
      var oref             = Sefaria.ref(ref);
      var useShortString   = oref && Sefaria.util.inArray(oref.primary_category, ["Tanakh", "Mishnah", "Talmud", "Tanaitic", "Commentary"]) !== -1;
      var title            = useShortString ? sectionStrings.en.numbered : sectionStrings.en.named;
      var heTitle          = useShortString ? sectionStrings.he.numbered : sectionStrings.he.named;
    } else if (data && !this.props.basetext) {
      var title            = data.ref;
      var heTitle          = data.heRef;
    } else if (!data) {
      var title            = "Loading...";
      var heTitle          = "טעינה...";
    }
    var showNumberLabel    =  data &&
                              data.categories &&
                              data.categories[0] !== "Talmud" &&
                              data.categories[0] !== "Liturgy";

    var showSegmentNumbers = showNumberLabel && this.props.basetext;

    var segments      = Sefaria.makeSegments(data, this.props.withContext);
    var textSegments  = segments.map(function (segment, i) {
      var highlight     = this.props.highlightedRefs && this.props.highlightedRefs.length ?        // if highlighted refs are explicitly set
                            Sefaria.util.inArray(segment.ref, this.props.highlightedRefs) !== -1 : // highlight if this ref is in highlighted refs prop
                            this.props.basetext && segment.highlight;                              // otherwise highlight if this a basetext and the ref is specific
      var parashahHeader = null;
<<<<<<< HEAD
        if (this.props.showParashahHeaders && this.parashahHeader(segment.ref)) {
=======
      if (this.props.showParashahHeaders && this.parashahHeader(segment.ref)) {
>>>>>>> 736ac987
        var parashahNames = this.parashahHeader(segment.ref);
        var parashahHeader = <div className="parashahHeader">
          <span className="en">{ parashahNames.en }</span>
          <span className="he">{ parashahNames.he }</span>
        </div>;
      }
      return (<span key={i + segment.ref}>
                { parashahHeader }
                <TextSegment
<<<<<<< HEAD
            sref={segment.ref}
            en={!this.props.useVersionLanguage || this.props.currVersions.en?segment.en: null}
            he={!this.props.useVersionLanguage || this.props.currVersions.he?segment.he: null}
            highlight={highlight}
            segmentNumber={showSegmentNumbers ? segment.number : 0}
            showLinkCount={this.props.basetext}
            linkCount={Sefaria.linkCount(segment.ref, this.props.filter)}
            filter={this.props.filter}
            panelPosition={this.props.panelPosition}onSegmentClick={this.props.onSegmentClick}
            onCitationClick={this.props.onCitationClick}
            onFootnoteClick={this.onFootnoteClick}/>
            </span>
      );
=======
                    sref={segment.ref}
                    en={!this.props.useVersionLanguage || this.props.currVersions.en ? segment.en : null}
                    he={!this.props.useVersionLanguage || this.props.currVersions.he ? segment.he : null}
                    highlight={highlight}
                    segmentNumber={showSegmentNumbers ? segment.number : 0}
                    showLinkCount={this.props.basetext}
                    linkCount={Sefaria.linkCount(segment.ref, this.props.filter)}
                    filter={this.props.filter}
                    panelPosition={this.props.panelPosition}
                    onSegmentClick={this.props.onSegmentClick}
                    onCitationClick={this.props.onCitationClick}
                    onFootnoteClick={this.onFootnoteClick} />
              </span>);
>>>>>>> 736ac987
    }.bind(this));
    textSegments = textSegments.length ? textSegments : null;

    var classes = {
                    textRange: 1,
                    basetext: this.props.basetext,
                    loading: !data,
                    lowlight: this.props.lowlight
                  };
    classes = classNames(classes);

    var open        = function() { this.props.onNavigationClick(this.props.sref)}.bind(this);
    var compare     = function() { this.props.onCompareClick(this.props.sref)}.bind(this);
    var connections = function() { this.props.onOpenConnectionsClick([this.props.sref])}.bind(this);

    var actionLinks = (<div className="actionLinks">
                        <span className="openLink" onClick={open}>
                          <img src="/static/img/open-64.png" alt="" />
                          <span className="en">Open</span>
                          <span className="he">פתח</span>
                        </span>
                        <span className="compareLink" onClick={compare}>
                          <img src="/static/img/compare-64.png" alt="" />
                          <span className="en">Compare</span>
                          <span className="he">השווה</span>
                        </span>
                        <span className="connectionsLink" onClick={connections}>
                          <i className="fa fa-link"></i>
                          <span className="en">Connections</span>
                          <span className="he">קשרים</span>
                        </span>
                      </div>);

    // configure number display for inline references
    var sidebarNumberDisplay = (this.props.inlineReference &&
    this.props.inlineReference['data-commentator'] === Sefaria.index(Sefaria.parseRef(this.props.sref).index).collectiveTitle);
    if (sidebarNumberDisplay) {
      if (this.props.inlineReference['data-label']) {
        var displayValue = this.props.inlineReference['data-label'];
      }
      else {
        var displayValue = Sefaria.hebrew.encodeHebrewNumeral(this.props.inlineReference['data-order']);
      }
      if (displayValue === undefined) {
        displayValue = this.props.inlineReference['data-order'];
      }
      var sidebarNum = <div className="numberLabel sans itag">
        <span className="numberLabelInner">
          <span className="he heOnly">{displayValue}</span>
        </span>
      </div>;
    } else if (showNumberLabel && this.props.numberLabel) {
      var sidebarNum = <div className="numberLabel sans">
        <span className="numberLabelInner">
          <span className="en">{this.props.numberLabel}</span>
          <span className="he">{Sefaria.hebrew.encodeHebrewNumeral(this.props.numberLabel)}</span>
        </span>
      </div>;
    } else {var sidebarNum = null;}

    return (
      <div className={classes} onClick={this.handleClick} onKeyPress={this.handleKeyPress} data-ref={this.props.sref}>
        {sidebarNum}
        {this.props.hideTitle ? null :
        (<div className="title">
          <div className="titleBox" role="heading" aria-level="2">
            <span className="en" >{title}</span>
            <span className="he">{heTitle}</span>
          </div>
          {this.props.titleButtons ? <div className="buttons" onClick={e => e.stopPropagation()}>{this.props.titleButtons}</div> : null }
        </div>)}
        <div className="text">
          <div className="textInner">
            { textSegments }
            { this.props.showActionLinks ? actionLinks : null }
          </div>
        </div>
      </div>
    );
  }
}
TextRange.propTypes = {
  sref:                   PropTypes.string.isRequired,
  currVersions:           PropTypes.object.isRequired,
  useVersionLanguage:     PropTypes.bool,
  highlightedRefs:        PropTypes.array,
  basetext:               PropTypes.bool,
  withContext:            PropTypes.bool,
  hideTitle:              PropTypes.bool,
  loadLinks:              PropTypes.bool,
  prefetchNextPrev:       PropTypes.bool,
  lowlight:               PropTypes.bool,
  numberLabel:            PropTypes.number,
  settings:               PropTypes.object,
  filter:                 PropTypes.array,
  titleButtons:           PropTypes.object,
  showParashahHeaders:    PropTypes.bool,
  onTextLoad:             PropTypes.func,
  onRangeClick:           PropTypes.func,
  onSegmentClick:         PropTypes.func,
  onCitationClick:        PropTypes.func,
  onNavigationClick:      PropTypes.func,
  onCompareClick:         PropTypes.func,
  onOpenConnectionsClick: PropTypes.func,
  showBaseText:           PropTypes.func,
  panelsOpen:             PropTypes.number,
  layoutWidth:            PropTypes.number,
  showActionLinks:        PropTypes.bool,
  inlineReference:        PropTypes.object,
};


class TextSegment extends Component {
  shouldComponentUpdate(nextProps) {
    if (this.props.highlight !== nextProps.highlight)         { return true; }
    if (this.props.showLinkCount !== nextProps.showLinkCount) { return true; }
    if (this.props.linkCount !== nextProps.linkCount)         { return true; }
    if (!!this.props.filter !== !!nextProps.filter)           { return true; }
    if (this.props.filter && nextProps.filter &&
        !this.props.filter.compare(nextProps.filter))         { return true; }
    if (this.props.en !== nextProps.en
        || this.props.he !== nextProps.he)                    { return true; }

    return false;
  }
  handleClick(event) {
    if ($(event.target).hasClass("refLink")) {
      //Click of citation
      event.preventDefault();//add prevent default
      var ref = Sefaria.humanRef($(event.target).attr("data-ref"));
      this.props.onCitationClick(ref, this.props.sref);
      event.stopPropagation();
      Sefaria.track.event("Reader", "Citation Link Click", ref);
    } else if ($(event.target).is("sup") || $(event.target).parents("sup").size()) {
      this.props.onFootnoteClick(event);
      event.stopPropagation();
    } else if (this.props.onSegmentClick) {
      this.props.onSegmentClick(this.props.sref);
      Sefaria.track.event("Reader", "Text Segment Click", this.props.sref);
    }
  }
  handleKeyPress(event) {
    if (event.charCode == 13) {
      this.handleClick(event);
    }
  }
  render() {
    var linkCountElement;
    if (this.props.showLinkCount) {
      var linkCount = this.props.linkCount;
      var minOpacity = 20, maxOpacity = 70;
      var linkScore = linkCount ? Math.min(linkCount + minOpacity, maxOpacity) / 100.0 : 0;
      var style = {opacity: linkScore};
      linkCountElement = this.props.showLinkCount ? (<div className="linkCount sans" title={linkCount + " Connections Available"}>
                                                    <span className="en"><span className="linkCountDot" style={style}></span></span>
                                                    <span className="he"><span className="linkCountDot" style={style}></span></span>
                                                  </div>) : null;
    } else {
      linkCountElement = "";
    }
    var segmentNumber = this.props.segmentNumber ? (<div className="segmentNumber sans">
                                                      <span className="en"> <span className="segmentNumberInner">{this.props.segmentNumber}</span> </span>
                                                      <span className="he"> <span className="segmentNumberInner">{Sefaria.hebrew.encodeHebrewNumeral(this.props.segmentNumber)}</span> </span>
                                                    </div>) : null;
    var he = this.props.he || "";

    // render itags
    if (this.props.filter && this.props.filter.length > 0) {
      var $newElement = $("<div>" + he + "</div>");
      var textValue = function(i) {
        if ($(i).attr('data-label')) {
          return $(i).attr('data-label');
        } else {
          var value = Sefaria.hebrew.encodeHebrewNumeral($(i).attr('data-order'));
        }
        if (value === undefined) {
          value = $(i).attr('data-order');
        }
        return value;
      };
      $newElement.find('i[data-commentator="' + this.props.filter[0] + '"]').each(function () {
        $(this).replaceWith('<sup class="itag">' + textValue(this) + "</sup>");
      });
      he = $newElement.html();
    }

    var en = this.props.en || "";
    var classes=classNames({ segment: 1,
                     highlight: this.props.highlight,
                     heOnly: !this.props.en,
                     enOnly: !this.props.he });
    if(!this.props.en && !this.props.he){
        return false;
    }
    return (
      <div tabIndex="0" className={classes} onClick={this.handleClick} onKeyPress={this.handleKeyPress} data-ref={this.props.sref} aria-controls={"panel-"+(this.props.panelPosition+1)} aria-label={"Click to see links to "+this.props.sref}>
        {segmentNumber}
        {linkCountElement}
        <p className="he" dangerouslySetInnerHTML={ {__html: he + " "} }></p>
        <p className="en" dangerouslySetInnerHTML={ {__html: en + " "} }></p>
        <div className="clearFix"></div>
      </div>
    );
  }
}
TextSegment.propTypes = {
  sref:            PropTypes.string,
  en:              PropTypes.string,
  he:              PropTypes.string,
  highlight:       PropTypes.bool,
  segmentNumber:   PropTypes.number,
  showLinkCount:   PropTypes.bool,
  linkCount:       PropTypes.number,
  filter:          PropTypes.array,
  onCitationClick: PropTypes.func,
  onSegmentClick:  PropTypes.func,
  onFootnoteClick: PropTypes.func
};


module.exports = TextRange;<|MERGE_RESOLUTION|>--- conflicted
+++ resolved
@@ -243,11 +243,7 @@
                             Sefaria.util.inArray(segment.ref, this.props.highlightedRefs) !== -1 : // highlight if this ref is in highlighted refs prop
                             this.props.basetext && segment.highlight;                              // otherwise highlight if this a basetext and the ref is specific
       var parashahHeader = null;
-<<<<<<< HEAD
         if (this.props.showParashahHeaders && this.parashahHeader(segment.ref)) {
-=======
-      if (this.props.showParashahHeaders && this.parashahHeader(segment.ref)) {
->>>>>>> 736ac987
         var parashahNames = this.parashahHeader(segment.ref);
         var parashahHeader = <div className="parashahHeader">
           <span className="en">{ parashahNames.en }</span>
@@ -257,10 +253,10 @@
       return (<span key={i + segment.ref}>
                 { parashahHeader }
                 <TextSegment
-<<<<<<< HEAD
+
             sref={segment.ref}
-            en={!this.props.useVersionLanguage || this.props.currVersions.en?segment.en: null}
-            he={!this.props.useVersionLanguage || this.props.currVersions.he?segment.he: null}
+            en={!this.props.useVersionLanguage || this.props.currVersions.en ? segment.en : null}
+            he={!this.props.useVersionLanguage || this.props.currVersions.he ? segment.he : null}
             highlight={highlight}
             segmentNumber={showSegmentNumbers ? segment.number : 0}
             showLinkCount={this.props.basetext}
@@ -271,21 +267,6 @@
             onFootnoteClick={this.onFootnoteClick}/>
             </span>
       );
-=======
-                    sref={segment.ref}
-                    en={!this.props.useVersionLanguage || this.props.currVersions.en ? segment.en : null}
-                    he={!this.props.useVersionLanguage || this.props.currVersions.he ? segment.he : null}
-                    highlight={highlight}
-                    segmentNumber={showSegmentNumbers ? segment.number : 0}
-                    showLinkCount={this.props.basetext}
-                    linkCount={Sefaria.linkCount(segment.ref, this.props.filter)}
-                    filter={this.props.filter}
-                    panelPosition={this.props.panelPosition}
-                    onSegmentClick={this.props.onSegmentClick}
-                    onCitationClick={this.props.onCitationClick}
-                    onFootnoteClick={this.onFootnoteClick} />
-              </span>);
->>>>>>> 736ac987
     }.bind(this));
     textSegments = textSegments.length ? textSegments : null;
 
