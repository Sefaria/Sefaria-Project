--- conflicted
+++ resolved
@@ -1273,21 +1273,14 @@
       "Notes":                "הערות",
       "Community":            "קהילה"
     };
-<<<<<<< HEAD
     if (name in Sefaria._translateTerms) {
-      return Sefaria._translateTerms[name]["he"];
+        return Sefaria._translateTerms[name]["he"];
+    } else if (name in categories) {
+        return  categories[name];
+    } else if (Sefaria.index(name)) {
+        return Sefaria.index(name).heTitle;
     } else {
-      return name in categories ? categories[name] : name;
-=======
-    if(name in Sefaria._translateTerms){
-        return Sefaria._translateTerms[name]["he"];
-    }else if (name in categories){
-        return  categories[name];
-    }else if (Sefaria.index(name)){
-        return Sefaria.index(name).heTitle;
-    }else {
         return name;
->>>>>>> 359258df
     }
   },
   search: {
