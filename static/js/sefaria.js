//if (typeof require !== 'undefined') {
var INBROWSER = true,
    $ = require('jquery'),
    extend    = require('extend'),
    param     = require('querystring').stringify,
    striptags = require('striptags');


    //ga        = require('googleanalytics');
var ga;
if (typeof document === 'undefined') {
     INBROWSER = false;
     ga        = function() {}; // Fail gracefully if we reach one of these methods server side
     $.ajax    = function() {}; // ditto
     $.getJSON = function() {}; // ditto
} else {
     ga = DJANGO_VARS.ga;
     require('jquery.cookie');
}

var Sefaria = Sefaria || {
  _dataLoaded: false,
  toc: [],
  books: [],
  booksDict: {},
  recentlyViewed: [],
};

Sefaria = extend(Sefaria, {
  _parseRef: {}, // cache for results of local ref parsing
  parseRef: function(q) {
  // Client side ref parsing without depending on book index data.
  // Does depend on Sefaria.booksDict.
  // One of the oldest functions in Sefaria! But should be intelligently merged into Sefaria.ref()
      q = q || "";
      q = decodeURIComponent(q);
      q = q.replace(/_/g, " ").replace(/[.:]/g, " ").replace(/ +/, " ");
      q = q.trim().toFirstCapital();
      if (q in Sefaria._parseRef) { return Sefaria._parseRef[q]; }

      var response = {book: false,
                      index: false,
                      sections: [],
                      toSections: [],
                      ref: ""};
      if (!q) {
          Sefaria._parseRef[q] = response;
          return response;
      }

      var toSplit = q.split("-");
      var first   = toSplit[0];

      var book, bookOn, index, nums, i;
      for (i = first.length; i >= 0; i--) {
          book   = first.slice(0, i);
          if (book in Sefaria.booksDict) {
              nums = first.slice(i+1);
              break;
          }
      }
      // Get the root index name. (For complex works, this may be different than `book`)
      for (i = book.length; i >= 0; i--) {
          index = book.slice(0,i);
          if (this.index(index)) { break; }
      }
      if (!book) {
          Sefaria._parseRef[q] = {"error": "Unknown book."};
          return Sefaria._parseRef[q];
      }

      if (nums && !nums.match(/\d+[ab]?( \d+)*/)) {
          Sefaria._parseRef[q] = {"error": "Bad section string."};
          return Sefaria._parseRef[q];
      }

      response.index      = index;
      response.book       = book;
      response.sections   = nums ? nums.split(" ") : [];
      response.toSections = nums ? nums.split(" ") : [];
      response.ref        = q;

      // Parse range end (if any)
      if (toSplit.length == 2) {
          var toSections = toSplit[1].replace(/[.:]/g, " ").split(" ");

          var diff = response.sections.length - toSections.length;

          for (var i = diff; i < toSections.length + diff; i++) {
              response.toSections[i] = toSections[i-diff];
          }
      }

      Sefaria._parseRef[q] = response;
      return response;
  },
  makeRef: function(q) {
      // Returns a string ref correpsonding to the parsed ref `q` (like Ref.url() in Python)
      if (!(q.book && q.sections && q.toSections)) {
          return {"error": "Bad input."};
      }
      var ref = q.book.replace(/ /g, "_");

      if (q.sections.length)
          ref += "." + q.sections.join(".");

      if (!q.sections.compare(q.toSections)) {
          for (var i = 0; i < q.toSections.length; i ++)
              if (q.sections[i] != q.toSections[i]) break;
          ref += "-" + q.toSections.slice(i).join(".");
      }

      return ref;
  },
  normRef: function(ref) {
      // Returns a string of the URL normalized form of `ref` (using _ for spaces and . for section seprator).
      // `ref` may be a string, or an array of strings. If ref is an array of strings, it is passed to normRefList.
      if (ref instanceof Array) {
        return Sefaria.normRefList(ref);
      }
      var norm = Sefaria.makeRef(Sefaria.parseRef(ref));
      if (typeof norm == "object" && "error" in norm) {
          // If the ref doesn't parse, just replace spaces with undescores.
          return typeof ref === "string" ? ref.replace(/ /g, "_") : ref;
      }
      return norm;
  },
  humanRef: function(ref) {
      // Returns a string of the normalized form of `ref`.
      // `ref` may be a string, or an array of strings. If ref is an array of strings, it is passed to normRefList.
      ref = Sefaria.normRef(ref);
      var pRef = Sefaria.parseRef(ref);
      if (pRef.sections.length == 0) { return pRef.book; }
      var book = pRef.book + " ";
      var hRef = pRef.ref.replace(/ /g, ":");
      return book + hRef.slice(book.length);
  },
  isRef: function(ref) {
    // Returns true if `ref` appears to be a ref relative to known books in Sefaria.books
    var q = Sefaria.parseRef(ref);
    return ("book" in q && q.book);
  },
  normRefList: function(refs) {
    // Returns a single string ref corresponding the range expressed in the list of `refs`
    // e.g. ["Genesis 1:4", "Genesis 1:5", "Genesis 1:6"] -> "Genesis 1:4-6"
    if (refs.length == 1) {
      return refs[0];
    }
    var pRef = Sefaria.parseRef(refs[0]);
    var pRefEnd = Sefaria.parseRef(refs[refs.length-1]);
    if (pRef.book !== pRefEnd.book) {
      return refs[0]; // We don't handle ranges over multiple nodes of complex texts
    }
    var nRef = Sefaria.util.clone(pRef);
    nRef.toSections = pRefEnd.toSections;
    return Sefaria.makeRef(nRef);
  },
  titlesInText: function(text) {
    // Returns an array of the known book titles that appear in text.
    return Sefaria.books.filter(function(title) {
        return (text.indexOf(title) > -1);
    });
  },
  makeRefRe: function(titles) {
    // Construct and store a Regular Expression for matching citations
    // based on known books, or a list of titles explicitly passed
    titles = titles || Sefaria.books;
    var books = "(" + titles.map(RegExp.escape).join("|")+ ")";
    var refReStr = books + " (\\d+[ab]?)(?:[:., ]+)?(\\d+)?(?:(?:[\\-–])?(\\d+[ab]?)?(?:[:., ]+)?(\\d+)?)?";
    return new RegExp(refReStr, "gi");
  },
  wrapRefLinks: function(text) {
      if (typeof text !== "string" ||
          text.indexOf("data-ref") !== -1) {
          return text;
      }
      var titles = Sefaria.titlesInText(text);
      if (titles.length == 0) {
          return text;
      }
      var refRe    = Sefaria.makeRefRe(titles);
      var replacer = function(match, p1, p2, p3, p4, p5, offset, string) {
          // p1: Book
          // p2: From section
          // p3: From segment
          // p4: To section
          // p5: To segment
          var uref;
          var nref;
          var r;
          uref = p1 + "." + p2;
          nref = p1 + " " + p2;
          if (p3) {
              uref += "." + p3;
              nref += ":" + p3;
          }
          if (p4) {
              uref += "-" + p4;
              nref += "-" + p4;
          }
          if (p5) {
              uref += "." + p5;
              nref += ":" + p5;
          }
          r = '<span class="refLink" data-ref="' + uref + '">' + nref + '</span>';
          if (match.slice(-1)[0] === " ") {
              r = r + " ";
          }
          return r;
      };
      return text.replace(refRe, replacer);
  },
  _texts: {},  // cache for data from /api/texts/
  _refmap: {}, // Mapping of simple ref/context keys to the (potentially) versioned key for that ref in _texts.
  text: function(ref, settings, cb) {
    if (!ref || typeof ref == "object" || typeof ref == "undefined") { debugger; }
    settings = settings || {};
    settings = {
      commentary: settings.commentary || 0,
      context:    settings.context    || 0,
      pad:        settings.pad        || 0,
      version:    settings.version    || null,
      language:   settings.language   || null,
      wrapLinks:  settings.wrapLinks  || 1
    };
    var key = this._textKey(ref, settings);
    if (!cb) {
      return this._getOrBuildTextData(key, ref, settings);
    }
    if (key in this._texts && !("updateFromAPI" in this._texts[key])) {
      var data = this._getOrBuildTextData(key, ref, settings);
      cb(data);
      return data;
    }
    //console.log("API Call for " + key);
    this.textApi(ref,settings,cb);
    return null;
  },
  textApi: function(ref, settings, cb) {
    settings = settings || {};
    settings = {
      commentary: settings.commentary || 0,
      context:    settings.context    || 0,
      pad:        settings.pad        || 0,
      version:    settings.version    || null,
      language:   settings.language   || null,
      wrapLinks:  settings.wrapLinks  || 1
    };
    return this._api(this._textUrl(ref, settings), function(data) {
      this._saveText(data, settings);
      cb(data);
      //console.log("API return for " + data.ref)
    }.bind(this));
  },
  _versions: {},
  versions: function(ref, cb) {
    // Returns a list of available text versions for `ref`.
    var versions = ref in this._versions ? this._versions[ref] : null;
    if (versions) {
      if (cb) {cb(versions)}
      return versions
    }
    var url = "/api/texts/versions/" + Sefaria.normRef(ref);
    this._api(url, function(data) {
      if (cb) { cb(data); }
      Sefaria._versions[ref] = data;
    });
    return versions;
  },
  _textUrl: function(ref, settings) {
    // copy the parts of settings that are used as parameters, but not other
    var params = param({
      commentary: settings.commentary,
      context:    settings.context,
      pad:        settings.pad,
      wrapLinks:  settings.wrapLinks
    });
    var url = "/api/texts/" + Sefaria.normRef(ref);
    if (settings.language && settings.version) {
        url += "/" + settings.language + "/" + settings.version.replace(" ","_");
    }
    return url + "?" + params;
  },
  _textKey: function(ref, settings) {
    // Returns a string used as a key for the cache object of `ref` given `settings`.
    if (!ref) { debugger; }
    var key = ref.toLowerCase();
    if (settings) {
      key = (settings.language && settings.version) ? key + "/" + settings.language + "/" + settings.version : key;
      key = settings.context ? key + "|CONTEXT" : key;
    }
    return key;
  },
  _refKey: function(ref, settings) {
    // Returns the key for this ref without any version/language elements
    if (!ref) { debugger; }
    var key = ref.toLowerCase();
    if (settings) {
      key = settings.context ? key + "|CONTEXT" : key;
    }
    return key;
  },
  _getOrBuildTextData: function(key, ref, settings) {
    var cached = this._texts[key];
    if (!cached || !cached.buildable) { return cached; }
    if (cached.buildable === "Add Context") {
      var segmentData  = Sefaria.util.clone(this.text(cached.ref, extend(settings, {context: 0})));
      var contextData  = this.text(cached.sectionRef, extend(settings, {context: 0})) || this.text(cached.sectionRef, extend(settings, {context: 1}));
      segmentData.text = contextData.text;
      segmentData.he   = contextData.he;
      return segmentData;
    }
  },
  _saveText: function(data, settings) {
    if (!data || "error" in data) {
      return;
    }
    settings         = settings || {};
    var key          = this._textKey(data.ref, settings);
    this._texts[key] = data;

    var refkey           = this._refKey(data.ref, settings);
    this._refmap[refkey] = key;

    var levelsUp = data.textDepth - data.sections.length;
    if (levelsUp >= 1 && !data.isSpanning) { // Section level ref
      this._splitTextSection(data, settings);
    } else if (settings.context && levelsUp <= 1) {  // Do we really want this to run on spanning section refs?
      // Save a copy of the data at context level
      var newData        = Sefaria.util.clone(data);
      newData.ref        = data.sectionRef;
      newData.heRef      = data.heSectionRef;
      newData.sections   = data.sections.slice(0,-1);
      newData.toSections = data.toSections.slice(0,-1);
      var context_settings = (settings.language && settings.version) ? {
          version: settings.version,
          language: settings.language
      }:{};
      this._saveText(newData, context_settings);
    }
    if (data.isSpanning) {
      var spanning_context_settings = (settings.language && settings.version) ? {
          version: settings.version,
          language: settings.language,
          context: 1
      }:{context: 1};
      for (var i = 0; i < data.spanningRefs.length; i++) {
        // For spanning refs, request each section ref to prime cache.
        // console.log("calling spanning prefetch " + data.spanningRefs[i])
        Sefaria.text(data.spanningRefs[i], spanning_context_settings, function(data) {})
      }
    }
  },
  _splitTextSection: function(data, settings) {
    // Takes data for a section level text and populates cache with segment levels.
    // Don't do this for Refs above section level, like "Rashi on Genesis 1", since it's impossible to correctly derive next & prev.
    settings = settings || {};
    var en = typeof data.text == "string" ? [data.text] : data.text;
    var he = typeof data.he == "string" ? [data.he] : data.he;
    // Pad the shorter array to make stepping through them easier.
    var length = Math.max(en.length, he.length);
    var superSectionLevel = data.textDepth == data.sections.length + 1;
    var padContent = superSectionLevel ? [] : "";
    en = en.pad(length, "");
    he = he.pad(length, "");

    var delim = data.ref === data.book ? " " : ":";
    var start = data.textDepth == data.sections.length ? data.sections[data.textDepth-1] : 1;
    for (var i = 0; i < length; i++) {
      var ref          = data.ref + delim + (i+start);
      var sectionRef   = superSectionLevel ? data.sectionRef : ref;
      var segment_data = Sefaria.util.clone(data);
      extend(segment_data, {
        ref: ref,
        heRef: data.heRef + delim + Sefaria.hebrew.encodeHebrewNumeral(i+start),
        text: en[i],
        he: he[i],
        sections: data.sections.concat(i+1),
        toSections: data.sections.concat(i+1),
        sectionRef: sectionRef,
        nextSegment: i+start == length ? data.next + delim + 1 : data.ref + delim + (i+start+1),
        prevSegment: i+start == 1      ? null : data.ref + delim + (i+start-1)
      });

      var context_settings = (settings.version && settings.language) ? {
          version: settings.version,
          language: settings.language
      } : {};
      this._saveText(segment_data, context_settings);

      context_settings.context = 1;
      var contextKey = this._textKey(ref, context_settings);
      this._texts[contextKey] = {buildable: "Add Context", ref: ref, sectionRef: sectionRef, updateFromAPI:data.updateFromAPI};

      var refkey           = this._refKey(ref, context_settings);
      this._refmap[refkey] = contextKey;

    }
  },
  _splitSpanningText: function(data) {
    // Returns an array of section level data, corresponding to spanning `data`.
    // Assumes `data` includes context.
    var sections = [];
    var en = data.text;
    var he = data.he;
    var length = Math.max(en.length, he.length);
    en = en.pad(length, []);
    he = he.pad(length, []);
    var length = Math.max(data.text.length, data.he.length);
    for (var i = 0; i < length; i++) {
      var section        = Sefaria.util.clone(data);
      section.text       = en[i];
      section.he         = he[i];
    }
  },
  _wrapRefs: function(data) {
    // Wraps citations found in text of data
    if (!data.text) { return data; }
    if (typeof data.text === "string") {
      data.text = Sefaria.wrapRefLinks(data.text);
    } else {
      data.text = data.text.map(Sefaria.wrapRefLinks);
    }
    return data;
  },
  _index: {}, // Cache for text index records
  _translateTerms: {},
  index: function(text, index) {
    if (!index) {
      return this._index[text];
    } else if (text in this._index){
      this._index[text] = extend(this._index[text], index);
    } else {
      this._index[text] = index;
    }
  },
  _cacheIndexFromToc: function(toc) {
    // Unpacks contents of Sefaria.toc into index cache.
    for (var i = 0; i < toc.length; i++) {
      if ("category" in toc[i]) {
        Sefaria._translateTerms[toc[i].category] = {"en": toc[i].category, "he": toc[i].heCategory};
        Sefaria._cacheIndexFromToc(toc[i].contents)
      } else {
        Sefaria.index(toc[i].title, toc[i]);
      }
    }
  },
  _cacheHebrewTerms: function(terms) {
      Sefaria._translateTerms = extend(terms, Sefaria._translateTerms);
  },
  _indexDetails: {},
  indexDetails: function(title, cb) {
    // Returns detailed index record for `title` which includes info like author and description
    var details = title in this._indexDetails ? this._indexDetails[title] : null;
    if (details) {
      if (cb) {cb(details)}
      return details;
    }
    var url = "/api/v2/index/" + title + "?with_content_counts=1";
    this._api(url, function(data) {
      if (cb) { cb(data); }
      Sefaria._indexDetails[title] = data;
    });
    return details;
  },
  _titleVariants: {},
  normalizeTitle: function(title, callback) {
    if (title in this._titleVariants) {
        callback(this._titleVariants[title]);
    }
    else {
        this._api("/api/v2/index/" + title, function(data) {
          for (var i = 0; i < data.titleVariants.length; i++) {
            Sefaria._titleVariants[data.titleVariants[i]] = data.title;
          }
          callback(data.title);
        });
    }
  },
  ref: function(ref, callback) {
    // Returns parsed ref info for string `ref` from cache, or async from API if `callback` is present
    // Uses this._refmap to find the refkey that has information for this ref.
    // Used in cases when the textual information is not important, so it can
    // be called without worrying about the `settings` parameter for what is available in cache.
    var result = null;
    if (ref) {
      var versionedKey = this._refmap[this._refKey(ref)] || this._refmap[this._refKey(ref, {context:1})];
      if (versionedKey) { result = this._getOrBuildTextData(versionedKey);  }
    }
    if (callback && result) {
      callback(result);
    } else if (callback) {
      // To avoid an extra API call, first look for any open API calls to this ref (regardless of params)
      var openApiCalls = Object.keys(Sefaria._apiCallbacks);
      var urlPattern = "/api/texts/" + Sefaria.normRef(ref);
      for (var i = 0; i < openApiCalls.length; i++) {
        if (openApiCalls[i].startsWith(urlPattern)) {
          Sefaria._apiCallbacks[openApiCalls[i]].splice(0, 0, callback);
        }
      }
      // If no open calls found, call the texts API.
      // Called with context:1 because this is our most common mode, maximize change of saving an API Call
      Sefaria.text(ref, {context: 1}, callback);
    } else {
      return result;
    }
  },
  _lookups: {},
  _ref_lookups: {},
  // lookupRef should work as a replacement for parseRef - it uses a callback rather than return value.  Besides that - same data.
  lookupRef: function(n, c, e)  { return this.lookup(n,c,e,true);},
  lookup: function(name, callback, onError, refOnly) {
      /* 
        * name - string to lookup
        * callback - callback function, takes one argument, a data object
        * onError - callback
        * refOnly - if True, only search for titles, otherwise search for People and Categories as well.
       */
    name = name.trim();
    var cache = refOnly? this._ref_lookups: this._lookups;
    onError = onError || function() {};
    if (name in cache) {
        callback(cache[name]);
        return null;
    }
    else {
        return $.ajax({
          dataType: "json",
          url: "/api/name/" + name + (refOnly?"?ref_only=1":""), 
          error: onError,
          success: function(data) {
              cache[name] = data;
              callback(data);
          }.bind(this)
        });
    }
  },

  sectionRef: function(ref) {
    // Returns the section level ref for `ref` or null if no data is available
    var oref = this.ref(ref);
    return oref ? oref.sectionRef : null;
  },
  splitSpanningRef: function(ref) {
    // Returns an array of non-spanning refs which correspond to the spanning `ref`
    // e.g. "Genesis 1:1-2" -> ["Genesis 1:1", "Genesis 1:2"]
    var oref = Sefaria.parseRef(ref);
    var isDepth1 = oref.sections.length == 1;
    if (!isDepth1 && oref.sections[oref.sections.length - 2] !== oref.toSections[oref.sections.length - 2]) {
      // TODO handle ranging refs, which requires knowledge of the segment count of each included section
      // i.e., in "Shabbat 2a:5-2b:8" what is the last segment of Shabbat 2a?
      // For now, just return the first non-spanning ref.
      var newRef = Sefaria.util.clone(oref);
      newRef.toSections = newRef.sections;
      return [this.humanRef(this.makeRef(newRef))];
    } else {
      var refs  = [];
      var start = oref.sections[oref.sections.length-1];
      var end   = oref.toSections[oref.sections.length-1];
      for (var i = start; i <= end; i++) {
        newRef = Sefaria.util.clone(oref);
        newRef.sections[oref.sections.length-1] = i;
        newRef.toSections[oref.sections.length-1] = i;
        refs.push(this.humanRef(this.makeRef(newRef)));
      }
      return refs;
    }
  },
  _lexiconLookups: {},
  lexicon: function(words, ref, cb){
    // Returns a list of lexicon entries for the given words
    ref = typeof ref !== "undefined" ? ref : null;
    words = typeof words !== "undefined" ? words : "";
    var cache_key = ref ? words + "|" + ref : words;
    /*if (typeof ref != 'undefined'){
      cache_key += "|" + ref
    }*/
    if (!cb) {
      return this._lexiconLookups[cache_key] || [];
    }
    if (cache_key in this._lexiconLookups) {
        /*console.log("data from cache: ", this._lexiconLookups[cache_key]);*/
        cb(this._lexiconLookups[cache_key]);
    } else if (words.length > 0) {
      var url = "/api/words/" + encodeURIComponent(words)+"?never_split=1";
      if(ref){
        url+="&lookup_ref="+ref;
      }
      //console.log(url);
      this._api(url, function(data) {
        this._lexiconLookups[cache_key] = ("error" in data) ? [] : data;
        //console.log("state changed from ajax: ", data);
        cb(this._lexiconLookups[cache_key]);
      }.bind(this));
    }else{
        return cb([]);
    }

  },
  _links: {},
  links: function(ref, cb) {
    // Returns a list of links known for `ref`.
    // WARNING: calling this function with spanning refs can cause bad state in cache.
    // When processing links for "Genesis 2:4-4:4", a link to the entire chapter "Genesis 3" will be split and stored with that key.
    // The data for "Genesis 3" then represents only links to the entire chapter, not all links within the chapter.
<<<<<<< HEAD
    // Fixing this generally on the client side requires more understanding of ref logic. 
    ref = Sefaria.humanRef(ref);
=======
    // Fixing this generally on the client side requires more understanding of ref logic.
>>>>>>> 5599735d
    if (!cb) {
      return this._links[ref] || [];
    }
    if (ref in this._links) {
      cb(this._links[ref]);
    } else {
       var url = "/api/links/" + ref + "?with_text=0";
       this._api(url, function(data) {
          if ("error" in data) {
            return;
          }
          this._saveLinkData(ref, data);
          cb(data);
        }.bind(this));
    }
  },
  _saveLinkData: function(ref, data) {
    ref = Sefaria.humanRef(ref);
    var l = this._saveLinksByRef(data);
    this._links[ref] = data;
    this._cacheIndexFromLinks(data);
    return l;
  },
  _cacheIndexFromLinks: function(links) {
    // Cache partial index information (title, Hebrew title, categories) found in link data.
    for (var i=0; i < links.length; i++) {
      if (("collectiveTitle" in links[i]) && this.index(links[i].collectiveTitle["en"])) {
          continue;
      }
      var index = {
        title:      links[i].collectiveTitle["en"],
        heTitle:    links[i].collectiveTitle["he"],
        categories: [links[i].category],
      };
      this.index(links[i].collectiveTitle["en"], index);
    }
  },
  _saveLinksByRef: function(data) {
    return this._saveItemsByRef(data, this._links);
  },
  _saveItemsByRef: function(data, store) {
    // For a set of items from the API, save each set split by the specific ref the items points to.
    // E.g, API is called on "Genesis 1", this function also stores the data in buckets like "Genesis 1:1", "Genesis 1:2" etc.
    var splitItems = {}; // Aggregate links by anchorRef
    for (var i = 0; i < data.length; i++) {
      var ref = data[i].anchorRef;
      var refs = Sefaria.splitSpanningRef(ref);
      for (var j = 0; j < refs.length; j++) {
        ref = refs[j];
        if (ref in splitItems) {
          splitItems[ref].push(data[i]);
        } else {
          splitItems[ref] = [data[i]];
        }
      }
    }
    for (var ref in splitItems) {
      if (splitItems.hasOwnProperty(ref)) {
        if (!(ref in store) || store[ref].length <= splitItems[ref].length) {
          // Don't overwrite the cache if it already contains more items than the new list.
          // Due to range logic, if cache was populated with "Genesis 1", a call for "Genesis 1:2-4" could yeild
          // a smaller list of results for "Genesis 1:4" than was already present. 
          store[ref] = splitItems[ref];
        }
      }
    }
    return splitItems;
  },
  linksLoaded: function(ref) {
    // Returns true if link data has been loaded for `ref`.
    if (typeof ref == "string") {
      return ref in this._links;
    } else {
      for (var i = 0; i < ref.length; i++) {
        if (!this.linksLoaded(ref[i])) { return false; }
      }
      return true;
    }
  },
  linkCount: function(ref, filter) {
    // Returns the number links available for `ref` filtered by `filter`, an array of strings.
    if (!(ref in this._links)) { return 0; }
    var links = this._links[ref];
    links = filter ? this._filterLinks(links, filter) : links;
    return links.length;
  },
  _filterLinks: function(links, filter) {
     return links.filter(function(link){
        return (filter.length == 0 ||
                Sefaria.util.inArray(link.category, filter) !== -1 ||
                Sefaria.util.inArray(link["collectiveTitle"]["en"], filter) !== -1 );
      });
  },
  _linkSummaries: {},
  linkSummary: function(ref) {
    // Returns an ordered array summarizing the link counts by category and text
    // Takes either a single string `ref` or an array of refs strings.
    
    var normRef = Sefaria.humanRef(ref);
    if (normRef in this._linkSummaries) { return this._linkSummaries[normRef]; }
    if (typeof ref == "string") {
      var links = this.links(ref);
    } else {
      var links = [];
      ref.map(function(r) {
        var newlinks = Sefaria.links(r);
        links = links.concat(newlinks);
      });
    }

    var summary = {};
    for (var i = 0; i < links.length; i++) {
      var link = links[i];
      // Count Category
      if (link.category in summary) {
        summary[link.category].count += 1
      } else {
        summary[link.category] = {count: 1, books: {}};
      }
      var category = summary[link.category];
      // Count Book
      if (link["collectiveTitle"]["en"] in category.books) {
        category.books[link["collectiveTitle"]["en"]].count += 1;
      } else {
        category.books[link["collectiveTitle"]["en"]] = {count: 1};
      }
    }
    // Add Zero counts for every commentator in this section not already in list
    var baseRef    = typeof ref == "string" ? ref : ref[0]; // TODO handle refs spanning sections
    var oRef       = Sefaria.ref(baseRef);
    var sectionRef = oRef ? oRef.sectionRef : baseRef;
    if (ref !== sectionRef) {
      var sectionLinks = Sefaria.links(sectionRef);
      for (var i = 0; i < sectionLinks.length; i++) {
        var l = sectionLinks[i];
        if (l.category === "Commentary") {
          if (!("Commentary" in summary)) {
            summary["Commentary"] = {count: 0, books: {}};
          }
          if (!(l["collectiveTitle"]["en"] in summary["Commentary"].books)) {
            summary["Commentary"].books[l["collectiveTitle"]["en"]] = {count: 0};
          }
        }
      }
    }
    // Convert object into ordered list
    var summaryList = Object.keys(summary).map(function(category) {
      var categoryData = summary[category];
      categoryData.category = category;
      categoryData.books = Object.keys(categoryData.books).map(function(book) {
        var bookData = categoryData.books[book];
        var index      = Sefaria.index(book);
        bookData.book     = index.title;
        bookData.heBook   = index.heTitle;
        bookData.category = category;
        return bookData;
      });
      // Sort the books in the category
<<<<<<< HEAD
      var cat = oRef ? oRef["categories"][0] : null;
      categoryData.books.sort(Sefaria.linkSummaryBookSort.bind(null, cat));

=======
      categoryData.books.sort(function(a, b) {
        // First sort by predefined "top"
        var topByCategory = {
          "Tanakh": ["Rashi", "Ibn Ezra", "Ramban", "Sforno"],
          "Talmud": ["Rashi", "Tosafot"]
        };
        var cat = oRef ? oRef["categories"][0] : null;
        var top = topByCategory[cat] || [];
        var aTop = top.indexOf(a.book);
        var bTop = top.indexOf(b.book);
        if (aTop !== -1 || bTop !== -1) {
          aTop = aTop === -1 ? 999 : aTop;
          bTop = bTop === -1 ? 999 : bTop;
          return aTop < bTop ? -1 : 1;
        }
        // Then sort alphabetically
        return a.book > b.book ? 1 : -1;
      });
>>>>>>> 5599735d
      return categoryData;
    });
    // Sort the categories
    var categoryOrder = Sefaria.toc.map(function(cat) { return cat.category; });
    categoryOrder.splice(0, 0, "Commentary"); // Always show Commentary First
    categoryOrder.splice(2, 0, "Targum");     // Show Targum after Tanakh
    summaryList.sort(function(a, b) {
<<<<<<< HEAD
      var orderA = categoryOrder.indexOf(a.category);
      var orderB = categoryOrder.indexOf(b.category);
      orderA = orderA == -1 ? categoryOrder.length : orderA;
      orderB = orderB == -1 ? categoryOrder.length : orderB;
      return orderA - orderB;
=======
      // always put Commentary first
      if      (a.category === "Commentary") { return -1; }
      else if (b.category === "Commentary") { return  1; }
      // always put Modern Works last
      if      (a.category === "Modern Works") { return  1; }
      else if (b.category === "Modern Works") { return -1; }
      return b.count - a.count;
>>>>>>> 5599735d
    });
    Sefaria._linkSummaries[Sefaria.humanRef(ref)] = summaryList;
    return summaryList;
  },
  linkSummaryBookSort: function(category, a, b, byHebrew) {
    // Sorter for links in a link summary, included a hard coded list of top spots by category
    var byHebrew = byHebrew || false;
    // First sort by predefined "top"
    var topByCategory = {
      "Tanakh": ["Rashi", "Ibn Ezra", "Ramban", "Sforno"],
      "Talmud": ["Rashi", "Tosafot"]
    };
    var top = topByCategory[category] || [];
    var aTop = top.indexOf(a.book);
    var bTop = top.indexOf(b.book);
    if (aTop !== -1 || bTop !== -1) {
      aTop = aTop === -1 ? 999 : aTop;
      bTop = bTop === -1 ? 999 : bTop;
      return aTop < bTop ? -1 : 1;
    }
    // Then sort alphabetically
    if (byHebrew) {
      return a.heBook > b.heBook ? 1 : -1;
    } 
    return a.book > b.book ? 1 : -1; 
  },
  linkSummaryBookSortHebrew: function(category, a, b) {
    return Sefaria.linkSummaryBookSort(category, a, b, true);
  },
  flatLinkSummary: function(ref) {
    // Returns an array containing texts and categories with counts for ref
    var summary = Sefaria.linkSummary(ref);
    var booksByCat = summary.map(function(cat) {
      return cat.books.map(function(book) {
        return book;
      });
    });
    var books = [];
    books = books.concat.apply(books, booksByCat);
    return books;
  },
  commentarySectionRef: function(commentator, baseRef) {
    // Given a commentator name and a baseRef, return a ref to the commentary which spans the entire baseRef
    // E.g. ("Rashi", "Genesis 3") -> "Rashi on Genesis 3"
    // Works by examining links available on baseRef, returns null if no links are in cache. 
    var links = Sefaria.links(baseRef);
    links = Sefaria._filterLinks(links, [commentator]);
    if (!links || !links.length) { return null; }
    var commentaryLink = Sefaria.util.clone(Sefaria.parseRef(links[0].sourceRef));
    for (var i = 1; i < links.length; i++) {
      var plink = Sefaria.parseRef(links[i].sourceRef);
      if (commentaryLink.book !== plink.book) { return null;} // Can't handle multiple index titles or schemaNodes
      if (plink.sections.length > commentaryLink.sections.length) {
        commentaryLink.sections = commentaryLink.sections.slice(0, plink.sections.length);
      }
      for (var k=0; k < commentaryLink.sections.length; k++) {
        if (commentaryLink.sections[k] !== plink.sections[k]) {
          commentaryLink.sections = commentaryLink.sections.slice(0, k);
          break;
        }
      }
    }
    commentaryLink.toSections = commentaryLink.sections;
    return Sefaria.humanRef(Sefaria.makeRef(commentaryLink));
  },
  _notes: {},
  notes: function(ref, callback) {
    var notes = null;
    if (typeof ref == "string") {
      if (ref in this._notes) {
        notes = this._notes[ref];
      }
    } else {
      var notes = [];
      ref.map(function(r) {
        var newNotes = Sefaria.notes(r);
        notes = newNotes ? notes.concat(newNotes) : notes;
      });
    }
    if (notes) {
      if (callback) { callback(notes); }
    } else {
      Sefaria.related(ref, function(data) {
        if (callback) { callback(data.notes); }
      });
    }
    return notes;
  },
  _saveNoteData: function(ref, data) {
    return this._saveItemsByRef(data, this._notes);
  },
  _privateNotes: {},
  privateNotes: function(refs, callback) {
    // Returns an array of private notes for `refs` (a string or array or strings)
    // or `null` if notes have not yet been loaded.
    var notes = null;
    if (typeof refs == "string") {
      if (refs in this._privateNotes) {
        notes = this._privateNotes[refs];
      }
      refs = [refs] // Stanfardize type to simplify processing below
    } else {
      var notesByRef = refs.map(function(ref) {
        return Sefaria._privateNotes[ref];
      });
      if (notesByRef.some(function(e) { return !e })) {
        // If any ref in `refs` returned `null`, treat the whole thing as not yet loaded, call the API.
        notes = null;
      } else {
        notes = [];
        notesByRef.map(function(n) { notes = notes.concat(n); });
      }
    }

    if (notes) {
      if (callback) { callback(notes); }
    } else {
      var aggregateCallback = function() {
        // Check if all refs have loaded, call callback if so
       if (Sefaria.privateNotesLoaded(refs) && callback) {
        callback(Sefaria.privateNotes(refs));
       }
      };
      refs.map(function(ref) {
       if (ref in Sefaria._privateNotes) { return; } // Only make API calls for unloaded refs
       var url = "/api/notes/" + Sefaria.normRef(ref) + "?private=1";
       this._api(url, function(data) {
          if ("error" in data) {
            return;
          }
          this._savePrivateNoteData(ref, data);
          aggregateCallback(data);
        }.bind(this));
      }.bind(this));
    }
    return notes;
  },
  privateNotesLoaded: function(refs) {
    // Returns true if private notes have been loaded for every ref in `refs.
    refs.map(function(ref) {
      if (!(ref in Sefaria._privateNotes)) {
        return false;
      }
    });
    return true;
  },
  addPrivateNote: function(note) {
    // Add a single private note to the cache of private notes.
    var notes = this.privateNotes(note["anchorRef"]) || [];
    notes = [note].concat(notes);
    this._saveItemsByRef(notes, this._privateNotes);
  },
  clearPrivateNotes: function() {
    this._privateNotes = {};
    this._allPrivateNotes = null;
  },
  _allPrivateNotes: null,
  allPrivateNotes: function(callback) {
    if (this._allPrivateNote || !callback) { return this._allPrivateNotes; }
    
    var url = "/api/notes/all?private=1";
    this._api(url, function(data) {
      if ("error" in data) { 
        return;
      }
      this._savePrivateNoteData(null, data);
      this._allPrivateNotes = data;
      callback(data);
    }.bind(this));
  },
  _savePrivateNoteData: function(ref, data) {
<<<<<<< HEAD
    return this._saveItemsByRef(data, this._privateNotes);
  },
  notesTotalCount: function(refs) {
    // Returns the total number of private and public notes on `refs` without double counting my public notes.
    var notes = Sefaria.notes(refs) || [];
    if (Sefaria._uid) {
      var myNotes  = Sefaria.privateNotes(refs) || [];
      notes = notes.filter(function(note) { return note.owner !== Sefaria._uid }).concat(myNotes);
=======
    if (data.length) {
      this._saveItemsByRef(data, this._privateNotes);
    } else {
      this._privateNotes[ref] = [];
>>>>>>> 5599735d
    }
    return notes.length;
  },
  _related: {},
  related: function(ref, callback) {
    // Single API to bundle public links, sheets, and notes by ref.
    // `ref` may be either a string or an array of consecutive ref strings.
    ref = Sefaria.humanRef(ref);
    if (!callback) {
      return this._related[ref] || null;
    }
    if (ref in this._related) {
      callback(this._related[ref]);
    } else {
       this.relatedApi(ref, callback);
    }
  },
  relatedApi: function(ref, callback) {
    var url = "/api/related/" + Sefaria.normRef(ref);
    return this._api(url, function(data) {
      if ("error" in data) {
        return;
      }
      var originalData = Sefaria.util.clone(data);

      // Save link, note, and sheet data, and retain the split data from each of these saves
      var split_data = {
          links: this._saveLinkData(ref, data.links),
          notes: this._saveNoteData(ref, data.notes),
          sheets: this.sheets._saveSheetsByRefData(ref, data.sheets)
      };

       // Build split related data from individual split data arrays
      ["links", "notes", "sheets"].forEach(function(obj_type) {
        for (var ref in split_data[obj_type]) {
          if (split_data[obj_type].hasOwnProperty(ref)) {
            if (!(ref in this._related)) {
                this._related[ref] = {links: [], notes: [], sheets: []};
            }
<<<<<<< HEAD
          }, this);

           // Save the original data after the split data - lest a split version overwrite it.
          this._related[ref] = originalData;
=======
            this._related[ref][obj_type] = split_data[obj_type][ref];
          }
        }
      }, this);

      // Save the original data after the split data - lest a split version overwrite it.
      this._related[ref] = originalData;
      this._relatedSummaries[ref] = null; // Reset in case previously cached before API returned
>>>>>>> 5599735d

      callback(data);
    }.bind(this));
  },
  _relatedPrivate: {},
  relatedPrivate: function(ref, callback) {
    // Single API to bundle private user sheets and notes by ref.
    // `ref` may be either a string or an array of consecutive ref strings.
    // Separated from public content so that public content can be cached
    ref = Sefaria.humanRef(ref);
    if (!callback) {
      return this._relatedPrivate[ref] || null;
    }
    if (ref in this._relatedPrivate) {
      callback(this._relatedPrivate[ref]);
    } else {
       var url = "/api/related/" + Sefaria.normRef(ref) + "?private=1";
       this._api(url, function(data) {
          if ("error" in data) { 
            return;
          }
          var originalData = Sefaria.util.clone(data);

          // Save link, note, and sheet data, and retain the split data from each of these saves
          var split_data = {
              notes: this._savePrivateNoteData(ref, data.notes),
              sheets: this.sheets._saveUserSheetsByRefData(ref, data.sheets)
          };

           // Build split related data from individual split data arrays
          ["notes", "sheets"].forEach(function(obj_type) {
            for (var ref in split_data[obj_type]) {
              if (split_data[obj_type].hasOwnProperty(ref)) {
                if (!(ref in this._relatedPrivate)) {
                    this._relatedPrivate[ref] = {notes: [], sheets: []};
                }
                this._relatedPrivate[ref][obj_type] = split_data[obj_type][ref];
              }
            }
          }, this);

           // Save the original data after the split data - lest a split version overwrite it.
          this._relatedPrivate[ref] = originalData;

          callback(data);

        }.bind(this));
    }
  },
  clearLinks: function() {
    this._related = {};
    this._links = {};
    this._linkSummaries = {};
  },
  removeLink: function(_id) {
    
  },
  isACaseVariant: function(query, data) {
    // Check if query is just an improper capitalization of something that otherwise would be a ref
    // query: string
    // data: dictionary, as returned by /api/name
    return (!(data["is_ref"]) &&
          data["completions"] &&
          data["completions"].length &&
          data["completions"][0] != query &&
          data["completions"][0].toLowerCase().replace('״','"') == query.slice(0, data["completions"][0].length).toLowerCase().replace('״','"') &&
          data["completions"][0] != query.slice(0, data["completions"][0].length))      
  },
  repairCaseVariant: function(query, data) {
    // Used when isACaseVariant() is true to prepare the alternative
    return data["completions"][0] + query.slice(data["completions"][0].length);
  },
  makeSegments: function(data, withContext) {
    // Returns a flat list of annotated segment objects,
    // derived from the walking the text in data
    if (!data || "error" in data) { return []; }
    var segments  = [];
    var highlight = data.sections.length === data.textDepth; 
    var wrap = (typeof data.text == "string");
    var en = wrap ? [data.text] : data.text;
    var he = wrap ? [data.he] : data.he;
    var topLength = Math.max(en.length, he.length);
    en = en.pad(topLength, "");
    he = he.pad(topLength, "");

    var start = (data.textDepth == data.sections.length && !withContext ?
                  data.sections.slice(-1)[0] : 1);

    if (!data.isSpanning) {
      for (var i = 0; i < topLength; i++) {
        var number = i+start;
        var delim  = data.textDepth == 1 ? " " : ":";
        var ref = data.sectionRef + delim + number;
        segments.push({
          ref: ref,
          en: en[i], 
          he: he[i],
          number: number,
          highlight: highlight && number >= data.sections.slice(-1)[0] && number <= data.toSections.slice(-1)[0]
        });
      }      
    } else {
      for (var n = 0; n < topLength; n++) {
        var en2 = typeof en[n] == "string" ? [en[n]] : en[n];
        var he2 = typeof he[n] == "string" ? [he[n]] : he[n];
        var length = Math.max(en2.length, he2.length);
        en2 = en2.pad(length, "");
        he2 = he2.pad(length, "");
        var baseRef     = data.book;
        var baseSection = data.sections.slice(0,-2).join(":");
        var delim       = baseSection ? ":" : " ";
        var baseRef     = baseSection ? baseRef + " " + baseSection : baseRef;

        start = (n == 0 ? start : 1);
        for (var i = 0; i < length; i++) {
          var startSection = data.sections.slice(-2)[0];
          var section = typeof startSection == "string" ?
                        Sefaria.hebrew.intToDaf(n+Sefaria.hebrew.dafToInt(startSection))
                        : n + startSection;
          var number  = i + start;
          var ref = baseRef + delim + section + ":" + number;
          segments.push({
            ref: ref,
            en: en2[i], 
            he: he2[i],
            number: number,
            highlight: highlight && 
                        ((n == 0 && number >= data.sections.slice(-1)[0]) || 
                         (n == topLength-1 && number <= data.toSections.slice(-1)[0]) ||
                         (n > 0 && n < topLength -1))
          });
        }
      }
    }
    return segments;
  },    
  sectionString: function(ref) {
    // Returns a pair of nice strings (en, he) of the sections indicated in ref. e.g.,
    // "Genesis 4" -> "Chapter 4", "Guide for the Perplexed, Introduction" - > "Introduction"
    var data = this.ref(ref);
    var result = {
          en: {named: "", numbered: ""},
          he: {named: "", numbered: ""}
        };
    if (!data) { return result; }

    // English
    var sections = ref.slice(data.indexTitle.length+1);
    var name = data.sectionNames.length > 1 ? data.sectionNames[0] + " " : "";
    if (data.isComplex) {
      var numberedSections = data.ref.slice(data.book.length+1);
      if (numberedSections) {
        var namedSections    = sections.slice(0, -(numberedSections.length+1));
        var string           = (namedSections ? namedSections + ", " : "") + name +  numberedSections;
      } else {
        var string = sections;
      }
    } else {
      var string = name + sections;
    }
    result.en.named    = string;
    result.en.numbered = sections;

    // Hebrew
    var sections = data.heRef.slice(data.heIndexTitle.length+1);
    var name = ""; // missing he section names // data.sectionNames.length > 1 ? " " + data.sectionNames[0] : "";
    if (data.isComplex) {
      var numberedSections = data.heRef.slice(data.heTitle.length+1);
      if (numberedSections) {
        var namedSections    = sections.slice(0, -(numberedSections.length+1));
        var string           = (namedSections ? namedSections + ", " : "") + name + " " + numberedSections;
      } else {
        string = sections;
      }

    } else {
      var string = name + sections;
    }
    result.he.named    = string;
    result.he.numbered = sections;

    return result;
  },
  commentaryList: function(title, toc) {
    var title = arguments.length == 0 || arguments[0] === undefined ? null : arguments[0];
    /** Returns the list of commentaries for 'title' which are found in Sefaria.toc **/
    var toc = arguments.length <= 1 || arguments[1] === undefined ? Sefaria.util.clone(Sefaria.toc) : arguments[1];
    if (title != null){
        var index = this.index(title); //TODO: a little bit redundant to do on every recursion
        if (!index) { return []; }
        title = index.title;
    }
    var results = [];
    for (var i=0; i < toc.length; i++) {
        var curTocElem = toc[i];
        if (curTocElem.title) { //this is a book
            if(curTocElem.dependence == 'Commentary'){
                //if((title && curTocElem.base_text_titles && curTocElem.base_text_titles.filter(function(btitle){ return btitle["title"] == title}).length == 1)
                if((title && curTocElem.base_text_titles && Sefaria.util.inArray(title, curTocElem.base_text_titles) != -1) ||
                    (title == null)){
                    results.push(curTocElem);
                }
            }
        } else { //this is still a category and might have books under it
          results = results.concat(Sefaria.commentaryList(title, curTocElem.contents));
        }
    }
    return results;
  },
  tocItemsByCategories: function(cats) {
    // Returns the TOC items that correspond to the list of categories 'cats'
    var list = Sefaria.util.clone(Sefaria.toc);
    for (var i = 0; i < cats.length; i++) {
      var found = false;
      for (var k = 0; k < list.length; k++) {
        if (list[k].category == cats[i]) {
          list = Sefaria.util.clone(list[k].contents);
          found = true;
          break;
        }
      }
      if (!found) { return []; }
    }
    return list;
  },
  categoryAttribution: function(categories) {
    var attributions = [
      {
        categories: ["Talmud", "Bavli"],
        english: "The William Davidson Talmud",
        hebrew: "תלמוד מהדורת ויליאם דוידסון",
        link: "/william-davidson-talmud"
      }
    ];
    var attribution = null;
    for (var i = 0; i < attributions.length; i++) {
      if (categories.length >= attributions[i].categories.length &&
        attributions[i].categories.compare(categories.slice(0, attributions[i].categories.length))) {
        attribution = attributions[i];
        break;
      }
    }
    return attribution;
  },
  saveRecentItem: function(recentItem) {
    var recent = Sefaria.recentlyViewed;
    if (recent.length && recent[0].ref == recentItem.ref) { return; }
    recent = recent.filter(function(item) {
      return item.book !== recentItem.book; // Remove this item if it's in the list already
    });
    recent.splice(0, 0, recentItem);
    Sefaria.recentlyViewed = recent;
    var packedRecent = recent.map(Sefaria.packRecentItem);
    if (Sefaria._uid) {
        $.post("/api/profile", {json: JSON.stringify({recentlyViewed: packedRecent})}, function(data) {} );
    } else {
      var cookie = INBROWSER ? $.cookie : Sefaria.util.cookie;
      packedRecent = packedRecent.slice(0, 6);
      cookie("recentlyViewed", JSON.stringify(packedRecent), {path: "/"});
    }
  },
  packRecentItem: function(item) {
    // Returns an array which represents the object `item` with less overhead.
    var packed = [item.ref, item.heRef];
    if (item.version && item.versionLangauge) {
      packed = packed.concat([item.version, item.versionLanguage]);
    }    
    return packed;
  },
  unpackRecentItem: function(item) {
    // Returns an object which preprsents the array `item` with fields expanded
    var oRef = Sefaria.parseRef(item[0]);
    var unpacked = {
      ref: item[0],
      heRef: item[1],
      book: oRef.index,
      version: item.length > 2 ? item[2] : null,
      versionLanguage: item.length > 3 ? item[3] : null
    };
    return unpacked;
  },
  recentRefForText: function(title) {
    // Return the most recently visited ref for text `title` or null if `title` is not present in recentlyViewed.
    for (var i = 0; i < Sefaria.recentlyViewed.length; i++) {
      if (Sefaria.recentlyViewed[i].book === title) {
        return Sefaria.recentlyViewed[i].ref;
      }
    }
    return null;
  },
  sheets: {
    _trendingTags: null,
    trendingTags: function(callback) {
      // Returns a list of trending tags -- source sheet tags which have been used often recently.
      var tags = this._trendingTags;
      if (tags) {
        if (callback) { callback(tags); }
      } else {
        var url = "/api/sheets/trending-tags";
         Sefaria._api(url, function(data) {
            this._trendingTags = data;
            if (callback) { callback(data); }
          }.bind(this));
        }
      return tags;
    },
    _tagList: {},
    tagList: function(sortBy, callback) {
      // Returns a list of all public source sheet tags, ordered by populartiy
      sortBy = typeof sortBy == "undefined" ? "count" : sortBy;
      var tags = this._tagList[sortBy];
      if (tags) {
        if (callback) { callback(tags); }
      } else if ("count" in this._tagList && sortBy == "alpha") {
        // If we have one set of ordered tags already, we can do sorts locally.
        var tags = this._tagList["count"].slice();
        tags.sort(function(a, b) {
          return a.tag > b.tag ? 1 : -1;
        });
        this._tagList["alpha"] = tags;
      } else {
        var url = "/api/sheets/tag-list/" + sortBy;
         Sefaria._api(url, function(data) {
            this._tagList[sortBy] = data;
            if (callback) { callback(data); }
          }.bind(this));
        }
      return tags;
    },
    _userTagList: null,
    userTagList: function(uid, callback) {
      // Returns a list of all public source sheet tags, ordered by populartiy
      var tags = this._userTagList;
      if (tags) {
        if (callback) { callback(tags); }
      } else {
        var url = "/api/sheets/tag-list/user/"+uid;
         Sefaria._api(url, function(data) {
            this._userTagList = data;
             if (callback) { callback(data); }
          }.bind(this));
        }
      return tags;
    },
    _sheetsByTag: {},
    sheetsByTag: function(tag, callback) {
      // Returns a list of public sheets matching a given tag.
      var sheets = this._sheetsByTag[tag];
      if (sheets) {
        if (callback) { callback(sheets); }
      } else {
        var url = "/api/sheets/tag/" + tag;
         $.getJSON(url, function(data) {
            this._sheetsByTag[tag] = data.sheets;
            if (callback) { callback(data.sheets); }
          }.bind(this));
        }
      return sheets;
    },
    _userSheets: {},
    userSheets: function(uid, callback, sortBy) {
      // Returns a list of source sheets belonging to `uid`
      // Only a user logged in as `uid` will get data back from this API call.
      sortBy = typeof sortBy == "undefined" ? "date" : sortBy;
      var sheets = this._userSheets[uid+sortBy];
      if (sheets) {
        if (callback) { callback(sheets); }
      } else {
        var url = "/api/sheets/user/" + uid + "/" + sortBy;
         Sefaria._api(url, function(data) {
            this._userSheets[uid+sortBy] = data.sheets;
            if (callback) { callback(data.sheets); }
          }.bind(this));
        }
      return sheets;
    },
    _publicSheets: {},
    publicSheets: function(offset, numberToRetrieve, callback) {
      if (!offset) offset = 0;
      if (!numberToRetrieve) numberToRetrieve = 50;
      // Returns a list of public sheets
      var sheets = this._publicSheets["offset"+offset+"num"+numberToRetrieve];
      if (sheets) {
        if (callback) { callback(sheets); }
      } else {
        var url = "/api/sheets/all-sheets/"+numberToRetrieve+"/"+offset;
        Sefaria._api(url, function(data) {
          this._publicSheets["offset"+offset+"num"+numberToRetrieve] = data.sheets;
          if (callback) { callback(data.sheets); }
        }.bind(this));
      }
      return sheets;
    },
    _topSheets: null,
    topSheets: function(callback) {
      // Returns a list of top sheets (recent sheets with some quality heuristic)
      // TODO implements an API for this, currently just grabbing most recent 4
      var sheets = this._topSheets;
      if (sheets) {
        if (callback) { callback(sheets); }
      } else {
        var url = "/api/sheets/all-sheets/3/0";
        Sefaria._api(url, function(data) {
          this._topSheets = data.sheets;
          if (callback) { callback(data.sheets); }
        }.bind(this));
      }
      return sheets;
    },
    clearUserSheets: function(uid) {
<<<<<<< HEAD
      this._userSheets[uid+"date"] = null;
      this._userSheets[uid+"views"] = null;
    },  
=======
      this._userSheets[uid] = null;
    },
>>>>>>> 5599735d
    _sheetsByRef: {},
    sheetsByRef: function(ref, cb) {
      // Returns a list of public sheets that include `ref`.
      var sheets = null;
      if (typeof ref == "string") {
        if (ref in this._sheetsByRef) {
          sheets = this._sheetsByRef[ref];
        }
      } else {
        var sheets = [];
        ref.map(function(r) {
          var newSheets = Sefaria.sheets.sheetsByRef(r);
          if (newSheets) {
            sheets = sheets.concat(newSheets);
          }
        });
      }
      if (sheets) {
        if (cb) { cb(sheets); }
      } else {
        Sefaria.related(ref, function(data) {
          if (cb) { cb(data.sheets); }
        });
      }
      return sheets;
    },
    _saveSheetsByRefData: function(ref, data) {
      this._sheetsByRef[ref] = data;
      return Sefaria._saveItemsByRef(data, this._sheetsByRef);
    },
    _userSheetsByRef: {},
    userSheetsByRef: function(ref, cb) {
      // Returns a list of public sheets that include `ref`.
      var sheets = null;
      if (typeof ref == "string") {
        if (ref in this._userSheetsByRef) { 
          sheets = this._userSheetsByRef[ref];
        }
      } else {
        var sheets = [];
        ref.map(function(r) {
          var newSheets = Sefaria.sheets.userSheetsByRef(r);
          if (newSheets) {
            sheets = sheets.concat(newSheets);
          }
        });
      }
      if (sheets) {
        if (cb) { cb(sheets); }
      } else {
        Sefaria.relatedPrivate(ref, function(data) {
          if (cb) { cb(data.sheets); }
        });
      }
      return sheets;
    },
    _saveUserSheetsByRefData: function(ref, data) {
      this._userSheetsByRef[ref] = data;
      return Sefaria._saveItemsByRef(data, this._userSheetsByRef);
    },
    sheetsTotalCount: function(refs) {
      // Returns the total number of private and public sheets on `refs` without double counting my public sheets.
      var sheets = Sefaria.sheets.sheetsByRef(refs) || [];
      if (Sefaria._uid) {
        var mySheets = Sefaria.sheets.userSheetsByRef(refs) || [];
        sheets = sheets.filter(function(sheet) { return sheet.owner !== Sefaria._uid }).concat(mySheets);
      }
      return sheets.length;
    }
  },
  _groups: {},
  groups: function(group, sortBy, callback) {
    // Returns data for an individual group
    var group = this._groups[group];
    if (group) {
      this._sortSheets(group, sortBy);
      if (callback) { callback(group); }
    } else if (callback) {
      var url = "/api/groups/" + group;
       Sefaria._api(url, function(data) {
          this._groups[group] = data;
          this._sortSheets(data, sortBy);
          callback(data);
        }.bind(this));
      }
    return group;
  },
  _sortSheets: function(group, sortBy) {
    // Taks an object representing a group and sorts its sheets in place according to `sortBy`.
    // Also honors ordering of any sheets in `group.pinned_sheets`
    if (!group.sheets) { return; }

    var sorters = {
      date: function(a, b) {
        return Date.parse(b.modified) - Date.parse(a.modified);
      },
      alphabetical: function(a, b) {
        return a.title.stripHtml().trim() > b.title.stripHtml().trim() ? 1 : -1;
      },
      views: function(a, b) {
        return b.views - a.views;
      }
    };
    var sortPinned = function(a, b) {
      var ai = group.pinnedSheets.indexOf(a.id);
      var bi = group.pinnedSheets.indexOf(b.id);
      if (ai == -1 && bi == -1) { return 0; }
      if (ai == -1) { return 1; }
      if (bi == -1) { return -1; }
      return  ai < bi ? -1 : 1;
    };
    group.sheets.sort(sorters[sortBy]);
    group.sheets.sort(sortPinned);
  },
  _groupsList: null,
  groupsList: function(callback) {
    // Returns list of public and private groups
    if (this._groupsList) {
      if (callback) { callback(this._groupsList); }
    } else if (callback) {
      var url = "/api/groups";
       Sefaria._api(url, function(data) {
          this._groupsList = data;
           if (callback) { callback(data); }
        }.bind(this));
      }
    return this._groupsList;
  },
  hebrewTerm: function(name) {
    // Returns a string translating `name` into Hebrew.
    var categories = {
      "Quoting Commentary":   "פרשנות מצטטת",
      "Sheets":               "דפי מקורות",
      "Notes":                "הערות",
      "Community":            "קהילה"
    };
    if (name in Sefaria._translateTerms) {
        return Sefaria._translateTerms[name]["he"];
    } else if (name in categories) {
        return  categories[name];
    } else if (Sefaria.index(name)) {
        return Sefaria.index(name).heTitle;
    } else {
        return name;
    }
  },
  search: {
      baseUrl: Sefaria.searchBaseUrl + "/" + Sefaria.searchIndex + "-d" + "/_search",
      _cache: {},
      cache: function(key, result) {
          if (result !== undefined) {
             this._cache[key] = result;
          }
          return this._cache[key]
      },
      execute_query: function (args) {
          // To replace sjs.search.post in search.js

          /* args can contain
           query: query string
           size: size of result set
           from: from what result to start
           type: null, "sheet" or "text"
           get_filters: if to fetch initial filters
           applied_filters: filter query by these filters
           field: field to query in elastic_search
           sort_type: chonological or relevance
           success: callback on success
           error: callback on error
           */
          if (!args.query) {
              return;
          }
          var req = JSON.stringify(Sefaria.search.get_query_object(args.query, args.get_filters, args.applied_filters, args.size, args.from, args.type, args.field, args.sort_type));
          var cache_result = this.cache(req);
          if (cache_result) {
              args.success(cache_result);
              return null;
          }
          var url = Sefaria.searchBaseUrl + "/" + Sefaria.searchIndex + "-d" + "/_search";
          console.log("SERACH URL", url);
          return $.ajax({
              url: url,
              type: 'POST',
              data: req,
              crossDomain: true,
              processData: false,
              dataType: 'json',
              success: function(data) {
                  this.cache(req, data);
                  args.success(data);
              }.bind(this),
              error: args.error
          });
      },
      get_query_object: function (query, get_filters, applied_filters, size, from, type, field, sort_type) {
          /*
           Only the first argument - "query" - is required.

           query: string
           get_filters: boolean
           applied_filters: null or list of applied filters (in format supplied by Filter_Tree...)
           size: int - number of results to request
           from: int - start from result # (skip from - 1 results)
           type: string - currently either "texts" or "sheets"
           field: string - which field to query. this essentially changes the exactness of the search. right now, 'content', 'aggresive_ngrams', 'naive_lemmatizer', 'hebmorph_standard', 'hebmorph_semi_exact'
           sort_type: "relevance", "chronological"
           */


          var core_query = {
              "match_phrase": {

              }
          };

          core_query['match_phrase'][field] = {
              "query": query.replace(/(\S)"(\S)/g, '$1\u05f4$2'), //Replace internal quotes with gershaim.
          };

          if (field != "hebmorph_semi_exact" && field != "content") {
              //TODO: this is hacky. just for beta right now. add slop to query
              core_query['match_phrase'][field]['slop'] = 10;
          }

          var o = {
              "from": from,
              "size": size,
              "_source": {
                "exclude": [ field ]
              },
              "highlight": {
                  "pre_tags": ["<b>"],
                  "post_tags": ["</b>"],
                  "fields": {}
              }
          };

          o["highlight"]["fields"][field] = {"fragment_size": 200};


          if (sort_type == "chronological") {
              o["sort"] = [
                  {"comp_date": {}},
                  {"order": {}}                 // the sort field name is "order"
              ];
          } else if (sort_type == "relevance") {

              o["query"] = {
                  "function_score": {
                      "field_value_factor": {
                          "field": "pagesheetrank",
                          "missing": 0.04     // this default value comes from the equation used to calculate pagesheetrank. see search.py where this field is created
                      }
                  }
              }
          }

          var inner_query = {};
          if (get_filters) {
              //Initial, unfiltered query.  Get potential filters.
              if (type) {
                inner_query = {
                    filtered: {
                        query: core_query,
                        filter: {type: {value: type}}
                    }
                };
              } else {
                inner_query = core_query

              }

              o['aggs'] = {
                  "category": {
                      "terms": {
                          "field": "path",
                          "size": 0
                      }
                  },
                  "type": {
                      "terms": {
                          "field": "_type",
                          "size": 0
                      }
                  }
              };
          } else if (!applied_filters || applied_filters.length == 0) {
              // This is identical to above - can be cleaned up into a variable
              if (type) {
                inner_query = {
                    filtered: {
                        query: core_query,
                        filter: {type: {value: type}}
                    }
                };
              } else {
                inner_query = core_query;
              }
          } else {
              //Filtered query.  Add clauses.  Don't re-request potential filters.
              var clauses = [];
              for (var i = 0; i < applied_filters.length; i++) {

                  var filterSuffix = applied_filters[i].indexOf("/") != -1 ? ".*" : "/.*"; //filters with '/' might be leading to books. also, very unlikely they'll match an false positives
                  clauses.push({
                      "regexp": {
                          "path": RegExp.escape(applied_filters[i]) + filterSuffix
                      }
                  });
                  /* Test for Commentary2 as well as Commentary */
              }
              if (type) {
                  inner_query = {
                      "filtered": {
                          "query": core_query,
                          "filter": {
                              "bool": {
                                  "must": [
                                      {"or": clauses},
                                      {type: {value: type}}
                                  ]
                              }
                          }
                      }
                  };
              } else {
                  inner_query = {
                      "filtered": {
                          "query": core_query,
                          "filter": {
                              "or": clauses
                          }
                      }
                  };
              }
              o['aggs'] = {
                  "type": {
                      "terms": {
                          "field": "_type",
                          "size": 0
                      }
                  }
              };
          }

          //after that confusing logic, hopefully inner_query is defined properly
          if (sort_type == "chronological") {
              o['query'] = inner_query;
          } else if (sort_type == "relevance") {
              o['query']['function_score']['query'] = inner_query;
          }
          
          console.log(JSON.stringify(o));
          return o;
      },

      //FilterTree object - for category filters
      FilterNode: function() {
        this.children = [];
        this.parent = null;
        this.selected = 0; //0 - not selected, 1 - selected, 2 - partially selected
      }
  },
  _makeBooksDict: function() {
    // Transform books array into a dictionary for quick lookup
    // Which is worse: the cycles wasted in computing this on the client
    // or the bandwidth wasted in letting the server computer once and transmitting the same data twice in different form?
    this.booksDict = {};
    for (var i = 0; i < this.books.length; i++) {
      this.booksDict[this.books[i]] = 1;
    }
  },
  _apiCallbacks: {},
  _ajaxObjects: {},
  _api: function(url, callback) {
    // Manage API calls and callbacks to prevent duplicate calls
    if (url in this._apiCallbacks) {
      this._apiCallbacks[url].push(callback);
      return this._ajaxObjects[url];
    } else {
      this._apiCallbacks[url] = [callback];
      var ajaxobj = $.getJSON(url, function(data) {
        var callbacks = this._apiCallbacks[url];
        for (var i = 0; i < callbacks.length; i++) {
          callbacks[i](data);
        }
        delete this._apiCallbacks[url];
        delete this._ajaxObjects[url];
      }.bind(this));
      this._ajaxObjects[url] = ajaxobj;
      return ajaxobj;
    }
  }
});

Sefaria.unpackDataFromProps = function(props) {
  // Populate local cache with various data passed as a rider on props.
  var initialPanels = props.initialPanels || [];
  for (var i = 0; i < initialPanels.length; i++) {
      var panel = initialPanels[i];
      if (panel.text) {
        var settings = {context: 1, version: panel.version, language: panel.versionLanguage};
        Sefaria._saveText(panel.text, settings);
      }
      if (panel.indexDetails) {
        Sefaria._indexDetails[panel.bookRef] = panel.indexDetails;
      }
      if (panel.versions) {
        Sefaria._versions[panel.bookRef] = panel.versions;
      }
  }
  if (props.userSheets) {
    Sefaria.sheets._userSheets[Sefaria._uid + "date"] = props.userSheets;
  }
  if (props.userTags) {
    Sefaria.sheets._userTagList = props.userTags;
  }
  if (props.publicSheets) {
    Sefaria.sheets._publicSheets = props.publicSheets;
  }
  if (props.tagSheets) {
    Sefaria.sheets._sheetsByTag[props.initialSheetsTag] = props.tagSheets;
  }
  if (props.tagList) {
    Sefaria.sheets._tagList["count"] = props.tagList;
  }
  if (props.trendingTags) {
    Sefaria.sheets._trendingTags = props.trendingTags;
  }
  if (props.topSheets) {
    Sefaria.sheets._topSheets = props.topSheets;
  }
  if (props.groupData) {
    Sefaria._groups[props.initialGroup] = props.groupData;
  }
  Sefaria._initialPath = props.initialPath;
};

Sefaria.search.FilterNode.prototype = {
  append : function(child) {
      this.children.push(child);
      child.parent = this;
  },
  hasChildren: function() {
      return (this.children.length > 0);
  },
  getLeafNodes: function() {
      //Return ordered array of leaf (book) level filters
      if (!this.hasChildren()) {
          return this;
      }
      var results = [];
      for (var i = 0; i < this.children.length; i++) {
          results = results.concat(this.children[i].getLeafNodes());
      }
      return results;
  },
  getId: function() {
      return this.path.replace(new RegExp("[/',()]", 'g'),"-").replace(new RegExp(" ", 'g'),"_");
  },
  isSelected: function() {
      return (this.selected == 1);
  },
  isPartial: function() {
      return (this.selected == 2);
  },
  isUnselected: function() {
      return (this.selected == 0);
  },
  setSelected : function(propogateParent, noPropogateChild) {
      //default is to propogate children and not parents.
      //Calls from front end should use (true, false), or just (true)
      this.selected = 1;
      if (!(noPropogateChild)) {
          for (var i = 0; i < this.children.length; i++) {
              this.children[i].setSelected(false);
          }
      }
      if(propogateParent) {
          if(this.parent) this.parent._deriveState();
      }
  },
  setUnselected : function(propogateParent, noPropogateChild) {
      //default is to propogate children and not parents.
      //Calls from front end should use (true, false), or just (true)
      this.selected = 0;
      if (!(noPropogateChild)) {
          for (var i = 0; i < this.children.length; i++) {
              this.children[i].setUnselected(false);
          }
      }
      if(propogateParent) {
          if(this.parent) this.parent._deriveState();
      }

  },
  setPartial : function() {
      //Never propogate to children.  Always propogate to parents
      this.selected = 2;
      if(this.parent) this.parent._deriveState();
  },
  _deriveState: function() {
      //Always called from children, so we can assume at least one
      var potentialState = this.children[0].selected;
      if (potentialState == 2) {
          this.setPartial();
          return
      }
      for (var i = 1; i < this.children.length; i++) {
          if (this.children[i].selected != potentialState) {
              this.setPartial();
              return
          }
      }
      //Don't use setters, so as to avoid looping back through children.
      if(potentialState == 1) {
          this.setSelected(true, true);
      } else {
          this.setUnselected(true, true);
      }
  },
  hasAppliedFilters: function() {
      return (this.getAppliedFilters().length > 0)
  },
  getAppliedFilters: function() {
      if (this.isUnselected()) {
          return [];
      }
      if (this.isSelected()) {
          return[this.path];
      }
      var results = [];
      for (var i = 0; i < this.children.length; i++) {
          results = results.concat(this.children[i].getAppliedFilters());
      }
      return results;
  },
  getSelectedTitles: function(lang) {
      if (this.isUnselected()) {
          return [];
      }
      if (this.isSelected()) {
          return[(lang == "en")?this.title:this.heTitle];
      }
      var results = [];
      for (var i = 0; i < this.children.length; i++) {
          results = results.concat(this.children[i].getSelectedTitles(lang));
      }
      return results;
  }
};


Sefaria.util = {
    clone: function clone(obj) {
        // Handle the 3 simple types, and null or undefined
        if (null == obj || "object" != typeof obj) return obj;

        // Handle Date
        if (obj instanceof Date) {
            var copy = new Date();
            copy.setTime(obj.getTime());
            return copy;
        }

        // Handle Array
        if (obj instanceof Array) {
            var copy = [];
            var len = obj.length;
            for (var i = 0; i < len; ++i) {
                copy[i] = clone(obj[i]);
            }
            return copy;
        }

        // Handle Object
        if (obj instanceof Object) {
            var copy = {};
            for (var attr in obj) {
                if (obj.hasOwnProperty(attr)) copy[attr] = clone(obj[attr]);
            }
            return copy;
        }

        throw new Error("Unable to copy obj! Its type isn't supported.");
    },
    throttle: function(func, limit) {
      // Returns a functions which throttle `func`
        var wait = false;                 // Initially, we're not waiting
        return function () {              // We return a throttled function
            if (!wait) {                  // If we're not waiting
                func.call();              // Execute users function
                wait = true;              // Prevent future invocations
                setTimeout(function () {  // After a period of time
                    wait = false;         // And allow future invocations
                }, limit);
            }
        }
    },
    debounce: function(func, wait, immediate) {
      // Returns a function which debounces `func`
        var timeout;
        return function() {
            var context = this, args = arguments;
            var later = function() {
                timeout = null;
                if (!immediate) func.apply(context, args);
            };
            var callNow = immediate && !timeout;
            clearTimeout(timeout);
            timeout = setTimeout(later, wait);
            if (callNow) func.apply(context, args);
        };
    },
    inArray: function(needle, haystack) {
      if (!haystack) { return -1 } //For parity of behavior w/ JQuery inArray
      var index = -1;
      for (var i = 0; i < haystack.length; i++) {
        if (haystack[i] === needle) {
          index = i;
          break;
        }
      }
      return index;
    },
    defaultPath: "/",
    currentPath: function() {
      // Returns the current path plus search string if a browser context
      // or "/" in a browser-less context.
      return (typeof window === "undefined" ) ? Sefaria.util.defaultPath :
                window.location.pathname + window.location.search;
    },
    parseURL: function(url) {
      var a =  document.createElement('a');
      a.href = url;
      return {
        source: url,
        protocol: a.protocol.replace(':',''),
        host: a.hostname,
        port: a.port,
        query: a.search,
        params: (function(){
          var ret = {},
            seg = a.search.replace(/^\?/,'').split('&'),
            len = seg.length, i = 0, s;
          for (;i<len;i++) {
            if (!seg[i]) { continue; }
            s = seg[i].split('=');
            ret[s[0]] = s[1];
          }
          return ret;
        })(),
        file: (a.pathname.match(/\/([^\/?#]+)$/i) || [,''])[1],
        hash: a.hash.replace('#',''),
        path: a.pathname.replace(/^([^\/])/,'/$1'),
        relative: (a.href.match(/tps?:\/\/[^\/]+(.+)/) || [,''])[1],
        segments: a.pathname.replace(/^\//,'').split('/')
      };
    },
    isValidEmailAddress: function(emailAddress) {
      var pattern = new RegExp(/^((([a-z]|\d|[!#\$%&'\*\+\-\/=\?\^_`{\|}~]|[\u00A0-\uD7FF\uF900-\uFDCF\uFDF0-\uFFEF])+(\.([a-z]|\d|[!#\$%&'\*\+\-\/=\?\^_`{\|}~]|[\u00A0-\uD7FF\uF900-\uFDCF\uFDF0-\uFFEF])+)*)|((\x22)((((\x20|\x09)*(\x0d\x0a))?(\x20|\x09)+)?(([\x01-\x08\x0b\x0c\x0e-\x1f\x7f]|\x21|[\x23-\x5b]|[\x5d-\x7e]|[\u00A0-\uD7FF\uF900-\uFDCF\uFDF0-\uFFEF])|(\\([\x01-\x09\x0b\x0c\x0d-\x7f]|[\u00A0-\uD7FF\uF900-\uFDCF\uFDF0-\uFFEF]))))*(((\x20|\x09)*(\x0d\x0a))?(\x20|\x09)+)?(\x22)))@((([a-z]|\d|[\u00A0-\uD7FF\uF900-\uFDCF\uFDF0-\uFFEF])|(([a-z]|\d|[\u00A0-\uD7FF\uF900-\uFDCF\uFDF0-\uFFEF])([a-z]|\d|-|\.|_|~|[\u00A0-\uD7FF\uF900-\uFDCF\uFDF0-\uFFEF])*([a-z]|\d|[\u00A0-\uD7FF\uF900-\uFDCF\uFDF0-\uFFEF])))\.)+(([a-z]|[\u00A0-\uD7FF\uF900-\uFDCF\uFDF0-\uFFEF])|(([a-z]|[\u00A0-\uD7FF\uF900-\uFDCF\uFDF0-\uFFEF])([a-z]|\d|-|\.|_|~|[\u00A0-\uD7FF\uF900-\uFDCF\uFDF0-\uFFEF])*([a-z]|[\u00A0-\uD7FF\uF900-\uFDCF\uFDF0-\uFFEF])))\.?$/i);
      return pattern.test(emailAddress);
    },
    _cookies: {},
    cookie: function(key, value) {
     // Mock cookie function to mirror $.cookie for use Server Side
     if (typeof value === "undefined") {
      return Sefaria.util._cookies[key];
     }
     Sefaria.util._cookies[key] = value;
    },
    setupPrototypes: function() {

        String.prototype.toProperCase = function() {
          // Treat anything after ", " as a new clause
          // so that titles like "Orot, The Ideals of Israel" keep a capital The
          var clauses = this.split(", ");

          for (var n = 0; n < clauses.length; n++) {
              var i, j, str, lowers, uppers;
              str = clauses[n].replace(/([^\W_]+[^\s-]*) */g, function(txt) {
                // We're not lowercasing the end of the string because of cases like "HaRambam"
                return txt.charAt(0).toUpperCase() + txt.substr(1);
              });

              // Certain minor words should be left lowercase unless
              // they are the first or last words in the string
              lowers = ['A', 'An', 'The', 'And', 'But', 'Or', 'For', 'Nor', 'As', 'At',
              'By', 'For', 'From', 'Is', 'In', 'Into', 'Near', 'Of', 'On', 'Onto', 'To', 'With'];
              for (i = 0, j = lowers.length; i < j; i++) {
                str = str.replace(new RegExp('\\s' + lowers[i] + '\\s', 'g'),
                  function(txt) {
                    return txt.toLowerCase();
                  });
               }

              // Certain words such as initialisms or acronyms should be left uppercase
              uppers = ['Id', 'Tv', 'Ii', 'Iii', "Iv"];
              for (i = 0, j = uppers.length; i < j; i++) {
                str = str.replace(new RegExp('\\b' + uppers[i] + '\\b', 'g'),
                  uppers[i].toUpperCase());
              }

              clauses[n] = str;
          }

          return clauses.join(", ");
        };

        String.prototype.toFirstCapital = function() {
            return this.charAt(0).toUpperCase() + this.substr(1);
        };

        String.prototype.stripHtml = function() {
           /*if (INBROWSER) {
             var tmp = document.createElement("div");
             tmp.innerHTML = this;
             return tmp.textContent|| "";
           } else {*/
            return striptags(this);
           //}
        };

        String.prototype.escapeHtml = function() {
            return this.replace(/&/g,'&amp;')
                        .replace(/</g,'&lt;')
                        .replace(/>/g,'&gt;')
                        .replace(/'/g,'&apos;')
                        .replace(/"/g,'&quot;')
                        .replace(/([^>\r\n]?)(\r\n|\n\r|\r|\n)/g, '$1<br />$2');
        };

        if (!String.prototype.startsWith) {
            String.prototype.startsWith = function(searchString, position){
              position = position || 0;
              return this.substr(position, searchString.length) === searchString;
          };
        }

        Array.prototype.compare = function(testArr) {
            if (this.length != testArr.length) return false;
            for (var i = 0; i < testArr.length; i++) {
                if (this[i].compare) {
                    if (!this[i].compare(testArr[i])) return false;
                }
                if (this[i] !== testArr[i]) return false;
            }
            return true;
        };

        Array.prototype.pad = function(s,v) {
            var l = Math.abs(s) - this.length;
            var a = [].concat(this);
            if (l <= 0)
              return a;
            for(var i=0; i<l; i++)
              s < 0 ? a.unshift(v) : a.push(v);
            return a;
        };

        Array.prototype.unique = function() {
            var a = [];
            var l = this.length;
            for(var i=0; i<l; i++) {
              for(var j=i+1; j<l; j++) {
                // If this[i] is found later in the array
                if (this[i] === this[j])
                  j = ++i;
              }
              a.push(this[i]);
            }
            return a;
        };

        Array.prototype.toggle = function(value) {
            var index = this.indexOf(value);

            if (index === -1) {
                this.push(value);
            } else {
                this.splice(index, 1);
            }
            return this;
        };

        Array.prototype.move = function (old_index, new_index) {
            if (new_index >= this.length) {
                var k = new_index - this.length;
                while ((k--) + 1) {
                    this.push(undefined);
                }
            }
            this.splice(new_index, 0, this.splice(old_index, 1)[0]);
            return this; // for testing purposes
        };

        if (!Array.prototype.fill) {
          Object.defineProperty(Array.prototype, 'fill', {
            value: function(value) {

              if (this == null) {
                throw new TypeError('this is null or not defined');
              }

              var O = Object(this);
              var len = O.length >>> 0;

              var start = arguments[1];
              var relativeStart = start >> 0;
              var k = relativeStart < 0 ?
                Math.max(len + relativeStart, 0) :
                Math.min(relativeStart, len);
              var end = arguments[2];
              var relativeEnd = end === undefined ?
                len : end >> 0;
              var final = relativeEnd < 0 ?
                Math.max(len + relativeEnd, 0) :
                Math.min(relativeEnd, len);
              while (k < final) {
                O[k] = value;
                k++;
              }
              return O;
            }
          });
        }

        RegExp.escape = function(s) {
            return s.replace(/[-\/\\^$*+?.()|[\]{}]/g, '\\$&');
        };
    },
    setupJQuery: function() {
        if (!$.hasOwnProperty("fn")) { return; }
        $.fn.serializeObject = function() {
            var o = {};
            var a = this.serializeArray();
            $.each(a, function() {
                if (o[this.name] !== undefined) {
                    if (!o[this.name].push) {
                        o[this.name] = [o[this.name]];
                    }
                    o[this.name].push(this.value || '');
                } else {
                    o[this.name] = this.value || '';
                }
            });
            return o;
        };
    /*!
         * jQuery Cookie Plugin v1.3
         * https://github.com/carhartl/jquery-cookie
         *
         * Copyright 2011, Klaus Hartl
         * Dual licensed under the MIT or GPL Version 2 licenses.
         * http://www.opensource.org/licenses/mit-license.php
         * http://www.opensource.org/licenses/GPL-2.0
         */
        (function ($, document, undefined) {

            var pluses = /\+/g;

            function raw(s) {
                return s;
            }

            function decoded(s) {
                return decodeURIComponent(s.replace(pluses, ' '));
            }

            var config = $.cookie = function (key, value, options) {

                // write
                if (value !== undefined) {
                    options = extend({}, config.defaults, options);

                    if (value === null) {
                        options.expires = -1;
                    }

                    if (typeof options.expires === 'number') {
                        var days = options.expires, t = options.expires = new Date();
                        t.setDate(t.getDate() + days);
                    }

                    value = config.json ? JSON.stringify(value) : String(value);

                    return (document.cookie = [
                        encodeURIComponent(key), '=', config.raw ? value : encodeURIComponent(value),
                        options.expires ? '; expires=' + options.expires.toUTCString() : '', // use expires attribute, max-age is not supported by IE
                        options.path    ? '; path=' + options.path : '',
                        options.domain  ? '; domain=' + options.domain : '',
                        options.secure  ? '; secure' : ''
                    ].join(''));
                }

                // read
                var decode = config.raw ? raw : decoded;
                var cookies = document.cookie.split('; ');
                for (var i = 0, l = cookies.length; i < l; i++) {
                    var parts = cookies[i].split('=');
                    if (decode(parts.shift()) === key) {
                        var cookie = decode(parts.join('='));
                        return config.json ? JSON.parse(cookie) : cookie;
                    }
                }

                return null;
            };

            config.defaults = {};

            $.removeCookie = function (key, options) {
                if ($.cookie(key) !== null) {
                    $.cookie(key, null, options);
                    return true;
                }
                return false;
            };

        })($, document);

    },
    setupMisc: function() {
        /*
          classnames
          Copyright (c) 2015 Jed Watson.
          Licensed under the MIT License (MIT), see
          http://jedwatson.github.io/classnames
        */
        (function () {
            'use strict';

            function classNames () {

                var classes = '';

                for (var i = 0; i < arguments.length; i++) {
                    var arg = arguments[i];
                    if (!arg) continue;

                    var argType = typeof arg;

                    if ('string' === argType || 'number' === argType) {
                        classes += ' ' + arg;

                    } else if (Array.isArray(arg)) {
                        classes += ' ' + classNames.apply(null, arg);

                    } else if ('object' === argType) {
                        for (var key in arg) {
                            if (arg.hasOwnProperty(key) && arg[key]) {
                                classes += ' ' + key;
                            }
                        }
                    }
                }

                return classes.substr(1);
            }

            if (typeof module !== 'undefined' && module.exports) {
                module.exports = classNames;
            } else if (typeof define === 'function' && typeof define.amd === 'object' && define.amd){
                // AMD. Register as an anonymous module.
                define(function () {
                    return classNames;
                });
            } else {
                window.classNames = classNames;
            }

        }());

        // Protect against browsers without consoles and forgotten console statements
        if(typeof(console) === 'undefined') {
            var console = {};
            console.log = function() {};
        }
    },
    handleUserCookie: function() {
        var cookie = INBROWSER ? $.cookie : Sefaria.util.cookie;

        if (Sefaria.loggedIn) {
            // If logged in, replace cookie with current system details

            var expires = new Date(); // starts with current time
            expires.setTime(expires.getTime() + 2 * 365 * 24 * 3600 * 1000);  // milliseconds

            cookie("_user", JSON.stringify({
               _uid: Sefaria._uid,
               _partner_group: Sefaria._partner_group,
               _partner_role: Sefaria._partner_role
            }), { path: "/", expires: expires });
            // And store current uid in analytics id
            Sefaria._analytics_uid = Sefaria._uid;
        } else {
            // If not logged in, get details from cookie
            var c = cookie("_user");
            if (c) {
              c = JSON.parse(c);
              Sefaria._analytics_uid = c._uid;
              Sefaria._partner_group = c._partner_group;
              Sefaria._partner_role = c._partner_role;
            }
        }

    },
    getSelectionBoundaryElement: function(isStart) {
        // http://stackoverflow.com/questions/1335252/how-can-i-get-the-dom-element-which-contains-the-current-selection
        var range, sel, container;
        if (document.selection) {
            range = document.selection.createRange();
            range.collapse(isStart);
            return range.parentElement();
        } else {
            sel = window.getSelection();
            if (sel.getRangeAt) {
                if (sel.rangeCount > 0) {
                    range = sel.getRangeAt(0);
                }
            } else {
                // Old WebKit
                range = document.createRange();
                range.setStart(sel.anchorNode, sel.anchorOffset);
                range.setEnd(sel.focusNode, sel.focusOffset);

                // Handle the case when the selection was selected backwards (from the end to the start in the document)
                if (range.collapsed !== sel.isCollapsed) {
                    range.setStart(sel.focusNode, sel.focusOffset);
                    range.setEnd(sel.anchorNode, sel.anchorOffset);
                }
           }

            if (range) {
               container = range[isStart ? "startContainer" : "endContainer"];

               // Check if the container is a text node and return its parent if so
               return container.nodeType === 3 ? container.parentNode : container;
            }
        }
    },
    getUrlVars: function() {
      var vars = {};
      var url = INBROWSER ? window.location.href : Sefaria._initialPath;
      var parts = url.replace(/[?&]+([^=&]+)=([^&]*)/gi, function(m,key,value) {
          vars[key] = decodeURIComponent(value);
      });
      return vars;
    },
    replaceUrlParam: function(paramName, paramValue){
      var url = INBROWSER ? window.location.href : Sefaria._initialPath;
      if(paramValue == null)
          paramValue = '';
      var pattern = new RegExp('\\b('+paramName+'=).*?(&|$)')
      if(url.search(pattern)>=0){
          return url.replace(pattern,'$1' + paramValue + '$2');
      }
      return url + (url.indexOf('?')>0 ? '&' : '?') + paramName + '=' + paramValue 
    },
    removeUrlParam: function(paramName){
      var url = INBROWSER ? window.location.href : Sefaria._initialPath;
      var pattern = new RegExp('\\b(&|\\?)('+paramName+'=).*?(&|$)');
      return url.replace(pattern, '$1');
    },
    linkify: function(str) {
      return str.replace(/(?:(https?\:\/\/[^\s]+))/m, '<a target="_blank" href="$1">$1</a>');
    },
    _scrollbarWidth: null,
    getScrollbarWidth: function() {
      // Returns the size of the browser scrollbars in pixels
      // May be 0 for browsers that hide scrollbars when not in use
      if (Sefaria.util._scrollbarWidth !== null) {
        return Sefaria.util._scrollbarWidth;
      }
      $("body").append(
        '<div id="scrollbarTestA" style="display:none;overflow:scroll">' +
          '<div id="scrollbarTestB"></div>' +
        '</div>');
        Sefaria.util._scrollbarWidth = $("#scrollbarTestA").width() - $("#scrollbarTestB").width();
        $("#scrollbarTestA").remove();
        return Sefaria.util._scrollbarWidth;
    }
};


Sefaria.hebrew = {
  hebrewNumerals: {
    "\u05D0": 1,
    "\u05D1": 2,
    "\u05D2": 3,
    "\u05D3": 4,
    "\u05D4": 5,
    "\u05D5": 6,
    "\u05D6": 7,
    "\u05D7": 8,
    "\u05D8": 9,
    "\u05D9": 10,
    "\u05D8\u05D5": 15,
    "\u05D8\u05D6": 16,
    "\u05DB": 20,
    "\u05DC": 30,
    "\u05DE": 40,
    "\u05E0": 50,
    "\u05E1": 60,
    "\u05E2": 70,
    "\u05E4": 80,
    "\u05E6": 90,
    "\u05E7": 100,
    "\u05E8": 200,
    "\u05E9": 300,
    "\u05EA": 400,
    "\u05EA\u05E7": 500,
    "\u05EA\u05E8": 600,
    "\u05EA\u05E9": 700,
    "\u05EA\u05EA": 800,
    1: "\u05D0",
    2: "\u05D1",
    3: "\u05D2",
    4: "\u05D3",
    5: "\u05D4",
    6: "\u05D5",
    7: "\u05D6",
    8: "\u05D7",
    9: "\u05D8",
    10: "\u05D9",
    15: "\u05D8\u05D5",
    16: "\u05D8\u05D6",
    20: "\u05DB",
    30: "\u05DC",
    40: "\u05DE",
    50: "\u05E0",
    60: "\u05E1",
    70: "\u05E2",
    80: "\u05E4",
    90: "\u05E6",
    100: "\u05E7",
    200: "\u05E8",
    300: "\u05E9",
    400: "\u05EA",
    500: "\u05EA\u05E7",
    600: "\u05EA\u05E8",
    700: "\u05EA\u05E9",
    800: "\u05EA\u05EA",
    900: "\u05EA\u05EA\u05E7",
    1000: "\u05EA\u05EA\u05E8",
    1100: "\u05EA\u05EA\u05E9",
    1200: "\u05EA\u05EA\u05EA"
  },
  decodeHebrewNumeral: function(h) {
    // Takes a string representing a Hebrew numeral and returns it integer value.
    var values = Sefaria.hebrew.hebrewNumerals;

    if (h === values[15] || h === values[16]) {
      return values[h];
    }

    var n = 0;
    for (c in h) {
      n += values[h[c]];
    }

    return n;
  },
  encodeHebrewNumeral: function(n) {
    // Takes an integer and returns a string encoding it as a Hebrew numeral.
    if (n >= 1300) {
      return n;
    }

    var values = Sefaria.hebrew.hebrewNumerals;

    var heb = "";
    if (n >= 100) {
      var hundreds = n - (n % 100);
      heb += values[hundreds];
      n -= hundreds;
    }
    if (n === 15 || n === 16) {
      // Catch 15/16 no matter what the hundreds column says
      heb += values[n];
    } else {
      if (n >= 10) {
        var tens = n - (n % 10);
        heb += values[tens];
        n -= tens;
      }
      if (n > 0) {
        if (!values[n]) {
            return undefined
        }
        heb += values[n];
      }
    }

    return heb;
  },
  encodeHebrewDaf: function(daf, form) {
    // Ruturns Hebrew daf strings from "32b"
    var form = form || "short"
    var n = parseInt(daf.slice(0,-1));
    var a = daf.slice(-1);
    if (form === "short") {
      a = {a: ".", b: ":"}[a];
      return Sefaria.hebrew.encodeHebrewNumeral(n) + a;
    }
    else if (form === "long"){
      a = {a: 1, b: 2}[a];
      return Sefaria.hebrew.encodeHebrewNumeral(n) + " " + Sefaria.hebrew.encodeHebrewNumeral(a);
    }
  },
  stripNikkud: function(rawString) {
    return rawString.replace(/[\u0591-\u05C7]/g,"");
  },
  isHebrew: function(text) {
    // Returns true if text is (mostly) Hebrew
    // Examines up to the first 60 characters, ignoring punctuation and numbers
    // 60 is needed to cover cases where a Hebrew text starts with 31 chars like: <big><strong>גמ׳</strong></big>
    var heCount = 0;
    var enCount = 0;
    var punctuationRE = /[0-9 .,'"?!;:\-=@#$%^&*()/<>]/;

    for (var i = 0; i < Math.min(60, text.length); i++) {
      if (punctuationRE.test(text[i])) { continue; }
      if ((text.charCodeAt(i) > 0x590) && (text.charCodeAt(i) < 0x5FF)) {
        heCount++;
      } else {
        enCount++;
      }
    }

    return (heCount >= enCount);
  },
  containsHebrew: function(text) {
    // Returns true if there are any Hebrew characters in text
    for (var i = 0; i < text.length; i++) {
      if ((text.charCodeAt(i) > 0x590) && (text.charCodeAt(i) < 0x5FF)) {
        return true;
      }
    }
    return false;
  },
  hebrewPlural: function(s) {
    var known = {
      "Daf":      "Dappim",
      "Mitzvah":  "Mitzvot",
      "Mitsva":   "Mitzvot",
      "Mesechet": "Mesechtot",
      "Perek":    "Perokim",
      "Siman":    "Simanim",
      "Seif":     "Seifim",
      "Se'if":    "Se'ifim",
      "Mishnah":  "Mishnayot",
      "Mishna":   "Mishnayot",
      "Chelek":   "Chelekim",
      "Parasha":  "Parshiot",
      "Parsha":   "Parshiot",
      "Pasuk":    "Psukim",
      "Midrash":  "Midrashim",
      "Aliyah":   "Aliyot"
    };

    return (s in known ? known[s] : s + "s");
  },
  intToDaf: function(i) {
    i += 1;
    var daf = Math.ceil(i/2);
    return daf + (i%2 ? "a" : "b");
  },
  dafToInt: function(daf) {
    var amud = daf.slice(-1)
    var i = parseInt(daf.slice(0, -1)) - 1;
    i = amud == "a" ? i * 2 : i*2 +1;
    return i;
  }
};

Sefaria.site = {
  track: {
    // Helper functions for event tracking (with Google Analytics and Mixpanel)
    event: function(category, action, label, value, options) {
        // https://developers.google.com/analytics/devguides/collection/analyticsjs/command-queue-reference#send
        ga('send', 'event', category, action, label, value, options);
        //console.log('send', 'event', category, action, label, value, options);
        if (ga._mock && options && options.hitCallback) {
          // When Google Analytics isn't being used, trigger hitCallback immediately.
          options.hitCallback();
        }
    },
    pageview: function(url) {
        ga('set', 'page', url);
        ga('send', 'pageview');
    },
    setPrimaryCategory: function(category_name) {
        ga('set', 'contentGroup1', category_name);
    },
    setSecondaryCategory: function(category_name) {
        ga('set', 'contentGroup2', category_name);
    },
    setContentLanguage: function(language) {
        ga('set', 'contentGroup5', language);
    },
    setNumberOfPanels: function(val) {
        ga('set', 'dimension1', val);
    },
    setBookName: function(val) {
        ga('set', 'dimension2', val);
        ga('set', 'contentGroup3', val);
    },
    setRef: function(val) {
        ga('set', 'dimension3', val);
    },
    setVersionTitle: function(val) {
        ga('set', 'dimension4', val);
    },
    setPageType: function(val) {
        ga('set', 'dimension5', val);
    },
    setSidebars: function(val) {
        ga('set', 'dimension6', val);
    },
    setUserLoggedIn: function(bool) {
        ga('set', 'dimension7', bool? "Logged In": "Logged Out");
    },
    setUserPartnerGroup: function(val) {
        ga('set', 'dimension8', val);
    },
    setUserPartnerRole: function(val) {
        ga('set', 'dimension9', val);
    },
    setUserID: function(val) {
        var sval = String(val);
        ga('set', 'userId', sval);
        ga('set', 'dimension10', sval);
    },
    setUserData: function() {
        Sefaria.site.track.setUserLoggedIn(Sefaria.loggedIn);
        if (Sefaria._partner_group) Sefaria.site.track.setUserPartnerGroup(Sefaria._partner_group);
        if (Sefaria._partner_role) Sefaria.site.track.setUserPartnerRole(Sefaria._partner_role);
        if (Sefaria._analytics_uid) Sefaria.site.track.setUserID(Sefaria._analytics_uid);
    },
    sheets: function(action, label) {
        Sefaria.site.track.event("Sheets", action, label);
    },
    exploreUrl: function(url) {
        Sefaria.site.track.event("Explorer", "Open", url);
        Sefaria.site.track.pageview(url);
    },
    exploreBook: function(book) {
        Sefaria.site.track.event("Explorer", "Book", book);
    },
    exploreBrush: function(book) {
        Sefaria.site.track.event("Explorer", "Brush", book);
    },
    setInterfaceLanguage: function(origin, language){
        // Tracks a user setting their interface langauge, which can be done either account settings or footer
        Sefaria.site.track.event("Settings", origin, language);
    },
  }
};


Sefaria.palette = {
  colors: {
    darkteal:  "#004e5f",
    raspberry: "#7c406f",
    green:     "#5d956f",
    paleblue:  "#9ab8cb",
    blue:      "#4871bf",
    orange:    "#cb6158",
    lightpink: "#c7a7b4",
    darkblue:  "#073570",
    darkpink:  "#ab4e66",
    lavender:  "#7f85a9",
    yellow:    "#ccb479",
    purple:    "#594176",
    lightblue: "#5a99b7",
    lightgreen:"#97b386",
    red:       "#802f3e",
    teal:      "#00827f"
  }
};
Sefaria.palette.categoryColors = {
  "Commentary":         Sefaria.palette.colors.blue,
  "Tanakh" :            Sefaria.palette.colors.darkteal,
  "Midrash":            Sefaria.palette.colors.green,
  "Mishnah":            Sefaria.palette.colors.lightblue,
  "Talmud":             Sefaria.palette.colors.yellow,
  "Halakhah":           Sefaria.palette.colors.red,
  "Kabbalah":           Sefaria.palette.colors.purple,
  "Philosophy":         Sefaria.palette.colors.lavender,
  "Liturgy":            Sefaria.palette.colors.darkpink,
  "Tanaitic":           Sefaria.palette.colors.teal,
  "Parshanut":          Sefaria.palette.colors.paleblue,
  "Chasidut":           Sefaria.palette.colors.lightgreen,
  "Musar":              Sefaria.palette.colors.raspberry,
  "Responsa":           Sefaria.palette.colors.orange,
  "Apocrypha":          Sefaria.palette.colors.lightpink,
  "Other":              Sefaria.palette.colors.darkblue,
  "Quoting Commentary": Sefaria.palette.colors.orange,
  "Sheets":             Sefaria.palette.colors.raspberry,
  "Community":          Sefaria.palette.colors.raspberry,
  "Targum":             Sefaria.palette.colors.lavender,
  "Modern Works":       Sefaria.palette.colors.raspberry
};
Sefaria.palette.categoryColor = function(cat) {
  if (cat in Sefaria.palette.categoryColors) {
    return Sefaria.palette.categoryColors[cat];
  }
  return Sefaria.palette.categoryColors["Other"];
};

Sefaria.setup = function() {
    if (typeof DJANGO_DATA_VARS !== 'undefined') {
        for (var prop in DJANGO_DATA_VARS) {
            if (DJANGO_DATA_VARS.hasOwnProperty(prop)) {
                Sefaria[prop] = DJANGO_DATA_VARS[prop];
            }
        }
    }

    Sefaria.util.setupPrototypes();
    Sefaria.util.setupJQuery();
    Sefaria.util.setupMisc();
    Sefaria.util.handleUserCookie();
    Sefaria._makeBooksDict();
    Sefaria._cacheIndexFromToc(Sefaria.toc);
    Sefaria.recentlyViewed = Sefaria.recentlyViewed.map(Sefaria.unpackRecentItem).filter(function(item) { return !("error" in item); });
    Sefaria._cacheHebrewTerms(Sefaria.terms);
    Sefaria.site.track.setUserData();

};
Sefaria.setup();

if (typeof window !== 'undefined') {
    window.Sefaria = Sefaria; // allow access to `Sefaria` from console
}
//if (typeof module !== 'undefined') {
  module.exports = Sefaria;

//}
<|MERGE_RESOLUTION|>--- conflicted
+++ resolved
@@ -603,12 +603,8 @@
     // WARNING: calling this function with spanning refs can cause bad state in cache.
     // When processing links for "Genesis 2:4-4:4", a link to the entire chapter "Genesis 3" will be split and stored with that key.
     // The data for "Genesis 3" then represents only links to the entire chapter, not all links within the chapter.
-<<<<<<< HEAD
     // Fixing this generally on the client side requires more understanding of ref logic. 
     ref = Sefaria.humanRef(ref);
-=======
-    // Fixing this generally on the client side requires more understanding of ref logic.
->>>>>>> 5599735d
     if (!cb) {
       return this._links[ref] || [];
     }
@@ -767,30 +763,9 @@
         return bookData;
       });
       // Sort the books in the category
-<<<<<<< HEAD
       var cat = oRef ? oRef["categories"][0] : null;
       categoryData.books.sort(Sefaria.linkSummaryBookSort.bind(null, cat));
 
-=======
-      categoryData.books.sort(function(a, b) {
-        // First sort by predefined "top"
-        var topByCategory = {
-          "Tanakh": ["Rashi", "Ibn Ezra", "Ramban", "Sforno"],
-          "Talmud": ["Rashi", "Tosafot"]
-        };
-        var cat = oRef ? oRef["categories"][0] : null;
-        var top = topByCategory[cat] || [];
-        var aTop = top.indexOf(a.book);
-        var bTop = top.indexOf(b.book);
-        if (aTop !== -1 || bTop !== -1) {
-          aTop = aTop === -1 ? 999 : aTop;
-          bTop = bTop === -1 ? 999 : bTop;
-          return aTop < bTop ? -1 : 1;
-        }
-        // Then sort alphabetically
-        return a.book > b.book ? 1 : -1;
-      });
->>>>>>> 5599735d
       return categoryData;
     });
     // Sort the categories
@@ -798,21 +773,11 @@
     categoryOrder.splice(0, 0, "Commentary"); // Always show Commentary First
     categoryOrder.splice(2, 0, "Targum");     // Show Targum after Tanakh
     summaryList.sort(function(a, b) {
-<<<<<<< HEAD
       var orderA = categoryOrder.indexOf(a.category);
       var orderB = categoryOrder.indexOf(b.category);
       orderA = orderA == -1 ? categoryOrder.length : orderA;
       orderB = orderB == -1 ? categoryOrder.length : orderB;
       return orderA - orderB;
-=======
-      // always put Commentary first
-      if      (a.category === "Commentary") { return -1; }
-      else if (b.category === "Commentary") { return  1; }
-      // always put Modern Works last
-      if      (a.category === "Modern Works") { return  1; }
-      else if (b.category === "Modern Works") { return -1; }
-      return b.count - a.count;
->>>>>>> 5599735d
     });
     Sefaria._linkSummaries[Sefaria.humanRef(ref)] = summaryList;
     return summaryList;
@@ -984,7 +949,6 @@
     }.bind(this));
   },
   _savePrivateNoteData: function(ref, data) {
-<<<<<<< HEAD
     return this._saveItemsByRef(data, this._privateNotes);
   },
   notesTotalCount: function(refs) {
@@ -993,12 +957,6 @@
     if (Sefaria._uid) {
       var myNotes  = Sefaria.privateNotes(refs) || [];
       notes = notes.filter(function(note) { return note.owner !== Sefaria._uid }).concat(myNotes);
-=======
-    if (data.length) {
-      this._saveItemsByRef(data, this._privateNotes);
-    } else {
-      this._privateNotes[ref] = [];
->>>>>>> 5599735d
     }
     return notes.length;
   },
@@ -1038,12 +996,6 @@
             if (!(ref in this._related)) {
                 this._related[ref] = {links: [], notes: [], sheets: []};
             }
-<<<<<<< HEAD
-          }, this);
-
-           // Save the original data after the split data - lest a split version overwrite it.
-          this._related[ref] = originalData;
-=======
             this._related[ref][obj_type] = split_data[obj_type][ref];
           }
         }
@@ -1051,8 +1003,6 @@
 
       // Save the original data after the split data - lest a split version overwrite it.
       this._related[ref] = originalData;
-      this._relatedSummaries[ref] = null; // Reset in case previously cached before API returned
->>>>>>> 5599735d
 
       callback(data);
     }.bind(this));
@@ -1463,14 +1413,9 @@
       return sheets;
     },
     clearUserSheets: function(uid) {
-<<<<<<< HEAD
       this._userSheets[uid+"date"] = null;
       this._userSheets[uid+"views"] = null;
-    },  
-=======
-      this._userSheets[uid] = null;
-    },
->>>>>>> 5599735d
+    },
     _sheetsByRef: {},
     sheetsByRef: function(ref, cb) {
       // Returns a list of public sheets that include `ref`.
@@ -1618,13 +1563,13 @@
     }
   },
   search: {
-      baseUrl: Sefaria.searchBaseUrl + "/" + Sefaria.searchIndex + "-d" + "/_search",
+      baseUrl: Sefaria.searchBaseUrl + "/" + Sefaria.searchIndex + "/_search",
       _cache: {},
       cache: function(key, result) {
           if (result !== undefined) {
              this._cache[key] = result;
           }
-          return this._cache[key]
+          return this._cache[key];
       },
       execute_query: function (args) {
           // To replace sjs.search.post in search.js
@@ -1650,7 +1595,7 @@
               args.success(cache_result);
               return null;
           }
-          var url = Sefaria.searchBaseUrl + "/" + Sefaria.searchIndex + "-d" + "/_search";
+          var url = Sefaria.searchBaseUrl + "/" + Sefaria.searchIndex + "/_search";
           console.log("SERACH URL", url);
           return $.ajax({
               url: url,
