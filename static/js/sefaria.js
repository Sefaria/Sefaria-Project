if (typeof require !== 'undefined') {
  var INBROWSER = false,
      $         = require('cheerio'),
      extend    = require('extend'),
      param     = require('querystring').stringify,
      striptags = require('striptags'),
      ga        = function() {}; // Fail gracefully if we reach one of these methods server side
      $.ajax    = function() {}; // ditto
      $.getJSON = function() {}; // ditto
} else {
  var INBROWSER = true,
      extend    = $.extend,
      param     = $.param;
}

var Sefaria = Sefaria || {
  _dataLoaded: false,
  toc: [],
  books: [],
  booksDict: {},
  recentlyViewed: [],
};

Sefaria = extend(Sefaria, {
  _parseRef: {}, // cache for results of local ref parsing
  parseRef: function(q) {
  // Client side ref parsing without depending on book index data.
  // Does depend on Sefaria.booksDict.
  // One of the oldest functions in Sefaria! But should be intelligently merged into Sefaria.ref()
      q = q || "";
      q = decodeURIComponent(q);
      q = q.replace(/_/g, " ").replace(/[.:]/g, " ").replace(/ +/, " ");
      q = q.trim().toFirstCapital();
      if (q in Sefaria._parseRef) { return Sefaria._parseRef[q]; }
      
      var response = {book: false,
                      index: false,
                      sections: [],
                      toSections: [],
                      ref: ""};               
      if (!q) { 
          Sefaria._parseRef[q] = response;
          return response;
      }

      var toSplit = q.split("-");
      var first   = toSplit[0];

      var book, bookOn, index, nums, i;
      for (i = first.length; i >= 0; i--) {
          book   = first.slice(0, i);
          if (book in Sefaria.booksDict) {
              nums = first.slice(i+1);
              break;
          }
      }
      // Get the root index name. (For complex works, this may be different than `book`)
      for (i = book.length; i >= 0; i--) {
          index = book.slice(0,i);
          if (this.index(index)) { break; }
      }
      if (!book) { 
          Sefaria._parseRef[q] = {"error": "Unknown book."};
          return Sefaria._parseRef[q];
      }

      if (nums && !nums.match(/\d+[ab]?( \d+)*/)) {
          Sefaria._parseRef[q] = {"error": "Bad section string."};
          return Sefaria._parseRef[q];
      }

      response.index      = index;
      response.book       = book;
      response.sections   = nums ? nums.split(" ") : [];
      response.toSections = nums ? nums.split(" ") : [];
      response.ref        = q;
      
      // Parse range end (if any)
      if (toSplit.length == 2) {
          var toSections = toSplit[1].replace(/[.:]/g, " ").split(" ");
          
          var diff = response.sections.length - toSections.length;
          
          for (var i = diff; i < toSections.length + diff; i++) {
              response.toSections[i] = toSections[i-diff];
          }
      }

      Sefaria._parseRef[q] = response;    
      return response;
  },
  makeRef: function(q) {
      // Returns a string ref correpsonding to the parsed ref `q` (like Ref.url() in Python)
      if (!(q.book && q.sections && q.toSections)) {
          return {"error": "Bad input."};
      }
      var ref = q.book.replace(/ /g, "_");

      if (q.sections.length)
          ref += "." + q.sections.join(".");
      
      if (!q.sections.compare(q.toSections)) {
          for (var i = 0; i < q.toSections.length; i ++)
              if (q.sections[i] != q.toSections[i]) break;
          ref += "-" + q.toSections.slice(i).join(".");
      }

      return ref;
  },
  normRef: function(ref) {
      var norm = Sefaria.makeRef(Sefaria.parseRef(ref));
      if (typeof norm == "object" && "error" in norm) {
          // If the ref doesn't parse, just replace spaces with undescores.
          return typeof ref === "string" ? ref.replace(/ /g, "_") : ref;
      }
      return norm;
  },
  humanRef: function(ref) {
      var pRef = Sefaria.parseRef(ref);
      if (pRef.sections.length == 0) { return pRef.book; }
      var book = pRef.book + " ";
      var hRef = pRef.ref.replace(/ /g, ":");
      return book + hRef.slice(book.length);
  },
  isRef: function(ref) {
    // Returns true if `ref` appears to be a ref relative to known books in Sefaria.books
    var q = Sefaria.parseRef(ref);
    return ("book" in q && q.book);
  },
  normRefList: function(refs) {
    // Returns a single string ref corresponding the range expressed in the list of `refs`
    // e.g. ["Genesis 1:4", "Genesis 1:5", "Genesis 1:6"] -> "Genesis 1:4-6"
    if (refs.length == 1) {
      return refs[0];
    }
    var pRef = Sefaria.parseRef(refs[0]);
    var pRefEnd = Sefaria.parseRef(refs[refs.length-1]);
    if (pRef.book !== pRefEnd.book) {
      return refs[0]; // We don't handle ranges over multiple nodes of complex texts
    }
    var nRef = Sefaria.util.clone(pRef);
    nRef.toSections = pRefEnd.toSections;
    return Sefaria.makeRef(nRef);
  },
  titlesInText: function(text) {
    // Returns an array of the known book titles that appear in text.
    return Sefaria.books.filter(function(title) {
        return (text.indexOf(title) > -1);
    });
  },
  makeRefRe: function(titles) {
    // Construct and store a Regular Expression for matching citations
    // based on known books, or a list of titles explicitly passed
    titles = titles || Sefaria.books;
    var books = "(" + titles.map(RegExp.escape).join("|")+ ")";
    var refReStr = books + " (\\d+[ab]?)(?:[:., ]+)?(\\d+)?(?:(?:[\\-–])?(\\d+[ab]?)?(?:[:., ]+)?(\\d+)?)?";
    return new RegExp(refReStr, "gi");  
  },
  wrapRefLinks: function(text) {
      if (typeof text !== "string" ||
          text.indexOf("data-ref") !== -1) { 
          return text;
      }
      var titles = Sefaria.titlesInText(text);
      if (titles.length == 0) {
          return text;
      }
      var refRe    = Sefaria.makeRefRe(titles);
      var replacer = function(match, p1, p2, p3, p4, p5, offset, string) {
          // p1: Book
          // p2: From section
          // p3: From segment
          // p4: To section
          // p5: To segment
          var uref;
          var nref;
          var r;
          uref = p1 + "." + p2;
          nref = p1 + " " + p2;
          if (p3) {
              uref += "." + p3;
              nref += ":" + p3;
          }
          if (p4) {
              uref += "-" + p4;
              nref += "-" + p4;
          }
          if (p5) {
              uref += "." + p5;
              nref += ":" + p5;
          }
          r = '<span class="refLink" data-ref="' + uref + '">' + nref + '</span>';
          if (match.slice(-1)[0] === " ") { 
              r = r + " ";
          }
          return r;
      };
      return text.replace(refRe, replacer);
  },
  _texts: {},  // cache for data from /api/texts/
  _refmap: {}, // Mapping of simple ref/context keys to the (potentially) versioned key for that ref in _texts. 
  text: function(ref, settings, cb) {
    if (!ref || typeof ref == "object" || typeof ref == "undefined") { debugger; }
    settings = settings || {};
    settings = {
      commentary: settings.commentary || 0,
      context:    settings.context    || 0,
      pad:        settings.pad        || 0,
      version:    settings.version    || null,
      language:   settings.language   || null,
      wrapLinks:  settings.wrapLinks  || 1
    };
    var key = this._textKey(ref, settings);
    if (!cb) {
      return this._getOrBuildTextData(key, ref, settings);
    }          
    if (key in this._texts) {
      var data = this._getOrBuildTextData(key, ref, settings);
      cb(data);
      return data;
    }
    //console.log("API Call for " + key)
    this._api(this._textUrl(ref, settings), function(data) {
      this._saveText(data, settings);
      cb(data);
      //console.log("API return for " + data.ref)
    }.bind(this));
  },
  _versions: {},
  versions: function(ref, cb) {
    // Returns a list of available text versions for `ref`.
    var versions = ref in this._versions ? this._versions[ref] : null;
    if (versions) {
      if (cb) {cb(versions)}
      return versions
    }
    var url = "/api/texts/versions/" + Sefaria.normRef(ref);
    this._api(url, function(data) {
      if (cb) { cb(data); }
      Sefaria._versions[ref] = data;
    });
    return versions;
  },
  _textUrl: function(ref, settings) {
    // copy the parts of settings that are used as parameters, but not other
    var params = param({
      commentary: settings.commentary,
      context:    settings.context,
      pad:        settings.pad,
      wrapLinks:  settings.wrapLinks
    });
    var url = "/api/texts/" + Sefaria.normRef(ref);
    if (settings.language && settings.version) {
        url += "/" + settings.language + "/" + settings.version.replace(" ","_");
    }
    return url + "?" + params;
  },
  _textKey: function(ref, settings) {
    // Returns a string used as a key for the cache object of `ref` given `settings`.
    if (!ref) { debugger; }
    var key = ref.toLowerCase();
    if (settings) {
      key = (settings.language && settings.version) ? key + "/" + settings.language + "/" + settings.version : key;
      key = settings.context ? key + "|CONTEXT" : key;
    }
    return key;
  },
  _refKey: function(ref, settings) {
    // Returns the key for this ref without any version/language elements
    if (!ref) { debugger; }
    var key = ref.toLowerCase();
    if (settings) {
      key = settings.context ? key + "|CONTEXT" : key;
    }
    return key;
  },
  _getOrBuildTextData: function(key, ref, settings) {
    var cached = this._texts[key];
    if (!cached || !cached.buildable) { return cached; }
    if (cached.buildable === "Add Context") {
      var segmentData  = Sefaria.util.clone(this.text(cached.ref, extend(settings, {context: 0})));
      var contextData  = this.text(cached.sectionRef, extend(settings, {context: 0})) || this.text(cached.sectionRef, extend(settings, {context: 1}));
      segmentData.text = contextData.text;
      segmentData.he   = contextData.he;
      return segmentData;
    }
  },
<<<<<<< HEAD
  _saveText: function(data, settings) {
    if (!data || "error" in data) { 
=======
  _saveText: function(data, settings, skipWrap) {
    if (!data || "error" in data) {
>>>>>>> b517d498
      return;
    }
    settings         = settings || {};
    var key          = this._textKey(data.ref, settings);
    this._texts[key] = data;

    var refkey           = this._refKey(data.ref, settings);
    this._refmap[refkey] = key;

    var levelsUp = data.textDepth - data.sections.length;
    if (levelsUp == 1 && !data.isSpanning) { // Section level ref
      this._splitTextSection(data, settings);
    } else if (settings.context && levelsUp <= 1) {  // Do we really want this to run on spanning section refs?
      // Save a copy of the data at context level
      var newData        = Sefaria.util.clone(data);
      newData.ref        = data.sectionRef;
      newData.heRef      = data.heSectionRef;
      newData.sections   = data.sections.slice(0,-1);
      newData.toSections = data.toSections.slice(0,-1);
      var context_settings = (settings.language && settings.version) ? {
          version: settings.version,
          language: settings.language
      }:{};
      this._saveText(newData, context_settings);
    }
    if (data.isSpanning) {
      var spanning_context_settings = (settings.language && settings.version) ? {
          version: settings.version,
          language: settings.language,
          context: 1
      }:{context: 1};
      for (var i = 0; i < data.spanningRefs.length; i++) {
        // For spanning refs, request each section ref to prime cache.
        // console.log("calling spanning prefetch " + data.spanningRefs[i])
        Sefaria.text(data.spanningRefs[i], spanning_context_settings, function(data) {})
      }      
    }
  },
  _splitTextSection: function(data, settings) {
    // Takes data for a section level text and populates cache with segment levels.
    // Don't do this for Refs above section level, like "Rashi on Genesis 1", since it's impossible to correctly derive next & prev.
    settings = settings || {};
    var en = typeof data.text == "string" ? [data.text] : data.text;
    var he = typeof data.he == "string" ? [data.he] : data.he;
    // Pad the shorter array to make stepping through them easier.
    var length = Math.max(en.length, he.length);
    var superSectionLevel = data.textDepth == data.sections.length + 1;
    var padContent = superSectionLevel ? [] : "";
    en = en.pad(length, "");
    he = he.pad(length, "");

    var delim = data.ref === data.book ? " " : ":";
    var start = data.textDepth == data.sections.length ? data.sections[data.textDepth-1] : 1;
    for (var i = 0; i < length; i++) {
      var ref          = data.ref + delim + (i+start);
      var sectionRef   = superSectionLevel ? data.sectionRef : ref;
      var segment_data = Sefaria.util.clone(data);
      extend(segment_data, {
        ref: ref,
        heRef: data.heRef + delim + Sefaria.hebrew.encodeHebrewNumeral(i+start),
        text: en[i],
        he: he[i],
        sections: data.sections.concat(i+1),
        toSections: data.sections.concat(i+1),
        sectionRef: sectionRef,
        nextSegment: i+start == length ? data.next + delim + 1 : data.ref + delim + (i+start+1),
        prevSegment: i+start == 1      ? null : data.ref + delim + (i+start-1)
      });

      var context_settings = (settings.version && settings.language) ? {
          version: settings.version,
          language: settings.language
      } : {};
      this._saveText(segment_data, context_settings);

      context_settings.context = 1;
      var contextKey = this._textKey(ref, context_settings);
      this._texts[contextKey] = {buildable: "Add Context", ref: ref, sectionRef: sectionRef};

      var refkey           = this._refKey(ref, context_settings);
      this._refmap[refkey] = contextKey;

    }
  },
  _splitSpanningText: function(data) {
    // Returns an array of section level data, corresponding to spanning `data`.
    // Assumes `data` includes context.
    var sections = [];
    var en = data.text;
    var he = data.he;
    var length = Math.max(en.length, he.length);
    en = en.pad(length, []);
    he = he.pad(length, []);
    var length = Math.max(data.text.length, data.he.length);
    for (var i = 0; i < length; i++) {
      var section        = Sefaria.util.clone(data);
      section.text       = en[i];
      section.he         = he[i];
    }
  },
  _wrapRefs: function(data) {
    // Wraps citations found in text of data
    if (!data.text) { return data; }
    if (typeof data.text === "string") {
      data.text = Sefaria.wrapRefLinks(data.text);
    } else {
      data.text = data.text.map(Sefaria.wrapRefLinks);
    }
    return data;
  },
  _index: {}, // Cache for text index records
  _translateTerms: {},
  index: function(text, index) {
    if (!index) {
      return this._index[text];
    } else if (text in this._index){
      this._index[text] = extend(this._index[text], index);
    } else {
      this._index[text] = index;
    }
  },
  _cacheIndexFromToc: function(toc) {
    // Unpacks contents of Sefaria.toc into index cache.
    for (var i = 0; i < toc.length; i++) {
      if ("category" in toc[i]) {
        Sefaria._translateTerms[toc[i].category] = {"en": toc[i].category, "he": toc[i].heCategory};
        Sefaria._cacheIndexFromToc(toc[i].contents)
      } else {
        Sefaria.index(toc[i].title, toc[i]);
      }
    }
  },
  _cacheHebrewTerms: function(terms) {
      Sefaria._translateTerms = extend(terms, Sefaria._translateTerms);
  },
  _indexDetails: {},
  indexDetails: function(title, cb) {
    // Returns detailed index record for `title` which includes info like author and description
    var details = title in this._indexDetails ? this._indexDetails[title] : null;
    if (details) {
      if (cb) {cb(details)}
      return details;
    }
    var url = "/api/v2/index/" + title + "?with_content_counts=1";
    this._api(url, function(data) {
      if (cb) { cb(data); }
      Sefaria._indexDetails[title] = data;
    });
    return details;
  },
  _titleVariants: {},
  normalizeTitle: function(title, callback) {
    if (title in this._titleVariants) {  
        callback(this._titleVariants[title]); 
    }
    else {
        this._api("/api/index/" + title, function(data) {
          for (var i = 0; i < data.titleVariants.length; i ++) {
            Sefaria._titleVariants[data.titleVariants[i]] = data.title;
          }
          callback(data.title);
        });        
    }
  },
  ref: function(ref, callback) {
    // Returns parsed ref info for string `ref` from cache, or async from API if `callback` is present
    // Uses this._refmap to find the refkey that has information for this ref.
    // Used in cases when the textual information is not important, so it can
    // be called without worrying about the `settings` parameter for what is available in cache.
    var result = null;
    if (ref) {
      var versionedKey = this._refmap[this._refKey(ref)] || this._refmap[this._refKey(ref, {context:1})];
      if (versionedKey) { result = this._getOrBuildTextData(versionedKey);  }
    }
    if (callback && result) {
      callback(result);
    } else if (callback) {
      // To avoid an extra API call, first look for any open API calls to this ref (regardless of params)
      var openApiCalls = Object.keys(Sefaria._apiCallbacks);
      var urlPattern = "/api/texts/" + Sefaria.normRef(ref);
      for (var i = 0; i < openApiCalls.length; i++) {
        if (openApiCalls[i].startsWith(urlPattern)) {
          Sefaria._apiCallbacks[openApiCalls[i]].splice(0, 0, callback);
        }
      }
      // If no open calls found, call the texts API.
      // Called with context:1 because this is our most common mode, maximize change of saving an API Call
      Sefaria.text(ref, {context: 1}, callback);
    } else {
      return result;
    }
  },
  sectionRef: function(ref) {
    // Returns the section level ref for `ref` or null if no data is available
    var oref = this.ref(ref);
    return oref ? oref.sectionRef : null;
  },
  splitSpanningRef: function(ref) {
    // Returns an array of non-spanning refs which correspond to the spanning `ref`
    // e.g. "Genesis 1:1-2" -> ["Genesis 1:1", "Genesis 1:2"]
    var oref = Sefaria.parseRef(ref);
    var isDepth1 = oref.sections.length == 1;
    if (!isDepth1 && oref.sections[oref.sections.length - 2] !== oref.toSections[oref.sections.length - 2]) {
      // TODO handle ranging refs, which requires knowledge of the segment count of each included section
      // i.e., in "Shabbat 2a:5-2b:8" what is the last segment of Shabbat 2a?
      // For now, just return the first non-spanning ref.
      var newRef = Sefaria.util.clone(oref);
      newRef.toSections = newRef.sections;
      return [this.humanRef(this.makeRef(newRef))];
    } else {
      var refs  = [];
      var start = oref.sections[oref.sections.length-1];
      var end   = oref.toSections[oref.sections.length-1];
      for (var i = start; i <= end; i++) {
        newRef = Sefaria.util.clone(oref);
        newRef.sections[oref.sections.length-1] = i;
        newRef.toSections[oref.sections.length-1] = i;
        refs.push(this.humanRef(this.makeRef(newRef)));
      }
      return refs;
    }
  },
  _lexiconLookups: {},
  lexicon: function(words, ref, cb){
    // Returns a list of lexicon entries for the given words
    ref = typeof ref !== "undefined" ? ref : null;
    words = typeof words !== "undefined" ? words : "";
    var cache_key = ref ? words + "|" + ref : words;
    /*if (typeof ref != 'undefined'){
      cache_key += "|" + ref
    }*/
    if (!cb) {
      return this._lexiconLookups[cache_key] || [];
    }
    if (cache_key in this._lexiconLookups) {
        /*console.log("data from cache: ", this._lexiconLookups[cache_key]);*/
        cb(this._lexiconLookups[cache_key]);
    } else if (words.length > 0) {
      var url = "/api/words/" + encodeURIComponent(words)+"?never_split=1";
      if(ref){
        url+="&lookup_ref="+ref;
      }
      //console.log(url);
      this._api(url, function(data) {
        this._lexiconLookups[cache_key] = ("error" in data) ? [] : data;
        //console.log("state changed from ajax: ", data);
        cb(this._lexiconLookups[cache_key]);
      }.bind(this));
    }else{
        return cb([]);
    }
      
  },
  _links: {},
  links: function(ref, cb) {
    // Returns a list of links known for `ref`.
    // WARNING: calling this function with spanning refs can cause bad state in cache.
    // When processing links for "Genesis 2:4-4:4", a link to the entire chapter "Genesis 3" will be split and stored with that key.
    // The data for "Genesis 3" then represents only links to the entire chapter, not all links within the chapter.
    // Fixing this generally on the client side requires more understanding of ref logic. 
    if (!cb) {
      return this._links[ref] || [];
    }
    if (ref in this._links) {
      cb(this._links[ref]);
    } else {
       var url = "/api/links/" + Sefaria.normRef(ref) + "?with_text=0";
       this._api(url, function(data) {
          if ("error" in data) { 
            return;
          }
          this._saveLinkData(ref, data);
          cb(data);
        }.bind(this));
    }
  },
  _saveLinkData: function(ref, data) {
    var l = this._saveLinksByRef(data);
    this._links[ref] = data;
    this._cacheIndexFromLinks(data);
    return l;
  },
  _cacheIndexFromLinks: function(links) {
    // Cache partial index information (title, Hebrew title, categories) found in link data.
    for (var i=0; i< links.length; i++) {
      if (("collectiveTitle" in links[i]) && this.index(links[i].collectiveTitle["en"])) {
          //console.log("Skipping ", links[i].collectiveTitle["en"]);
          continue;
      }
      var index = {
        title:      links[i].collectiveTitle["en"],
        heTitle:    links[i].collectiveTitle["he"],
        categories: [links[i].category],
      };
      //console.log("Saving ", links[i].collectiveTitle["en"]);
      this.index(links[i].collectiveTitle["en"], index);
    }
  },
  _saveLinksByRef: function(data) {
    return this._saveItemsByRef(data, this._links);
  },
  _saveItemsByRef: function(data, store) {
    // For a set of items from the API, save each set split by the specific ref the items points to.
    // E.g, API is called on "Genesis 1", this function also stores the data in buckets like "Genesis 1:1", "Genesis 1:2" etc.
    var splitItems = {}; // Aggregate links by anchorRef
    for (var i=0; i < data.length; i++) {
      var ref = data[i].anchorRef;
      var refs = Sefaria.splitSpanningRef(ref);
      for (var j = 0; j < refs.length; j++) {
        ref = refs[j];
        if (ref in splitItems) {
          splitItems[ref].push(data[i]);
        } else {
          splitItems[ref] = [data[i]];
        }
      }
    }
    for (var ref in splitItems) {
      if (splitItems.hasOwnProperty(ref)) {
        store[ref] = splitItems[ref];
      }
    }
    return splitItems;
  },
  linksLoaded: function(ref) {
    // Returns true if link data has been loaded for `ref`.
    if (typeof ref == "string") {
      return ref in this._links;
    } else {
      for (var i = 0; i < ref.length; i++) {
        if (!this.linksLoaded(ref[i])) { return false}
      }
      return true;
    }
  },
  linkCount: function(ref, filter) {
    // Returns the number links available for `ref` filtered by `filter`, an array of strings.
    if (!(ref in this._links)) { return 0; }
    var links = this._links[ref];
    links = filter ? this._filterLinks(links, filter) : links;
    return links.length;
  },
  _filterLinks: function(links, filter) {
     return links.filter(function(link){
        return (filter.length == 0 ||
                Sefaria.util.inArray(link.category, filter) !== -1 || 
                Sefaria.util.inArray(link["collectiveTitle"]["en"], filter) !== -1 );
      }); 
  },
  _linkSummaries: {},
  linkSummary: function(ref) {
    // Returns an ordered array summarizing the link counts by category and text
    // Takes either a single string `ref` or an array of string refs.
    if (typeof ref == "string") {
      if (ref in this._linkSummaries) { return this._linkSummaries[ref]; }
      var links = this.links(ref);
    } else {
      var links = [];
      ref.map(function(r) {
        var newlinks = Sefaria.links(r);
        links = links.concat(newlinks);
      });
    }

    var summary = {};
    for (var i = 0; i < links.length; i++) {
      var link = links[i];
      // Count Category
      if (link.category in summary) {
        summary[link.category].count += 1
      } else {
        summary[link.category] = {count: 1, books: {}};
      }
      var category = summary[link.category];
      // Count Book
      if (link["collectiveTitle"]["en"] in category.books) {
        category.books[link["collectiveTitle"]["en"]].count += 1;
      } else {
        category.books[link["collectiveTitle"]["en"]] = {count: 1};
      }
    }
    // Add Zero counts for every commentator in this section not already in list
    var baseRef    = typeof ref == "string" ? ref : ref[0]; // TODO handle refs spanning sections
    var oRef       = Sefaria.ref(baseRef);
    var sectionRef = oRef ? oRef.sectionRef : baseRef;
    if (ref !== sectionRef) {
      var sectionLinks = Sefaria.links(sectionRef);
      for (var i = 0; i < sectionLinks.length; i++) {
        var l = sectionLinks[i]; 
        if (l.category === "Commentary") {
          if (!("Commentary" in summary)) {
            summary["Commentary"] = {count: 0, books: {}};
          }
          if (!(l["collectiveTitle"]["en"] in summary["Commentary"].books)) {
            summary["Commentary"].books[l["collectiveTitle"]["en"]] = {count: 0};
          }
        }
      }
    }
    // Convert object into ordered list
    var summaryList = Object.keys(summary).map(function(category) {
      var categoryData = summary[category];
      categoryData.category = category;
      categoryData.books = Object.keys(categoryData.books).map(function(book) {
        var bookData = categoryData.books[book];
        var index      = Sefaria.index(book);
        bookData.book     = index.title;
        bookData.heBook   = index.heTitle;
        bookData.category = category;
        return bookData;
      });
      // Sort the books in the category
      categoryData.books.sort(function(a, b) { 
        // First sort by predefined "top"
        var topByCategory = {
          "Tanakh": ["Rashi", "Ibn Ezra", "Ramban", "Sforno"],
          "Talmud": ["Rashi", "Tosafot"]
        };
        var cat = oRef ? oRef["categories"][0] : null;
        var top = topByCategory[cat] || [];
        var aTop = top.indexOf(a.book);
        var bTop = top.indexOf(b.book);
        if (aTop !== -1 || bTop !== -1) {
          aTop = aTop === -1 ? 999 : aTop;
          bTop = bTop === -1 ? 999 : bTop;
          return aTop < bTop ? -1 : 1;
        }
        // Then sort alphabetically
        return a.book > b.book ? 1 : -1; 
      });
      return categoryData;
    });
    // Sort the categories
    summaryList.sort(function(a, b) {
      // always put Commentary first 
      if      (a.category === "Commentary") { return -1; }
      else if (b.category === "Commentary") { return  1; }
      // always put Modern Works last
      if      (a.category === "Modern Works") { return  1; }
      else if (b.category === "Modern Works") { return -1; }
      return b.count - a.count;
    });
    return summaryList;
  },
  flatLinkSummary: function(ref) {
    // Returns an array containing texts and categories with counts for ref
    var summary = Sefaria.linkSummary(ref);
    var booksByCat = summary.map(function(cat) { 
      return cat.books.map(function(book) {
        return book;
      });
    });
    var books = [];
    books = books.concat.apply(books, booksByCat);
    return books;     
  },
  _notes: {},
  notes: function(ref, callback) {
    var notes = null;
    if (typeof ref == "string") {
      if (ref in this._notes) { 
        notes = this._notes[ref];
      }
    } else {
      var notes = [];
      ref.map(function(r) {
        var newNotes = Sefaria.notes(r);
        notes = newNotes ? notes.concat(newNotes) : notes;
      });
    }
    if (notes) {
      if (callback) { callback(notes); }
    } else {
      Sefaria.related(ref, function(data) {
        if (callback) { callback(data.notes); }
      });
    }
    return notes;
  },
  _saveNoteData: function(ref, data) {
    return this._saveItemsByRef(data, this._notes);
  },
  _privateNotes: {},
  privateNotes: function(refs, callback) {
    // Returns an array of private notes for `refs` (a string or array or strings)
    // or `null` if notes have not yet been loaded.
    var notes = null;
    if (typeof refs == "string") {
      if (refs in this._privateNotes) { 
        notes = this._privateNotes[refs];
      }
      refs = [refs] // Stanfardize type to simplify processing below
    } else {
      var notesByRef = refs.map(function(ref) {
        return Sefaria._privateNotes[ref];
      });
      if (notesByRef.some(function(e) { return !e })) {
        // If any ref in `refs` returned `null`, treat the whole thing as not yet loaded, call the API.
        notes = null;
      } else {
        notes = [];
        notesByRef.map(function(n) { notes = notes.concat(n); });
      }
    }

    if (notes) {
      if (callback) { callback(notes); }
    } else {
      var aggregateCallback = function() {
        // Check if all refs have loaded, call callback if so
       if (Sefaria.privateNotesLoaded(refs) && callback) {
        callback(Sefaria.privateNotes(refs));
       }      
      };
      refs.map(function(ref) {
       if (ref in Sefaria._privateNotes) { return; } // Only make API calls for unloaded refs
       var url = "/api/notes/" + Sefaria.normRef(ref) + "?private=1";
       this._api(url, function(data) {
          if ("error" in data) { 
            return;
          }
          this._savePrivateNoteData(ref, data);
          aggregateCallback(data);
        }.bind(this));
      }.bind(this));
    }
    return notes;
  },
  privateNotesLoaded: function(refs) {
    // Returns true if private notes have been loaded for every ref in `refs.
    refs.map(function(ref) {
      if (!(ref in Sefaria._privateNotes)) {
        return false;
      }
    });
    return true;
  },
  addPrivateNote: function(note) {
    // Add a single private note to the cache of private notes.
    var notes = this.privateNotes(note["anchorRef"]) || [];
    notes.push(note);
    this._saveItemsByRef(notes, this._privateNotes);
  },
  clearPrivateNotes: function() {
    this._privateNotes = {};
  },
  _savePrivateNoteData: function(ref, data) {
    if (data.length) {
      this._saveItemsByRef(data, this._privateNotes); 
    } else {
      this._privateNotes[ref] = [];
    }
  },
  _related: {},
  related: function(ref, callback) {
    // Single API to bundle links, sheets, and notes by ref.
    if (!callback) {
      return this._related[ref] || null;
    }
    if (ref in this._related) {
      callback(this._related[ref]);
    } else {
       var url = "/api/related/" + Sefaria.normRef(ref);
       this._api(url, function(data) {
          if ("error" in data) { 
            return;
          }
          var originalData = Sefaria.util.clone(data);

          // Save link, note, and sheet data, and retain the split data from each of these saves
          var split_data = {
              links: this._saveLinkData(ref, data.links),
              notes: this._saveNoteData(ref, data.notes),
              sheets: this.sheets._saveSheetsByRefData(ref, data.sheets)
          };

           // Build split related data from individual split data arrays
          ["links", "notes", "sheets"].forEach(function(obj_type) {
            for (var ref in split_data[obj_type]) {
              if (split_data[obj_type].hasOwnProperty(ref)) {
                if (!(ref in this._related)) {
                    this._related[ref] = {links: [], notes: [], sheets: []};
                }
                this._related[ref][obj_type] = split_data[obj_type][ref];
              }
            }
          }, this);


           // Save the original data after the split data - lest a split version overwrite it.
          this._related[ref] = originalData;
          this._relatedSummaries[ref] = null; // Reset in case previously cached before API returned

          callback(data);

        }.bind(this));
    }
  },
  _relatedSummaries: {},
  relatedSummary: function(ref) {
    // Returns a summary object of all categories of related content.
    if (typeof ref == "string") {
      if (ref in this._relatedSummaries) { return this._relatedSummaries[ref]; }
      var sheets = this.sheets.sheetsByRef(ref) || [];
      var notes  = this.notes(ref) || [];
    } else {
      var sheets = [];
      var notes  = [];
      ref.map(function(r) {
        var newSheets = Sefaria.sheets.sheetsByRef(r);
        sheets = newSheets ? sheets.concat(newSheets) : sheets;
        var newNotes = Sefaria.notes(r);
        notes = newNotes ? notes.concat(newNotes) : notes;
      });
    }
    var summary           = this.linkSummary(ref);
    var commmunityContent = [sheets, notes].filter(function(section) { return section.length > 0; } ).map(function(section) {
      if (!section) { debugger; }
      return {
        book: section[0].category,
        heBook: Sefaria.hebrewTerm(section[0].category),
        category: "Community",
        count: section.length
      };
    });
    var community = {
      category: "Community",
      count: sheets.length + notes.length,
      books: commmunityContent
    };
    if (community.count > 0) {
      summary.push(community);
    }
    this._relatedSummaries[ref] = summary;
    return summary;
  },
  sectionString: function(ref) {
    // Returns a pair of nice strings (en, he) of the sections indicated in ref. e.g.,
    // "Genesis 4" -> "Chapter 4", "Guide for the Perplexed, Introduction" - > "Introduction"
    var data = this.ref(ref);
    var result = { 
          en: {named: "", numbered: ""}, 
          he: {named: "", numbered: ""}
        };
    if (!data) { return result; }

    // English
    var sections = ref.slice(data.indexTitle.length+1);
    var name = data.sectionNames.length > 1 ? data.sectionNames[0] + " " : "";
    if (data.isComplex) {
      var numberedSections = data.ref.slice(data.book.length+1);
      if (numberedSections) {
        var namedSections    = sections.slice(0, -(numberedSections.length+1));
        var string           = (namedSections ? namedSections + ", " : "") + name +  numberedSections;
      } else {
        var string = sections;
      }
    } else {
      var string = name + sections;
    }
    result.en.named    = string;
    result.en.numbered = sections;

    // Hebrew
    var sections = data.heRef.slice(data.heIndexTitle.length+1);
    var name = ""; // missing he section names // data.sectionNames.length > 1 ? " " + data.sectionNames[0] : "";
    if (data.isComplex) {
      var numberedSections = data.heRef.slice(data.heTitle.length+1);
      if (numberedSections) {
        var namedSections    = sections.slice(0, -(numberedSections.length+1));
        var string           = (namedSections ? namedSections + ", " : "") + name + " " + numberedSections;
      } else {
        string = sections;
      }

    } else {
      var string = name + sections;
    }
    result.he.named    = string;
    result.he.numbered = sections;

    return result;
  },
  commentaryList: function(title, toc) {
    var title = arguments.length == 0 || arguments[0] === undefined ? null : arguments[0];
    /** Returns the list of commentaries for 'title' which are found in Sefaria.toc **/
    var toc = arguments.length <= 1 || arguments[1] === undefined ? Sefaria.util.clone(Sefaria.toc) : arguments[1];
    if (title != null){
        var index = this.index(title); //TODO: a little bit redundant to do on every recursion
        if (!index) { return []; }
        title = index.title;
    }
    var results = [];
    for (var i=0; i < toc.length; i++) {
        var curTocElem = toc[i];
        if (curTocElem.title) { //this is a book
            if(curTocElem.dependence == 'Commentary'){
                //if((title && curTocElem.base_text_titles && curTocElem.base_text_titles.filter(function(btitle){ return btitle["title"] == title}).length == 1)
                if((title && curTocElem.base_text_titles && Sefaria.util.inArray(title, curTocElem.base_text_titles) != -1) ||
                    (title == null)){
                    results.push(curTocElem);
                }
            }
        } else { //this is still a category and might have books under it
          results = results.concat(Sefaria.commentaryList(title, curTocElem.contents));
        }
    }
    return results;
  },
  tocItemsByCategories: function(cats) {
    // Returns the TOC items that correspond to the list of categories 'cats'
    var list = Sefaria.util.clone(Sefaria.toc);
    for (var i = 0; i < cats.length; i++) {
      var found = false;
      for (var k = 0; k < list.length; k++) {
        if (list[k].category == cats[i]) { 
          list = Sefaria.util.clone(list[k].contents);
          found = true;
          break;
        }
      }
      if (!found) { return []; }
    }
    return list;
  },
  categoryAttribution: function(categories) {
    var attributions = [
      {
        categories: ["Talmud", "Bavli"],
        english: "The William Davidson Talmud",
        hebrew: "תלמוד מהדורת ויליאם דוידסון"
      }
    ];
    var attribution = null;
    for (var i = 0; i < attributions.length; i++) {
      if (categories.length >= attributions[i].categories.length &&
        attributions[i].categories.compare(categories.slice(0, attributions[i].categories.length))) {
        attribution = attributions[i];
        break;
      }
    }
    return attribution;
  },
  saveRecentItem: function(recentItem) {
    var recent = Sefaria.recentlyViewed;
    if (recent.length && recent[0].ref == recentItem.ref) { return; }
    recent = recent.filter(function(item) {
      return item.book !== recentItem.book; // Remove this item if it's in the list already
    });
    recent.splice(0, 0, recentItem);
    Sefaria.recentlyViewed = recent;
    var packedRecent = recent.map(Sefaria.packRecentItem);
    if (Sefaria._uid) {
        $.post("/api/profile", {json: JSON.stringify({recentlyViewed: packedRecent})}, function(data) {
          if ("error" in data) {
            alert(data.error);
          }
        }).fail(function() {
          alert("Sorry, an Error occurred.");
        });    
    } else {
      var cookie = INBROWSER ? $.cookie : Sefaria.util.cookie;
      packedRecent = packedRecent.slice(0, 6);
      cookie("recentlyViewed", JSON.stringify(packedRecent), {path: "/"});      
    }
  },
  packRecentItem: function(item) {
    // Returns an array which represents the object `item` with less overhead.
    var packed = [item.ref, item.heRef];
    if (item.version && item.versionLangauge) {
      packed = packed.concat([item.version, item.versionLanguage]);
    }
    return packed;
  },
  unpackRecentItem: function(item) {
    // Returns an object which preprsents the array `item` with fields expanded
    var oRef = Sefaria.parseRef(item[0]);
    var unpacked = {
      ref: item[0],
      heRef: item[1],
      book: oRef.index,
      version: item.length > 2 ? item[2] : null,
      versionLanguage: item.length > 3 ? item[3] : null
    };
    return unpacked;
  },
  recentRefForText: function(title) {
    // Return the most recently visited ref for text `title` or null if `title` is not present in recentlyViewed.
    for (var i = 0; i < Sefaria.recentlyViewed.length; i++) {
      if (Sefaria.recentlyViewed[i].book === title) {
        return Sefaria.recentlyViewed[i].ref;
      }
    }
    return null;
  },
  sheets: {
    _trendingTags: null,
    trendingTags: function(callback) {
      // Returns a list of trending tags -- source sheet tags which have been used often recently.
      var tags = this._trendingTags;
      if (tags) {
        if (callback) { callback(tags); }
      } else {
        var url = "/api/sheets/trending-tags";
         Sefaria._api(url, function(data) {
            this._trendingTags = data;
            if (callback) { callback(data); }
          }.bind(this));
        }
      return tags;
    },
    _tagList: {},
    tagList: function(sortBy, callback) {
      // Returns a list of all public source sheet tags, ordered by populartiy
      sortBy = typeof sortBy == "undefined" ? "count" : sortBy;
      var tags = this._tagList[sortBy];
      if (tags) {
        if (callback) { callback(tags); }
      } else if ("count" in this._tagList && sortBy == "alpha") {
        // If we have one set of ordered tags already, we can do sorts locally.
        var tags = this._tagList["count"].slice();
        tags.sort(function(a, b) {
          return a.tag > b.tag ? 1 : -1;
        });
        this._tagList["alpha"] = tags;
      } else {
        var url = "/api/sheets/tag-list/" + sortBy;
         Sefaria._api(url, function(data) {
            this._tagList[sortBy] = data;
            if (callback) { callback(data); }
          }.bind(this));
        }
      return tags;
    },
    _userTagList: null,
    userTagList: function(uid, callback) {
      // Returns a list of all public source sheet tags, ordered by populartiy
      var tags = this._userTagList;
      if (tags) {
        if (callback) { callback(tags); }
      } else {
        var url = "/api/sheets/tag-list/user/"+uid;
         Sefaria._api(url, function(data) {
            this._userTagList = data;
             if (callback) { callback(data); }
          }.bind(this));
        }
      return tags;
    },
    _sheetsByTag: {},
    sheetsByTag: function(tag, callback) {
      // Returns a list of public sheets matching a given tag.
      var sheets = this._sheetsByTag[tag];
      if (sheets) {
        if (callback) { callback(sheets); }
      } else {
        var url = "/api/sheets/tag/" + tag;
         $.getJSON(url, function(data) {
            this._sheetsByTag[tag] = data.sheets;
            if (callback) { callback(data.sheets); }
          }.bind(this));
        }
      return sheets;
    },
    _userSheets: {},
    userSheets: function(uid, callback, sortBy) {
      // Returns a list of source sheets belonging to `uid`
      // Only a user logged in as `uid` will get data back from this API call.
      sortBy = typeof sortBy == "undefined" ? "date" : sortBy;
      var sheets = this._userSheets[uid+sortBy];
      if (sheets) {
        if (callback) { callback(sheets); }
      } else {
        var url = "/api/sheets/user/" + uid + "/" + sortBy;
         Sefaria._api(url, function(data) {
            this._userSheets[uid+sortBy] = data.sheets;
            if (callback) { callback(data.sheets); }
          }.bind(this));
        }
      return sheets;
    },
    _publicSheets: {},
    publicSheets: function(offset, numberToRetrieve, callback) {
      if (!offset) offset = 0;
      if (!numberToRetrieve) numberToRetrieve = 50;
      // Returns a list of public sheets
      var sheets = this._publicSheets["offset"+offset+"num"+numberToRetrieve];
      if (sheets) {
        if (callback) { callback(sheets); }
      } else {
        var url = "/api/sheets/all-sheets/"+numberToRetrieve+"/"+offset;
        Sefaria._api(url, function(data) {
          this._publicSheets["offset"+offset+"num"+numberToRetrieve] = data.sheets;
          if (callback) { callback(data.sheets); }
        }.bind(this));
      }
      return sheets;
    },
    _topSheets: null,
    topSheets: function(callback) {
      // Returns a list of top sheets (recent sheets with some quality heuristic)
      // TODO implements an API for this, currently just grabbing most recent 4
      var sheets = this._topSheets;
      if (sheets) {
        if (callback) { callback(sheets); }
      } else {
        var url = "/api/sheets/all-sheets/3/0";
        Sefaria._api(url, function(data) {
          this._topSheets = data.sheets;
          if (callback) { callback(data.sheets); }
        }.bind(this));
      }
      return sheets;
    },
    clearUserSheets: function(uid) {
      this._userSheets[uid] = null;
    },  
    _sheetsByRef: {},
    sheetsByRef: function(ref, cb) {
      // Returns a list of public sheets that include `ref`.
      var sheets = null;
      if (typeof ref == "string") {
        if (ref in this._sheetsByRef) { 
          sheets = this._sheetsByRef[ref];
        }
      } else {
        var sheets = [];
        ref.map(function(r) {
          var newSheets = Sefaria.sheets.sheetsByRef(r);
          if (newSheets) {
            sheets = sheets.concat(newSheets);
          }
        });
      }
      if (sheets) {
        if (cb) { cb(sheets); }
      } else {
        Sefaria.related(ref, function(data) {
          if (cb) { cb(data.sheets); }
        });
      }
      return sheets;
    },
    _saveSheetsByRefData: function(ref, data) {
      this._sheetsByRef[ref] = data;
      return Sefaria._saveItemsByRef(data, this._sheetsByRef);
    }
  },
  _groups: {},
  groups: function(group, callback) {
    // Returns data for an individual group
    var group = this._groups[group];
    if (group) {
      if (callback) { callback(group); }
    } else if (callback) {
      var url = "/api/groups/" + group;
       Sefaria._api(url, function(data) {
          this._groups[group] = data;
           if (callback) { callback(data); }
        }.bind(this));
      }
    return group;
  },
  _groupsList: null,
  groupsList: function(callback) {
    // Returns list of public and private groups
    if (this._groupsList) {
      if (callback) { callback(this._groupsList); }
    } else if (callback) {
      var url = "/api/groups";
       Sefaria._api(url, function(data) {
          this._groupsList = data;
           if (callback) { callback(data); }
        }.bind(this));
      }
    return this._groupsList;
  },
  hebrewTerm: function(name) {
    // Returns a string translating `name` into Hebrew.
    var categories = {
      "Quoting Commentary":   "פרשנות מצטטת",
      "Sheets":               "דפי מקורות",
      "Notes":                "הערות",
      "Community":            "קהילה"
    };
    if (name in Sefaria._translateTerms) {
        return Sefaria._translateTerms[name]["he"];
    } else if (name in categories) {
        return  categories[name];
    } else if (Sefaria.index(name)) {
        return Sefaria.index(name).heTitle;
    } else {
        return name;
    }
  },
  search: {
      baseUrl: Sefaria.searchBaseUrl + "/" + Sefaria.searchIndex + "/_search",
      _cache: {},
      cache: function(key, result) {
          if (result !== undefined) {
             this._cache[key] = result;
          }
          return this._cache[key]
      },
      execute_query: function (args) {
          // To replace sjs.search.post in search.js

          /* args can contain
           query: query string
           size: size of result set
           from: from what result to start
           type: null, "sheet" or "text"
           get_filters: if to fetch initial filters
           applied_filters: filter query by these filters
           success: callback on success
           error: callback on error
           */
          if (!args.query) {
              return;
          }
          var req = JSON.stringify(Sefaria.search.get_query_object(args.query, args.get_filters, args.applied_filters, args.size, args.from, args.type));
          var cache_result = this.cache(req);
          if (cache_result) {
              args.success(cache_result);
              return null;
          }
          var url = Sefaria.search.baseUrl;

          return $.ajax({
              url: url,
              type: 'POST',
              data: req,
              crossDomain: true,
              processData: false,
              dataType: 'json',
              success: function(data) {
                  this.cache(req, data);
                  args.success(data);
              }.bind(this),
              error: args.error
          });
      },
      get_query_object: function (query, get_filters, applied_filters, size, from, type) {
          /*
           Only the first argument - "query" - is required.

           query: string
           get_filters: boolean
           applied_filters: null or list of applied filters (in format supplied by Filter_Tree...)
           size: int - number of results to request
           from: int - start from result # (skip from - 1 results)
           type: string - currently either "texts" or "sheets"
           */


          var core_query = {
              "query_string": {
                  "query": query.replace(/(\S)"(\S)/g, '$1\u05f4$2'), //Replace internal quotes with gershaim.
                  "default_operator": "AND",
                  "fields": ["content"]
              }
          };

          var o = {
              "from": from,
              "size": size,
              "sort": [{
                  "order": {}                 // the sort field name is "order"
              }],
              "_source": {
                "exclude": [ "content" ]
              },
              "highlight": {
                  "pre_tags": ["<b>"],
                  "post_tags": ["</b>"],
                  "fields": {
                      "content": {"fragment_size": 200}
                  }
              }
          };

          if (get_filters) {
              //Initial, unfiltered query.  Get potential filters.
              if (type) {
                o['query'] = {
                    filtered: {
                        query: core_query,
                        filter: {type: {value: type}}
                    }
                };
              } else {
                o['query'] = core_query;
              }

              o['aggs'] = {
                  "category": {
                      "terms": {
                          "field": "path",
                          "size": 0
                      }
                  },
                  "type": {
                      "terms": {
                          "field": "_type",
                          "size": 0
                      }
                  }
              };
          } else if (!applied_filters || applied_filters.length == 0) {
              // This is identical to above - can be cleaned up into a variable
              if (type) {
                o['query'] = {
                    filtered: {
                        query: core_query,
                        filter: {type: {value: type}}
                    }
                };
              } else {
                o['query'] = core_query;
              }
          } else {
              //Filtered query.  Add clauses.  Don't re-request potential filters.
              var clauses = [];
              for (var i = 0; i < applied_filters.length; i++) {

                  var filterSuffix = applied_filters[i].indexOf("/") != -1 ? ".*" : "/.*"; //filters with '/' might be leading to books. also, very unlikely they'll match an false positives
                  clauses.push({
                      "regexp": {
                          "path": RegExp.escape(applied_filters[i]) + filterSuffix
                      }
                  });
                  /* Test for Commentary2 as well as Commentary */
              }
              if (type) {
                  o['query'] = {
                      "filtered": {
                          "query": core_query,
                          "filter": {
                              "bool": {
                                  "must": [
                                      {"or": clauses},
                                      {type: {value: type}}
                                  ]
                              }
                          }
                      }
                  };
              } else {
                  o['query'] = {
                      "filtered": {
                          "query": core_query,
                          "filter": {
                              "or": clauses
                          }
                      }
                  };
              }
              o['aggs'] = {
                  "type": {
                      "terms": {
                          "field": "_type",
                          "size": 0
                      }
                  }
              };
          }
          return o;
      },

      //FilterTree object - for category filters
      FilterNode: function() {
        this.children = [];
        this.parent = null;
        this.selected = 0; //0 - not selected, 1 - selected, 2 - partially selected
      }
  },  
  _makeBooksDict: function() {
    // Transform books array into a dictionary for quick lookup
    // Which is worse: the cycles wasted in computing this on the client
    // or the bandwitdh wasted in letting the server computer once and trasmiting the same data twice in differnt form?
    this.booksDict = {};
    for (var i = 0; i < this.books.length; i++) {
      this.booksDict[this.books[i]] = 1;
    }    
  },
  _apiCallbacks: {},
  _api: function(url, callback) {
    // Manage API calls and callbacks to prevent duplicate calls
    if (url in this._apiCallbacks) {
      this._apiCallbacks[url].push(callback);
    } else {
      this._apiCallbacks[url] = [callback];
      $.getJSON(url, function(data) {
        var callbacks = this._apiCallbacks[url];
        for (var i = 0; i < callbacks.length; i++) {
          callbacks[i](data);
        }
        delete this._apiCallbacks[url];
      }.bind(this));
    }
  }
});

Sefaria.unpackDataFromProps = function(props) {
  // Populate local cache with various data passed as a rider on props.
  var initialPanels = props.initialPanels || [];
  for (var i = 0; i < initialPanels.length; i++) {
      var panel = initialPanels[i];
      if (panel.text) {
        var settings = {context: 1, version: panel.version, language: panel.versionLanguage};
        Sefaria._saveText(panel.text, settings);
      }
      if (panel.indexDetails) {
        Sefaria._indexDetails[panel.bookRef] = panel.indexDetails;
      }
      if (panel.versions) {
        Sefaria._versions[panel.bookRef] = panel.versions;
      }
  }
  if (props.userSheets) {
    Sefaria.sheets._userSheets[Sefaria._uid + "date"] = props.userSheets;
  }
  if (props.userTags) {
    Sefaria.sheets._userTagList = props.userTags;
  }
  if (props.publicSheets) {
    Sefaria.sheets._publicSheets = props.publicSheets;
  }
  if (props.tagSheets) {
    Sefaria.sheets._sheetsByTag[props.initialSheetsTag] = props.tagSheets;
  }
  if (props.tagList) {
    Sefaria.sheets._tagList["count"] = props.tagList;
  }
  if (props.trendingTags) {
    Sefaria.sheets._trendingTags = props.trendingTags;
  }
  if (props.topSheets) {
    Sefaria.sheets._topSheets = props.topSheets;
  }
  if (props.groupData) {
    Sefaria._groups[props.initialGroup] = props.groupData;
  }
};

Sefaria.search.FilterNode.prototype = {
  append : function(child) {
      this.children.push(child);
      child.parent = this;
  },
  hasChildren: function() {
      return (this.children.length > 0);
  },
  getLeafNodes: function() {
      //Return ordered array of leaf (book) level filters
      if (!this.hasChildren()) {
          return this;
      }
      var results = [];
      for (var i = 0; i < this.children.length; i++) {
          results = results.concat(this.children[i].getLeafNodes());
      }
      return results;
  },
  getId: function() {
      return this.path.replace(new RegExp("[/',()]", 'g'),"-").replace(new RegExp(" ", 'g'),"_");
  },
  isSelected: function() {
      return (this.selected == 1);
  },
  isPartial: function() {
      return (this.selected == 2);
  },
  isUnselected: function() {
      return (this.selected == 0);
  },
  setSelected : function(propogateParent, noPropogateChild) {
      //default is to propogate children and not parents.
      //Calls from front end should use (true, false), or just (true)
      this.selected = 1;
      if (!(noPropogateChild)) {
          for (var i = 0; i < this.children.length; i++) {
              this.children[i].setSelected(false);
          }
      }
      if(propogateParent) {
          if(this.parent) this.parent._deriveState();
      }
  },
  setUnselected : function(propogateParent, noPropogateChild) {
      //default is to propogate children and not parents.
      //Calls from front end should use (true, false), or just (true)
      this.selected = 0;
      if (!(noPropogateChild)) {
          for (var i = 0; i < this.children.length; i++) {
              this.children[i].setUnselected(false);
          }
      }
      if(propogateParent) {
          if(this.parent) this.parent._deriveState();
      }

  },
  setPartial : function() {
      //Never propogate to children.  Always propogate to parents
      this.selected = 2;
      if(this.parent) this.parent._deriveState();
  },
  _deriveState: function() {
      //Always called from children, so we can assume at least one
      var potentialState = this.children[0].selected;
      if (potentialState == 2) {
          this.setPartial();
          return
      }
      for (var i = 1; i < this.children.length; i++) {
          if (this.children[i].selected != potentialState) {
              this.setPartial();
              return
          }
      }
      //Don't use setters, so as to avoid looping back through children.
      if(potentialState == 1) {
          this.setSelected(true, true);
      } else {
          this.setUnselected(true, true);
      }
  },
  hasAppliedFilters: function() {
      return (this.getAppliedFilters().length > 0)
  },
  getAppliedFilters: function() {
      if (this.isUnselected()) {
          return [];
      }
      if (this.isSelected()) {
          return[this.path];
      }
      var results = [];
      for (var i = 0; i < this.children.length; i++) {
          results = results.concat(this.children[i].getAppliedFilters());
      }
      return results;
  },
  getSelectedTitles: function(lang) {
      if (this.isUnselected()) {
          return [];
      }
      if (this.isSelected()) {
          return[(lang == "en")?this.title:this.heTitle];
      }
      var results = [];
      for (var i = 0; i < this.children.length; i++) {
          results = results.concat(this.children[i].getSelectedTitles(lang));
      }
      return results;
  }
};


Sefaria.util = {
    clone: function clone(obj) {
        // Handle the 3 simple types, and null or undefined
        if (null == obj || "object" != typeof obj) return obj;

        // Handle Date
        if (obj instanceof Date) {
            var copy = new Date();
            copy.setTime(obj.getTime());
            return copy;
        }

        // Handle Array
        if (obj instanceof Array) {
            var copy = [];
            var len = obj.length;
            for (var i = 0; i < len; ++i) {
                copy[i] = clone(obj[i]);
            }
            return copy;
        }

        // Handle Object
        if (obj instanceof Object) {
            var copy = {};
            for (var attr in obj) {
                if (obj.hasOwnProperty(attr)) copy[attr] = clone(obj[attr]);
            }
            return copy;
        }

        throw new Error("Unable to copy obj! Its type isn't supported.");
    },
    throttle: function(func, limit) {
      // Returns a functions which throttle `func`
        var wait = false;                 // Initially, we're not waiting
        return function () {              // We return a throttled function
            if (!wait) {                  // If we're not waiting
                func.call();              // Execute users function
                wait = true;              // Prevent future invocations
                setTimeout(function () {  // After a period of time
                    wait = false;         // And allow future invocations
                }, limit);
            }
        }
    },
    debounce: function(func, wait, immediate) {
      // Returns a function which debounces `func`
        var timeout;
        return function() {
            var context = this, args = arguments;
            var later = function() {
                timeout = null;
                if (!immediate) func.apply(context, args);
            };
            var callNow = immediate && !timeout;
            clearTimeout(timeout);
            timeout = setTimeout(later, wait);
            if (callNow) func.apply(context, args);
        };
    },
    inArray: function(needle, haystack) {
      if (!haystack) { return -1 } //For parity of behavior w/ JQuery inArray
      var index = -1;
      for (var i = 0; i < haystack.length; i++) {
        if (haystack[i] === needle) {
          index = i;
          break;
        }
      }
      return index;
    },
    _defaultPath: "/",
    currentPath: function() {
      // Returns the current path plus search string if a browser context
      // or "/" in a browser-less context.
      return (typeof window === "undefined" ) ? Sefaria.util._defaultPath :
                window.location.pathname + window.location.search;
    },
    parseURL: function(url) {
      var a =  document.createElement('a');
      a.href = url;
      return {
        source: url,
        protocol: a.protocol.replace(':',''),
        host: a.hostname,
        port: a.port,
        query: a.search,
        params: (function(){
          var ret = {},
            seg = a.search.replace(/^\?/,'').split('&'),
            len = seg.length, i = 0, s;
          for (;i<len;i++) {
            if (!seg[i]) { continue; }
            s = seg[i].split('=');
            ret[s[0]] = s[1];
          }
          return ret;
        })(),
        file: (a.pathname.match(/\/([^\/?#]+)$/i) || [,''])[1],
        hash: a.hash.replace('#',''),
        path: a.pathname.replace(/^([^\/])/,'/$1'),
        relative: (a.href.match(/tps?:\/\/[^\/]+(.+)/) || [,''])[1],
        segments: a.pathname.replace(/^\//,'').split('/')
      };
    },
    isValidEmailAddress: function(emailAddress) {
      var pattern = new RegExp(/^((([a-z]|\d|[!#\$%&'\*\+\-\/=\?\^_`{\|}~]|[\u00A0-\uD7FF\uF900-\uFDCF\uFDF0-\uFFEF])+(\.([a-z]|\d|[!#\$%&'\*\+\-\/=\?\^_`{\|}~]|[\u00A0-\uD7FF\uF900-\uFDCF\uFDF0-\uFFEF])+)*)|((\x22)((((\x20|\x09)*(\x0d\x0a))?(\x20|\x09)+)?(([\x01-\x08\x0b\x0c\x0e-\x1f\x7f]|\x21|[\x23-\x5b]|[\x5d-\x7e]|[\u00A0-\uD7FF\uF900-\uFDCF\uFDF0-\uFFEF])|(\\([\x01-\x09\x0b\x0c\x0d-\x7f]|[\u00A0-\uD7FF\uF900-\uFDCF\uFDF0-\uFFEF]))))*(((\x20|\x09)*(\x0d\x0a))?(\x20|\x09)+)?(\x22)))@((([a-z]|\d|[\u00A0-\uD7FF\uF900-\uFDCF\uFDF0-\uFFEF])|(([a-z]|\d|[\u00A0-\uD7FF\uF900-\uFDCF\uFDF0-\uFFEF])([a-z]|\d|-|\.|_|~|[\u00A0-\uD7FF\uF900-\uFDCF\uFDF0-\uFFEF])*([a-z]|\d|[\u00A0-\uD7FF\uF900-\uFDCF\uFDF0-\uFFEF])))\.)+(([a-z]|[\u00A0-\uD7FF\uF900-\uFDCF\uFDF0-\uFFEF])|(([a-z]|[\u00A0-\uD7FF\uF900-\uFDCF\uFDF0-\uFFEF])([a-z]|\d|-|\.|_|~|[\u00A0-\uD7FF\uF900-\uFDCF\uFDF0-\uFFEF])*([a-z]|[\u00A0-\uD7FF\uF900-\uFDCF\uFDF0-\uFFEF])))\.?$/i);
      return pattern.test(emailAddress);
    },
    _cookies: {},
    cookie: function(key, value) {
     // Mock cookie function to mirror $.cookie for use Server Side
     if (typeof value === "undefined") {
      return Sefaria.util._cookies[key];
     }
     Sefaria.util._cookies[key] = value;
    },  
    setupPrototypes: function() {

        String.prototype.toProperCase = function() {
          // Treat anything after ", " as a new clause
          // so that titles like "Orot, The Ideals of Israel" keep a capital The
          var clauses = this.split(", ");

          for (var n = 0; n < clauses.length; n++) {
              var i, j, str, lowers, uppers;
              str = clauses[n].replace(/([^\W_]+[^\s-]*) */g, function(txt) {
                // We're not lowercasing the end of the string because of cases like "HaRambam"
                return txt.charAt(0).toUpperCase() + txt.substr(1);
              });

              // Certain minor words should be left lowercase unless 
              // they are the first or last words in the string
              lowers = ['A', 'An', 'The', 'And', 'But', 'Or', 'For', 'Nor', 'As', 'At', 
              'By', 'For', 'From', 'Is', 'In', 'Into', 'Near', 'Of', 'On', 'Onto', 'To', 'With'];
              for (i = 0, j = lowers.length; i < j; i++) {
                str = str.replace(new RegExp('\\s' + lowers[i] + '\\s', 'g'), 
                  function(txt) {
                    return txt.toLowerCase();
                  });
               }

              // Certain words such as initialisms or acronyms should be left uppercase
              uppers = ['Id', 'Tv', 'Ii', 'Iii', "Iv"];
              for (i = 0, j = uppers.length; i < j; i++) {
                str = str.replace(new RegExp('\\b' + uppers[i] + '\\b', 'g'), 
                  uppers[i].toUpperCase());
              }

              clauses[n] = str;     
          }

          return clauses.join(", ");
        };

        String.prototype.toFirstCapital = function() {
            return this.charAt(0).toUpperCase() + this.substr(1);
        };

        String.prototype.stripHtml = function() {
           if (INBROWSER) {
             var tmp = document.createElement("div");
             tmp.innerHTML = this;
             return tmp.textContent|| "";            
           } else {
            return striptags(this);
           }
        };

        String.prototype.escapeHtml = function() {
            return this.replace(/&/g,'&amp;')
                        .replace(/</g,'&lt;')
                        .replace(/>/g,'&gt;')
                        .replace(/'/g,'&apos;')
                        .replace(/"/g,'&quot;')
                        .replace(/([^>\r\n]?)(\r\n|\n\r|\r|\n)/g, '$1<br />$2');
        };

        if (!String.prototype.startsWith) {
            String.prototype.startsWith = function(searchString, position){
              position = position || 0;
              return this.substr(position, searchString.length) === searchString;
          };
        }

        Array.prototype.compare = function(testArr) {
            if (this.length != testArr.length) return false;
            for (var i = 0; i < testArr.length; i++) {
                if (this[i].compare) { 
                    if (!this[i].compare(testArr[i])) return false;
                }
                if (this[i] !== testArr[i]) return false;
            }
            return true;
        };

        Array.prototype.pad = function(s,v) {
            var l = Math.abs(s) - this.length;
            var a = [].concat(this);
            if (l <= 0)
              return a;
            for(var i=0; i<l; i++)
              s < 0 ? a.unshift(v) : a.push(v);
            return a;
        };

        Array.prototype.unique = function() {
            var a = [];
            var l = this.length;
            for(var i=0; i<l; i++) {
              for(var j=i+1; j<l; j++) {
                // If this[i] is found later in the array
                if (this[i] === this[j])
                  j = ++i;
              }
              a.push(this[i]);
            }
            return a;
        };

        Array.prototype.toggle = function(value) {
            var index = this.indexOf(value);

            if (index === -1) {
                this.push(value);
            } else {
                this.splice(index, 1);
            }
            return this;
        };

        Array.prototype.move = function (old_index, new_index) {
            if (new_index >= this.length) {
                var k = new_index - this.length;
                while ((k--) + 1) {
                    this.push(undefined);
                }
            }
            this.splice(new_index, 0, this.splice(old_index, 1)[0]);
            return this; // for testing purposes
        };

        if (!Array.prototype.fill) {
          Object.defineProperty(Array.prototype, 'fill', {
            value: function(value) {

              if (this == null) {
                throw new TypeError('this is null or not defined');
              }

              var O = Object(this);
              var len = O.length >>> 0;

              var start = arguments[1];
              var relativeStart = start >> 0;
              var k = relativeStart < 0 ?
                Math.max(len + relativeStart, 0) :
                Math.min(relativeStart, len);
              var end = arguments[2];
              var relativeEnd = end === undefined ?
                len : end >> 0;
              var final = relativeEnd < 0 ?
                Math.max(len + relativeEnd, 0) :
                Math.min(relativeEnd, len);
              while (k < final) {
                O[k] = value;
                k++;
              }
              return O;
            }
          });
        }

        RegExp.escape = function(s) {
            return s.replace(/[-\/\\^$*+?.()|[\]{}]/g, '\\$&');
        };
    },
    setupJQuery: function() {
        if (!$.hasOwnProperty("fn")) { return; }
        $.fn.serializeObject = function() {
            var o = {};
            var a = this.serializeArray();
            $.each(a, function() {
                if (o[this.name] !== undefined) {
                    if (!o[this.name].push) {
                        o[this.name] = [o[this.name]];
                    }
                    o[this.name].push(this.value || '');
                } else {
                    o[this.name] = this.value || '';
                }
            });
            return o;
        };
    /*!
         * jQuery Cookie Plugin v1.3
         * https://github.com/carhartl/jquery-cookie
         *
         * Copyright 2011, Klaus Hartl
         * Dual licensed under the MIT or GPL Version 2 licenses.
         * http://www.opensource.org/licenses/mit-license.php
         * http://www.opensource.org/licenses/GPL-2.0
         */
        (function ($, document, undefined) {

            var pluses = /\+/g;

            function raw(s) {
                return s;
            }

            function decoded(s) {
                return decodeURIComponent(s.replace(pluses, ' '));
            }

            var config = $.cookie = function (key, value, options) {

                // write
                if (value !== undefined) {
                    options = $.extend({}, config.defaults, options);

                    if (value === null) {
                        options.expires = -1;
                    }

                    if (typeof options.expires === 'number') {
                        var days = options.expires, t = options.expires = new Date();
                        t.setDate(t.getDate() + days);
                    }

                    value = config.json ? JSON.stringify(value) : String(value);

                    return (document.cookie = [
                        encodeURIComponent(key), '=', config.raw ? value : encodeURIComponent(value),
                        options.expires ? '; expires=' + options.expires.toUTCString() : '', // use expires attribute, max-age is not supported by IE
                        options.path    ? '; path=' + options.path : '',
                        options.domain  ? '; domain=' + options.domain : '',
                        options.secure  ? '; secure' : ''
                    ].join(''));
                }

                // read
                var decode = config.raw ? raw : decoded;
                var cookies = document.cookie.split('; ');
                for (var i = 0, l = cookies.length; i < l; i++) {
                    var parts = cookies[i].split('=');
                    if (decode(parts.shift()) === key) {
                        var cookie = decode(parts.join('='));
                        return config.json ? JSON.parse(cookie) : cookie;
                    }
                }

                return null;
            };

            config.defaults = {};

            $.removeCookie = function (key, options) {
                if ($.cookie(key) !== null) {
                    $.cookie(key, null, options);
                    return true;
                }
                return false;
            };

        })($, document);

    },
    setupMisc: function() {
        /*
          classnames
          Copyright (c) 2015 Jed Watson.
          Licensed under the MIT License (MIT), see
          http://jedwatson.github.io/classnames
        */
        (function () {
            'use strict';

            function classNames () {

                var classes = '';

                for (var i = 0; i < arguments.length; i++) {
                    var arg = arguments[i];
                    if (!arg) continue;

                    var argType = typeof arg;

                    if ('string' === argType || 'number' === argType) {
                        classes += ' ' + arg;

                    } else if (Array.isArray(arg)) {
                        classes += ' ' + classNames.apply(null, arg);

                    } else if ('object' === argType) {
                        for (var key in arg) {
                            if (arg.hasOwnProperty(key) && arg[key]) {
                                classes += ' ' + key;
                            }
                        }
                    }
                }

                return classes.substr(1);
            }

            if (typeof module !== 'undefined' && module.exports) {
                module.exports = classNames;
            } else if (typeof define === 'function' && typeof define.amd === 'object' && define.amd){
                // AMD. Register as an anonymous module.
                define(function () {
                    return classNames;
                });
            } else {
                window.classNames = classNames;
            }

        }());

        // Protect against browsers without consoles and forgotten console statements
        if(typeof(console) === 'undefined') {
            var console = {};
            console.log = function() {};
        }
    },
    handleUserCookie: function() {
        var cookie = INBROWSER ? $.cookie : Sefaria.util.cookie;

        if (Sefaria.loggedIn) {
            // If logged in, replace cookie with current system details

            var expires = new Date(); // starts with current time
            expires.setTime(expires.getTime() + 2 * 365 * 24 * 3600 * 1000);  // milliseconds

            cookie("_user", JSON.stringify({
               _uid: Sefaria._uid,
               _partner_group: Sefaria._partner_group,
               _partner_role: Sefaria._partner_role
            }), { path: "/", expires: expires });
            // And store current uid in analytics id
            Sefaria._analytics_uid = Sefaria._uid;
        } else { 
            // If not logged in, get details from cookie
            var c = cookie("_user");
            if (c) {
              c = JSON.parse(c);
              Sefaria._analytics_uid = c._uid;
              Sefaria._partner_group = c._partner_group;
              Sefaria._partner_role = c._partner_role;
            }
        }

    },
    getSelectionBoundaryElement: function(isStart) {
        // http://stackoverflow.com/questions/1335252/how-can-i-get-the-dom-element-which-contains-the-current-selection
        var range, sel, container;
        if (document.selection) {
            range = document.selection.createRange();
            range.collapse(isStart);
            return range.parentElement();
        } else {
            sel = window.getSelection();
            if (sel.getRangeAt) {
                if (sel.rangeCount > 0) {
                    range = sel.getRangeAt(0);
                }
            } else {
                // Old WebKit
                range = document.createRange();
                range.setStart(sel.anchorNode, sel.anchorOffset);
                range.setEnd(sel.focusNode, sel.focusOffset);
    
                // Handle the case when the selection was selected backwards (from the end to the start in the document)
                if (range.collapsed !== sel.isCollapsed) {
                    range.setStart(sel.focusNode, sel.focusOffset);
                    range.setEnd(sel.anchorNode, sel.anchorOffset);
                }
           }
    
            if (range) {
               container = range[isStart ? "startContainer" : "endContainer"];
    
               // Check if the container is a text node and return its parent if so
               return container.nodeType === 3 ? container.parentNode : container;
            }   
        }
    }
};


Sefaria.hebrew = {
  hebrewNumerals: { 
    "\u05D0": 1,
    "\u05D1": 2,
    "\u05D2": 3,
    "\u05D3": 4,
    "\u05D4": 5,
    "\u05D5": 6,
    "\u05D6": 7,
    "\u05D7": 8,
    "\u05D8": 9,
    "\u05D9": 10,
    "\u05D8\u05D5": 15,
    "\u05D8\u05D6": 16,
    "\u05DB": 20,
    "\u05DC": 30,
    "\u05DE": 40,
    "\u05E0": 50,
    "\u05E1": 60,
    "\u05E2": 70,
    "\u05E4": 80,
    "\u05E6": 90,
    "\u05E7": 100,
    "\u05E8": 200,
    "\u05E9": 300,
    "\u05EA": 400,
    "\u05EA\u05E7": 500,
    "\u05EA\u05E8": 600,
    "\u05EA\u05E9": 700,
    "\u05EA\u05EA": 800,
    1: "\u05D0",
    2: "\u05D1",
    3: "\u05D2",
    4: "\u05D3",
    5: "\u05D4",
    6: "\u05D5",
    7: "\u05D6",
    8: "\u05D7",
    9: "\u05D8",
    10: "\u05D9",
    15: "\u05D8\u05D5",
    16: "\u05D8\u05D6",
    20: "\u05DB",
    30: "\u05DC",
    40: "\u05DE",
    50: "\u05E0",
    60: "\u05E1",
    70: "\u05E2",
    80: "\u05E4",
    90: "\u05E6",
    100: "\u05E7",
    200: "\u05E8",
    300: "\u05E9",
    400: "\u05EA",
    500: "\u05EA\u05E7",
    600: "\u05EA\u05E8",
    700: "\u05EA\u05E9",
    800: "\u05EA\u05EA",
    900: "\u05EA\u05EA\u05E7",
    1000: "\u05EA\u05EA\u05E8",
    1100: "\u05EA\u05EA\u05E9",
    1200: "\u05EA\u05EA\u05EA"
  },
  decodeHebrewNumeral: function(h) {
    // Takes a string representing a Hebrew numeral and returns it integer value. 
    var values = Sefaria.hebrew.hebrewNumerals;

    if (h === values[15] || h === values[16]) {
      return values[h];
    } 
    
    var n = 0;
    for (c in h) {
      n += values[h[c]];
    }

    return n;
  },
  encodeHebrewNumeral: function(n) {
    // Takes an integer and returns a string encoding it as a Hebrew numeral. 
    if (n >= 1300) {
      return n;
    }

    var values = Sefaria.hebrew.hebrewNumerals;
    
    var heb = "";
    if (n >= 100) { 
      var hundreds = n - (n % 100);
      heb += values[hundreds];
      n -= hundreds;
    }
    if (n === 15 || n === 16) {
      // Catch 15/16 no matter what the hundreds column says
      heb += values[n];
    } else {
      if (n >= 10) {
        var tens = n - (n % 10);
        heb += values[tens];
        n -= tens;
      }
      if (n > 0) {
        heb += values[n];
      }
    }
    
    return heb;
  },
  encodeHebrewDaf: function(daf, form) {
    // Ruturns Hebrew daf strings from "32b"
    var form = form || "short"
    var n = parseInt(daf.slice(0,-1));
    var a = daf.slice(-1);
    if (form === "short") {
      a = {a: ".", b: ":"}[a];
      return Sefaria.hebrew.encodeHebrewNumeral(n) + a;
    }   
    else if (form === "long"){
      a = {a: 1, b: 2}[a];
      return Sefaria.hebrew.encodeHebrewNumeral(n) + " " + Sefaria.hebrew.encodeHebrewNumeral(a);
    }
  },
  stripNikkud: function(rawString) {
    return rawString.replace(/[\u0591-\u05C7]/g,"");
  },
  isHebrew: function(text) {
    // Returns true if text is (mostly) Hebrew
    // Examines up to the first 60 characters, ignoring punctuation and numbers
    // 60 is needed to cover cases where a Hebrew text starts with 31 chars like: <big><strong>גמ׳</strong></big>
    var heCount = 0;
    var enCount = 0;
    var punctuationRE = /[0-9 .,'"?!;:\-=@#$%^&*()/<>]/;

    for (var i = 0; i < Math.min(60, text.length); i++) {
      if (punctuationRE.test(text[i])) { continue; }
      if ((text.charCodeAt(i) > 0x590) && (text.charCodeAt(i) < 0x5FF)) {
        heCount++;
      } else {
        enCount++;
      }
    }

    return (heCount >= enCount);
  },
  containsHebrew: function(text) {
    // Returns true if there are any Hebrew characters in text
    for (var i = 0; i < text.length; i++) {
      if ((text.charCodeAt(i) > 0x590) && (text.charCodeAt(i) < 0x5FF)) {
        return true;
      }
    }
    return false;
  },
  hebrewPlural: function(s) {
    var known = {
      "Daf":      "Dappim",
      "Mitzvah":  "Mitzvot",
      "Mitsva":   "Mitzvot",
      "Mesechet": "Mesechtot",
      "Perek":    "Perokim",
      "Siman":    "Simanim",
      "Seif":     "Seifim",
      "Se'if":    "Se'ifim",
      "Mishnah":  "Mishnayot",
      "Mishna":   "Mishnayot",
      "Chelek":   "Chelekim",
      "Parasha":  "Parshiot",
      "Parsha":   "Parshiot",
      "Pasuk":    "Psukim",
      "Midrash":  "Midrashim",
      "Aliyah":   "Aliyot"
    };

    return (s in known ? known[s] : s + "s");
  },
  intToDaf: function(i) {
    i += 1;
    daf = Math.ceil(i/2);
    return daf + (i%2 ? "a" : "b");
  },
  dafToInt: function(daf) {
    amud = daf.slice(-1)
    i = parseInt(daf.slice(0, -1)) - 1;
    i = amud == "a" ? i * 2 : i*2 +1;
    return i;
  }
};

Sefaria.site = { 
  track: {
    // Helper functions for event tracking (with Google Analytics and Mixpanel)
    event: function(category, action, label, value, options) {
        // https://developers.google.com/analytics/devguides/collection/analyticsjs/command-queue-reference#send
        ga('send', 'event', category, action, label, value, options);
        //mixpanel.track(category + " " + action, {label: label});
    },
    pageview: function(url) {
        ga('set', 'page', url);
        ga('send', 'pageview');
    },
    setPrimaryCategory: function(category_name) {
        ga('set', 'contentGroup1', category_name);
    },
    setSecondaryCategory: function(category_name) {
        ga('set', 'contentGroup2', category_name);
    },
    setContentLanguage: function(language) {
        ga('set', 'contentGroup5', language);
    },
    setNumberOfPanels: function(val) {
        ga('set', 'dimension1', val);
    },
    setBookName: function(val) {
        ga('set', 'dimension2', val);
        ga('set', 'contentGroup3', val);
    },
    setRef: function(val) {
        ga('set', 'dimension3', val);
    },
    setVersionTitle: function(val) {
        ga('set', 'dimension4', val);
    },
    setPageType: function(val) {
        ga('set', 'dimension5', val);
    },
    setSidebars: function(val) {
        ga('set', 'dimension6', val);
    },
    setUserLoggedIn: function(bool) {
        ga('set', 'dimension7', bool? "Logged In": "Logged Out");
    },
    setUserPartnerGroup: function(val) {
        ga('set', 'dimension8', val);
    },
    setUserPartnerRole: function(val) {
        ga('set', 'dimension9', val);
    },
    setUserID: function(val) {
        sval = String(val);
        ga('set', 'userId', sval);
        ga('set', 'dimension10', sval);
    },
    setUserData: function() {
        Sefaria.site.track.setUserLoggedIn(Sefaria.loggedIn);
        if (Sefaria._partner_group) Sefaria.site.track.setUserPartnerGroup(Sefaria._partner_group);
        if (Sefaria._partner_role) Sefaria.site.track.setUserPartnerRole(Sefaria._partner_role);
        if (Sefaria._analytics_uid) Sefaria.site.track.setUserID(Sefaria._analytics_uid);
    },
    sheets: function(action, label) {
        Sefaria.site.track.event("Sheets", action, label);
    },
    exploreUrl: function(url) {
        Sefaria.site.track.event("Explorer", "Open", url);
        Sefaria.site.track.pageview(url);
    },
    exploreBook: function(book) {
        Sefaria.site.track.event("Explorer", "Book", book);
    },
    exploreBrush: function(book) {
        Sefaria.site.track.event("Explorer", "Brush", book);
    }
  }
};


Sefaria.palette = {
  colors: {
    darkteal:  "#004e5f",
    raspberry: "#7c406f",
    green:     "#5d956f",
    paleblue:  "#9ab8cb",
    blue:      "#4871bf",
    orange:    "#cb6158",
    lightpink: "#c7a7b4",
    darkblue:  "#073570",
    darkpink:  "#ab4e66",
    lavender:  "#7f85a9",
    yellow:    "#ccb479",
    purple:    "#594176",
    lightblue: "#5a99b7",
    lightgreen:"#97b386",
    red:       "#802f3e",
    teal:      "#00827f"  
  }
};
Sefaria.palette.categoryColors = {
  "Commentary":         Sefaria.palette.colors.blue,
  "Tanakh" :            Sefaria.palette.colors.darkteal,
  "Midrash":            Sefaria.palette.colors.green,
  "Mishnah":            Sefaria.palette.colors.lightblue,
  "Talmud":             Sefaria.palette.colors.yellow,
  "Halakhah":           Sefaria.palette.colors.red,
  "Kabbalah":           Sefaria.palette.colors.purple,
  "Philosophy":         Sefaria.palette.colors.lavender,
  "Liturgy":            Sefaria.palette.colors.darkpink,
  "Tosefta":            Sefaria.palette.colors.teal,
  "Parshanut":          Sefaria.palette.colors.paleblue,
  "Chasidut":           Sefaria.palette.colors.lightgreen,
  "Musar":              Sefaria.palette.colors.raspberry,
  "Responsa":           Sefaria.palette.colors.orange,
  "Apocrypha":          Sefaria.palette.colors.lightpink,
  "Other":              Sefaria.palette.colors.darkblue,
  "Quoting Commentary": Sefaria.palette.colors.orange,
  "Sheets":             Sefaria.palette.colors.raspberry,
  "Community":          Sefaria.palette.colors.raspberry,
  "Targum":             Sefaria.palette.colors.lavender,
  "Modern Works":       Sefaria.palette.colors.raspberry
};
Sefaria.palette.categoryColor = function(cat) {
  if (cat in Sefaria.palette.categoryColors) {
    return Sefaria.palette.categoryColors[cat];
  }
  return Sefaria.palette.categoryColors["Other"];
};


Sefaria.setup = function() {
    Sefaria.util.setupPrototypes();
    Sefaria.util.setupJQuery();
    Sefaria.util.setupMisc();
    Sefaria.util.handleUserCookie();
    Sefaria._makeBooksDict();
    Sefaria._cacheIndexFromToc(Sefaria.toc);
    Sefaria.recentlyViewed = Sefaria.recentlyViewed.map(Sefaria.unpackRecentItem);
    Sefaria._cacheHebrewTerms(Sefaria.terms);
    Sefaria.site.track.setUserData();
};
Sefaria.setup();

if (typeof module !== 'undefined') {
  module.exports = Sefaria;
}<|MERGE_RESOLUTION|>--- conflicted
+++ resolved
@@ -285,13 +285,8 @@
       return segmentData;
     }
   },
-<<<<<<< HEAD
   _saveText: function(data, settings) {
-    if (!data || "error" in data) { 
-=======
-  _saveText: function(data, settings, skipWrap) {
     if (!data || "error" in data) {
->>>>>>> b517d498
       return;
     }
     settings         = settings || {};
