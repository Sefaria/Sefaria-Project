--- conflicted
+++ resolved
@@ -2866,12 +2866,9 @@
     Sefaria.util.handleUserCookie();
     Sefaria._makeBooksDict();
     Sefaria._cacheIndexFromToc(Sefaria.toc);
-<<<<<<< HEAD
     if (!Sefaria.recentlyViewed) {
         Sefaria.recentlyViewed = [];
     }
-=======
->>>>>>> 6e98e560
     Sefaria.recentlyViewed = Sefaria.recentlyViewed.map(Sefaria.unpackRecentItem).filter(function(item) { return !("error" in item); });
     Sefaria._cacheHebrewTerms(Sefaria.terms);
     Sefaria.site.track.setUserData();
