import Sefaria from "./sefaria/sefaria";
import {InterfaceText, postWithCallBack, ToggleSet} from "./Misc";
import $ from "./sefaria/sefariaJquery";
import {AdminEditor} from "./AdminEditor";
import {Reorder} from "./CategoryEditor";
import React, {useState} from "react";


const TopicEditor = ({origData, onCreateSuccess, close, origWasCat}) => {
    const [data, setData] = useState({...origData, catSlug: origData.origCategorySlug || "",
                                enTitle: origData.origEn, heTitle: origData.origHe || "", heDescription: origData?.origDesc?.he || "",
                                enDescription: origData?.origDesc?.en || "",
                                enCategoryDescription: origData?.origCategoryDesc?.en,
                                heCategoryDescription: origData?.origCategoryDesc?.he,
                                });
    const isNew = !('origSlug' in origData);
    const [savingStatus, setSavingStatus] = useState(false);
    const [isCategory, setIsCategory] = useState(origWasCat);  // initialize to True if the topic originally was a category
<<<<<<< HEAD
                                                                // isCategory determines whether user can edit categoryDescriptions of topic

=======
                                                                  // isCategory determines whether user can edit categoryDescriptions of topic
    const subtopics = Sefaria.topicTocPage(origData.origSlug);
    const [sortedSubtopics, setSortedSubtopics] = useState(subtopics?.sort(Sefaria.sortTopicsCompareFn)
                                                                                .filter(x => x.slug !== origData.origSlug) // dont include topics that are self-linked
                                                                                || []);
>>>>>>> 1178dacd
    const toggle = function() {
      setSavingStatus(savingStatus => !savingStatus);
    }


    const handleCatChange = function(e) {
      data.catSlug = e.target.value;
      //logic is: if it starts out originally a category, isCategory should always be true, otherwise, it should depend solely on 'Main Menu'
      const newIsCategory = origWasCat || e.target.value === Sefaria._("Main Menu");
      setIsCategory(newIsCategory);
      setData(data);
    }

    let slugsToTitles = Sefaria.slugsToTitles();
    let specialCases = {
        "": {"en": "Choose a Parent Topic", "he": Sefaria.translation('he', "Choose a Parent Topic")},
        "Main Menu": {"en": "Main Menu", "he": Sefaria.translation('he', "Main Menu")}
    };
    slugsToTitles = Object.assign(specialCases, slugsToTitles);
    const [catMenu, setCatMenu] =   useState(<div className="section">
                                            <label><InterfaceText>Parent Topic</InterfaceText></label>
                                            <div id="categoryChooserMenu">
                                                <select key="topicCats" id="topicCats" onChange={handleCatChange}>
                                                    {Object.keys(slugsToTitles).map(function (tempSlug, i) {
                                                        const tempTitle = Sefaria.interfaceLang === 'english' ? slugsToTitles[tempSlug].en : slugsToTitles[tempSlug].he;
                                                        return <option key={i} value={tempSlug} selected={data.catSlug === tempSlug}>{tempTitle}</option>;
                                                    })}
                                                </select>
                                            </div>
                                    </div>);

    const validate = async function () {
        if (data.catSlug === "") {
          alert(Sefaria._("Please choose a category."));
          return false;
        }
        if (data.enTitle.length === 0) {
          alert(Sefaria._("Title must be provided."));
          return false;
        }
        if (sortedSubtopics.length > 0) {
            await saveReorderedSubtopics();  // make sure subtopics reordered before saving topic information below
        }
        saveTopic();
    }
    const saveReorderedSubtopics = function () {
         const url = `/api/topic/reorder`;
         const postCategoryData = {topics: sortedSubtopics};
         postWithCallBack({url, data: postCategoryData, setSavingStatus, redirect: () => window.location.href = "/topics"});
    }
    const saveTopic = function () {
        toggle();
        let url = "";

        let postData = {...data, "description": {"en": data.enDescription, "he": data.heDescription}, "title": data.enTitle,
            "heTitle": data.heTitle};
        if (isCategory) {
            postData = {...postData, "catDescription": {"en": data.enCategoryDescription, "he": data.heCategoryDescription}};
        }
        postData.category = data.catSlug;

        if (isNew) {
          url = "/api/topic/new";
        }
        else {
          url = `/api/topics/${data.origSlug}`;
          postData = {...postData, origCategory: data.origCategorySlug, origDescription: data.origDesc,
                    origSlug: data.origSlug};
          if (isCategory) {
            postData.origCatDescription = data.origCategoryDesc;
          }
        }

        const postJSON = JSON.stringify(postData);
        $.post(url,  {"json": postJSON}, function(result) {
          if (result.error) {
            toggle();
            alert(result.error);
          } else {
            const newSlug = result.slug;
            onCreateSuccess(newSlug);
          }
          }).fail( function(xhr, status, errorThrown) {
            alert("Unfortunately, there may have been an error saving this topic information: "+errorThrown.toString());
          });
    }

    const deleteObj = function() {
      $.ajax({
        url: "/api/topic/delete/"+data.origSlug,
        type: "DELETE",
        success: function(result) {
          if ("error" in result) {
            alert(result.error);
          } else {
            alert(Sefaria._("Topic Deleted."));
            window.location = "/topics";
          }
        }
      }).fail(function() {
        alert(Sefaria._("Something went wrong. Sorry!"));
      });
    }

    return <AdminEditor title="Topic Editor" close={close} catMenu={catMenu} data={data} savingStatus={savingStatus}
                        validate={validate} deleteObj={deleteObj} updateData={setData} isNew={isNew}
                        shortDescBool={isCategory} extras={
                            [isNew ? null :
                                <Reorder subcategoriesAndBooks={sortedSubtopics}
                                         updateOrder={setSortedSubtopics}
                                         displayType="topics"/>,
                            ]
                        } />;
}

export {TopicEditor};<|MERGE_RESOLUTION|>--- conflicted
+++ resolved
@@ -16,16 +16,11 @@
     const isNew = !('origSlug' in origData);
     const [savingStatus, setSavingStatus] = useState(false);
     const [isCategory, setIsCategory] = useState(origWasCat);  // initialize to True if the topic originally was a category
-<<<<<<< HEAD
-                                                                // isCategory determines whether user can edit categoryDescriptions of topic
-
-=======
                                                                   // isCategory determines whether user can edit categoryDescriptions of topic
     const subtopics = Sefaria.topicTocPage(origData.origSlug);
     const [sortedSubtopics, setSortedSubtopics] = useState(subtopics?.sort(Sefaria.sortTopicsCompareFn)
                                                                                 .filter(x => x.slug !== origData.origSlug) // dont include topics that are self-linked
                                                                                 || []);
->>>>>>> 1178dacd
     const toggle = function() {
       setSavingStatus(savingStatus => !savingStatus);
     }
