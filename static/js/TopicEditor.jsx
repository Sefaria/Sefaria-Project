--- conflicted
+++ resolved
@@ -121,21 +121,14 @@
         const url = `/api/topic/delete/${data.origSlug}`;
         requestWithCallBack({url, type: "DELETE", redirect: () => window.location.href = "/topics"});
     }
-<<<<<<< HEAD
-=======
 
->>>>>>> bd5de499
     let items = ["Title", "Hebrew Title", "Category Menu", "English Description", "Hebrew Description"];
     if (isCategory) {
         items.push("English Short Description");
         items.push("Hebrew Short Description");
     }
     return <AdminEditor title="Topic Editor" close={close} catMenu={catMenu} data={data} savingStatus={savingStatus}
-<<<<<<< HEAD
                         validate={validate} deleteObj={deleteObj} updateData={updateData} isNew={isNew}
-=======
-                        validate={validate} deleteObj={deleteObj} updateData={setData} isNew={isNew}
->>>>>>> bd5de499
                         items={items} extras={
                             [isNew ? null :
                                 <Reorder subcategoriesAndBooks={sortedSubtopics}
