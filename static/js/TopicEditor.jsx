--- conflicted
+++ resolved
@@ -15,11 +15,8 @@
     const isNew = !('origSlug' in origData);
     const [savingStatus, setSavingStatus] = useState(false);
     const [isCategory, setIsCategory] = useState(origWasCat);  // initialize to True if the topic originally was a category
-<<<<<<< HEAD
-                                                               // isCategory determines whether user can edit categoryDescriptions of topic
-=======
-                                                                  // isCategory determines whether user can edit categoryDescriptions of topic
->>>>>>> 1e36f90c
+                                                                // isCategory determines whether user can edit categoryDescriptions of topic
+
     const toggle = function() {
       setSavingStatus(savingStatus => !savingStatus);
     }
