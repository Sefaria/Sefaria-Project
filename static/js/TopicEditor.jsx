--- conflicted
+++ resolved
@@ -7,20 +7,12 @@
 
 
 const TopicEditor = ({origData, onCreateSuccess, close, origWasCat}) => {
-<<<<<<< HEAD
-    const [data, setData] = useState({...origData, catSlug: origData.origCategorySlug || "",
-                                enTitle: origData.origEn, heTitle: origData.origHe || "", heDescription: origData?.origDesc?.he || "",
-                                enDescription: origData?.origDesc?.en || "",
-                                enCategoryDescription: origData?.origCategoryDesc?.en,
-                                heCategoryDescription: origData?.origCategoryDesc?.he,
-=======
     const [data, setData] = useState({...origData, catSlug: origData.origCatSlug || "",
                                 enTitle: origData.origEnTitle, heTitle: origData.origHeTitle || "",
                                 heDescription: origData?.origHeDescription || "",
                                 enDescription: origData?.origEnDescription || "",
                                 enCategoryDescription: origData?.origEnCategoryDescription || "",
                                 heCategoryDescription: origData?.origHeCategoryDescription || "",
->>>>>>> 6527a94f
                                 enAltTitles: origData?.origEnAltTitles || [],
                                 heAltTitles: origData?.origHeAltTitles || [],
                                 birthPlace: origData.origBirthPlace || "", heBirthPlace: origData.origHeBirthPlace || "",
@@ -30,11 +22,7 @@
                                 });
     const isNew = !('origSlug' in origData);
     const [savingStatus, setSavingStatus] = useState(false);
-<<<<<<< HEAD
-    const [isAuthor, setIsAuthor] = useState(origData.origCategorySlug === 'authors');
-=======
     const [isAuthor, setIsAuthor] = useState(origData.origCatSlug === 'authors');
->>>>>>> 6527a94f
     const [isCategory, setIsCategory] = useState(origWasCat);  // initialize to True if the topic originally was a category
                                                                   // isCategory determines whether user can edit categoryDescriptions of topic
     const subtopics = Sefaria.topicTocPage(origData.origSlug);
@@ -53,10 +41,7 @@
       //logic is: if it starts out originally a category, isCategory should always be true, otherwise, it should depend solely on 'Main Menu'
       const newIsCategory = origWasCat || e.target.value === Sefaria._("Main Menu");
       setIsCategory(newIsCategory);
-<<<<<<< HEAD
-=======
       setIsChanged(true);
->>>>>>> 6527a94f
       setIsAuthor(data.catSlug === 'authors');
       setData({...data});
     }
@@ -109,27 +94,6 @@
     }
 
     const prepData = () => {
-<<<<<<< HEAD
-        let postData = {...data, "description": {"en": data.enDescription, "he": data.heDescription}, "title": data.enTitle,
-            "heTitle": data.heTitle};
-        if (isCategory) {
-            postData = {...postData, "catDescription": {"en": data.enCategoryDescription, "he": data.heCategoryDescription}};
-        }
-        if (data?.era && Sefaria.util.inArray(data.era, Sefaria._eras) === -1) {
-            delete postData.era;
-        }
-        postData.altTitles = {};
-         // alt titles implemented using TitleVariants which contains list of objects with 'name' property.
-        postData.altTitles.en = postData.enAltTitles.map(x => x.name);
-        postData.altTitles.he = postData.heAltTitles.map(x => x.name);
-        postData.category = data.catSlug;
-        if (!isNew) {
-          postData = {...postData, origCategory: data.origCategorySlug, origDescription: data.origDesc,
-                    origSlug: data.origSlug};
-          if (isCategory) {
-            postData.origCatDescription = data.origCategoryDesc;
-          }
-=======
         // always add category, title, heTitle, altTitles
         let postData = { category: data.catSlug, title: data.enTitle, heTitle: data.heTitle, altTitles: {}};
         postData.altTitles.en = data.enAltTitles.map(x => x.name); // alt titles implemented using TitleVariants which contains list of objects with 'name' property.
@@ -163,7 +127,6 @@
 
         if (!isNew) {
           postData = {...postData, origSlug: data.origSlug, origCategory: data.origCatSlug};
->>>>>>> 6527a94f
         }
 
         return postData;
