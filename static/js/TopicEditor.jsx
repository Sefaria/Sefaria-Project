import React, {useRef, useState} from "react";
import Sefaria from "./sefaria/sefaria";
import $ from "./sefaria/sefariaJquery";
import {AdminToolHeader, InterfaceText} from "./Misc";

const TopicEditorButton = ({toggleAddingTopics, text}) => {
    return <div onClick={toggleAddingTopics} id="editTopic" className="button extraSmall topic" role="button">
        <InterfaceText>{text}</InterfaceText>
    </div>;
}

function useTopicToggle() {
  const [addingTopics, setAddingTopics] = useState(false);
  const toggleAddingTopics = function(e) {
      if (e.currentTarget.id === "editTopic") {
        setAddingTopics(true);
      }
      else if(e.currentTarget.id === "cancel") {
        setAddingTopics(false);
     }
  }
  return [addingTopics, toggleAddingTopics];
}

const TopicEditor = ({origEn="", origHe="", origSlug="", origDesc={},
                      origCategoryDesc={}, origCategorySlug="",
                      onCreateSuccess, close}) => {
    const [savingStatus, setSavingStatus] = useState(false);
    const [catSlug, setCatSlug] = useState(origCategorySlug);
    const [description, setDescription] = useState(origDesc?.en);
    const [catDescription, setCatDescription] = useState(origCategoryDesc?.en);
    const [enTitle, setEnTitle] = useState(origEn);
    const [heTitle, setHeTitle] = useState(origHe);
    const [heDescription, setHeDescription] = useState(origDesc?.he);
    const [heCategoryDescription, setHeCategoryDescription] = useState(origCategoryDesc?.he);
    const isNewTopic = origSlug === "";
    const [isCategory, setIsCategory] = useState(!!origCategoryDesc);

    const slugsToTitles = Sefaria.slugsToTitles();
    let catMenu = Object.keys(slugsToTitles).map(function (tempSlug, i) {
      const tempTitle = slugsToTitles[tempSlug];
      return <option key={i} value={tempSlug} selected={catSlug === tempSlug}>{tempTitle}</option>;
    });

    const validate = function () {
        if (catSlug === "") {
          alert("Please choose a category.");
          return false;
        }
        if (enTitle.length === 0) {
          alert("Title must be provided.");
          return false;
        }
        save();
    }
    const save = function () {
        toggleInProgress();
        let url = "";
<<<<<<< HEAD
        let data = {"description": {"en": description, "he": heDescription}, "title": enTitle, "heTitle": heTitle,
                    "category": catSlug};
        if (isNewTopic) {
          url = "/api/topic/new";
          if (isCategory) {
            data.catDescription = {"en": catDescription, "he": heCategoryDescription};
          }
=======
        let data = {"description": {"en": description, "he": description}, "title": enTitle, "category": catSlug};
        if (isCategory) {
            data["catDescription"] = {"en": catDescription, "he": catDescription};
        }

        if (isNewTopic) {
          url = "/api/topic/new";
>>>>>>> 21646426
        }
        else {
          url = `/api/topics/${origSlug}`;
          data = {...data, origCategory: origCategorySlug, origDescription: origDesc,
                    origTitle: origEn,origHeTitle: origHe,origSlug: origSlug}
          if (isCategory) {
<<<<<<< HEAD
            data.catDescription = {"en": catDescription, "he": heCategoryDescription}
            data.origCatDescription = origCategoryDesc
=======
            data["origCatDescription"] = origCategoryDesc;
>>>>>>> 21646426
          }
        }

        const postJSON = JSON.stringify(data);
        $.post(url,  {"json": postJSON}, function(data) {
          if (data.error) {
            toggleInProgress();
            alert(data.error);
          } else {
            const newSlug = data["slug"];
            onCreateSuccess(newSlug);
          }
          }).fail( function(xhr, status, errorThrown) {
            alert("Unfortunately, there may have been an error saving this topic information: "+errorThrown);
          });
    }
    const toggleInProgress = function() {
      setSavingStatus(savingStatus => !savingStatus);
    }
    const deleteTopic = function() {
      $.ajax({
        url: "/api/topic/delete/"+origSlug,
        type: "DELETE",
        success: function(data) {
          if ("error" in data) {
            alert(data.error);
          } else {
            alert("Topic Deleted.");
            window.location = "/topics";
          }
        }
      }).fail(function() {
        alert("Something went wrong. Sorry!");
      });
    }
    const handleCatChange = function(e) {
      setCatSlug(e.target.value);
      const newIsCategory = isCategory || e.target.value === "Main Menu";
      setIsCategory(newIsCategory);
    }
    const setValues = function(e) {
        if (e.target.id === "topicTitle") {
            setEnTitle(e.target.value);
        }
        else if (e.target.id === "topicDesc") {
            setDescription(e.target.value);
        }
        else if (e.target.id === "topicCatDesc") {
            setCatDescription(e.target.value);
        }
        else if (e.target.id === "topicHeTitle") {
            setHeTitle(e.target.value);
        }
        else if (e.target.id === "topicHeDesc") {
            setHeDescription(e.target.value);
        }
        else if (e.target.id === "topicHeCatDesc") {
            setHeCategoryDescription(e.target.value);
        }
    }
    return <div className="editTextInfo">
            <div className="static">
                <div className="inner">
                    {savingStatus ?
                        <div className="collectionsWidget">Saving topic information...<br/><br/>(processing title changes
                            may take some time)</div> : null}
                    <div id="newIndex">
                        <AdminToolHeader en="Topic Editor" he="Topic Editor" close={close} validate={validate}/>
                        <div className="section">
                            <label><InterfaceText>Topic Title</InterfaceText></label>
                            <input id="topicTitle" onBlur={setValues} defaultValue={enTitle} placeholder="Add a title."/>
                        </div>
                        {Sefaria._siteSettings.TORAH_SPECIFIC ?
                            <div className="section">
                                <label><InterfaceText>Hebrew Topic Title</InterfaceText></label>
                                <input id="topicHeTitle" onBlur={setValues} defaultValue={heTitle} placeholder={Sefaria.translation('he',"Add a title.")}/>
                            </div> : null}
                        <div className="section">
                          <label><InterfaceText>Category</InterfaceText></label>
                          <div id="categoryChooserMenu">
                              <select key="topicCats" id="topicCats" onChange={handleCatChange}>
                                {catMenu}
                              </select>
                          </div>
                        </div>
                        <div className="section">
                            <label><InterfaceText>Topic Description</InterfaceText></label>
                            <textarea id="topicDesc" onBlur={setValues}
                                   defaultValue={description} placeholder="Add a description."/>
                        </div>
                        {Sefaria._siteSettings.TORAH_SPECIFIC ?
                            <div className="section">
                                <label><InterfaceText>Hebrew Topic Description</InterfaceText></label>
                                <textarea id="topicHeDesc" onBlur={setValues}
                                       defaultValue={heDescription} placeholder={Sefaria.translation('he', "Add a description.")}/>
                            </div> : null}
                       {isCategory ?  <div> <div className="section">
                                                     <label><InterfaceText>Short Description for Topic Table of Contents</InterfaceText></label>
                                                     <textarea
                                                         id="topicCatDesc"
                                                         onBlur={setValues}
                                                         defaultValue={catDescription}
                                                         placeholder="Add a short description."/>
                                            </div>
                                            {Sefaria._siteSettings.TORAH_SPECIFIC ? <div className="section">
                                                    <label><InterfaceText>Hebrew Short Description for Topic Table of Contents</InterfaceText></label>
                                                    <textarea
                                                        id="topicHeCatDesc"
                                                        onBlur={setValues}
                                                        defaultValue={heCategoryDescription}
                                                        placeholder={Sefaria.translation('he', "Add a short description.")}/>
                                            </div> : null}
                                      </div> :
                       null}
                      {!isNewTopic ? <div onClick={deleteTopic} id="deleteTopic" className="button small deleteTopic" tabIndex="0" role="button">
                                      <InterfaceText>Delete Topic</InterfaceText>
                                    </div> : null}
                    </div>
                </div>
            </div>
     </div>
}

export {TopicEditor, TopicEditorButton, useTopicToggle};<|MERGE_RESOLUTION|>--- conflicted
+++ resolved
@@ -56,35 +56,20 @@
     const save = function () {
         toggleInProgress();
         let url = "";
-<<<<<<< HEAD
-        let data = {"description": {"en": description, "he": heDescription}, "title": enTitle, "heTitle": heTitle,
-                    "category": catSlug};
-        if (isNewTopic) {
-          url = "/api/topic/new";
-          if (isCategory) {
-            data.catDescription = {"en": catDescription, "he": heCategoryDescription};
-          }
-=======
-        let data = {"description": {"en": description, "he": description}, "title": enTitle, "category": catSlug};
+        let data = {"description": {"en": description, "he": heDescription}, "title": enTitle, "heTitle": heTitle, "category": catSlug};
         if (isCategory) {
-            data["catDescription"] = {"en": catDescription, "he": catDescription};
+            data["catDescription"] = {"en": catDescription, "he": heCatDescription};
         }
 
         if (isNewTopic) {
           url = "/api/topic/new";
->>>>>>> 21646426
         }
         else {
           url = `/api/topics/${origSlug}`;
           data = {...data, origCategory: origCategorySlug, origDescription: origDesc,
                     origTitle: origEn,origHeTitle: origHe,origSlug: origSlug}
           if (isCategory) {
-<<<<<<< HEAD
-            data.catDescription = {"en": catDescription, "he": heCategoryDescription}
-            data.origCatDescription = origCategoryDesc
-=======
             data["origCatDescription"] = origCategoryDesc;
->>>>>>> 21646426
           }
         }
 
