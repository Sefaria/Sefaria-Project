--- conflicted
+++ resolved
@@ -63,12 +63,8 @@
         toggle();
         let url = "";
 
-<<<<<<< HEAD
-        let data = {"description": {"en": description, "he": heDescription}, "title": enTitle, "heTitle": heTitle, "category": catSlug};
-=======
         let postData = {...data, "description": {"en": data.enDescription, "he": data.heDescription}, "title": data.enTitle,
             "heTitle": data.heTitle};
->>>>>>> d53bcea9
         if (isCategory) {
             postData = {...postData, "catDescription": {"en": data.enCategoryDescription, "he": data.heCategoryDescription}};
         }
