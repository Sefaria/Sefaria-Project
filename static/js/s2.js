--- conflicted
+++ resolved
@@ -324,8 +324,8 @@
         if (!prev.navigationCategories || !next.navigationCategories) {
           return true; // They are not equal and one is null
         } else if (!prev.navigationCategories.compare(next.navigationCategories)) {
-          return true; // both are set, compare arrays
-        }
+            return true; // both are set, compare arrays
+          }
       }
     }
     return false;
@@ -502,14 +502,14 @@
           hist.title += " & " + histories[i].title; // TODO this doesn't trim title properly
         }
       } else {
-        var next = "&p=" + histories[i].url;
-        next = next.replace("?", "&").replace(/=/g, i + 1 + "=");
-        hist.url += next;
-        if (histories[i].versionLanguage && histories[i].version) {
-          hist.url += "&l" + (i + 1) + "=" + histories[i].versionLanguage + "&v" + (i + 1) + "=" + histories[i].version.replace(/\s/g, "_");
+          var next = "&p=" + histories[i].url;
+          next = next.replace("?", "&").replace(/=/g, i + 1 + "=");
+          hist.url += next;
+          if (histories[i].versionLanguage && histories[i].version) {
+            hist.url += "&l" + (i + 1) + "=" + histories[i].versionLanguage + "&v" + (i + 1) + "=" + histories[i].version.replace(/\s/g, "_");
+          }
+          hist.title += " & " + histories[i].title;
         }
-        hist.title += " & " + histories[i].title;
-      }
       if (histories[i].lang) {
         hist.url += "&lang" + (i + 1) + "=" + histories[i].lang;
       }
@@ -552,21 +552,14 @@
       }
       //console.log(hist);
     } else {
-      if (window.location.pathname + window.location.search == hist.url) {
-        return;
-      } // Never push history with the same URL
-      history.pushState(hist.state, hist.title, hist.url);
-
-<<<<<<< HEAD
+        if (window.location.pathname + window.location.search == hist.url) {
+          return;
+        } // Never push history with the same URL
+        history.pushState(hist.state, hist.title, hist.url);
+
         this.trackPageview();
         //console.log(hist);
-=======
-      //console.log(hist);
-      if (Sefaria.site) {
-        Sefaria.site.track.pageview(hist.url);
->>>>>>> 2b15dab5
       }
-    }
 
     $("title").html(hist.title);
     this.replaceHistory = false;
@@ -3212,11 +3205,11 @@
     if ($root.find(".tocSection").length) {// nested simple text
       //$root.find(".tocSection").each(shrink); // Don't bother with these for now
     } else if ($root.find(".schema-node-toc").length) {
-      // complex text or alt struct
-      $root.find(".schema-node-toc, .schema-node-contents").each(shrink);
-    } else {
-      $root.find(".tocLevel").each(shrink); // Simple text, no nesting
-    }
+        // complex text or alt struct
+        $root.find(".schema-node-toc, .schema-node-contents").each(shrink);
+      } else {
+        $root.find(".tocLevel").each(shrink); // Simple text, no nesting
+      }
   },
   onVersionSelectChange: function onVersionSelectChange(event) {
     if (event.target.value == 0) {
@@ -5113,18 +5106,18 @@
         //console.log(top)
       }
     } else if (!this.scrolledToHighlight && $(ReactDOM.findDOMNode(this)).find(".segment.highlight").length) {
-      //console.log("scroll to highlighted")
-      // scroll to highlighted segment
-      this.scrollToHighlighted();
-      this.scrolledToHighlight = true;
-      this.initialScrollTopSet = true;
-    } else if (!this.initialScrollTopSet) {
-      //console.log("initial scroll to 30")
-      // initial value set below 0 so you can scroll up for previous
-      var node = ReactDOM.findDOMNode(this);
-      node.scrollTop = 30;
-      this.initialScrollTopSet = true;
-    }
+        //console.log("scroll to highlighted")
+        // scroll to highlighted segment
+        this.scrollToHighlighted();
+        this.scrolledToHighlight = true;
+        this.initialScrollTopSet = true;
+      } else if (!this.initialScrollTopSet) {
+        //console.log("initial scroll to 30")
+        // initial value set below 0 so you can scroll up for previous
+        var node = ReactDOM.findDOMNode(this);
+        node.scrollTop = 30;
+        this.initialScrollTopSet = true;
+      }
     // This fixes loading of next content when current content is short in viewport,
     // but breaks loading highlighted ref, jumping back up to top of section
     // this.adjustInfiniteScroll();
