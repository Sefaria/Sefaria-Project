--- conflicted
+++ resolved
@@ -4877,10 +4877,6 @@
     return data;
   },
   onTextLoad: function onTextLoad(data) {
-<<<<<<< HEAD
-    console.log("onTextLoad in TextRange");
-=======
->>>>>>> a895fe8d
     // Initiate additional API calls when text data first loads
     if (this.props.basetext && this.props.sref !== data.ref) {
       // Replace ReaderPanel contents ref with the normalized form of the ref, if they differ.
