--- conflicted
+++ resolved
@@ -1097,16 +1097,12 @@
     }
     this.setState(state);
   },
-<<<<<<< HEAD
   convertToTextList: function convertToTextList(n) {
     var base = this.state.panels[n - 1];
     this.closePanel(n);
     this.openTextListAt(n, base.highlightedRefs);
   },
-  showLibrary: function showLibrary() {
-=======
   showLibrary: function showLibrary(categories) {
->>>>>>> eabb4975
     if (this.props.multiPanel) {
       this.setState({ header: this.makePanelState({ mode: "Header", menuOpen: "navigation", navigationCategories: categories }) });
     } else {
@@ -9329,17 +9325,12 @@
       { className: 'notes' },
       content['notes']
     ) : "";
-<<<<<<< HEAD
     var sensesElems = 'senses' in content ? content['senses'].map(function (sense, i) {
       return React.createElement(
         'div',
         { key: i },
-        _this6.renderLexiconEntrySenses(sense)
+        _this7.renderLexiconEntrySenses(sense)
       );
-=======
-    var sensesElems = 'senses' in content ? content['senses'].map(function (sense) {
-      return _this7.renderLexiconEntrySenses(sense);
->>>>>>> eabb4975
     }) : "";
     var senses = sensesElems.length ? React.createElement(
       'ol',
