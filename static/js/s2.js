--- conflicted
+++ resolved
@@ -1481,7 +1481,7 @@
       } else if (d["type"] == "TocCategory") {
         Sefaria.site.track.event("Search", "Search Box Navigation - Category", query);
         this.closeSearchAutocomplete();
-        this.showLibrary(d["key"]); // "key" holds the category path 
+        this.showLibrary(d["key"]); // "key" holds the category path
       } else {
         Sefaria.site.track.event("Search", "Search Box Search", query);
         this.closeSearchAutocomplete();
@@ -7994,7 +7994,6 @@
             Sefaria.hebrew.encodeHebrewNumeral(this.props.numberLabel)
           )
         )
-<<<<<<< HEAD
       );
     } else {
       var sidebarNum = null;
@@ -8004,11 +8003,7 @@
       'div',
       { className: classes, onClick: this.handleClick },
       sidebarNum,
-      this.props.hideTitle ? "" : React.createElement(
-=======
-      ) : null,
       this.props.hideTitle ? null : React.createElement(
->>>>>>> 1787de1c
         'div',
         { className: 'title' },
         React.createElement(
