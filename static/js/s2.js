'use strict';

var _slicedToArray = function () { function sliceIterator(arr, i) { var _arr = []; var _n = true; var _d = false; var _e = undefined; try { for (var _i = arr[Symbol.iterator](), _s; !(_n = (_s = _i.next()).done); _n = true) { _arr.push(_s.value); if (i && _arr.length === i) break; } } catch (err) { _d = true; _e = err; } finally { try { if (!_n && _i["return"]) _i["return"](); } finally { if (_d) throw _e; } } return _arr; } return function (arr, i) { if (Array.isArray(arr)) { return arr; } else if (Symbol.iterator in Object(arr)) { return sliceIterator(arr, i); } else { throw new TypeError("Invalid attempt to destructure non-iterable instance"); } }; }();

var _typeof = typeof Symbol === "function" && typeof Symbol.iterator === "symbol" ? function (obj) { return typeof obj; } : function (obj) { return obj && typeof Symbol === "function" && obj.constructor === Symbol ? "symbol" : typeof obj; };

if (typeof require !== 'undefined') {
  var React = require('react'),
      ReactDOM = require('react-dom'),
      $ = require('jquery'),
      extend = require('extend'),
      classNames = require('classnames'),
<<<<<<< HEAD
      Sefaria = require('./sefaria.js');
} else {
  var extend = $.extend;
}
=======
      Sefaria = require('./sefaria.js'),
      cookie = function cookie() {
    return null;
  }; // TODO Node needs to read recentlyViewed cookies from Django
} else {
    var extend = $.extend;
    cookie = $.cookie;
  }
>>>>>>> 399e544a

var ReaderApp = React.createClass({
  displayName: 'ReaderApp',

  propTypes: {
    multiPanel: React.PropTypes.bool,
    headerMode: React.PropTypes.bool, // is S2 serving only as a header on top of another page?
    initialRefs: React.PropTypes.array,
    initialFilter: React.PropTypes.array,
    initialMenu: React.PropTypes.string,
    initialQuery: React.PropTypes.string,
    initialSearchFilters: React.PropTypes.array,
    initialSheetsTag: React.PropTypes.string,
    initialNavigationCategories: React.PropTypes.array,
    initialSettings: React.PropTypes.object,
    initialPanels: React.PropTypes.array,
    initialDefaultVersions: React.PropTypes.object
  },
  getDefaultProps: function getDefaultProps() {
    return {
      multiPanel: true,
      headerMode: false, // is S2 serving only as a header on top of another page?
      initialRefs: [],
      initialFilter: [],
      initialMenu: null,
      initialQuery: null,
      initialSearchFilters: [],
      initialSheetsTag: null,
      initialNavigationCategories: [],
      initialPanels: [],
      initialDefaultVersions: {}
    };
  },
  getInitialState: function getInitialState() {
    // TODO clean up generation of initial panels objects.
    // Currently these get generated in reader/views.py, then regenerated in s2.html then regenerated again in ReaderApp.
    var panels = [];
    var header = {};
    var defaultVersions = Sefaria.util.clone(this.props.initialDefaultVersions) || {};
    var defaultPanelSettings = this.getDefaultPanelSettings();

    if (!this.props.multiPanel && !this.props.headerMode) {
      if (this.props.initialPanels[0].menuOpen == "book toc") {
        panels[0] = {
<<<<<<< HEAD
          settings: clone(defaultPanelSettings),
=======
          settings: Sefaria.util.clone(defaultPanelSettings),
>>>>>>> 399e544a
          menuOpen: this.props.initialPanels[0].menuOpen,
          bookRef: this.props.initialPanels[0].bookRef
        };
      } else {
        var mode = this.props.initialFilter ? "TextAndConnections" : "Text";
        panels[0] = {
          refs: this.props.initialRefs,
          mode: mode,
          filter: this.props.initialFilter,
          menuOpen: this.props.initialMenu,
          version: this.props.initialPanels.length ? this.props.initialPanels[0].version : null,
          versionLanguage: this.props.initialPanels.length ? this.props.initialPanels[0].versionLanguage : null,
          searchQuery: this.props.initialQuery,
          appliedSearchFilters: this.props.initialSearchFilters,
<<<<<<< HEAD
          settings: clone(defaultPanelSettings)
=======
          settings: Sefaria.util.clone(defaultPanelSettings)
>>>>>>> 399e544a
        };
        if (panels[0].versionLanguage) {
          panels[0].settings.language = panels[0].versionLanguage == "he" ? "hebrew" : "english";
        }
        if (mode === "TextAndConnections") {
          panels[0].highlightedRefs = this.props.initialRefs;
        }
      }
    } else {
      var headerState = {
        mode: "Header",
        refs: this.props.initialRefs,
        menuOpen: this.props.initialMenu,
        searchQuery: this.props.initialQuery,
        appliedSearchFilters: this.props.initialSearchFilters,
        navigationCategories: this.props.initialNavigationCategories,
        sheetsTag: this.props.initialSheetsTag,
        settings: Sefaria.util.clone(defaultPanelSettings)
      };
      header = this.makePanelState(headerState);
      if (this.props.initialRefs.length) {
        var p = {
          refs: this.props.initialRefs,
          mode: "Text",
          menuOpen: this.props.initialPanels[0].menuOpen,
          version: this.props.initialPanels.length ? this.props.initialPanels[0].version : null,
          versionLanguage: this.props.initialPanels.length ? this.props.initialPanels[0].versionLanguage : null,
          settings: Sefaria.util.clone(defaultPanelSettings)
        };
        if (p.versionLanguage) {
          p.settings.language = p.versionLanguage == "he" ? "hebrew" : "english";
        }
        panels.push(p);
        if (this.props.initialFilter) {
          panels.push({
            refs: this.props.initialRefs,
            filter: this.props.initialFilter,
            mode: "Connections",
            settings: Sefaria.util.clone(defaultPanelSettings)
          });
        }
      }
      for (var i = panels.length; i < this.props.initialPanels.length; i++) {
        var panel;
        if (this.props.initialPanels[i].menuOpen == "book toc") {
          panel = {
            settings: Sefaria.util.clone(defaultPanelSettings),
            menuOpen: this.props.initialPanels[i].menuOpen,
            bookRef: this.props.initialPanels[i].bookRef
          };
        } else {
          panel = this.clonePanel(this.props.initialPanels[i]);
          panel.settings = Sefaria.util.clone(defaultPanelSettings);
          if (panel.versionLanguage) {
            panel.settings.language = panel.versionLanguage == "he" ? "hebrew" : "english";
          }
        }
        panels.push(panel);
      }
    }
    panels = panels.map(function (panel) {
      return this.makePanelState(panel);
    }.bind(this));

    var layoutOrientation = "ltr";
    if (panels.length > 0 && panels[0].settings && panels[0].settings.language == "hebrew" || header.settings && header.settings.language == "hebrew") {
      layoutOrientation = "rtl";
    }

    return {
      panels: panels,
      header: header,
      defaultVersions: defaultVersions,
      defaultPanelSettings: Sefaria.util.clone(defaultPanelSettings),
      layoutOrientation: layoutOrientation
    };
  },
  componentDidMount: function componentDidMount() {
    this.updateHistoryState(true); // make sure initial page state is in history, (passing true to replace)
    window.addEventListener("popstate", this.handlePopState);
    window.addEventListener("beforeunload", this.saveOpenPanelsToRecentlyViewed);

    // Set S2 cookie, putting user into S2 mode site wide
    cookie("s2", true, { path: "/" });
  },
  componentWillUnmount: function componentWillUnmount() {
    window.removeEventListener("popstate", this.handlePopState);
  },
  componentWillUpdate: function componentWillUpdate(nextProps, nextState) {},
  componentDidUpdate: function componentDidUpdate(prevProps, prevState) {
    if (this.justPopped) {
      //console.log("Skipping history update - just popped")
      this.justPopped = false;
      return;
    }

    this.setContainerMode();
    this.updateHistoryState(this.replaceHistory);
  },
  handlePopState: function handlePopState(event) {
    var state = event.state;
    console.log("Pop - " + window.location.pathname);
    console.log(state);
    if (state) {
      var kind = "";
      if (Sefaria.site) {
        Sefaria.site.track.event("Reader", "Pop State", kind);
      }
      this.justPopped = true;
      this.setState(state);
    }
  },
  shouldHistoryUpdate: function shouldHistoryUpdate() {
    // Compare the current state to the state last pushed to history,
    // Return true if the change warrants pushing to history.
    // If there's no history or the number or basic state of panels has changed
    if (!history.state || !history.state.panels && !history.state.header || history.state.panels && history.state.panels.length !== this.state.panels.length || history.state.header && history.state.header.menuOpen !== this.state.header.menuOpen) {
      return true;
    }

    if (this.props.multiPanel) {
      var prevPanels = [history.state.header];
      var nextPanels = [this.state.header];
    } else {
      var prevPanels = history.state.panels;
      var nextPanels = this.state.panels;
    }

    for (var i = 0; i < prevPanels.length; i++) {
      // Cycle through each panel, compare previous state to next state, looking for differences
      var prev = prevPanels[i];
      var next = nextPanels[i];

      if (!prev || !next) {
        return true;
      }

      if (prev.mode !== next.mode || prev.menuOpen !== next.menuOpen || next.mode === "Text" && prev.refs.slice(-1)[0] !== next.refs.slice(-1)[0] || next.mode === "TextAndConnections" && prev.highlightedRefs.slice(-1)[0] !== next.highlightedRefs.slice(-1)[0] || (next.mode === "Connections" || next.mode === "TextAndConnections") && prev.filter && !prev.filter.compare(next.filter) || next.mode === "Connections" && !prev.refs.compare(next.refs) || prev.navigationSheetTag !== next.navigationSheetTag || prev.version !== next.version || prev.versionLanguage !== next.versionLanguage || prev.searchQuery != next.searchQuery || prev.appliedSearchFilters.length !== next.appliedSearchFilters.length || !prev.appliedSearchFilters.compare(next.appliedSearchFilters)) {
        return true;
      } else if (prev.navigationCategories !== next.navigationCategories) {
        // Handle array comparison, !== could mean one is null or both are arrays
        if (!prev.navigationCategories || !next.navigationCategories) {
          return true; // They are not equal and one is null
        } else if (!prev.navigationCategories.compare(next.navigationCategories)) {
            return true; // both are set, compare arrays
          }
      }
    }
    return false;
  },
  clonePanel: function clonePanel(panel, trimFilters) {
    //Set aside self-referential objects before cloning
    //Todo: Move the multiple instances of this out to a utils file
    if (panel.availableFilters || panel.filterRegistry) {
      var savedAttributes = {
        availableFilters: panel.availableFilters,
        searchFiltersValid: panel.searchFiltersValid,
        filterRegistry: panel.filterRegistry
      };
      panel.searchFiltersValid = false;
      panel.availableFilters = [];
      panel.filterRegistry = {};
      var newPanel = trimFilters ? Sefaria.util.clone(panel) : extend(Sefaria.util.clone(panel), savedAttributes);
      extend(panel, savedAttributes);
      return newPanel;
    } else {
      return Sefaria.util.clone(panel);
    }
  },
  makeHistoryState: function makeHistoryState() {
    // Returns an object with state, title and url params for the current state
    var histories = [];
    // When the header has a panel open, only look at its content for history
    var headerMode = this.state.header.menuOpen || !this.state.panels.length && this.state.header.mode === "Header";
    var panels = headerMode ? [this.state.header] : this.state.panels;
    var states = [];
    for (var i = 0; i < panels.length; i++) {
      // Walk through each panel, create a history object as though for this panel alone
      states[i] = this.clonePanel(panels[i], true);
      if (!states[i]) {
        debugger;
      }
      var hist = { url: "" };

      if (states[i].menuOpen) {
        switch (states[i].menuOpen) {
          case "home":
            hist.title = "Sefaria: a Living Library of Jewish Texts Online";
            hist.url = "";
            hist.mode = "home";
            break;
          case "navigation":
            var cats = states[i].navigationCategories ? states[i].navigationCategories.join("/") : "";
            hist.title = cats ? states[i].navigationCategories.join(", ") + " | Sefaria" : "Texts | Sefaria";
            hist.url = "texts" + (cats ? "/" + cats : "");
            hist.mode = "navigation";
            break;
          case "text toc":
            var ref = states[i].refs.slice(-1)[0];
<<<<<<< HEAD
            var bookTitle = ref ? Sefaria.util.parseRef(ref).book : "404";
=======
            var bookTitle = ref ? Sefaria.parseRef(ref).book : "404";
>>>>>>> 399e544a
            hist.title = bookTitle + " | Sefaria";
            hist.url = bookTitle.replace(/ /g, "_");
            hist.mode = "text toc";
            break;
          case "book toc":
            var bookTitle = states[i].bookRef;
            hist.title = bookTitle + " | Sefaria";
            hist.url = bookTitle.replace(/ /g, "_");
            hist.mode = "book toc";
            break;
          case "search":
            hist.title = states[i].searchQuery ? states[i].searchQuery + " | " : "";
            hist.title += "Sefaria Search";
            hist.url = "search" + (states[i].searchQuery ? "&q=" + states[i].searchQuery + (!!states[i].appliedSearchFilters && !!states[i].appliedSearchFilters.length ? "&filters=" + states[i].appliedSearchFilters.join("|") : "") : "");
            hist.mode = "search";
            break;
          case "sheets":
            if (states[i].navigationSheetTag) {
              hist.url = "sheets/tags/" + states[i].navigationSheetTag;
              hist.title = states[i].navigationSheetTag + " | Sefaria Source Sheets";
              hist.mode = "sheets tag";
            } else {
              hist.url = "sheets";
              hist.title = "Sefaria Source Sheets";
              hist.mode = "sheets";
            }
            break;
          case "account":
            hist.title = "Sefaria About";
            hist.url = "account";
            hist.mode = "account";
            break;
          case "notifications":
            hist.title = "Sefaria Notifcations";
            hist.url = "notifications";
            hist.mode = "notifications";
            break;
        }
      } else if (states[i].mode === "Text") {
        //debugger;
        hist.title = states[i].refs.slice(-1)[0];
        hist.url = Sefaria.normRef(hist.title);
        hist.version = states[i].version;
        hist.versionLanguage = states[i].versionLanguage;
        hist.mode = "Text";
      } else if (states[i].mode === "Connections") {
        var ref = states[i].refs.slice(-1)[0];
        hist.sources = states[i].filter.length ? states[i].filter.join("+") : "all";
        hist.title = ref + " with " + (hist.sources === "all" ? "Connections" : hist.sources);
        hist.url = Sefaria.normRef(ref); // + "?with=" + sources;
        hist.mode = "Connections";
      } else if (states[i].mode === "TextAndConnections") {
        var ref = states[i].highlightedRefs.slice(-1)[0];
        hist.sources = states[i].filter.length ? states[i].filter[0] : "all";
        hist.title = ref + " with " + (hist.sources === "all" ? "Connections" : hist.sources);
        hist.url = Sefaria.normRef(ref); // + "?with=" + sources;
        hist.version = states[i].version;
        hist.versionLanguage = states[i].versionLanguage;
        hist.mode = "TextAndConnections";
      } else if (states[i].mode === "Header") {
        hist.title = document.title;
        hist.url = window.location.pathname.slice(1);
        hist.mode = "Header";
      }
      histories.push(hist);
    }
    if (!histories.length) {
      debugger;
    }

    // Now merge all history objects into one
    var title = histories.length ? histories[0].title : "Sefaria";

    var url = "/" + (histories.length ? histories[0].url : "");
    if (histories[0] && histories[0].versionLanguage && histories[0].version) {
      url += "/" + histories[0].versionLanguage + "/" + histories[0].version.replace(/\s/g, "_");
    }
    if (histories[0].mode === "TextAndConnections") {
      url += "&with=" + histories[0].sources;
    }

    hist = headerMode ? { state: { header: states[0] }, url: url, title: title } : { state: { panels: states }, url: url, title: title };

    for (var i = 1; i < histories.length; i++) {
      if (histories[i - 1].mode === "Text" && histories[i].mode === "Connections") {
        if (i == 1) {
          // short form for two panels text+commentary - e.g., /Genesis.1?with=Rashi
          hist.url = "/" + histories[1].url; // Rewrite the URL
          if (histories[0].versionLanguage && histories[0].version) {
            hist.url += "/" + histories[0].versionLanguage + "/" + histories[0].version.replace(/\s/g, "_");
          }
          hist.url += "&with=" + histories[1].sources;
          hist.title = histories[1].title;
        } else {
          var replacer = "&p" + i + "=";
          hist.url = hist.url.replace(RegExp(replacer + ".*"), "");
          hist.url += replacer + histories[i].url + "&w" + i + "=" + histories[i].sources; //.replace("with=", "with" + i + "=").replace("?", "&");
          hist.title += " & " + histories[i].title; // TODO this doesn't trim title properly
        }
      } else {
          var next = "&p=" + histories[i].url;
          next = next.replace("?", "&").replace(/=/g, i + 1 + "=");
          hist.url += next;
          if (histories[i].versionLanguage && histories[i].version) {
            hist.url += "&l" + (i + 1) + "=" + histories[i].versionLanguage + "&v" + (i + 1) + "=" + histories[i].version.replace(/\s/g, "_");
          }
          hist.title += " & " + histories[i].title;
        }
    }
    hist.url = hist.url.replace(/&/, "?");

    return hist;
  },
  updateHistoryState: function updateHistoryState(replace) {
    if (!this.shouldHistoryUpdate()) {
      return;
    }
    var hist = this.makeHistoryState();
    if (replace) {
      history.replaceState(hist.state, hist.title, hist.url);
      console.log("Replace History - " + hist.url);
      //console.log(hist);
    } else {
        if (window.location.pathname + window.location.search == hist.url) {
          return;
        } // Never push history with the same URL
        history.pushState(hist.state, hist.title, hist.url);
        console.log("Push History - " + hist.url);
        //console.log(hist);
      }

    $("title").html(hist.title);
    if (Sefaria.site) {
      Sefaria.site.track.pageview(hist.url);
    }
    this.replaceHistory = false;
  },
  makePanelState: function makePanelState(state) {
    // Return a full representation of a single panel's state, given a partial representation in `state`
    var panel = {
      mode: state.mode, // "Text", "TextAndConnections", "Connections"
      refs: state.refs || [], // array of ref strings
      filter: state.filter || [],
      connectionsMode: state.connectionsMode || "Connections",
      version: state.version || null,
      versionLanguage: state.versionLanguage || null,
      highlightedRefs: state.highlightedRefs || [],
      recentFilters: state.filter || [],
      menuOpen: state.menuOpen || null, // "navigation", "text toc", "display", "search", "sheets", "home"
      navigationCategories: state.navigationCategories || [],
      navigationSheetTag: state.sheetsTag || null,
      searchQuery: state.searchQuery || null,
      appliedSearchFilters: state.appliedSearchFilters || [],
      searchFiltersValid: state.searchFiltersValid || false,
      availableFilters: state.availableFilters || [],
      filterRegistry: state.filterRegistry || {},
      orphanSearchFilters: state.orphanSearchFilters || [],
      bookRef: state.bookRef || "",
      settings: state.settings ? Sefaria.util.clone(state.settings) : Sefaria.util.clone(this.getDefaultPanelSettings()),
      displaySettingsOpen: false
    };
    if (this.state && panel.refs.length && !panel.version) {
      var oRef = Sefaria.ref(panel.refs[0]);
      if (oRef) {
        var lang = panel.versionLanguage || (panel.settings.language == "hebrew" ? "he" : "en");
        panel.version = this.getCachedVersion(oRef.indexTitle, lang);
        if (panel.version) {
          panel.versionLanguage = lang;
        }
      }
    }
    return panel;
  },
  getDefaultPanelSettings: function getDefaultPanelSettings() {
    if (this.state && this.state.defaultPanelSettings) {
      return this.state.defaultPanelSettings;
    } else if (this.props.initialSettings) {
      return this.props.initialSettings;
    } else {
      return {
        language: "bilingual",
        layoutDefault: "segmented",
        layoutTalmud: "continuous",
        layoutTanach: "segmented",
        color: "light",
        fontSize: 62.5
      };
    }
  },
  setContainerMode: function setContainerMode() {
    // Applies CSS classes to the React container so that S2 can function as a header only on top of another page.
    if (this.props.headerMode) {
      if (this.state.header.menuOpen || this.state.panels.length) {
        $("#s2").removeClass("headerOnly");
        $("body").css({ overflow: "hidden" });
      } else {
        $("#s2").addClass("headerOnly");
        $("body").css({ overflow: "hidden" });
      }
    }
  },
  handleNavigationClick: function handleNavigationClick(ref, version, versionLanguage, options) {
    //todo: support options.highlight, passed up from SearchTextResult.handleResultClick()
    this.saveOpenPanelsToRecentlyViewed();
    this.setState({
      panels: [this.makePanelState({ refs: [ref], version: version, versionLanguage: versionLanguage, mode: "Text" })],
      header: { menuOpen: null }
    });
  },
  handleSegmentClick: function handleSegmentClick(n, ref) {
    // Handle a click on a text segment `ref` in from panel in position `n`
    // Update or add panel after this one to be a TextList
    this.setTextListHighlight(n, [ref]);
    this.openTextListAt(n + 1, [ref]);
  },
  handleCitationClick: function handleCitationClick(n, citationRef, textRef) {
    // Handle clicking on the citation `citationRef` which was found inside of `textRef` in panel `n`.
    this.openPanelAt(n, citationRef);
    this.setTextListHighlight(n, [textRef]);
  },
  handleRecentClick: function handleRecentClick(pos, ref, version, versionLanguage) {
    // Click on an item in your Recently Viewed
    if (this.props.multiPanel) {
      this.openPanelAt(pos, ref, version, versionLanguage);
    } else {
      this.handleNavigationClick(ref, version, versionLanguage);
    }
  },
  updateQueryInHeader: function updateQueryInHeader(query) {
    var updates = { searchQuery: query, searchFiltersValid: false };
    this.setHeaderState(updates);
  },
  updateQueryInPanel: function updateQueryInPanel(query) {
    var updates = { searchQuery: query, searchFiltersValid: false };
    this.setPanelState(0, updates);
  },
  updateAvailableFiltersInHeader: function updateAvailableFiltersInHeader(availableFilters, registry, orphans) {
    this.setHeaderState({
      availableFilters: availableFilters,
      filterRegistry: registry,
      orphanSearchFilters: orphans,
      searchFiltersValid: true
    });
  },
  updateAvailableFiltersInPanel: function updateAvailableFiltersInPanel(availableFilters, registry, orphans) {
    this.setPanelState(0, {
      availableFilters: availableFilters,
      filterRegistry: registry,
      orphanSearchFilters: orphans,
      searchFiltersValid: true
    });
  },
  updateSearchFilterInHeader: function updateSearchFilterInHeader(filterNode) {
    if (filterNode.isUnselected()) {
      filterNode.setSelected(true);
    } else {
      filterNode.setUnselected(true);
    }
    this.setHeaderState({
      availableFilters: this.state.header.availableFilters,
      appliedSearchFilters: this.getAppliedSearchFilters(this.state.header.availableFilters)
    });
  },
  updateSearchFilterInPanel: function updateSearchFilterInPanel(filterNode) {
    if (filterNode.isUnselected()) {
      filterNode.setSelected(true);
    } else {
      filterNode.setUnselected(true);
    }
    this.setPanelState(0, {
      availableFilters: this.state.panels[0].availableFilters,
      appliedSearchFilters: this.getAppliedSearchFilters(this.state.panels[0].availableFilters)
    });
  },
  getAppliedSearchFilters: function getAppliedSearchFilters(availableFilters) {
    var results = [];
    //results = results.concat(this.orphanFilters);
    for (var i = 0; i < availableFilters.length; i++) {
      results = results.concat(availableFilters[i].getAppliedFilters());
    }
    return results;
  },
  setPanelState: function setPanelState(n, state, replaceHistory) {
    this.replaceHistory = Boolean(replaceHistory);
    //console.log(`setPanel State ${n}, replace: ` + this.replaceHistory);
    //console.log(state)

    // When the driving panel changes language, carry that to the dependent panel
    var langChange = state.settings && state.settings.language !== this.state.panels[n].settings.language;
    var next = this.state.panels[n + 1];
    if (langChange && next && next.mode === "Connections") {
      next.settings.language = state.settings.language;
    }

    this.state.panels[n] = extend(this.state.panels[n], state);
    this.setState({ panels: this.state.panels });
  },
  selectVersion: function selectVersion(n, versionName, versionLanguage) {
    // Set the version for panel `n`.
    var panel = this.state.panels[n];
    if (versionName && versionLanguage) {
      panel.version = versionName;
      panel.versionLanguage = versionLanguage;
      panel.settings.language = panel.versionLanguage == "he" ? "hebrew" : "english";

      var oRef = Sefaria.ref(panel.refs[0]);
      this.setCachedVersion(oRef.indexTitle, panel.versionLanguage, panel.version);
    } else {
      panel.version = null;
      panel.versionLanguage = null;
    }
    this.setState({ panels: this.state.panels });
  },
  // this.state.defaultVersion is a depth 2 dictionary - keyed: bookname, language
  getCachedVersion: function getCachedVersion(indexTitle, language) {
    if (!indexTitle || !this.state.defaultVersions[indexTitle]) {
      return null;
    }
    return language ? this.state.defaultVersions[indexTitle][language] || null : this.state.defaultVersions[indexTitle];
  },
  setCachedVersion: function setCachedVersion(indexTitle, language, versionTitle) {
    this.state.defaultVersions[indexTitle] = this.state.defaultVersions[indexTitle] || {};
    this.state.defaultVersions[indexTitle][language] = versionTitle; // Does this need a setState?  I think not.
  },
  setHeaderState: function setHeaderState(state, replaceHistory) {
    this.state.header = extend(this.state.header, state);
    this.setState({ header: this.state.header });
  },
  setDefaultOption: function setDefaultOption(option, value) {
    if (value !== this.state.defaultPanelSettings[option]) {
      this.state.defaultPanelSettings[option] = value;
      this.setState(this.state);
    }
  },
  openPanelAt: function openPanelAt(n, ref, version, versionLanguage) {
    // Open a new panel after `n` with the new ref
    this.state.panels.splice(n + 1, 0, this.makePanelState({ refs: [ref], version: version, versionLanguage: versionLanguage, mode: "Text" }));
    this.setState({ panels: this.state.panels, header: { menuOpen: null } });
  },
  openPanelAtEnd: function openPanelAtEnd(ref, version, versionLanguage) {
    this.openPanelAt(this.state.panels.length + 1, ref, version, versionLanguage);
  },
  openTextListAt: function openTextListAt(n, refs) {
    // Open a connections panel at position `n` for `refs`
    // Replace panel there if already a connections panel, otherwise splice new panel into position `n`
    // `refs` is an array of ref strings
    var panel = this.state.panels[n] || {};
    if (panel.mode !== "Connections") {
      // No connctions panel is open yet, splice in a new one
      this.state.panels.splice(n, 0, {});
      panel = this.state.panels[n];
      panel.filter = [];
    }

    panel.refs = refs;
    panel.menuOpen = null;
    panel.mode = panel.mode || "Connections";
    this.state.panels[n] = this.makePanelState(panel);
    this.setState({ panels: this.state.panels });
  },
  setTextListHighlight: function setTextListHighlight(n, refs) {
    // Set the textListHighlight for panel `n` to `refs`
    refs = typeof refs === "string" ? [refs] : refs;
    this.state.panels[n].highlightedRefs = refs;
    this.setState({ panels: this.state.panels });

    // If a connections panel is opened after n, update its refs as well.
    var next = this.state.panels[n + 1];
    if (next && next.mode === "Connections" && !next.menuOpen) {
      this.openTextListAt(n + 1, refs);
    }
  },
  openComparePanel: function openComparePanel(n) {
    var comparePanel = this.makePanelState({
      menuOpen: "navigation"
    });
    this.state.panels[n] = comparePanel;
    this.setState({ panels: this.state.panels });
  },
  closePanel: function closePanel(n) {
    // Removes the panel in position `n`, as well as connections panel in position `n+1` if it exists.
    this.saveRecentlyViewed(this.state.panels[n], n);
    if (this.state.panels.length == 1 && n == 0) {
      this.state.panels = [];
    } else {
      this.state.panels.splice(n, 1);
      if (this.state.panels[n] && this.state.panels[n].mode === "Connections") {
        // Close connections panel when text panel is closed
        if (this.state.panels.length == 1) {
          this.state.panels = [];
        } else {
          this.state.panels.splice(n, 1);
        }
      }
    }
    var state = { panels: this.state.panels };
    if (state.panels.length == 0 && !this.props.headerMode) {
      this.showLibrary();
    }
    this.setState(state);
  },
  showLibrary: function showLibrary() {
    if (this.props.multiPanel) {
      this.setState({ header: this.makePanelState({ menuOpen: "navigation" }) });
    } else {
      if (this.state.panels.length) {
        this.state.panels[0].menuOpen = "navigation";
      } else {
        this.state.panels[0] = this.makePanelState({ menuOpen: "navigation" });
      }
      this.setState({ panels: this.state.panels });
    }
  },
  showSearch: function showSearch(query) {
    var updates = { menuOpen: "search", searchQuery: query, searchFiltersValid: false };
    if (this.props.multiPanel) {
      this.setHeaderState(updates);
    } else {
      this.setPanelState(0, updates);
    }
  },
  saveRecentlyViewed: function saveRecentlyViewed(panel, n) {
    if (panel.mode == "Connections" || !panel.refs.length) {
      return;
    }
    var ref = panel.refs[0];
    var oRef = Sefaria.ref(ref);
<<<<<<< HEAD
    var json = $.cookie("recentlyViewed");
=======
    var json = cookie("recentlyViewed");
>>>>>>> 399e544a
    var recent = json ? JSON.parse(json) : [];
    recent = recent.filter(function (item) {
      return item.ref !== ref; // Remove this item if it's in the list already
    });
    var cookieData = {
      ref: ref,
      heRef: oRef.heRef,
      book: oRef.indexTitle,
      version: panel.version,
      versionLanguage: panel.versionLanguage,
      position: n
    };
    recent.splice(0, 0, cookieData);
    recent = recent.slice(0, 3);
    cookie("recentlyViewed", JSON.stringify(recent), { path: "/" });
  },
  saveOpenPanelsToRecentlyViewed: function saveOpenPanelsToRecentlyViewed() {
    for (var i = this.state.panels.length - 1; i >= 0; i--) {
      this.saveRecentlyViewed(this.state.panels[i], i);
    }
  },
  render: function render() {
    var evenWidth = 100.0 / this.state.panels.length;
    if (this.state.panels.length == 2 && this.state.panels[0].mode == "Text" && this.state.panels[1].mode == "Connections") {
      var widths = [60.0, 40.0];
    } else {
      var widths = this.state.panels.map(function () {
        return evenWidth;
      });
    }

    var header = this.props.multiPanel || this.state.panels.length == 0 ? React.createElement(Header, {
      initialState: this.state.header,
      setCentralState: this.setHeaderState,
      onRefClick: this.handleNavigationClick,
      onRecentClick: this.handleRecentClick,
      setDefaultOption: this.setDefaultOption,
      showLibrary: this.showLibrary,
      showSearch: this.showSearch,
      onQueryChange: this.updateQueryInHeader,
      updateSearchFilter: this.updateSearchFilterInHeader,
      registerAvailableFilters: this.updateAvailableFiltersInHeader,
      headerMode: this.props.headerMode,
      panelsOpen: this.state.panels.length }) : null;

    var panels = [];
    for (var i = 0; i < this.state.panels.length; i++) {
      var panel = this.clonePanel(this.state.panels[i]);
      var offset = widths.reduce(function (prev, curr, index, arr) {
        return index < i ? prev + curr : prev;
      }, 0);
      var width = widths[i];
      var style = this.state.layoutOrientation == "ltr" ? { width: width + "%", left: offset + "%" } : { width: width + "%", right: offset + "%" };
      var onSegmentClick = this.props.multiPanel ? this.handleSegmentClick.bind(null, i) : null;
      var onCitationClick = this.handleCitationClick.bind(null, i);
      var onTextListClick = null; // this.openPanelAt.bind(null, i);
      var onOpenConnectionsClick = this.openTextListAt.bind(null, i + 1);
      var setTextListHightlight = this.setTextListHighlight.bind(null, i);
      var openComparePanel = this.openComparePanel.bind(null, i);
      var closePanel = this.closePanel.bind(null, i);
      var setPanelState = this.setPanelState.bind(null, i);
      var selectVersion = this.selectVersion.bind(null, i);

      var ref = panel.refs && panel.refs.length ? panel.refs[0] : null;
<<<<<<< HEAD
      var oref = ref ? Sefaria.util.parseRef(ref) : null;
=======
      var oref = ref ? Sefaria.parseRef(ref) : null;
>>>>>>> 399e544a
      var title = oref && oref.book ? oref.book : 0;
      // Keys must be constant as text scrolls, but changing as new panels open in new positions
      // Use a combination of the panel number and text title
      var key = i + title;
      panels.push(React.createElement(
        'div',
        { className: 'readerPanelBox', style: style, key: key },
        React.createElement(ReaderPanel, {
          initialState: panel,
          setCentralState: setPanelState,
          multiPanel: this.props.multiPanel,
          onSegmentClick: onSegmentClick,
          onCitationClick: onCitationClick,
          onTextListClick: onTextListClick,
          onSearchResultClick: this.handleNavigationClick,
          onNavigationClick: this.handleNavigationClick,
          onRecentClick: this.handleRecentClick,
          onOpenConnectionsClick: onOpenConnectionsClick,
          openComparePanel: openComparePanel,
          setTextListHightlight: setTextListHightlight,
          selectVersion: selectVersion,
          setDefaultOption: this.setDefaultOption,
          onQueryChange: this.updateQueryInPanel,
          updateSearchFilter: this.updateSearchFilterInPanel,
          registerAvailableFilters: this.updateAvailableFiltersInPanel,
          closePanel: closePanel,
          panelsOpen: this.state.panels.length,
          masterPanelLanguage: panel.mode === "Connections" ? this.state.panels[i - 1].settings.language : panel.settings.language,
          layoutWidth: width })
      ));
    }

    var classes = classNames({ readerApp: 1, multiPanel: this.props.multiPanel });
    return React.createElement(
      'div',
      { className: classes },
      header,
      panels
    );
  }
});

var Header = React.createClass({
  displayName: 'Header',

  propTypes: {
    initialState: React.PropTypes.object.isRequired,
    setCentralState: React.PropTypes.func,
    onRefClick: React.PropTypes.func,
    onRecentClick: React.PropTypes.func,
    showLibrary: React.PropTypes.func,
    showSearch: React.PropTypes.func,
    setDefaultOption: React.PropTypes.func,
    onQueryChange: React.PropTypes.func,
    updateSearchFilter: React.PropTypes.func,
    registerAvailableFilters: React.PropTypes.func,
    panelsOpen: React.PropTypes.number
  },
  getInitialState: function getInitialState() {
    return this.props.initialState;
  },
  componentDidMount: function componentDidMount() {
    this.initAutocomplete();
  },
  componentWillReceiveProps: function componentWillReceiveProps(nextProps) {
    if (nextProps.initialState) {
      this.setState(nextProps.initialState);
    }
  },
  initAutocomplete: function initAutocomplete() {
    $(ReactDOM.findDOMNode(this)).find("input.search").autocomplete({
      position: { my: "left-12 top+14", at: "left bottom" },
      source: function source(request, response) {
        var matches = $.map(Sefaria.books, function (tag) {
          if (tag.toUpperCase().indexOf(request.term.toUpperCase()) === 0) {
            return tag;
          }
        });
        response(matches.slice(0, 16)); // limits return to 16 items
      }
    });
  },
  showDesktop: function showDesktop() {
    if (this.props.panelsOpen == 0) {
      var json = cookie("recentlyViewed");
      var recentlyViewed = json ? JSON.parse(json) : null;
      if (recentlyViewed && recentlyViewed.length) {
        this.handleRefClick(recentlyViewed[0].ref, recentlyViewed[0].version, recentlyViewed[0].versionLanguage);
      }
    }
    this.props.setCentralState({ menuOpen: null });
    this.clearSearchBox();
  },
  showLibrary: function showLibrary() {
    this.props.showLibrary();
    this.clearSearchBox();
  },
  showSearch: function showSearch(query) {
    this.props.showSearch(query);
    $(ReactDOM.findDOMNode(this)).find("input.search").autocomplete("close");
  },
  showAccount: function showAccount() {
    this.props.setCentralState({ menuOpen: "account" });
    this.clearSearchBox();
  },
  showNotifications: function showNotifications() {
    this.props.setCentralState({ menuOpen: "notifications" });
    this.clearSearchBox();
  },
  showTestMessage: function showTestMessage() {
    this.props.setCentralState({ showTestMessage: true });
  },
  hideTestMessage: function hideTestMessage() {
    this.props.setCentralState({ showTestMessage: false });
  },
  submitSearch: function submitSearch(query, skipNormalization) {
<<<<<<< HEAD
    //window.location = "/search?q=" + query.replace(/ /g, "+");
=======
>>>>>>> 399e544a
    if (query in Sefaria.booksDict) {
      var index = Sefaria.index(query);
      if (index) {
        query = index.firstSection;
      } else if (!skipNormalization) {
        Sefaria.normalizeTitle(query, function (title) {
          this.submitSearch(title, true);
        }.bind(this));
        return;
      }
    }
    if (Sefaria.isRef(query)) {
      this.props.onRefClick(query);
      this.showDesktop();
      if (Sefaria.site) {
        Sefaria.site.track.ui("Nav Query");
      }
    } else {
      this.showSearch(query);
    }
  },
  clearSearchBox: function clearSearchBox() {
    $(ReactDOM.findDOMNode(this)).find("input.search").val("").autocomplete("close");
  },
  handleLibraryClick: function handleLibraryClick() {
    if (this.state.menuOpen === "home") {
      return;
    } else if (this.state.menuOpen === "navigation" && this.state.navigationCategories.length == 0) {
      this.showDesktop();
    } else {
      this.showLibrary();
    }
  },
  handleRefClick: function handleRefClick(ref, version, versionLanguage) {
    this.props.onRefClick(ref, version, versionLanguage);
  },
  handleSearchKeyUp: function handleSearchKeyUp(event) {
    if (event.keyCode === 13) {
      var query = $(event.target).val();
      if (query) {
        this.submitSearch(query);
      }
    }
  },
  handleSearchButtonClick: function handleSearchButtonClick(event) {
    var query = $(ReactDOM.findDOMNode(this)).find(".search").val();
    if (query) {
      this.submitSearch(query);
    }
  },
  render: function render() {
    var viewContent = this.state.menuOpen ? React.createElement(ReaderPanel, {
      initialState: this.state,
      setCentralState: this.props.setCentralState,
      multiPanel: true,
      onNavTextClick: this.props.onRefClick,
      onSearchResultClick: this.props.onRefClick,
      onRecentClick: this.props.onRecentClick,
      setDefaultLanguage: this.props.setDefaultLanguage,
      onQueryChange: this.props.onQueryChange,
      updateSearchFilter: this.props.updateSearchFilter,
      registerAvailableFilters: this.props.registerAvailableFilters,
      hideNavHeader: true }) : null;

    var notifcationsClasses = classNames({ notifications: 1, unread: Sefaria.notificationCount > 0 });
<<<<<<< HEAD
    var currentPath = window.location.pathname + window.location.search;
    var signUpLink = React.createElement(
      'a',
      { className: 'login', href: "/register?next=" + currentPath },
=======
    var nextParam = "?next=" + Sefaria.util.currentPath();
    var accountLinks = React.createElement(
      'div',
      null,
>>>>>>> 399e544a
      React.createElement(
        'a',
        { className: 'login', href: "/register" + nextParam },
        React.createElement(
          'span',
          { className: 'en' },
          'Sign up'
        ),
        React.createElement(
          'span',
          { className: 'he' },
          'הירשם'
        )
      ),
      React.createElement(
        'a',
        { className: 'login', href: "/login" + nextParam },
        React.createElement(
          'span',
          { className: 'en' },
          'Log in'
        ),
        React.createElement(
          'span',
          { className: 'he' },
          'כניסה'
        )
      )
    );
    return React.createElement(
      'div',
      { className: 'header' },
      React.createElement(
        'div',
        { className: 'headerInner' },
        React.createElement(
          'div',
          { className: 'left' },
          React.createElement(
            'div',
            { className: 'library', onClick: this.handleLibraryClick },
            React.createElement('i', { className: 'fa fa-bars' })
          )
        ),
        React.createElement(
          'div',
          { className: 'right' },
          React.createElement(
            'div',
            { className: 'testWarning', onClick: this.showTestMessage },
            'Attention: You are testing the New Sefaria'
          ),
          Sefaria.loggedIn ? React.createElement(
            'div',
            { className: 'account', onClick: this.showAccount },
            React.createElement('img', { src: '/static/img/user-64.png' })
          ) : null,
          Sefaria.loggedIn ? React.createElement(
            'div',
            { className: notifcationsClasses, onClick: this.showNotifications },
            Sefaria.notificationCount
          ) : null,
<<<<<<< HEAD
          Sefaria.loggedIn ? null : signUpLink
=======
          Sefaria.loggedIn ? null : accountLinks
>>>>>>> 399e544a
        ),
        React.createElement(
          'span',
          { className: 'searchBox' },
          React.createElement(ReaderNavigationMenuSearchButton, { onClick: this.handleSearchButtonClick }),
          React.createElement('input', { className: 'search', placeholder: 'Search', onKeyUp: this.handleSearchKeyUp })
        ),
        React.createElement(
          'a',
          { className: 'home', href: '/?home' },
          React.createElement('img', { src: '/static/img/sefaria-on-white.png' })
        )
      ),
      viewContent ? React.createElement(
        'div',
        { className: 'headerNavContent' },
        viewContent
      ) : null,
      this.state.showTestMessage ? React.createElement(TestMessage, { hide: this.hideTestMessage }) : null
    );
  }
});

var ReaderPanel = React.createClass({
  displayName: 'ReaderPanel',

  propTypes: {
    initialRefs: React.PropTypes.array,
    initialMode: React.PropTypes.string,
    initialConnectionsMode: React.PropTypes.string,
    initialVersion: React.PropTypes.string,
    initialVersionLanguage: React.PropTypes.string,
    initialFilter: React.PropTypes.array,
    initialHighlightedRefs: React.PropTypes.array,
    initialMenu: React.PropTypes.string,
    initialQuery: React.PropTypes.string,
    initialAppliedSearchFilters: React.PropTypes.array,
    initialSheetsTag: React.PropTypes.string,
    initialState: React.PropTypes.object, // if present, trumps all props above
    setCentralState: React.PropTypes.func,
    onSegmentClick: React.PropTypes.func,
    onCitationClick: React.PropTypes.func,
    onTextListClick: React.PropTypes.func,
    onNavTextClick: React.PropTypes.func,
    onRecentClick: React.PropTypes.func,
    onSearchResultClick: React.PropTypes.func,
    onUpdate: React.PropTypes.func,
    closePanel: React.PropTypes.func,
    closeMenus: React.PropTypes.func,
    setDefaultLanguage: React.PropTypes.func,
    selectVersion: React.PropTypes.func,
    onQueryChange: React.PropTypes.func,
    updateSearchFilter: React.PropTypes.func,
    registerAvailableFilters: React.PropTypes.func,
    openComparePanel: React.PropTypes.func,
    highlightedRefs: React.PropTypes.array,
    hideNavHeader: React.PropTypes.bool,
    multiPanel: React.PropTypes.bool,
    masterPanelLanguage: React.PropTypes.string,
    panelsOpen: React.PropTypes.number,
    layoutWidth: React.PropTypes.number
  },
  getInitialState: function getInitialState() {
    // When this component is managed by a parent, all it takes is initialState
    if (this.props.initialState) {
      var state = this.clonePanel(this.props.initialState);
      return state;
    }

    // When this component is independent and manages itself, it takes individual initial state props, with defaults listed here.
    return {
      refs: this.props.initialRefs || [], // array of ref strings
      bookRef: "",
      mode: this.props.initialMode, // "Text", "TextAndConnections", "Connections"
      connectionsMode: this.props.initialConnectionsMode,
      filter: this.props.initialFilter || [],
      version: this.props.initialVersion,
      versionLanguage: this.props.initialVersionLanguage,
      highlightedRefs: this.props.initialHighlightedRefs || [],
      recentFilters: [],
      settings: this.props.intialState.settings || {
        language: "bilingual",
        layoutDefault: "segmented",
        layoutTalmud: "continuous",
        layoutTanach: "segmented",
        color: "light",
        fontSize: 62.5
      },
      menuOpen: this.props.initialMenu || null, // "navigation", "book toc", "text toc", "display", "search", "sheets", "home"
      navigationCategories: this.props.initialNavigationCategories || [],
      navigationSheetTag: this.props.initialSheetsTag || null,
      searchQuery: this.props.initialQuery || null,
      appliedSearchFilters: this.props.initialAppliedSearchFilters || [],
      searchFiltersValid: false,
      availableFilters: [],
      filterRegistry: {},
      orphanSearchFilters: [],
      displaySettingsOpen: false
    };
  },
  componentDidMount: function componentDidMount() {
    window.addEventListener("resize", this.setWidth);
    this.setWidth();
    this.setHeadroom();
    this.trackPanelOpens();
  },
  componentWillUnmount: function componentWillUnmount() {
    window.removeEventListener("resize", this.setWidth);
  },
  componentWillReceiveProps: function componentWillReceiveProps(nextProps) {
    if (nextProps.initialFilter && !this.props.multiPanel) {
      this.openConnectionsInPanel(nextProps.initialRefs);
    }
    if (nextProps.searchQuery && this.state.menuOpen !== "search") {
      this.openSearch(nextProps.searchQuery);
    }
    if (this.state.menuOpen !== nextProps.initialMenu) {
      this.setState({ menuOpen: nextProps.initialMenu });
    }
    if (nextProps.initialState) {
      this.setState(nextProps.initialState);
    } else {
      this.setState({
        navigationCategories: nextProps.initialNavigationCategories || [],
        navigationSheetTag: nextProps.initialSheetsTag || null
      });
    }
  },
  componentDidUpdate: function componentDidUpdate(prevProps, prevState) {
    this.setHeadroom();
    if (prevState.refs.compare(this.state.refs)) {
      this.trackPanelOpens();
    }
    if (prevProps.layoutWidth !== this.props.layoutWidth) {
      this.setWidth();
    }
    this.replaceHistory = false;
  },
  conditionalSetState: function conditionalSetState(state) {
    // Set state either in the central app or in the local component,
    // depending on whether a setCentralState function was given.
    if (this.props.setCentralState) {
      this.props.setCentralState(state, this.replaceHistory);
      this.replaceHistory = false;
    } else {
      this.setState(state);
    }
  },
  clonePanel: function clonePanel(panel) {
    //Set aside self-referential objects before cloning
    //Todo: Move the multiple instances of this out to a utils file
    if (panel.availableFilters || panel.filterRegistry) {
      var savedAttributes = {
        availableFilters: panel.availableFilters,
        searchFiltersValid: panel.searchFiltersValid,
        filterRegistry: panel.filterRegistry
      };
      panel.availableFilters = panel.searchFiltersValid = panel.filterRegistry = null;
      var newpanel = extend(Sefaria.util.clone(panel), savedAttributes);
      extend(panel, savedAttributes);
      return newpanel;
    } else {
      return Sefaria.util.clone(panel);
    }
  },
  handleBaseSegmentClick: function handleBaseSegmentClick(ref) {
    if (this.state.mode === "TextAndConnections") {
      this.closeConnectionsInPanel();
    } else if (this.state.mode === "Text") {
      if (this.props.multiPanel) {
        this.props.onSegmentClick(ref);
      } else {
        this.openConnectionsInPanel(ref);
      }
    }
  },
  handleCitationClick: function handleCitationClick(citationRef, textRef) {
    if (this.props.multiPanel) {
      this.props.onCitationClick(citationRef, textRef);
    } else {
      this.showBaseText(citationRef);
    }
  },
  handleTextListClick: function handleTextListClick(ref) {
    this.showBaseText(ref);
  },
  setHeadroom: function setHeadroom() {
    if (this.props.multiPanel) {
      return;
    }
    var $node = $(ReactDOM.findDOMNode(this));
    var $header = $node.find(".readerControls");
    if (this.state.mode !== "TextAndConnections") {
      var scroller = $node.find(".textColumn")[0];
      $header.headroom({ scroller: scroller });
    }
  },
  openConnectionsInPanel: function openConnectionsInPanel(ref) {
    var refs = typeof ref == "string" ? [ref] : ref;
    this.replaceHistory = this.state.mode === "TextAndConnections"; // Don't push history for change in Connections focus
    this.conditionalSetState({ highlightedRefs: refs, mode: "TextAndConnections" }, this.replaceHistory);
  },
  closeConnectionsInPanel: function closeConnectionsInPanel() {
    // Return to the original text in the ReaderPanel contents
    this.conditionalSetState({ highlightedRefs: [], mode: "Text" });
  },
  showBaseText: function showBaseText(ref, replaceHistory) {
    // Set the current primary text
    // `replaceHistory` - bool whether to replace browser history rather than push for this change
    if (!ref) {
      return;
    }
    this.replaceHistory = Boolean(replaceHistory);
    this.conditionalSetState({
      mode: "Text",
      refs: [ref],
      filter: [],
      recentFilters: [],
      menuOpen: null
    });
  },
  updateTextColumn: function updateTextColumn(refs) {
    // Change the refs in the current TextColumn, for infinite scroll up/down.
    this.replaceHistory = true;
    this.conditionalSetState({ refs: refs }, this.replaceState);
  },
  setTextListHightlight: function setTextListHightlight(refs) {
    refs = typeof refs === "string" ? [refs] : refs;
    this.replaceHistory = true;
    this.conditionalSetState({ highlightedRefs: refs });
    if (this.props.multiPanel) {
      this.props.setTextListHightlight(refs);
    }
  },
  closeMenus: function closeMenus() {
    var state = {
      // If there's no content to show, return to home
      menuOpen: this.state.refs.slice(-1)[0] ? null : "home",
      // searchQuery: null,
      // appliedSearchFilters: [],
      navigationCategories: null,
      navigationSheetTag: null
    };
    this.conditionalSetState(state);
  },
  openMenu: function openMenu(menu) {
    this.conditionalSetState({
      menuOpen: menu,
      // searchQuery: null,
      // appliedSearchFilters: [],
      navigationCategories: null,
      navigationSheetTag: null
    });
  },
  setNavigationCategories: function setNavigationCategories(categories) {
    this.conditionalSetState({ menuOpen: "navigation", navigationCategories: categories });
  },
  setSheetTag: function setSheetTag(tag) {
    this.conditionalSetState({ navigationSheetTag: tag });
  },
  setFilter: function setFilter(filter, updateRecent) {
    // Sets the current filter for Connected Texts (TextList)
    // If updateRecent is true, include the current setting in the list of recent filters.
    if (updateRecent && filter) {
      if ($.inArray(filter, this.state.recentFilters) !== -1) {
        this.state.recentFilters.toggle(filter);
      }
      this.state.recentFilters = [filter].concat(this.state.recentFilters);
    }
    filter = filter ? [filter] : [];
    this.conditionalSetState({ recentFilters: this.state.recentFilters, filter: filter });
  },
  toggleLanguage: function toggleLanguage() {
    if (this.state.settings.language == "hebrew") {
      this.setOption("language", "english");
    } else {
      this.setOption("language", "hebrew");
    }
  },
  openCommentary: function openCommentary(commentator) {
    // Tranforms a connections panel into an text panel with a particular commentary
    var baseRef = this.state.refs[0];
    var links = Sefaria._filterLinks(Sefaria.links(baseRef), [commentator]);
    if (links.length) {
      var ref = links[0].sourceRef;
      // TODO, Hack - stripping at last : to get section level ref for commentary. Breaks for Commentary2?
      ref = ref.substring(0, ref.lastIndexOf(':'));
      this.showBaseText(ref);
    }
  },
  openSearch: function openSearch(query) {
    this.conditionalSetState({
      menuOpen: "search",
      searchQuery: query
    });
  },
  openDisplaySettings: function openDisplaySettings() {
    this.conditionalSetState({ displaySettingsOpen: true });
  },
  closeDisplaySettings: function closeDisplaySettings() {
    this.conditionalSetState({ displaySettingsOpen: false });
  },
  setOption: function setOption(option, value) {
    if (option === "fontSize") {
      var step = 1.15;
      var size = this.state.settings.fontSize;
      value = value === "smaller" ? size / step : size * step;
    } else if (option === "layout") {
      var category = this.currentCategory();
      var option = category === "Tanach" || category === "Talmud" ? "layout" + category : "layoutDefault";
    }

    this.state.settings[option] = value;
    var state = { settings: this.state.settings };
    if (option !== "fontSize") {
      state.displaySettingsOpen = false;
    }
    cookie(option, value, { path: "/" });
    if (option === "language") {
      cookie("contentLang", value, { path: "/" });
      this.props.setDefaultOption && this.props.setDefaultOption(option, value);
    }
    this.conditionalSetState(state);
  },
  setConnectionsMode: function setConnectionsMode(mode) {
    var loginRequired = {
      "Add to Source Sheet": 1,
      "Add Note": 1,
      "My Notes": 1,
      "Add Connections": 1,
      "Add Translation": 1
    };
    if (!Sefaria._uid && mode in loginRequired) {
      mode = "Login";
    };
    var state = { connectionsMode: mode };
    if (mode === "Connections") {
      state["filter"] = [];
    }
    this.conditionalSetState(state);
  },
  editNote: function editNote(note) {
    this.conditionalSetState({
      connectionsMode: "Edit Note",
      noteBeingEdited: note
    });
  },
  setWidth: function setWidth() {
    this.width = $(ReactDOM.findDOMNode(this)).width();
  },
  trackPanelOpens: function trackPanelOpens() {
    if (this.state.mode === "Connections") {
      return;
    }
    this.tracked = this.tracked || [];
    // Do a little dance to avoid tracking something we've already just tracked
    // e.g. when refs goes from ["Genesis 5"] to ["Genesis 4", "Genesis 5"] don't track 5 again
    for (var i = 0; i < this.state.refs.length; i++) {
      if ($.inArray(this.state.refs[i], this.tracked) == -1) {
        if (Sefaria.site) {
          Sefaria.site.track.open(this.state.refs[i]);
        }
        this.tracked.push(this.state.refs[i]);
      }
    }
  },
  currentMode: function currentMode() {
    return this.state.mode;
  },
  currentRef: function currentRef() {
    // Returns a string of the current ref, the first if there are many
    return this.state.refs && this.state.refs.length ? this.state.refs[0] : null;
  },
  lastCurrentRef: function lastCurrentRef() {
    // Returns a string of the current ref, the last if there are many
    var ret = this.state.refs && this.state.refs.length ? this.state.refs.slice(-1)[0] : null;
    if (ret && (typeof ret === 'undefined' ? 'undefined' : _typeof(ret)) == "object") {
      debugger;
    }
    return ret;
  },
  currentData: function currentData() {
    // Returns the data from the library of the current ref
    var ref = this.currentRef();
    if (!ref) {
      return null;
    }
    var data = Sefaria.ref(ref);
    return data;
  },
  currentBook: function currentBook() {
    var data = this.currentData();
    if (data) {
      return data.indexTitle;
    } else {
<<<<<<< HEAD
      var pRef = Sefaria.util.parseRef(this.currentRef());
=======
      var pRef = Sefaria.parseRef(this.currentRef());
>>>>>>> 399e544a
      return "book" in pRef ? pRef.book : null;
    }
  },
  currentCategory: function currentCategory() {
    var book = this.currentBook();
    return Sefaria.index(book) ? Sefaria.index(book).categories[0] : null;
  },
  currentLayout: function currentLayout() {
    var category = this.currentCategory();
    if (!category) {
      return "layoutDefault";
    }
    var option = category === "Tanach" || category === "Talmud" ? "layout" + category : "layoutDefault";
    return this.state.settings[option];
  },
  render: function render() {
    var items = [];
    if (this.state.mode === "Text" || this.state.mode === "TextAndConnections") {
      items.push(React.createElement(TextColumn, {
        srefs: this.state.refs,
        version: this.state.version,
        versionLanguage: this.state.versionLanguage,
        highlightedRefs: this.state.highlightedRefs,
        basetext: true,
        withContext: true,
        loadLinks: true,
        prefetchNextPrev: true,
        multiPanel: this.props.multiPanel,
        mode: this.state.mode,
        settings: Sefaria.util.clone(this.state.settings),
        setOption: this.setOption,
        showBaseText: this.showBaseText,
        updateTextColumn: this.updateTextColumn,
        onSegmentClick: this.handleBaseSegmentClick,
        onCitationClick: this.handleCitationClick,
        setTextListHightlight: this.setTextListHightlight,
        panelsOpen: this.props.panelsOpen,
        layoutWidth: this.props.layoutWidth,
        filter: this.state.filter,
        key: 'text' }));
    }
    if (this.state.mode === "Connections" || this.state.mode === "TextAndConnections") {
      var langMode = this.props.masterPanelLanguage || this.state.settings.language;
      var data = this.currentData();
      var enLocked = data.versionStatus === "locked";
      var heLocked = data.heVersionStatus === "locked";
      var canEditText = langMode === "hebrew" && !heLocked || langMode === "english" && !enLocked || Sefaria.is_moderator && langMode !== "bilingual";
      items.push(React.createElement(ConnectionsPanel, {
        srefs: this.state.mode === "Connections" ? this.state.refs : this.state.highlightedRefs,
        filter: this.state.filter || [],
        mode: this.state.connectionsMode || "Connections",
        recentFilters: this.state.recentFilters,
        version: this.state.version,
        versionLanguage: this.state.versionLanguage,
        fullPanel: this.props.multiPanel,
        multiPanel: this.props.multiPanel,
        canEditText: canEditText,
        setFilter: this.setFilter,
        setConnectionsMode: this.setConnectionsMode,
        closeConectionsInPanel: this.closeConnectionsInPanel,
        openNav: this.openMenu.bind(null, "navigation"),
        openDisplaySettings: this.openDisplaySettings,
        editNote: this.editNote,
        noteBeingEdited: this.state.noteBeingEdited,
        onTextClick: this.handleTextListClick,
        onCitationClick: this.handleCitationClick,
        onNavigationClick: this.props.onNavigationClick,
        onOpenConnectionsClick: this.props.onOpenConnectionsClick,
        onCompareClick: this.showBaseText,
        openComparePanel: this.props.openComparePanel,
        closePanel: this.props.closePanel,
        key: 'connections' }));
    }

    if (this.state.menuOpen === "home" || this.state.menuOpen == "navigation") {
      var menu = React.createElement(ReaderNavigationMenu, {
        home: this.state.menuOpen === "home",
        categories: this.state.navigationCategories || [],
        settings: this.state.settings,
        setCategories: this.setNavigationCategories || [],
        setOption: this.setOption,
        toggleLanguage: this.toggleLanguage,
        closeNav: this.closeMenus,
        openNav: this.openMenu.bind(null, "navigation"),
        openSearch: this.openSearch,
        openMenu: this.openMenu,
        openDisplaySettings: this.openDisplaySettings,
        onTextClick: this.props.onNavTextClick || this.showBaseText,
        onRecentClick: this.props.onRecentClick || function (pos, ref) {
          this.showBaseText(ref);
        }.bind(this),
        hideNavHeader: this.props.hideNavHeader });
    } else if (this.state.menuOpen === "text toc") {
      var menu = React.createElement(ReaderTextTableOfContents, {
        mode: this.state.menuOpen,
        close: this.closeMenus,
        title: this.currentBook(),
        version: this.state.version,
        versionLanguage: this.state.versionLanguage,
        settingsLanguage: this.state.settings.language == "hebrew" ? "he" : "en",
        category: this.currentCategory(),
        currentRef: this.lastCurrentRef(),
        openNav: this.openMenu.bind(null, "navigation"),
        openDisplaySettings: this.openDisplaySettings,
        selectVersion: this.props.selectVersion,
        showBaseText: this.showBaseText });
    } else if (this.state.menuOpen === "book toc") {
      var menu = React.createElement(ReaderTextTableOfContents, {
        mode: this.state.menuOpen,
        closePanel: this.props.closePanel,
        close: this.closeMenus,
        title: this.state.bookRef
        //version={this.state.version}
        //versionLanguage={this.state.versionLanguage}
        , settingsLanguage: this.state.settings.language == "hebrew" ? "he" : "en",
        category: Sefaria.index(this.state.bookRef) ? Sefaria.index(this.state.bookRef).categories[0] : null,
        currentRef: this.state.bookRef,
        openNav: this.openMenu.bind(null, "navigation"),
        openDisplaySettings: this.openDisplaySettings,
        selectVersion: this.props.selectVersion,
        showBaseText: this.showBaseText });
    } else if (this.state.menuOpen === "search" && this.state.searchQuery) {
      var menu = React.createElement(SearchPage, {
        query: this.state.searchQuery,
        initialPage: 1,
        appliedFilters: this.state.appliedSearchFilters,
        settings: Sefaria.util.clone(this.state.settings),
        onResultClick: this.props.onSearchResultClick,
        openDisplaySettings: this.openDisplaySettings,
        toggleLanguage: this.toggleLanguage,
        close: this.closeMenus,
        hideNavHeader: this.props.hideNavHeader,
        onQueryChange: this.props.onQueryChange,
        updateAppliedFilter: this.props.updateSearchFilter,
        availableFilters: this.state.availableFilters,
        filtersValid: this.state.searchFiltersValid,
        registerAvailableFilters: this.props.registerAvailableFilters
      });
    } else if (this.state.menuOpen === "sheets") {
      var menu = React.createElement(SheetsNav, {
        openNav: this.openMenu.bind(null, "navigation"),
        close: this.closeMenus,
        initialTag: this.state.navigationSheetTag,
        setSheetTag: this.setSheetTag });
    } else if (this.state.menuOpen === "account") {
      var menu = React.createElement(AccountPanel, null);
    } else if (this.state.menuOpen === "notifications") {
      var menu = React.createElement(NotificationsPanel, null);
    } else {
      var menu = null;
    }

    var classes = { readerPanel: 1, wideColumn: this.width > 450 };
    classes[this.currentLayout()] = 1;
    classes[this.state.settings.color] = 1;
    classes[this.state.settings.language] = 1;
    classes = classNames(classes);
    var style = { "fontSize": this.state.settings.fontSize + "%" };
    var hideReaderControls = this.state.mode === "TextAndConnections" || this.props.hideNavHeader;

    return React.createElement(
      'div',
      { className: classes },
      hideReaderControls ? null : React.createElement(ReaderControls, {
        showBaseText: this.showBaseText,
        currentRef: this.lastCurrentRef(),
        currentMode: this.currentMode,
        currentCategory: this.currentCategory,
        currentBook: this.currentBook,
        version: this.state.version,
        versionLanguage: this.state.versionLanguage,
        multiPanel: this.props.multiPanel,
        settings: this.state.settings,
        setOption: this.setOption,
        setConnectionsMode: this.setConnectionsMode,
        openMenu: this.openMenu,
        closeMenus: this.closeMenus,
        openDisplaySettings: this.openDisplaySettings,
        currentLayout: this.currentLayout,
        connectionsMode: this.state.filter.length && this.state.connectionsMode === "Connections" ? "Connection Text" : this.state.connectionsMode,
        closePanel: this.props.closePanel,
        toggleLanguage: this.toggleLanguage }),
      React.createElement(
        'div',
        { className: 'readerContent', style: style },
        items
      ),
      menu,
      this.state.displaySettingsOpen ? React.createElement(ReaderDisplayOptionsMenu, {
        settings: this.state.settings,
        setOption: this.setOption,
        currentLayout: this.currentLayout,
        menuOpen: this.state.menuOpen }) : null,
      this.state.displaySettingsOpen ? React.createElement('div', { className: 'mask', onClick: this.closeDisplaySettings }) : null
    );
  }
});

var ReaderControls = React.createClass({
  displayName: 'ReaderControls',

  // The Header of a Reader panel when looking at a text
  // contains controls for display, navigation etc.
  propTypes: {
    settings: React.PropTypes.object.isRequired,
    showBaseText: React.PropTypes.func.isRequired,
    setOption: React.PropTypes.func.isRequired,
    setConnectionsMode: React.PropTypes.func.isRequired,
    openMenu: React.PropTypes.func.isRequired,
    openDisplaySettings: React.PropTypes.func.isRequired,
    closeMenus: React.PropTypes.func.isRequired,
    currentMode: React.PropTypes.func.isRequired,
    currentCategory: React.PropTypes.func.isRequired,
    currentBook: React.PropTypes.func.isRequired,
    currentLayout: React.PropTypes.func.isRequired,
    closePanel: React.PropTypes.func,
    toggleLanguage: React.PropTypes.func,
    currentRef: React.PropTypes.string,
    version: React.PropTypes.string,
    versionLanguage: React.PropTypes.string,
    connectionsMode: React.PropTypes.string,
    multiPanel: React.PropTypes.bool
  },
  render: function render() {
    var title = this.props.currentRef;
    if (title) {
      var oref = Sefaria.ref(title);
      var heTitle = oref ? oref.heTitle : "";
    } else {
      var heTitle = "";
    }

    var mode = this.props.currentMode();
    var hideHeader = !this.props.multiPanel && mode === "Connections";
    var connectionsHeader = this.props.multiPanel && mode === "Connections";

    if (title && !oref) {
      // If we don't have this data yet, rerender when we do so we can set the Hebrew title
      Sefaria.text(title, { context: 1 }, function () {
        if (this.isMounted()) {
          this.setState({});
        }
      }.bind(this));
    }

    var versionTitle = this.props.version ? this.props.version.replace(/_/g, " ") : "";
    var centerContent = connectionsHeader ? React.createElement(
      'div',
      { className: 'readerTextToc' },
      React.createElement(ConnectionsPanelHeader, {
        activeTab: this.props.connectionsMode,
        setConnectionsMode: this.props.setConnectionsMode,
        closePanel: this.props.closePanel,
        toggleLanguage: this.props.toggleLanguage })
    ) : React.createElement(
      'div',
      { className: 'readerTextToc', onClick: this.props.openMenu.bind(null, "text toc") },
      title ? React.createElement('i', { className: 'fa fa-caret-down invisible' }) : null,
      React.createElement(
        'div',
        { className: 'readerTextTocBox' },
        React.createElement(
          'span',
          { className: 'en' },
          title
        ),
        React.createElement(
          'span',
          { className: 'he' },
          heTitle
        ),
        title ? React.createElement('i', { className: 'fa fa-caret-down' }) : null,
        this.props.versionLanguage == "en" && this.props.settings.language == "english" ? React.createElement(
          'span',
          { className: 'readerTextVersion' },
          React.createElement(
            'span',
            { className: 'en' },
            versionTitle
          )
        ) : null
      )
    );
    var leftControls = hideHeader || connectionsHeader ? null : React.createElement(
      'div',
      { className: 'leftButtons' },
      this.props.multiPanel ? React.createElement(ReaderNavigationMenuCloseButton, { onClick: this.props.closePanel }) : null,
      this.props.multiPanel ? null : React.createElement(ReaderNavigationMenuMenuButton, { onClick: this.props.openMenu.bind(null, "navigation") })
    );
    var rightControls = hideHeader || connectionsHeader ? null : React.createElement(
      'div',
      { className: 'rightButtons' },
      React.createElement(ReaderNavigationMenuDisplaySettingsButton, { onClick: this.props.openDisplaySettings })
    );
    var classes = classNames({ readerControls: 1, headeroom: 1, connectionsHeader: mode == "Connections" });
    var readerControls = hideHeader ? null : React.createElement(
      'div',
      { className: classes },
      React.createElement(
        'div',
        { className: 'readerControlsInner' },
        leftControls,
        rightControls,
        centerContent
      )
    );
    return React.createElement(
      'div',
      null,
      React.createElement(CategoryColorLine, { category: this.props.currentCategory() }),
      readerControls
    );
  }
});

var ReaderDisplayOptionsMenu = React.createClass({
  displayName: 'ReaderDisplayOptionsMenu',

  propTyps: {
    setOption: React.PropTypes.func.isRequired,
    settings: React.PropTypes.object.isRequired,
    currentLayout: React.PropTypes.func.isRequired,
    menuOpen: React.PropTypes.string.isRequired
  },
  render: function render() {
    var languageOptions = [{ name: "english", content: "<span class='en'>A</span>" }, { name: "bilingual", content: "<span class='en'>A</span><span class='he'>א</span>" }, { name: "hebrew", content: "<span class='he'>א</span>" }];
    var languageToggle = React.createElement(ToggleSet, {
      name: 'language',
      options: languageOptions,
      setOption: this.props.setOption,
      settings: this.props.settings });

    var layoutOptions = [{ name: "continuous", fa: "align-justify" }, { name: "segmented", fa: "align-left" }];
    var layoutToggle = this.props.settings.language !== "bilingual" ? React.createElement(ToggleSet, {
      name: 'layout',
      options: layoutOptions,
      setOption: this.props.setOption,
      currentLayout: this.props.currentLayout,
      settings: this.props.settings }) : null;

    var colorOptions = [{ name: "light", content: "" }, { name: "sepia", content: "" }, { name: "dark", content: "" }];
    var colorToggle = React.createElement(ToggleSet, {
      name: 'color',
      separated: true,
      options: colorOptions,
      setOption: this.props.setOption,
      settings: this.props.settings });

    var sizeOptions = [{ name: "smaller", content: "Aa" }, { name: "larger", content: "Aa" }];
    var sizeToggle = React.createElement(ToggleSet, {
      name: 'fontSize',
      options: sizeOptions,
      setOption: this.props.setOption,
      settings: this.props.settings });

    if (this.props.menuOpen === "search") {
      return React.createElement(
        'div',
        { className: 'readerOptionsPanel' },
        React.createElement(
          'div',
          { className: 'readerOptionsPanelInner' },
          languageToggle,
          React.createElement('div', { className: 'line' }),
          sizeToggle
        )
      );
    } else if (this.props.menuOpen) {
      return React.createElement(
        'div',
        { className: 'readerOptionsPanel' },
        React.createElement(
          'div',
          { className: 'readerOptionsPanelInner' },
          languageToggle
        )
      );
    } else {
      return React.createElement(
        'div',
        { className: 'readerOptionsPanel' },
        React.createElement(
          'div',
          { className: 'readerOptionsPanelInner' },
          languageToggle,
          layoutToggle,
          React.createElement('div', { className: 'line' }),
          colorToggle,
          sizeToggle
        )
      );
    }
  }
});

var ReaderNavigationMenu = React.createClass({
  displayName: 'ReaderNavigationMenu',

  // The Navigation menu for browsing and searching texts, plus some site links.
  propTypes: {
    categories: React.PropTypes.array.isRequired,
    settings: React.PropTypes.object.isRequired,
    setCategories: React.PropTypes.func.isRequired,
    setOption: React.PropTypes.func.isRequired,
    closeNav: React.PropTypes.func.isRequired,
    openNav: React.PropTypes.func.isRequired,
    openSearch: React.PropTypes.func.isRequired,
    onTextClick: React.PropTypes.func.isRequired,
    onRecentClick: React.PropTypes.func.isRequired,
    hideNavHeader: React.PropTypes.bool,
    home: React.PropTypes.bool
  },
  getInitialState: function getInitialState() {
    this.width = 0;
    return {
      showMore: false
    };
  },
  componentDidMount: function componentDidMount() {
    this.setWidth();
    window.addEventListener("resize", this.setWidth);
  },
  componentWillUnmount: function componentWillUnmount() {
    window.removeEventListener("resize", this.setWidth);
  },
  setWidth: function setWidth() {
    var width = $(ReactDOM.findDOMNode(this)).width();
    console.log("Setting RNM width: " + width);
    var winWidth = $(window).width();
    var winHeight = $(window).height();
    console.log("Window width: " + winWidth + ", Window height: " + winHeight);
    var oldWidth = this.width;
    this.width = width;
    if (oldWidth <= 450 && width > 450 || oldWidth > 450 && width <= 450) {
      this.forceUpdate();
    }
  },
  navHome: function navHome() {
    this.props.setCategories([]);
    this.props.openNav();
  },
  closeNav: function closeNav() {
    this.props.setCategories([]);
    this.props.closeNav();
  },
  showMore: function showMore() {
    this.setState({ showMore: true });
  },
  getRecentlyViewed: function getRecentlyViewed() {
    var json = cookie("recentlyViewed");
    var recentlyViewed = json ? JSON.parse(json) : null;
    return recentlyViewed;
  },
  handleClick: function handleClick(event) {
    if ($(event.target).hasClass("refLink") || $(event.target).parent().hasClass("refLink")) {
      var ref = $(event.target).attr("data-ref") || $(event.target).parent().attr("data-ref");
      var pos = $(event.target).attr("data-position") || $(event.target).parent().attr("data-position");
      var version = $(event.target).attr("data-version") || $(event.target).parent().attr("data-version");
      var versionLanguage = $(event.target).attr("data-versionlanguage") || $(event.target).parent().attr("data-versionlanguage");
      if ($(event.target).hasClass("recentItem") || $(event.target).parent().hasClass("recentItem")) {
        this.props.onRecentClick(parseInt(pos), ref, version, versionLanguage);
      } else {
        this.props.onTextClick(ref, version, versionLanguage);
      }
      if (Sefaria.site) {
        Sefaria.site.track.event("Reader", "Navigation Text Click", ref);
      }
    } else if ($(event.target).hasClass("catLink") || $(event.target).parent().hasClass("catLink")) {
      var cats = $(event.target).attr("data-cats") || $(event.target).parent().attr("data-cats");
      cats = cats.split("|");
      this.props.setCategories(cats);
      if (Sefaria.site) {
        Sefaria.site.track.event("Reader", "Navigation Sub Category Click", cats.join(" / "));
      }
    }
  },
  handleSearchKeyUp: function handleSearchKeyUp(event) {
    if (event.keyCode === 13) {
      var query = $(event.target).val();
      this.props.openSearch(query);
    }
  },
  handleSearchButtonClick: function handleSearchButtonClick(event) {
    var query = $(ReactDOM.findDOMNode(this)).find(".readerSearch").val();
    if (query) {
      this.props.openSearch(query);
    }
  },
  render: function render() {
    if (this.props.categories.length) {
      return React.createElement(
        'div',
        { className: 'readerNavMenu', onClick: this.handleClick },
        React.createElement(ReaderNavigationCategoryMenu, {
          categories: this.props.categories,
          category: this.props.categories.slice(-1)[0],
          closeNav: this.closeNav,
          setCategories: this.props.setCategories,
          toggleLanguage: this.props.toggleLanguage,
          openDisplaySettings: this.props.openDisplaySettings,
          navHome: this.navHome,
          hideNavHeader: this.props.hideNavHeader,
          width: this.width })
      );
    } else {
      var categories = ["Tanach", "Mishnah", "Talmud", "Midrash", "Halakhah", "Kabbalah", "Liturgy", "Philosophy", "Tosefta", "Parshanut", "Chasidut", "Musar", "Responsa", "Apocrypha", "Other"];
      categories = categories.map(function (cat) {
        var style = { "borderColor": Sefaria.palette.categoryColor(cat) };
        var openCat = function () {
          this.props.setCategories([cat]);
        }.bind(this);
        var heCat = Sefaria.hebrewCategory(cat);
        return React.createElement(
          'div',
          { className: 'readerNavCategory', 'data-cat': cat, style: style, onClick: openCat },
          React.createElement(
            'span',
            { className: 'en' },
            cat
          ),
          React.createElement(
            'span',
            { className: 'he' },
            heCat
          )
        );
      }.bind(this));;
      var more = React.createElement(
        'div',
<<<<<<< HEAD
        { className: 'readerNavCategory', style: { "borderColor": Sefaria.palette.darkblue }, onClick: this.showMore },
=======
        { className: 'readerNavCategory', style: { "borderColor": Sefaria.palette.colors.darkblue }, onClick: this.showMore },
>>>>>>> 399e544a
        React.createElement(
          'span',
          { className: 'en' },
          'More >'
        ),
        React.createElement(
          'span',
          { className: 'he' },
          'עוד >'
        )
      );
      if (this.width < 450) {
        categories = this.state.showMore ? categories : categories.slice(0, 9).concat(more);
        categories = React.createElement(
          'div',
          { className: 'readerNavCategories' },
          React.createElement(TwoBox, { content: categories })
        );
      } else {
        categories = this.state.showMore ? categories : categories.slice(0, 8).concat(more);
        categories = React.createElement(
          'div',
          { className: 'readerNavCategories' },
          React.createElement(ThreeBox, { content: categories })
        );
      }

      var siteLinks = Sefaria._uid ? [React.createElement(
        'a',
        { className: 'siteLink', key: 'profile', href: '/my/profile' },
        React.createElement('i', { className: 'fa fa-user' }),
        React.createElement(
          'span',
          { className: 'en' },
          'Your Profile'
        ),
        React.createElement(
          'span',
          { className: 'he' },
          'הפרופיל שלי'
        )
      ), React.createElement(
        'span',
        { className: 'divider', key: 'd1' },
        '•'
      ), React.createElement(
        'a',
        { className: 'siteLink', key: 'about', href: '/about' },
        React.createElement(
          'span',
          { className: 'en' },
          'About Sefaria'
        ),
        React.createElement(
          'span',
          { className: 'he' },
          'אודות ספאריה'
        )
      ), React.createElement(
        'span',
        { className: 'divider', key: 'd2' },
        '•'
      ), React.createElement(
        'a',
        { className: 'siteLink', key: 'logout', href: '/logout' },
        React.createElement(
          'span',
          { className: 'en' },
          'Logout'
        ),
        React.createElement(
          'span',
          { className: 'he' },
          'התנתק'
        )
      )] : [React.createElement(
        'a',
        { className: 'siteLink', key: 'about', href: '/about' },
        React.createElement(
          'span',
          { className: 'en' },
          'About Sefaria'
        ),
        React.createElement(
          'span',
          { className: 'he' },
          'אודות ספאריה'
        )
      ), React.createElement(
        'span',
        { className: 'divider', key: 'd1' },
        '•'
      ), React.createElement(
        'a',
        { className: 'siteLink', key: 'login', href: '/login' },
        React.createElement(
          'span',
          { className: 'en' },
          'Sign In'
        ),
        React.createElement('span', { className: 'he' })
      )];
      var calendar = Sefaria.calendar ? [React.createElement(TextBlockLink, { sref: Sefaria.calendar.parasha, title: Sefaria.calendar.parashaName, heTitle: 'פרשה', category: 'Tanach' }), React.createElement(TextBlockLink, { sref: Sefaria.calendar.haftara, title: 'Haftara', heTitle: 'הפטרה', category: 'Tanach' }), React.createElement(TextBlockLink, { sref: Sefaria.calendar.daf_yomi, title: 'Daf Yomi', heTitle: 'דף יומי', category: 'Talmud' })] : [];
      calendar = React.createElement(
        'div',
        { className: 'readerNavCalendar' },
        React.createElement(TwoOrThreeBox, { content: calendar, width: this.width })
      );

      var sheetsStyle = { "borderColor": Sefaria.palette.categoryColor("Sheets") };
      var resources = [React.createElement(
        'span',
        { className: 'sheetsLink', style: sheetsStyle, onClick: this.props.openMenu.bind(null, "sheets") },
        React.createElement('i', { className: 'fa fa-file-text-o' }),
        React.createElement(
          'span',
          { className: 'en' },
          'Source Sheets'
        ),
        React.createElement(
          'span',
          { className: 'he' },
          'דפי מקורות'
        )
      ), React.createElement(
        'a',
        { className: 'sheetsLink', style: sheetsStyle, href: '/explore' },
        React.createElement('i', { className: 'fa fa-link' }),
        React.createElement(
          'span',
          { className: 'en' },
          'Link Explorer'
        ),
        React.createElement(
          'span',
          { className: 'he' },
          'מפת ציטוטים'
        )
      ), React.createElement(
        'a',
        { className: 'sheetsLink', style: sheetsStyle, href: '/people' },
        React.createElement('i', { className: 'fa fa-book' }),
        React.createElement(
          'span',
          { className: 'en' },
          'Authors'
        ),
        React.createElement(
          'span',
          { className: 'he' },
          'רשימת מחברים'
        )
      )];
      resources = React.createElement(
        'div',
        { className: 'readerNavCalendar' },
        React.createElement(TwoOrThreeBox, { content: resources, width: this.width })
      );

      var topContent = this.props.home ? React.createElement(
        'div',
        { className: 'readerNavTop search' },
        React.createElement(CategoryColorLine, { category: 'Other' }),
        React.createElement(ReaderNavigationMenuSearchButton, { onClick: this.navHome }),
        React.createElement(ReaderNavigationMenuDisplaySettingsButton, { onClick: this.props.openDisplaySettings }),
        React.createElement(
          'div',
          { className: 'sefariaLogo' },
          React.createElement('img', { src: '/static/img/sefaria.png' })
        )
      ) : React.createElement(
        'div',
        { className: 'readerNavTop search' },
        React.createElement(CategoryColorLine, { category: 'Other' }),
        React.createElement(ReaderNavigationMenuCloseButton, { onClick: this.closeNav }),
        React.createElement(ReaderNavigationMenuSearchButton, { onClick: this.handleSearchButtonClick }),
        React.createElement(ReaderNavigationMenuDisplaySettingsButton, { onClick: this.props.openDisplaySettings }),
        React.createElement('input', { className: 'readerSearch', placeholder: 'Search', onKeyUp: this.handleSearchKeyUp })
      );
      topContent = this.props.hideNavHeader ? null : topContent;

      var recentlyViewed = this.getRecentlyViewed();
      recentlyViewed = recentlyViewed ? recentlyViewed.map(function (item) {
        return React.createElement(TextBlockLink, {
          sref: item.ref,
          heRef: item.heRef,
          book: item.book,
          version: item.version,
          versionLanguage: item.versionLanguage,
          showSections: true,
          recentItem: true,
          position: item.position || 0 });
      }) : null;
      recentlyViewed = recentlyViewed ? React.createElement(TwoOrThreeBox, { content: recentlyViewed, width: this.width }) : null;

      var classes = classNames({ readerNavMenu: 1, noHeader: !this.props.hideHeader });
      return React.createElement(
        'div',
        { className: classes, onClick: this.handleClick, key: '0' },
        topContent,
        React.createElement(
          'div',
          { className: 'content' },
          React.createElement(
            'div',
            { className: 'contentInner' },
            React.createElement(
              'h1',
              null,
              React.createElement(LanguageToggleButton, { toggleLanguage: this.props.toggleLanguage }),
              React.createElement(
                'span',
                { className: 'en' },
                'The Sefaria Library'
              ),
              React.createElement(
                'span',
                { className: 'he' },
                'האוסף של ספאריה'
              )
            ),
            React.createElement(ReaderNavigationMenuSection, { title: 'Recent', heTitle: 'נצפו לאחרונה', content: recentlyViewed }),
            React.createElement(ReaderNavigationMenuSection, { title: 'Browse', heTitle: 'טקסטים', content: categories }),
            React.createElement(ReaderNavigationMenuSection, { title: 'Calendar', heTitle: 'לוח יומי', content: calendar }),
            React.createElement(ReaderNavigationMenuSection, { title: 'Resources', heTitle: 'קהילה', content: resources }),
            React.createElement(
              'div',
              { className: 'siteLinks' },
              siteLinks
            )
          )
        )
      );
    }
  }
});

var ReaderNavigationMenuSection = React.createClass({
  displayName: 'ReaderNavigationMenuSection',

  propTypes: {
    title: React.PropTypes.string,
    heTitle: React.PropTypes.string,
    content: React.PropTypes.object
  },
  render: function render() {
    if (!this.props.content) {
      return null;
    }
    return React.createElement(
      'div',
      { className: 'readerNavSection' },
      React.createElement(
        'h2',
        null,
        React.createElement(
          'span',
          { className: 'en' },
          this.props.title
        ),
        React.createElement(
          'span',
          { className: 'he' },
          this.props.heTitle
        )
      ),
      this.props.content
    );
  }
});

var TextBlockLink = React.createClass({
  displayName: 'TextBlockLink',

  // Monopoly card style link with category color at top
  propTypes: {
    sref: React.PropTypes.string.isRequired,
    version: React.PropTypes.string,
    versionLanguage: React.PropTypes.string,
    heRef: React.PropTypes.string,
    book: React.PropTypes.string,
    category: React.PropTypes.string,
    title: React.PropTypes.string,
    heTitle: React.PropTypes.string,
    showSections: React.PropTypes.bool,
    recentItem: React.PropTypes.bool,
    position: React.PropTypes.number
  },
  render: function render() {
    var index = Sefaria.index(this.props.book);
    var category = this.props.category || index.categories[0];
    var style = { "borderColor": Sefaria.palette.categoryColor(category) };
    var title = this.props.title || (this.props.showSections ? this.props.sref : this.props.book);
    var heTitle = this.props.heTitle || (this.props.showSections ? this.props.heRef : index.heTitle);

    var position = this.props.position || 0;
    var classes = classNames({ refLink: 1, blockLink: 1, recentItem: this.props.recentItem });
    return React.createElement(
      'a',
      { className: classes, 'data-ref': this.props.sref, 'data-version': this.props.version, 'data-versionlanguage': this.props.versionLanguage, 'data-position': position, style: style },
      React.createElement(
        'span',
        { className: 'en' },
        title
      ),
      React.createElement(
        'span',
        { className: 'he' },
        heTitle
      )
    );
  }
});

var LanguageToggleButton = React.createClass({
  displayName: 'LanguageToggleButton',

  propTypes: {
    toggleLanguage: React.PropTypes.func.isRequired
  },
  render: function render() {
    return React.createElement(
      'div',
      { className: 'languageToggle', onClick: this.props.toggleLanguage },
      React.createElement(
        'span',
        { className: 'en' },
        'א'
      ),
      React.createElement(
        'span',
        { className: 'he' },
        'A'
      )
    );
  }
});

var BlockLink = React.createClass({
  displayName: 'BlockLink',

  propTypes: {
    title: React.PropTypes.string,
    heTitle: React.PropTypes.string,
    target: React.PropTypes.string
  },
  render: function render() {
    return React.createElement(
      'a',
      { className: 'blockLink', href: this.props.target },
      React.createElement(
        'span',
        { className: 'en' },
        this.props.title
      ),
      React.createElement(
        'span',
        { className: 'he' },
        this.props.heTitle
      )
    );
  }
});

var ReaderNavigationCategoryMenu = React.createClass({
  displayName: 'ReaderNavigationCategoryMenu',

  // Navigation Menu for a single category of texts (e.g., "Tanakh", "Bavli")
  propTypes: {
    category: React.PropTypes.string.isRequired,
    categories: React.PropTypes.array.isRequired,
    closeNav: React.PropTypes.func.isRequired,
    setCategories: React.PropTypes.func.isRequired,
    navHome: React.PropTypes.func.isRequired,
    width: React.PropTypes.number,
    hideNavHeader: React.PropTypes.bool
  },
  render: function render() {

    // Show Talmud with Toggles
    var categories = this.props.categories[0] === "Talmud" && this.props.categories.length == 1 ? ["Talmud", "Bavli"] : this.props.categories;

    if (categories[0] === "Talmud") {
      var setBavli = function () {
        this.props.setCategories(["Talmud", "Bavli"]);
      }.bind(this);
      var setYerushalmi = function () {
        this.props.setCategories(["Talmud", "Yerushalmi"]);
      }.bind(this);
      var bClasses = classNames({ navToggle: 1, active: categories[1] === "Bavli" });
      var yClasses = classNames({ navToggle: 1, active: categories[1] === "Yerushalmi", second: 1 });

      var toggle = React.createElement(
        'div',
        { className: 'navToggles' },
        React.createElement(
          'span',
          { className: bClasses, onClick: setBavli },
          React.createElement(
            'span',
            { className: 'en' },
            'Bavli'
          ),
          React.createElement(
            'span',
            { className: 'he' },
            'בבלי'
          )
        ),
        React.createElement(
          'span',
          { className: 'navTogglesDivider' },
          '|'
        ),
        React.createElement(
          'span',
          { className: yClasses, onClick: setYerushalmi },
          React.createElement(
            'span',
            { className: 'en' },
            'Yerushalmi'
          ),
          React.createElement(
            'span',
            { className: 'he' },
            'ירושלמי'
          )
        )
      );
    } else {
      var toggle = null;
    }

    var catContents = Sefaria.tocItemsByCategories(categories);
    var navMenuClasses = classNames({ readerNavCategoryMenu: 1, readerNavMenu: 1, noHeader: this.props.hideNavHeader });
    var navTopClasses = classNames({ readerNavTop: 1, searchOnly: 1, colorLineOnly: this.props.hideNavHeader });
    return React.createElement(
      'div',
      { className: navMenuClasses },
      React.createElement(
        'div',
        { className: navTopClasses },
        React.createElement(CategoryColorLine, { category: categories[0] }),
        this.props.hideNavHeader ? null : React.createElement(ReaderNavigationMenuMenuButton, { onClick: this.props.navHome }),
        this.props.hideNavHeader ? null : React.createElement(ReaderNavigationMenuDisplaySettingsButton, { onClick: this.props.openDisplaySettings }),
        this.props.hideNavHeader ? null : React.createElement(
          'h2',
          null,
          React.createElement(
            'span',
            { className: 'en' },
            this.props.category
          ),
          React.createElement(
            'span',
            { className: 'he' },
            Sefaria.hebrewCategory(this.props.category)
          )
        )
      ),
      React.createElement(
        'div',
        { className: 'content' },
        React.createElement(
          'div',
          { className: 'contentInner' },
          this.props.hideNavHeader ? React.createElement(
            'h1',
            null,
            React.createElement(
              'div',
              { className: 'languageToggle', onClick: this.props.toggleLanguage },
              React.createElement(
                'span',
                { className: 'en' },
                'א'
              ),
              React.createElement(
                'span',
                { className: 'he' },
                'A'
              )
            ),
            React.createElement(
              'span',
              { className: 'en' },
              this.props.category
            ),
            React.createElement(
              'span',
              { className: 'he' },
              Sefaria.hebrewCategory(this.props.category)
            )
          ) : null,
          toggle,
          React.createElement(ReaderNavigationCategoryMenuContents, { contents: catContents, categories: categories, width: this.props.width })
        )
      )
    );
  }
});

var ReaderNavigationCategoryMenuContents = React.createClass({
  displayName: 'ReaderNavigationCategoryMenuContents',

  // Inner content of Category menu (just category title and boxes of)
  propTypes: {
    contents: React.PropTypes.array.isRequired,
    categories: React.PropTypes.array.isRequired,
    width: React.PropTypes.number
  },
  render: function render() {
    var content = [];
    var cats = this.props.categories || [];
    for (var i = 0; i < this.props.contents.length; i++) {
      var item = this.props.contents[i];
      if (item.category) {
        if (item.category == "Commentary") {
          continue;
        }
        var newCats = cats.concat(item.category);
        // Special Case categories which should nest
        var subcats = ["Mishneh Torah", "Shulchan Arukh", "Midrash Rabbah", "Maharal"];
        if ($.inArray(item.category, subcats) > -1) {
          content.push(React.createElement(
            'span',
            { className: 'catLink', 'data-cats': newCats.join("|"), key: i },
            React.createElement(
              'span',
              { className: 'en' },
              item.category
            ),
            React.createElement(
              'span',
              { className: 'he' },
              Sefaria.hebrewCategory(item.category)
            )
          ));
          continue;
        }
        // Add a Category
        content.push(React.createElement(
          'div',
          { className: 'category', key: i },
          React.createElement(
            'h3',
            null,
            React.createElement(
              'span',
              { className: 'en' },
              item.category
            ),
            React.createElement(
              'span',
              { className: 'he' },
              item.heCategory
            )
          ),
          React.createElement(ReaderNavigationCategoryMenuContents, { contents: item.contents, categories: newCats, width: this.props.width })
        ));
      } else {
        // Add a Text
        var title = item.title.replace(/(Mishneh Torah,|Shulchan Arukh,|Jerusalem Talmud) /, "");
        var heTitle = item.heTitle.replace(/(משנה תורה,|תלמוד ירושלמי) /, "");
        content.push(React.createElement(
          'span',
          { className: 'refLink sparse' + item.sparseness, 'data-ref': item.firstSection, key: i },
          React.createElement(
            'span',
            { className: 'en' },
            title
          ),
          React.createElement(
            'span',
            { className: 'he' },
            heTitle
          )
        ));
      }
    }
    var boxedContent = [];
    var currentRun = [];
    for (var i = 0; i < content.length; i++) {
      // Walk through content looking for runs of spans to group together into a table
      if (content[i].type == "div") {
        // this is a subcategory
        if (currentRun.length) {
          boxedContent.push(React.createElement(TwoOrThreeBox, { content: currentRun, width: this.props.width, key: i }));
          currentRun = [];
        }
        boxedContent.push(content[i]);
      } else if (content[i].type == "span") {
        // this is a single text
        currentRun.push(content[i]);
      }
    }
    if (currentRun.length) {
      boxedContent.push(React.createElement(TwoOrThreeBox, { content: currentRun, width: this.props.width, key: i }));
    }
    return React.createElement(
      'div',
      null,
      boxedContent
    );
  }
});

var ReaderTextTableOfContents = React.createClass({
  displayName: 'ReaderTextTableOfContents',

  // Menu for the Table of Contents for a single text
  propTypes: {
    mode: React.PropTypes.string.isRequired,
    title: React.PropTypes.string.isRequired,
    category: React.PropTypes.string.isRequired,
    currentRef: React.PropTypes.string.isRequired,
    settingsLanguage: React.PropTypes.string.isRequired,
    versionLanguage: React.PropTypes.string,
    version: React.PropTypes.string,
    close: React.PropTypes.func.isRequired,
    openNav: React.PropTypes.func.isRequired,
    showBaseText: React.PropTypes.func.isRequired,
    selectVersion: React.PropTypes.func.isRequired
  },
  getInitialState: function getInitialState() {
    return {
      versions: [],
      versionsLoaded: false,
      currentVersion: null
    };
  },
  componentDidMount: function componentDidMount() {
    this.loadVersions();
    this.bindToggles();
    this.shrinkWrap();
    window.addEventListener('resize', this.shrinkWrap);
  },
  componentWillUnmount: function componentWillUnmount() {
    window.removeEventListener('resize', this.shrinkWrap);
  },
  componentDidUpdate: function componentDidUpdate() {
    this.bindToggles();
    this.shrinkWrap();
  },
  loadVersions: function loadVersions() {
    var ref = Sefaria.sectionRef(this.props.currentRef) || this.props.currentRef;
    if (!ref) {
      this.setState({ versionsLoaded: true });
      return;
    }
    if (Sefaria.ref(ref)) {
      Sefaria.text(ref, { context: 1, version: this.state.version, language: this.state.versionLanguage }, this.loadVersionsDataFromText);
    } else {
      Sefaria.versions(ref, function (d) {
        this.setState({ versions: d, versionsLoaded: true });
      }.bind(this));
    }
  },
  loadVersionsDataFromText: function loadVersionsDataFromText(d) {
    // For now treat bilinguale as english. TODO show attribution for 2 versions in bilingual case.
    var currentLanguage = this.props.settingsLanguage == "he" ? "he" : "en";
    if (currentLanguage == "en" && !d.text.length) {
      currentLanguage = "he";
    }
    if (currentLanguage == "he" && !d.he.length) {
      currentLanguage = "en";
    }

    var currentVersion = {
      language: currentLanguage,
      versionTitle: currentLanguage == "he" ? d.heVersionTitle : d.versionTitle,
      versionSource: currentLanguage == "he" ? d.heVersionSource : d.versionSource,
      license: currentLanguage == "he" ? d.heLicense : d.license,
      sources: currentLanguage == "he" ? d.heSources : d.sources,
      versionNotes: currentLanguage == "he" ? d.heVersionNotes : d.versionNotes,
      digitizedBySefaria: currentLanguage == "he" ? d.heDigitizedBySefaria : d.digitizedBySefaria
    };
    currentVersion.merged = !!currentVersion.sources;

    this.setState({
      versions: d.versions,
      versionsLoaded: true,
      currentVersion: currentVersion
    });
  },
  handleClick: function handleClick(e) {
    var $a = $(e.target).closest("a");
    if ($a.length) {
      var ref = $a.attr("data-ref");
      ref = decodeURIComponent(ref);
      ref = humanRef(ref);
      this.props.close();
      this.props.showBaseText(ref);
      e.preventDefault();
    }
  },
  bindToggles: function bindToggles() {
    // Toggling TOC Alt structures
    var component = this;
    $(".altStructToggle").click(function () {
      $(".altStructToggle").removeClass("active");
      $(this).addClass("active");
      var i = $(this).closest("#structToggles").find(".altStructToggle").index(this);
      $(".altStruct").hide();
      $(".altStruct").eq(i).show();
      component.shrinkWrap();
    });
  },
  shrinkWrap: function shrinkWrap() {
    // Shrink the width of the container of a grid of inline-line block elements,
    // so that is is tight around its contents thus able to appear centered.
    // As far as I can tell, there's no way to do this in pure CSS.
    // TODO - flexbox should be able to solve this
    var shrink = function shrink(i, container) {
      var $container = $(container);
      // don't run on complex nodes without sectionlinks
      if ($container.hasClass("schema-node-toc") && !$container.find(".sectionLink").length) {
        return;
      }
      var maxWidth = $container.parent().innerWidth();
      var itemWidth = $container.find(".sectionLink").outerWidth(true);
      var nItems = $container.find(".sectionLink").length;

      if (maxWidth / itemWidth > nItems) {
        var width = nItems * itemWidth;
      } else {
        var width = Math.floor(maxWidth / itemWidth) * itemWidth;
      }
      $container.width(width + "px");
    };
    var $root = $(ReactDOM.findDOMNode(this)).find(".altStruct:visible");
    $root = $root.length ? $root : $(ReactDOM.findDOMNode(this)).find(".tocContent");
    if ($root.find(".tocSection").length) {// nested simple text
      //$root.find(".tocSection").each(shrink); // Don't bother with these for now
    } else if ($root.find(".schema-node-toc").length) {
        // complex text or alt struct
        $root.find(".schema-node-toc, .schema-node-contents").each(shrink);
      } else {
        $root.find(".tocLevel").each(shrink); // Simple text, no nesting
      }
  },
  onVersionSelectChange: function onVersionSelectChange(event) {
    if (event.target.value == 0) {
      this.props.selectVersion();
    } else {
      var i = event.target.value - 1;
      var v = this.state.versions[i];
      this.props.selectVersion(v.versionTitle, v.language);
    }
<<<<<<< HEAD
    if (this.isTextToc()) {
      this.props.close();
    }
  },
  isBookToc: function isBookToc() {
    return this.props.mode == "book toc";
  },
  isTextToc: function isTextToc() {
    return this.props.mode == "text toc";
=======
    if (this.props.mode == "text toc") {
      this.props.close();
    }
>>>>>>> 399e544a
  },
  render: function render() {
    var _this = this;

    var tocHtml = Sefaria.textTocHtml(this.props.title, function () {
      this.setState({});
    }.bind(this));
    tocHtml = tocHtml || '<div class="loadingMessage"><span class="en">Loading...</span><span class="he">טעינה...</span></div>';

    var title = this.props.title;
    var heTitle = Sefaria.index(title) ? Sefaria.index(title).heTitle : title;

    var sectionStrings = Sefaria.sectionString(this.props.currentRef);
    var section = sectionStrings.en.named;
    var heSection = sectionStrings.he.named;

    var currentVersionElement = null;
    var defaultVersionString = "Default Version";
    var defaultVersionObject = null;
    var versionBlocks = "";

    if (this.state.versionsLoaded) {
<<<<<<< HEAD
      var cv = this.state.currentVersion;
      if (cv && cv.merged) {
        var uniqueSources = cv.sources.filter(function (item, i, ar) {
=======
      if (this.state.currentVersion && this.state.currentVersion.merged) {
        var uniqueSources = this.state.currentVersion.sources.filter(function (item, i, ar) {
>>>>>>> 399e544a
          return ar.indexOf(item) === i;
        }).join(", ");
        defaultVersionString += " (Merged from " + uniqueSources + ")";
        currentVersionElement = React.createElement(
          'div',
          { className: 'versionTitle' },
          'Merged from ',
          uniqueSources
        );
<<<<<<< HEAD
      } else if (cv) {
=======
      } else if (this.state.currentVersion) {
>>>>>>> 399e544a
        if (!this.props.version) {
          defaultVersionObject = this.state.versions.find(function (v) {
            return cv.language == v.language && cv.versionTitle == v.versionTitle;
          });
          defaultVersionString += defaultVersionObject ? " (" + defaultVersionObject.versionTitle + ")" : "";
        }
        currentVersionElement = React.createElement(VersionBlock, { version: cv, currentRef: this.props.currentRef, showHistory: true });
      }

      var _map = ["he", "en"].map(function (lang) {
        return _this.state.versions.filter(function (v) {
          return v.language == lang;
        }).map(function (v) {
          return React.createElement(VersionBlock, { version: v, showNotes: true, key: v.versionTitle + "/" + v.language });
        });
      });

      var _map2 = _slicedToArray(_map, 2);

      var heVersionBlocks = _map2[0];
      var enVersionBlocks = _map2[1];


      versionBlocks = React.createElement(
        'div',
        { className: 'versionBlocks' },
        !!heVersionBlocks.length ? React.createElement(
          'div',
          { className: 'versionLanguageBlock' },
          React.createElement(
            'div',
            { className: 'versionLanguageHeader' },
            React.createElement(
              'span',
              { className: 'en' },
              'Hebrew Versions'
            ),
            React.createElement(
              'span',
              { className: 'he' },
              'בעברית'
            )
          ),
          React.createElement(
            'div',
            null,
            heVersionBlocks
          )
        ) : "",
        !!enVersionBlocks.length ? React.createElement(
          'div',
          { className: 'versionLanguageBlock' },
          React.createElement(
            'div',
            { className: 'versionLanguageHeader' },
            React.createElement(
              'span',
              { className: 'en' },
              'English Versions'
            ),
            React.createElement(
              'span',
              { className: 'he' },
              'באנגלית'
            )
          ),
          React.createElement(
            'div',
            null,
            enVersionBlocks
          )
        ) : ""
      );
    }

    if (this.isTextToc()) {
      var selectOptions = [];
      selectOptions.push(React.createElement(
        'option',
        { key: '0', value: '0' },
        defaultVersionString
      )); // todo: add description of current version.
      var selectedOption = 0;
      for (var i = 0; i < this.state.versions.length; i++) {
        var v = this.state.versions[i];
        if (v == defaultVersionObject) {
          continue;
        }
        if (this.props.versionLanguage == v.language && this.props.version == v.versionTitle) {
          selectedOption = i + 1;
        }
        var versionString = v.versionTitle + " (" + v.language + ")"; // Can not inline this, because of https://github.com/facebook/react-devtools/issues/248
        selectOptions.push(React.createElement(
          'option',
          { key: i + 1, value: i + 1 },
          versionString
        ));
      }
      var selectElement = React.createElement(
        'div',
        { className: 'versionSelect' },
        React.createElement(
          'select',
          { value: selectedOption, onChange: this.onVersionSelectChange },
          selectOptions
        )
      );
    }

<<<<<<< HEAD
    var closeClick = this.isBookToc() ? this.props.closePanel : this.props.close;
=======
    var closeClick = this.props.mode == "book toc" ? this.props.closePanel : this.props.close;
>>>>>>> 399e544a
    return React.createElement(
      'div',
      { className: 'readerTextTableOfContents readerNavMenu' },
      React.createElement(CategoryColorLine, { category: this.props.category }),
      React.createElement(
        'div',
        { className: 'readerControls' },
        React.createElement(
          'div',
          { className: 'readerControlsInner' },
          React.createElement(
            'div',
            { className: 'leftButtons' },
            React.createElement(ReaderNavigationMenuCloseButton, { onClick: closeClick })
          ),
          React.createElement(
            'div',
            { className: 'rightButtons' },
            React.createElement(ReaderNavigationMenuDisplaySettingsButton, { onClick: this.props.openDisplaySettings })
          ),
          React.createElement(
            'div',
            { className: 'readerTextToc' },
            React.createElement(
              'div',
              { className: 'readerTextTocBox' },
              React.createElement(
                'span',
                { className: 'en' },
                'Table of Contents'
              ),
              React.createElement(
                'span',
                { className: 'he' },
                'תוכן העניינים'
              )
            )
          )
        )
      ),
      React.createElement(
        'div',
        { className: 'content' },
        React.createElement(
          'div',
          { className: 'contentInner' },
          React.createElement(
            'div',
            { className: 'tocTitle' },
            React.createElement(
              'span',
              { className: 'en' },
              title
            ),
            React.createElement(
              'span',
              { className: 'he' },
              heTitle
            ),
            React.createElement(
              'div',
              { className: 'currentSection' },
              React.createElement(
                'span',
                { className: 'en' },
                section
              ),
              React.createElement(
                'span',
                { className: 'he' },
                heSection
              )
            )
          ),
          this.isTextToc() ? React.createElement(
            'div',
            { className: 'currentVersionBox' },
            !this.state.versionsLoaded ? React.createElement(
              'span',
              null,
              'Loading...'
            ) : "",
            this.state.versionsLoaded ? currentVersionElement : "",
            this.state.versionsLoaded && this.state.versions.length > 1 ? selectElement : ""
          ) : "",
          React.createElement('div', { className: 'tocContent', dangerouslySetInnerHTML: { __html: tocHtml }, onClick: this.handleClick }),
          versionBlocks
        )
      )
    );
  }
});

var VersionBlock = React.createClass({
  displayName: 'VersionBlock',

  propTypes: {
    version: React.PropTypes.object.isRequired,
    currentRef: React.PropTypes.string,
    showHistory: React.PropTypes.bool,
    showNotes: React.PropTypes.bool
  },
  getDefaultProps: function getDefaultProps() {
    return {
      ref: "",
      showHistory: false,
      showNotes: false
    };
  },
  render: function render() {
    var v = this.props.version;

    return React.createElement(
      'div',
      { className: 'versionBlock' },
      React.createElement(
        'div',
        { className: 'versionTitle' },
        v.versionTitle
      ),
      React.createElement(
        'div',
        null,
        React.createElement(
          'a',
          { className: 'versionSource', target: '_blank', href: v.versionSource },
          parseURL(v.versionSource).host
        ),
        React.createElement(
          'span',
          null,
          '-'
        ),
        React.createElement(
          'span',
          { className: 'versionLicense' },
          v.license == "unknown" || !v.license ? "License Unknown" : v.license + (v.digitizedBySefaria ? " - Digitized by Sefaria" : "")
        ),
        this.props.showHistory ? React.createElement(
          'span',
          null,
          '-'
        ) : "",
        this.props.showHistory ? React.createElement(
          'a',
          { className: 'versionHistoryLink', href: '/activity/' + normRef(this.props.currentRef) + '/' + v.language + '/' + (v.versionTitle && v.versionTitle.replace(/\s/g, "_")) },
          'Version History >'
        ) : ""
      ),
      this.props.showNotes ? React.createElement(
        'div',
        { className: 'versionNotes' },
        v.versionNotes
      ) : ""
    );
  }
});

var SheetsNav = React.createClass({
  displayName: 'SheetsNav',

  // Navigation for Sheets
  propTypes: {
    initialTag: React.PropTypes.string,
    close: React.PropTypes.func.isRequired,
    openNav: React.PropTypes.func.isRequired,
    setSheetTag: React.PropTypes.func.isRequired
  },
  getInitialState: function getInitialState() {
    return {
      trendingTags: null,
      tagList: null,
      yourSheets: null,
      sheets: [],
      tag: this.props.initialTag,
      width: 0
    };
  },
  componentDidMount: function componentDidMount() {
    this.getTags();
    this.setState({ width: $(ReactDOM.findDOMNode(this)).width() });
    if (this.props.initialTag) {
      if (this.props.initialTag === "Your Sheets") {
        this.showYourSheets();
      } else {
        this.setTag(this.props.initialTag);
      }
    }
  },
  componentWillReceiveProps: function componentWillReceiveProps(nextProps) {
    this.setState({ tag: nextProps.initialTag, sheets: [] });
  },
  getTags: function getTags() {
    Sefaria.sheets.trendingTags(this.loadTags);
    Sefaria.sheets.tagList(this.loadTags);
  },
  loadTags: function loadTags() {
    this.setState({
      trendingTags: Sefaria.sheets.trendingTags() || [],
      tagList: Sefaria.sheets.tagList() || []
    });
  },
  setTag: function setTag(tag) {
    this.setState({ tag: tag });
    Sefaria.sheets.sheetsByTag(tag, this.loadSheets);
    this.props.setSheetTag(tag);
  },
  loadSheets: function loadSheets(sheets) {
    this.setState({ sheets: sheets });
  },
  showYourSheets: function showYourSheets() {
    this.setState({ tag: "Your Sheets" });
    Sefaria.sheets.userSheets(Sefaria._uid, this.loadSheets);
    this.props.setSheetTag("Your Sheets");
  },
  render: function render() {
    var enTitle = this.state.tag || "Source Sheets";

    if (this.state.tag) {
      var sheets = this.state.sheets.map(function (sheet) {
        var title = sheet.title.stripHtml();
        var url = "/sheets/" + sheet.id;
        return React.createElement(
          'a',
          { className: 'sheet', href: url, key: url },
          sheet.ownerImageUrl ? React.createElement('img', { className: 'sheetImg', src: sheet.ownerImageUrl }) : null,
          React.createElement(
            'span',
            { className: 'sheetViews' },
            React.createElement('i', { className: 'fa fa-eye' }),
            ' ',
            sheet.views
          ),
          React.createElement(
            'div',
            { className: 'sheetAuthor' },
            sheet.ownerName
          ),
          React.createElement(
            'div',
            { className: 'sheetTitle' },
            title
          )
        );
      });
      sheets = sheets.length ? sheets : React.createElement(LoadingMessage, null);
      var content = React.createElement(
        'div',
        { className: 'content sheetList' },
        React.createElement(
          'div',
          { className: 'contentInner' },
          sheets
        )
      );
    } else {
      var yourSheets = Sefaria._uid ? React.createElement(
        'div',
        { className: 'yourSheetsLink navButton', onClick: this.showYourSheets },
        'Your Source Sheets ',
        React.createElement('i', { className: 'fa fa-chevron-right' })
      ) : null;
      var makeTagButton = function (tag) {
        var setThisTag = this.setTag.bind(null, tag.tag);
        return React.createElement(
          'div',
          { className: 'navButton', onClick: setThisTag, key: tag.tag },
          tag.tag,
          ' (',
          tag.count,
          ')'
        );
      }.bind(this);

      if (this.state.trendingTags !== null && this.state.tagList !== null) {
        var trendingTags = this.state.trendingTags.slice(0, 6).map(makeTagButton);
        var tagList = this.state.tagList.map(makeTagButton);
        var content = React.createElement(
          'div',
          { className: 'content' },
          React.createElement(
            'div',
            { className: 'contentInner' },
            yourSheets,
            React.createElement(
              'h2',
              null,
              React.createElement(
                'span',
                { className: 'en' },
                'Trending Tags'
              )
            ),
            React.createElement(TwoOrThreeBox, { content: trendingTags, width: this.state.width }),
            React.createElement('br', null),
            React.createElement('br', null),
            React.createElement(
              'h2',
              null,
              React.createElement(
                'span',
                { className: 'en' },
                'All Tags'
              )
            ),
            React.createElement(TwoOrThreeBox, { content: tagList, width: this.state.width })
          )
        );
      } else {
        var content = React.createElement(
          'div',
          { className: 'content', key: 'content' },
          React.createElement(
            'div',
            { className: 'contentInner' },
            React.createElement(LoadingMessage, null)
          )
        );
      }
    }

    return React.createElement(
      'div',
      { className: 'readerSheetsNav readerNavMenu' },
      React.createElement(
        'div',
        { className: 'readerNavTop searchOnly', key: 'navTop' },
        React.createElement(CategoryColorLine, { category: 'Sheets' }),
        React.createElement(ReaderNavigationMenuMenuButton, { onClick: this.props.openNav }),
        React.createElement(
          'h2',
          null,
          React.createElement(
            'span',
            { className: 'en' },
            enTitle
          )
        )
      ),
      content
    );
  }
});

var ToggleSet = React.createClass({
  displayName: 'ToggleSet',

  // A set of options grouped together.
  propTypes: {
    name: React.PropTypes.string.isRequired,
    setOption: React.PropTypes.func.isRequired,
    currentLayout: React.PropTypes.func,
    settings: React.PropTypes.object.isRequired,
    options: React.PropTypes.array.isRequired,
    separated: React.PropTypes.bool
  },
  getInitialState: function getInitialState() {
    return {};
  },
  render: function render() {
    var classes = { toggleSet: 1, separated: this.props.separated };
    classes[this.props.name] = 1;
    classes = classNames(classes);
    var value = this.props.name === "layout" ? this.props.currentLayout() : this.props.settings[this.props.name];
    var width = 100.0 - (this.props.separated ? (this.props.options.length - 1) * 3 : 0);
    var style = { width: width / this.props.options.length + "%" };
    return React.createElement(
      'div',
      { className: classes },
      this.props.options.map(function (option) {
        return React.createElement(ToggleOption, {
          name: option.name,
          key: option.name,
          set: this.props.name,
          on: value == option.name,
          setOption: this.props.setOption,
          style: style,
          image: option.image,
          fa: option.fa,
          content: option.content });
      }.bind(this))
    );
  }
});

var ToggleOption = React.createClass({
  displayName: 'ToggleOption',

  // A single option in a ToggleSet
  handleClick: function handleClick() {
    this.props.setOption(this.props.set, this.props.name);
    if (Sefaria.site) {
      Sefaria.site.track.event("Reader", "Display Option Click", this.props.set + " - " + this.props.name);
    }
  },
  render: function render() {
    var classes = { toggleOption: 1, on: this.props.on };
    classes[this.props.name] = 1;
    classes = classNames(classes);
    var content = this.props.image ? React.createElement('img', { src: this.props.image }) : this.props.fa ? React.createElement('i', { className: "fa fa-" + this.props.fa }) : React.createElement('span', { dangerouslySetInnerHTML: { __html: this.props.content } });
    return React.createElement(
      'div',
      {
        className: classes,
        style: this.props.style,
        onClick: this.handleClick },
      content
    );
  }
});

var ReaderNavigationMenuSearchButton = React.createClass({
  displayName: 'ReaderNavigationMenuSearchButton',

  render: function render() {
    return React.createElement(
      'span',
      { className: 'readerNavMenuSearchButton', onClick: this.props.onClick },
      React.createElement('i', { className: 'fa fa-search' })
    );
  }
});

var ReaderNavigationMenuMenuButton = React.createClass({
  displayName: 'ReaderNavigationMenuMenuButton',

  render: function render() {
    return React.createElement(
      'span',
      { className: 'readerNavMenuMenuButton', onClick: this.props.onClick },
      React.createElement('i', { className: 'fa fa-bars' })
    );
  }
});

var ReaderNavigationMenuCloseButton = React.createClass({
  displayName: 'ReaderNavigationMenuCloseButton',

  render: function render() {
    var icon = this.props.icon === "arrow" ? React.createElement('i', { className: 'fa fa-caret-left' }) : "×";
    var classes = classNames({ readerNavMenuCloseButton: 1, arrow: this.props.icon === "arrow" });
    return React.createElement(
      'div',
      { className: classes, onClick: this.props.onClick },
      icon
    );
  }
});

var ReaderNavigationMenuDisplaySettingsButton = React.createClass({
  displayName: 'ReaderNavigationMenuDisplaySettingsButton',

  render: function render() {
    return React.createElement(
      'div',
      { className: 'readerOptions', onClick: this.props.onClick },
      React.createElement('img', { src: '/static/img/bilingual2.png' })
    );
  }
});

var CategoryColorLine = React.createClass({
  displayName: 'CategoryColorLine',

  render: function render() {
    var style = { backgroundColor: Sefaria.palette.categoryColor(this.props.category) };
    return React.createElement('div', { className: 'categoryColorLine', style: style });
  }
});

var TextColumn = React.createClass({
  displayName: 'TextColumn',

  // An infinitely scrollable column of text, composed of TextRanges for each section.
  propTypes: {
    srefs: React.PropTypes.array.isRequired,
    version: React.PropTypes.string,
    versionLanguage: React.PropTypes.string,
    highlightedRefs: React.PropTypes.array,
    basetext: React.PropTypes.bool,
    withContext: React.PropTypes.bool,
    loadLinks: React.PropTypes.bool,
    prefetchNextPrev: React.PropTypes.bool,
    openOnClick: React.PropTypes.bool,
    lowlight: React.PropTypes.bool,
    multiPanel: React.PropTypes.bool,
    mode: React.PropTypes.string,
    settings: React.PropTypes.object,
    showBaseText: React.PropTypes.func,
    updateTextColumn: React.PropTypes.func,
    onSegmentClick: React.PropTypes.func,
    onCitationClick: React.PropTypes.func,
    setTextListHightlight: React.PropTypes.func,
    onTextLoad: React.PropTypes.func,
    panelsOpen: React.PropTypes.number,
    layoutWidth: React.PropTypes.number
  },
  componentDidMount: function componentDidMount() {
    this.initialScrollTopSet = false;
    this.justTransitioned = true;
    this.debouncedAdjustTextListHighlight = Sefaria.util.debounce(this.adjustTextListHighlight, 100);
    var node = ReactDOM.findDOMNode(this);
    node.addEventListener("scroll", this.handleScroll);
    this.adjustInfiniteScroll();
  },
  componentWillUnmount: function componentWillUnmount() {
    var node = ReactDOM.findDOMNode(this);
    node.removeEventListener("scroll", this.handleScroll);
  },
  componentWillReceiveProps: function componentWillReceiveProps(nextProps) {
    if (this.props.mode === "Text" && nextProps.mode === "TextAndConnections") {
      // When moving into text and connections, scroll to highlighted
      this.justTransitioned = true;
      this.scrolledToHighlight = false;
      this.initialScrollTopSet = true;
    } else if (this.props.mode === "TextAndConnections" && nextProps.mode === "TextAndConnections") {
      // Don't mess with scroll position within Text and Connections mode
      if (this.justTransitioned) {
        this.justTransitioned = false;
      } else if (!this.initialScrollTopSet) {
        this.scrolledToHighlight = true;
      }
    } else if (this.props.mode === "TextAndConnections" && nextProps.mode === "Text") {
      // Don't mess with scroll position within Text and Connections mode
      this.scrolledToHighlight = true;
      this.initialScrollTopSet = true;
    } else if (this.props.panelsOpen !== nextProps.panelsOpen) {
      this.scrolledToHighlight = false;
    } else if (nextProps.srefs.length == 1 && $.inArray(nextProps.srefs[0], this.props.srefs) == -1) {
      // If we are switching to a single ref not in the current TextColumn, treat it as a fresh open.
      this.initialScrollTopSet = false;
      this.scrolledToHighlight = false;
      this.loadingContentAtTop = false;
    }
  },
  componentDidUpdate: function componentDidUpdate(prevProps, prevState) {
    if (!this.props.highlightedRefs.compare(prevProps.highlightedRefs)) {
      this.setScrollPosition(); // highlight change
    }
    if (this.props.layoutWidth !== prevProps.layoutWidth || this.props.settings.language !== prevProps.settings.language) {
      this.scrollToHighlighted();
    }
  },
  handleScroll: function handleScroll(event) {
    if (this.justScrolled) {
      this.justScrolled = false;
      return;
    }
    if (this.props.highlightedRefs.length) {
      this.debouncedAdjustTextListHighlight();
    }
    this.adjustInfiniteScroll();
  },
  handleTextSelection: function handleTextSelection() {
    var selection = window.getSelection();
    if (selection.type === "Range") {
      var $start = $(getSelectionBoundaryElement(true)).closest(".segment");
      var $end = $(getSelectionBoundaryElement(false)).closest(".segment");
      var $segments = $start.is($end) ? $start : $start.nextUntil($end, ".segment").add($start).add($end);
      var refs = [];

      $segments.each(function () {
        refs.push($(this).attr("data-ref"));
      });

      this.props.setTextListHightlight(refs);
    }
  },
  handleTextLoad: function handleTextLoad() {
    if (this.loadingContentAtTop || !this.initialScrollTopSet) {
      console.log("text load, setting scroll");
      this.setScrollPosition();
    }
    console.log("text load, ais");
    this.adjustInfiniteScroll();
  },
  setScrollPosition: function setScrollPosition() {
    //console.log("ssp");
    // Called on every update, checking flags on `this` to see if scroll position needs to be set
    if (this.loadingContentAtTop) {
      // After adding content by infinite scrolling up, scroll back to what the user was just seeing
      //console.log("loading at top")
      var $node = $(ReactDOM.findDOMNode(this));
      var adjust = 118; // Height of .loadingMessage.base
      var $texts = $node.find(".basetext");
      if ($texts.length < 2) {
        return;
      }
      var top = $texts.eq(1).position().top + $node.scrollTop() - adjust;
      if (!$texts.eq(0).hasClass("loading")) {
        this.loadingContentAtTop = false;
        this.initialScrollTopSet = true;
        this.justScrolled = true;
        ReactDOM.findDOMNode(this).scrollTop = top;
        //console.log(top)
      }
    } else if (!this.scrolledToHighlight && $(ReactDOM.findDOMNode(this)).find(".segment.highlight").length) {
        //console.log("scroll to highlighted")
        // scroll to highlighted segment
        this.scrollToHighlighted();
        this.scrolledToHighlight = true;
        this.initialScrollTopSet = true;
      } else if (!this.initialScrollTopSet) {
        //console.log("initial scroll to 30")
        // initial value set below 0 so you can scroll up for previous
        var node = ReactDOM.findDOMNode(this);
        node.scrollTop = 30;
        this.initialScrollTopSet = true;
      }
    // This fixes loading of next content when current content is short in viewpot,
    // but breaks loading highlted ref, jumping back up to top of section
    // this.adjustInfiniteScroll();
  },
  adjustInfiniteScroll: function adjustInfiniteScroll() {
    // Add or remove TextRanges from the top or bottom, depending on scroll position
    console.log("ais");
    if (!this.isMounted()) {
      return;
    }
    var node = ReactDOM.findDOMNode(this);
    var refs = this.props.srefs;
    var $lastText = $(node).find(".textRange.basetext").last();
    if (!$lastText.length) {
      console.log("no last basetext");return;
    }
    var lastTop = $lastText.position().top;
    var lastBottom = lastTop + $lastText.outerHeight();
    var windowHeight = $(node).outerHeight();
    var windowTop = node.scrollTop;
    var windowBottom = windowTop + windowHeight;
    if (lastTop > windowHeight + 100 && refs.length > 1) {
      // Remove a section scrolled out of view on bottom
      refs = refs.slice(0, -1);
      this.props.updateTextColumn(refs);
    } else if (lastBottom < windowHeight + 80) {
      // Add the next section to bottom
      if ($lastText.hasClass("loading")) {
        console.log("last text is loading");
        return;
      }
      console.log("Add next section");
      var currentRef = refs.slice(-1)[0];
      var data = Sefaria.ref(currentRef);
      if (data && data.next) {
        refs.push(data.next);
        this.props.updateTextColumn(refs);
      }
      if (Sefaria.site) {
        Sefaria.site.track.event("Reader", "Infinite Scroll", "Down");
      }
    } else if (windowTop < 20) {
      // Scroll up for previous
      var topRef = refs[0];
      var data = Sefaria.ref(topRef);
      if (data && data.prev) {
        console.log("up!");
        refs.splice(refs, 0, data.prev);
        this.loadingContentAtTop = true;
        this.props.updateTextColumn(refs);
      }
      if (Sefaria.site) {
        Sefaria.site.track.event("Reader", "Infinite Scroll", "Up");
      }
    } else {
      // nothing happens
    }
  },
  adjustTextListHighlight: function adjustTextListHighlight() {
    console.log("atlh");
    // When scrolling while the TextList is open, update which segment should be highlighted.
    if (this.props.multipanel && this.props.layoutWidth == 100) {
      return; // Hacky - don't move around highlighted segment when scrolling a single panel,
    }
    // but we do want to keep the highlightedRefs value in the panel
    // so it will return to the right location after closing other panels.
    var adjustTextListHighlightInner = function () {
      //var start = new Date();
      if (!this.isMounted()) {
        return;
      }
      var $container = $(ReactDOM.findDOMNode(this));
      var $readerPanel = $container.closest(".readerPanel");
      var viewport = $container.outerHeight() - $readerPanel.find(".textList").outerHeight();
      var center = viewport / 2;
      var midTop = 300;
      var threshhold = this.props.multiPanel ? midTop : center;
      $container.find(".basetext .segment").each(function (i, segment) {
        var $segment = $(segment);
        if ($segment.offset().top + $segment.outerHeight() > threshhold) {
          var ref = $segment.attr("data-ref");
          this.props.setTextListHightlight(ref);
          //var end = new Date();
          //elapsed = end - start;
          //console.log("Adjusted Text Highlight in: " + elapsed);
          return false;
        }
      }.bind(this));
    }.bind(this);

    adjustTextListHighlightInner();
    //window.requestAnimationFrame(adjustTextListHighlightInner);

    /*
    // Caching segment heights
    // Incomplete, needs to update on infinite scroll, window resize
    // Not clear there's a great perfomance benefit
    if (!this.state.segmentHeights) {
      this.state.segmentHeights = [];
      $readerPanel.find(".basetext .segment").each(function(i, segment) {
        var $segment = $(segment);
        var top = $segment.offset().top;
        this.state.segmentHeights.push({
            top: top,
            bottom: top + $segment.outerHeight(),
            ref: $segment.attr("data-ref")})
      }.bind(this));
      this.setState(this.state);    
    }
     for (var i = 0; i < this.state.segmentHeights.length; i++) {
      var segment = this.state.segmentHeights[i];
      if (segment.bottom > center) {
        this.showTextList(segment.ref);
        return;
      }
    }
    */
  },
  scrollToHighlighted: function scrollToHighlighted() {
    window.requestAnimationFrame(function () {
      var $container = $(ReactDOM.findDOMNode(this));
      var $readerPanel = $container.closest(".readerPanel");
      var $highlighted = $container.find(".segment.highlight").first();
      if ($highlighted.length) {
        var height = $highlighted.outerHeight();
        var viewport = $container.outerHeight() - $readerPanel.find(".textList").outerHeight();
        var offset = height > viewport + 80 ? 80 : (viewport - height) / 2;
        this.justScrolled = true;
        $container.scrollTo($highlighted, 0, { offset: -offset });
      }
    }.bind(this));
  },
  render: function render() {
    var classes = classNames({ textColumn: 1, connectionsOpen: this.props.mode === "TextAndConnections" });
    var content = this.props.srefs.map(function (ref, k) {
      return React.createElement(TextRange, {
        sref: ref,
        version: this.props.version,
        versionLanguage: this.props.versionLanguage,
        highlightedRefs: this.props.highlightedRefs,
        basetext: true,
        withContext: true,
        loadLinks: true,
        prefetchNextPrev: true,
        settings: this.props.settings,
        setOption: this.props.setOption,
        showBaseText: this.props.showBaseText,
        onSegmentClick: this.props.onSegmentClick,
        onCitationClick: this.props.onCitationClick,
        onTextLoad: this.handleTextLoad,
        filter: this.props.filter,
        panelsOpen: this.props.panelsOpen,
        layoutWidth: this.props.layoutWidth,
        key: k + ref });
    }.bind(this));

    if (content.length) {
      // Add Next and Previous loading indicators
      var first = Sefaria.ref(this.props.srefs[0]);
      var last = Sefaria.ref(this.props.srefs.slice(-1)[0]);
      var hasPrev = first && first.prev;
      var hasNext = last && last.next;
      var topSymbol = " ";
      var bottomSymbol = " ";
      if (hasPrev) {
        content.splice(0, 0, React.createElement(LoadingMessage, { className: 'base prev', key: 'prev' }));
      } else {
        content.splice(0, 0, React.createElement(LoadingMessage, { message: topSymbol, heMessage: topSymbol, className: 'base prev', key: 'prev' }));
      }
      if (hasNext) {
        content.push(React.createElement(LoadingMessage, { className: 'base next', key: 'next' }));
      } else {
        content.push(React.createElement(LoadingMessage, { message: bottomSymbol, heMessage: bottomSymbol, className: 'base next final', key: 'next' }));
      }
    }

    return React.createElement(
      'div',
      { className: classes, onMouseUp: this.handleTextSelection },
      content
    );
  }
});

var TextRange = React.createClass({
  displayName: 'TextRange',

  // A Range or text defined a by a single Ref. Specially treated when set as 'basetext'.
  // This component is responsible for retrieving data from `Sefaria` for the ref that defines it.
  propTypes: {
    sref: React.PropTypes.string.isRequired,
    version: React.PropTypes.string,
    versionLanguage: React.PropTypes.string,
    highlightedRefs: React.PropTypes.array,
    basetext: React.PropTypes.bool,
    withContext: React.PropTypes.bool,
    hideTitle: React.PropTypes.bool,
    loadLinks: React.PropTypes.bool,
    prefetchNextPrev: React.PropTypes.bool,
    openOnClick: React.PropTypes.bool,
    lowlight: React.PropTypes.bool,
    numberLabel: React.PropTypes.number,
    settings: React.PropTypes.object,
    filter: React.PropTypes.array,
    onTextLoad: React.PropTypes.func,
    onRangeClick: React.PropTypes.func,
    onSegmentClick: React.PropTypes.func,
    onCitationClick: React.PropTypes.func,
    onNavigationClick: React.PropTypes.func,
    onCompareClick: React.PropTypes.func,
    onOpenConnectionsClick: React.PropTypes.func,
    panelsOpen: React.PropTypes.number,
    layoutWidth: React.PropTypes.number,
    showActionLinks: React.PropTypes.bool
  },
  getInitialState: function getInitialState() {
    return {
      segments: [],
      loaded: false,
      linksLoaded: false,
      data: { ref: this.props.sref }
    };
  },
  componentDidMount: function componentDidMount() {
    this.getText();
    if (this.props.basetext || this.props.segmentNumber) {
      this.placeSegmentNumbers();
    }
    window.addEventListener('resize', this.handleResize);
  },
  componentWillUnmount: function componentWillUnmount() {
    window.removeEventListener('resize', this.handleResize);
  },
  componentDidUpdate: function componentDidUpdate(prevProps, prevState) {
    // Reload text if version changed
    if (this.props.version != prevProps.version || this.props.versionLanguage != prevProps.versionLanguage) {
      this.getText(true);
    }
    // Place segment numbers again if update affected layout
    else if (this.props.basetext || this.props.segmentNumber) {
        if (!prevState.loaded && this.state.loaded || !prevState.linksLoaded && this.state.linksLoaded || prevProps.settings.language !== this.props.settings.language || prevProps.settings.layoutDefault !== this.props.settings.layoutDefault || prevProps.settings.layoutTanach !== this.props.settings.layoutTanach || prevProps.settings.layoutTalmud !== this.props.settings.layoutTalmud || prevProps.settings.fontSize !== this.props.settings.fontSize || prevProps.layoutWidth !== this.props.layoutWidth) {
          window.requestAnimationFrame(function () {
            if (this.isMounted()) {
              this.placeSegmentNumbers();
            }
          }.bind(this));
        }
      }
    if (this.props.onTextLoad && !prevState.loaded && this.state.loaded) {
      this.props.onTextLoad();
    }
  },
  handleResize: function handleResize() {
    if (this.props.basetext || this.props.segmentNumber) {
      this.placeSegmentNumbers();
    }
  },
  handleClick: function handleClick(event) {
    if (window.getSelection().type === "Range") {
      // Don't do anything if this click is part of a selection
      return;
    }
    if (this.props.onRangeClick) {
      //Click on the body of the TextRange itself from TextList
      this.props.onRangeClick(this.props.sref);
      if (Sefaria.site) {
        Sefaria.site.track.event("Reader", "Click Text from TextList", this.props.sref);
      }
    }
  },
  getText: function getText(doRenumber) {
    var settings = {
      context: this.props.withContext ? 1 : 0,
      version: this.props.version || null,
      language: this.props.versionLanguage || null
    };
    Sefaria.text(this.props.sref, settings, function (data) {
      this.loadText(data);
      if (doRenumber) {
        window.requestAnimationFrame(function () {
          if (this.isMounted()) {
            this.placeSegmentNumbers();
          }
        }.bind(this));
      }
    }.bind(this));
  },
  makeSegments: function makeSegments(data) {
    // Returns a flat list of annotated segment objects,
    // derived from the walking the text in data
    if ("error" in data) {
      return [];
    }
    var segments = [];
    var highlight = data.sections.length === data.textDepth;
    var wrap = typeof data.text == "string";
    var en = wrap ? [data.text] : data.text;
    var he = wrap ? [data.he] : data.he;
    var topLength = Math.max(en.length, he.length);
    en = en.pad(topLength, "");
    he = he.pad(topLength, "");

    var start = data.textDepth == data.sections.length && !this.props.withContext ? data.sections.slice(-1)[0] : 1;

    if (!data.isSpanning) {
      for (var i = 0; i < topLength; i++) {
        var number = i + start;
        var delim = data.textDepth == 1 ? " " : ":";
        var ref = data.sectionRef + delim + number;
        segments.push({
          ref: ref,
          en: en[i],
          he: he[i],
          number: number,
          highlight: highlight && number >= data.sections.slice(-1)[0] && number <= data.toSections.slice(-1)[0]
        });
      }
    } else {
      for (var n = 0; n < topLength; n++) {
        var en2 = typeof en[n] == "string" ? [en[n]] : en[n];
        var he2 = typeof he[n] == "string" ? [he[n]] : he[n];
        var length = Math.max(en2.length, he2.length);
        en2 = en2.pad(length, "");
        he2 = he2.pad(length, "");
        var baseRef = data.book;
        var baseSection = data.sections.slice(0, -2).join(":");
        var delim = baseSection ? ":" : " ";
        var baseRef = baseSection ? baseRef + " " + baseSection : baseRef;

        start = n == 0 ? start : 1;
        for (var i = 0; i < length; i++) {
          var section = n + data.sections.slice(-2)[0];
          var number = i + start;
          var ref = baseRef + delim + section + ":" + number;
          segments.push({
            ref: ref,
            en: en2[i],
            he: he2[i],
            number: number,
            highlight: highlight && (n == 0 && number >= data.sections.slice(-1)[0] || n == topLength - 1 && number <= data.toSections.slice(-1)[0] || n > 0 && n < topLength - 1)
          });
        }
      }
    }
    return segments;
  },
  loadText: function loadText(data) {
    // When data is actually available, load the text into the UI
    if (this.props.basetext && this.props.sref !== data.ref) {
      // Replace ReaderPanel contents ref with the normalized form of the ref, if they differ.
      // Pass parameter to showBaseText to replaceHistory
      this.props.showBaseText(data.ref, true);
    }

    var segments = this.makeSegments(data);
    if (this.isMounted()) {
      this.setState({
        data: data,
        segments: segments,
        loaded: true,
        sref: data.ref
      });
    }

    // Load links at section level if spanning, so that cache is properly primed with section level refs
    var sectionRefs = data.isSpanning ? data.spanningRefs : [data.sectionRef];
    sectionRefs = sectionRefs.map(function (ref) {
      if (ref.indexOf("-") > -1) {
        ref = ref.split("-")[0];
        ref = ref.slice(0, ref.lastIndexOf(":"));
      }
      return ref;
    });

    if (this.props.loadLinks && !Sefaria.linksLoaded(sectionRefs)) {
      // Calling when links are loaded will overwrite state.segments
      for (var i = 0; i < sectionRefs.length; i++) {
        Sefaria.related(sectionRefs[i], this.loadLinkCounts);
      }
    }

    if (this.props.prefetchNextPrev) {
      if (data.next) {
        Sefaria.text(data.next, {
          context: 1,
          version: this.props.version || null,
          language: this.props.versionLanguage || null
        }, function () {});
      }
      if (data.prev) {
        Sefaria.text(data.prev, {
          context: 1,
          version: this.props.version || null,
          language: this.props.versionLanguage || null
        }, function () {});
      }
      if (data.book) {
        Sefaria.textTocHtml(data.book, function () {});
      }
    }
  },
  loadLinkCounts: function loadLinkCounts() {
    // When link data has been loaded into the cache, load the counts into the UI
    if (this.isMounted()) {
      this.setState({ linksLoaded: true });
    }
  },
  placeSegmentNumbers: function placeSegmentNumbers() {
    // Set the vertical offsets for segment numbers and link counts, which are dependent
    // on the rendered height of the text of each segment.
    var $text = $(ReactDOM.findDOMNode(this));
    var setTop = function setTop() {
      var top = $(this).parent().position().top;
      $(this).css({ top: top }).show();
    };
    $text.find(".segmentNumber").each(setTop);
    $text.find(".linkCount").each(setTop);
  },
  render: function render() {
    if (this.props.basetext && this.state.loaded) {
      var ref = this.props.withContext ? this.state.data.sectionRef : this.state.data.ref;
      var sectionStrings = Sefaria.sectionString(ref);
      var oref = Sefaria.ref(ref);
      var useShortString = oref && $.inArray(oref.categories[0], ["Tanach", "Mishnah", "Talmud", "Tosefta", "Commentary"]) !== -1;
      var title = useShortString ? sectionStrings.en.numbered : sectionStrings.en.named;
      var heTitle = useShortString ? sectionStrings.he.numbered : sectionStrings.he.named;
    } else if (this.props.basetext) {
      var title = "Loading...";
      var heTitle = "טעינה...";
    } else {
      var title = this.state.data.ref;
      var heTitle = this.state.data.heRef;
    }

    var showNumberLabel = this.state.data.categories && this.state.data.categories[0] !== "Talmud" && this.state.data.categories[0] !== "Liturgy";

    var showSegmentNumbers = showNumberLabel && this.props.basetext;

    var textSegments = this.state.segments.map(function (segment, i) {
      var highlight = this.props.highlightedRefs && this.props.highlightedRefs.length ? // if highlighted refs are explicitly set
      $.inArray(segment.ref, this.props.highlightedRefs) !== -1 : // highlight if this ref is in highlighted refs prop
      this.props.basetext && segment.highlight; // otherwise highlight if this a basetext and the ref is specific
      return React.createElement(TextSegment, {
        sref: segment.ref,
        en: segment.en,
        he: segment.he,
        highlight: highlight,
        segmentNumber: showSegmentNumbers ? segment.number : 0,
        showLinkCount: this.props.basetext,
        filter: this.props.filter,
        onSegmentClick: this.props.onSegmentClick,
        onCitationClick: this.props.onCitationClick,
        key: i + segment.ref });
    }.bind(this));
    textSegments = textSegments.length ? textSegments : this.props.basetext ? "" : React.createElement(LoadingMessage, null);
    var classes = {
      textRange: 1,
      basetext: this.props.basetext,
      loading: !this.state.loaded,
      lowlight: this.props.lowlight
    };
    classes = classNames(classes);

    var open = function () {
      this.props.onNavigationClick(this.props.sref);
    }.bind(this);
    var compare = function () {
      this.props.onCompareClick(this.props.sref);
    }.bind(this);
    var connections = function () {
      this.props.onOpenConnectionsClick([this.props.sref]);
    }.bind(this);

    var actionLinks = React.createElement(
      'div',
      { className: 'actionLinks' },
      React.createElement(
        'span',
        { className: 'openLink', onClick: open },
        React.createElement('img', { src: '/static/img/open-64.png' }),
        React.createElement(
          'span',
          { className: 'en' },
          'Open'
        ),
        React.createElement(
          'span',
          { className: 'he' },
          'פתח'
        )
      ),
      React.createElement(
        'span',
        { className: 'compareLink', onClick: compare },
        React.createElement('img', { src: '/static/img/compare-64.png' }),
        React.createElement(
          'span',
          { className: 'en' },
          'Compare'
        ),
        React.createElement(
          'span',
          { className: 'he' },
          'השווה'
        )
      ),
      React.createElement(
        'span',
        { className: 'connectionsLink', onClick: connections },
        React.createElement('i', { className: 'fa fa-link' }),
        React.createElement(
          'span',
          { className: 'en' },
          'Connections'
        ),
        React.createElement(
          'span',
          { className: 'he' },
          'קשרים'
        )
      )
    );
    return React.createElement(
      'div',
      { className: classes, onClick: this.handleClick },
      showNumberLabel && this.props.numberLabel ? React.createElement(
        'div',
        { className: 'numberLabel' },
        ' ',
        React.createElement(
          'span',
          { className: 'numberLabelInner' },
          this.props.numberLabel
        ),
        ' '
      ) : null,
      this.props.hideTitle ? "" : React.createElement(
        'div',
        { className: 'title' },
        React.createElement(
          'div',
          { className: 'titleBox' },
          React.createElement(
            'span',
            { className: 'en' },
            title
          ),
          React.createElement(
            'span',
            { className: 'he' },
            heTitle
          )
        )
      ),
      React.createElement(
        'div',
        { className: 'text' },
        React.createElement(
          'div',
          { className: 'textInner' },
          textSegments,
          this.props.showActionLinks ? actionLinks : null
        )
      )
    );
  }
});

var TextSegment = React.createClass({
  displayName: 'TextSegment',

  propTypes: {
    sref: React.PropTypes.string,
    en: React.PropTypes.string,
    he: React.PropTypes.string,
    highlight: React.PropTypes.bool,
    segmentNumber: React.PropTypes.number,
    showLinkCount: React.PropTypes.bool,
    filter: React.PropTypes.array,
    onCitationClick: React.PropTypes.func,
    onSegmentClick: React.PropTypes.func
  },
  handleClick: function handleClick(event) {
    if ($(event.target).hasClass("refLink")) {
      //Click of citation
      var ref = humanRef($(event.target).attr("data-ref"));
      this.props.onCitationClick(ref, this.props.sref);
      event.stopPropagation();
      if (Sefaria.site) {
        Sefaria.site.track.event("Reader", "Citation Link Click", ref);
      }
    } else if (this.props.onSegmentClick) {
      this.props.onSegmentClick(this.props.sref);
      if (Sefaria.site) {
        Sefaria.site.track.event("Reader", "Text Segment Click", this.props.sref);
      }
    }
  },
  render: function render() {
    if (this.props.showLinkCount) {
      var linkCount = Sefaria.linkCount(this.props.sref, this.props.filter);
      var minOpacity = 20,
          maxOpacity = 70;
      var linkScore = linkCount ? Math.min(linkCount + minOpacity, maxOpacity) / 100.0 : 0;
      var style = { opacity: linkScore };
      var linkCount = this.props.showLinkCount ? React.createElement(
        'div',
        { className: 'linkCount' },
        React.createElement(
          'span',
          { className: 'en' },
          React.createElement('span', { className: 'linkCountDot', style: style })
        ),
        React.createElement(
          'span',
          { className: 'he' },
          React.createElement('span', { className: 'linkCountDot', style: style })
        )
      ) : null;
    } else {
      var linkCount = "";
    }
    var segmentNumber = this.props.segmentNumber ? React.createElement(
      'div',
      { className: 'segmentNumber' },
      React.createElement(
        'span',
        { className: 'en' },
        ' ',
        React.createElement(
          'span',
          { className: 'segmentNumberInner' },
          this.props.segmentNumber
        ),
        ' '
      ),
      React.createElement(
        'span',
        { className: 'he' },
        ' ',
        React.createElement(
          'span',
          { className: 'segmentNumberInner' },
          Sefaria.hebrew.encodeHebrewNumeral(this.props.segmentNumber)
        ),
        ' '
      )
    ) : null;
    var he = this.props.he || "";
    var en = this.props.en || "";
    var classes = classNames({ segment: 1,
      highlight: this.props.highlight,
      heOnly: !this.props.en,
      enOnly: !this.props.he });
    return React.createElement(
      'span',
      { className: classes, onClick: this.handleClick, 'data-ref': this.props.sref },
      segmentNumber,
      linkCount,
      React.createElement('span', { className: 'he', dangerouslySetInnerHTML: { __html: he + " " } }),
      React.createElement('span', { className: 'en', dangerouslySetInnerHTML: { __html: en + " " } })
    );
  }
});

var ConnectionsPanel = React.createClass({
  displayName: 'ConnectionsPanel',

  propTypes: {
    srefs: React.PropTypes.array.isRequired, // an array of ref strings
    filter: React.PropTypes.array.isRequired,
    recentFilters: React.PropTypes.array.isRequired,
    mode: React.PropTypes.string.isRequired, // "Connections", "Tools", etc. called `connectionsMode` above
    setFilter: React.PropTypes.func.isRequired,
    setConnectionsMode: React.PropTypes.func.isRequired,
    editNote: React.PropTypes.func.isRequired,
    openComparePanel: React.PropTypes.func.isRequired,
    version: React.PropTypes.string,
    versionLanguge: React.PropTypes.string,
    noteBeingEdited: React.PropTypes.object,
    fullPanel: React.PropTypes.bool,
    multiPanel: React.PropTypes.bool,
    canEditText: React.PropTypes.bool,
    onTextClick: React.PropTypes.func,
    onCitationClick: React.PropTypes.func,
    onNavigationClick: React.PropTypes.func,
    onCompareClick: React.PropTypes.func,
    onOpenConnectionsClick: React.PropTypes.func,
    openNav: React.PropTypes.func,
    openDisplaySettings: React.PropTypes.func,
    closePanel: React.PropTypes.func,
    toggleLanguage: React.PropTypes.func
  },
  render: function render() {
    var content = null;
    if (this.props.mode == "Connections") {
      content = React.createElement(TextList, {
        srefs: this.props.srefs,
        filter: this.props.filter,
        recentFilters: this.props.recentFilters,
        fullPanel: this.props.fullPanel,
        multiPanel: this.props.multiPanel,
        setFilter: this.props.setFilter,
        setConnectionsMode: this.props.setConnectionsMode,
        onTextClick: this.props.onTextClick,
        onCitationClick: this.props.onCitationClick,
        onNavigationClick: this.props.onNavigationClick,
        onCompareClick: this.props.onCompareClick,
        onOpenConnectionsClick: this.props.onOpenConnectionsClick,
        openNav: this.props.openNav,
        openDisplaySettings: this.props.openDisplaySettings,
        closePanel: this.props.closePanel });
    } else if (this.props.mode === "Tools") {
      content = React.createElement(ToolsPanel, {
        srefs: this.props.srefs,
        mode: this.props.mode,
        filter: this.props.filter,
        recentFilters: this.props.recentFilters,
        fullPanel: this.props.fullPanel,
        multiPanel: this.props.multiPanel,
        canEditText: this.props.canEditText,
        setFilter: this.props.setFilter,
        setConnectionsMode: this.props.setConnectionsMode,
        onTextClick: this.props.onTextClick,
        onCitationClick: this.props.onCitationClick,
        onNavigationClick: this.props.onNavigationClick,
        onCompareClick: this.props.onCompareClick,
        onOpenConnectionsClick: this.props.onOpenConnectionsClick,
        openNav: this.props.openNav,
        openDisplaySettings: this.props.openDisplaySettings,
        openComparePanel: this.props.openComparePanel,
        closePanel: this.props.closePanel });
    } else if (this.props.mode === "Share") {
      content = React.createElement(SharePanel, {
        url: window.location.href,
        fullPanel: this.props.fullPanel,
        closePanel: this.props.closePanel,
        setConnectionsMode: this.props.setConnectionsMode });
    } else if (this.props.mode === "Add to Source Sheet") {
      content = React.createElement(AddToSourceSheetPanel, {
        srefs: this.props.srefs,
        fullPanel: this.props.fullPanel,
        setConnectionsMode: this.props.setConnectionsMode });
    } else if (this.props.mode === "Add Note") {
      content = React.createElement(AddNotePanel, {
        srefs: this.props.srefs,
        fullPanel: this.props.fullPanel,
        closePanel: this.props.closePanel,
        setConnectionsMode: this.props.setConnectionsMode });
    } else if (this.props.mode === "Edit Note") {
      content = React.createElement(AddNotePanel, {
        srefs: this.props.srefs,
        noteId: this.props.noteBeingEdited._id,
        noteText: this.props.noteBeingEdited.text,
        noteTitle: this.props.noteBeingEdited.title,
        noteIsPublic: this.props.noteBeingEdited.isPublic,
        fullPanel: this.props.fullPanel,
        closePanel: this.props.closePanel,
        setConnectionsMode: this.props.setConnectionsMode });
    } else if (this.props.mode === "My Notes") {
      content = React.createElement(MyNotesPanel, {
        srefs: this.props.srefs,
        fullPanel: this.props.fullPanel,
        closePanel: this.props.closePanel,
        setConnectionsMode: this.props.setConnectionsMode,
        editNote: this.props.editNote });
    } else if (this.props.mode === "Add Connection") {
      content = React.createElement(LoadingMessage, { className: 'toolsMessage', message: 'Coming Soon.', heMessage: 'הרכיב הזה נמצא בבנייה...' });
    } else if (this.props.mode === "Edit Text") {
      content = React.createElement(LoadingMessage, { className: 'toolsMessage', message: 'Coming Soon.', heMessage: 'הרכיב הזה נמצא בבנייה...' });
    } else if (this.props.mode === "Add Translation") {
      content = React.createElement(LoadingMessage, { className: 'toolsMessage', message: 'Coming Soon.', heMessage: 'הרכיב הזה נמצא בבנייה...' });
    } else if (this.props.mode === "Login") {
      content = React.createElement(LoginPanel, { fullPanel: this.props.fullPanel });
    }
    return content;
  }
});

var ConnectionsPanelHeader = React.createClass({
  displayName: 'ConnectionsPanelHeader',

  propTypes: {
    activeTab: React.PropTypes.string.isRequired, // "Connections", "Tools"
    setConnectionsMode: React.PropTypes.func.isRequired,
    closePanel: React.PropTypes.func.isRequired,
    toggleLanguage: React.PropTypes.func.isRequired
  },
  render: function render() {
    return React.createElement(
      'div',
      { className: 'connectionsPanelHeader' },
      React.createElement(
        'div',
        { className: 'rightButtons' },
        React.createElement(LanguageToggleButton, { toggleLanguage: this.props.toggleLanguage }),
        React.createElement(ReaderNavigationMenuCloseButton, { icon: 'arrow', onClick: this.props.closePanel })
      ),
      React.createElement(ConnectionsPanelTabs, {
        activeTab: this.props.activeTab,
        setConnectionsMode: this.props.setConnectionsMode })
    );
  }
});

var ConnectionsPanelTabs = React.createClass({
  displayName: 'ConnectionsPanelTabs',

  propTypes: {
    activeTab: React.PropTypes.string.isRequired, // "Connections", "Tools"
    setConnectionsMode: React.PropTypes.func.isRequired
  },
  render: function render() {
    var tabNames = [{ "en": "Connections", "he": "קישורים" }, { "en": "Tools", "he": "כלים" }];
    var tabs = tabNames.map(function (item) {
      var tabClick = function () {
        this.props.setConnectionsMode(item["en"]);
      }.bind(this);
      var active = item["en"] === this.props.activeTab;
      var classes = classNames({ connectionsPanelTab: 1, active: active });
      return React.createElement(
        'div',
        { className: classes, onClick: tabClick, key: item["en"] },
        React.createElement(
          'span',
          { className: 'en' },
          item["en"]
        ),
        React.createElement(
          'span',
          { className: 'he' },
          item["he"]
        )
      );
    }.bind(this));

    return React.createElement(
      'div',
      { className: 'connectionsPanelTabs' },
      tabs
    );
  }
});

var TextList = React.createClass({
  displayName: 'TextList',

  propTypes: {
    srefs: React.PropTypes.array.isRequired, // an array of ref strings
    filter: React.PropTypes.array.isRequired,
    recentFilters: React.PropTypes.array.isRequired,
    fullPanel: React.PropTypes.bool,
    multiPanel: React.PropTypes.bool,
    setFilter: React.PropTypes.func,
    setConnectionsMode: React.PropTypes.func,
    onTextClick: React.PropTypes.func,
    onCitationClick: React.PropTypes.func,
    onNavigationClick: React.PropTypes.func,
    onCompareClick: React.PropTypes.func,
    onOpenConnectionsClick: React.PropTypes.func,
    openNav: React.PropTypes.func,
    openDisplaySettings: React.PropTypes.func,
    closePanel: React.PropTypes.func
  },
  getInitialState: function getInitialState() {
    return {
      linksLoaded: false,
      textLoaded: false
    };
  },
  componentDidMount: function componentDidMount() {
    this.loadConnections();
    this.scrollToHighlighted();
  },
  componentWillReceiveProps: function componentWillReceiveProps(nextProps) {
    this.preloadText(nextProps.filter);
  },
  componentWillUpdate: function componentWillUpdate(nextProps) {},
  componentDidUpdate: function componentDidUpdate(prevProps, prevState) {
    if (prevProps.filter.length && !this.props.filter.length) {
      this.scrollToHighlighted();
    }
    if (!prevProps.filter.compare(this.props.filter)) {
      this.scrollToHighlighted();
    } else if (!prevState.textLoaded && this.state.textLoaded) {
      this.scrollToHighlighted();
    } else if (!prevProps.srefs.compare(this.props.srefs)) {
      this.loadConnections();
      this.scrollToHighlighted();
    }
  },
  getSectionRef: function getSectionRef() {
    var ref = this.props.srefs[0]; // TODO account for selections spanning sections
    var sectionRef = Sefaria.sectionRef(ref) || ref;
    return sectionRef;
  },
  loadConnections: function loadConnections() {
    // Load connections data from server for this section
    var sectionRef = this.getSectionRef();
    if (!sectionRef) {
      return;
    }
    Sefaria.related(sectionRef, function (data) {
      if (this.isMounted()) {
        this.preloadText(this.props.filter);
        this.setState({
          linksLoaded: true
        });
      }
    }.bind(this));
  },
  preloadText: function preloadText(filter) {
    // Preload text of links if `filter` is a single commentary, or all commentary
    if (filter.length == 1 && Sefaria.index(filter[0]) && Sefaria.index(filter[0]).categories == "Commentary") {
      this.preloadSingleCommentaryText(filter);
    } else if (filter.length == 1 && filter[0] == "Commentary") {
      this.preloadAllCommentaryText(filter);
    } else {
      this.setState({ waitForText: false, textLoaded: false });
    }
  },
  preloadSingleCommentaryText: function preloadSingleCommentaryText(filter) {
    var basetext = this.getSectionRef();
    var commentary = filter[0] + " on " + basetext;
    this.setState({ textLoaded: false, waitForText: true });
    Sefaria.text(commentary, {}, function () {
      if (this.isMounted()) {
        this.setState({ textLoaded: true });
      }
    }.bind(this));
  },
  preloadAllCommentaryText: function preloadAllCommentaryText() {
    var basetext = this.getSectionRef();
    var summary = Sefaria.linkSummary(basetext);
    if (summary.length && summary[0].category == "Commentary") {
      this.setState({ textLoaded: false, waitForText: true });
      // Get a list of commentators on this section that we need don't have in the cache
      var links = Sefaria.links(basetext);
      var commentators = summary[0].books.map(function (item) {
        return item.book;
      }).filter(function (commentator) {
        var link = Sefaria._filterLinks(links, [commentator])[0];
        if (link.sourceRef.indexOf(link.anchorRef) == -1) {
          // Check if this is Commentary2, exclude if so
          return false;
        }
        // Exclude if we already have this in the cache
        return !Sefaria.text(commentator + " on " + basetext);
      });
      if (commentators.length) {
        this.waitingFor = Sefaria.util.clone(commentators);
        this.target = 0;
        for (var i = 0; i < commentators.length; i++) {
          Sefaria.text(commentators[i] + " on " + basetext, {}, function (data) {
            var index = this.waitingFor.indexOf(data.commentator);
            if (index == -1) {
              console.log("Failed to clear commentator:");
              console.log(data);
              this.target += 1;
            }
            if (index > -1) {
              this.waitingFor.splice(index, 1);
            }
            if (this.waitingFor.length == this.target) {
              if (this.isMounted()) {
                this.setState({ textLoaded: true });
              }
            }
          }.bind(this));
        }
      } else {
        // All commentaries have been loaded already
        this.setState({ textLoaded: true });
      }
    } else {
      // There were no commentaries to load
      this.setState({ textLoaded: true });
    }
  },
  scrollToHighlighted: function scrollToHighlighted() {
    if (this.props.fullPanel) {
      return; // We don't currently have any situations where there is lowlighted content in fullpanel sidebar
    }
    window.requestAnimationFrame(function () {
      if (!this.isMounted()) {
        return;
      }
      var $highlighted = $(ReactDOM.findDOMNode(this)).find(".texts .textRange").not(".lowlight").first();
      if ($highlighted.length) {
        var $texts = $(ReactDOM.findDOMNode(this)).find(".texts");
        var adjust = parseInt($texts.css("padding-top")) + 18;
        $texts.scrollTo($highlighted, 0, { offset: -adjust });
      }
    }.bind(this));
  },
  showAllFilters: function showAllFilters() {
    this.props.setFilter(null);
    if (Sefaria.site) {
      Sefaria.site.track.event("Reader", "Show All Filters Click", "1");
    }
  },
  render: function render() {
    var refs = this.props.srefs;
    var summary = Sefaria.relatedSummary(refs);
    var oref = Sefaria.ref(refs[0]);
    var filter = this.props.filter;
    var sectionRef = this.getSectionRef();
    var isSingleCommentary = filter.length == 1 && Sefaria.index(filter[0]) && Sefaria.index(filter[0]).categories == "Commentary";

    //if (summary.length && !links.length) { debugger; }
    var en = "No connections known" + (filter.length ? " for " + filter.join(", ") : "") + ".";
    var he = "אין קשרים ידועים" + (filter.length ? " ל" + filter.join(", ") : "") + ".";
    var loaded = Sefaria.linksLoaded(sectionRef);
    var message = !loaded ? React.createElement(LoadingMessage, null) : summary.length === 0 ? React.createElement(LoadingMessage, { message: en, heMessage: he }) : null;

    var showAllFilters = !filter.length;
    if (!showAllFilters) {
      if (filter.compare(["Sheets"])) {
        var sheets = Sefaria.sheets.sheetsByRef(refs);
        var content = sheets ? sheets.map(function (sheet) {
          return React.createElement(
            'div',
            { className: 'sheet', key: sheet.sheetUrl },
            React.createElement(
              'a',
              { href: sheet.ownerProfileUrl },
              React.createElement('img', { className: 'sheetAuthorImg', src: sheet.ownerImageUrl })
            ),
            React.createElement(
              'div',
              { className: 'sheetViews' },
              React.createElement('i', { className: 'fa fa-eye' }),
              ' ',
              sheet.views
            ),
            React.createElement(
              'a',
              { href: sheet.ownerProfileUrl, className: 'sheetAuthor' },
              sheet.ownerName
            ),
            React.createElement(
              'a',
              { href: sheet.sheetUrl, className: 'sheetTitle' },
              sheet.title
            )
          );
        }) : React.createElement(LoadingMessage, null);
        content = content.length ? content : React.createElement(LoadingMessage, { message: 'No sheets here.' });
      } else if (filter.compare(["Notes"])) {
        var notes = Sefaria.notes(refs);
        var content = notes ? notes.map(function (note) {
          return React.createElement(Note, {
            title: note.title,
            text: note.text,
            ownerName: note.ownerName,
            ownerProfileUrl: note.ownerProfileUrl,
            ownerImageUrl: note.ownerImageUrl,
            key: note._id });
        }) : React.createElement(LoadingMessage, null);
        content = content.length ? content : React.createElement(LoadingMessage, { message: 'No notes here.' });
      } else {
        // Viewing Text Connections
        var sectionLinks = Sefaria.links(sectionRef);
        var links = sectionLinks.filter(function (link) {
          if ($.inArray(link.anchorRef, refs) === -1 && (this.props.multiPanel || !isSingleCommentary)) {
            // Only show section level links for an individual commentary
            return false;
          }
          return filter.length == 0 || $.inArray(link.category, filter) !== -1 || $.inArray(link.commentator, filter) !== -1;
        }.bind(this)).sort(function (a, b) {
          if (a.anchorVerse !== b.anchorVerse) {
            return a.anchorVerse - b.anchorVerse;
          } else if (a.commentaryNum !== b.commentaryNum) {
            return a.commentaryNum - b.commentaryNum;
          } else {
            return a.sourceRef > b.sourceRef ? 1 : -1;
          }
        });
        var content = links.length == 0 ? message : this.state.waitForText && !this.state.textLoaded ? React.createElement(LoadingMessage, null) : links.map(function (link, i) {
          var hideTitle = link.category === "Commentary" && this.props.filter[0] !== "Commentary";
          return React.createElement(TextRange, {
            sref: link.sourceRef,
            key: i + link.sourceRef,
            lowlight: $.inArray(link.anchorRef, refs) === -1,
            hideTitle: hideTitle,
            numberLabel: link.category === "Commentary" ? link.anchorVerse : 0,
            basetext: false,
            onRangeClick: this.props.onTextClick,
            onCitationClick: this.props.onCitationClick,
            onNavigationClick: this.props.onNavigationClick,
            onCompareClick: this.props.onCompareClick,
            onOpenConnectionsClick: this.props.onOpenConnectionsClick });
        }, this);
      }
    }

    var classes = classNames({ textList: 1, fullPanel: this.props.fullPanel });
    if (showAllFilters) {
      return React.createElement(
        'div',
        { className: classes },
        React.createElement(
          'div',
          { className: 'textListTop' },
          message
        ),
        React.createElement(AllFilterSet, {
          summary: summary,
          showText: this.props.showText,
          filter: this.props.fitler,
          recentFilters: this.props.recentFilters,
          setFilter: this.props.setFilter })
      );
    } else if (!this.props.fullPanel) {
      return React.createElement(
        'div',
        { className: classes },
        React.createElement(
          'div',
          { className: 'textListTop' },
          React.createElement(RecentFilterSet, {
            asHeader: true,
            showText: this.props.showText,
            filter: this.props.filter,
            recentFilters: this.props.recentFilters,
            textCategory: oref ? oref.categories[0] : null,
            setFilter: this.props.setFilter,
            showAllFilters: this.showAllFilters })
        ),
        React.createElement(
          'div',
          { className: 'texts' },
          React.createElement(
            'div',
            { className: 'contentInner' },
            content
          )
        )
      );
    } else {
      return React.createElement(
        'div',
        { className: classes },
        React.createElement(
          'div',
          { className: 'texts' },
          React.createElement(
            'div',
            { className: 'contentInner' },
            React.createElement(RecentFilterSet, {
              asHeader: false,
              showText: this.props.showText,
              filter: this.props.filter,
              recentFilters: this.props.recentFilters,
              textCategory: oref ? oref.categories[0] : null,
              setFilter: this.props.setFilter,
              showAllFilters: this.showAllFilters }),
            content
          )
        )
      );
    }
  }
});

var Note = React.createClass({
  displayName: 'Note',

  propTypes: {
    title: React.PropTypes.string.isRequired,
    text: React.PropTypes.string.isRequired,
    ownerName: React.PropTypes.string,
    ownerImageUrl: React.PropTypes.string,
    ownerProfileUrl: React.PropTypes.string,
    isPrivate: React.PropTypes.bool,
    editNote: React.PropTypes.func
  },
  render: function render() {

    var isInMyNotes = !this.props.ownerName; // public notes can appear inside myNotesPanel, use ownerName as a proxy for context

    var authorInfo = isInMyNotes ? null : React.createElement(
      'div',
      { className: 'noteAuthorInfo' },
      React.createElement(
        'a',
        { href: this.props.ownerProfileUrl },
        React.createElement('img', { className: 'noteAuthorImg', src: this.props.ownerImageUrl })
      ),
      React.createElement(
        'a',
        { href: this.props.ownerProfileUrl, className: 'noteAuthor' },
        this.props.ownerName
      )
    );

    var buttons = isInMyNotes ? React.createElement(
      'div',
      { className: 'noteButtons' },
      React.createElement('i', { className: 'fa fa-pencil', onClick: this.props.editNote }),
      this.props.isPrivate ? null : React.createElement('i', { className: 'fa fa-unlock-alt' })
    ) : null;

    return React.createElement(
      'div',
      { className: 'note' },
      authorInfo,
      React.createElement(
        'div',
        { className: 'noteTitle' },
        this.props.title
      ),
      React.createElement('span', { className: 'noteText', dangerouslySetInnerHTML: { __html: this.props.text } }),
      buttons
    );
  }
});

var AllFilterSet = React.createClass({
  displayName: 'AllFilterSet',

  render: function render() {
    var categories = this.props.summary.map(function (cat, i) {
      return React.createElement(CategoryFilter, {
        key: i,
        category: cat.category,
        heCategory: Sefaria.hebrewCategory(cat.category),
        count: cat.count,
        books: cat.books,
        filter: this.props.filter,
        updateRecent: true,
        setFilter: this.props.setFilter,
        on: $.inArray(cat.category, this.props.filter) !== -1 });
    }.bind(this));
    return React.createElement(
      'div',
      { className: 'fullFilterView filterSet' },
      categories
    );
  }
});

var CategoryFilter = React.createClass({
  displayName: 'CategoryFilter',

  handleClick: function handleClick() {
    this.props.setFilter(this.props.category, this.props.updateRecent);
    if (Sefaria.site) {
      Sefaria.site.track.event("Reader", "Category Filter Click", this.props.category);
    }
  },
  render: function render() {
    var textFilters = this.props.books.map(function (book, i) {
      return React.createElement(TextFilter, {
        key: i,
        book: book.book,
        heBook: book.heBook,
        count: book.count,
        category: this.props.category,
        hideColors: true,
        updateRecent: true,
        setFilter: this.props.setFilter,
        on: $.inArray(book.book, this.props.filter) !== -1 });
    }.bind(this));

    var notClickable = this.props.category == "Community";
    var color = Sefaria.palette.categoryColor(this.props.category);
    var style = notClickable ? {} : { "borderTop": "4px solid " + color };
    var classes = classNames({ categoryFilter: 1, on: this.props.on, notClickable: notClickable });
    var count = notClickable ? null : React.createElement(
      'span',
      { className: 'enInHe' },
      ' | ',
      this.props.count
    );
    var handleClick = notClickable ? null : this.handleClick;
    return React.createElement(
      'div',
      { className: 'categoryFilterGroup', style: style },
      React.createElement(
        'div',
        { className: classes, onClick: handleClick },
        React.createElement(
          'span',
          { className: 'en' },
          this.props.category,
          count
        ),
        React.createElement(
          'span',
          { className: 'he' },
          this.props.heCategory,
          count
        )
      ),
      React.createElement(TwoBox, { content: textFilters })
    );
  }
});

var TextFilter = React.createClass({
  displayName: 'TextFilter',

  propTypes: {
    book: React.PropTypes.string.isRequired,
    heBook: React.PropTypes.string.isRequired,
    on: React.PropTypes.bool.isRequired,
    setFilter: React.PropTypes.func.isRequired,
    updateRecent: React.PropTypes.bool
  },
  handleClick: function handleClick() {
    this.props.setFilter(this.props.book, this.props.updateRecent);
    if (Sefaria.site) {
      Sefaria.site.track.event("Reader", "Text Filter Click", this.props.book);
    }
  },
  render: function render() {
    var classes = classNames({ textFilter: 1, on: this.props.on, lowlight: this.props.count == 0 });

    if (!this.props.hideColors) {
      var color = Sefaria.palette.categoryColor(this.props.category);
      var style = { "borderTop": "4px solid " + color };
    }
    var name = this.props.book == this.props.category ? this.props.book.toUpperCase() : this.props.book;
    var count = this.props.hideCounts || !this.props.count ? "" : React.createElement(
      'span',
      { className: 'enInHe' },
      ' (',
      this.props.count,
      ')'
    );
    return React.createElement(
      'div',
      { 'data-name': name,
        className: classes,
        style: style,
        onClick: this.handleClick },
      React.createElement(
        'div',
        null,
        React.createElement(
          'span',
          { className: 'en' },
          name,
          count
        ),
        React.createElement(
          'span',
          { className: 'he' },
          this.props.heBook,
          count
        )
      )
    );
  }
});

var RecentFilterSet = React.createClass({
  displayName: 'RecentFilterSet',

  propTypes: {
    filter: React.PropTypes.array.isRequired,
    recentFilters: React.PropTypes.array.isRequired,
    textCategory: React.PropTypes.string.isRequired,
    setFilter: React.PropTypes.func.isRequired,
    showAllFilters: React.PropTypes.func.isRequired
  },
  toggleAllFilterView: function toggleAllFilterView() {
    this.setState({ showAllFilters: !this.state.showAllFilters });
  },
  render: function render() {
    var topLinks = [];

    // Filter top links to exclude items already in recent filter
    topLinks = topLinks.filter(function (link) {
      return $.inArray(link.book, this.props.recentFilters) == -1;
    }.bind(this));

    // Annotate filter texts with category           
    var recentFilters = this.props.recentFilters.map(function (filter) {
      var index = Sefaria.index(filter);
      return {
        book: filter,
        heBook: index ? index.heTitle : Sefaria.hebrewCategory(filter),
        category: index ? index.categories[0] : filter };
    });
    topLinks = recentFilters.concat(topLinks).slice(0, 5);

    // If the current filter is not already in the top set, put it first
    if (this.props.filter.length) {
      var filter = this.props.filter[0];
      for (var i = 0; i < topLinks.length; i++) {
        if (topLinks[i].book == filter || topLinks[i].category == filter) {
          break;
        }
      }
      if (i == topLinks.length) {
        var index = Sefaria.index(filter);
        if (index) {
          var annotatedFilter = { book: filter, heBook: index.heTitle, category: index.categories[0] };
        } else {
          var annotatedFilter = { book: filter, heBook: filter, category: "Other" };
        }

        topLinks = [annotatedFilter].concat(topLinks).slice(0, 5);
      } else {
        // topLinks.move(i, 0);
      }
    }
    var topFilters = topLinks.map(function (book) {
      return React.createElement(TextFilter, {
        key: book.book,
        book: book.book,
        heBook: book.heBook,
        category: book.category,
        hideCounts: true,
        hideColors: true,
        count: book.count,
        updateRecent: false,
        setFilter: this.props.setFilter,
        on: $.inArray(book.book, this.props.filter) !== -1 });
    }.bind(this));

    var moreButton = this.props.asHeader ? React.createElement(
      'div',
      { className: 'showMoreFilters textFilter', style: style,
        onClick: this.props.showAllFilters },
      React.createElement(
        'div',
        null,
        React.createElement(
          'span',
          { className: 'dot' },
          '●'
        ),
        React.createElement(
          'span',
          { className: 'dot' },
          '●'
        ),
        React.createElement(
          'span',
          { className: 'dot' },
          '●'
        )
      )
    ) : null;
    var style = this.props.asHeader ? { "borderTopColor": Sefaria.palette.categoryColor(this.props.textCategory) } : {};
    var classes = classNames({ recentFilterSet: 1, topFilters: this.props.asHeader, filterSet: 1 });
    return React.createElement(
      'div',
      { className: classes, style: style },
      React.createElement(
        'div',
        { className: 'topFiltersInner' },
        topFilters
      ),
      moreButton
    );
  }
});

var ToolsPanel = React.createClass({
  displayName: 'ToolsPanel',

  propTypes: {
    srefs: React.PropTypes.array.isRequired, // an array of ref strings
    mode: React.PropTypes.string.isRequired, // "Tools", "Share", "Add to Source Sheet", "Add Note", "My Notes", "Add Connection", "Edit Text", "Add Translation"
    filter: React.PropTypes.array.isRequired,
    recentFilters: React.PropTypes.array.isRequired,
    setConnectionsMode: React.PropTypes.func.isRequired,
    openComparePanel: React.PropTypes.func.isRequired,
    version: React.PropTypes.string,
    versionLanguge: React.PropTypes.string,
    fullPanel: React.PropTypes.bool,
    multiPanel: React.PropTypes.bool,
    canEditText: React.PropTypes.bool,
    setFilter: React.PropTypes.func,
    onTextClick: React.PropTypes.func,
    onCitationClick: React.PropTypes.func,
    onNavigationClick: React.PropTypes.func,
    onCompareClick: React.PropTypes.func,
    onOpenConnectionsClick: React.PropTypes.func,
    openNav: React.PropTypes.func,
    openDisplaySettings: React.PropTypes.func,
    closePanel: React.PropTypes.func
  },
  getInitialState: function getInitialState() {
    return {};
  },
  render: function render() {
    var nextParam = "?next=" + Sefaria.util.currentPath();
    var editText = this.props.canEditText ? function () {
      // TODO this is only an approximation

      var path = "/edit/" + this.props.srefs[0];
      if (this.props.version) {
        path += "/" + this.props.versionLanguage + "/" + this.props.version;
      }
      path += "?next=" + currentPath;
      window.location = path;
    }.bind(this) : null;
    var addTranslation = function () {
      window.location = "/translate/" + this.props.srefs[0] + nextParam;
    }.bind(this);
    var classes = classNames({ toolsPanel: 1, textList: 1, fullPanel: this.props.fullPanel });
    return React.createElement(
      'div',
      { className: classes },
      React.createElement(
        'div',
        { className: 'texts' },
        React.createElement(
          'div',
          { className: 'contentInner' },
          React.createElement(ToolsButton, { en: 'Share', he: 'שתף', icon: 'share-square-o', onClick: function () {
              this.props.setConnectionsMode("Share");
            }.bind(this) }),
          React.createElement(ToolsButton, { en: 'Add to Source Sheet', he: 'הוסף לדף מקורות', icon: 'plus-circle', onClick: function () {
              this.props.setConnectionsMode("Add to Source Sheet");
            }.bind(this) }),
          React.createElement(ToolsButton, { en: 'Add Note', he: 'הוסף רשומה', icon: 'pencil', onClick: function () {
              this.props.setConnectionsMode("Add Note");
            }.bind(this) }),
          React.createElement(ToolsButton, { en: 'My Notes', he: 'הרשומות שלי', icon: 'file-text-o', onClick: function () {
              this.props.setConnectionsMode("My Notes");
            }.bind(this) }),
          React.createElement(ToolsButton, { en: 'Compare', he: 'השווה', image: 'compare-64.png', onClick: this.props.openComparePanel }),
          React.createElement(ToolsButton, { en: 'Add Translation', he: 'הוסף תרגום', icon: 'language', onClick: addTranslation }),
          React.createElement(ToolsButton, { en: 'Add Connection', he: 'הוסף קישור לטקסט אחר', icon: 'link', onClick: function () {
              this.props.setConnectionsMode("Add Connection");
            }.bind(this) }),
          editText ? React.createElement(ToolsButton, { en: 'Edit Text', he: 'ערוך טקסט', icon: 'edit', onClick: editText }) : null
        )
      )
    );
  }
});

var ToolsButton = React.createClass({
  displayName: 'ToolsButton',

  propTypes: {
    en: React.PropTypes.string.isRequired,
    he: React.PropTypes.string.isRequired,
    icon: React.PropTypes.string,
    image: React.PropTypes.string,
    onClick: React.PropTypes.func
  },
  render: function render() {
    var icon = null;
    if (this.props.icon) {
      var iconName = "fa-" + this.props.icon;
      var classes = { fa: 1, toolsButtonIcon: 1 };
      classes[iconName] = 1;
      icon = React.createElement('i', { className: classNames(classes) });
    } else if (this.props.image) {
      icon = React.createElement('img', { src: "/static/img/" + this.props.image, className: 'toolsButtonIcon' });
    }

    return React.createElement(
      'div',
      { className: 'toolsButton', onClick: this.props.onClick },
      icon,
      React.createElement(
        'div',
        { className: 'en' },
        this.props.en
      ),
      React.createElement(
        'div',
        { className: 'he' },
        this.props.he
      )
    );
  }
});

var SharePanel = React.createClass({
  displayName: 'SharePanel',

  propTypes: {
    url: React.PropTypes.string.isRequired,
    setConnectionsMode: React.PropTypes.func.isRequired,
    closePanel: React.PropTypes.func.isRequired,
    fullPanel: React.PropTypes.bool
  },
  componentDidMount: function componentDidMount() {
    this.focusInput();
  },
  componentDidUpdate: function componentDidUpdate() {
    this.focusInput();
  },
  focusInput: function focusInput() {
    $(ReactDOM.findDOMNode(this)).find("input").select();
  },
  render: function render() {
    var url = this.props.url;
    var shareFacebook = function shareFacebook() {
      openInNewTab("https://www.facebook.com/sharer/sharer.php?u=" + url);
    };
    var shareTwitter = function shareTwitter() {
      openInNewTab("https://twitter.com/home?status=" + url);
    };
    var shareEmail = function shareEmail() {
      openInNewTab("mailto:?&subject=Text on Sefaria&body=" + url);
    };
    var classes = classNames({ sharePanel: 1, textList: 1, fullPanel: this.props.fullPanel });
    return React.createElement(
      'div',
      { className: classes },
      React.createElement(
        'div',
        { className: 'texts' },
        React.createElement(
          'div',
          { className: 'contentInner' },
          React.createElement('input', { className: 'shareInput', value: this.props.url }),
          React.createElement(ToolsButton, { en: 'Facebook', he: 'פייסבוק', icon: 'facebook', onClick: shareFacebook }),
          React.createElement(ToolsButton, { en: 'Twitter', he: 'טוויטר', icon: 'twitter', onClick: shareTwitter }),
          React.createElement(ToolsButton, { en: 'Email', he: 'אימייל', icon: 'envelope-o', onClick: shareEmail })
        )
      )
    );
  }
});

var AddToSourceSheetPanel = React.createClass({
  displayName: 'AddToSourceSheetPanel',

  propTypes: {
    srefs: React.PropTypes.array.isRequired,
    setConnectionsMode: React.PropTypes.func.isRequired,
    fullPanel: React.PropTypes.bool
  },
  getInitialState: function getInitialState() {
    return {
      selectedSheet: null
    };
  },
  componentDidMount: function componentDidMount() {
    this.loadSheets();
  },
  loadSheets: function loadSheets() {
    Sefaria.sheets.userSheets(Sefaria._uid, function () {
      this.forceUpdate();
    }.bind(this));
  },
  addToSourceSheet: function addToSourceSheet() {
    if (!this.state.selectedSheet) {
      return;
    }
    var url = "/api/sheets/" + this.state.selectedSheet + "/add";
    var source = { refs: this.props.srefs };
    $.post(url, { source: JSON.stringify(source) }, this.confirmAdd);
  },
  createSheet: function createSheet(refs) {
    var title = $(ReactDOM.findDOMNode(this)).find("input").val();
    if (!title) {
      return;
    }
    var sheet = {
      title: title,
      options: { numbered: 0 },
      sources: []
    };
    var postJSON = JSON.stringify(sheet);
    $.post("/api/sheets/", { "json": postJSON }, function (data) {
      this.setState({ selectedSheet: data.id }, function () {
        this.addToSourceSheet();
      });
      Sefaria.sheets.clearUserSheets(Sefaria._uid);
    }.bind(this));
  },
  openNewSheet: function openNewSheet() {
    this.setState({ showNewSheetInput: true });
  },
  confirmAdd: function confirmAdd() {
    this.setState({ confirm: true });
  },
  render: function render() {
    if (this.state.confirm) {
      return React.createElement(ConfirmAddToSheetPanel, { sheetId: this.state.selectedSheet });
    }
    var sheets = Sefaria.sheets.userSheets(Sefaria._uid);
    var sheetsContent = sheets ? sheets.map(function (sheet) {
      var classes = classNames({ sheet: 1, selected: this.state.selectedSheet == sheet.id });
      var selectSheet = function () {
        this.setState({ selectedSheet: sheet.id });
      }.bind(this);
      return React.createElement(
        'div',
        { className: classes, onClick: selectSheet, key: sheet.id },
        sheet.title.stripHtml()
      );
    }.bind(this)) : React.createElement(LoadingMessage, null);
    sheetsContent = sheets && sheets.length == 0 ? React.createElement(
      'div',
      { className: 'sheet' },
      React.createElement(
        'span',
        { className: 'en' },
        'You don’t have any Source Sheets yet.'
      ),
      React.createElement(
        'span',
        { className: 'he' },
        'טרם יצרת דפי מקורות'
      )
    ) : sheetsContent;
    var createSheet = this.state.showNewSheetInput ? React.createElement(
      'div',
      null,
      React.createElement('input', { className: 'newSheetInput', placeholder: 'Title your Sheet' }),
      React.createElement(
        'div',
        { className: 'button white small', onClick: this.createSheet },
        React.createElement(
          'span',
          { className: 'en' },
          'Create'
        ),
        React.createElement(
          'span',
          { className: 'he' },
          'צור חדש'
        )
      )
    ) : React.createElement(
      'div',
      { className: 'button white', onClick: this.openNewSheet },
      React.createElement(
        'span',
        { className: 'en' },
        'Create a Source Sheet'
      ),
      React.createElement(
        'span',
        { className: 'he' },
        'צור דף מקורות חדש'
      )
    );
    var classes = classNames({ addToSourceSheetPanel: 1, textList: 1, fullPanel: this.props.fullPanel });
    return React.createElement(
      'div',
      { className: classes },
      React.createElement(
        'div',
        { className: 'texts' },
        React.createElement(
          'div',
          { className: 'contentInner' },
          createSheet,
          React.createElement(
            'div',
            { className: 'sourceSheetSelector' },
            sheetsContent
          ),
          React.createElement(
            'div',
            { className: 'button', onClick: this.addToSourceSheet },
            React.createElement(
              'span',
              { className: 'en' },
              'Add to Sheet'
            ),
            React.createElement(
              'span',
              { className: 'he' },
              'הוסף לדף המקורות'
            )
          )
        )
      )
    );
  }
});

var ConfirmAddToSheetPanel = React.createClass({
  displayName: 'ConfirmAddToSheetPanel',

  propType: {
    sheetId: React.PropTypes.number.isRequired
  },
  render: function render() {
    return React.createElement(
      'div',
      { className: 'confirmAddToSheetPanel' },
      React.createElement(
        'div',
        { className: 'message' },
        React.createElement(
          'span',
          { className: 'en' },
          'Your source has been added.'
        ),
        React.createElement(
          'span',
          { className: 'he' },
          'הטקסט נוסף בהצלחה לדף המקורות'
        )
      ),
      React.createElement(
        'a',
        { className: 'button white', href: "/sheets/" + this.props.sheetId },
        React.createElement(
          'span',
          { className: 'en' },
          'Go to Source Sheet ',
          React.createElement('i', { className: 'fa fa-angle-right' })
        ),
        React.createElement(
          'span',
          { className: 'he' },
          'עבור לדף המקורות',
          React.createElement('i', { className: 'fa fa-angle-left' })
        )
      )
    );
  }
});

var AddNotePanel = React.createClass({
  displayName: 'AddNotePanel',

  propTypes: {
    srefs: React.PropTypes.array.isRequired,
    setConnectionsMode: React.PropTypes.func.isRequired,
    closePanel: React.PropTypes.func.isRequired,
    fullPanel: React.PropTypes.bool,
    noteId: React.PropTypes.string,
    noteText: React.PropTypes.string,
    noteTitle: React.PropTypes.string,
    noteIsPublic: React.PropTypes.bool
  },
  getInitialState: function getInitialState() {
    return {
      isPrivate: !this.props.noteIsPublic,
      saving: false
    };
  },
  componentDidMount: function componentDidMount() {
    this.focusNoteText();
  },
  focusNoteText: function focusNoteText() {
    $(ReactDOM.findDOMNode(this)).find(".noteText").focus();
  },
  saveNote: function saveNote() {
    var note = {
      text: $(ReactDOM.findDOMNode(this)).find(".noteText").val(),
      refs: this.props.srefs,
      anchorText: "",
      type: "note",
      title: "",
      public: !this.state.isPrivate
    };
    var postData = { json: JSON.stringify(note) };
    var url = this.props.noteId ? "/api/notes/" + this.props.noteId : "/api/notes/";
    $.post(url, postData, function (data) {
      if (data.error) {
        alert(data.error);
      } else if (data) {
        if (this.props.noteId) {
          Sefaria.clearPrivateNotes(data);
        } else {
          Sefaria.addPrivateNote(data);
        }
        this.props.setConnectionsMode("My Notes");
      } else {
        alert("Sorry, there was a problem saving your note.");
      }
    }.bind(this)).fail(function (xhr, textStatus, errorThrown) {
      alert("Unfortunately, there was an error saving this note. Please try again or try reloading this page.");
    });
    this.setState({ saving: true });
  },
  setPrivate: function setPrivate() {
    this.setState({ isPrivate: true });
  },
  setPublic: function setPublic() {
    this.setState({ isPrivate: false });
  },
  cancel: function cancel() {
    this.props.setConnectionsMode("Tools");
  },
  deleteNote: function deleteNote() {
    if (!confirm("Are you sure you want to delete this note?")) {
      return;
    }
    var url = "/api/notes/" + this.props.noteId;
    $.ajax({
      type: "delete",
      url: url,
      success: function () {
<<<<<<< HEAD
        sjs.alert.message("Source deleted.");
=======
        alert("Source deleted.");
>>>>>>> 399e544a
        Sefaria.clearPrivateNotes();
        this.props.setConnectionsMode("My Notes");
      }.bind(this),
      error: function error() {
        alert("Something went wrong (that's all I know).");
      }
    });
  },
  render: function render() {
    var classes = classNames({ addNotePanel: 1, textList: 1, fullPanel: this.props.fullPanel });
    var privateClasses = classNames({ notePrivateButton: 1, active: this.state.isPrivate });
    var publicClasses = classNames({ notePublicButton: 1, active: !this.state.isPrivate });
    return React.createElement(
      'div',
      { className: classes },
      React.createElement(
        'div',
        { className: 'texts' },
        React.createElement(
          'div',
          { className: 'contentInner' },
          React.createElement('textarea', { className: 'noteText', placeholder: 'Write a note...', defaultValue: this.props.noteText }),
          React.createElement(
            'div',
            { className: 'noteSharingToggle' },
            React.createElement(
              'div',
              { className: privateClasses, onClick: this.setPrivate },
              React.createElement(
                'span',
                { className: 'en' },
                React.createElement('i', { className: 'fa fa-lock' }),
                ' Private'
              ),
              React.createElement(
                'span',
                { className: 'he' },
                React.createElement('i', { className: 'fa fa-lock' }),
                'רשומה פרטית'
              )
            ),
            React.createElement(
              'div',
              { className: publicClasses, onClick: this.setPublic },
              React.createElement(
                'span',
                { className: 'en' },
                'Public'
              ),
              React.createElement(
                'span',
                { className: 'he' },
                'רשומה כללית'
              )
            )
          ),
          React.createElement('div', { className: 'line' }),
          React.createElement(
            'div',
            { className: 'button fillWidth', onClick: this.saveNote },
            React.createElement(
              'span',
              { className: 'en' },
              this.props.noteId ? "Save" : "Add Note"
            ),
            React.createElement(
              'span',
              { className: 'he' },
              this.props.noteId ? "שמור" : "הוסף רשומה"
            )
          ),
          React.createElement(
            'div',
            { className: 'button white fillWidth', onClick: this.cancel },
            React.createElement(
              'span',
              { className: 'en' },
              'Cancel'
            ),
            React.createElement(
              'span',
              { className: 'he' },
              'בטל'
            )
          ),
          this.props.noteId ? React.createElement(
            'div',
            { className: 'deleteNote', onClick: this.deleteNote },
            React.createElement(
              'span',
              { className: 'en' },
              'Delete Note'
            ),
            React.createElement(
              'span',
              { className: 'he' },
              'מחק רשומה'
            )
          ) : null
        )
      )
    );
  }
});

var MyNotesPanel = React.createClass({
  displayName: 'MyNotesPanel',

  propTypes: {
    srefs: React.PropTypes.array.isRequired,
    setConnectionsMode: React.PropTypes.func.isRequired,
    closePanel: React.PropTypes.func.isRequired,
    editNote: React.PropTypes.func.isRequired,
    fullPanel: React.PropTypes.bool
  },
  componentDidMount: function componentDidMount() {
    this.loadNotes();
  },
  componentDidUpdate: function componentDidUpdate(prevProps, prevState) {
    if (!prevProps.srefs.compare(this.props.srefs)) {
      this.loadNotes();
    }
  },
  loadNotes: function loadNotes() {
    // Rerender this component when privateNotes arrive.
    Sefaria.privateNotes(this.props.srefs, this.rerender);
  },
  rerender: function rerender() {
    this.forceUpdate();
  },
  render: function render() {
    var myNotesData = Sefaria.privateNotes(this.props.srefs);
    var myNotes = myNotesData ? myNotesData.map(function (note) {
      var editNote = function () {
        this.props.editNote(note);
      }.bind(this);
      return React.createElement(Note, {
        title: note.title,
        text: note.text,
        isPrivate: !note.public,
        editNote: editNote,
        key: note._id });
    }.bind(this)) : null;

    var classes = classNames({ myNotesPanel: 1, textList: 1, fullPanel: this.props.fullPanel });
    return React.createElement(
      'div',
      { className: classes },
      React.createElement(
        'div',
        { className: 'texts' },
        React.createElement(
          'div',
          { className: 'contentInner' },
          myNotes,
          React.createElement(ToolsButton, {
            en: 'Add Note',
            he: 'הוסף רשומה',
            icon: 'pencil',
            onClick: function () {
              this.props.setConnectionsMode("Add Note");
            }.bind(this) })
        )
      )
    );
  }
});

var LoginPanel = React.createClass({
  displayName: 'LoginPanel',

  propTypes: {
    fullPanel: React.PropTypes.bool
  },
  render: function render() {
    var nextParam = "?next=" + Sefaria.util.currentPath();
    var classes = classNames({ loginPanel: 1, textList: 1, fullPanel: this.props.fullPanel });
    return React.createElement(
      'div',
      { className: classes },
      React.createElement(
        'div',
        { className: 'texts' },
        React.createElement(
          'div',
          { className: 'contentInner' },
          React.createElement(
            'div',
            { className: 'loginPanelMessage' },
            React.createElement(
              'span',
              { className: 'en' },
              'You must be logged in to use this feature.'
            ),
            React.createElement(
              'span',
              { className: 'he' },
              'עליך להיות מחובר בכדי להשתמש באפשרות זו.'
            )
          ),
          React.createElement(
            'a',
            { className: 'button', href: "/login" + nextParam },
            React.createElement(
              'span',
              { className: 'en' },
              'Log In'
            ),
            React.createElement(
              'span',
              { className: 'he' },
              'התחבר'
            )
          ),
          React.createElement(
            'a',
            { className: 'button', href: "/register" + nextParam },
            React.createElement(
              'span',
              { className: 'en' },
              'Sign Up'
            ),
            React.createElement(
              'span',
              { className: 'he' },
              'הרשם'
            )
          )
        )
      )
    );
  }
});

var SearchPage = React.createClass({
  displayName: 'SearchPage',

  propTypes: {
    query: React.PropTypes.string,
    initialPage: React.PropTypes.number,
    appliedFilters: React.PropTypes.array,
    settings: React.PropTypes.object,
    close: React.PropTypes.func,
    onResultClick: React.PropTypes.func,
    onQueryChange: React.PropTypes.func,
    updateAppliedFilter: React.PropTypes.func,
    registerAvailableFilters: React.PropTypes.func,
    availableFilters: React.PropTypes.array,
    filtersValid: React.PropTypes.bool,
    hideNavHeader: React.PropTypes.bool
  },
  getInitialState: function getInitialState() {
    return {
      page: this.props.initialPage || 1
    };
  },

  getDefaultProps: function getDefaultProps() {
    return {
      appliedFilters: []
    };
  },

  render: function render() {

    var style = { "fontSize": this.props.settings.fontSize + "%" };
    var classes = classNames({ readerNavMenu: 1, noHeader: this.props.hideNavHeader });
    return React.createElement(
      'div',
      { className: classes },
      this.props.hideNavHeader ? null : React.createElement(
        'div',
        { className: 'readerNavTop search' },
        React.createElement(CategoryColorLine, { category: 'Other' }),
        React.createElement(ReaderNavigationMenuCloseButton, { onClick: this.props.close }),
        React.createElement(ReaderNavigationMenuDisplaySettingsButton, { onClick: this.props.openDisplaySettings }),
        React.createElement(SearchBar, {
          initialQuery: this.props.query,
          updateQuery: this.props.onQueryChange })
      ),
      React.createElement(
        'div',
        { className: 'content' },
        React.createElement(
          'div',
          { className: 'contentInner' },
          React.createElement(
            'div',
            { className: 'searchContentFrame' },
            React.createElement(
              'h1',
              null,
              React.createElement(
                'div',
                { className: 'languageToggle', onClick: this.props.toggleLanguage },
                React.createElement(
                  'span',
                  { className: 'en' },
                  'א'
                ),
                React.createElement(
                  'span',
                  { className: 'he' },
                  'A'
                )
              ),
              React.createElement(
                'span',
                { className: 'en' },
                '“',
                this.props.query,
                '”'
              ),
              React.createElement(
                'span',
                { className: 'he' },
                '”',
                this.props.query,
                '“'
              )
            ),
            React.createElement('div', { className: 'searchControlsBox' }),
            React.createElement(
              'div',
              { className: 'searchContent', style: style },
              React.createElement(SearchResultList, {
                query: this.props.query,
                page: this.state.page,
                appliedFilters: this.props.appliedFilters,
                onResultClick: this.props.onResultClick,
                updateAppliedFilter: this.props.updateAppliedFilter,
                registerAvailableFilters: this.props.registerAvailableFilters,
                availableFilters: this.props.availableFilters,
                filtersValid: this.props.filtersValid
              })
            )
          )
        )
      )
    );
  }
});

var SearchBar = React.createClass({
  displayName: 'SearchBar',

  propTypes: {
    initialQuery: React.PropTypes.string,
    updateQuery: React.PropTypes.func
  },
  getInitialState: function getInitialState() {
    return { query: this.props.initialQuery };
  },
  handleKeypress: function handleKeypress(event) {
    if (event.charCode == 13) {
      this.updateQuery();
      // Blur search input to close keyboard
      $(ReactDOM.findDOMNode(this)).find(".readerSearch").blur();
    }
  },
  updateQuery: function updateQuery() {
    if (this.props.updateQuery) {
      this.props.updateQuery(this.state.query);
    }
  },
  handleChange: function handleChange(event) {
    this.setState({ query: event.target.value });
  },
  render: function render() {

    return React.createElement(
      'div',
      null,
      React.createElement(
        'div',
        { className: 'searchBox' },
        React.createElement('input', { className: 'readerSearch', value: this.state.query, onKeyPress: this.handleKeypress, onChange: this.handleChange, placeholder: 'Search' }),
        React.createElement(ReaderNavigationMenuSearchButton, { onClick: this.updateQuery })
      ),
      React.createElement('div', { className: 'description' })
    );
  }
});

var SearchResultList = React.createClass({
  displayName: 'SearchResultList',

  propTypes: {
    query: React.PropTypes.string,
    appliedFilters: React.PropTypes.array,
    page: React.PropTypes.number,
    size: React.PropTypes.number,
    onResultClick: React.PropTypes.func,
    filtersValid: React.PropTypes.bool,
    availableFilters: React.PropTypes.array,
    updateAppliedFilter: React.PropTypes.func,
    registerAvailableFilters: React.PropTypes.func
  },
  getDefaultProps: function getDefaultProps() {
    return {
      page: 1,
      size: 100,
      appliedFilters: []
    };
  },
  getInitialState: function getInitialState() {
    return {
      runningQuery: null,
      isQueryRunning: false,
      total: 0,
      textTotal: 0,
      sheetTotal: 0,
      textHits: [],
      sheetHits: []
    };
  },
  updateRunningQuery: function updateRunningQuery(ajax) {
    this.setState({
      runningQuery: ajax,
      isQueryRunning: !!ajax
    });
  },
  _abortRunningQuery: function _abortRunningQuery() {
    if (this.state.runningQuery) {
      this.state.runningQuery.abort();
    }
    this.updateRunningQuery(null);
  },
  componentDidMount: function componentDidMount() {
    this._executeQuery();
  },
  componentWillUnmount: function componentWillUnmount() {
    this._abortRunningQuery();
  },
  componentWillReceiveProps: function componentWillReceiveProps(newProps) {
    if (this.props.query != newProps.query) {
      this.setState({
        total: 0,
        textTotal: 0,
        sheetTotal: 0,
        textHits: [],
        sheetHits: []
      });
      this._executeQuery(newProps);
    } else if (this.props.appliedFilters.length !== newProps.appliedFilters.length || !this.props.appliedFilters.every(function (v, i) {
      return v === newProps.appliedFilters[i];
    })) {
      this._executeQuery(newProps);
    } else if (this.props.size != newProps.size || this.props.page != newProps.page) {
      this._executeQuery(newProps);
    }
    // Execute a second query to apply filters after an initial query which got available filters
    else if (this.props.filtersValid != newProps.filtersValid && this.props.appliedFilters.length > 0) {
        this._executeQuery(newProps);
      }
  },
  _executeQuery: function _executeQuery(props) {
    //This takes a props object, so as to be able to handle being called from componentWillReceiveProps with newProps
    props = props || this.props;
    if (!props.query) {
      return;
    }

    this._abortRunningQuery();

    // If there are no available filters yet, don't apply filters.  Split into two queries:
    // 1) Get all potential filters and counts
    // 2) Apply filters (Triggered from componentWillReceiveProps)
    var request_applied = props.filtersValid && props.appliedFilters;

    var runningQuery = Sefaria.search.execute_query({
      query: props.query,
      get_filters: !props.filtersValid,
      applied_filters: request_applied,
      size: props.page * props.size,
      success: function (data) {
        this.updateRunningQuery(null);
        if (this.isMounted()) {
          var hitarrays = this._process_hits(data.hits.hits);
          this.setState({
            textHits: hitarrays.texts,
            sheetHits: hitarrays.sheets,
            total: data.hits.total,
            textTotal: hitarrays.texts.length,
            sheetTotal: hitarrays.sheets.length
          });
          if (data.aggregations) {
            var ftree = this._buildFilterTree(data.aggregations.category.buckets);
            var orphans = this._applyFilters(ftree, this.props.appliedFilters);
            this.props.registerAvailableFilters(ftree.availableFilters, ftree.registry, orphans);
          }
        }
      }.bind(this),
      error: function (jqXHR, textStatus, errorThrown) {
        if (textStatus == "abort") {
          // Abort is immediately followed by new query, above.  Worried there would be a race if we call updateCurrentQuery(null) from here
          //this.updateCurrentQuery(null);
          return;
        }
        if (this.isMounted()) {
          this.setState({
            error: true
          });
          this.updateRunningQuery(null);
        }
      }.bind(this)
    });
    this.updateRunningQuery(runningQuery);
  },
  _process_hits: function _process_hits(hits) {
    var comparingRef = null;
    var newHits = [];
    var sheetHits = [];

    for (var i = 0, j = 0; i < hits.length; i++) {
      if (hits[i]._type == "sheet") {
        //Assume that the rest of the array is sheets, slice and return.
        sheetHits = hits.slice(i);
        break;
      }

      var currentRef = hits[i]._source.ref;
      if (currentRef == comparingRef) {
        newHits[j - 1].duplicates = newHits[j - 1].duplicates || [];
        newHits[j - 1].duplicates.push(hits[i]);
      } else {
        newHits[j] = hits[i];
        j++;
        comparingRef = currentRef;
      }
    }
    return {
      texts: newHits,
      sheets: sheetHits
    };
  },
  _buildFilterTree: function _buildFilterTree(aggregation_buckets) {
    var _this2 = this;

    //returns object w/ keys 'availableFilters', 'registry'
    //Add already applied filters w/ empty doc count?
    var rawTree = {};
    aggregation_buckets.forEach(function (f) {
      return _this2._addAvailableFilter(rawTree, f["key"], { "docCount": f["doc_count"] });
    });
    this._aggregate(rawTree);
    return this._build(rawTree);
  },

  _addAvailableFilter: function _addAvailableFilter(rawTree, key, data) {
    //key is a '/' separated key list, data is an arbitrary object
    //Based on http://stackoverflow.com/a/11433067/213042
    var keys = key.split("/");
    var base = rawTree;

    // If a value is given, remove the last name and keep it for later:
    var lastName = arguments.length === 3 ? keys.pop() : false;

    // Walk the hierarchy, creating new objects where needed.
    // If the lastName was removed, then the last object is not set yet:
    var i;
    for (i = 0; i < keys.length; i++) {
      base = base[keys[i]] = base[keys[i]] || {};
    }

    // If a value was given, set it to the last name:
    if (lastName) {
      base = base[lastName] = data;
    }

    // Could return the last object in the hierarchy.
    // return base;
  },
  _aggregate: function _aggregate(rawTree) {
    //Iterates the raw tree to aggregate doc_counts from the bottom up
    //Nod to http://stackoverflow.com/a/17546800/213042
    walker("", rawTree);
    function walker(key, branch) {
      if (branch !== null && (typeof branch === 'undefined' ? 'undefined' : _typeof(branch)) === "object") {
        // Recurse into children
        $.each(branch, walker);
        // Do the summation with a hacked object 'reduce'
        if (!("docCount" in branch) || branch["docCount"] === 0) {
          branch["docCount"] = Object.keys(branch).reduce(function (previous, key) {
            if (_typeof(branch[key]) === "object" && "docCount" in branch[key]) {
              previous += branch[key].docCount;
            }
            return previous;
          }, 0);
        }
      }
    }
  },
  _build: function _build(rawTree) {
    //returns dict w/ keys 'availableFilters', 'registry'
    //Aggregate counts, then sort rawTree into filter objects and add Hebrew using Sefaria.toc as reference
    //Nod to http://stackoverflow.com/a/17546800/213042
    var path = [];
    var filters = [];
    var registry = {};
    /*
    //Manually add base commentary branch
    var commentaryNode = new Sefaria.FilterNode();
    var rnode = rawTree["Commentary"];
    if (rnode) {
        extend(commentaryNode, {
            "title": "Commentary",
            "path": "Commentary",
            "heTitle": "מפרשים",
            "doc_count": rnode.doc_count
        });
        //ftree.registry[commentaryNode.path] = commentaryNode;
    }
    //End commentary base hack
    */
    for (var j = 0; j < Sefaria.toc.length; j++) {
      var b = walk.call(this, Sefaria.toc[j]);
      if (b) filters.push(b);
    }
    return { availableFilters: filters, registry: registry };

    //if (rnode) this.state.children.append(commentaryNode);

    function walk(branch, parentNode) {
      var node = new Sefaria.search.FilterNode();

      if ("category" in branch) {
        // Category node
        /*if(branch["category"] == "Commentary") { // Special case commentary
             path.unshift(branch["category"]);  // Place "Commentary" at the *beginning* of the path
             extend(node, {
                 "title": parentNode.title,
                 "path": path.join("/"),
                 "heTitle": parentNode.heTitle
             });
        } else {*/
        path.push(branch["category"]); // Place this category at the *end* of the path
        extend(node, {
          "title": path.slice(-1)[0],
          "path": path.join("/"),
          "heTitle": branch["heCategory"]
        });
        //}
        for (var j = 0; j < branch["contents"].length; j++) {
          var b = walk.call(this, branch["contents"][j], node);
          if (b) node.append(b);
        }
      } else if ("title" in branch) {
        // Text Node
        path.push(branch["title"]);
        extend(node, {
          "title": path.slice(-1)[0],
          "path": path.join("/"),
          "heTitle": branch["heTitle"]
        });
      }

      try {
        var rawNode = rawTree;
        var i;
        for (i = 0; i < path.length; i++) {
          //For TOC nodes that we don't have results for, this will throw an exception, caught below.
          rawNode = rawNode[path[i]];
        }

        node["docCount"] = rawNode.docCount;
        // Do we need both of these in the registry?
        registry[node.getId()] = node;
        registry[node.path] = node;
        /*
          if(("category" in branch) && (branch["category"] == "Commentary")) {  // Special case commentary
            commentaryNode.append(node);
            path.shift();
            return false;
        }
        */
        path.pop();
        return node;
      } catch (e) {
        /*
        if(("category" in branch) && (branch["category"] == "Commentary")) {  // Special case commentary
              path.shift();
          } else {
          */
        path.pop();
        //}
        return false;
      }
    }
  },
  _applyFilters: function _applyFilters(ftree, appliedFilters) {
    var orphans = []; // todo: confirm behavior
    appliedFilters.forEach(function (path) {
      var node = ftree.registry[path];
      if (node) {
        node.setSelected(true);
      } else {
        orphans.push(path);
      }
    });
    return orphans;
  },

  render: function render() {
    if (!this.props.query) {
      // Push this up? Thought is to choose on the SearchPage level whether to show a ResultList or an EmptySearchMessage.
      return null;
    }

    return React.createElement(
      'div',
      null,
      React.createElement(SearchFilters, {
        query: this.props.query,
        total: this.state.total,
        textTotal: this.state.textTotal,
        sheetTotal: this.state.sheetTotal,
        availableFilters: this.props.availableFilters,
        appliedFilters: this.props.appliedFilters,
        updateAppliedFilter: this.props.updateAppliedFilter,
        isQueryRunning: this.state.isQueryRunning }),
      this.state.textHits.map(function (result) {
        return React.createElement(SearchTextResult, {
          data: result,
          query: this.props.query,
          key: result._id,
          onResultClick: this.props.onResultClick });
      }.bind(this)),
      this.state.sheetHits.map(function (result) {
        return React.createElement(SearchSheetResult, {
          data: result,
          query: this.props.query,
          key: result._id });
      }.bind(this))
    );
  }
});

var SearchFilters = React.createClass({
  displayName: 'SearchFilters',

  propTypes: {
    query: React.PropTypes.string,
    total: React.PropTypes.number,
    textTotal: React.PropTypes.number,
    sheetTotal: React.PropTypes.number,
    appliedFilters: React.PropTypes.array,
    availableFilters: React.PropTypes.array,
    updateAppliedFilter: React.PropTypes.func,
    isQueryRunning: React.PropTypes.bool
  },
  getInitialState: function getInitialState() {
    return {
      openedCategory: null,
      openedCategoryBooks: [],
      displayFilters: !!this.props.appliedFilters.length
    };
  },
  getDefaultProps: function getDefaultProps() {
    return {
      appliedFilters: [],
      availableFilters: []
    };
  },
  componentWillMount: function componentWillMount() {},
  componentWillUnmount: function componentWillUnmount() {},
  componentWillReceiveProps: function componentWillReceiveProps(newProps) {
    // Save current filters
    // this.props
    // todo: check for cases when we want to rebuild / not

    if (newProps.query != this.props.query || newProps.availableFilters.length == 0) {
      this.setState({
        openedCategory: null,
        openedCategoryBooks: []
      });
    }
    // todo: logically, we should be unapplying filters as well.
    // Because we compute filter removal from teh same object, this ends up sliding in messily in the setState.
    // Hard to see how to get it through the front door.
    //if (this.state.openedCategory) {
    //   debugger;
    // }
    /*
    if (newProps.appliedFilters &&
             ((newProps.appliedFilters.length !== this.props.appliedFilters.length)
              || !(newProps.appliedFilters.every((v,i) => v === this.props.appliedFilters[i]))
             )
           ) {
     if (this.state.openedCategory) {
       this.handleFocusCategory(this.state.openedCategory);
     }
    } */
  },

  getSelectedTitles: function getSelectedTitles(lang) {
    var results = [];
    for (var i = 0; i < this.props.availableFilters.length; i++) {
      results = results.concat(this.props.availableFilters[i].getSelectedTitles(lang));
    }
    return results;
  },
  handleFocusCategory: function handleFocusCategory(filterNode) {
    var leaves = filterNode.getLeafNodes();
    this.setState({
      openedCategory: filterNode,
      openedCategoryBooks: leaves
    });
  },
  toggleFilterView: function toggleFilterView() {
    this.setState({ displayFilters: !this.state.displayFilters });
  },
  render: function render() {
    var addCommas = function addCommas(number) {
      return number.toString().replace(/\B(?=(\d{3})+(?!\d))/g, ",");
    };
    var totalWithCommas = addCommas(this.props.total);
    var totalSheetsWithCommas = addCommas(this.props.sheetTotal);
    var totalTextsWithCommas = addCommas(this.props.textTotal);

    var totalBreakdown = React.createElement(
      'span',
      { className: 'results-breakdown' },
      ' ',
      React.createElement(
        'span',
        { className: 'he' },
        '(',
        totalTextsWithCommas,
        ' ',
        this.props.textTotal > 1 ? "מקורות" : "מקור",
        ', ',
        totalSheetsWithCommas,
        ' ',
        this.props.sheetTotal > 1 ? "דפי מקורות" : "דף מקורות",
        ')'
      ),
      React.createElement(
        'span',
        { className: 'en' },
        '(',
        totalTextsWithCommas,
        ' ',
        this.props.textTotal > 1 ? "Texts" : "Text",
        ', ',
        totalSheetsWithCommas,
        ' ',
        this.props.sheetTotal > 1 ? "Sheets" : "Sheet",
        ')'
      )
    );

    var enFilterLine = !!this.props.appliedFilters.length && !!this.props.total ? ": " + this.getSelectedTitles("en").join(", ") : "";
    var heFilterLine = !!this.props.appliedFilters.length && !!this.props.total ? ": " + this.getSelectedTitles("he").join(", ") : "";

    var summaryLines = React.createElement(
      'div',
      { className: 'results-count' },
      React.createElement(
        'span',
        { className: 'en' },
        totalWithCommas,
        ' Results',
        enFilterLine
      ),
      React.createElement(
        'span',
        { className: 'he' },
        totalWithCommas,
        ' תוצאות',
        heFilterLine
      ),
      this.state.sheet_total > 0 && this.state.text_total > 0 ? totalBreakdown : null
    );

    var runningQueryLine = React.createElement(LoadingMessage, { message: 'Searching...', heMessage: 'מבצע חיפוש...' });
    var show_filters_classes = this.state.displayFilters ? "fa fa-caret-down fa-angle-down" : "fa fa-caret-down";
    var filter_panel = React.createElement(
      'div',
      null,
      React.createElement(
        'div',
        { className: 'searchFilterToggle', onClick: this.toggleFilterView },
        React.createElement(
          'span',
          { className: 'en' },
          'Filter by Text   '
        ),
        React.createElement(
          'span',
          { className: 'he' },
          'סנן לפי כותר   '
        ),
        React.createElement('i', { className: show_filters_classes })
      ),
      React.createElement(
        'div',
        { className: 'searchFilterBoxes', style: { display: this.state.displayFilters ? "block" : "none" } },
        React.createElement(
          'div',
          { className: 'searchFilterCategoryBox' },
          this.props.availableFilters.map(function (filter) {
            return React.createElement(SearchFilter, {
              filter: filter,
              isInFocus: this.state.openedCategory === filter,
              focusCategory: this.handleFocusCategory,
              updateSelected: this.props.updateAppliedFilter,
              key: filter.path });
          }.bind(this))
        ),
        React.createElement(
          'div',
          { className: 'searchFilterBookBox' },
          this.state.openedCategoryBooks.map(function (filter) {
            return React.createElement(SearchFilter, {
              filter: filter,
              updateSelected: this.props.updateAppliedFilter,
              key: filter.path });
          }.bind(this))
        ),
        React.createElement('div', { style: { clear: "both" } })
      )
    );

    return React.createElement(
      'div',
      { className: 'searchTopMatter' },
      React.createElement(
        'div',
        { className: 'searchStatusLine' },
        this.props.isQueryRunning ? runningQueryLine : summaryLines
      ),
      this.props.textTotal > 0 ? filter_panel : ""
    );
  }
});

var SearchFilter = React.createClass({
  displayName: 'SearchFilter',

  propTypes: {
    filter: React.PropTypes.object.isRequired,
    isInFocus: React.PropTypes.bool,
    updateSelected: React.PropTypes.func.isRequired,
    focusCategory: React.PropTypes.func
  },
  getInitialState: function getInitialState() {
    return { selected: this.props.filter.selected };
  },
  componentWillReceiveProps: function componentWillReceiveProps(newProps) {
    if (newProps.filter.selected != this.state.selected) {
      this.setState({ selected: newProps.filter.selected });
    }
  },

  // Can't set indeterminate in the render phase.  https://github.com/facebook/react/issues/1798
  componentDidMount: function componentDidMount() {
    ReactDOM.findDOMNode(this).querySelector("input").indeterminate = this.props.filter.isPartial();
  },
  componentDidUpdate: function componentDidUpdate() {
    ReactDOM.findDOMNode(this).querySelector("input").indeterminate = this.props.filter.isPartial();
  },
  handleFilterClick: function handleFilterClick(evt) {
    //evt.preventDefault();
    this.props.updateSelected(this.props.filter);
  },
  handleFocusCategory: function handleFocusCategory() {
    if (this.props.focusCategory) {
      this.props.focusCategory(this.props.filter);
    }
  },
  render: function render() {
    return React.createElement(
      'li',
      { onClick: this.handleFocusCategory },
      React.createElement('input', { type: 'checkbox', className: 'filter', checked: this.state.selected == 1, onChange: this.handleFilterClick }),
      React.createElement(
        'span',
        { className: 'en' },
        React.createElement(
          'span',
          { className: 'filter-title' },
          this.props.filter.title
        ),
        ' ',
        React.createElement(
          'span',
          { className: 'filter-count' },
          '(',
          this.props.filter.docCount,
          ')'
        )
      ),
      React.createElement(
        'span',
        { className: 'he', dir: 'rtl' },
        React.createElement(
          'span',
          { className: 'filter-title' },
          this.props.filter.heTitle
        ),
        ' ',
        React.createElement(
          'span',
          { className: 'filter-count' },
          '(',
          this.props.filter.docCount,
          ')'
        )
      ),
      this.props.isInFocus ? React.createElement(
        'span',
        { className: 'en' },
        React.createElement('i', { className: 'in-focus-arrow fa fa-caret-right' })
      ) : "",
      this.props.isInFocus ? React.createElement(
        'span',
        { className: 'he' },
        React.createElement('i', { className: 'in-focus-arrow fa fa-caret-left' })
      ) : ""
    );
  }
});

var SearchTextResult = React.createClass({
  displayName: 'SearchTextResult',

  propTypes: {
    query: React.PropTypes.string,
    data: React.PropTypes.object,
    key: React.PropTypes.string,
    onResultClick: React.PropTypes.func
  },
  getInitialState: function getInitialState() {
    return {
      duplicatesShown: false
    };
  },
  toggleDuplicates: function toggleDuplicates(event) {
    this.setState({
      duplicatesShown: !this.state.duplicatesShown
    });
  },
  handleResultClick: function handleResultClick(event) {
    if (this.props.onResultClick) {
      event.preventDefault();
      var s = this.props.data._source;
      this.props.onResultClick(s.ref, s.version, s.lang, { "highlight": this.props.query }); //highlight not yet handled, above in ReaderApp.handleNavigationClick()
    }
  },
  render: function render() {
    var data = this.props.data;
    var s = this.props.data._source;
    var href = '/' + Sefaria.normRef(s.ref) + "/" + s.lang + "/" + s.version.replace(/ +/g, "_") + '?qh=' + this.props.query;

    function get_snippet_markup() {
      var snippet;
      if (data.highlight && data.highlight["content"]) {
        snippet = data.highlight["content"].join("...");
      } else {
        snippet = s["content"];
      }
      snippet = $("<div>" + snippet.replace(/^[ .,;:!-)\]]+/, "") + "</div>").html();
      return { __html: snippet };
    }

    var more_results_caret = this.state.duplicatesShown ? React.createElement('i', { className: 'fa fa-caret-down fa-angle-down' }) : React.createElement('i', { className: 'fa fa-caret-down' });

    var more_results_indicator = !data.duplicates ? "" : React.createElement(
      'div',
      { className: 'similar-trigger-box', onClick: this.toggleDuplicates },
      React.createElement(
        'span',
        { className: 'similar-title he' },
        data.duplicates.length,
        ' ',
        data.duplicates.length > 1 ? " גרסאות נוספות" : " גרסה נוספת"
      ),
      React.createElement(
        'span',
        { className: 'similar-title en' },
        data.duplicates.length,
        ' more version',
        data.duplicates.length > 1 ? "s" : null
      ),
      more_results_caret
    );

    var shown_duplicates = data.duplicates && this.state.duplicatesShown ? React.createElement(
      'div',
      { className: 'similar-results' },
      data.duplicates.map(function (result) {
        var key = result._source.ref + "-" + result._source.version;
        return React.createElement(SearchTextResult, {
          data: result,
          key: key,
          query: this.props.query,
          onResultClick: this.props.onResultClick
        });
      }.bind(this))
    ) : null;

    return React.createElement(
      'div',
      { className: 'result' },
      React.createElement(
        'a',
        { href: href, onClick: this.handleResultClick },
        React.createElement(
          'div',
          { className: 'result-title' },
          React.createElement(
            'span',
            { className: 'en' },
            s.ref
          ),
          React.createElement(
            'span',
            { className: 'he' },
            s.heRef
          )
        ),
        React.createElement('div', { className: 'snippet', dangerouslySetInnerHTML: get_snippet_markup() }),
        React.createElement(
          'div',
          { className: 'version' },
          s.version
        )
      ),
      more_results_indicator,
      shown_duplicates
    );
  }
});

var SearchSheetResult = React.createClass({
  displayName: 'SearchSheetResult',

  propTypes: {
    query: React.PropTypes.string,
    data: React.PropTypes.object,
    key: React.PropTypes.string
  },
  render: function render() {
    var data = this.props.data;
    var s = this.props.data._source;

    var snippet = data.highlight ? data.highlight.content.join("...") : s.content;
    snippet = $("<div>" + snippet.replace(/^[ .,;:!-)\]]+/, "") + "</div>").text();

    function get_version_markup() {
      return { __html: s.version };
    }
    var clean_title = $("<span>" + s.title + "</span>").text();
    var href = "/sheets/" + s.sheetId;
    return React.createElement(
      'div',
      { className: 'result' },
      React.createElement(
        'a',
        { className: 'result-title', href: href },
        clean_title
      ),
      React.createElement(
        'div',
        { className: 'snippet' },
        snippet
      ),
      React.createElement('div', { className: 'version', dangerouslySetInnerHTML: get_version_markup() })
    );
  }
});

var AccountPanel = React.createClass({
  displayName: 'AccountPanel',

  render: function render() {
    var width = $(window).width();
    var accountContent = [React.createElement(BlockLink, { target: '/my/profile', title: 'Profile', heTitle: 'פרופיל' }), React.createElement(BlockLink, { target: '/sheets/private', title: 'Source Sheets', heTitle: 'דפי מקורות' }), React.createElement(BlockLink, { target: '#', title: 'Reading History', heTitle: 'היסטוריה קריאה' }), React.createElement(BlockLink, { target: '#', title: 'Notes', heTitle: 'רשומות' }), React.createElement(BlockLink, { target: '/settings/account', title: 'Settings', heTitle: 'הגדרות' }), React.createElement(BlockLink, { target: '/logout', title: 'Log Out', heTitle: 'ניתוק' })];
    accountContent = React.createElement(TwoOrThreeBox, { content: accountContent, width: width });

    var learnContent = [React.createElement(BlockLink, { target: '/about', title: 'About', heTitle: 'אודות' }), React.createElement(BlockLink, { target: '/faq', title: 'FAQ', heTitle: 'שאלות נפוצות' }), React.createElement(BlockLink, { target: 'http://blog.sefaria.org', title: 'Blog', heTitle: 'בלוג' }), React.createElement(BlockLink, { target: '/educators', title: 'Educators', heTitle: 'מחנכים' }), React.createElement(BlockLink, { target: '/help', title: 'Help', heTitle: 'עזרה' }), React.createElement(BlockLink, { target: '/team', title: 'Team', heTitle: 'צוות' })];

    learnContent = React.createElement(TwoOrThreeBox, { content: learnContent, width: width });

    var contributeContent = [React.createElement(BlockLink, { target: '/activity', title: 'Recent Activity', heTitle: 'פעילות אחרונה' }), React.createElement(BlockLink, { target: '/metrics', title: 'Metrics', heTitle: 'מדדים' }), React.createElement(BlockLink, { target: '/contribute', title: 'Contribute', heTitle: 'הצטרפות לעשיה' }), React.createElement(BlockLink, { target: '/donate', title: 'Donate', heTitle: 'תרומות' }), React.createElement(BlockLink, { target: '/supporters', title: 'Supporters', heTitle: 'תומכים' }), React.createElement(BlockLink, { target: '/jobs', title: 'Jobs', heTitle: 'דרושים' })];
    contributeContent = React.createElement(TwoOrThreeBox, { content: contributeContent, width: width });

    var connectContent = [React.createElement(BlockLink, { target: 'https://groups.google.com/forum/?fromgroups#!forum/sefaria', title: 'Forum', heTitle: 'פורום' }), React.createElement(BlockLink, { target: 'http://www.facebook.com/sefaria.org', title: 'Facebook', heTitle: 'פייסבוק' }), React.createElement(BlockLink, { target: 'http://twitter.com/SefariaProject', title: 'Twitter', heTitle: 'טוויטר' }), React.createElement(BlockLink, { target: 'http://www.youtube.com/user/SefariaProject', title: 'YouTube', heTitle: 'יוטיוב' }), React.createElement(BlockLink, { target: 'http://www.github.com/Sefaria', title: 'GitHub', heTitle: 'גיטהאב' }), React.createElement(BlockLink, { target: 'mailto:hello@sefaria.org', title: 'Email', heTitle: 'אימייל' })];
    connectContent = React.createElement(TwoOrThreeBox, { content: connectContent, width: width });

    return React.createElement(
      'div',
      { className: 'accountPanel readerNavMenu' },
      React.createElement(
        'div',
        { className: 'content' },
        React.createElement(
          'div',
          { className: 'contentInner' },
          React.createElement(ReaderNavigationMenuSection, { title: 'Account', heTitle: 'חשבון משתמש', content: accountContent }),
          React.createElement(ReaderNavigationMenuSection, { title: 'Learn', heTitle: 'לימוד', content: learnContent }),
          React.createElement(ReaderNavigationMenuSection, { title: 'Contribute', heTitle: 'עשייה', content: contributeContent }),
          React.createElement(ReaderNavigationMenuSection, { title: 'Connect', heTitle: 'התחברות', content: connectContent })
        )
      )
    );
  }
});

var NotificationsPanel = React.createClass({
  displayName: 'NotificationsPanel',

  render: function render() {
    return React.createElement(
      'div',
      { className: 'notifcationsPanel readerNavMenu' },
      React.createElement(
        'div',
        { className: 'content' },
        React.createElement(
          'div',
          { className: 'contentInner' },
          React.createElement(
            'center',
            null,
            'Notifications Coming Soon!'
          )
        )
      )
    );
  }
});

var ThreeBox = React.createClass({
  displayName: 'ThreeBox',

  // Wrap a list of elements into a three column table
  render: function render() {
    var content = this.props.content;
    var length = content.length;
    if (length % 3) {
      length += 3 - length % 3;
    }
    content.pad(length, "");
    var threes = [];
    for (var i = 0; i < length; i += 3) {
      threes.push([content[i], content[i + 1], content[i + 2]]);
    }
    return React.createElement(
      'table',
      { className: 'gridBox threeBox' },
      React.createElement(
        'tbody',
        null,
        threes.map(function (row, i) {
          return React.createElement(
            'tr',
            { key: i },
            row[0] ? React.createElement(
              'td',
              null,
              row[0]
            ) : null,
            row[1] ? React.createElement(
              'td',
              null,
              row[1]
            ) : null,
            row[2] ? React.createElement(
              'td',
              null,
              row[2]
            ) : null
          );
        })
      )
    );
  }
});

var TwoBox = React.createClass({
  displayName: 'TwoBox',

  // Wrap a list of elements into a three column table
  propTypes: {
    content: React.PropTypes.array.isRequired
  },
  render: function render() {
    var content = this.props.content;
    var length = content.length;
    if (length % 2) {
      length += 2 - length % 2;
    }
    content.pad(length, "");
    var twos = [];
    for (var i = 0; i < length; i += 2) {
      twos.push([content[i], content[i + 1]]);
    }
    return React.createElement(
      'table',
      { className: 'gridBox twoBox' },
      React.createElement(
        'tbody',
        null,
        twos.map(function (row, i) {
          return React.createElement(
            'tr',
            { key: i },
            row[0] ? React.createElement(
              'td',
              null,
              row[0]
            ) : null,
            row[1] ? React.createElement(
              'td',
              null,
              row[1]
            ) : null
          );
        })
      )
    );
  }
});

var TwoOrThreeBox = React.createClass({
  displayName: 'TwoOrThreeBox',

  // Wrap a list of elements into a two or three column table, depending on window width
  propTypes: {
    content: React.PropTypes.array.isRequired,
    width: React.PropTypes.number.isRequired,
    threshhold: React.PropTypes.number
  },
  render: function render() {
    var threshhold = this.props.threshhold || 450;
    if (this.props.width > threshhold) {
      return React.createElement(ThreeBox, { content: this.props.content });
    } else {
      return React.createElement(TwoBox, { content: this.props.content });
    }
  }
});

var LoadingMessage = React.createClass({
  displayName: 'LoadingMessage',

  propTypes: {
    message: React.PropTypes.string,
    heMessage: React.PropTypes.string,
    className: React.PropTypes.string
  },
  render: function render() {
    var message = this.props.message || "Loading...";
    var heMessage = this.props.heMessage || "טוען מידע...";
    var classes = "loadingMessage " + (this.props.className || "");
    return React.createElement(
      'div',
      { className: classes },
      React.createElement(
        'span',
        { className: 'en' },
        message
      ),
      React.createElement(
        'span',
        { className: 'he' },
        heMessage
      )
    );
  }
});

var TestMessage = React.createClass({
  displayName: 'TestMessage',

  // Modal explaining development status with links to send feedback or go back to the old site
  propTypes: {
    hide: React.PropTypes.func
  },
  render: function render() {
    return React.createElement(
      'div',
      { className: 'testMessageBox' },
      React.createElement('div', { className: 'overlay', onClick: this.props.hide }),
      React.createElement(
        'div',
        { className: 'testMessage' },
        React.createElement(
          'div',
          { className: 'title' },
          'The new Sefaria is still in development.',
          React.createElement('br', null),
          'Thank you for helping us test and improve it.'
        ),
        React.createElement(
          'a',
          { href: 'mailto:hello@sefaria.org', target: '_blank', className: 'button' },
          'Send Feedback'
        ),
        React.createElement(
          'div',
          { className: 'button', onClick: backToS1 },
          'Return to Old Sefaria'
        )
      )
    );
  }
});

function openInNewTab(url) {
  var win = window.open(url, '_blank');
  win.focus();
}

var backToS1 = function backToS1() {
  cookie("s2", "", { path: "/" });
  window.location = "/";
};

if (typeof exports !== 'undefined') {
  exports.ReaderApp = ReaderApp;
  exports.ReaderPanel = ReaderPanel;
  exports.ConnectionsPanel = ConnectionsPanel;
  exports.TextRange = TextRange;
  exports.TextColumn = TextColumn;
  exports.setData = function (data) {
    // Set core data in the module that was loaded in a different scope
    Sefaria.toc = data.toc;
    Sefaria.books = data.books;
    if ("booksDict" in data) {
      Sefaria.booksDict = data.booksDict;
    } else {
      Sefaria._makeBooksDict();
    }
  };
  exports.saveTextData = function (data, settings) {
    // Populate texts cache with data loaded in a different scope
    Sefaria._saveText(data, settings, false);
  };
}
<|MERGE_RESOLUTION|>--- conflicted
+++ resolved
@@ -10,12 +10,6 @@
       $ = require('jquery'),
       extend = require('extend'),
       classNames = require('classnames'),
-<<<<<<< HEAD
-      Sefaria = require('./sefaria.js');
-} else {
-  var extend = $.extend;
-}
-=======
       Sefaria = require('./sefaria.js'),
       cookie = function cookie() {
     return null;
@@ -24,7 +18,6 @@
     var extend = $.extend;
     cookie = $.cookie;
   }
->>>>>>> 399e544a
 
 var ReaderApp = React.createClass({
   displayName: 'ReaderApp',
@@ -69,11 +62,7 @@
     if (!this.props.multiPanel && !this.props.headerMode) {
       if (this.props.initialPanels[0].menuOpen == "book toc") {
         panels[0] = {
-<<<<<<< HEAD
-          settings: clone(defaultPanelSettings),
-=======
           settings: Sefaria.util.clone(defaultPanelSettings),
->>>>>>> 399e544a
           menuOpen: this.props.initialPanels[0].menuOpen,
           bookRef: this.props.initialPanels[0].bookRef
         };
@@ -88,11 +77,7 @@
           versionLanguage: this.props.initialPanels.length ? this.props.initialPanels[0].versionLanguage : null,
           searchQuery: this.props.initialQuery,
           appliedSearchFilters: this.props.initialSearchFilters,
-<<<<<<< HEAD
-          settings: clone(defaultPanelSettings)
-=======
           settings: Sefaria.util.clone(defaultPanelSettings)
->>>>>>> 399e544a
         };
         if (panels[0].versionLanguage) {
           panels[0].settings.language = panels[0].versionLanguage == "he" ? "hebrew" : "english";
@@ -292,11 +277,7 @@
             break;
           case "text toc":
             var ref = states[i].refs.slice(-1)[0];
-<<<<<<< HEAD
-            var bookTitle = ref ? Sefaria.util.parseRef(ref).book : "404";
-=======
             var bookTitle = ref ? Sefaria.parseRef(ref).book : "404";
->>>>>>> 399e544a
             hist.title = bookTitle + " | Sefaria";
             hist.url = bookTitle.replace(/ /g, "_");
             hist.mode = "text toc";
@@ -724,11 +705,7 @@
     }
     var ref = panel.refs[0];
     var oRef = Sefaria.ref(ref);
-<<<<<<< HEAD
-    var json = $.cookie("recentlyViewed");
-=======
     var json = cookie("recentlyViewed");
->>>>>>> 399e544a
     var recent = json ? JSON.parse(json) : [];
     recent = recent.filter(function (item) {
       return item.ref !== ref; // Remove this item if it's in the list already
@@ -793,11 +770,7 @@
       var selectVersion = this.selectVersion.bind(null, i);
 
       var ref = panel.refs && panel.refs.length ? panel.refs[0] : null;
-<<<<<<< HEAD
-      var oref = ref ? Sefaria.util.parseRef(ref) : null;
-=======
       var oref = ref ? Sefaria.parseRef(ref) : null;
->>>>>>> 399e544a
       var title = oref && oref.book ? oref.book : 0;
       // Keys must be constant as text scrolls, but changing as new panels open in new positions
       // Use a combination of the panel number and text title
@@ -914,10 +887,6 @@
     this.props.setCentralState({ showTestMessage: false });
   },
   submitSearch: function submitSearch(query, skipNormalization) {
-<<<<<<< HEAD
-    //window.location = "/search?q=" + query.replace(/ /g, "+");
-=======
->>>>>>> 399e544a
     if (query in Sefaria.booksDict) {
       var index = Sefaria.index(query);
       if (index) {
@@ -983,17 +952,10 @@
       hideNavHeader: true }) : null;
 
     var notifcationsClasses = classNames({ notifications: 1, unread: Sefaria.notificationCount > 0 });
-<<<<<<< HEAD
-    var currentPath = window.location.pathname + window.location.search;
-    var signUpLink = React.createElement(
-      'a',
-      { className: 'login', href: "/register?next=" + currentPath },
-=======
     var nextParam = "?next=" + Sefaria.util.currentPath();
     var accountLinks = React.createElement(
       'div',
       null,
->>>>>>> 399e544a
       React.createElement(
         'a',
         { className: 'login', href: "/register" + nextParam },
@@ -1056,11 +1018,7 @@
             { className: notifcationsClasses, onClick: this.showNotifications },
             Sefaria.notificationCount
           ) : null,
-<<<<<<< HEAD
-          Sefaria.loggedIn ? null : signUpLink
-=======
           Sefaria.loggedIn ? null : accountLinks
->>>>>>> 399e544a
         ),
         React.createElement(
           'span',
@@ -1456,11 +1414,7 @@
     if (data) {
       return data.indexTitle;
     } else {
-<<<<<<< HEAD
-      var pRef = Sefaria.util.parseRef(this.currentRef());
-=======
       var pRef = Sefaria.parseRef(this.currentRef());
->>>>>>> 399e544a
       return "book" in pRef ? pRef.book : null;
     }
   },
@@ -1990,11 +1944,7 @@
       }.bind(this));;
       var more = React.createElement(
         'div',
-<<<<<<< HEAD
-        { className: 'readerNavCategory', style: { "borderColor": Sefaria.palette.darkblue }, onClick: this.showMore },
-=======
         { className: 'readerNavCategory', style: { "borderColor": Sefaria.palette.colors.darkblue }, onClick: this.showMore },
->>>>>>> 399e544a
         React.createElement(
           'span',
           { className: 'en' },
@@ -2744,7 +2694,6 @@
       var v = this.state.versions[i];
       this.props.selectVersion(v.versionTitle, v.language);
     }
-<<<<<<< HEAD
     if (this.isTextToc()) {
       this.props.close();
     }
@@ -2754,11 +2703,6 @@
   },
   isTextToc: function isTextToc() {
     return this.props.mode == "text toc";
-=======
-    if (this.props.mode == "text toc") {
-      this.props.close();
-    }
->>>>>>> 399e544a
   },
   render: function render() {
     var _this = this;
@@ -2781,14 +2725,9 @@
     var versionBlocks = "";
 
     if (this.state.versionsLoaded) {
-<<<<<<< HEAD
       var cv = this.state.currentVersion;
       if (cv && cv.merged) {
         var uniqueSources = cv.sources.filter(function (item, i, ar) {
-=======
-      if (this.state.currentVersion && this.state.currentVersion.merged) {
-        var uniqueSources = this.state.currentVersion.sources.filter(function (item, i, ar) {
->>>>>>> 399e544a
           return ar.indexOf(item) === i;
         }).join(", ");
         defaultVersionString += " (Merged from " + uniqueSources + ")";
@@ -2798,11 +2737,7 @@
           'Merged from ',
           uniqueSources
         );
-<<<<<<< HEAD
       } else if (cv) {
-=======
-      } else if (this.state.currentVersion) {
->>>>>>> 399e544a
         if (!this.props.version) {
           defaultVersionObject = this.state.versions.find(function (v) {
             return cv.language == v.language && cv.versionTitle == v.versionTitle;
@@ -2912,11 +2847,7 @@
       );
     }
 
-<<<<<<< HEAD
     var closeClick = this.isBookToc() ? this.props.closePanel : this.props.close;
-=======
-    var closeClick = this.props.mode == "book toc" ? this.props.closePanel : this.props.close;
->>>>>>> 399e544a
     return React.createElement(
       'div',
       { className: 'readerTextTableOfContents readerNavMenu' },
@@ -5420,11 +5351,7 @@
       type: "delete",
       url: url,
       success: function () {
-<<<<<<< HEAD
-        sjs.alert.message("Source deleted.");
-=======
         alert("Source deleted.");
->>>>>>> 399e544a
         Sefaria.clearPrivateNotes();
         this.props.setConnectionsMode("My Notes");
       }.bind(this),
