--- conflicted
+++ resolved
@@ -382,11 +382,7 @@
         return true;
       }
 
-<<<<<<< HEAD
-      if (prev.mode !== next.mode || prev.menuOpen !== next.menuOpen || prev.menuOpen === "book toc" && prev.bookRef !== next.bookRef || next.mode === "Text" && prev.refs.slice(-1)[0] !== next.refs.slice(-1)[0] || next.mode === "Text" && !prev.highlightedRefs.compare(next.highlightedRefs) || next.mode === "TextAndConnections" && prev.highlightedRefs.slice(-1)[0] !== next.highlightedRefs.slice(-1)[0] || (next.mode === "Connections" || next.mode === "TextAndConnections") && prev.filter && !prev.filter.compare(next.filter) || next.mode === "Connections" && !prev.refs.compare(next.refs) || next.connectionsMode !== prev.connectionsMoade || prev.navigationSheetTag !== next.navigationSheetTag || prev.version !== next.version || prev.versionLanguage !== next.versionLanguage || prev.searchQuery != next.searchQuery || prev.appliedSearchFilters && next.appliedSearchFilters && prev.appliedSearchFilters.length !== next.appliedSearchFilters.length || prev.appliedSearchFilters && next.appliedSearchFilters && !prev.appliedSearchFilters.compare(next.appliedSearchFilters) || prev.settings.language != next.settings.language) {
-=======
-      if (prev.mode !== next.mode || prev.menuOpen !== next.menuOpen || prev.menuOpen === "book toc" && prev.bookRef !== next.bookRef || next.mode === "Text" && prev.refs.slice(-1)[0] !== next.refs.slice(-1)[0] || next.mode === "Text" && !prev.highlightedRefs.compare(next.highlightedRefs) || next.mode === "TextAndConnections" && prev.highlightedRefs.slice(-1)[0] !== next.highlightedRefs.slice(-1)[0] || (next.mode === "Connections" || next.mode === "TextAndConnections") && prev.filter && !prev.filter.compare(next.filter) || next.mode === "Connections" && !prev.refs.compare(next.refs) || prev.navigationSheetTag !== next.navigationSheetTag || prev.version !== next.version || prev.versionLanguage !== next.versionLanguage || prev.searchQuery != next.searchQuery || prev.appliedSearchFilters && next.appliedSearchFilters && prev.appliedSearchFilters.length !== next.appliedSearchFilters.length || prev.appliedSearchFilters && next.appliedSearchFilters && !prev.appliedSearchFilters.compare(next.appliedSearchFilters) || prev.searchField !== next.searchField || prev.searchSortType !== next.searchSortType || prev.settings.language != next.settings.language) {
->>>>>>> ed359c12
+      if (prev.mode !== next.mode || prev.menuOpen !== next.menuOpen || prev.menuOpen === "book toc" && prev.bookRef !== next.bookRef || next.mode === "Text" && prev.refs.slice(-1)[0] !== next.refs.slice(-1)[0] || next.mode === "Text" && !prev.highlightedRefs.compare(next.highlightedRefs) || next.mode === "TextAndConnections" && prev.highlightedRefs.slice(-1)[0] !== next.highlightedRefs.slice(-1)[0] || (next.mode === "Connections" || next.mode === "TextAndConnections") && prev.filter && !prev.filter.compare(next.filter) || next.mode === "Connections" && !prev.refs.compare(next.refs) || next.connectionsMode !== prev.connectionsMoade || prev.navigationSheetTag !== next.navigationSheetTag || prev.version !== next.version || prev.versionLanguage !== next.versionLanguage || prev.searchQuery != next.searchQuery || prev.appliedSearchFilters && next.appliedSearchFilters && prev.appliedSearchFilters.length !== next.appliedSearchFilters.length || prev.appliedSearchFilters && next.appliedSearchFilters && !prev.appliedSearchFilters.compare(next.appliedSearchFilters) || prev.searchField !== next.searchField || prev.searchSortType !== next.searchSortType || prev.settings.language != next.settings.language) {
         return true;
       } else if (prev.navigationCategories !== next.navigationCategories) {
         // Handle array comparison, !== could mean one is null or both are arrays
@@ -680,11 +676,11 @@
       sheetsGroup: state.group || null,
       searchQuery: state.searchQuery || null,
       appliedSearchFilters: state.appliedSearchFilters || [],
+      searchFiltersValid: state.searchFiltersValid || false,
       searchFieldExact: "hebmorph_semi_exact",
       searchFieldBroad: "naive_lemmatizer",
       searchField: state.searchField || "hebmorph_semi_exact",
       searchSortType: state.searchSortType || "relevance",
-      searchFiltersValid: state.searchFiltersValid || false,
       availableFilters: state.availableFilters || [],
       filterRegistry: state.filterRegistry || {},
       orphanSearchFilters: state.orphanSearchFilters || [],
@@ -2820,6 +2816,7 @@
           multiPanel: this.props.multiPanel,
           closeNav: this.closeNav,
           openDisplaySettings: this.props.openDisplaySettings,
+          toggleLanguage: this.props.toggleLanguage,
           navHome: this.navHome,
           compare: this.props.compare,
           hideNavHeader: this.props.hideNavHeader,
@@ -7959,6 +7956,7 @@
         key: i + segment.ref });
     }.bind(this));
     textSegments = textSegments.length ? textSegments : null;
+
     var classes = {
       textRange: 1,
       basetext: this.props.basetext,
@@ -9163,7 +9161,7 @@
 
     var topLinks = [];
 
-    // Annotate filter texts with category
+    // Annotate filter texts with category            
     var recentFilters = this.props.recentFilters.map(function (filter) {
       var index = Sefaria.index(filter);
       return {
@@ -9782,15 +9780,10 @@
 var AddToSourceSheetBox = React.createClass({
   displayName: 'AddToSourceSheetBox',
 
-  // In the main app, the function `addToSourceSheet` is executed in the ReaderApp,
+  // In the main app, the function `addToSourceSheet` is executed in the ReaderApp, 
   // and collects the needed data from highlights and app state.
-<<<<<<< HEAD
   // It is used in external apps, like gardens.  In those cases, it's wrapped in AddToSourceSheetWindow,
   // refs and text are passed directly, and the add to source sheets API is invoked from within this object. 
-=======
-  // It is used in external apps, liked gardens.  In those cases, it's wrapped in AddToSourceSheetWindow,
-  // refs and text are passed directly, and the add to source sheets API is invoked from within this object.
->>>>>>> ed359c12
   propTypes: {
     srefs: React.PropTypes.array,
     addToSourceSheet: React.PropTypes.func,
