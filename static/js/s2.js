--- conflicted
+++ resolved
@@ -54,25 +54,6 @@
     var defaultPanelSettings = this.getDefaultPanelSettings();
 
     if (!this.props.multiPanel && !this.props.headerMode) {
-<<<<<<< HEAD
-      var mode = this.props.initialFilter ? "TextAndConnections" : "Text";
-      panels[0] = {
-        refs: this.props.initialRefs,
-        mode: mode,
-        filter: this.props.initialFilter,
-        menuOpen: this.props.initialMenu,
-        version: this.props.initialPanels.length ? this.props.initialPanels[0].version : null,
-        versionLanguage: this.props.initialPanels.length ? this.props.initialPanels[0].versionLanguage : null,
-        searchQuery: this.props.initialQuery,
-        appliedSearchFilters: this.props.initialSearchFilters,
-        settings: Sefaria.util.clone(defaultPanelSettings)
-      };
-      if (panels[0].versionLanguage) {
-        panels[0].settings.language = panels[0].versionLanguage == "he" ? "hebrew" : "english";
-      }
-      if (mode === "TextAndConnections") {
-        panels[0].highlightedRefs = this.props.initialRefs;
-=======
       if (this.props.initialPanels[0].menuOpen == "book toc") {
         panels[0] = {
           settings: clone(defaultPanelSettings),
@@ -98,7 +79,6 @@
         if (mode === "TextAndConnections") {
           panels[0].highlightedRefs = this.props.initialRefs;
         }
->>>>>>> 2904460e
       }
     } else {
       // this.props.multiPanel || this.props.headerMode
@@ -134,24 +114,18 @@
             settings: Sefaria.util.clone(defaultPanelSettings)
           });
         }
-<<<<<<< HEAD
-        for (var i = panels.length; i < this.props.initialPanels.length; i++) {
-          var panel = this.clonePanel(this.props.initialPanels[i]);
-          panel.settings = Sefaria.util.clone(defaultPanelSettings);
-=======
       }
       for (var i = panels.length; i < this.props.initialPanels.length; i++) {
         var panel;
         if (this.props.initialPanels[i].menuOpen == "book toc") {
           panel = {
-            settings: clone(defaultPanelSettings),
+            settings: Sefaria.util.clone(defaultPanelSettings),
             menuOpen: this.props.initialPanels[i].menuOpen,
             bookRef: this.props.initialPanels[i].bookRef
           };
         } else {
           panel = this.clonePanel(this.props.initialPanels[i]);
-          panel.settings = clone(defaultPanelSettings);
->>>>>>> 2904460e
+          panel.settings = Sefaria.util.clone(defaultPanelSettings);
           if (panel.versionLanguage) {
             panel.settings.language = panel.versionLanguage == "he" ? "hebrew" : "english";
           }
@@ -443,12 +417,7 @@
       versionLanguage: state.versionLanguage || null,
       highlightedRefs: state.highlightedRefs || [],
       recentFilters: state.filter || [],
-<<<<<<< HEAD
       menuOpen: state.menuOpen || null, // "navigation", "text toc", "display", "search", "sheets", "home"
-=======
-      settings: state.settings ? clone(state.settings) : clone(this.state.defaultPanelSettings),
-      menuOpen: state.menuOpen || null, // "navigation", "book toc", "text toc", "display", "search", "sheets", "home"
->>>>>>> 2904460e
       navigationCategories: state.navigationCategories || [],
       navigationSheetTag: state.sheetsTag || null,
       searchQuery: state.searchQuery || null,
@@ -457,11 +426,8 @@
       availableFilters: state.availableFilters || [],
       filterRegistry: state.filterRegistry || {},
       orphanSearchFilters: state.orphanSearchFilters || [],
-<<<<<<< HEAD
+      bookRef: state.bookRef || "",
       settings: state.settings ? Sefaria.util.clone(state.settings) : Sefaria.util.clone(this.getDefaultPanelSettings()),
-=======
-      bookRef: state.bookRef || "",
->>>>>>> 2904460e
       displaySettingsOpen: false
     };
     if (this.state && panel.refs.length && !panel.version) {
@@ -650,30 +616,12 @@
     // Replace panel there if already a connections panel, otherwise splice new panel into position `n`
     // `refs` is an array of ref strings
     var panel = this.state.panels[n] || {};
-<<<<<<< HEAD
     if (panel.mode !== "Connections") {
       // No connctions panel is open yet, splice in a new one
       this.state.panels.splice(n, 0, {});
       panel = this.state.panels[n];
       panel.filter = [];
     }
-=======
-    if (panel.mode === "Connections") {
-      // what does "a new text" mean here?
-      // Pretty sure this can be deleted -- was from a previous case where you could navigate in an individual panel.
-      /*
-      // If this is a new text reset the filter, otherwise keep the current filter
-      var oref1 = parseRef(panel.refs.slice(-1)[0]);
-      var oref2 = parseRef(refs.slice(-1)[0]);
-      panel.filter = oref1.book === oref2.book ? panel.filter : [];      
-      */
-    } else {
-        // No connections panel is open yet, splice in a new one
-        this.state.panels.splice(n, 0, {});
-        panel = this.state.panels[n];
-        panel.filter = [];
-      }
->>>>>>> 2904460e
 
     panel.refs = refs;
     panel.menuOpen = null;
@@ -1040,7 +988,7 @@
           Sefaria.loggedIn ? React.createElement(
             'div',
             { className: notifcationsClasses, onClick: this.showNotifications },
-            sjs.notificationCount
+            Sefaria.notificationCount
           ) : null,
           Sefaria.loggedIn ? null : signUpLink
         ),
@@ -1552,7 +1500,7 @@
         //version={this.state.version}
         //versionLanguage={this.state.versionLanguage}
         , settingsLanguage: this.state.settings.language == "hebrew" ? "he" : "en",
-        category: sjs.library.index(this.state.bookRef) ? sjs.library.index(this.state.bookRef).categories[0] : null,
+        category: Sefaria.index(this.state.bookRef) ? Sefaria.index(this.state.bookRef).categories[0] : null,
         currentRef: this.state.bookRef,
         openNav: this.openMenu.bind(null, "navigation"),
         openDisplaySettings: this.openDisplaySettings,
@@ -1960,7 +1908,7 @@
             heCat
           )
         );
-      }.bind(this));
+      }.bind(this));;
       var more = React.createElement(
         'div',
         { className: 'readerNavCategory', style: { "borderColor": Sefaria.palette.darkblue }, onClick: this.showMore },
@@ -2714,7 +2662,7 @@
     tocHtml = tocHtml || '<div class="loadingMessage"><span class="en">Loading...</span><span class="he">טעינה...</span></div>';
 
     var title = this.props.title;
-    var heTitle = Sefaria.index(title) ? sjs.library.index(title).heTitle : title;
+    var heTitle = Sefaria.index(title) ? Sefaria.index(title).heTitle : title;
 
     var section = Sefaria.sectionString(this.props.currentRef).en.named;
     var heSection = Sefaria.sectionString(this.props.currentRef).he.named;
@@ -3546,7 +3494,7 @@
   displayName: 'TextRange',
 
   // A Range or text defined a by a single Ref. Specially treated when set as 'basetext'.
-  // This component is responsible for retrieving data from sjs.library for the ref that defines it.
+  // This component is responsible for retrieving data from `Sefaria` for the ref that defines it.
   propTypes: {
     sref: React.PropTypes.string.isRequired,
     version: React.PropTypes.string,
