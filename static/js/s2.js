--- conflicted
+++ resolved
@@ -3,11 +3,8 @@
 var _slicedToArray = function () { function sliceIterator(arr, i) { var _arr = []; var _n = true; var _d = false; var _e = undefined; try { for (var _i = arr[Symbol.iterator](), _s; !(_n = (_s = _i.next()).done); _n = true) { _arr.push(_s.value); if (i && _arr.length === i) break; } } catch (err) { _d = true; _e = err; } finally { try { if (!_n && _i["return"]) _i["return"](); } finally { if (_d) throw _e; } } return _arr; } return function (arr, i) { if (Array.isArray(arr)) { return arr; } else if (Symbol.iterator in Object(arr)) { return sliceIterator(arr, i); } else { throw new TypeError("Invalid attempt to destructure non-iterable instance"); } }; }();
 
 var _typeof = typeof Symbol === "function" && typeof Symbol.iterator === "symbol" ? function (obj) { return typeof obj; } : function (obj) { return obj && typeof Symbol === "function" && obj.constructor === Symbol ? "symbol" : typeof obj; };
-<<<<<<< HEAD
-=======
 
 function _defineProperty(obj, key, value) { if (key in obj) { Object.defineProperty(obj, key, { value: value, enumerable: true, configurable: true, writable: true }); } else { obj[key] = value; } return obj; }
->>>>>>> 359258df
 
 function _toConsumableArray(arr) { if (Array.isArray(arr)) { for (var i = 0, arr2 = Array(arr.length); i < arr.length; i++) { arr2[i] = arr[i]; } return arr2; } else { return Array.from(arr); } }
 
@@ -1121,7 +1118,6 @@
       this.setPanelState(0, updates);
     }
   },
-<<<<<<< HEAD
   showMySheets: function showMySheets() {
     var updates = { menuOpen: "sheets", navigationSheetTag: "My Sheets" };
     if (this.props.multiPanel) {
@@ -1138,10 +1134,7 @@
       this.setPanelState(0, updates);
     }
   },
-  saveRecentlyViewed: function saveRecentlyViewed(panel, n) {
-=======
   saveRecentlyViewed: function saveRecentlyViewed(panel) {
->>>>>>> 359258df
     if (panel.mode == "Connections" || !panel.refs.length) {
       return;
     }
@@ -3422,16 +3415,6 @@
         }
       } else {
         //Add a Text
-<<<<<<< HEAD
-
-        var _getRenderedTextTitle3 = this.getRenderedTextTitleString(item.title, item.heTitle);
-
-        var _getRenderedTextTitle4 = _slicedToArray(_getRenderedTextTitle3, 2);
-
-        var title = _getRenderedTextTitle4[0];
-        var heTitle = _getRenderedTextTitle4[1];
-=======
->>>>>>> 359258df
 
         var _getRenderedTextTitle3 = this.getRenderedTextTitleString(item.title, item.heTitle);
 
@@ -3660,11 +3643,7 @@
   render: function render() {
     var title = this.props.title;
     var heTitle = Sefaria.index(title) ? Sefaria.index(title).heTitle : title;
-<<<<<<< HEAD
-    var category = this.props.category.replace("2", ""); // TODO Remove replace post Commentary Refactory
-=======
     var category = this.props.category;
->>>>>>> 359258df
 
     var currentVersionElement = null;
     var defaultVersionString = "Default Version";
@@ -5656,7 +5635,6 @@
             )
           ),
           React.createElement(
-<<<<<<< HEAD
             'a',
             { className: classNames({ bubbleTab: 1, active: this.state.tab == "members" }), onClick: this.setTab.bind(null, "members") },
             React.createElement(
@@ -5734,12 +5712,6 @@
               ),
               '.'
             )
-=======
-            'span',
-            { className: 'int-he', onClick: this.toggleSheetTags },
-            'סנן לפי תווית',
-            React.createElement('i', { className: 'fa fa-angle-down' })
->>>>>>> 359258df
           )
         ) : null,
         this.state.tab == "members" ? React.createElement(
@@ -10661,11 +10633,7 @@
   },
   render: function render() {
     var width = typeof window !== "undefined" ? $(window).width() : 1000;
-<<<<<<< HEAD
-    var accountContent = [React.createElement(BlockLink, { interfaceLink: true, target: '/my/profile', title: 'Profile', heTitle: 'פרופיל', image: '/static/img/profile.svg' }), React.createElement(BlockLink, { interfaceLink: true, target: '/sheets/private', inAppLink: true, title: 'Source Sheets', heTitle: 'דפי מקורות', image: '/static/img/sheet.svg' }), Sefaria.is_moderator ? React.createElement(BlockLink, { interfaceLink: true, target: '/my/groups', inAppLink: true, title: 'Groups', heTitle: 'קבוצות', image: '/static/img/group.svg' }) : React.createElement(BlockLink, { interfaceLink: true, target: '/coming-soon?my-notes', title: 'Notes', heTitle: 'רשומות', image: '/static/img/note.svg' }), React.createElement(BlockLink, { interfaceLink: true, target: '/coming-soon?reading-history', title: 'Reading History', heTitle: 'היסטורית קריאה', image: '/static/img/readinghistory.svg' }), React.createElement(BlockLink, { interfaceLink: true, target: '/settings/account', title: 'Settings', heTitle: 'הגדרות', image: '/static/img/settings.svg' }), React.createElement(BlockLink, { interfaceLink: true, target: '/logout', title: 'Log Out', heTitle: 'ניתוק', image: '/static/img/logout.svg' })];
-=======
-    var accountContent = [React.createElement(BlockLink, { interfaceLink: true, target: '/my/profile', title: 'Profile', heTitle: 'פרופיל', image: '/static/img/profile.svg' }), React.createElement(BlockLink, { interfaceLink: true, target: '/sheets/private', title: 'Source Sheets', heTitle: 'דפי מקורות', image: '/static/img/sheet.svg' }), React.createElement(BlockLink, { interfaceLink: true, target: '/coming-soon?my-notes', title: 'Notes', heTitle: 'רשומות', image: '/static/img/note.svg' }), React.createElement(BlockLink, { interfaceLink: true, target: '/texts/recent', title: 'Reading History', heTitle: 'היסטורית קריאה', image: '/static/img/readinghistory.svg' }), React.createElement(BlockLink, { interfaceLink: true, target: '/settings/account', title: 'Settings', heTitle: 'הגדרות', image: '/static/img/settings.svg' }), React.createElement(BlockLink, { interfaceLink: true, target: '/logout', title: 'Log Out', heTitle: 'ניתוק', image: '/static/img/logout.svg' })];
->>>>>>> 359258df
+    var accountContent = [React.createElement(BlockLink, { interfaceLink: true, target: '/my/profile', title: 'Profile', heTitle: 'פרופיל', image: '/static/img/profile.svg' }), React.createElement(BlockLink, { interfaceLink: true, target: '/sheets/private', inAppLink: true, title: 'Source Sheets', heTitle: 'דפי מקורות', image: '/static/img/sheet.svg' }), Sefaria.is_moderator ? React.createElement(BlockLink, { interfaceLink: true, target: '/my/groups', inAppLink: true, title: 'Groups', heTitle: 'קבוצות', image: '/static/img/group.svg' }) : React.createElement(BlockLink, { interfaceLink: true, target: '/coming-soon?my-notes', title: 'Notes', heTitle: 'רשומות', image: '/static/img/note.svg' }), React.createElement(BlockLink, { interfaceLink: true, target: '/texts/recent', title: 'Reading History', heTitle: 'היסטורית קריאה', image: '/static/img/readinghistory.svg' }), React.createElement(BlockLink, { interfaceLink: true, target: '/settings/account', title: 'Settings', heTitle: 'הגדרות', image: '/static/img/settings.svg' }), React.createElement(BlockLink, { interfaceLink: true, target: '/logout', title: 'Log Out', heTitle: 'ניתוק', image: '/static/img/logout.svg' })];
     accountContent = React.createElement(TwoOrThreeBox, { content: accountContent, width: width });
 
     var learnContent = [React.createElement(BlockLink, { interfaceLink: true, target: '/about', title: 'About', heTitle: 'אודות' }), React.createElement(BlockLink, { interfaceLink: true, target: '/help', title: 'Help', heTitle: 'עזרה' }), React.createElement(BlockLink, { interfaceLink: true, target: 'http://blog.sefaria.org', title: 'Blog', heTitle: 'בלוג' }), React.createElement(BlockLink, { interfaceLink: true, target: '/faq', title: 'FAQ', heTitle: 'שאלות נפוצות' }), React.createElement(BlockLink, { interfaceLink: true, target: '/educators', title: 'Educators', heTitle: 'מחנכים' }), React.createElement(BlockLink, { interfaceLink: true, target: '/team', title: 'Team', heTitle: 'צוות' })];
@@ -10712,8 +10680,6 @@
           React.createElement(ReaderNavigationMenuSection, { title: 'Learn', heTitle: 'לימוד', content: learnContent }),
           React.createElement(ReaderNavigationMenuSection, { title: 'Contribute', heTitle: 'עשייה', content: contributeContent }),
           React.createElement(ReaderNavigationMenuSection, { title: 'Connect', heTitle: 'התחברות', content: connectContent })
-<<<<<<< HEAD
-=======
         ),
         footer
       )
@@ -10811,7 +10777,6 @@
             )
           ) : null,
           recentContent
->>>>>>> 359258df
         ),
         footer
       )
