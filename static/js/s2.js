--- conflicted
+++ resolved
@@ -10258,10 +10258,6 @@
       sort_type: this.props.sortType,
       error: function error() {},
       success: function (data) {
-<<<<<<< HEAD
-        var hitArray = type == "text" ? this._process_text_hits(data.hits.hits) : data.hits.hits;
-        var nextHits = this._remove_duplicate_text_hits(currentHits.concat(hitArray));
-=======
         var nextHits;
         if (type === "text") {
           var hitArray = this._process_text_hits(data.hits.hits);
@@ -10272,7 +10268,6 @@
 
         //var hitArray = (type == "text")?this._process_text_hits(data.hits.hits):data.hits.hits;
         //var nextHits = this._remove_duplicate_text_hits(currentHits.concat(hitArray));
->>>>>>> fd868a22
         this.state.hits[type] = nextHits;
 
         this.setState({ hits: this.state.hits });
@@ -10963,7 +10958,6 @@
     );
   }
 });
-<<<<<<< HEAD
 
 var SearchSortBox = React.createClass({
   displayName: 'SearchSortBox',
@@ -10989,33 +10983,6 @@
     }
   },
 
-=======
-
-var SearchSortBox = React.createClass({
-  displayName: 'SearchSortBox',
-
-  propTypes: {
-    visible: React.PropTypes.bool,
-    toggleSortView: React.PropTypes.func,
-    updateAppliedOptionSort: React.PropTypes.func,
-    closeBox: React.PropTypes.func,
-    sortType: React.PropTypes.oneOf(["chronological", "relevance"])
-  },
-  componentDidMount: function componentDidMount() {
-    document.addEventListener('mousedown', this.handleClickOutside, false);
-  },
-  componentWillUnmount: function componentWillUnmount() {
-    document.removeEventListener('mousedown', this.handleClickOutside, false);
-  },
-  handleClickOutside: function handleClickOutside(event) {
-    var domNode = ReactDOM.findDOMNode(this);
-
-    if ((!domNode || !domNode.contains(event.target)) && this.props.visible) {
-      this.props.closeBox();
-    }
-  },
-
->>>>>>> fd868a22
   handleClick: function handleClick(sortType) {
     if (sortType === this.props.sortType) {
       return;
