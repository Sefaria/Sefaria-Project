--- conflicted
+++ resolved
@@ -6964,11 +6964,7 @@
       return Sefaria.util.inArray(this.state.sheetFilterTag, sheet.tags) >= 0;
     }.bind(this)) : sheets;
     sheets = sheets ? sheets.map(function (sheet) {
-<<<<<<< HEAD
-      return React.createElement(PrivateSheetListing, { sheet: sheet, multiPanel: this.props.multiPanel, setSheetTag: this.props.setSheetTag, key: sheet.id });
-=======
       return React.createElement(PrivateSheetListing, { sheet: sheet, setSheetTag: this.props.setSheetTag, key: sheet.id });
->>>>>>> 4b7dfa24
     }.bind(this)) : React.createElement(LoadingMessage, null);
 
     var userTagList = this.getTagsFromCache();
@@ -7105,64 +7101,6 @@
       return React.createElement(SheetTagLink, { setSheetTag: this.props.setSheetTag, tag: tag, key: tag });
     }, this);
 
-<<<<<<< HEAD
-    if (this.props.multiPanel) {
-      return React.createElement(
-        'div',
-        { className: 'sheet userSheet', href: url, key: url },
-        React.createElement(
-          'a',
-          { className: 'sheetEditButtons', href: url },
-          React.createElement(
-            'span',
-            null,
-            React.createElement('i', { className: 'fa fa-pencil' }),
-            ' '
-          )
-        ),
-        React.createElement(
-          'div',
-          { className: 'sheetEditButtons', onClick: editSheetTags },
-          React.createElement(
-            'span',
-            null,
-            React.createElement('i', { className: 'fa fa-tag' }),
-            ' '
-          )
-        ),
-        React.createElement(
-          'a',
-          { className: 'sheetTitle', href: url },
-          title
-        ),
-        '  ',
-        React.createElement(SheetAccessIcon, { sheet: sheet }),
-        React.createElement(
-          'div',
-          null,
-          sheet.views,
-          ' Views · ',
-          sheet.modified,
-          ' · ',
-          React.createElement(
-            'span',
-            { className: 'tagString' },
-            tagString
-          )
-        )
-      );
-    } else {
-      return React.createElement(
-        'a',
-        { className: 'sheet userSheet', href: url, key: url },
-        React.createElement(
-          'div',
-          { className: 'sheetTitle' },
-          title
-        ),
-        ' ',
-        React.createElement(SheetAccessIcon, { sheet: sheet }),
-=======
     return React.createElement(
       'div',
       { className: 'sheet userSheet', href: url, key: url },
@@ -7180,7 +7118,6 @@
         ' Views · ',
         sheet.modified,
         ' · ',
->>>>>>> 4b7dfa24
         React.createElement(
           'span',
           { className: 'tagString' },
@@ -7199,20 +7136,6 @@
   },
   render: function render() {
     var sheet = this.props.sheet;
-    var msg = "group" in sheet ? "Listed for Group members only" : "Private";
-    return sheet.status == "unlisted" ? React.createElement('i', { className: 'fa fa-lock', title: msg }) : null;
-  }
-});
-
-var SheetAccessIcon = React.createClass({
-  displayName: 'SheetAccessIcon',
-
-  propTypes: {
-    sheet: React.PropTypes.object.isRequired
-  },
-  render: function render() {
-    var sheet = this.props.sheet;
-
     var msg = "group" in sheet ? "Listed for Group members only" : "Private";
     return sheet.status == "unlisted" ? React.createElement('i', { className: 'fa fa-lock', title: msg }) : null;
   }
