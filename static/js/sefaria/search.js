import $ from './sefariaJquery';
import extend from 'extend';
import FilterNode from './FilterNode';
import SearchState from './searchState';


class Search {
    constructor(searchIndexText, searchIndexSheet) {
      this.searchIndexText = searchIndexText;
      this.searchIndexSheet = searchIndexSheet;
      this._cache = {};
      this.sefariaQueryQueue = {hits: {hits:[], total: 0, max_score: 0.0}, lastSeen: -1};
      this.dictaQueryQueue = {lastSeen: -1, hits: {total: 0, hits:[]}};
      this.queryDictaFlag = true;
      this.dictaCounts = null;
      this.sefariaSheetsResult = null;
      this.buckets = [];
      this.queryAborter = new HackyQueryAborter();
      this.dictaSearchUrl = 'https://sefaria.loadbalancer.dicta.org.il';
    }
    cache(key, result) {
        if (result !== undefined) {
           this._cache[key] = result;
        }
        if (!this._cache[key]) {
            //console.log("Cache miss");
            //console.log(key);
        }
        return this._cache[key];
    }
    sefariaQuery(args, isQueryStart, wrapper) {
        return new Promise((resolve, reject) => {
            const jsonData = this.sortedJSON(this.get_query_object(args));
            const cacheKey = "sefariaQuery|" + jsonData;
            const cacheResult = this.cache(cacheKey);
            if (cacheResult) {
                resolve(cacheResult);
                return null;
            }

            wrapper.addQuery($.ajax({
                url: `${Sefaria.apiHost}/api/search-wrapper`,
                type: 'POST',
                data: jsonData,
                contentType: "application/json; charset=utf-8",
                crossDomain: true,
                processData: false,
                dataType: 'json',
                success: data => {
                    this.cache(cacheKey, data);
                    resolve(data)
                },
                error: reject
            }));
        }).then(x => {
            if (args.type === "sheet") {
                this.sefariaSheetsResult = x;
                return null;
            }
            for (let i=0; i < x.hits.hits.length; i++) {
                x.hits.hits[i]['comp_date'] = x.hits.hits[i]._source.comp_date;
                x.hits.hits[i]['cameFrom'] = 'Sefaria';
                x.hits.hits[i]['score'] =  x.hits.hits[i]['_score'] * -1;
            }

            let mergedHits = this.sefariaQueryQueue.hits.hits.concat(x.hits.hits);
            let lastSeen = this.sefariaQueryQueue.lastSeen + x.hits.hits.length;
            this.sefariaQueryQueue = x;
            this.sefariaQueryQueue.hits.hits = mergedHits;
            this.sefariaQueryQueue.lastSeen = lastSeen;
        });

    }
    dictaQuery(args, isQueryStart, wrapper) {
        function ammendArgsForDicta(standardArgs, lastSeen) {
            let filters = (standardArgs.applied_filters) ? standardArgs.applied_filters.map(book => {
                book = book.replace(/\//g, '.');
                return book.replace(/ /g, '_');
            }) : false;
            return {
                query: standardArgs.query,
                from: ('start' in standardArgs) ? lastSeen + 1 : 0,
                size: standardArgs.size,
                limitedToBooks: filters,
                sort: (standardArgs.sort_type === "relevance") ? 'pagerank' : 'corpus_order_path',
                smallUnitsOnly: true
            };
        }
        return new Promise((resolve, reject) => {

            if (this.queryDictaFlag && args.type === "text") {
                if (this.dictaQueryQueue.lastSeen + 1 >= this.dictaQueryQueue.hits.total && ('start' in args && args['start'] > 0)) {
                    /* don't make new queries if results are exhausted.
                     * 'start' is omitted on first query (defaults to 0). On a first query, we'll always want to query.
                     */
                    resolve({total: this.dictaQueryQueue.hits.total, hits: []});
                }
                else {
                    const jsonData = this.sortedJSON(ammendArgsForDicta(args, this.dictaQueryQueue.lastSeen));
                    const cacheKey = "dictaQuery|" + jsonData;
                    const cacheResult = this.cache(cacheKey);
                    if (cacheResult) {
                        resolve(cacheResult);
                        return null;
                    }

                    wrapper.addQuery($.ajax({
                        url: `${this.dictaSearchUrl}/search`,
                        type: 'POST',
                        dataType: 'json',
                        contentType: 'application/json; charset=UTF-8',
                        data: jsonData,
                        success: data => {
                            this.cache(cacheKey, data);
                            resolve(data);
                        },
                        error: reject
                    }));
                }

            }
            else {
                resolve({total: 0, hits: []});
            }
        }).then(x => {
            let adaptedHits = [];
            x.hits.forEach(hit => {
                const bookData = hit.xmlId.split(".");
                const categories = bookData.slice(0, 2);
                const bookTitle = bookData[2].replace(/_/g, ' ');
                const bookLoc = bookData.slice(3, 5).join(':');
                const version = "Tanach with Ta'amei Hamikra";
                adaptedHits.push({
                    _source: {
                        type: 'text',
                        lang: "he",
                        version: version,
                        path: categories,
                        ref: `${bookTitle} ${bookLoc}`,
                        heRef: hit.hebrewPath,
                        pagesheetrank: (hit.pagerank) ? hit.pagerank : 0,
                    },
                    highlight: {naive_lemmatizer: [hit.highlight[0].text]},
                    score: (hit.pagerank) ? hit.pagerank * -1 : 0,
                    comp_date: -10000 + adaptedHits.length,
                    _id: `${bookTitle} ${bookLoc} (${version} [he])`,
                    cameFrom: 'dicta'

                });
            });
            this.dictaQueryQueue = {
                hits: {
                    total: x.total,
                    hits: adaptedHits
                },
                lastSeen: ('start' in args) ? this.dictaQueryQueue.lastSeen + adaptedHits.length : adaptedHits.length

            }
        }).catch(x => {
            console.log(x)
        });
    }
    dictaBooksQuery(args, wrapper) {
        return new Promise((resolve, reject) => {
            if (this.dictaCounts === null && args.type === "text") {
                if (this.queryDictaFlag) {
                    const jsonData = this.sortedJSON({query: args.query, smallUnitsOnly: true})
                    const cacheKey = "dictaBooksQuery|" + jsonData;
                    const cacheResult = this.cache(cacheKey);
                    if (cacheResult) {
                        resolve(cacheResult);
                        return null;
                    }
                    wrapper.addQuery($.ajax({
                        url: `${this.dictaSearchUrl}/books`,
                        type: 'POST',
                        dataType: 'json',
                        contentType: "application/json;charset=UTF-8",
                        data: jsonData,
                        timeout: 3000,
                        success: data => {
                            this.cache(cacheKey, data);
                            resolve(data)
                        },
                        error: reject
                    }));
                }
                else {
                    resolve([]);
                }
            }
            else {
                resolve(null);
            }
        }).then(x => {
            if(x === null)
                return;
            let buckets = [];
            x.forEach(bucket => {
               buckets.push({
                   key: bucket['englishBookName'].map(i => i.replace(/_/g, " ")).join('/'),
                   doc_count: bucket['count']
               });
            });
            this.dictaCounts = buckets;
        }, x => {
            this.queryDictaFlag = false;
            console.log(x);
        });
    }
    isDictaQuery(args) {
        return RegExp(/^[^a-zA-Z]*$/).test(args.query); // If English appears in query, search in Sefaria only
    }
    sortedJSON(obj) {
        // Returns JSON with keys sorted consistently, suitable for a cache key
        return JSON.stringify(obj, Object.keys(obj).sort());
    }
    getPivot(queue, minValue, sortType) {

        // if this is the last query, this will be the last chance to return results
        if (this.dictaQueryQueue.lastSeen + 1 >= this.dictaQueryQueue.hits.total &&
            this.sefariaQueryQueue.lastSeen + 1 >= this.sefariaQueryQueue.hits.total)
            return queue.length;

        // return whole queue if the last item in queue is equal to minValue
        if (Math.abs(queue[queue.length - 1][sortType] - minValue) <= 0.001 ) // float comparison
            return queue.length;

        const pivot = queue.findIndex(x => x[sortType] > minValue);
        return (pivot >= 0) ? pivot : 0;
    }
    mergeQueries(addAggregations, sortType, filters) {
        let result = {hits: {}};
        if(addAggregations) {

            let newBuckets = this.sefariaQueryQueue['aggregations']['path']['buckets'].filter(
                x => !(RegExp(/^Tanakh\//).test(x.key)));
            newBuckets = newBuckets.concat(this.dictaCounts);
            result.aggregations = {path: {buckets: newBuckets}};
            this.buckets = newBuckets;
        }
        if (!!filters.length) {
            const expression = new RegExp(`^(${filters.join('|')})(\/.*|$)`);
            result.hits.total = this.buckets.reduce((total, currentBook) => {
                if (expression.test(currentBook.key)) {
                    total += currentBook.doc_count;
                }
                return total
            }, 0);
        }
        else {
            result.hits.total = this.sefariaQueryQueue.hits.total + this.dictaQueryQueue.hits.total;
        }

        let sefariaHits = (this.queryDictaFlag)
            ? this.sefariaQueryQueue.hits.hits.filter(i => !(i._source.categories.includes("Tanakh")))
            : this.sefariaQueryQueue.hits.hits;
        let dictaHits = this.dictaQueryQueue.hits.hits;

        let finalHits;
        if (!(dictaHits.length) || !(sefariaHits.length)) /* either or both queues are empty */ {
            finalHits = dictaHits.concat(sefariaHits).sort((i, j) => i[sortType] - j[sortType]);
            this.sefariaQueryQueue.hits.hits = [];
            this.dictaQueryQueue.hits.hits = [];
        }
        else {
            // when sorting by relevance adjust Dicta score's mean and standard deviation to match Sefaria's
            if (sortType === "score"){
                let sefariaMeanScore = sefariaHits.reduce(
                    (total, nextValue) => total + nextValue.score / sefariaHits.length, 0
                );
                let dictaMeanScore = dictaHits.reduce(
                    (total, nextValue) => total + nextValue.score / sefariaHits.length, 0
                );

                let sefariaStd = Math.sqrt(sefariaHits.reduce(
                    (total, nextValue) => total + Math.pow(nextValue.score - sefariaMeanScore, 2), 0
                ));
                let dictaStd = Math.sqrt(dictaHits.reduce(
                    (total, nextValue) => total + Math.pow(nextValue.score - dictaMeanScore, 2), 0
                ));

                let factor = (dictaStd !== 0) ?sefariaStd/dictaStd : 1;
                for (let i=0; i<dictaHits.length; i++) {
                    dictaHits[i].score = dictaHits[i].score * factor;
                }

                dictaMeanScore = dictaHits.reduce(
                    (total, nextValue) => total + nextValue.score / sefariaHits.length, 0
                );
                let delta = sefariaMeanScore - dictaMeanScore;
                for (let i=0; i < dictaHits.length; i++) {
                    dictaHits[i].score = dictaHits[i].score + delta;
                }
            }

            const lastScore = Math.min(sefariaHits[sefariaHits.length-1][sortType], dictaHits[dictaHits.length-1][sortType]);
            const sefariaPivot = this.getPivot(sefariaHits, lastScore, sortType);
            const dictaPivot = this.getPivot(dictaHits, lastScore, sortType);

            this.sefariaQueryQueue.hits.hits = sefariaHits.slice(sefariaPivot);
            sefariaHits = sefariaHits.slice(0, sefariaPivot);
            this.dictaQueryQueue.hits.hits = dictaHits.slice(dictaPivot);
            dictaHits = dictaHits.slice(0, dictaPivot);
            finalHits = dictaHits.concat(sefariaHits).sort((i, j) => i[sortType] - j[sortType]);
        }

        result.hits.hits = finalHits;
        return result;
    }
    execute_query(args) {
        /* args can contain
         query: query string
         size: size of result set
         start: from what result to start
         type: "sheet" or "text"
         applied_filters: filter query by these filters
         appliedFilterAggTypes: array of same len as applied_filters giving aggType for each filter
         aggregationsToUpdate
         field: field to query in elastic_search
         sort_type: See SearchState.metadataByType for possible sort types
         exact: if query is exact
         success: callback on success
         error: callback on error
         */
        if (!args.query) {
            return;
        }
        //console.log("*** ", args.query);
        let isQueryStart = !(args.start);
        if (isQueryStart) // don't touch these parameters if not a text search
        {
            if (args.type === 'text') {
                this.dictaCounts = null;
                this.queryDictaFlag = this.isDictaQuery(args);
                this.sefariaQueryQueue = {hits: {hits: [], total: 0, max_score: 0.0}, lastSeen: -1};
                this.dictaQueryQueue = {lastSeen: -1, hits: {total: 0, hits: []}};
                this.queryAborter.abort();
            }
        }

        let queryAborter = new HackyQueryAborter();
        this.queryAborter = queryAborter;

        const updateAggreagations = (args.aggregationsToUpdate.length > 0);
        if (this.queryDictaFlag) {
            Promise.all([
                this.sefariaQuery(args, updateAggreagations, queryAborter),
                this.dictaQuery(args, updateAggreagations, queryAborter),
                this.dictaBooksQuery(args, queryAborter)
            ]).then(() => {
                if (args.type === "sheet") {
                    this._cacheQuery(args, this.sefariaSheetsResult);
                    args.success(this.sefariaSheetsResult);
                }
                else {
                    const sortType = (args.sort_type === 'relevance') ? 'score' : 'comp_date';
                    const mergedQueries = this.mergeQueries(updateAggreagations, sortType, args.applied_filters); 
                    this._cacheQuery(args, mergedQueries);
                    args.success(mergedQueries);
                }
            }).catch(x => console.log(x));
        }
        else {
            this.sefariaQuery(args, updateAggreagations, queryAborter)
                .then(() => {
                    if (args.type === "sheet") {
                        this._cacheQuery(args, this.sefariaSheetsResult);
                        args.success(this.sefariaSheetsResult);
                    } else {
                        this._cacheQuery(args, this.sefariaQueryQueue);
                        args.success(this.sefariaQueryQueue);
                    }
                })
        }

        return queryAborter;
    }
    get_query_object({
      query,
      applied_filters,
      appliedFilterAggTypes,
      aggregationsToUpdate,
      size,
      start,
      type,
      field,
      sort_type,
      exact
    }) {
      const { sortTypeArray, aggregation_field_array } = SearchState.metadataByType[type];
      const { sort_method, fieldArray, score_missing, direction } = sortTypeArray.find( x => x.type === sort_type );
      return {
        type,
        query,
        field,
        source_proj: true,
        slop: exact ? 0 : 10,
        start,
        size,
        filters: applied_filters.length ? applied_filters : [],
        filter_fields: appliedFilterAggTypes,
        aggs: aggregationsToUpdate,
        sort_method,
        sort_fields: fieldArray,
        sort_reverse: direction === "desc",
        sort_score_missing: score_missing,
      };
    }
    mergeTextResultsVersions(hits) {
      var newHits = [];
      var newHitsObj = {};  // map ref -> index in newHits
      const alreadySeenIds = {};  // for some reason there are duplicates in the `hits` array. This needs to be dealth with. This is a patch.
      for (let hit of hits) {
        if (alreadySeenIds[hit._id]) { continue; }
        alreadySeenIds[hit._id] = true;
        let currRef = hit._source.ref;
        let newHitsIndex = newHitsObj[currRef];
        if (typeof newHitsIndex != "undefined") {
          newHits[newHitsIndex].push(hit);
        } else {
          newHits.push([hit]);
          newHitsObj[currRef] = newHits.length - 1;
        }
      }
      newHits = newHits.map(hit_list => {
        if (hit_list.length === 1) { return hit_list[0]; }
        const new_hit_list = hit_list.sort((a, b) => a._source.version_priority - b._source.version_priority);
        new_hit_list[0].duplicates = hit_list.slice(1);
        return new_hit_list[0];
      });
      return newHits;
    }
    getCachedQuery(args) {
        const cacheKey = this._queryCacheKey(args);
        return this.cache(cacheKey);
    }
    _cacheQuery(args, results) {
        const cacheKey = this._queryCacheKey(args);
        results = Sefaria.util.clone(results);
        this.cache(cacheKey, results);
    }
    _queryCacheKey(args) {
        return "query|" + this.sortedJSON(args);
    }
    buildFilterTree(aggregation_buckets, appliedFilters) {
      //returns object w/ keys 'availableFilters', 'registry'
      //Add already applied filters w/ empty doc count?
      var rawTree = {};

      appliedFilters.forEach(
          fkey => this._addAvailableFilter(rawTree, fkey, {"docCount":0})
      );

      aggregation_buckets.forEach(
          f => this._addAvailableFilter(rawTree, f["key"], {"docCount":f["doc_count"]})
      );
      this._aggregate(rawTree);
      return this._build(rawTree);
    }
    _addAvailableFilter(rawTree, key, data) {
      //key is a '/' separated key list, data is an arbitrary object
      //Based on http://stackoverflow.com/a/11433067/213042
      var keys = key.split("/");
      var base = rawTree;

      // If a value is given, remove the last name and keep it for later:
      var lastName = arguments.length === 3 ? keys.pop() : false;

      // Walk the hierarchy, creating new objects where needed.
      // If the lastName was removed, then the last object is not set yet:
      var i;
      for(i = 0; i < keys.length; i++ ) {
          base = base[ keys[i] ] = base[ keys[i] ] || {};
      }

      // If a value was given, set it to the last name:
      if( lastName ) {
          base = base[ lastName ] = data;
      }

      // Could return the last object in the hierarchy.
      // return base;
    }
    _aggregate(rawTree) {
      //Iterates the raw tree to aggregate doc_counts from the bottom up
      //Nod to http://stackoverflow.com/a/17546800/213042
      walker("", rawTree);
      function walker(key, branch) {
          if (branch !== null && typeof branch === "object") {
              // Recurse into children
              $.each(branch, walker);
              // Do the summation with a hacked object 'reduce'
              if ((!("docCount" in branch)) || (branch["docCount"] === 0)) {
                  branch["docCount"] = Object.keys(branch).reduce(function (previous, key) {
                      if (typeof branch[key] === "object" && "docCount" in branch[key]) {
                          previous += branch[key].docCount;
                      }
                      return previous;
                  }, 0);
              }
          }
      }
    }
    _build(rawTree) {
      //returns dict w/ keys 'availableFilters', 'registry'
      //Aggregate counts, then sort rawTree into filter objects and add Hebrew using Sefaria.toc as reference
      //Nod to http://stackoverflow.com/a/17546800/213042
      var path = [];
      var filters = [];
      var registry = {};

      var commentaryNode = new FilterNode();


      for(var j = 0; j < Sefaria.search_toc.length; j++) {
          var b = walk.call(this, Sefaria.search_toc[j]);
          if (b) filters.push(b);

          // Remove after commentary refactor ?
          // If there is commentary on this node, add it as a sibling
          if (commentaryNode.hasChildren()) {
            var toc_branch = Sefaria.toc[j];
            var cat = toc_branch["category"];
            // Append commentary node to result filters, add a fresh one for the next round
            var docCount = 0;
            if (rawTree.Commentary && rawTree.Commentary[cat]) { docCount += rawTree.Commentary[cat].docCount; }
            if (rawTree.Commentary2 && rawTree.Commentary2[cat]) { docCount += rawTree.Commentary2[cat].docCount; }
            extend(commentaryNode, {
                "title": cat + " Commentary",
                "aggKey": "Commentary/" + cat,
                "heTitle": "מפרשי" + " " + toc_branch["heCategory"],
                "docCount": docCount
            });
            registry[commentaryNode.aggKey] = commentaryNode;
            filters.push(commentaryNode);
            commentaryNode = new FilterNode();
          }
      }

      return { availableFilters: filters, registry };

      function walk(branch, parentNode) {
          var node = new FilterNode();

          node["docCount"] = 0;

          if("category" in branch) { // Category node

            path.push(branch["category"]);  // Place this category at the *end* of the path
            extend(node, {
              "title": path.slice(-1)[0],
              "aggKey": path.join("/"),
              "heTitle": branch["heCategory"]
            });

            for(var j = 0; j < branch["contents"].length; j++) {
                var b = walk.call(this, branch["contents"][j], node);
                if (b) node.append(b);
            }
          }
          else if ("title" in branch) { // Text Node
              path.push(branch["title"]);
              extend(node, {
                 "title": path.slice(-1)[0],
                 "aggKey": path.join("/"),
                 "heTitle": branch["heTitle"]
              });
          }

          try {
              var rawNode = rawTree;
              var i;

              for (i = 0; i < path.length; i++) {
                //For TOC nodes that we don't have results for, we catch the exception below.
                rawNode = rawNode[path[i]];
              }
              node["docCount"] += rawNode.docCount;
              registry[node.aggKey] = node;
              path.pop();
              return node;
          }
          catch (e) {
            path.pop();
            return false;
          }
      }
    }
    applyFilters(registry, appliedFilters) {
      var orphans = [];  // todo: confirm behavior
      appliedFilters.forEach(aggKey => {
        var node = registry[aggKey];
        if (node) { node.setSelected(true); }
        else { orphans.push(aggKey); }
      });
      return orphans;
    }
    getAppliedSearchFilters(availableFilters) {
      let appliedFilters = [];
      let appliedFilterAggTypes = [];
      //results = results.concat(this.orphanFilters);
      for (let tempFilter of availableFilters) {
          const tempApplied = tempFilter.getAppliedFilters();
          const tempAppliedTypes = tempApplied.map( x => tempFilter.aggType );  // assume all child filters have the same type as their parent
          appliedFilters = appliedFilters.concat(tempApplied);
          appliedFilterAggTypes = appliedFilterAggTypes.concat(tempAppliedTypes);
      }
      return {
        appliedFilters,
        appliedFilterAggTypes,
      };
    }
    buildAndApplyTextFilters(aggregation_buckets, appliedFilters, appliedFilterAggTypes, aggType) {
      const { availableFilters, registry } = this.buildFilterTree(aggregation_buckets, appliedFilters);
      const orphans = this.applyFilters(registry, appliedFilters);
      return { availableFilters, registry, orphans };
    }
    buildAndApplySheetFilters(aggregation_buckets, appliedFilters, appliedFilterAggTypes, aggType) {
      const availableFilters = aggregation_buckets.map( b => {
        const isHeb = Sefaria.hebrew.isHebrew(b.key);
        const enTitle = isHeb ? '' : b.key;
        const heTitle = isHeb ? b.key : (aggType === 'group' || !Sefaria.terms[b.key] ? '' : Sefaria.terms[b.key].he);
        const aggKey = enTitle || heTitle;
        const filterInd = appliedFilters.indexOf(aggKey);
        const isSelected = filterInd !== -1 && appliedFilterAggTypes[filterInd] === aggType;
        return new FilterNode(
          {
            title: enTitle,
            heTitle,
            docCount: b.doc_count,
            aggKey,
            aggType,
            selected: isSelected ? 1 : 0
          }
        );
      });
      return { availableFilters, registry: {}, orphans: [] };
    }
}

<<<<<<< HEAD

class HackyQueryAborter{
    /*Used to abort multiple ajax queries. Stand-in until AbortController is no longer experimental. At that point
    * we'll want to replace our ajax queries with fetch*/
    constructor() {
        this._queryList = [];
    }
    addQuery(ajaxQuery) {
        this._queryList.push(ajaxQuery);
    }
    abort() {
        this._queryList.map(ajaxQuery => ajaxQuery.abort());
    }
}

module.exports = Search;
=======
export default Search;
>>>>>>> 8e00ab7e
<|MERGE_RESOLUTION|>--- conflicted
+++ resolved
@@ -639,7 +639,6 @@
     }
 }
 
-<<<<<<< HEAD
 
 class HackyQueryAborter{
     /*Used to abort multiple ajax queries. Stand-in until AbortController is no longer experimental. At that point
@@ -655,7 +654,5 @@
     }
 }
 
-module.exports = Search;
-=======
-export default Search;
->>>>>>> 8e00ab7e
+
+export default Search;