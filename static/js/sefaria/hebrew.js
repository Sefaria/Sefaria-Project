import Sefaria from './sefaria';

class Hebrew {
  static decodeHebrewNumeral(h) {
    // Takes a string representing a Hebrew numeral and returns it integer value.
    var values = this.hebrewNumerals;

    if (h === values[15] || h === values[16]) {
      return values[h];
    }

    var n = 0;
    for (let i = 0; i < h.length; i++) {
      n += values[h.charAt(i)];
    }

    return n;
  }
  static encodeHebrewNumeral(n) {
    // Takes an integer and returns a string encoding it as a Hebrew numeral.
    n = parseInt(n);
    if (n >= 1300) {
      return n;
    }

    var values = this.hebrewNumerals;

    var heb = "";
    if (n >= 100) {
      var hundreds = n - (n % 100);
      heb += values[hundreds];
      n -= hundreds;
    }
    if (n === 15 || n === 16) {
      // Catch 15/16 no matter what the hundreds column says
      heb += values[n];
    } else {
      if (n >= 10) {
        var tens = n - (n % 10);
        heb += values[tens];
        n -= tens;
      }
      if (n > 0) {
        if (!values[n]) {
            return undefined
        }
        heb += values[n];
      }
    }

    return heb;
  }
  static encodeHebrewDaf(daf, form) {
<<<<<<< HEAD
    // Ruturns Hebrew daf strings from "32b"
    var form = form || "short";
    var n = parseInt(daf.slice(0,-1));
    var a = daf.slice(-1);
=======
    // Returns Hebrew daf strings from "32b"
    form = form || "short";
    const n = parseInt(daf.slice(0,-1));
    let a = daf.slice(-1);
>>>>>>> 324e1651
    if (form === "short") {
      a = {a: ".", b: ":"}[a];
      return this.encodeHebrewNumeral(n) + a;
    }
    else if (form === "long"){
      a = {a: 1, b: 2}[a];
      return this.encodeHebrewNumeral(n) + " " + this.encodeHebrewNumeral(a);
    }
  }
  static encodeHebrewFolio(daf) {
    const n = parseInt(daf.slice(0,-1));
    let a = {a: "א", b: "ב", c: "ג", d: "ד"}[daf.slice(-1)];
    return this.encodeHebrewNumeral(n) + "," + a;
  }
  static getNikkudRegex(rawString) {
    // given a Hebrew string, return regex that allows for arbitrary nikkud in between letters
    return rawString.stripNikkud().split("").join("[\u0591-\u05C7]*");
  }
  static isHebrew(text) {
    // Returns true if text is (mostly) Hebrew
    // Examines up to the first 200 characters, ignoring html tags, punctuation and numbers
    text = text.stripHtml().stripNikkud();
    let heCount = 0;
    let enCount = 0;
    const punctuationRE = /[0-9 .,'"?!;:\-=@#$%^&*()/<>]/;

    for (let i = 0; i < Math.min(200, text.length); i++) {
      if (punctuationRE.test(text[i])) { continue; }
      if ((text.charCodeAt(i) > 0x590) && (text.charCodeAt(i) < 0x5FF)) {
        heCount++;
      } else {
        enCount++;
      }
    }
    return (heCount > enCount);
  }
  static containsHebrew(text) {
    // Returns true if there are any Hebrew characters in text
    for (let i = 0; i < text.length; i++) {
      if ((text.charCodeAt(i) > 0x590) && (text.charCodeAt(i) < 0x5FF)) {
        return true;
      }
    }
    return false;
  }

  static containsEnglish(text) {
    // Returns true if there are any English characters in text
    return !!(text.match(/[a-zA-Z]/));
  }

  static hebrewPlural(s) {
    const known = {
      "Daf":      "Dappim",
      "Mitzvah":  "Mitzvot",
      "Mitsva":   "Mitzvot",
      "Mesechet": "Mesechtot",
      "Perek":    "Perokim",
      "Siman":    "Simanim",
      "Seif":     "Seifim",
      "Se'if":    "Se'ifim",
      "Mishnah":  "Mishnayot",
      "Mishna":   "Mishnayot",
      "Chelek":   "Chelekim",
      "Parasha":  "Parshiot",
      "Parsha":   "Parshiot",
      "Pasuk":    "Psukim",
      "Midrash":  "Midrashim",
      "Aliyah":   "Aliyot"
    };

    return (s in known ? known[s] : s + "s");
  }
  static intToDaf(i) {
    // Base 0 int -> daf
    // e.g. 2 -> "2a"
    i += 1;
    const daf = Math.ceil(i/2);
    return daf + (i%2 ? "a" : "b");
  }
  static intToFolio(i) {
    i += 1;
    const daf = Math.ceil(i/4);
    const mod = i%4;
    return daf + (mod === 1 ? "a" : mod === 2 ? "b" : mod === 3 ? "c" : "d");
  }
  static dafToInt(daf) {
    var amud = daf.slice(-1);
    var i = parseInt(daf.slice(0, -1)) - 1;
    i = amud == "a" ? i * 2 : i*2 +1;
    return i;
  }
}

Hebrew.hebrewNumerals = {
  "\u05D0": 1,
  "\u05D1": 2,
  "\u05D2": 3,
  "\u05D3": 4,
  "\u05D4": 5,
  "\u05D5": 6,
  "\u05D6": 7,
  "\u05D7": 8,
  "\u05D8": 9,
  "\u05D9": 10,
  "\u05D8\u05D5": 15,
  "\u05D8\u05D6": 16,
  "\u05DB": 20,
  "\u05DC": 30,
  "\u05DE": 40,
  "\u05E0": 50,
  "\u05E1": 60,
  "\u05E2": 70,
  "\u05E4": 80,
  "\u05E6": 90,
  "\u05E7": 100,
  "\u05E8": 200,
  "\u05E9": 300,
  "\u05EA": 400,
  "\u05EA\u05E7": 500,
  "\u05EA\u05E8": 600,
  "\u05EA\u05E9": 700,
  "\u05EA\u05EA": 800,
  1: "\u05D0",
  2: "\u05D1",
  3: "\u05D2",
  4: "\u05D3",
  5: "\u05D4",
  6: "\u05D5",
  7: "\u05D6",
  8: "\u05D7",
  9: "\u05D8",
  10: "\u05D9",
  15: "\u05D8\u05D5",
  16: "\u05D8\u05D6",
  20: "\u05DB",
  30: "\u05DC",
  40: "\u05DE",
  50: "\u05E0",
  60: "\u05E1",
  70: "\u05E2",
  80: "\u05E4",
  90: "\u05E6",
  100: "\u05E7",
  200: "\u05E8",
  300: "\u05E9",
  400: "\u05EA",
  500: "\u05EA\u05E7",
  600: "\u05EA\u05E8",
  700: "\u05EA\u05E9",
  800: "\u05EA\u05EA",
  900: "\u05EA\u05EA\u05E7",
  1000: "\u05EA\u05EA\u05E8",
  1100: "\u05EA\u05EA\u05E9",
  1200: "\u05EA\u05EA\u05EA"
};

export default Hebrew;<|MERGE_RESOLUTION|>--- conflicted
+++ resolved
@@ -51,17 +51,10 @@
     return heb;
   }
   static encodeHebrewDaf(daf, form) {
-<<<<<<< HEAD
-    // Ruturns Hebrew daf strings from "32b"
-    var form = form || "short";
-    var n = parseInt(daf.slice(0,-1));
-    var a = daf.slice(-1);
-=======
     // Returns Hebrew daf strings from "32b"
     form = form || "short";
     const n = parseInt(daf.slice(0,-1));
     let a = daf.slice(-1);
->>>>>>> 324e1651
     if (form === "short") {
       a = {a: ".", b: ":"}[a];
       return this.encodeHebrewNumeral(n) + a;
