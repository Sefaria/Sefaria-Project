import VersionPreferences from "./VersionPreferences";

var extend     = require('extend'),
    param      = require('querystring').stringify;
import Search from './search';
import Strings from './strings';
import palette from './palette';
import Track from './track';
import Hebrew from './hebrew';
import Util from './util';
import $ from './sefariaJquery';
import Cookies from 'js-cookie';


let Sefaria = Sefaria || {
  _dataLoaded: false,
  _inBrowser: (typeof document !== "undefined"),
  toc: [],
  books: [],
  booksDict: {},
  last_place: [],
  apiHost: "" // Defaults to localhost, override to talk another server
};

if (typeof window !== 'undefined') {
    window.Sefaria = Sefaria; // allow access to `Sefaria` from console
}

Sefaria = extend(Sefaria, {
  _parseRef: {}, // cache for results of local ref parsing
  parseRef: function(q) {
  // Client side ref parsing without depending on book index data.
  // Does depend on Sefaria.booksDict.
  // One of the oldest functions in Sefaria! But should be intelligently merged into Sefaria.ref()
      q = q || "";
      q = decodeURIComponent(q);
      q = q.replace(/_/g, " ").replace(/[.:]/g, " ").replace(/ +/, " ");
      q = q.trim().toFirstCapital();
      if (q in Sefaria._parseRef) { return Sefaria._parseRef[q]; }

      const response = {book: false,
                      index: false,
                      sections: [],
                      toSections: [],
                      ref: ""};
      if (!q) {
          Sefaria._parseRef[q] = response;
          return response;
      }

      const toSplit = q.split("-");
      const first   = toSplit[0];

      let book, index, nums;
      for (let i = first.length; i >= 0; i--) {
          book   = first.slice(0, i);
          if (Sefaria.virtualBooks.includes(book)) {
              // todo: This assumes that this is a depth one integer indexed node
              const numberMatch = first.match(/([\d ]+)$/);
              if (numberMatch) {
                  nums = String(+numberMatch[0]);
                  book = first.slice(0, numberMatch.index)
              } else {
                  book = first;
              }
              break;
          }
          if (book in Sefaria.booksDict || book === "Sheet") {
              const remainder = first.slice(i);
              if (remainder && remainder[0] !== " ") {
                continue; // book name must be followed by a space, Jobs != Job
              }
              nums = remainder.slice(1);
              break;
          }
      }
      // Get the root index name. (For complex works, this may be different than `book`)
      for (let i = book.length; i >= 0; i--) {
          index = book.slice(0,i);
          if (this.index(index)) { break; }
      }
      if (!book) {
          Sefaria._parseRef[q] = {"error": "Unknown book."};
          return Sefaria._parseRef[q];
      }

      if (nums && !nums.match(/\d+[ab]?( \d+)*$/)) {
          Sefaria._parseRef[q] = {"error": "Bad section string."};
          console.log(Sefaria._parseRef[q]);
          return Sefaria._parseRef[q];
      }

      response.index      = index;
      response.book       = book;
      response.sections   = nums ? nums.split(" ") : [];
      response.toSections = nums ? nums.split(" ") : [];
      response.ref        = q;

      // Parse range end (if any)
      if (toSplit.length === 2) {
          const toSections = toSplit[1].replace(/[.:]/g, " ").split(" ");
          const diff = response.sections.length - toSections.length;
          for (let i = diff; i < toSections.length + diff; i++) {
              response.toSections[i] = toSections[i-diff];
          }
      }

      Sefaria._parseRef[q] = response;
      return response;
  },
  makeRef: function(q) {
      // Returns a string ref corresponding to the parsed ref `q` (like Ref.url() in Python)
      if (!(q.book && q.sections && q.toSections)) {
          return {"error": "Bad input."};
      }
      let ref = q.book.replace(/ /g, "_");
      ref = encodeURIComponent(ref);

      if (q.sections.length)
          ref += "." + q.sections.join(".");

      if (!q.sections.compare(q.toSections)) {
          let i;
          for (i = 0; i < q.toSections.length; i++)
              if (q.sections[i] !== q.toSections[i]) break;
          ref += "-" + q.toSections.slice(i).join(".");
      }

      return ref;
  },
  normRef: function(ref) {
      // Returns a string of the URL normalized form of `ref` (using _ for spaces and . for section seprator).
      // `ref` may be a string, or an array of strings. If ref is an array of strings, it is passed to normRefList.
      if (ref instanceof Array) {
        return Sefaria.normRefList(ref);
      }
      const norm = Sefaria.makeRef(Sefaria.parseRef(ref));
      if (typeof norm === "object" && "error" in norm) {
          // If the ref doesn't parse, just replace spaces with undescores.
          return typeof ref === "string" ? ref.replace(/ /g, "_") : ref;
      }
      return norm;
  },
  humanRef: function(ref) {
      // Returns a string of the normalized form of `ref`.
      // `ref` may be a string, or an array of strings. If ref is an array of strings, it is passed to normRefList.
      ref = Sefaria.normRef(ref);
      const pRef = Sefaria.parseRef(ref);
      if (pRef.error) {return ref}
      if (pRef.sections.length === 0) { return pRef.book; }
      const book = pRef.book + " ";
      const hRef = pRef.ref.replace(/ /g, ":");
      return book + hRef.slice(book.length);
  },
  isRef: function(ref) {
    // Returns true if `ref` appears to be a ref relative to known books in Sefaria.books
    const q = Sefaria.parseRef(ref);
    return ("book" in q && q.book);
  },
  normRefList: function(refs) {
    // Returns a single string ref corresponding the range expressed in the list of `refs`
    // e.g. ["Genesis 1:4", "Genesis 1:5", "Genesis 1:6"] -> "Genesis 1:4-6"
    if (refs.length === 1) {
      return refs[0];
    }
    const pRef = Sefaria.parseRef(refs[0]);
    const pRefEnd = Sefaria.parseRef(refs[refs.length-1]);
    if (pRef.book !== pRefEnd.book) {
      return refs[0]; // We don't handle ranges over multiple nodes of complex texts
    }
    const nRef = Sefaria.util.clone(pRef);
    nRef.toSections = pRefEnd.toSections;
    return Sefaria.makeRef(nRef);
  },
  joinRefList: function(refs, lang){
    // Returns a string Ref in `lang` that corresponds to the range of refs in `refs`
    // Hebrew results depend on `refs` being available in the refs cache.
      //only use for display as it doesn't rely on any ref parsing!
      //since this is just string manipulation it works language agnostically.
      //does not work well in cases like Genesis 1:10, Genesis 1:15 (will return Genesis 1:10-5). Needs fixing
      //Deuteronomy 11:32-2:1 instead of Deuteronomy 11:32-12:1
      const refStrAttr = {
          "he" : "heRef",
          "en": "ref"
      }[lang];
      if(!refs.length){ return null ;}
      let start, end;
      if (refs[0].indexOf("-") != -1) { // did we get a ranged ref for some reason inside the arguemnts
          let startSplit = Sefaria.splitRangingRef(refs[0])
          start = Sefaria.getRefFromCache(startSplit[0]);
      }else{
          start = Sefaria.getRefFromCache(refs[0]);
      }
      if (!start) { // We don't have this ref in cache, fall back to normRefList and sorry no Hebrew
        return Sefaria.humanRef(Sefaria.normRefList(refs));
      }
      start = start[refStrAttr]
      if (refs[refs.length - 1].indexOf("-") != -1) {
          let endSplit = Sefaria.splitRangingRef(refs[refs.length - 1]);
          end = Sefaria.getRefFromCache(endSplit[endSplit.length -1])[refStrAttr];
      }else{
          end = Sefaria.getRefFromCache(refs[refs.length - 1])[refStrAttr];
      }
       //deal with case where this doesnt exist in cache with getName or a new function o combine refs from server side

      //TODO handle ranged refs as input
      if(start == end){
          return start;
      }
      //break down refs into textual part and "numeric "address parts, the comparison of the numeric parts has to be atomic and not char by char
      const lastSpaceStart = start.lastIndexOf(" ");
      const namedPartStart =  start.substr(0, lastSpaceStart);
      const addressPartStart = start.substr(lastSpaceStart + 1).split(":");
      const lastSpaceEnd = end.lastIndexOf(" ");
      const namedPartEnd =  end.substr(0, lastSpaceEnd);
      const addressPartEnd = end.substr(lastSpaceEnd + 1).split(":");
      if(namedPartStart != namedPartEnd){
          //the string part is different already, so the numeric parts will be for sure separated correctly.
          //works mostly for ranged complex text refs
          const similarpart = Sefaria.util.commonSubstring(start, end);
          const startDiff = start.substring(similarpart.length, start.length);
          const endDiff = end.substring(similarpart.length, end.length);
          return `${similarpart}${startDiff}-${endDiff}`;
      }else{
          let similaraddrs = []
          const addrLength = Math.min(addressPartStart.length, addressPartEnd.length);
          let index = 0;
          while(index<addrLength && addressPartStart[index] === addressPartEnd[index]){
              similaraddrs.push(addressPartStart[index]);
              index++;
          }
          const addrStr = similaraddrs.join(":")+(index == 0? "" : ":")+addressPartStart.slice(index).join(":")+"-"+addressPartEnd.slice(index).join(":");
          return `${namedPartStart} ${addrStr}`
      }
  },
  refContains: function(ref1, ref2) {
    // Returns true is `ref1` contains `ref2`
    const oRef1 = Sefaria.parseRef(ref1);
    const oRef2 = Sefaria.parseRef(ref2);
    //need to convert to ints, add ancestors for complex and copy logic from server

    if ("error" in oRef1 || "error" in oRef2) { return null; }

    //We need numerical representations of the sections, and not to trip up on talmud sections
    if (oRef2.index !== oRef2.index || oRef1.book !== oRef2.book) { return false; }
    const [oRef1sections, oRef1toSections, oRef2sections, oRef2toSections] = [oRef1.sections, oRef1.toSections, oRef2.sections, oRef2.toSections].map(arr =>
        arr.map(x => x.match(/\d+[ab]/) ? Sefaria.hebrew.dafToInt(x) : parseInt(x))
    )

    const sectionsLen = Math.min(oRef1sections.length, oRef2sections.length);
    //duplicated from server side logic to finally fix
    for (let i = 0; i < sectionsLen; i++) {
      if (oRef2toSections[i] > oRef1toSections[i]) {
        return false;
      }
      if (oRef2toSections[i] < oRef1toSections[i]) {
        break;
      }
    }
    for (let i = 0; i < sectionsLen; i++) {
      if (oRef2sections[i] < oRef1sections[i]) {
        return false;
      }
      if (oRef2sections[i] > oRef1sections[i]) {
        break;
      }
    }
    return true;
  },
  refCategories: function(ref) {
    // Returns the text categories for `ref`
    let pRef = Sefaria.parseRef(ref);
    if ("error" in pRef) { return []; }
    let index = Sefaria.index(pRef.index);
    return index && index.categories ? index.categories : [];
  },
  refIndexTitle: function(ref) {
    let pRef = Sefaria.parseRef(ref);
    if ("error" in pRef) { return null; }
    let index = Sefaria.index(pRef.index);
    return index?.title
  },
  sectionRef: function(ref, deriveIfNotFound=false) {
    // Returns the section level ref for `ref` or null if no data is available
    const oref = this.getRefFromCache(ref);
    if (deriveIfNotFound && !oref) { //couldn't find `ref` in cache so try to derive it
        const humanRefForm = Sefaria.humanRef(ref);
        if (!!humanRefForm && humanRefForm.length > 0) {
            return humanRefForm.split(":")[0]; // "Genesis 3:3" yields "Genesis 3"
        }
    }
    return oref ? oref.sectionRef : null;

  },
  splitSpanningRefNaive: function(ref){
      if (ref.indexOf("-") == -1) { return ref; }
      return ref.split("-");
  },
  splitRangingRef: function(ref) {
    // Returns an array of segment level refs which correspond to the ranging `ref`
    // e.g. "Genesis 1:1-2" -> ["Genesis 1:1", "Genesis 1:2"]
    if (!ref || typeof ref === "object" || typeof ref === "undefined") { debugger; }

    if (ref.indexOf("-") == -1) { return [ref]; }

    const oRef     = Sefaria.parseRef(ref);
    const isDepth1 = oRef.sections.length === 1;
    const textData = Sefaria.getTextFromCache(ref);
    if (textData) {
        return Sefaria.makeSegments(textData).map(segment => segment.ref);
    } else if (!isDepth1 && oRef.sections[oRef.sections.length - 2] !== oRef.toSections[oRef.sections.length - 2]) {
      // TODO handle spanning refs when no text data is available to answer how many segments are in each section.
      // e.g., in "Shabbat 2a:5-2b:8", what is the last segment of Shabbat 2a?
      // For now, just return the split of the first non-spanning ref.
      const newRef = Sefaria.util.clone(oRef);
      newRef.toSections = newRef.sections;
      return Sefaria.splitRangingRef(this.humanRef(this.makeRef(newRef)));

    } else {
      const refs  = [];
      const start = oRef.sections[oRef.sections.length-1];
      const end   = oRef.toSections[oRef.sections.length-1];
      for (let i = parseInt(start); i <= parseInt(end); i++) {
        const newRef = Sefaria.util.clone(oRef);
        newRef.sections[oRef.sections.length-1] = i;
        newRef.toSections[oRef.sections.length-1] = i;
        refs.push(this.humanRef(this.makeRef(newRef)));
      }
      return refs;
    }
  },
    /**
     * Helps the BookPage toc translate the given integer to the correctly formatted display string for the section given the varying address types.
     * @param {string} addressType - The address type of the schema being requested
     * @param {number} i - The numeric section string from the database
     * @param {number} offset - If needed, an offest to allow section addresses that do not start counting with 0
     * @returns {[string,string]} Section string in both languages.
     */
  getSectionStringByAddressType: function(addressType, i, offset=0) {
    let section = i + offset;
    let enSection, heSection;
    if (addressType === 'Talmud') {
      enSection = Sefaria.hebrew.intToDaf(section);
      heSection = Sefaria.hebrew.encodeHebrewDaf(enSection);
    } else if (addressType === "Year") {
      enSection = section + 1241;
      heSection = Sefaria.hebrew.encodeHebrewNumeral(section+1);
      heSection = heSection.slice(0,-1) + '"' + heSection.slice(-1);
    } else if (addressType === "Folio") {
      enSection = Sefaria.hebrew.intToFolio(section);
      heSection = Sefaria.hebrew.encodeHebrewFolio(enSection);
    } else {
      enSection = section + 1;
      heSection = Sefaria.hebrew.encodeHebrewNumeral(section + 1);
    }
  return [enSection, heSection];
  },
  titlesInText: function(text) {
    // Returns an array of the known book titles that appear in text.
    return Sefaria.books.filter(function(title) {
        return (text.indexOf(title) > -1);
    });
  },
  _eras:  ["GN", "RI", "AH", "CO"],
  makeRefRe: function(titles) {
    // Construct and store a Regular Expression for matching citations
    // based on known books, or a list of titles explicitly passed
    titles = titles || Sefaria.books;
    const books = "(" + titles.map(RegExp.escape).join("|")+ ")";
    const refReStr = books + " (\\d+[ab]?)(?:[:., ]+)?(\\d+)?(?:(?:[\\-–])?(\\d+[ab]?)?(?:[:., ]+)?(\\d+)?)?";
    return new RegExp(refReStr, "gi");
  },
  wrapRefLinks: function(text) {
      if (typeof text !== "string" ||
          text.indexOf("data-ref") !== -1) {
          return text;
      }
      const titles = Sefaria.titlesInText(text);
      if (titles.length === 0) {
          return text;
      }
      const refRe    = Sefaria.makeRefRe(titles);
      const replacer = function(match, p1, p2, p3, p4, p5) {
          // p1: Book
          // p2: From section
          // p3: From segment
          // p4: To section
          // p5: To segment
          let uref, nref, r;

          uref = p1 + "." + p2;
          nref = p1 + " " + p2;
          if (p3) {
              uref += "." + p3;
              nref += ":" + p3;
          }
          if (p4) {
              uref += "-" + p4;
              nref += "-" + p4;
          }
          if (p5) {
              uref += "." + p5;
              nref += ":" + p5;
          }
          r = '<span class="refLink" data-ref="' + uref + '">' + nref + '</span>';
          if (match.slice(-1)[0] === " ") {
              r = r + " ";
          }
          return r;
      };
      return text.replace(refRe, replacer);
  },
  _texts: {},  // cache for data from /api/texts/
  _refmap: {}, // Mapping of simple ref/context keys to the (potentially) versioned key for that ref in _texts.
  _complete_text_settings: function(s = null) {
    let settings = s || {};
    settings = {
      commentary: settings.commentary || 0,
      context:    settings.context    || 0,
      pad:        settings.pad        || 0,
      enVersion:  settings.enVersion  || null,
      heVersion:  settings.heVersion  || null,
      multiple:   settings.multiple   || 0,
      stripItags: settings.stripItags || 0,
      wrapLinks:  ("wrapLinks" in settings) ? settings.wrapLinks : 1,
      wrapNamedEntities: ("wrapNamedEntities" in settings) ? settings.wrapNamedEntities : 1,
      translationLanguagePreference: settings.translationLanguagePreference || null,
      versionPref: settings.versionPref || null,
      firstAvailableRef: ("firstAvailableRef" in settings) ? settings.firstAvailableRef : 1,
      fallbackOnDefaultVersion: ("fallbackOnDefaultVersion" in settings) ? settings.fallbackOnDefaultVersion : 1,
    };
    if (settings.versionPref) {
      // for every lang/vtitle pair in versionPref, update corresponding version url param if it doesn't already exist
      for (let [vlang, vtitle] of Object.entries(settings.versionPref)) {
        const versionPrefKey = `${vlang}Version`;
        if (!settings[versionPrefKey]) {
          settings[versionPrefKey] = vtitle;
        }
      }
    }
    return settings;
  },
  getTextFromCache: function(ref, settings) {
    settings = this._complete_text_settings(settings);
    const key = this._textKey(ref, settings);

    if (key in this._texts) {
        return this._getOrBuildTextData(key, settings);
    }
    return null;
  },
  getText: function(ref, settings) {
    // returns a promise
    settings = this._complete_text_settings(settings);

    const data = this.getTextFromCache(ref, settings);
    if (data && !("updateFromAPI" in data)) {return Promise.resolve(data);}

    return this._ApiPromise(Sefaria.apiHost + this._textUrl(ref, settings))
        .then(d => {
            //swap out original versions from the server with the ones that Sefaria client side has sorted and updated with some fields.
            // This happens before saving the text to cache so that both caches are consistent
            if(d?.versions?.length){
                let versions = Sefaria._saveVersions(d.sectionRef, d.versions);
                d.versions = Sefaria._makeVersions(versions, false);
            }
            Sefaria._saveText(d, settings);
            return d;
        });
  },
  _bulkTexts: {},
  partitionArrayForURL: function(arr, urlMaxLength, dividerToken) {
    const result = [];
    const dividerTokenLength = encodeURIComponent(dividerToken).length;
    let currentPartition = [];
    let currentLength = 0;

    for (let i = 0; i < arr.length; i++) {
        // Calculate the length of the new item when added to the partition
        const item = arr[i];
        const encodedItem = encodeURIComponent(item);
        const newLength = currentPartition.length === 0
            ? encodedItem.length
            : currentLength + encodedItem.length + dividerTokenLength; // consider dividerToken length

        // Check if adding this item exceeds the max length
        if (newLength > urlMaxLength) {
            // If it does, push the current partition to the result and start a new one
            result.push(currentPartition);
            currentPartition = [];
            currentLength = 0;
            currentPartition.push(item);
            continue
        }

        // Add the item to the current partition
        currentPartition.push(item);
        currentLength = newLength;
    }

    // Add the last partition to the result
    if (currentPartition.length > 0) {
        result.push(currentPartition);
    }

    return result;
},

  getBulkText: function(refs, asSizedString=false, minChar=null, maxChar=null, transLangPref=null) {
    if (refs.length === 0) { return Promise.resolve({}); }

    const MAX_URL_LENGTH = 3800;
    const ASSUMED_HOSTNAME_LENGTH_BOUND = 50;
    const hostStr = encodeURI(`${Sefaria.apiHost}/api/bulktext/`);

    let paramStr = '';
    for (let [paramKey, paramVal] of Object.entries({asSizedString, minChar, maxChar, transLangPref})) {
      paramStr = !!paramVal ? paramStr + `&${paramKey}=${paramVal}` : paramStr;
    }
    paramStr = paramStr.replace(/&/,'?');
    paramStr = encodeURI(paramStr);

    // Split into multiple requests if URL length goes above limit
    const limit = MAX_URL_LENGTH-(hostStr+paramStr).length-ASSUMED_HOSTNAME_LENGTH_BOUND
    const refsSubArrays = this.partitionArrayForURL( refs, limit, '|');
    const refStrs = refsSubArrays.map(refsSubArray => refsSubArray.join('|'));

    let promises = refStrs.map(refStr => this._cachedApiPromise({
      url: `${hostStr}${encodeURIComponent(refStr)}${paramStr}`,
      key: refStr + paramStr,
      store: this._bulkTexts
    }));

    return Promise.all(promises).then(results => Object.assign({}, ...results));
  },
  makeParamsStringForAPIV3: function(language, versionTitle) {
    let versionParamsString;
    if (versionTitle) {
        versionParamsString = `${language}|${versionTitle}`;
    } else if (language) {
        versionParamsString = language;
    }
    return encodeURIComponent(versionParamsString);
  },
  makeUrlForAPIV3Text: function(ref, requiredVersions, mergeText, return_format) {
    const host = Sefaria.apiHost;
    const endPoint = '/api/v3/texts/';
    const versions = requiredVersions.map(obj =>
        Sefaria.makeParamsStringForAPIV3(obj.languageFamilyName, obj.versionTitle)
    );
    const mergeTextInt = mergeText ? 1 : 0;
    const return_format_string = (return_format) ? `&return_format=${return_format}` : '';
<<<<<<< HEAD
    versions.sort();
    const url = `${host}${endPoint}${ref}?version=${versions.join('&version=')}&fill_in_missing_segments=${mergeTextInt}${return_format_string}`;
=======
    const encodedRef = Sefaria.normRef(ref);
    const url = `${host}${endPoint}${encodedRef}?version=${versions.join('&version=')}&fill_in_missing_segments=${mergeTextInt}${return_format_string}`;
>>>>>>> 29c8fd3d
    return url;
  },
  _textsStore: {},
  _textsStoreSet: function(key, value) {
    this._textsStore[key] = value;
  },
  getTextsFromAPIV3: async function(ref, requiredVersions, mergeText, return_format) {
    // ref is segment ref or bottom level section ref
    // requiredVersions is an array of objects that can have languageFamilyName and versionTitle
    const url = Sefaria.makeUrlForAPIV3Text(ref, requiredVersions, mergeText, return_format);
    const apiObject = await Sefaria._cachedApiPromise({url: url, key: url, store: Sefaria._textsStore});
    return apiObject;
  },
  _makeV3VersionsUrlCacheKey: function(ref, versions) {
    versions.map(version => version.isPrimary ? { languageFamilyName: 'primary' } : version);
    return Sefaria.makeUrlForAPIV3Text(ref, versions, true, 'wrap_all_entities')
  },
  getAllTranslationsWithText: async function(ref) {
    let returnObj = await Sefaria.getTextsFromAPIV3(ref, [{languageFamilyName: 'translation', versionTitle: 'all'}], false);
    return Sefaria._sortVersionsIntoBuckets(returnObj.versions);
  },
  getPrimaryAndTranslationFromVersions: function(versions) {
    let primary, translation;
    if (versions.length === 1) {
      primary = versions[0];
      translation = {text: []};
    } else if (versions[0].isPrimary && !versions[1].isSource) {
      [primary, translation] = versions;
    } else {
      [translation, primary] = versions;
    }
    return [primary, translation];
  },
  _adaptApiResponse: function(versionsResponse) {
    /**
     * takes an api-v3 texts response for primary and translation versions, and adapt it to the expected 'old' result.
     * it adds the texts to 'he' and 'text', and the sources to 'sources' and 'heSources'
     */
    const versions = versionsResponse.versions;
    const [primary, translation] = Sefaria.getPrimaryAndTranslationFromVersions(versions);
    ({ text: versionsResponse.text, versionTitle: versionsResponse.versionTitle, direction: versionsResponse.translationDirection, languageFamilyName: versionsResponse.translationLang, status: versionsResponse.versionStatus } = translation);
    ({ text: versionsResponse.he, versionTitle: versionsResponse.heVersionTitle, direction: versionsResponse.primaryDirection, languageFamilyName: versionsResponse.primaryLang, status: versionsResponse.heVersionStatus } = primary);
    if (translation.sources && !translation.sources.every(source => source === translation.sources[0])) {
        versionsResponse.sources = translation.sources;
    }
    if (primary.sources && primary.sources.every(source => source === primary.sources[0])) {
        versionsResponse.heSources = primary.sources;
    }
  },
  _findInVersions: function (query, versions) {
      query = Object.fromEntries(
          Object.entries(query).filter(([_, value]) => value != null) // filters also undefined
      );
      return versions.reduce((maxObj, current) => {
          const matchesQuery = Object.entries(query).every(
              ([key, value]) => current[key] === value
          );
          const hasHigherPriority = (current.priority || 0) > (maxObj?.priority ?? -1);
          return matchesQuery && hasHigherPriority ? current : maxObj;
      }, null)
  },
  _getVersionObjects: async function(ref, primaryVersionObj, translationVersionObj, translationLanguagePreference) {
    const [PRIMARY, TRANSLATION] = ['primary', 'translation']
    const versions = await Sefaria.getVersions(ref);
    const flatVersions = Object.values(versions).flat();
    primaryVersionObj = Sefaria._findInVersions({...primaryVersionObj, isPrimary: true}, flatVersions);
    if (primaryVersionObj) {
        const {languageFamilyName, versionTitle} = primaryVersionObj;
        primaryVersionObj = {languageFamilyName, versionTitle};
    } else {
        primaryVersionObj = {languageFamilyName: PRIMARY}
    }
    if (translationVersionObj.versionTitle) {
        translationVersionObj = Sefaria._findInVersions({...translationVersionObj, isSource: false}, flatVersions);
    }
    if (!translationVersionObj?.versionTitle) {
        let requiredVersion;
        const preferredTranslation = Sefaria.versionPreferences.getVersionPref(ref)?.en;
        if (preferredTranslation) {
            requiredVersion = Sefaria._findInVersions({isSource: false, versionTitle: preferredTranslation}, flatVersions);
        }
        if (!requiredVersion && translationLanguagePreference) {
            const langVersions = versions[translationLanguagePreference] || [];
            requiredVersion = Sefaria._findInVersions({isSource: false}, langVersions);
        }
        if (requiredVersion) {
            const {languageFamilyName, versionTitle} = requiredVersion;
            translationVersionObj = {languageFamilyName, versionTitle};
        } else {
            translationVersionObj = {languageFamilyName: TRANSLATION};
        }
    }
    return [primaryVersionObj, translationVersionObj];
  },
  _getPrimaryAndTranslationText: async function(ref, primaryVersionObj, translationVersionObj, translationLanguagePreference) {
    // versionObjs are objects with language and versionTitle
    const requiredVersions = await Sefaria._getVersionObjects(ref, primaryVersionObj, translationVersionObj, translationLanguagePreference);
    const versionsResponse = await Sefaria.getTextsFromAPIV3(ref, requiredVersions, true, 'wrap_all_entities');
    Sefaria._adaptApiResponse(versionsResponse);
    return versionsResponse;
  },
  getTextFromCurrVersions: async function(ref, currVersions, translationLanguagePreference, withContext) {
    let {he, en} = currVersions;
    he = he || {};
    en = en || {};
    let data = await Sefaria._getPrimaryAndTranslationText(ref, he, en, translationLanguagePreference);
    const isDataForSegment = data.textDepth === data.sections.length;
    debugger;
    if (withContext && isDataForSegment) {
        const {text, he, alts} = await Sefaria.getTextFromCurrVersions(data.sectionRef, currVersions, translationLanguagePreference);
        data = {
            ...data,
            text,
            he,
            alts,
        };
    }
    this._saveText(data)
    return data;
  },
  _bulkSheets: {},
  getBulkSheets: function(sheetIds) {
    if (sheetIds.length === 0) { return Promise.resolve({}); }
    const idStr = sheetIds.join("|");
    return this._cachedApiPromise({
      url: `${Sefaria.apiHost}/api/v2/sheets/bulk/${idStr}`,
      key: idStr,
      store: this._bulkSheets
    });
  },
  text: function(ref, settings = null, cb = null) {
    // To be deprecated in favor of `getText`
    if (!ref || typeof ref === "object" || typeof ref === "undefined") { debugger; }
    settings = this._complete_text_settings(settings);
    const key = this._textKey(ref, settings);
    if (!cb) {
      return this._getOrBuildTextData(key, settings);
    }
    if (key in this._texts && !("updateFromAPI" in this._texts[key])) {
      const data = this._getOrBuildTextData(key, settings);
      cb(data);
      return data;
    }
    this._api(Sefaria.apiHost + this._textUrl(ref, settings), function(data) {
        //save versions and then text so both caches have updated versions
        if(data?.versions?.length){
            let versions = this._saveVersions(data.sectionRef, data.versions);
            data.versions = this._makeVersions(versions, false);
        }
        this._saveText(data, settings);
        cb(data);
    }.bind(this));
    return null;
  },
  ISOMap: {
    "ar": {"name": "Arabic", "nativeName": "عربى", "showTranslations": 1, "title": "نصوص يهودية بالعربية"},
    "de": {"name": "German", "nativeName": "Deutsch", "showTranslations": 1, "title": "Jüdische Texte in Deutscher Sprache"},
    "en": {"name": "English", "nativeName": "English", "showTranslations": 1, "title": "Jewish Texts in English"},
    "eo": {"name": "Esperanto", "nativeName": "Esperanto", "showTranslations": 1, "title": "Judaj Tekstoj en Esperanto"},
    "es": {"name": "Spanish", "nativeName": "Español", "showTranslations": 1, "title": "Textos Judíos en Español"},
    "fa": {"name": "Persian", "nativeName": "فارسی", "showTranslations": 1, "title": "متون یهودی به زبان فارسی"},
    "fi": {"name": "Finnish", "nativeName": "suomen kieli", "showTranslations": 1, "title": "Juutalaiset tekstit suomeksi"},
    "fr": {"name": "French", "nativeName": "Français", "showTranslations": 1, "title": "Textes juifs en français"},
    "he": {"name": "Hebrew", "nativeName": "עברית", "showTranslations": 0, "title": "ספריה בעברית"},
    "it": {"name": "Italian", "nativeName": "Italiano", "showTranslations": 1, "title": "Testi ebraici in italiano"},
    "lad": {"name": "Ladino", "nativeName": "Judeo-español", "showTranslations": 0},
    "pl": {"name": "Polish", "nativeName": "Polski", "showTranslations": 1, "title": "Teksty żydowskie w języku polskim"},
    "pt": {"name": "Portuguese", "nativeName": "Português", "showTranslations": 1, "title": "Textos judaicos em portugues"},
    "ru": {"name": "Russian", "nativeName": "Pусский", "showTranslations": 1, "title": "Еврейские тексты на русском языке"},
    "yi": {"name": "Yiddish", "nativeName": "יידיש", "showTranslations": 1, "title": "יידישע טעקסטן אויף יידיש"},
    "jrb": {"name": "Judeo-Arabic", "nativeName": "Arabia Yehudia", "showTranslations": 0},  // nativeName in English because hard to determine correct native name
  },
  translateISOLanguageCode(code, native = false) {
    //takes two-letter ISO 639.2 code and returns full language name
    const lookupVar = native ? "nativeName" : "name";
    return Sefaria.ISOMap?.[code.toLowerCase()]?.[lookupVar] || code;
  },
  getHebrewTitle: function(slug) {
    return Sefaria.ISOMap[slug] ? Sefaria.ISOMap[slug]["title"] ?  Sefaria.ISOMap[slug]["title"] : "Jewish Texts in " + Sefaria.ISOMap[slug]["name"] : "Jewish texts in " + slug ;
  },
  _versions: {},
  _translateVersions: {},
  getVersionFromCache: function(ref,  byLang, filter, excludeFilter){
     let versions = this._cachedApi(ref, this._versions, []);
     return this._makeVersions(versions, byLang)
  },
  getVersions: async function(ref) {
    /**
     * Gets versions from cache or API
     * @ref {string} ref
     * @returns {string: [versions]} Versions by language
     */
    let versionsInCache = ref in this._versions;
    if(!versionsInCache) {
        const url = Sefaria.apiHost + "/api/texts/versions/" + Sefaria.normRef(ref);
        await this._ApiPromise(url).then(d => {
            this._saveVersions(ref, d);
        });
    }
    return Promise.resolve(this._versions[ref]);
  },
  _portals: {},
  getPortal: async function(portalSlug) {
      const cachedPortal = Sefaria._portals[portalSlug];
      if (cachedPortal) {
          return cachedPortal;
      }
      const response = await this._ApiPromise(`${Sefaria.apiHost}/api/portals/${portalSlug}`);
      Sefaria._portals[portalSlug] = response;
      return response;
  },
  subscribeSefariaNewsletter: async function(firstName, lastName, email, educatorCheck) {
      const payload = {
        language: Sefaria.interfaceLang === "hebrew" ? "he" : "en",
        educator: educatorCheck,
        firstName: firstName,
        lastName: lastName,
      };
      return await Sefaria.apiRequestWithBody(`/api/subscribe/${email}`, null, payload);
  },
  subscribeSteinsaltzNewsletter: async function(firstName, lastName, email) {
      const payload = {firstName, lastName};
      return await Sefaria.apiRequestWithBody(`/api/subscribe/steinsaltz/${email}`, null, payload);
  },
  postRefTopicLink: function(refInUrl, payload) {
      const url = `/api/ref-topic-links/${Sefaria.normRef(refInUrl)}`;
      // payload will need to be refactored once /api/ref-topic-links takes a more standard input
      return Sefaria.adminEditorApiRequest(url, null, payload);
  },
  adminEditorApiRequest: async function(url, urlParams, payload, method="POST") {
      /**
       * Wraps apiRequestWithBody() with basic alerting if response has an error
       */
      let result;
      try {
          result = await Sefaria.apiRequestWithBody(url, urlParams, payload, method);
      } catch (e) {
          alert(Sefaria._("Something went wrong. Sorry!"));
          throw e;
      }
      if (result.error) {
          alert(result.error);
          throw result.error;
      } else {
          return result;
      }
  },
  apiRequestWithBody: async function(url, urlParams, payload, method="POST") {
    /**
     * Generic function for performing an API request with a payload. Payload and urlParams are optional and will not be used if falsy.
     */
    let apiUrl = this.apiHost + url;
    if (urlParams) {
        apiUrl += '?' + new URLSearchParams(urlParams).toString();
    }
    const response = await fetch(apiUrl, {
        method,
        mode: 'same-origin',
        headers: {
            'X-CSRFToken': Cookies.get('csrftoken'),
            'Content-Type': 'application/json'
        },
        credentials: 'same-origin',
        body: payload && JSON.stringify(payload)
    });

    if (!response.ok) {
        throw new Error("Error posting to API");
    }

    const json = await response.json();
    if (json.error) {
        throw new Error(json.error);
    }

    return json;
},
  subscribeSefariaAndSteinsaltzNewsletter: async function(firstName, lastName, email, educatorCheck) {
      const responses = await Promise.all([
          Sefaria.subscribeSefariaNewsletter(firstName, lastName, email, educatorCheck),
          Sefaria.subscribeSteinsaltzNewsletter(firstName, lastName, email),
      ]);
      return {status: "ok"};
  },
  filterVersionsByAttr: function(versionsObj, filterObj) {
      /**
       * @versionsObj {object} whose keys are language codes ('he', 'en' etc.) and values are version objects (like the object that getVersions returns)
       * * @filterObj {object} keys are attribute of version objects and values are their values
       * returns the versionsObj after filtering its version, and filtering languages with no matching versions
       */

    return Object.fromEntries(
        Object.entries(versionsObj).reduce((acc, [lang, versions]) => {
            const filteredVersions = versions.filter(version =>
                Object.entries(filterObj).every(([key, value]) => version?.[key] === value)
            );
            if (filteredVersions.length) {
              acc.push([lang, filteredVersions]);
            }
            return acc;
        }, [])
    );
  },
  getSourceVersions: async function(ref) {
    /**
     * Gets all versions that have isSource true
     * * @ref {string} ref
     * @returns {string: [versions]} Versions by language
     */
    return Sefaria.getVersions(ref).then(versions => {
        return Sefaria.filterVersionsByAttr(versions, {isPrimary: true});
    });
  },
  getTranslations: async function(ref) {
    /**
     * Gets all versions that have isSource false
     * @ref {string} ref
     * @returns {string: [versions]} Versions by language
     */
    return Sefaria.getVersions(ref).then(versions => {
        return Sefaria.filterVersionsByAttr(versions, {isSource: false});
    });
  },
  _makeVersions: function(versions, byLang){
    return byLang ? versions : Object.values(versions).flat();
  },
  _saveVersions: function(ref, versions){
      for (let v of versions) {
        Sefaria._translateVersions[Sefaria.getTranslateVersionsKey(v.versionTitle, v.language)] = {
          en: v.versionTitle,
          he: !!v.versionTitleInHebrew ? v.versionTitleInHebrew : v.versionTitle,
        };
      }
      this._versions[ref] = this._sortVersionsIntoBuckets(versions);
      return this._versions[ref];
  },
  _sortVersionsIntoBuckets: function(versions){
      let versionStore = {};
      //let generalCount = 0;
      for (let v of versions) {
        //generalCount++;
        const matches = v.versionTitle.match(new RegExp("\\[([a-z]{2,3})\\]$")); // two-letter ISO language code
        const lang = matches ? matches[1] : v.language;
        v.actualLanguage = lang; //add actual language onto the object. Hopefully its then available always.
        //Sort each language into its own bucket
        versionStore[lang] = !!versionStore[lang] ? versionStore[lang].concat(v)  :  [v];
      }
      return versionStore;
  },
  transformVersionObjectsToByActualLanguageKeys(versionObjects){
    //not related to above, used to turn curent version object in client code into an object mapped by the real language vs just "he/"en
    return Object.entries(versionObjects)
          .filter(([lang, v]) => !!v)
          .reduce((obj, [lang, version]) => {
              if(version?.merged){ //this would be the best guess of the merged language's version currently
                  obj[lang] = version;
              }else if (version?.actualLanguage){
                 obj[version.actualLanguage] = version;
              }
            return obj;
          }, {});
  },
  getTranslateVersionsKey: (vTitle, lang) => `${vTitle}|${lang}`,
  deconstructVersionsKey: (versionsKey) => versionsKey.split('|'),
  setVersionPreference(sref, vtitle, lang) {
    if (lang !== 'en') { return; }  // Currently only tracking preferences for translations
    const title = Sefaria.parseRef(sref).index
    const corpus = Sefaria.index(title).corpus;
    Sefaria.versionPreferences = Sefaria.versionPreferences.update(corpus, vtitle, lang);

    Sefaria.track.event("Reader", "Set Version Preference", `${corpus}|${vtitle}|${lang}`);
    Sefaria.editProfileAPI({version_preferences_by_corpus: {[corpus]: {[lang]: vtitle}}})
  },
  getLicenseMap: function() {
    const licenseMap = {
      "Public Domain": "https://en.wikipedia.org/wiki/Public_domain",
      "CC0": "https://creativecommons.org/publicdomain/zero/1.0/",
      "CC-BY": "https://creativecommons.org/licenses/by/3.0/",
      "CC-BY-SA": "https://creativecommons.org/licenses/by-sa/3.0/",
      "CC-BY-NC": "https://creativecommons.org/licenses/by-nc/4.0/"
    }
    return licenseMap;
  },
  _textUrl: function(ref, settings) {
    // copy the parts of settings that are used as parameters, but not other
    const params = param({
      commentary: settings.commentary,
      context:    settings.context,
      pad:        settings.pad,
      wrapLinks:  settings.wrapLinks,
      wrapNamedEntities: settings.wrapNamedEntities,
      multiple:   settings.multiple,
      stripItags: settings.stripItags,
      transLangPref: settings.translationLanguagePreference,
      firstAvailableRef: settings.firstAvailableRef,
      fallbackOnDefaultVersion: settings.fallbackOnDefaultVersion,
    });
    let url = "/api/texts/" + Sefaria.normRef(ref);
    if (settings.enVersion) { url += "&ven=" + encodeURIComponent(settings.enVersion.replace(/ /g,"_")); }
    if (settings.heVersion) { url += "&vhe=" + encodeURIComponent(settings.heVersion.replace(/ /g,"_")); }

    url += "&" + params;
    return url.replace("&","?"); // make sure first param has a '?'
  },
  _textKey: function(ref, settings) {
    // Returns a string used as a key for the cache object of `ref` given `settings`.
    if (!ref) { debugger; }
    var key = ref.toLowerCase();
    if (settings) {
      if (settings.enVersion) { key += "&ven=" + settings.enVersion; }
      if (settings.heVersion) { key += "&vhe=" + settings.heVersion; }
      if (settings.translationLanguagePreference) { key += "&transLangPref=" + settings.translationLanguagePreference}
      if (settings.fallbackOnDefaultVersion) { key += "|FALLBACK_ON_DEFAULT_VERSION"; }
      key = settings.context ? key + "|CONTEXT" : key;
    }
    return key;
  },
  _refKey: function(ref, settings) {
    // Returns the key for this ref without any version/language elements
    if (!ref) { debugger; }
    var key = ref.toLowerCase();
    if (settings) {
      key = settings.context ? key + "|CONTEXT" : key;
    }
    return key;
  },
  _getOrBuildTextData: function(key, settings) {
    let cached = this._texts[key];
    if (!cached || !cached.buildable) { return cached; }

    // clone the segment, add text from the section ref
    const segmentData  = Sefaria.util.clone(this._texts[this._textKey(cached.ref, extend(settings, {context: 0}))]);
    const contextData  =  this._texts[this._textKey(cached.sectionRef, extend(settings, {context: 0}))]
                       || this._texts[this._textKey(cached.sectionRef, extend(settings, {context: 1}))];

    segmentData.text = contextData.text;
    segmentData.he   = contextData.he;
    return segmentData;
  // Should we be saving the built data?

  },
  _saveText: function(data, settings) {
    if (Array.isArray(data)) {
      data.map(d => this._saveText(d, settings));
      return;
    }
    if (!data || "error" in data) {
      return;
    }
    settings         = settings || {};
    const key          = this._textKey(data.ref, settings);
    this._texts[key] = data;
    //console.log("Saving", key);
    const refkey           = this._refKey(data.ref, settings);
    this._refmap[refkey] = key;

    const isSectionLevel = (data.sections.length !== data.sectionNames.length);
    if (isSectionLevel && !data.isSpanning) {
      // Save data in buckets for each segment
      this._splitTextSection(data, settings);
    }

    if (settings.context) {
      // Save a copy of the data at section level with & without context flag
      let newData         = Sefaria.util.clone(data);
      newData.ref         = data.sectionRef;
      newData.heRef       = data.heSectionRef;
      if (!isSectionLevel) {
        newData.sections    = data.sections.slice(0,-1);
        newData.toSections  = data.toSections.slice(0,-1);
      }
      const newSettings   = Sefaria.util.clone(settings);
      // Note: data for section level refs is identical when called with or without context,
      // but both are saved in cache for code paths that may always call with or without context.
      if (!isSectionLevel) {
        // Segment level ref with context, save section level marked with context
        this._saveText(newData, newSettings);
      }
      // Any level ref with context, save section level marked without context
      newSettings.context = 0;
      this._saveText(newData, newSettings);
    }

    if (data.isSpanning) {
      const spanningContextSettings = Sefaria.util.clone(settings);
      spanningContextSettings.context = 1;

      for (let i = 0; i < data.spanningRefs.length; i++) {
        // For spanning refs, request each section ref to prime cache.
        // console.log("calling spanning prefetch " + data.spanningRefs[i])
        Sefaria.getText(data.spanningRefs[i], spanningContextSettings)
      }
    }
  },
  _get_offsets: function (data, length=1) {
    let offsets = data?.index_offsets_by_depth?.[data.textDepth] || Array(length).fill(0);
    offsets = (typeof(offsets) === 'number') ? [offsets] : offsets.flat();
    return offsets;
  },
  _splitTextSection: function(data, settings) {
    // Takes data for a section level text and populates cache with segment levels.
    // Don't do this for Refs above section level, like "Rashi on Genesis 1",
    // since it's impossible to correctly derive next & prev.

    // No splits needed for segments
    if (data.textDepth === data.sections.length) {
        return;
    }
    const isSuperSection = data.textDepth == data.sections.length + 2;

    settings = settings || {};
    let en = typeof data.text === "string" ? [data.text] : data.text;
    let he = typeof data.he === "string" ? [data.he] : data.he;
    // Pad the shorter array to make stepping through them easier.
    const length = Math.max(en.length, he.length);
    en = en.pad(length, "");
    he = he.pad(length, "");

    const delim = data.ref === data.book ? " " : ":";
    const offset = this._get_offsets(data);
    const start = data.textDepth === data.sections.length ? data.sections[data.textDepth-1] : 1+offset[0];

    let prev = Array(length);
    let next = Array(length);
    if (isSuperSection) {
      // For supersections, correctly set next and prev on each section to skip empty content
      let hasContent = Array(length);
      for (let i = 0; i < length; i++) {
        hasContent[i] = (!!en[i].length || !!he[i].length);
      }
      prev[0]  = data.prev;
      for (let i = 1; i < length; i++) {
        prev[i] = hasContent[i-1] ? data.ref + delim + (i-1+start) : prev[i-1];
      }
      next[length-1]  = data.next;
      for (let i = length-2; i >= 0; i--) {
        next[i] = hasContent[i+1] ? data.ref + delim + (i+1+start) : next[i+1];
      }
    }
    for (let i = 0; i < length; i++) {
      const ref          = data.ref + delim + (i+start);
      const segment_data = Sefaria.util.clone(data);
      const sectionRef =isSuperSection ? data.ref + delim + (i+1): data.sectionRef
      extend(segment_data, {
        ref: ref,
        heRef: data.heRef + delim + Sefaria.hebrew.encodeHebrewNumeral(i+start),
        text: en[i],
        he: he[i],
        sections: data.sections.concat(i+1),
        toSections: data.sections.concat(i+1),
        sectionRef: sectionRef,
        next: isSuperSection ? next[i] : data.next,
        prev: isSuperSection ? prev[i] : data.prev,
        nextSegment: i+start === length ? data.next + delim + 1 : data.ref + delim + (i+start+1),
        prevSegment: i+start === 1      ? null : data.ref + delim + (i+start-1)
      });
      const context_settings = {};
      if (settings.enVersion) { context_settings.enVersion = settings.enVersion; }
      if (settings.heVersion) { context_settings.heVersion = settings.heVersion; }

      this._saveText(segment_data, context_settings);

      context_settings.context = 1;
      const contextKey = this._textKey(ref, context_settings);
      this._texts[contextKey] = {buildable: "Add Context", ref: ref, sectionRef: sectionRef, updateFromAPI:data.updateFromAPI};

      const refkey           = this._refKey(ref, context_settings);
      this._refmap[refkey] = contextKey;
    }
  },
    /*  Not used?
  _splitSpanningText: function(data) {
    // Returns an array of section level data, corresponding to spanning `data`.
    // Assumes `data` includes context.
    var sections = [];
    var en = data.text;
    var he = data.he;
    var length = Math.max(en.length, he.length);
    en = en.pad(length, []);
    he = he.pad(length, []);
    var length = Math.max(data.text.length, data.he.length);
    for (var i = 0; i < length; i++) {
      var section        = Sefaria.util.clone(data);
      section.text       = en[i];
      section.he         = he[i];
    }
  },
     */

    /* not used?
  _wrapRefs: function(data) {
    // Wraps citations found in text of data
    if (!data.text) { return data; }
    if (typeof data.text === "string") {
      data.text = Sefaria.wrapRefLinks(data.text);
    } else {
      data.text = data.text.map(Sefaria.wrapRefLinks);
    }
    return data;
  }, */
  areCurrVersionObjectsEqual: function(version1, version2) {
      return version1?.versionTitle === version2?.versionTitle && version1?.languageFamilyName === version2?.languageFamilyName;
  },
  areBothVersionsEqual(currVersions1, currVersions2) {
      return Sefaria.areCurrVersionObjectsEqual(currVersions1?.en, currVersions2?.en) &&
          Sefaria.areCurrVersionObjectsEqual(currVersions1?.he, currVersions2?.he);
  },
  _index: {}, // Cache for text index records
   index: function(text, index) {
    if (!index) {
      return this._index[text];
    } else if (text in this._index){
      this._index[text] = extend(this._index[text], index);
    } else {
      this._index[text] = index;
    }
  },
  _shape: {}, // Cache for shape records
  getShape: function(title) {
    return this._cachedApiPromise({
        url:   this.apiHost + "/api/shape/" + title,
        key:   title,
        store: this._shape
    });
  },
  _tocOrderLookup: {},
  _cacheFromToc: function(tocBranch, parentsPath = "", parentsOrders = [], rewrittenFrom = "", rewrittenTo = "") {
    // Cache:
    // - Index Data
    // - Search TOC order
    for (let i = 0; i < tocBranch.length; i++) {
      let thisOrder = parentsOrders.concat([i]) ;
      let thisPath =  (parentsPath ? parentsPath + "/" : "") + ("category" in tocBranch[i] ? tocBranch[i].category : tocBranch[i].title);

      if (tocBranch[i].searchRoot) {
          rewrittenFrom = thisPath;
          rewrittenTo = tocBranch[i].searchRoot + "/" + tocBranch[i].category;
          thisOrder = [100].concat(thisOrder);
          Sefaria._tocOrderLookup[rewrittenTo] = thisOrder;
      } else if (rewrittenFrom) {
          const new_path = thisPath.replace(RegExp("^" + rewrittenFrom), rewrittenTo);
          Sefaria._tocOrderLookup[new_path] = thisOrder;
      } else {
          Sefaria._tocOrderLookup[thisPath] = thisOrder;
      }

      if ("category" in tocBranch[i]) {
          Sefaria._translateTerms[tocBranch[i].category] = {"en": tocBranch[i].category, "he": tocBranch[i].heCategory};
          if (tocBranch[i].contents) {
              Sefaria._cacheFromToc(tocBranch[i].contents, thisPath, thisOrder, rewrittenFrom,  rewrittenTo)
          }
      } else {
          Sefaria.index(tocBranch[i].title, tocBranch[i]);
      }
    }
  },
  compareSearchCatPaths: function(a,b) {
      // Given two paths, sort according to the cached numeric arrays of their locations in the toc
      const aPath = Sefaria._tocOrderLookup[a];
      const bPath = Sefaria._tocOrderLookup[b];

      if (!(Array.isArray(aPath) && Array.isArray(bPath))) {
          console.log(`Failed to compare paths: ${a} and ${b}`);
          return 0;
      }

      // Favor the earliest lesser number
      for (let i = 0; i < Math.min(aPath.length, bPath.length); i++) {
          if (aPath[i] === bPath[i]) { continue; }
          return aPath[i] < bPath[i] ? -1 : 1;
      }

      // Otherwise, favor the one higher in the toc
      return aPath.length < bPath.length ? -1 : 1;
  },

  _indexDetails: {},
  getIndexDetailsFromCache: function(title){
    return this._cachedApi(title, this._indexDetails, null);
  },
  getIndexDetails: function(title) {
    return this._cachedApiPromise({
        url:   Sefaria.apiHost + "/api/v2/index/" + title + "?with_content_counts=1&with_related_topics=1",
        key:   title,
        store: this._indexDetails
    });
  },
  titleIsTorah: function(title){
      let torah_re = /^(Genesis|Exodus|Leviticus|Numbers|Deuteronomy)/;
      return torah_re.test(title)
  },
  postSegment: function(ref, versionTitle, language, text, success, error) {
    if (!versionTitle || !language) { return; }
    this.getName(ref, true)
        .then(data => {
            if (!data.is_segment) { return; }
            var d = {json: JSON.stringify({
                versionTitle: versionTitle,
                language: language,
                text: text
              })};
            $.ajax({
              dataType: "json",
              url: Sefaria.apiHost + "/api/texts/" + data.url,
              data: d,
              type: "POST",
              // Clear cache with a sledgehammer.  May need more subtlety down the road.
              success: function(d) {
                  this._texts = {};
                  this._refmap = {};
                  success(d);
                }.bind(this),
              error: error
            }, error);
    });
  },
  isFullSegmentImage: function(text) {
    /**
     * Is `text` a segment with only an image
     * To distinguish from inline images
     * Returns `true` if yes.
     */
    const pattern = /^\s*<img\b[^>]*>\s*$/i;
    return pattern.test(text);
  },
  getRefFromCache: function(ref) {
    if (!ref) return null;
    const versionedKey = this._refmap[this._refKey(ref)] || this._refmap[this._refKey(ref, {context:1})];
    if (versionedKey) { return this._getOrBuildTextData(versionedKey); }
    return null;
  },
  getRef: function(ref, currVersions=null) {
    // Returns Promise for parsed ref info
    // currVersions is enabling getting text from cache
    currVersions = currVersions || {en: null, he: null};
    if (!ref) { return Promise.reject(new Error("No Ref!")); }
    return Sefaria.getTextFromCurrVersions(ref, currVersions);
  },
  ref: function(ref, callback) {
      if (callback) {
          throw new Error("Use of Sefaria.ref() with a callback has been deprecated in favor of Sefaria.getRef()");
      }
      return ref ? this.getRefFromCache(ref) : null;
  },
  openTransBannerApplies: (book, textLanguage) => {
      /**
       * Should we display OpenTransBanner?
       * Return `true` if `book`s corpus is Tanakh, Mishnah or Bavli AND textLanguage isn't Hebrew
       */
      const applicableCorpora = ["Tanakh", "Mishnah", "Bavli"];
      const currCorpus = Sefaria.index(book)?.corpus;
      return textLanguage !== "hebrew" && applicableCorpora.indexOf(currCorpus) !== -1;
  },
  _lookups: {},

  // getName w/ refOnly true should work as a replacement for parseRef - it uses a callback rather than return value.  Besides that - same data.
  getName: function(name, refOnly = false, limit = undefined) {
    const trimmed_name = name.trim();
    let params = {};
    if (refOnly) { params["ref_only"] = 1; }
    if (limit != undefined) { params["limit"] = limit; }
    let queryString = Object.keys(params).map(key => key + '=' + params[key]).join('&');
    queryString = (queryString ? "?" + queryString : "");
    return this._cachedApiPromise({
        url:   this.apiHost + "/api/name/" + encodeURIComponent(trimmed_name) + queryString,
        key:   trimmed_name + queryString,
        store: this._lookups
    });
  },
  _lexiconCompletions: {},
  lexiconCompletion: function(word, lexicon, callback) {
      word = word.trim();
      var key = lexicon ? word + "/" + lexicon : word;
      if (key in this._lexiconCompletions) {
          callback(this._lexiconCompletions[key]);
          return null;
      }
      return $.ajax({
          dataType: "json",
          url: Sefaria.apiHost + "/api/words/completion/" + word + (lexicon ? "/" + lexicon : ""),
          success: function(data) {
              this._lexiconCompletions[key] = data;
              callback(data);
          }.bind(this)
      });
  },
  _topicCompletions: {},
  getTopicCompletions: function (word, callback) {
       return this._cachedApiPromise({
          url: `${Sefaria.apiHost}/api/topic/completion/${word}`, key: word,
          store: Sefaria._topicCompletions,
          processor: callback
      });   // this API is used instead of api/name because when we want all topics. api/name only gets topics with a minimum amount of sources
  },
  _lexiconLookups: {},
  getLexiconWords: function(words, ref) {
    // Returns Promise which resolve to a list of lexicon entries for the given words
    ref = typeof ref !== "undefined" ? ref : null;
    words = typeof words !== "undefined" ? words : "";
    if (words.length <= 0) { return Promise.resolve([]); }
    words = words.normalize("NFC"); //make sure we normalize any errant unicode (vowels and diacritics that may appear to be equal but the underlying characters are out of order or different.
    const key = ref ? words + "|" + ref : words;
    let url = Sefaria.apiHost + "/api/words/" + encodeURIComponent(words)+"?always_consonants=1&never_split=1" + (ref?("&lookup_ref="+encodeURIComponent(ref)):"");
    return this._cachedApiPromise({url, key, store: this._lexiconLookups});
  },
  _links: {},
  getLinks: function(ref) {
    // When there is an error in the returned data, this calls `reject` rather than returning empty.
    return new Promise((resolve, reject) => {
        ref = Sefaria.humanRef(ref);
        if (ref in this._links) {
            resolve(this._links[ref]);
        } else {
            let url = Sefaria.apiHost + "/api/links/" + ref + "?with_text=0";
            let p = this._ApiPromise(url)
                .then(data => {
                    if ("error" in data) reject(data);
                    this._saveLinkData(ref, data);
                    return data;
                });
            resolve(p);
        }
    });
  },
  getLinksFromCache: function(ref) {
    ref = Sefaria.humanRef(ref);
    return ref in this._links ? this._links[ref] : [];
  },
  _saveLinkData: function(ref, data) {
    ref = Sefaria.humanRef(ref);
    const l = this._saveLinksByRef(data);
    this._links[ref] = data;
    this._cacheIndexFromLinks(data);
    this._cacheTranslationsOfEssays(data);
    return l;
  },
  _cacheTranslationsOfEssays: function(links) {
    for (let link of links) {
      if (link.type !== "essay") { continue; }
      Sefaria._translateTerms[link.displayedText.en] = link.displayedText;
    }
  },
  _cacheIndexFromLinks: function(links) {
    // Cache partial index information (title, Hebrew title, categories) found in link data.
    for (let i=0; i < links.length; i++) {
      if (("collectiveTitle" in links[i]) && this.index(links[i].collectiveTitle["en"])) {
          continue;
      }
      const index = {
        title:      links[i].collectiveTitle["en"],
        heTitle:    links[i].collectiveTitle["he"],
        categories: [links[i].category],
      };
      this.index(links[i].collectiveTitle["en"], index);
    }
  },
  _saveLinksByRef: function(data) {
    return this._saveItemsByRef(data, this._links);
  },
  _saveItemsByRef: function(data, store) {
    // For a set of items from the API, save each set split by the specific ref the items points to.
    // E.g, API is called on "Genesis 1", this function also stores the data in buckets like "Genesis 1:1", "Genesis 1:2" etc.
    var splitItems = {}; // Aggregate links by anchorRef
    for (var i = 0; i < data.length; i++) {
      var ref = data[i].anchorRef;
      if (!ref) {
        console.log("_saveItemsByRef encountered an item without a ref field:");
        console.log(data[i]);
        continue;
      }
      var refs = "anchorRefExpanded" in data[i] ? data[i].anchorRefExpanded : Sefaria.splitRangingRef(ref);
      for (var j = 0; j < refs.length; j++) {
        ref = refs[j];
        if (ref in splitItems) {
          splitItems[ref].push(data[i]);
        } else {
          splitItems[ref] = [data[i]];
        }
      }
    }
    for (var ref in splitItems) {
      if (splitItems.hasOwnProperty(ref)) {
        if (!(ref in store) || store[ref].length <= splitItems[ref].length) {
          // Don't overwrite the cache if it already contains more items than the new list.
          // Due to range logic, if cache was populated with "Genesis 1", a call for "Genesis 1:2-4" could yeild
          // a smaller list of results for "Genesis 1:4" than was already present.
          store[ref] = splitItems[ref];
        }
      }
    }
    return splitItems;
  },
  linksLoaded: function(ref) {
    // Returns true if link data has been loaded for `ref`.
    if (typeof ref === "string") {
      return ref in this._links;
    } else {
      for (let i = 0; i < ref.length; i++) {
        if (!this.linksLoaded(ref[i])) { return false; }
      }
      return true;
    }
  },
  linkCount: function(ref, filter) {
    // Returns the number links available for `ref` filtered by `filter`, an array of strings.
    if (!(ref in this._links)) { return 0; }
    let links = this._links[ref];
    links = filter ? this._filterLinks(links, filter) : links;
    return links.length;
  },
  _filterLinks: function(links, filter) {
    // Filters array `links` for only those that match array `filter`.
    // If `filter` ends with "|Quoting" return Quoting Commentary only,
    // otherwise commentary `filters` will return only links with type `commentary`
    if (filter.length == 0) { return links; }

    var filterAndSuffix = filter[0].split("|");
    filter              = [filterAndSuffix[0]];
    var isQuoting       = filterAndSuffix.length == 2 && filterAndSuffix[1] == "Quoting";
    var isEssay         = filterAndSuffix.length == 2 && filterAndSuffix[1] == "Essay";
    var index           = Sefaria.index(filter);
    var isCommentary    = index && !isQuoting &&
                            (index.categories[0] == "Commentary" || index.primary_category == "Commentary");

    return links.filter(function(link){
      if (isCommentary && link.category !== "Commentary") { return false; }
      if (isQuoting && link.category !== "Quoting Commentary") { return false; }
      if (isEssay) { return link.type === "essay" && Sefaria.util.inArray(link.displayedText["en"], filter) !== -1; }

      return (Sefaria.util.inArray(link.category, filter) !== -1 ||
              Sefaria.util.inArray(link["collectiveTitle"]["en"], filter) !== -1 );
    });
  },
  _filterSheetFromLinks: function(links, sheetID) {
    links = links.filter(link => !link.isSheet || link.id !== sheetID );
    return links;
  },
  _dedupeLinks: function(links) {
    const key = (link) => [link.anchorRef, link.sourceRef, link.type].join("|");
    let dedupedLinks = {};
    links.map((link) => {dedupedLinks[key(link)] = link});
    return Object.values(dedupedLinks);
  },
  hasEssayLinks: function(ref) {
      let links = [];
      ref.map(function(r) {
          const newlinks = Sefaria.getLinksFromCache(r);
          links = links.concat(newlinks);
      });
      links = links.filter(l => l["type"] === "essay");
      return links.length > 0;
  },
  essayLinks: function(ref, versions) {
    let links = [];
    ref.map(function(r) {
      const newlinks = Sefaria.getLinksFromCache(r);
      links = links.concat(newlinks);
    });
    links = this._dedupeLinks(links); // by aggregating links to each ref above, we can get duplicates of links to spanning refs
    let essayLinks = [];
    for (let i=0; i<links.length; i++) {
      if (links[i]["type"] === "essay" && "displayedText" in links[i]) {
        const linkLang = links[i]["anchorVersion"]["language"];
        const currVersionTitle = versions[linkLang] ? versions[linkLang]["versionTitle"] : "NONE";
        const linkVersionTitle = links[i]["anchorVersion"]["title"];
        if (linkVersionTitle === "ALL" || (linkVersionTitle !== "NONE" && currVersionTitle === linkVersionTitle)) {
          essayLinks.push(links[i]);
        }
      }
    }
    return essayLinks.sort((a, b) => Sefaria.refContains(a["sourceRef"], b["sourceRef"]));
  }
  ,
  _linkSummaries: {},
  linkSummary: function(ref, excludedSheet) {
    // Returns an ordered array summarizing the link counts by category and text
    // Takes either a single string `ref` or an array of refs strings.
    // If `excludedSheet` is present, exclude links to that sheet ID.
    const categoryOrderOverrides = {
        "Tanakh": [
            "Talmud",
            "Midrash",
            "Halakhah",
        ],
        "Mishnah": [
            "Tanakh",
            "Mishnah",
            "Talmud",
        ],
        "Talmud": [
            "Tanakh",
            "Talmud",
            "Halakhah",
        ],
        "Midrash": [
            "Tanakh",
            "Talmud",
            "Midrash",
        ],
        "Halakhah": [
            "Tanakh",
            "Talmud",
            "Halakhah",
        ],
        "Kabbalah": [
            "Tanakh",
            "Talmud",
            "Kabbalah"
        ],
        "Liturgy": [
            "Tanakh",
            "Talmud",
            "Liturgy",
        ],
        "Jewish Thought": [
            "Tanakh",
            "Talmud",
            "Jewish Thought"
        ],
        "Tosefta": [
            "Tanakh",
            "Mishnah",
            "Talmud",
        ],
        "Chasidut": [
            "Tanakh",
            "Talmud",
            "Midrash",
        ],
        "Musar": [
            "Tanakh",
            "Talmud",
            "Musar",
        ],
        "Responsa": [
            "Tanakh",
            "Talmud",
            "Halakhah",
        ],
        "Second Temple": [

        ],
        "Reference": [

        ],
    };
    const oref          = (typeof ref == "string") ? Sefaria.ref(ref) : Sefaria.ref(ref[0]);
    const categoryOverridesForRef = (oref && oref.hasOwnProperty("primary_category")) ?  ((categoryOrderOverrides.hasOwnProperty(oref.primary_category)) ? categoryOrderOverrides[oref.primary_category] : null) : null;
    let links = [];
    if (!this.linksLoaded(ref)) { return []; }
    const normRef = Sefaria.humanRef(ref);
    const cacheKey = normRef + "/" + excludedSheet;
    if (cacheKey in this._linkSummaries) { return this._linkSummaries[cacheKey]; }
    if (typeof ref == "string") {
      links = this.getLinksFromCache(ref);
    } else {
      links = [];
      ref.map(function(r) {
        const newlinks = Sefaria.getLinksFromCache(r);
        links = links.concat(newlinks);
      });
      links = this._dedupeLinks(links); // by aggregating links to each ref above, we can get duplicates of links to spanning refs
    }

    links = excludedSheet ? this._filterSheetFromLinks(links, excludedSheet) : links;

    const summary = {};
    for (let i = 0; i < links.length; i++) {
      const link = links[i];
      if (link["type"] === "essay") {
        continue;
      }
      // Count Category
      if (link.category in summary) {
        summary[link.category].count += 1;
        summary[link.category].hasEnglish = summary[link.category].hasEnglish || link.sourceHasEn;

      } else {
        summary[link.category] = {count: 1, books: {}, hasEnglish: link.sourceHasEn};
      }
      const category = summary[link.category];
      // Count Book
      if (link["collectiveTitle"]["en"] in category.books) {
        category.books[link["collectiveTitle"]["en"]].count += 1;
        category.books[link["collectiveTitle"]["en"]].hasEnglish = category.books[link["collectiveTitle"]["en"]].hasEnglish || link.sourceHasEn;
        category.books[link["collectiveTitle"]["en"]].categoryList = Sefaria.index(link["index_title"]) ? Sefaria.index(link["index_title"]).categories :[]
      } else {
        category.books[link["collectiveTitle"]["en"]] = {count: 1, hasEnglish: link.sourceHasEn};
        category.books[link["collectiveTitle"]["en"]].categoryList = Sefaria.index(link["index_title"]) ? Sefaria.index(link["index_title"]).categories :[]
        category.books[link["collectiveTitle"]["en"]].fullTitle = link["index_title"]
      }
    }
    // Add Zero counts for every commentator in this section not already in list
    const baseRef    = typeof ref == "string" ? ref : ref[0]; // TODO handle refs spanning sections
    const oRef       = Sefaria.getRefFromCache(baseRef);
    const sectionRef = oRef ? oRef.sectionRef : baseRef;
    if (ref !== sectionRef) {
      const sectionLinks = Sefaria.getLinksFromCache(sectionRef);
      for (let i = 0; i < sectionLinks.length; i++) {
        const l = sectionLinks[i];
        if (l.category === "Commentary") {
          if (!("Commentary" in summary)) {
            summary["Commentary"] = {count: 0, books: {}};
          }
          if (!(l["collectiveTitle"]["en"] in summary["Commentary"].books)) {
            summary["Commentary"].books[l["collectiveTitle"]["en"]] = {count: 0};
            summary["Commentary"].books[l["collectiveTitle"]["en"]].categoryList = Sefaria.index(l["index_title"]) ? Sefaria.index(l["index_title"]).categories :[]
          }
        }
      }
    }
    // Convert object into ordered list
    const summaryList = Object.keys(summary).map(function(category) {
      const categoryData = summary[category];
      categoryData.category = category;
      categoryData.books = Object.keys(categoryData.books).map(function(book) {
        const bookData = categoryData.books[book];
        const index      = Sefaria.index(book);
        const fullTitleIndex = Sefaria.index(bookData.fullTitle) ? Sefaria.index(bookData.fullTitle) : index
        bookData.book     = index.title;
        bookData.heBook   = index.heTitle;
        bookData.category = category;
        bookData.enShortDesc = fullTitleIndex.enShortDesc || fullTitleIndex.enDesc;
        bookData.heShortDesc = fullTitleIndex.heShortDesc || fullTitleIndex.heDesc;
        bookData.categoryList = index.categories[0] == ['Commentary'] ? bookData.categoryList : index.categories;
        if (bookData.categoryList != "Quoting Commentary") {
            bookData.categoryListNew = []
            for (let i = 0; i < bookData.categoryList.length; i++) {
                if (bookData.categoryList[i] === bookData.book || bookData.book.split(" ")[0] === bookData.categoryList[i] || bookData.book.split(" ")[0] === bookData.categoryList[i].split(" ")[0]) {
                    break;
                } else {
                  bookData.categoryListNew.push(bookData.categoryList[i]);
                }
            }
            bookData.categoryList = bookData.categoryListNew
            // bookData.enShortDesc = Sefaria.tocItemsByCategories(bookData.categoryList).map((e)=>(e.category || e.title === bookData.book ? e.enShortDesc: null))
        }
        if (bookData.categoryList && !bookData.enShortDesc) {
            const desc = Sefaria.getDescriptionDict(bookData.book, bookData.categoryList)
            if (desc) {
                bookData.enShortDesc = desc[0] || null;
                bookData.heShortDesc = desc[1] || null;
            }
        }

        return bookData;
      });
      // Sort the books in the category
      const cat = oRef ? oRef["categories"][0] : null;
      categoryData.books.sort(Sefaria.linkSummaryBookSort.bind(null, cat));

      return categoryData;
    });
    // Sort the categories
    const categoryOrder = Sefaria.toc.map(function(cat) { return cat.category; });
    categoryOrder.splice(0, 0, "Commentary"); // Always show Commentary First
    categoryOrder.splice(2, 0, "Targum");     // Show Targum after Tanakh (Or Tanakh's original location)
    if (categoryOverridesForRef && categoryOverridesForRef.length >1){ //if we have been passed the "top connection categories" for this ref's categroy, preference them
        categoryOrder.splice(1, 0, ...categoryOverridesForRef);
    }
    summaryList.sort(function(a, b) {
      let orderA = categoryOrder.indexOf(a.category);
      let orderB = categoryOrder.indexOf(b.category);
      orderA = orderA === -1 ? categoryOrder.length : orderA;
      orderB = orderB === -1 ? categoryOrder.length : orderB;
      return orderA - orderB;
    });
    Sefaria._linkSummaries[cacheKey] = summaryList;
    return summaryList;
  },
  linkSummaryBookSort: function(category, a, b, byHebrew) {
    // Sorter for links in a link summary, included a hard coded list of top spots by category
    // First sort by predefined "top"
    const hebrewTopByCategory = {
      "Tanakh": ["Rashi", "Ibn Ezra", "Ramban", "Sforno"],
      "Talmud": ["Rashi", "Rashbam", "Tosafot"],
      "Mishnah": ["Bartenura", "Rambam", "Ikar Tosafot Yom Tov", "Yachin", "Boaz"]
    };
    const englishTopByCategory = {
      "Tanakh": ["Rashi", "Ibn Ezra", "Ramban", "Sforno"],
      "Talmud": ["Rashi", "Rashbam", "Tosafot"],
      "Mishnah": ["Bartenura", "English Explanation of Mishnah", "Rambam", "Ikar Tosafot Yom Tov", "Yachin", "Boaz"]
    };
    const top = (byHebrew ? hebrewTopByCategory[category] : englishTopByCategory[category]) || [];
    let aTop = top.indexOf(a.book);
    let bTop = top.indexOf(b.book);
    if (aTop !== -1 || bTop !== -1) {
      aTop = aTop === -1 ? 999 : aTop;
      bTop = bTop === -1 ? 999 : bTop;
      return aTop < bTop ? -1 : 1;
    }
    // Then sort alphabetically
    if (byHebrew) {
      return a.heBook > b.heBook ? 1 : -1;
    }
    return a.book > b.book ? 1 : -1;
  },
  linkSummaryBookSortHebrew: function(category, a, b) {
    return Sefaria.linkSummaryBookSort(category, a, b, true);
  },
  commentarySectionRef: function(commentator, baseRef) {
    // Given a commentator name and a baseRef, return a ref to the commentary which spans the entire baseRef
    // E.g. ("Rashi", "Genesis 3") -> "Rashi on Genesis 3"
    // Even though most commentaries have a 1:1 structural match to basetexts, this is not alway so.
    // Works by examining links available on baseRef, returns null if no links are in cache.
    if (commentator == "Abarbanel") {
      return null; // This text is too giant, optimizing up to section level is too slow. TODO: generalize.
    }
    var links = Sefaria.getLinksFromCache(baseRef);
    links = Sefaria._filterLinks(links, [commentator]);
    if (!links || !links.length || links[0].isSheet) { return null; }

    var pRefs = links.map(link => Sefaria.parseRef(link.sourceRef));
    if (pRefs.some(pRef => "error" in pRef)) { return null; } // Give up on bad refs

    var books = pRefs.map(pRef => pRef.book).unique();
    if (books.length > 1) { return null; } // Can't handle multiple index titles or schemaNodes

    try {
      var startSections = pRefs.map(pRef => pRef.sections[0]);
      var endSections   = pRefs.map(pRef => pRef.toSections[0]);
    } catch(e) {
      return null;
    }

    const sorter = (a, b) => {
      return a.match(/\d+[ab]/) ?
        Sefaria.hebrew.dafToInt(a) - Sefaria.hebrew.dafToInt(b)
        : parseInt(a) - parseInt(b);
    };

    var commentaryRef = {
      book: books[0],
      sections: startSections.sort(sorter).slice(0,1),
      toSections: endSections.sort(sorter).reverse().slice(0,1)
    };
    var ref = Sefaria.humanRef(Sefaria.makeRef(commentaryRef));

    return ref;
  },
    _descDict: {}, // cache for the description dictionary
      getDescriptions: function(keyName, categoryList) {
      const catlist = Sefaria.tocItemsByCategories(categoryList)
        let catmap = catlist.map((e) => [e.category || e.title, e.enShortDesc, e.heShortDesc])
        let d = {}
        catmap.map((e) => {
            // return array of key: name of "book" value: list of both descriptions
            if (e) {
                d[e[0]]=[e[1], e[2]]
            }
            // special case for commentators that the book name is "on" eg. "Ramban on Genesis"
            if (e[0].includes("on")) {
                d[e[0].split(" on")[0]] = [e[1], e[2]]
            }
        })
        let descs = d[keyName] || d[Sefaria.index(keyName).collectiveTitle] || d[keyName.split(" on")[0]];
        let enShortDesc = descs && descs[0]? descs[0]: null;
        let heShortDesc = descs && descs[1]? descs[1]: null;
        return [enShortDesc, heShortDesc];
  },
    getDescriptionDict: function(keyName, categoryList){
        let desc = this._cachedApi([keyName, categoryList], this._descDict, null);
        if (Object.keys(this._descDict).length === 0){
            //Init of the Dict with the Category level descriptions
            Sefaria.toc.map(e=> {this._descDict[[e.category, []]] = [e.enShortDesc, e.heShortDesc]})
            // todo: get this data out of code (into db?)
            this._descDict[["Commentary", []]] = ["Interpretations and discussions surrounding Jewish texts, ranging from early medieval to contemporary.", "פירושים ודיונים סביב טקסטים תורניים, מימי הביניים ועד ימינו."]
            this._descDict[["Quoting Commentary", []]] = ["References to this source within commentaries on other texts in the wider library.", "התייחסויות אל המקור הנוכחי במפרשים משניים."]

            // special case of a category in sidebar that is a sub cat on the navigation toc pages
            this._descDict[["Targum", []]] = this.getDescriptions("Targum", ["Tanakh"])
        }
        if (!desc && categoryList.length !== 0) {
            desc = this.getDescriptions(keyName, categoryList)
            this._descDict[[keyName, categoryList]] = desc
        }
        if (desc) {
            return [desc[0], desc[1]]
        }
        else
        {
            return [null, null];
        }
    },

    _notes: {},
  notes: function(ref, callback) {
    var notes = null;
    if (typeof ref == "string") {
      if (ref in this._notes) {
        notes = this._notes[ref];
      }
    } else {
      var notes = [];
      ref.map(function(r) {
        var newNotes = Sefaria.notes(r);
        notes = newNotes ? notes.concat(newNotes) : notes;
      });
    }
    if (notes) {
      if (callback) { callback(notes); }
    } else {
      Sefaria.related(ref, function(data) {
        if (callback) { callback(data.notes); }
      });
    }
    return notes;
  },
  _saveNoteData: function(ref, data) {
    return this._saveItemsByRef(data, this._notes);
  },
  _privateNotes: {},
  privateNotes: function(refs, callback) {
    // Returns an array of private notes for `refs` (a string or array or strings)
    // or `null` if notes have not yet been loaded.
    if(!Sefaria._uid) return;
    var notes = null;
    if (typeof refs == "string") {
      if (refs in this._privateNotes) {
        notes = this._privateNotes[refs];
      }
      refs = [refs] // Stanfardize type to simplify processing below
    } else {
      var notesByRef = refs.map(function(ref) {
        return Sefaria._privateNotes[ref];
      });
      if (notesByRef.some(function(e) { return !e })) {
        // If any ref in `refs` returned `null`, treat the whole thing as not yet loaded, call the API.
        notes = null;
      } else {
        notes = [];
        notesByRef.map(function(n) { notes = notes.concat(n); });
      }
    }

    if (notes) {
      if (callback) { callback(notes); }
    } else {
      var aggregateCallback = function() {
        // Check if all refs have loaded, call callback if so
       if (Sefaria.privateNotesLoaded(refs) && callback) {
        callback(Sefaria.privateNotes(refs));
       }
      };
      refs.map(function(ref) {
       if (ref in Sefaria._privateNotes) { return; } // Only make API calls for unloaded refs
       var url = Sefaria.apiHost + "/api/notes/" + Sefaria.normRef(ref) + "?private=1";
       this._api(url, function(data) {
          if ("error" in data) {
            return;
          }
          this._savePrivateNoteData(ref, data);
          aggregateCallback(data);
        }.bind(this));
      }.bind(this));
    }
    return notes;
  },
  privateNotesLoaded: function(refs) {
    // Returns true if private notes have been loaded for every ref in `refs.
    refs.map(function(ref) {
      if (!(ref in Sefaria._privateNotes)) {
        return false;
      }
    });
    return true;
  },
  addPrivateNote: function(note) {
    // Add a single private note to the cache of private notes.
    var notes = this.privateNotes(note["anchorRef"]) || [];
    notes = [note].concat(notes);
    this._saveItemsByRef(notes, this._privateNotes);
  },
  clearPrivateNotes: function() {
    this._privateNotes = {};
    this._allPrivateNotes = null;
  },
  _allPrivateNotes: null,
  allPrivateNotes: function(callback) {
    if (!callback)  { return this._allPrivateNotes; }

    if (this._allPrivateNotes) {
      callback(this._allPrivateNotes);
    } else {
      const url = Sefaria.apiHost + "/api/notes/all?private=1";
      this._api(url, (data) => {
        if ("error" in data) {
          return;
        }
        this._savePrivateNoteData(null, data);
        this._allPrivateNotes = data;
        callback(data);
      });
    }
    return this._allPrivateNotes;
  },
  _savePrivateNoteData: function(ref, data) {
    return this._saveItemsByRef(data, this._privateNotes);
  },
  notesTotalCount: function(refs) {
    // Returns the total number of private and public notes on `refs` without double counting my public notes.
    var notes = Sefaria.notes(refs) || [];
    if (Sefaria._uid) {
      var myNotes  = Sefaria.privateNotes(refs) || [];
      notes = notes.filter(function(note) { return note.owner !== Sefaria._uid }).concat(myNotes);
    }
    return notes.length;
  },
  deleteNote: function(noteId) {
    return new Promise((resolve, reject) => {
      $.ajax({
        type: "delete",
        url: `/api/notes/${noteId}`,
        success: () => {
          Sefaria.clearPrivateNotes();
          Sefaria.track.event("Tools", "Delete Note", noteId);
          resolve();
        },
        error: reject
      });
    });
  },


_media: {},
  mediaByRef: function(refs) {
    refs = typeof refs == "string" ? Sefaria.splitRangingRef(refs) : refs.slice();
    var ref = Sefaria.normRefList(refs);

    var media = [];
    refs.map(r => {
      if (this._media[r]) { media = media.concat(this._media[r]); }
    }, this);
	return media;
  },


  _webpages: {},
  _processedWebpages: {},
  webPagesByRef: function(refs) {
    refs = typeof refs == "string" ? Sefaria.splitRangingRef(refs) : refs.slice();
    var ref = Sefaria.normRefList(refs);
    if (ref in this._processedWebpages) { return this._processedWebpages[ref]; }

    var webpages = [];
    refs.map(r => {
      if (this._webpages[r]) { webpages = webpages.concat(this._webpages[r]); }
    }, this);

    webpages.map(page => page.isHebrew = Sefaria.hebrew.isHebrew(page.title));

    webpages = webpages.sort((a, b) => {
      // Sort first by page language matching interface language
      if (a.isHebrew !== b.isHebrew) { return (b.isHebrew ? -1 : 1) * (Sefaria.interfaceLang === "hebrew" ? -1 : 1); }

      // Second, sort by how many anchorRefExpanded refs there are.  Intuition: Genesis 1:2 should come before Genesis 1:2-5, which in turn should come before Genesis 1
      var aNumAnchorRefs, bNumAnchorRefs;
      [aNumAnchorRefs, bNumAnchorRefs] = [a, b].map(page => page.anchorRefExpanded.length);
      if (aNumAnchorRefs !== bNumAnchorRefs) {  return (aNumAnchorRefs - bNumAnchorRefs); }

      // Genesis 2 should come before Genesis 1-3
      var aIsRange, bIsRange;
      [aIsRange, bIsRange] = [a, b].map(page => page.anchorRef.indexOf("-") !== -1);
      if (aIsRange !== bIsRange) { return bIsRange ? -1 : 1; }

      return (a.linkerHits > b.linkerHits) ? -1 : 1;
    });
    this._processedWebpages[ref] = webpages;
    return webpages;
  },
  _refTopicLinks: {},
  _saveTopicByRef: function(ref, data) {
    ref = Sefaria.humanRef(ref);
    const split = this._saveItemsByRef(data, this._refTopicLinks);
    this._refTopicLinks[ref] = data;
    return split;
  },
  topicsByRef: function(refs) {
    refs = typeof refs == "string" ? Sefaria.splitRangingRef(refs) : refs.slice();
    const topicsObj = {};
    let resultLoaded = false;  // _refTopicLinks will have an empty array for ref if ref's topics were loaded
    for (let r of refs) {
      const tempTopicList = this._refTopicLinks[r];
      if (!tempTopicList) { continue; }
      resultLoaded = true;
      for (let tempTopic of tempTopicList) {
        if (!topicsObj[tempTopic.topic]) {
          tempTopic.order = tempTopic.order || {};
          tempTopic.dataSources = {};
          topicsObj[tempTopic.topic] = tempTopic;
        }
        // aggregate dataSources for display in tooltip
        topicsObj[tempTopic.topic].dataSources[tempTopic.dataSource.slug] = tempTopic.dataSource;
      }
    }
    if (!resultLoaded) { return null ;}
    return Object.values(topicsObj).sort((a, b) => b.order.pr - a.order.pr);
  },
  topicsByRefCount: function(refs) {
    const topics = Sefaria.topicsByRef(refs);
    return topics && topics.length;
  },
  _related: {},
  related: function(ref, callback) {
    // Single API to bundle public links, sheets, and notes by ref.
    // `ref` may be either a string or an array of consecutive ref strings.
    ref = Sefaria.humanRef(ref);
    if (!callback) {
      return this._related[ref] || null;
    }
    if (ref in this._related) {
      callback(this._related[ref]);
    } else {
       this.relatedApi(ref, callback);
    }
  },
  _manuscripts: {},
  manuscriptsByRef: function(refs) {
    refs = typeof refs === "string" ? Sefaria.splitRangingRef(refs) : refs.slice();
    let manuscriptPages = [];
    refs.forEach(r => {
      if (this._manuscripts[r]) {
        manuscriptPages = manuscriptPages.concat(this._manuscripts[r]);
      }
    })
    return manuscriptPages
  },
  _guides: {},
 guidesByRef: function(refs) {
    refs = typeof refs === "string" ? Sefaria.splitRangingRef(refs) : refs.slice();
    let guides = [];
    refs.forEach(r => {
      if (this._guides[r]) {
        guides = guides.concat(this._guides[r]);
      }
    })
    return guides
  },
  relatedApi: function(ref, callback) {
    var url = Sefaria.apiHost + "/api/related/" + Sefaria.normRef(ref) + "?with_sheet_links=1";
    return this._api(url, data => {
      if ("error" in data) {
        return;
      }
      var originalData = Sefaria.util.clone(data);

      // Save link, note, and sheet data, and retain the split data from each of these saves
      var split_data = {
          links: this._saveLinkData(ref, data.links),
          notes: this._saveNoteData(ref, data.notes),
          sheets: this.sheets._saveSheetsByRefData(ref, data.sheets),
          webpages: this._saveItemsByRef(data.webpages, this._webpages),
          topics: this._saveTopicByRef(ref, data.topics || []),
          media: this._saveItemsByRef(data.media, this._media),
          manuscripts: this._saveItemsByRef(data.manuscripts, this._manuscripts),
          guides: this._saveItemsByRef(data.guides, this._guides)
      };

       // Build split related data from individual split data arrays
      ["links", "notes", "sheets", "webpages", "media", "guides"].forEach(obj_type => {
        for (var ref in split_data[obj_type]) {
          if (split_data[obj_type].hasOwnProperty(ref)) {
            if (!(ref in this._related)) {
                this._related[ref] = {links: [], notes: [], sheets: [], webpages: [], media: [], topics: [], guides: []};
            }
            this._related[ref][obj_type] = split_data[obj_type][ref];
          }
        }
      }, this);


      // Save the original data after the split data - lest a split version overwrite it.
      this._related[ref] = originalData;

      callback(data);
    });
  },
  _relatedPrivate: {},
  relatedPrivate: function(ref, callback) {
    // Single API to bundle private user sheets and notes by ref.
    // `ref` may be either a string or an array of consecutive ref strings.
    // Separated from public content so that public content can be cached
    ref = Sefaria.humanRef(ref);
    if (!callback) {
      return this._relatedPrivate[ref] || null;
    }
    if (ref in this._relatedPrivate) {
      callback(this._relatedPrivate[ref]);
    } else {
       var url = Sefaria.apiHost + "/api/related/" + Sefaria.normRef(ref) + "?private=1";
       this._api(url, function(data) {
          if ("error" in data) {
            return;
          }
          var originalData = Sefaria.util.clone(data);

          // Save link, note, and sheet data, and retain the split data from each of these saves
          var split_data = {
              notes: this._savePrivateNoteData(ref, data.notes),
              sheets: this.sheets._saveUserSheetsByRefData(ref, data.sheets)
          };

          // If ref is a range or section, mark the cache as empty for any subref we didn't encouter.
          let potentialEmptyRefs = Sefaria.splitRangingRef(ref);
          potentialEmptyRefs.forEach(eref => {
            split_data["notes"][eref] = eref in split_data["notes"] ? split_data["notes"][eref] : [];
            this._privateNotes[eref] = eref in this._privateNotes ? this._privateNotes[eref] : [];
          });
          potentialEmptyRefs.forEach(eref => {
            split_data["sheets"][eref] = eref in split_data["sheets"] ? split_data["sheets"][eref] : [];
            this.sheets._userSheetsByRef[eref] = eref in this.sheets._userSheetsByRef ? this.sheets._userSheetsByRef[eref] : [];
          });

           // Build split related data from individual split data arrays
          ["notes", "sheets"].forEach(function(obj_type) {
            for (var ref in split_data[obj_type]) {
              if (split_data[obj_type].hasOwnProperty(ref)) {
                if (!(ref in this._relatedPrivate)) {
                    this._relatedPrivate[ref] = {notes: [], sheets: []};
                }
                this._relatedPrivate[ref][obj_type] = split_data[obj_type][ref];
              }
            }
          }, this);

           // Save the original data after the split data - lest a split version overwrite it.
          this._relatedPrivate[ref] = originalData;

          callback(data);

        }.bind(this));
    }
  },
  clearLinks: function() {
    this._related = {};
    this._links = {};
    this._linkSummaries = {};
  },
  removeLink: function(_id) {

  },
  isACaseVariant: function(query, data) {
    // Check if query is just an improper capitalization of something that otherwise would be a ref
    // query: string
    // data: dictionary, as returned by /api/name
    return (!(data["is_ref"]) &&
          data["completions"] &&
          data["completions"].length &&
          data["completions"][0] != query &&
          data["completions"][0].toLowerCase().replace('״','"') == query.slice(0, data["completions"][0].length).toLowerCase().replace('״','"') &&
          data["completions"][0] != query.slice(0, data["completions"][0].length))
  },
  repairCaseVariant: function(query, data) {
    if (Sefaria.isACaseVariant(query, data)) {
        const completionArray = data["completion_objects"].map(x => x.title);
        let normalizedQuery = query.toLowerCase();
        let bestMatch = "";
        let bestMatchLength = 0;

        completionArray.forEach((completion) => {
            let normalizedCompletion = completion.toLowerCase();
            if (normalizedQuery.includes(normalizedCompletion) && normalizedCompletion.length > bestMatchLength) {
                bestMatch = completion;
                bestMatchLength = completion.length;
            }
        });
        return bestMatch + query.slice(bestMatch.length);
    }
    return query;
  },
  repairGershayimVariant: function(query, data) {
    if (!data["is_ref"] && data.completions && !data.completions.includes(query)) {
        function normalize_gershayim(string) {
            return string.replace('״', '"');
        }
        const normalized_query = normalize_gershayim(query);
        for (let c of data.completions) {
            if (normalize_gershayim(c) === normalized_query) {
                return c;
            }
        }
    }
    return query;
  },
  makeSegments: function(data, withContext, sheets=false) {
    // Returns a flat list of annotated segment objects,
    // derived from the walking the text in data
    if (!data || "error" in data) { return []; }
    var segments  = [];
    var highlight = data.sections.length === data.textDepth;
    var wrapEn = (typeof data.text == "string");
    var wrapHe = (typeof data.he == "string");
    var en = wrapEn ? [data.text] : data.text;
    var he = wrapHe ? [data.he] : data.he;
    var topLength = Math.max(en.length, he.length);
    en = en.pad(topLength, "");
    he = he.pad(topLength, "");

    const index_offsets_by_depth = this._get_offsets(data, topLength);
    var start = (data.textDepth == data.sections.length && !withContext ?
                  data.sections.slice(-1)[0] : 1+index_offsets_by_depth[0]);
    if (!data.isSpanning) {
      for (var i = 0; i < topLength; i++) {
        var number = i+start;
        var delim  = data.textDepth == 1 ? " " : ":";
        var ref = data.sectionRef + delim + number;
        segments.push({
          ref: ref,
          en: en[i],
          he: he[i],
          number: number,
          highlight: highlight && number >= data.sections.slice(-1)[0] && number <= data.toSections.slice(-1)[0],
          alt: ("alts" in data && i < data.alts.length) ? data.alts[i] : null
        });
      }
    } else {
      for (var n = 0; n < topLength; n++) {
        var en2 = typeof en[n] == "string" ? [en[n]] : en[n];
        var he2 = typeof he[n] == "string" ? [he[n]] : he[n];
        var length = Math.max(en2.length, he2.length);
        en2 = en2.pad(length, "");
        he2 = he2.pad(length, "");
        var baseRef     = data.book;
        var baseSection = data.sections.slice(0,-2).join(":");
        var delim       = baseSection ? ":" : " ";
        var baseRef     = baseSection ? baseRef + " " + baseSection : baseRef;

        start = (n == 0 ? start : 1+index_offsets_by_depth[n]);
        for (var i = 0; i < length; i++) {
          var startSection = data.sections.slice(-2)[0];
          var section = typeof startSection == "string" ?
                        Sefaria.hebrew.intToDaf(n+Sefaria.hebrew.dafToInt(startSection))
                        : n + startSection;
          var number  = i + start;
          var ref = baseRef + delim + section + ":" + number;
          segments.push({
            ref: ref,
            en: en2[i],
            he: he2[i],
            number: number,
            highlight: highlight &&
                        ((n == 0 && number >= data.sections.slice(-1)[0]) ||
                         (n == topLength-1 && number <= data.toSections.slice(-1)[0]) ||
                         (n > 0 && n < topLength -1)),
            alt: ("alts" in data && n < data.alts.length && i < data.alts[n].length) ? data.alts[n][i] : null
          });
        }
      }
    }
    return segments;
  },
  stripImagesFromSegments: function(segments) {
      // Used by sheets editors.  Sefaria.makeSegments creates a list of segments and this function handles the images.
      return segments.map(x => {
          x.he = Sefaria.util.stripImgs(x.he);
          x.en = Sefaria.util.stripImgs(x.en);
          return x;
      })
  },
  sectionString: function(ref) {
    // Returns a pair of nice strings (en, he) of the sections indicated in ref. e.g.,
    // "Genesis 4" -> "Chapter 4", "Guide for the Perplexed, Introduction" - > "Introduction"
    const data = this.getRefFromCache(ref);
    let result = {
          en: {named: "", numbered: ""},
          he: {named: "", numbered: ""}
        };
    if (!data) { return result; }

    // English
    var sections = ref.slice(data.indexTitle.length+1);
    var name = data.sectionNames.length > 1 ? data.sectionNames[0] + " " : "";
    if (data.isComplex) {
      var numberedSections = data.ref.slice(data.book.length+1);
      if (numberedSections) {
        var namedSections    = sections.slice(0, -(numberedSections.length+1));
        var string           = (namedSections ? namedSections + ", " : "") + name +  numberedSections;
      } else {
        var string = sections;
      }
    } else {
      var string = name + sections;
    }
    result.en.named    = string;
    result.en.numbered = sections;

    // Hebrew
    var sections = data.heSectionRef.slice(data.heIndexTitle.length+1);
    var name = ""; // missing he section names // data.sectionNames.length > 1 ? " " + data.sectionNames[0] : "";
    if (data.isComplex) {
      var numberedSections = data.heRef.slice(data.heTitle.length+1);
      if (numberedSections) {
        var namedSections    = sections.slice(0, -(numberedSections.length+1));
        var string           = (namedSections ? namedSections + ", " : "") + name + " " + numberedSections;
      } else {
        string = sections;
      }

    } else {
      var string = name + sections;
    }
    result.he.named    = string;
    result.he.numbered = sections;

    return result;
  },
  isCommentaryWithBaseText(book) {
      /* Only returns true for commentaries with a base_text_mapping to one and only one base_text_title
       * @param {Object} book: Corresponds to a book in Sefaria.toc
       */
      return book?.dependence === "Commentary" && !!book?.base_text_titles && !!book?.base_text_mapping && book?.base_text_titles.length === 1;
  },
  isCommentaryRefWithBaseText(ref, forceOpenCommentaryPanel) {
      /* This is a helper function for openPanelAt. Determines whether the ref(s) are part of a commentary
       * with a base_text_mapping to one and only one base_text_title.
       * Example: "Ibn Ezra on Genesis 3" returns True because this commentary has a base_text_mapping to one and only one book, Genesis.
       * @param {string/array of strings} ref: if ref is an array, checks the first ref
       * @param {bool} forceOpenCommentaryPanel: If true, the commentary side panel will open regardless of the ref's depth.
       *                                        If false, side panel will only open if ref is depth 3 or greater.
       */
      let refToCheck = Array.isArray(ref) ? ref[0] : ref;
      const parsedRef = Sefaria.parseRef(refToCheck);
      const depth = parsedRef.sections.length;
      if (!forceOpenCommentaryPanel && depth < 3) {
          // This is because in some Talmud commentaries and in complex texts where the node has a depth less than 3,
          // it can be difficult to know what comments to show in the sidebar so we should open the commentary in the main panel.
          return false;
      }
      const book = Sefaria.index(parsedRef.index);
      if (!this.isCommentaryWithBaseText(book)) {
          return false;
      }

      // by this point, we know the book is in the right form, but we still need to check that the ref is in the right form
      return Sefaria.isCommentaryRefValid(book, parsedRef);
  },
  isCommentaryRefValid(book, parsedRef) {
      /* This is a helper function for isCommentaryRefWithBaseText.  After isCommentaryRefWithBaseText determines
       * the ref belongs to the right kind of book, we still need to check the ref is in valid form.
       * The ref 'Ramban on Genesis, Introduction 1' shouldn't generate "Genesis, Introduction 1" ' +
       * this can be tested by modifying the parsedRef and then calling Sefaria.parseRef on the modified parsedRef
       * @param {Object} parsedRef: Object created with Sefaria.parseRef.  Its `ref` property is what we need to check
       * @param {Object} book: Object created with Sefaria.index.  We want to use `book`'s metadata to modify the ref.
       */
      const parsedRefCopy = Object.create(parsedRef);  // copy object to avoid modifying Sefaria._parseRef
      const baseText = book.base_text_titles[0];
      parsedRefCopy.ref = parsedRefCopy.ref.replace(book.title, baseText);
      return (!Sefaria.parseRef(parsedRefCopy.ref).error);
  },
  convertCommentaryRefToBaseRef(commRef) {
    /* Converts commentary ref, `commRef`, to base ref:
     @param {string} commRef - string to be converted.
     Example input and output: commRef = "Rashi on Genesis 1:2" returns "Genesis 1:2",
                               commRef = "Rashi on Exodus 2:3:1" returns "Exodus 2:3"
     */
    const book = Sefaria.index(commRef.index);
    if (!book || !this.isCommentaryWithBaseText(book)) {
        // if book is not isCommentaryWithBaseText just return the ref
        return Sefaria.humanRef(commRef.ref);
    }
    const base_text = book.base_text_titles[0];
    const many_to_one = book.base_text_mapping.startsWith("many_to_one");  // four options, two start with many_to_one and two start with one_to_one
    const commRefCopy = Object.create(commRef);  // need to create a copy so that the Sefaria._parseRef cache isn't changed
    if (commRefCopy.sections.length <= 2 || !many_to_one) {
        // Rashi on Genesis 1:2 => Genesis 1:2 and Rashi on Genesis => Genesis.  in this case, sections stay the same so just change the book title
        commRefCopy.ref = commRefCopy.ref.replace(book.title, base_text);
        return Sefaria.humanRef(commRefCopy.ref);
    }
    else if (many_to_one) {
        // Rashi on Genesis 1:2:4 => Genesis 1:2; sections and book title need to change
        commRefCopy.sections = commRefCopy.sections.slice(0, commRef.sections.length - 1);
        commRefCopy.toSections = commRefCopy.toSections.slice(0, commRef.toSections.length - 1);
        commRefCopy.book = commRefCopy.index = commRefCopy.index.replace(book.title, base_text);
        commRefCopy.ref = commRefCopy.ref.replace(book.title, base_text);
        commRefCopy.ref = commRefCopy.ref.split(' ').slice(0, -1).join(' ');
        return Sefaria.humanRef(Sefaria.makeRef(commRefCopy));
    }
    return Sefaria.humanRef(commRef.ref);
  },
  getBaseRefAndFilter(ref) {
    /* This is a helper function for openPanelAt. This function converts a commentary ref(s) (Rashi on Genesis 3:3:1)
     to a base ref(s) (Genesis 3:3) and returns the filter ["Rashi"].
     `ref` can be an array or a string, in which case the returned ref will be an array or string
     */
    let filter, book;
    if (Array.isArray(ref)) {
        const parsedRefs = ref.map(x => Sefaria.parseRef(x)); // get a parsed ref version of `ref` in order to access book's collective title, base_text_titles, and base_text_mapping
        book = Sefaria.index(parsedRefs[0].index);
        ref = parsedRefs.map(x => Sefaria.convertCommentaryRefToBaseRef(x));
    }
    else {
        const parsedRef = Sefaria.parseRef(ref); // get a parsed ref version of `ref` in order to access book's collective title, base_text_titles, and base_text_mapping
        book = Sefaria.index(parsedRef.index);
        ref = Sefaria.convertCommentaryRefToBaseRef(parsedRef);
    }
    filter = book?.collectiveTitle ? [book.collectiveTitle] : [];
    return {ref: ref, filter: filter};
  },
  commentaryList: function(title, toc) {
    var title = arguments.length == 0 || arguments[0] === undefined ? null : arguments[0];
    /** Returns the list of commentaries for 'title' which are found in Sefaria.toc **/
    var toc = arguments.length <= 1 || arguments[1] === undefined ? Sefaria.util.clone(Sefaria.toc) : arguments[1];
    if (title != null){
        var index = this.index(title); //TODO: a little bit redundant to do on every recursion
        if (!index) { return []; }
        title = index.title;
    }
    var results = [];
    for (var i=0; i < toc.length; i++) {
        var curTocElem = toc[i];
        if (curTocElem.title) { //this is a book
            if(curTocElem.dependence == 'Commentary'){
                if((title && curTocElem.base_text_titles && (title in curTocElem.refs_to_base_texts)) || (title == null)){
                    results.push(curTocElem);
                }
            }
        } else if (curTocElem.contents) { //this is still a category and might have books under it
          results = results.concat(Sefaria.commentaryList(title, curTocElem.contents));
        }
    }
    return results;
  },
  tocObjectByCategories: function(cats) {
    // Returns the TOC entry that corresponds to list of categories `cats`
    let found, item;
    let list = Sefaria.toc;
    for (let i = 0; i < cats.length; i++) {
      found = false;
      item = null;
      for (let k = 0; k < list.length; k++) {
        if (list[k].category === cats[i]) {
          item = list[k];
          list = item.contents || [];
          found = true;
          break;
        }
      }
      if (!found) { return null; }
    }
    return item;
  },
  tocItemsByCategories: function(cats) {
    // Returns the TOC items that correspond to the list of categories 'cats'
    const object = Sefaria.tocObjectByCategories(cats);
    return object ? Sefaria.util.clone(object.contents) : [];
  },
  categoryAttribution: function(categories) {
    var attributions = [
      {
        categories: ["Talmud", "Bavli"],
        english: "The William Davidson Talmud",
        hebrew: "תלמוד מהדורת ויליאם דוידסון",
        englishAsEdition: "The William Davidson Edition",
        hebrewAsEdition: "מהדורת ויליאם דוידסון",
        link: "/william-davidson-talmud"
      }
    ];
    var attribution = null;
    for (var i = 0; i < attributions.length; i++) {
      if (categories.length >= attributions[i].categories.length &&
        attributions[i].categories.compare(categories.slice(0, attributions[i].categories.length))) {
        attribution = attributions[i];
        break;
      }
    }
    return attribution;
  },
  getPassages: function(refs) {
    // refs: list of ref strings
    // resolves to dictionary mapping ref to sugya ref
    return this._ApiPromise(Sefaria.apiHost + "/api/passages/" + refs.join("|"));
  },
  areVersionsEqual(savedVersion, currVersion) {
    const checkEquality = (key) => {
      //This is temporary for RTL - we check savedVersion?.[key] for old data and savedVersion?.[key]?.versionTitle for new data
      //also we currently don't check the languageFamilyName to fit old data
      const savedVersionTitle = savedVersion?.[key]?.versionTitle ?? savedVersion?.[key] ?? '';
      const currVersionTitle = currVersion?.[key]?.versionTitle ?? currVersion?.[key] ?? '';
      return savedVersionTitle === currVersionTitle;
    }
    return checkEquality("en") && checkEquality("he");
  },
  getSavedItem: ({ ref, versions }) => {
    return Sefaria.saved.items.find(s => s.ref === ref && Sefaria.areVersionsEqual(s.versions, versions));
  },
  removeSavedItem: ({ ref, versions }) => {
    Sefaria.saved.items = Sefaria.saved.items.filter(x => !(x.ref === ref && Sefaria.areVersionsEqual(x.versions, versions)));
  },
  toggleSavedItem: ({ ref, versions, sheet_owner, sheet_title }) => {
    return new Promise((resolve, reject) => {
      const action = !!Sefaria.getSavedItem({ ref, versions }) ? "delete_saved" : "add_saved";
      const savedItem = { ref, versions, time_stamp: Sefaria.util.epoch_time(), action, sheet_owner, sheet_title };
      if (Sefaria._uid) {
        $.post(`${Sefaria.apiHost}/api/profile/sync?no_return=1`,
          { user_history: JSON.stringify([savedItem]), client: 'web' }
        ).done(response => {
          if (!!response['error']) {
            reject(response['error'])
          } else {
            if (action === "add_saved" && !!response.created && response.created.length > 0) {
              Sefaria.saved.items = response.created.concat(Sefaria.saved.items);
            } else {
              // delete
              Sefaria.removeSavedItem({ ref, versions });
            }
            resolve(response);
          }
        }).fail((jqXHR, textStatus, errorThrown) => {
          reject(errorThrown);
        })
      } else {
        reject('notSignedIn');
      }
    });
  },
  editProfileAPI: (partialProfile) => {
    const data = {json: JSON.stringify(partialProfile)};
    return new Promise((resolve, reject) => {
      $.post(`${Sefaria.apiHost}/api/profile`, data, resolve);
    });
  },
  followAPI: (slug, ftype) => {
    return Sefaria._ApiPromise(Sefaria.apiHost + `/api/profile/${slug}/${ftype}`);
  },
  messageAPI: (uid, message) => {
    const data = {json: JSON.stringify({recipient: uid, message: message.escapeHtml()})};
    return new Promise((resolve, reject) => {
      $.post(`${Sefaria.apiHost}/api/messages`, data, resolve);
    });
  },
  chatMessageAPI: (roomId, senderId, timestamp, messageContent) => {
    const data = {json: JSON.stringify({roomId: roomId, senderId: senderId, timestamp, messageContent})};
    return new Promise((resolve, reject) => {
      $.post(`${Sefaria.apiHost}/api/chat-messages`, data, resolve);
    })
  },
  getChatMessagesAPI: (roomId) => {
    return Sefaria._ApiPromise(Sefaria.apiHost + `/api/chat-messages/?room_id=${roomId}`);
  },
  getRefSavedHistory: tref => {
    return Sefaria._ApiPromise(Sefaria.apiHost + `/api/user_history/saved?tref=${tref}`);
  },
  _profiles: {},
  profileAPI: slug => {
    return Sefaria._cachedApiPromise({
      url:   Sefaria.apiHost + "/api/profile/" + slug,
      key:   slug,
      store: Sefaria._profiles
    });
  },
  userHistory: {loaded: false, items: []},
  loadUserHistory: function (limit, callback) {
      const skip = Sefaria.userHistory.items.length;
      const url = `/api/profile/user_history?secondary=0&annotate=1&limit=${limit}&skip=${skip}`;
      fetch(url)
          .then(response => response.json())
          .then(data => {
              Sefaria.userHistory.loaded = true;
              Sefaria.userHistory.items.push(...data);
              callback();
          });
  },
  saveUserHistory: function(history_item) {
    // history_item contains:
    // `ref`, `book`, `versions`, `sheet_title`, `sheet_owner``
    // optionally: `secondary`, `he_ref`, `language`
    if(!Sefaria.is_history_enabled || !history_item) {
        return;
    }
    const history_item_array = Array.isArray(history_item) ? history_item : [history_item];
    for (let h of history_item_array) {
      h.time_stamp = Sefaria.util.epoch_time();
    }
    if (Sefaria._uid) {
        $.post(Sefaria.apiHost + "/api/profile/sync?no_return=1&annotate=1",
              {user_history: JSON.stringify(history_item_array)},
              data => {
                // Insert new items to beginning of history
                Sefaria.userHistory.items = data.created.concat(Sefaria.userHistory.items);
              } );
    } else {
      // we need to get the heRef for each history item
      Promise.all(history_item_array.filter(x=>!x.secondary).map(h => new Promise((resolve, reject) => {
        Sefaria.getRef(h.ref).then(oref => {
          h.he_ref = oref.heRef;
          resolve(h);
        });
      }))).then(new_hist_array => {
        const cookie = Sefaria._inBrowser ? $.cookie : Sefaria.util.cookie;
        const user_history_cookie = cookie("user_history");
        const user_history = !!user_history_cookie ? JSON.parse(user_history_cookie) : [];
        cookie("user_history", JSON.stringify(new_hist_array.concat(user_history)), {path: "/"});
        Sefaria.userHistory.items = new_hist_array.concat(user_history);

        //console.log("saving history cookie", new_hist_array);
        if (Sefaria._inBrowser) {
          // check if we've reached the cookie size limit
          const cookie_hist = JSON.parse(cookie("user_history"));
          if (cookie_hist.length < (user_history.length + new_hist_array.length)) {
            // save failed silently. resave by popping old history
            if (new_hist_array.length < user_history.length) {
              new_hist_array = new_hist_array.concat(user_history.slice(0, -new_hist_array.length));
            }
            cookie("user_history", JSON.stringify(new_hist_array), {path: "/"});
          }
        }
      });
    }
    Sefaria.last_place = history_item_array.filter(x=>!x.secondary).concat(Sefaria.last_place);  // while technically we should remove dup. books, this list is only used on client
  },
    isNewVisitor: () => {
        return (
            ("isNewVisitor" in sessionStorage &&
                JSON.parse(sessionStorage.getItem("isNewVisitor"))) ||
            (!("isNewVisitor" in sessionStorage) && !("isReturningVisitor" in localStorage))
        );
    },
    isReturningVisitor: () => {
        return (
            !Sefaria.isNewVisitor() &&
            "isReturningVisitor" in localStorage &&
            JSON.parse(localStorage.getItem("isReturningVisitor"))
        );
    },
    markUserAsNewVisitor: () => {
        sessionStorage.setItem("isNewVisitor", "true");
        // Setting this at this time will make the current new visitor a returning one once their session is cleared
        localStorage.setItem("isReturningVisitor", "true");
    },
    markUserAsReturningVisitor: () => {
      sessionStorage.setItem("isNewVisitor", "false");
      localStorage.setItem("isReturningVisitor", "true");
    },
  uploadProfilePhoto: (formData) => {
    return new Promise((resolve, reject) => {
      if (Sefaria._uid) {
        $.ajax({
          url: Sefaria.apiHost + "/api/profile/upload-photo",
          type: 'post',
          data: formData,
          contentType: false,
          processData: false,
          success: function(data) {
            resolve(data);
          },
          error: function(e) {
            console.log("photo upload ERROR", e);
            reject(e);
          }
        });
      }
    })
  },
  lastPlaceForText: function(title) {
    // Return the most recently visited item for text `title` or undefined if `title` is not present in last_place.
    return Sefaria.last_place.find(x => x.book === title);
  },
  _topicList: null,
  topicList: function(callback) {
    // Returns promise for all topics list.
    if (this._topicList) { return Promise.resolve(this._topicList); }
    return this._ApiPromise(Sefaria.apiHost + "/api/topics?limit=0")
        .then(d => {
          for (let topic of d) {
            topic.normTitles = topic.titles.map(title => title.text.toLowerCase());
          }
          this._topicList = d;
          return d;
        });
  },
  sortTopicsCompareFn: function(a, b) {
    // a compare function that is useful for sorting topics
    // Don't use display order intended for top level a category level. Bandaid for unclear semantics on displayOrder.
    const [aDisplayOrder, bDisplayOrder] = [a, b].map(x => Sefaria.isTopicTopLevel(x.slug) ? 10000 : x.displayOrder);

    // Sort alphabetically according to interface lang in absense of display order
    if (aDisplayOrder === bDisplayOrder) {
      const stripInitialPunctuation = str => str.replace(/^["#]/, "");
      const [aAlpha, bAlpha] = [a, b].map(x => {
        if (Sefaria.interfaceLang === "hebrew") {
          return (x.he.length) ?
            stripInitialPunctuation(x.he) :
           "תתת" + stripInitialPunctuation(x.en);
        } else {
          return (x.en.length) ?
            stripInitialPunctuation(x.en) :
            stripInitialPunctuation(x.he)
        }
      });

      return aAlpha < bAlpha ? -1 : 1;
    }

    return aDisplayOrder - bDisplayOrder;

  },
  _tableOfContentsDedications: {},
    _strapiContent: null,
  _inAppAds: null,
  _stories: {
    stories: [],
    page: 0
  },
  _parashaNextRead: {},
  getParashaNextRead: function(parasha) {
    return this._cachedApiPromise({
      url:   `${this.apiHost}/api/calendars/next-read/${parasha}`,
      key:   parasha,
      store: this._parashaNextRead,
    });
  },
  _bookSearchPathFilter: {},
  bookSearchPathFilterAPI: title => {
    return Sefaria._cachedApiPromise({
      url:   Sefaria.apiHost + "/api/search-path-filter/" + title,
      key:   title,
      store: Sefaria._bookSearchPathFilter
    });
  },
  _topics: {},
  _topicPageSize: 70, // how many sources should show when incrementally loading sources
  _CAT_REF_LINK_TYPE_FILTER_MAP: {
    'authors': ['popular-writing-of'],
  },
  getTopic: function(slug, {annotated=true, with_html=false}={}) {
    const cat = Sefaria.displayTopicTocCategory(slug);
    let ref_link_type_filters = ['about', 'popular-writing-of']
    // overwrite ref_link_type_filters with predefined list. currently used to hide "Sources" and "Sheets" on author pages.
    if (!!cat && !!Sefaria._CAT_REF_LINK_TYPE_FILTER_MAP[cat.slug]) {
      ref_link_type_filters = Sefaria._CAT_REF_LINK_TYPE_FILTER_MAP[cat.slug];
    }
    const a = 0 + annotated;
    const url = `${this.apiHost}/api/v2/topics/${slug}?annotate_time_period=1&ref_link_type_filters=${ref_link_type_filters.join('|')}&with_html=${0 + with_html}&with_links=${a}&annotate_links=${a}&with_refs=${a}&group_related=${a}&with_indexes=${a}`;
    const key = this._getTopicCacheKey(slug, {annotated, with_html});
    return this._cachedApiPromise({
      url,
      key,
      store: this._topics,
      processor: this.processTopicsData,
    });
  },
  _getTopicCacheKey: function(slug, {annotated=true, with_html=false}={}) {
      return slug + (annotated ? "-a" : "") + (with_html ? "-h" : "");
  },
  processTopicsData: function(data) {
    const lang = Sefaria.interfaceLang == "hebrew" ? 'he' : 'en'
    if (!data) { return null; }
    if (!data.refs) { return data; }
    const tabs = {};
    for (let [linkTypeSlug, linkTypeObj] of Object.entries(data.refs)) {
      for (let refObj of linkTypeObj.refs) {
        // sheets are no longer displayed on topic pages
        if (refObj.is_sheet) { continue; }
        let tabKey = linkTypeSlug;
        if (tabKey === 'about') {
            tabKey = (refObj.descriptions?.[lang]?.title || refObj.descriptions?.[lang]?.prompt) && refObj.descriptions?.[lang]?.published ? 'notable-sources' : 'sources';
        }
        if (!tabs[tabKey]) {
          let { title } = linkTypeObj;
          if (tabKey === 'notable-sources') {
            title = {en: 'Notable Sources', he: Sefaria.translation('hebrew', 'Notable Sources')};
          }
          if (tabKey === 'sources') {
            title = {en: 'Sources', he: Sefaria.translation('hebrew', 'Sources')};
          }
          tabs[tabKey] = {
            refMap: {},
            title,
            shouldDisplay: linkTypeObj.shouldDisplay,
          };
        }
        if (refObj.order) {
            refObj.order = {...refObj.order, availableLangs: refObj?.order?.availableLangs || [],
                                numDatasource: refObj?.order?.numDatasource || 1,
                                tfidf: refObj?.order?.tfidf || 0,
                                pr: refObj?.order?.pr || 0,
                                curatedPrimacy: {he: refObj?.order?.curatedPrimacy?.he || 0, en: refObj?.order?.curatedPrimacy?.en || 0}}}
        tabs[tabKey].refMap[refObj.ref] = {ref: refObj.ref, order: refObj.order, dataSources: refObj.dataSources, descriptions: refObj.descriptions};
      }
    }
    for (let tabObj of Object.values(tabs)) {
      tabObj.refs = Object.values(tabObj.refMap);
      delete tabObj.refMap;
    }

    if (tabs["notable-sources"]) {
      if (!tabs.sources) {
          tabs.sources = {refMap: {}, shouldDisplay: true, refs: []};
      }
      tabs.sources.title = {en: 'All Sources', he: Sefaria.translation('hebrew', 'All Sources')};
      //turn "sources" tab into 'super-set', containing all refs from all tabs:
      const allRefs = [...tabs["notable-sources"].refs, ...tabs.sources.refs];
      tabs.sources.refs = allRefs;
    }
    if (Sefaria.is_moderator){
        tabs["admin"] = {...tabs["sources"]};
        tabs["admin"].title = {en: 'Admin', he: Sefaria.translation('hebrew', "Admin")};

    }


    data.tabs = tabs;
    return data;
  },
  getTopicFromCache: function(slug, {annotated=true, with_html=false}={}) {
      const key = this._getTopicCacheKey(slug, {annotated, with_html});
      return this._topics[key];
  },
  _topicSlugsToTitles: null,
  slugsToTitles: function() {
    //initializes _topicSlugsToTitles for Topic Editor tool and adds necessary "Choose a Category" and "Main Menu" for
    //proper use of the Topic Editor tool
    if (!Sefaria._topicSlugsToTitles) { this._topicSlugsToTitles = Sefaria.topic_toc.reduce(Sefaria._initTopicTocSlugToTitleReducer, {});}
    return Sefaria._topicSlugsToTitles;
  },
  _topicTocPages: null,
  _initTopicTocPages: function() {
    this._topicTocPages = this.topic_toc.reduce(this._initTopicTocReducer, {});
    this._topicTocPages[this._topicTocPageKey()] = this.topic_toc.map(({children, ...goodstuff}) => goodstuff);
  },
  _initTopicTocReducer: function(a,c) {
    if (!c.children) { return a; }
    a[Sefaria._topicTocPageKey(c.slug)] = c.children;
    for (let sub_c of c.children) {
      Sefaria._initTopicTocReducer(a, sub_c);
    }
    return a;
  },
  _initTopicTocSlugToTitleReducer: function(a,c) {
    if (!c.children) { return a; }
    a[c.slug] = {"en": c.en, "he": c.he};
    for (let sub_c of c.children) {
      Sefaria._initTopicTocSlugToTitleReducer(a, sub_c);
    }
    return a;
  },
  _topicTocCategory: null,
  _initTopicTocCategory: function() {
    this._topicTocCategory = this.topic_toc.reduce(this._initTopicTocCategoryReducer, {});
  },
  _initTopicTocCategoryReducer: function(a,c) {
    a[c.slug] = c.parents;
    if (!c.children) {
        return a;
    }
    if (!c.parents) {
        c.parents = [];
    }
    for (let sub_c of c.children) {
        sub_c.parents = c.parents.concat({ en: c.en, he: c.he, slug: c.slug });
        Sefaria._initTopicTocCategoryReducer(a, sub_c);
    }
    return a;
  },
  _topicTocPageKey: slug => "_" + slug,
  topicTocPage: function(parent) {
    const key = this._topicTocPageKey(parent);
    if (!this._topicTocPages) {
        this._initTopicTocPages()
    }
    return this._topicTocPages[key]
  },
  topicTocCategories: function(slug) {
    // return category english and hebrew for slug
    if (!this._topicTocCategory) { this._initTopicTocCategory(); }
    return this._topicTocCategory[slug];
  },
  displayTopicTocCategory: function(slug) {
    return this.topicTocCategories(slug)?.at(-1);
  },
  _topicTocCategoryTitles: null,
  _initTopicTocCategoryTitles: function() {
    this._topicTocCategoryTitles = this.topic_toc.reduce(this._initTopicTocCategoryTitlesReducer, {});
  },
  _initTopicTocCategoryTitlesReducer: function(a,c) {
    if (!c.children) {
      return a;
    }
    a[c.slug] = {en: c.en, he: c.he};

    for (let sub_c of c.children) {
      Sefaria._initTopicTocCategoryReducer(a, sub_c);
    }
    return a;
  },
  topicTocCategoryTitle: function(slug) {
    // returns english and hebrew titles for the topic category named by `slug``
    if (!this._topicTocCategoryTitles) { this._initTopicTocCategoryTitles(); }
    return this._topicTocCategoryTitles[slug];
  },
  isTopicTopLevel: function(slug) {
    // returns true is `slug` is part of the top level of topic toc
    return Sefaria.topic_toc.filter(x => x.slug == slug).length > 0;
  },
  sheets: {
    _loadSheetByID: {},
    loadSheetByID: function(id, callback, reset) {
      if (reset) {
        delete this._loadSheetByID[id];
      }
      const sheet = this._loadSheetByID[id];
      if (sheet) {
        if (callback) { callback(sheet); }
      } else if (callback) {
        const url = "/api/sheets/" + id +"?more_data=1";
         $.getJSON(url, data => {
            if ("error" in data) {
                console.log(data["error"])
            }
            this._loadSheetByID[id] = data;
            callback(data);
            callback(data);
          });
        }
      return sheet;
    },
    deleteSheetById: function(id) {
      return Sefaria._ApiPromise(`/api/sheets/${id}/delete`);
    },
    _userSheets: {},
    userSheets: function(uid, callback, sortBy="date", offset=0, numberToRetrieve=0) {
      // Returns a list of source sheets belonging to `uid`
      // Only a user logged in as `uid` will get private data from this API.
      // Otherwise, only public data will be returned
      const key = uid+"|"+sortBy+offset+numberToRetrieve;
      const sheets = this._userSheets[key];
      if (sheets) {
        if (callback) { callback(sheets); }
      } else {
        const url = Sefaria.apiHost + "/api/sheets/user/" + uid + "/" + sortBy + "/" + numberToRetrieve + "/" + offset;
        Sefaria._ApiPromise(url).then(data => {
          this._userSheets[key] = data.sheets;
          if (callback) { callback(data.sheets); }
        });
      }
      return sheets;
    },
    updateUserSheets: function(sheet, uid, update=true, updateInPlace=false){
      for (const key in this._userSheets) {
        if (key.startsWith(uid.toString()+"|")){
          if (update) {
            const sheetIndex = this._userSheets[key].findIndex(item => item.id === sheet.id);
            if (key.includes("date") && !updateInPlace) { //add to front because we sorted by date
              this._userSheets[key].splice(sheetIndex, 1);
              this._userSheets[key].unshift(sheet);
            } else if (updateInPlace) {
              this._userSheets[key][sheetIndex] = sheet;
            } else {
              this._userSheets[key].unshift(sheet);
            }
          } else {
            this._userSheets[key].push(sheet);
          }
        }
      }
    },
    clearUserSheets: function(uid) {
      this._userSheets  = Object.keys(this._userSheets)
      .filter(key => !key.startsWith(uid.toString()))
      .reduce((obj, key) => {
        return {
          ...obj,
          [key]: this._userSheets[key]
        };
      }, {});
    },
    _publicSheets: {},
    publicSheets: function(offset, limit, options, skipCache, callback) {
      // Returns a list of public sheets
      offset = offset || 0;
      limit = limit || 30;
      options = options || {};

      const params = param(options);
      const path = limit+"/"+offset + (params ? "?" + params : "");

      const sheets = this._publicSheets[path];
      if (sheets && !skipCache) {
        if (callback) { callback(sheets); }
      } else {
        const url = Sefaria.apiHost + "/api/sheets/all-sheets/" + path

        Sefaria._api(url, function(data) {
          this._publicSheets[path] = data.sheets;
          if (callback) { callback(data.sheets); }
        }.bind(this));
      }
      return sheets;
    },
    _sheetsByRef: {},
    sheetsByRef: function(ref, cb) {
      // Returns a list of public sheets that include `ref`.
      var sheets = null;
      if (typeof ref == "string") {
        if (ref in this._sheetsByRef) {
          sheets = this._sheetsByRef[ref];
        }
      } else {
        var sheets = [];
        ref.map(function(r) {
          var newSheets = Sefaria.sheets.sheetsByRef(r);
          if (newSheets) {
            sheets = sheets.concat(newSheets);
          }
        });
        // sheets anchored to spanning refs may cause duplicates
        var seen = {};
        var deduped = [];
        sheets.map(sheet => {
          if (!seen[sheet.id]) { deduped.push(sheet); }
          seen[sheet.id] = true;
        });
        sheets = deduped;
      }
      if (sheets) {
        if (cb) { cb(sheets); }
      } else {
        Sefaria.related(ref, function(data) {
          if (cb) { cb(data.sheets); }
        });
      }
      return sheets;
    },
    _saveSheetsByRefData: function(ref, data) {
      this._sheetsByRef[ref] = data;
      return Sefaria._saveItemsByRef(data, this._sheetsByRef);
    },
    _userSheetsByRef: {},
    userSheetsByRef: function(ref, cb) {
      // Returns a list of public sheets that include `ref`.
      var sheets = null;
      if (typeof ref == "string") {
        if (ref in this._userSheetsByRef) {
          sheets = this._userSheetsByRef[ref];
        }
      } else {
        var sheets = [];
        ref.map(function(r) {
          var newSheets = Sefaria.sheets.userSheetsByRef(r);
          if (newSheets) {
            sheets = sheets.concat(newSheets);
          }
        });
      }
      if (sheets) {
        if (cb) { cb(sheets); }
      } else {
        Sefaria.relatedPrivate(ref, function(data) {
          if (cb) { cb(data.sheets); }
        });
      }
      return sheets;
    },
    _saveUserSheetsByRefData: function(ref, data) {
      this._userSheetsByRef[ref] = data;
      return Sefaria._saveItemsByRef(data, this._userSheetsByRef);
    },
    sheetsTotalCount: function(refs) {
      // Returns the total number of private and public sheets on `refs` without double counting my public sheets.
      var sheets = Sefaria.sheets.sheetsByRef(refs) || [];
      if (Sefaria._uid) {
        var mySheets = Sefaria.sheets.userSheetsByRef(refs) || [];
        sheets = sheets.filter(function(sheet) { return sheet.owner !== Sefaria._uid }).concat(mySheets);
      }
      return sheets.length;
    },
    extractIdFromSheetRef: function (ref) {
      return typeof ref === "string" ? parseInt(ref.split(" ")[1]) : parseInt(ref[0].split(" ")[1]);
    }
  },
  _translations: {},
  getTranslation: function(key) {
    const url = Sefaria.apiHost + "/api/texts/translations/" + key;
    const store = this._translations;
    return this._cachedApiPromise({url, key, store})
  },
  _collections: {},
  getCollection: function(key) {
      const url = Sefaria.apiHost + "/api/collections/" + encodeURIComponent(key);
      const store = this._collections;
      return this._cachedApiPromise({url, key, store});
  },
  getCollectionFromCache: function(key) {
    return Sefaria._collections[key];
  },
  _collectionsList: {},
  getCollectionsList: function() {
      return this._cachedApiPromise({
        url: Sefaria.apiHost + "/api/collections",
        key: "list",
        store: Sefaria._collectionsList
      });
  },
  getCollectionsListFromCache() {
    return Sefaria._collectionsList.list;
  },
  _userCollections: {},
  getUserCollections: function(uid) {
    return this._cachedApiPromise({
      url: `${Sefaria.apiHost}/api/collections/user-collections/${uid}`,
      key: uid,
      store: Sefaria._userCollections
    });
  },
  getUserCollectionsFromCache(uid) {
    return Sefaria._userCollections[uid];
  },
  _userCollectionsForSheet: {},
  getUserCollectionsForSheet: function(sheetID) {
    return this._cachedApiPromise({
      url: `${Sefaria.apiHost}/api/collections/for-sheet/${sheetID}`,
      key: sheetID,
      store: Sefaria._userCollectionsForSheet
    });
  },
  getUserCollectionsForSheetFromCache(sheetID) {
    return Sefaria._userCollectionsForSheet[sheetID];
  },
  getBackgroundData() {
    return Sefaria._ApiPromise("/api/background-data?locale=" + Sefaria.interfaceLang)
      .then(data => { Sefaria = extend(Sefaria, data); });
  },
  calendarRef: function(calendarTitle) {
    const cal = Sefaria.calendars.filter(cal => cal.title.en === calendarTitle);
    return cal.length ? cal[0].ref : null;
  },
  _translateTerms: {},
  _cacheHebrewTerms: function(terms) {
      Sefaria._translateTerms = extend(terms, Sefaria._translateTerms);
  },
  hebrewTerm: function(name) {
    // Returns a string translating `name` into Hebrew.
    const categories = {
      "Quoting Commentary":   "פרשנות מצטטת",
      "Modern Commentary":    "פרשנות מודרנית",
      "Sheets":               "דפי מקורות",
      "Notes":                "הערות",
      "Community":            "קהילה"
    };
    if (name in Sefaria._translateTerms) {
        return Sefaria._translateTerms[name]["he"];
    } else if (Sefaria._translateVersions[Sefaria.getTranslateVersionsKey(name, 'en')]) {
        return Sefaria._translateVersions[Sefaria.getTranslateVersionsKey(name, 'en')]["he"];
    } else if (Sefaria._translateVersions[Sefaria.getTranslateVersionsKey(name, 'he')]) {
        return Sefaria._translateVersions[Sefaria.getTranslateVersionsKey(name, 'he')]["he"];
    } else if (name in categories) {
        return  categories[name];
    } else if (Sefaria.index(name)) {
        return Sefaria.index(name).heTitle;
    } else {
        return name;
    }
  },
  hebrewTranslation: function(inputStr, context = null){
    let translatedString;
    if (context && context in Sefaria._i18nInterfaceStringsWithContext){
      translatedString = Sefaria._getStringCaseInsensitive(Sefaria._i18nInterfaceStringsWithContext[context], inputStr);
      if (translatedString !== null) return translatedString;
    }
    if ((translatedString = Sefaria._getStringCaseInsensitive(Sefaria._i18nInterfaceStrings, inputStr)) !== null ) {
      return translatedString;
    }
    if ((translatedString = Sefaria.hebrewTerm(inputStr)) != inputStr) {
      return translatedString;
    }
    if (inputStr.indexOf(" | ") !== -1) {
      var inputStrs = inputStr.split(" | ");
      return Sefaria._(inputStrs[0])+ " | " + Sefaria._(inputStrs[1]);
    } else {
      //console.warn("Missing Hebrew translation for: " + inputStr);
      return inputStr;
    }
  },
  translation: function(language, inputStr, context=null){
      const translationMatrix = {
          "he": Sefaria.hebrewTranslation
      };
      try {
          return translationMatrix[language.slice(0,2)](inputStr, context);
      }catch (e){
          console.warn("No transaltion available for " + language)
          return inputStr;
      }
  },
  _: function(inputStr, context=null){
    if(Sefaria.interfaceLang != "english"){
      return Sefaria.translation(Sefaria.interfaceLang, inputStr, context);
    } else {
      return inputStr;
    }
  },
  _v: function(langOptions){
    /* Takes an object {en: "something", he: "משהו"}
     * and returns the correct one according to interface language
     * Convenience method for when there are two data variables in an object one wishes to return
     * according to interface, in places where HTML is not allowed (inside <options> tag for ex.
    */
    const lang = Sefaria.interfaceLang.slice(0,2);
    return langOptions[lang] ? langOptions[lang] : "";
  },
  _r: function (inputRef) {
    const oref = Sefaria.getRefFromCache(inputRef);
    if (!oref) { return inputRef; }
    return Sefaria.interfaceLang != "english" ? oref.heRef : oref.ref;
  },
  _getStringCaseInsensitive: function (store, inputStr){
    if(inputStr in store){
        return store[inputStr];
    }else if(inputStr.toLowerCase() in store){
        return store[inputStr.toLowerCase()];
    }else return null;

    //return inputStr in store ? store[inputStr] : (inputStr.toLowerCase() in store ? store[inputStr.toLowerCase()]
      // : null);
  },
  _cacheSiteInterfaceStrings: function() {
    // Ensure that names set in Site Settings are available for translation in JS.
    if (!Sefaria._siteSettings) { return; }
    ["SITE_NAME", "LIBRARY_NAME"].map(key => {
      Sefaria._i18nInterfaceStrings[Sefaria._siteSettings[key]["en"]] = Sefaria._siteSettings[key]["he"];
    });
  },
  _makeBooksDict: function() {
    // Transform books array into a dictionary for quick lookup
    // Which is worse: the cycles wasted in computing this on the client
    // or the bandwidth wasted in letting the server computer once and transmitting the same data twice in different form?
    this.booksDict = {};
    for (let i = 0; i < this.books.length; i++) {
      this.booksDict[this.books[i]] = 1;
    }
  },
  _ajaxObjects: {},   // These are jqXHR objects, which implement the Promise interface
  _api: function(url, callback) {
    // Manage API calls and callbacks to prevent duplicate calls
    // This method will be deprecated, in favor of _ApiPromise
    //
    if (url in this._ajaxObjects) {
      return this._ajaxObjects[url].then(callback);
    }
    return this._ApiPromise(url).then(callback);
  },
  _ApiPromise: function(url) {
    // Uses same _ajaxObjects as _api
    // Use built in Promise logic to handle multiple .then()s
    if (url in this._ajaxObjects) {
      return this._ajaxObjects[url];
    }
    this._ajaxObjects[url] = $.getJSON(url).always(_ => {delete this._ajaxObjects[url];});
    return this._ajaxObjects[url];
  },
  _cachedApi: function(key, store, defaultVal){
      return (key in store) ? store[key] : defaultVal;
  },
  _cachedApiPromise: function({url, key, store, processor}) {
      // Checks store[key].  Resolves to this value, if present.
      // Otherwise, calls Promise(url), caches in store[key], and returns
      return (key in store) ?
          Promise.resolve(store[key]) :
          Sefaria._ApiPromise(url)
              .then(data => {
                  if (processor) { data = processor(data); }
                  store[key] = data;
                  return data;
              })
  },
  //  https://reactjs.org/blog/2015/12/16/ismounted-antipattern.html
  makeCancelable: (promise) => {
      let hasCanceled_ = false;

      const wrappedPromise = new Promise((resolve, reject) => {
        promise.then(
          val => hasCanceled_ ? reject({isCanceled: true}) : resolve(val),
          error => hasCanceled_ ? reject({isCanceled: true}) : reject(error)
        );
      });

      return {
        promise: wrappedPromise,
        cancel() { hasCanceled_ = true; },
      };
  },
  incrementalPromise: async (fetchResponse, data, increment, setResponse, setCancel) => {
    /*
    fetchResponse - func that takes slice of `data` as param and returns promise
    data - array of input data for fetchResponse
    increment - int, how many values to send to fetchResponse at a time
    setResponse - callback to react to send updated results
    setCancel - function that saves cancel function so it can be called in outside scope
    */
    let lastEndIndex = 0;
    while (lastEndIndex <= data.length) {
      const tempData = data.slice(lastEndIndex, lastEndIndex + increment);
      const { promise, cancel } = Sefaria.makeCancelable(fetchResponse(tempData));
      setCancel(cancel);
      const tempResponses = await promise;
      setResponse(prevResponses => !prevResponses ? tempResponses : prevResponses.concat(tempResponses));
      lastEndIndex += increment;
    }
  }
});

Sefaria.unpackDataFromProps = function(props) {
  // Populate local cache with various data passed as props.
  const initialPanels = props.initialPanels || [];
  for (let i = 0; i < initialPanels.length; i++) {
      let panel = initialPanels[i];
      if (panel.text) {
        const urlKey = Sefaria._makeV3VersionsUrlCacheKey(panel.text.ref, panel.text.versions)
        Sefaria._textsStoreSet(urlKey, panel.text);

        let settings = {context: 1, enVersion: panel.enVersion, heVersion: panel.heVersion};
        //save versions first, so their new format is also saved on text cache
        if(panel.text?.versions?.length){
            let versions = Sefaria._saveVersions(panel.text.sectionRef, panel.text.versions);
            panel.text.versions = Sefaria._makeVersions(versions, false);
        }

        Sefaria._saveText(panel.text, settings);
      }
      if(panel.bookRef){
         if(panel.versions?.length){
            let versions = Sefaria._saveVersions(panel.bookRef, panel.versions);
            panel.versions = Sefaria._makeVersions(versions, false);
         }
      }
      if (panel.indexDetails) {
        Sefaria._indexDetails[panel.bookRef] = panel.indexDetails;
      }
      if (panel.sheet) {
        Sefaria.sheets._loadSheetByID[panel.sheet.id] = panel.sheet;
      }
  }
  if (props.collectionData) {
    Sefaria._collections[props.initialCollectionSlug] = props.collectionData;
  }
  if (props.translationsData) {
    Sefaria._translations[props.initialTranslationsSlug] = props.translationsData;
  }
  if (props.topicData) {
    Sefaria._topics[props.initialTopic] = Sefaria.processTopicsData(props.topicData);
  }
  if (props.topicList) {
    Sefaria._topicList = props.topicList;
  }
  if (props.collectionListing) {
      Sefaria._collectionsList.list = props.collectionListing;
  }
  Sefaria.versionPreferences = new VersionPreferences(props.versionPrefsByCorpus);
  Sefaria.util._initialPath = props.initialPath ? props.initialPath : "/";
  Sefaria.unpackBaseProps(props);

  Sefaria.getBackgroundData();
};

Sefaria.unpackBaseProps = function(props){
    //TODO: verify these are all base props!!!
      if (typeof props === 'undefined') {
          return;
      }
      const dataPassedAsProps = [
      "_uid",
      "_email",
      "_uses_new_editor",
      "slug",
      "is_moderator",
      "is_editor",
      "is_sustainer",
      "full_name",
      "profile_pic_url",
      "is_history_enabled",
      "translation_language_preference_suggestion",
      "following",
      "blocking",
      "calendars",
      "notificationCount",
      "notifications",
      "saved",
      "userHistory",
      "last_place",
      "interfaceLang",
      "multiPanel",
      "community",
      "followRecommendations",
      "trendingTopics",
      "_siteSettings",
      "_debug"
  ];
  for (const element of dataPassedAsProps) {
      if (element in props) {
        Sefaria[element] = props[element];
      }
  }
}

Sefaria.loadServerData = function(data){
    // data parameter is optional. in the event it isn't passed, we assume that DJANGO_DATA_VARS exists as a global var
    // data should but defined server-side and undefined client-side
    //TODO: Can we get rid of this global scope thing?
    if (typeof data === "undefined") {
        data = typeof DJANGO_DATA_VARS === "undefined" ? undefined : DJANGO_DATA_VARS;
    }
    if (typeof data !== 'undefined') {
        for (const [key, value] of Object.entries(data)) {
            this[key] = value;
        }
    }
};


Sefaria.util    = Util;
Sefaria.hebrew  = Hebrew;
Sefaria.track   = Track;
Sefaria.palette = palette;

Sefaria.palette.indexColor = function(title) {
      return title && Sefaria.index(title) ?
          Sefaria.index(title)['primary_category'] ?
              Sefaria.palette.categoryColor(Sefaria.index(title)['primary_category']):
                Sefaria.palette.categoryColor(Sefaria.index(title).categories[0]):
          Sefaria.palette.categoryColor("Other");
};
Sefaria.palette.refColor = ref => Sefaria.palette.indexColor(Sefaria.parseRef(ref).index);

Sefaria = extend(Sefaria, Strings);

Sefaria.setup = function(data, props = null) {
    Sefaria.loadServerData(data);
    let baseProps = props !=null ? props : (typeof DJANGO_VARS === "undefined" ? undefined : DJANGO_VARS.props);
    Sefaria.unpackBaseProps(baseProps);
    Sefaria.util.setupPrototypes();
    Sefaria.util.setupMisc();
    var cookie = Sefaria.util.handleUserCookie(Sefaria._uid);
    // And store current uid in analytics id
    Sefaria._analytics_uid = Sefaria._uid;
    Sefaria._makeBooksDict();
    Sefaria._cacheFromToc(Sefaria.toc);
    Sefaria._cacheHebrewTerms(Sefaria.terms);
    Sefaria._cacheSiteInterfaceStrings();
    //console.log(`sending user logged in status to GA, uid as bool: ${!!Sefaria._uid} | analytics id: ${Sefaria._analytics_uid}`);
    Sefaria.track.setUserData(!!Sefaria._uid, Sefaria._analytics_uid);
    Sefaria.search = new Search(Sefaria.searchIndexText, Sefaria.searchIndexSheet);
};
Sefaria.setup();


export default Sefaria;<|MERGE_RESOLUTION|>--- conflicted
+++ resolved
@@ -548,15 +548,12 @@
     const versions = requiredVersions.map(obj =>
         Sefaria.makeParamsStringForAPIV3(obj.languageFamilyName, obj.versionTitle)
     );
+    versions.sort();
+
     const mergeTextInt = mergeText ? 1 : 0;
     const return_format_string = (return_format) ? `&return_format=${return_format}` : '';
-<<<<<<< HEAD
-    versions.sort();
-    const url = `${host}${endPoint}${ref}?version=${versions.join('&version=')}&fill_in_missing_segments=${mergeTextInt}${return_format_string}`;
-=======
     const encodedRef = Sefaria.normRef(ref);
     const url = `${host}${endPoint}${encodedRef}?version=${versions.join('&version=')}&fill_in_missing_segments=${mergeTextInt}${return_format_string}`;
->>>>>>> 29c8fd3d
     return url;
   },
   _textsStore: {},
