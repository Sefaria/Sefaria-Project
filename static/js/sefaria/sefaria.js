--- conflicted
+++ resolved
@@ -710,7 +710,6 @@
       } else if (rewrittenFrom) {
           const new_path = thisPath.replace(RegExp("^" + rewrittenFrom), rewrittenTo);
           Sefaria._tocOrderLookup[new_path] = thisOrder;
-<<<<<<< HEAD
       } else {
           Sefaria._tocOrderLookup[thisPath] = thisOrder;
       }
@@ -721,18 +720,6 @@
               Sefaria._cacheFromToc(tocBranch[i].contents, thisPath, thisOrder, rewrittenFrom,  rewrittenTo)
           }
       } else {
-=======
-      } else {
-          Sefaria._tocOrderLookup[thisPath] = thisOrder;
-      }
-
-      if ("category" in tocBranch[i]) {
-          Sefaria._translateTerms[tocBranch[i].category] = {"en": tocBranch[i].category, "he": tocBranch[i].heCategory};
-          if (tocBranch[i].contents) {
-              Sefaria._cacheFromToc(tocBranch[i].contents, thisPath, thisOrder, rewrittenFrom,  rewrittenTo)
-          }
-      } else {
->>>>>>> 258d8216
           Sefaria.index(tocBranch[i].title, tocBranch[i]);
       }
     }
@@ -1097,7 +1084,6 @@
     // Sorter for links in a link summary, included a hard coded list of top spots by category
     // First sort by predefined "top"
     const hebrewTopByCategory = {
-<<<<<<< HEAD
       "Tanakh": ["Rashi", "Ibn Ezra", "Ramban", "Sforno"],
       "Talmud": ["Rashi", "Tosafot"],
       "Mishnah": ["Bartenura", "Rambam", "Ikar Tosafot Yom Tov", "Yachin", "Boaz"]
@@ -1107,17 +1093,6 @@
       "Talmud": ["Rashi", "Tosafot"],
       "Mishnah": ["Bartenura", "English Explanation of Mishnah", "Rambam", "Ikar Tosafot Yom Tov", "Yachin", "Boaz"]
     };
-=======
-      "Tanakh": ["Rashi", "Ibn Ezra", "Ramban", "Sforno"],
-      "Talmud": ["Rashi", "Tosafot"],
-      "Mishnah": ["Bartenura", "Rambam", "Ikar Tosafot Yom Tov", "Yachin", "Boaz"]
-    };
-    const englishTopByCategory = {
-      "Tanakh": ["Rashi", "Ibn Ezra", "Ramban", "Sforno"],
-      "Talmud": ["Rashi", "Tosafot"],
-      "Mishnah": ["Bartenura", "English Explanation of Mishnah", "Rambam", "Ikar Tosafot Yom Tov", "Yachin", "Boaz"]
-    };
->>>>>>> 258d8216
     const top = (byHebrew ? hebrewTopByCategory[category] : englishTopByCategory[category]) || [];
     let aTop = top.indexOf(a.book);
     let bTop = top.indexOf(b.book);
@@ -1654,7 +1629,6 @@
     }
     return results;
   },
-<<<<<<< HEAD
   tocObjectByCategories: function(cats) {
     // Returns the TOC entry that corresponds to list of categories `cats`
     let found, item;
@@ -1666,16 +1640,6 @@
         if (list[k].category === cats[i]) {
           item = list[k];
           list = item.contents;
-=======
-  tocItemsByCategories: function(cats) {
-    // Returns the TOC items that correspond to the list of categories 'cats'
-    let list = Sefaria.util.clone(Sefaria.toc);
-    for (let i = 0; i < cats.length; i++) {
-      let found = false;
-      for (let k = 0; k < list.length; k++) {
-        if (list[k].category === cats[i]) {
-          list = Sefaria.util.clone(list[k].contents);
->>>>>>> 258d8216
           found = true;
           break;
         }
