--- conflicted
+++ resolved
@@ -513,14 +513,10 @@
   translateISOLanguageCode(code, native = false) {
     //takes two-letter ISO 639.2 code and returns full language name
     const lookupVar = native ? "nativeName" : "name";
-<<<<<<< HEAD
-    return ISOMap[code.toLowerCase()][lookupVar] || code;
-=======
     return Sefaria.ISOMap[code.toLowerCase()][lookupVar] || code; 
   },
   getHebrewTitle: function(slug) {
-    return Sefaria.ISOMap[slug] ? Sefaria.ISOMap[slug]["title"] ?  Sefaria.ISOMap[slug]["title"] : "Jewish Texts in " + Sefaria.ISOMap[slug]["name"] : "Jewish texts in " + slug ; 
->>>>>>> f53dfe76
+    return Sefaria.ISOMap[slug] ? Sefaria.ISOMap[slug]["title"] ?  Sefaria.ISOMap[slug]["title"] : "Jewish Texts in " + Sefaria.ISOMap[slug]["name"] : "Jewish texts in " + slug ;
   },
   _versions: {},
   _translateVersions: {},
