import VersionPreferences from "./VersionPreferences";

var extend     = require('extend'),
    param      = require('querystring').stringify;
import Search from './search';
import Strings from './strings';
import palette from './palette';
import Track from './track';
import Hebrew from './hebrew';
import Util from './util';
import $ from './sefariaJquery';
import Cookies from 'js-cookie';
import FilterNode from "./FilterNode";


let Sefaria = Sefaria || {
  _dataLoaded: false,
  _inBrowser: (typeof document !== "undefined"),
  toc: [],
  books: [],
  booksDict: {},
  last_place: [],
  apiHost: "" // Defaults to localhost, override to talk another server
};

if (typeof window !== 'undefined') {
    window.Sefaria = Sefaria; // allow access to `Sefaria` from console
}

Sefaria = extend(Sefaria, {
  _parseRef: {}, // cache for results of local ref parsing
  parseRef: function(q) {
  // Client side ref parsing without depending on book index data.
  // Does depend on Sefaria.booksDict.
  // One of the oldest functions in Sefaria! But should be intelligently merged into Sefaria.ref()
      q = q || "";
      q = decodeURIComponent(q);
      q = q.replace(/_/g, " ").replace(/[.:]/g, " ").replace(/ +/, " ");
      q = q.trim().toFirstCapital();
      if (q in Sefaria._parseRef) { return Sefaria._parseRef[q]; }

      const response = {book: false,
                      index: false,
                      sections: [],
                      toSections: [],
                      ref: ""};
      if (!q) {
          Sefaria._parseRef[q] = response;
          return response;
      }

      const toSplit = q.split("-");
      const first   = toSplit[0];

      let book, index, nums;
      for (let i = first.length; i >= 0; i--) {
          book   = first.slice(0, i);
          if (Sefaria.virtualBooks.includes(book)) {
              // todo: This assumes that this is a depth one integer indexed node
              const numberMatch = first.match(/([\d ]+)$/);
              if (numberMatch) {
                  nums = String(+numberMatch[0]);
                  book = first.slice(0, numberMatch.index)
              } else {
                  book = first;
              }
              break;
          }
          if (book in Sefaria.booksDict || book === "Sheet") {
              const remainder = first.slice(i);
              if (remainder && remainder[0] !== " ") {
                continue; // book name must be followed by a space, Jobs != Job
              }
              nums = remainder.slice(1);
              break;
          }
      }
      // Get the root index name. (For complex works, this may be different than `book`)
      for (let i = book.length; i >= 0; i--) {
          index = book.slice(0,i);
          if (this.index(index)) { break; }
      }
      if (!book) {
          Sefaria._parseRef[q] = {"error": "Unknown book."};
          return Sefaria._parseRef[q];
      }

      if (nums && !nums.match(/\d+[ab]?( \d+)*$/)) {
          Sefaria._parseRef[q] = {"error": "Bad section string."};
          console.log(Sefaria._parseRef[q]);
          return Sefaria._parseRef[q];
      }

      response.index      = index;
      response.book       = book;
      response.sections   = nums ? nums.split(" ") : [];
      response.toSections = nums ? nums.split(" ") : [];
      response.ref        = q;

      // Parse range end (if any)
      if (toSplit.length === 2) {
          const toSections = toSplit[1].replace(/[.:]/g, " ").split(" ");
          const diff = response.sections.length - toSections.length;
          for (let i = diff; i < toSections.length + diff; i++) {
              response.toSections[i] = toSections[i-diff];
          }
      }

      Sefaria._parseRef[q] = response;
      return response;
  },
  makeRef: function(q) {
      // Returns a string ref corresponding to the parsed ref `q` (like Ref.url() in Python)
      if (!(q.book && q.sections && q.toSections)) {
          return {"error": "Bad input."};
      }
      let ref = q.book.replace(/ /g, "_");
      ref = encodeURIComponent(ref);

      if (q.sections.length)
          ref += "." + q.sections.join(".");

      if (!q.sections.compare(q.toSections)) {
          let i;
          for (i = 0; i < q.toSections.length; i++)
              if (q.sections[i] !== q.toSections[i]) break;
          ref += "-" + q.toSections.slice(i).join(".");
      }

      return ref;
  },
  normRef: function(ref) {
      // Returns a string of the URL normalized form of `ref` (using _ for spaces and . for section seprator).
      // `ref` may be a string, or an array of strings. If ref is an array of strings, it is passed to normRefList.
      if (ref instanceof Array) {
        return Sefaria.normRefList(ref);
      }
      const norm = Sefaria.makeRef(Sefaria.parseRef(ref));
      if (typeof norm === "object" && "error" in norm) {
          // If the ref doesn't parse, just replace spaces with undescores.
          return typeof ref === "string" ? ref.replace(/ /g, "_") : ref;
      }
      return norm;
  },
  humanRef: function(ref) {
      // Returns a string of the normalized form of `ref`.
      // `ref` may be a string, or an array of strings. If ref is an array of strings, it is passed to normRefList.
      ref = Sefaria.normRef(ref);
      const pRef = Sefaria.parseRef(ref);
      if (pRef.error) {return ref}
      if (pRef.sections.length === 0) { return pRef.book; }
      const book = pRef.book + " ";
      const hRef = pRef.ref.replace(/ /g, ":");
      return book + hRef.slice(book.length);
  },
  isRef: function(ref) {
    // Returns true if `ref` appears to be a ref relative to known books in Sefaria.books
    const q = Sefaria.parseRef(ref);
    return ("book" in q && q.book);
  },
  normRefList: function(refs) {
    // Returns a single string ref corresponding the range expressed in the list of `refs`
    // e.g. ["Genesis 1:4", "Genesis 1:5", "Genesis 1:6"] -> "Genesis 1:4-6"
    if (refs.length === 1) {
      return refs[0];
    }
    const pRef = Sefaria.parseRef(refs[0]);
    const pRefEnd = Sefaria.parseRef(refs[refs.length-1]);
    if (pRef.book !== pRefEnd.book) {
      return refs[0]; // We don't handle ranges over multiple nodes of complex texts
    }
    const nRef = Sefaria.util.clone(pRef);
    nRef.toSections = pRefEnd.toSections;
    return Sefaria.makeRef(nRef);
  },
  joinRefList: function(refs, lang){
    // Returns a string Ref in `lang` that corresponds to the range of refs in `refs`
    // Hebrew results depend on `refs` being available in the refs cache.
      //only use for display as it doesn't rely on any ref parsing!
      //since this is just string manipulation it works language agnostically.
      //does not work well in cases like Genesis 1:10, Genesis 1:15 (will return Genesis 1:10-5). Needs fixing
      //Deuteronomy 11:32-2:1 instead of Deuteronomy 11:32-12:1
      const refStrAttr = {
          "he" : "heRef",
          "en": "ref"
      }[lang];
      if(!refs.length){ return null ;}
      let start, end;
      if (refs[0].indexOf("-") != -1) { // did we get a ranged ref for some reason inside the arguemnts
          let startSplit = Sefaria.splitRangingRef(refs[0])
          start = Sefaria.getRefFromCache(startSplit[0]);
      }else{
          start = Sefaria.getRefFromCache(refs[0]);
      }
      if (!start) { // We don't have this ref in cache, fall back to normRefList and sorry no Hebrew
        return Sefaria.humanRef(Sefaria.normRefList(refs));
      }
      start = start[refStrAttr]
      if (refs[refs.length - 1].indexOf("-") != -1) {
          let endSplit = Sefaria.splitRangingRef(refs[refs.length - 1]);
          end = Sefaria.getRefFromCache(endSplit[endSplit.length -1])[refStrAttr];
      }else{
          end = Sefaria.getRefFromCache(refs[refs.length - 1])[refStrAttr];
      }
       //deal with case where this doesnt exist in cache with getName or a new function o combine refs from server side

      //TODO handle ranged refs as input
      if(start == end){
          return start;
      }
      //break down refs into textual part and "numeric "address parts, the comparison of the numeric parts has to be atomic and not char by char
      const lastSpaceStart = start.lastIndexOf(" ");
      const namedPartStart =  start.substr(0, lastSpaceStart);
      const addressPartStart = start.substr(lastSpaceStart + 1).split(":");
      const lastSpaceEnd = end.lastIndexOf(" ");
      const namedPartEnd =  end.substr(0, lastSpaceEnd);
      const addressPartEnd = end.substr(lastSpaceEnd + 1).split(":");
      if(namedPartStart != namedPartEnd){
          //the string part is different already, so the numeric parts will be for sure separated correctly.
          //works mostly for ranged complex text refs
          const similarpart = Sefaria.util.commonSubstring(start, end);
          const startDiff = start.substring(similarpart.length, start.length);
          const endDiff = end.substring(similarpart.length, end.length);
          return `${similarpart}${startDiff}-${endDiff}`;
      }else{
          let similaraddrs = []
          const addrLength = Math.min(addressPartStart.length, addressPartEnd.length);
          let index = 0;
          while(index<addrLength && addressPartStart[index] === addressPartEnd[index]){
              similaraddrs.push(addressPartStart[index]);
              index++;
          }
          const addrStr = similaraddrs.join(":")+(index == 0? "" : ":")+addressPartStart.slice(index).join(":")+"-"+addressPartEnd.slice(index).join(":");
          return `${namedPartStart} ${addrStr}`
      }
  },
  refContains: function(ref1, ref2) {
    // Returns true is `ref1` contains `ref2`
    const oRef1 = Sefaria.parseRef(ref1);
    const oRef2 = Sefaria.parseRef(ref2);
    //need to convert to ints, add ancestors for complex and copy logic from server

    if ("error" in oRef1 || "error" in oRef2) { return null; }

    //We need numerical representations of the sections, and not to trip up on talmud sections
    if (oRef2.index !== oRef2.index || oRef1.book !== oRef2.book) { return false; }
    const [oRef1sections, oRef1toSections, oRef2sections, oRef2toSections] = [oRef1.sections, oRef1.toSections, oRef2.sections, oRef2.toSections].map(arr =>
        arr.map(x => x.match(/\d+[ab]/) ? Sefaria.hebrew.dafToInt(x) : parseInt(x))
    )

    const sectionsLen = Math.min(oRef1sections.length, oRef2sections.length);
    //duplicated from server side logic to finally fix
    for (let i = 0; i < sectionsLen; i++) {
      if (oRef2toSections[i] > oRef1toSections[i]) {
        return false;
      }
      if (oRef2toSections[i] < oRef1toSections[i]) {
        break;
      }
    }
    for (let i = 0; i < sectionsLen; i++) {
      if (oRef2sections[i] < oRef1sections[i]) {
        return false;
      }
      if (oRef2sections[i] > oRef1sections[i]) {
        break;
      }
    }
    return true;
  },
  refCategories: function(ref) {
    // Returns the text categories for `ref`
    let pRef = Sefaria.parseRef(ref);
    if ("error" in pRef) { return []; }
    let index = Sefaria.index(pRef.index);
    return index && index.categories ? index.categories : [];
  },
  refIndexTitle: function(ref) {
    let pRef = Sefaria.parseRef(ref);
    if ("error" in pRef) { return null; }
    let index = Sefaria.index(pRef.index);
    return index?.title
  },
  sectionRef: function(ref, deriveIfNotFound=false) {
    // Returns the section level ref for `ref` or null if no data is available
    const oref = this.getRefFromCache(ref);
    if (deriveIfNotFound && !oref) { //couldn't find `ref` in cache so try to derive it
        const humanRefForm = Sefaria.humanRef(ref);
        if (!!humanRefForm && humanRefForm.length > 0) {
            return humanRefForm.split(":")[0]; // "Genesis 3:3" yields "Genesis 3"
        }
    }
    return oref ? oref.sectionRef : null;

  },
  zoomOutRef: function(ref, zoom=1) {
    // go up `zoom` levels in the ref's sections and toSections
    // for example, if ref == "Ramban on Genesis, Introduction 2" and zoom == 1, this returns "Ramabn on Genesis, Introduction"
    // if ref == "Ramban on Genesis, Introduction 2" and zoom == 2, this returns "Ramban on Genesis, Introduction" because we're only zooming out on the ref's sections/toSections
    const pRef = Sefaria.util.clone(Sefaria.parseRef(ref));
    pRef.sections = pRef.sections.slice(0, -zoom);
    pRef.toSections = pRef.toSections.slice(0, -zoom);
    return Sefaria.makeRef(pRef);
  },
  splitSpanningRefNaive: function(ref){
      if (ref.indexOf("-") == -1) { return ref; }
      return ref.split("-");
  },
  splitRangingRef: function(ref) {
    // Returns an array of segment level refs which correspond to the ranging `ref`
    // e.g. "Genesis 1:1-2" -> ["Genesis 1:1", "Genesis 1:2"]
    if (!ref || typeof ref === "object" || typeof ref === "undefined") { debugger; }

    if (ref.indexOf("-") == -1) { return [ref]; }

    const oRef     = Sefaria.parseRef(ref);
    const isDepth1 = oRef.sections.length === 1;
    const textData = Sefaria.getTextFromCache(ref);
    if (textData) {
        return Sefaria.makeSegments(textData).map(segment => segment.ref);
    } else if (!isDepth1 && oRef.sections[oRef.sections.length - 2] !== oRef.toSections[oRef.sections.length - 2]) {
      // TODO handle spanning refs when no text data is available to answer how many segments are in each section.
      // e.g., in "Shabbat 2a:5-2b:8", what is the last segment of Shabbat 2a?
      // For now, just return the split of the first non-spanning ref.
      const newRef = Sefaria.util.clone(oRef);
      newRef.toSections = newRef.sections;
      return Sefaria.splitRangingRef(this.humanRef(this.makeRef(newRef)));

    } else {
      const refs  = [];
      const start = oRef.sections[oRef.sections.length-1];
      const end   = oRef.toSections[oRef.sections.length-1];
      for (let i = parseInt(start); i <= parseInt(end); i++) {
        const newRef = Sefaria.util.clone(oRef);
        newRef.sections[oRef.sections.length-1] = i;
        newRef.toSections[oRef.sections.length-1] = i;
        refs.push(this.humanRef(this.makeRef(newRef)));
      }
      return refs;
    }
  },
    /**
     * Helps the BookPage toc translate the given integer to the correctly formatted display string for the section given the varying address types.
     * @param {string} addressType - The address type of the schema being requested
     * @param {number} i - The numeric section string from the database
     * @param {number} offset - If needed, an offest to allow section addresses that do not start counting with 0
     * @returns {[string,string]} Section string in both languages.
     */
  getSectionStringByAddressType: function(addressType, i, offset=0) {
    let section = i + offset;
    let enSection, heSection;
    if (addressType === 'Talmud') {
      enSection = Sefaria.hebrew.intToDaf(section);
      heSection = Sefaria.hebrew.encodeHebrewDaf(enSection);
    } else if (addressType === "Year") {
      enSection = section + 1241;
      heSection = Sefaria.hebrew.encodeHebrewNumeral(section+1);
      heSection = heSection.slice(0,-1) + '"' + heSection.slice(-1);
    } else if (addressType === "Folio") {
      enSection = Sefaria.hebrew.intToFolio(section);
      heSection = Sefaria.hebrew.encodeHebrewFolio(enSection);
    } else {
      enSection = section + 1;
      heSection = Sefaria.hebrew.encodeHebrewNumeral(section + 1);
    }
  return [enSection, heSection];
  },
  titlesInText: function(text) {
    // Returns an array of the known book titles that appear in text.
    return Sefaria.books.filter(function(title) {
        return (text.indexOf(title) > -1);
    });
  },
  _eras:  ["GN", "RI", "AH", "CO"],
  makeRefRe: function(titles) {
    // Construct and store a Regular Expression for matching citations
    // based on known books, or a list of titles explicitly passed
    titles = titles || Sefaria.books;
    const books = "(" + titles.map(RegExp.escape).join("|")+ ")";
    const refReStr = books + " (\\d+[ab]?)(?:[:., ]+)?(\\d+)?(?:(?:[\\-–])?(\\d+[ab]?)?(?:[:., ]+)?(\\d+)?)?";
    return new RegExp(refReStr, "gi");
  },
  wrapRefLinks: function(text) {
      if (typeof text !== "string" ||
          text.indexOf("data-ref") !== -1) {
          return text;
      }
      const titles = Sefaria.titlesInText(text);
      if (titles.length === 0) {
          return text;
      }
      const refRe    = Sefaria.makeRefRe(titles);
      const replacer = function(match, p1, p2, p3, p4, p5) {
          // p1: Book
          // p2: From section
          // p3: From segment
          // p4: To section
          // p5: To segment
          let uref, nref, r;

          uref = p1 + "." + p2;
          nref = p1 + " " + p2;
          if (p3) {
              uref += "." + p3;
              nref += ":" + p3;
          }
          if (p4) {
              uref += "-" + p4;
              nref += "-" + p4;
          }
          if (p5) {
              uref += "." + p5;
              nref += ":" + p5;
          }
          r = '<span class="refLink" data-ref="' + uref + '">' + nref + '</span>';
          if (match.slice(-1)[0] === " ") {
              r = r + " ";
          }
          return r;
      };
      return text.replace(refRe, replacer);
  },
  _texts: {},  // cache for data from /api/texts/
  _refmap: {}, // Mapping of simple ref/context keys to the (potentially) versioned key for that ref in _texts.
  _complete_text_settings: function(s = null) {
    let settings = s || {};
    settings = {
      commentary: settings.commentary || 0,
      context:    settings.context    || 0,
      pad:        settings.pad        || 0,
      enVersion:  settings.enVersion  || null,
      heVersion:  settings.heVersion  || null,
      multiple:   settings.multiple   || 0,
      stripItags: settings.stripItags || 0,
      wrapLinks:  ("wrapLinks" in settings) ? settings.wrapLinks : 1,
      wrapNamedEntities: ("wrapNamedEntities" in settings) ? settings.wrapNamedEntities : 1,
      translationLanguagePreference: settings.translationLanguagePreference || null,
      versionPref: settings.versionPref || null,
      firstAvailableRef: ("firstAvailableRef" in settings) ? settings.firstAvailableRef : 1,
      fallbackOnDefaultVersion: ("fallbackOnDefaultVersion" in settings) ? settings.fallbackOnDefaultVersion : 1,
    };
    if (settings.versionPref) {
      // for every lang/vtitle pair in versionPref, update corresponding version url param if it doesn't already exist
      for (let [vlang, vtitle] of Object.entries(settings.versionPref)) {
        const versionPrefKey = `${vlang}Version`;
        if (!settings[versionPrefKey]) {
          settings[versionPrefKey] = vtitle;
        }
      }
    }
    return settings;
  },
  getTextFromCache: function(ref, settings) {
    settings = this._complete_text_settings(settings);
    const key = this._textKey(ref, settings);

    if (key in this._texts) {
        return this._getOrBuildTextData(key, settings);
    }
    return null;
  },
  getText: function(ref, settings) {
    // returns a promise
    settings = this._complete_text_settings(settings);

    const data = this.getTextFromCache(ref, settings);
    if (data && !("updateFromAPI" in data)) {return Promise.resolve(data);}

    return this._ApiPromise(Sefaria.apiHost + this._textUrl(ref, settings))
        .then(d => {
            //swap out original versions from the server with the ones that Sefaria client side has sorted and updated with some fields.
            // This happens before saving the text to cache so that both caches are consistent
            if(d?.versions?.length){
                let versions = Sefaria._saveVersions(d.sectionRef, d.versions);
                d.versions = Sefaria._makeVersions(versions, false);
            }
            Sefaria._saveText(d, settings);
            return d;
        });
  },
  _bulkTexts: {},
  partitionArrayForURL: function(arr, urlMaxLength, dividerToken) {
    const result = [];
    const dividerTokenLength = encodeURIComponent(dividerToken).length;
    let currentPartition = [];
    let currentLength = 0;

    for (let i = 0; i < arr.length; i++) {
        // Calculate the length of the new item when added to the partition
        const item = arr[i];
        const encodedItem = encodeURIComponent(item);
        const newLength = currentPartition.length === 0
            ? encodedItem.length
            : currentLength + encodedItem.length + dividerTokenLength; // consider dividerToken length

        // Check if adding this item exceeds the max length
        if (newLength > urlMaxLength) {
            // If it does, push the current partition to the result and start a new one
            result.push(currentPartition);
            currentPartition = [];
            currentLength = 0;
            currentPartition.push(item);
            continue
        }

        // Add the item to the current partition
        currentPartition.push(item);
        currentLength = newLength;
    }

    // Add the last partition to the result
    if (currentPartition.length > 0) {
        result.push(currentPartition);
    }

    return result;
},

getModuleURL: function(module=null) {
  // returns a URL object with the href of the module's subdomain.  
  // If no module is provided, just use the active module, and if no domain modules mapping provided, use the apiHost set in templates/js/sefaria.js
  // example: module = "sheets" -> returns URL object with href of "https://sheets.sefaria.org"
  module = module || Sefaria.activeModule;
  const href = Sefaria?.domainModules?.[module] || Sefaria.apiHost;
  try {
    return new URL(href);
  } catch {
    return false;
  }
},

  getBulkText: function(refs, asSizedString=false, minChar=null, maxChar=null, transLangPref=null) {
    if (refs.length === 0) { return Promise.resolve({}); }

    const MAX_URL_LENGTH = 3800;
    const ASSUMED_HOSTNAME_LENGTH_BOUND = 50;
    const hostStr = encodeURI(`${Sefaria.apiHost}/api/bulktext/`);

    let paramStr = '';
    for (let [paramKey, paramVal] of Object.entries({asSizedString, minChar, maxChar, transLangPref})) {
      paramStr = !!paramVal ? paramStr + `&${paramKey}=${paramVal}` : paramStr;
    }
    paramStr = paramStr.replace(/&/,'?');
    paramStr = encodeURI(paramStr);

    // Split into multiple requests if URL length goes above limit
    const limit = MAX_URL_LENGTH-(hostStr+paramStr).length-ASSUMED_HOSTNAME_LENGTH_BOUND
    const refsSubArrays = this.partitionArrayForURL( refs, limit, '|');
    const refStrs = refsSubArrays.map(refsSubArray => refsSubArray.join('|'));

    let promises = refStrs.map(refStr => this._cachedApiPromise({
      url: `${hostStr}${encodeURIComponent(refStr)}${paramStr}`,
      key: refStr + paramStr,
      store: this._bulkTexts
    }));

    return Promise.all(promises).then(results => Object.assign({}, ...results));
  },
  makeParamsStringForAPIV3: function(language, versionTitle) {
    let versionParamsString;
    if (versionTitle) {
        versionParamsString = `${language}|${versionTitle}`;
    } else if (language) {
        versionParamsString = language;
    }
    return encodeURIComponent(versionParamsString);
  },
  makeUrlForAPIV3Text: function(ref, requiredVersions, mergeText, return_format) {
    const host = Sefaria.apiHost;
    const endPoint = '/api/v3/texts/';
    const versions = requiredVersions.map(obj =>
        Sefaria.makeParamsStringForAPIV3(obj.languageFamilyName, obj.versionTitle)
    );
    versions.sort();

    const mergeTextInt = mergeText ? 1 : 0;
    const return_format_string = (return_format) ? `&return_format=${return_format}` : '';
    const encodedRef = Sefaria.normRef(ref);
    const url = `${host}${endPoint}${encodedRef}?version=${versions.join('&version=')}&fill_in_missing_segments=${mergeTextInt}${return_format_string}`;
    return url;
  },
  _textsStore: {},
  _textsStoreSet: function(key, value) {
    this._textsStore[key] = value;
  },
  getTextsFromAPIV3: async function(ref, requiredVersions, mergeText, return_format) {
    // ref is segment ref or bottom level section ref
    // requiredVersions is an array of objects that can have languageFamilyName and versionTitle
    const url = Sefaria.makeUrlForAPIV3Text(ref, requiredVersions, mergeText, return_format);
    const apiObject = await Sefaria._cachedApiPromise({url: url, key: url, store: Sefaria._textsStore});
    return apiObject;
  },
  _makeV3VersionsUrlCacheKey: function(ref, versions) {
    versions.map(version => version.isPrimary ? { languageFamilyName: 'primary' } : version);
    return Sefaria.makeUrlForAPIV3Text(ref, versions, true, 'wrap_all_entities')
  },
  getAllTranslationsWithText: async function(ref) {
    let returnObj = await Sefaria.getTextsFromAPIV3(ref, [{languageFamilyName: 'translation', versionTitle: 'all'}], false);
    return Sefaria._sortVersionsIntoBuckets(returnObj.versions);
  },
  getPrimaryAndTranslationFromVersions: function(versions) {
    let primary, translation;
    if (versions.length === 1) {
      primary = versions[0];
      translation = {text: []};
    } else if (versions[0].isPrimary && !versions[1].isSource) {
      [primary, translation] = versions;
    } else {
      [translation, primary] = versions;
    }
    return [primary, translation];
  },
  _adaptApiResponse: function(versionsResponse) {
    /**
     * takes an api-v3 texts response for primary and translation versions, and adapt it to the expected 'old' result.
     * it adds the texts to 'he' and 'text', and the sources to 'sources' and 'heSources'
     */
    const versions = versionsResponse.versions;
    const [primary, translation] = Sefaria.getPrimaryAndTranslationFromVersions(versions);
    ({ text: versionsResponse.text, versionTitle: versionsResponse.versionTitle, direction: versionsResponse.translationDirection, languageFamilyName: versionsResponse.translationLang, status: versionsResponse.versionStatus } = translation);
    ({ text: versionsResponse.he, versionTitle: versionsResponse.heVersionTitle, direction: versionsResponse.primaryDirection, languageFamilyName: versionsResponse.primaryLang, status: versionsResponse.heVersionStatus } = primary);
    if (translation.sources && !translation.sources.every(source => source === translation.sources[0])) {
        versionsResponse.sources = translation.sources;
    }
    if (primary.sources && primary.sources.every(source => source === primary.sources[0])) {
        versionsResponse.heSources = primary.sources;
    }
  },
  _findInVersions: function (query, versions) {
      query = Object.fromEntries(
          Object.entries(query).filter(([_, value]) => value != null) // filters also undefined
      );
      return versions.reduce((maxObj, current) => {
          const matchesQuery = Object.entries(query).every(
              ([key, value]) => current[key] === value
          );
          const hasHigherPriority = (current.priority || 0) > (maxObj?.priority ?? -1);
          return matchesQuery && hasHigherPriority ? current : maxObj;
      }, null)
  },
  _getVersionObjects: async function(ref, primaryVersionObj, translationVersionObj, translationLanguagePreference) {
    const [PRIMARY, TRANSLATION] = ['primary', 'translation']
    const versions = await Sefaria.getVersions(ref);
    const flatVersions = Object.values(versions).flat();
    primaryVersionObj = Sefaria._findInVersions({...primaryVersionObj, isPrimary: true}, flatVersions);
    if (primaryVersionObj) {
        const {languageFamilyName, versionTitle} = primaryVersionObj;
        primaryVersionObj = {languageFamilyName, versionTitle};
    } else {
        primaryVersionObj = {languageFamilyName: PRIMARY}
    }
    if (translationVersionObj.versionTitle) {
        translationVersionObj = Sefaria._findInVersions({...translationVersionObj, isSource: false}, flatVersions);
    }
    if (!translationVersionObj?.versionTitle) {
        let requiredVersion;
        const preferredTranslation = Sefaria.versionPreferences.getVersionPref(ref)?.en;
        if (preferredTranslation) {
            requiredVersion = Sefaria._findInVersions({isSource: false, versionTitle: preferredTranslation}, flatVersions);
        }
        if (!requiredVersion && translationLanguagePreference) {
            const langVersions = versions[translationLanguagePreference] || [];
            requiredVersion = Sefaria._findInVersions({isSource: false}, langVersions);
        }
        if (requiredVersion) {
            const {languageFamilyName, versionTitle} = requiredVersion;
            translationVersionObj = {languageFamilyName, versionTitle};
        } else {
            translationVersionObj = {languageFamilyName: TRANSLATION};
        }
    }
    return [primaryVersionObj, translationVersionObj];
  },
  _getPrimaryAndTranslationText: async function(ref, primaryVersionObj, translationVersionObj, translationLanguagePreference) {
    // versionObjs are objects with language and versionTitle
    const requiredVersions = await Sefaria._getVersionObjects(ref, primaryVersionObj, translationVersionObj, translationLanguagePreference);
    const versionsResponse = await Sefaria.getTextsFromAPIV3(ref, requiredVersions, true, 'wrap_all_entities');
    Sefaria._adaptApiResponse(versionsResponse);
    return versionsResponse;
  },
  getTextFromCurrVersions: async function(ref, currVersions, translationLanguagePreference, withContext) {
    let {he, en} = currVersions;
    he = he || {};
    en = en || {};
    let data = await Sefaria._getPrimaryAndTranslationText(ref, he, en, translationLanguagePreference);
    const isDataForSegment = data.textDepth === data.sections.length;
    if (withContext && isDataForSegment) {
        const {text, he, alts} = await Sefaria.getTextFromCurrVersions(data.sectionRef, currVersions, translationLanguagePreference);
        data = {
            ...data,
            text,
            he,
            alts,
        };
    }
    this._saveText(data)
    return data;
  },
  _bulkSheets: {},
  getBulkSheets: function(sheetIds) {
    if (sheetIds.length === 0) { return Promise.resolve({}); }
    const idStr = sheetIds.join("|");
    return this._cachedApiPromise({
      url: `${Sefaria.apiHost}/api/v2/sheets/bulk/${idStr}`,
      key: idStr,
      store: this._bulkSheets
    });
  },
  _guides: {},
  getGuide: function(guideKey = "editor") {
    return this._cachedApiPromise({
      url: `${Sefaria.apiHost}/api/guides/${guideKey}`,
      key: `guide_${guideKey}`,
      store: this._guides
    });
  },
  text: function(ref, settings = null, cb = null) {
    // To be deprecated in favor of `getText`
    if (!ref || typeof ref === "object" || typeof ref === "undefined") { debugger; }
    settings = this._complete_text_settings(settings);
    const key = this._textKey(ref, settings);
    if (!cb) {
      return this._getOrBuildTextData(key, settings);
    }
    if (key in this._texts && !("updateFromAPI" in this._texts[key])) {
      const data = this._getOrBuildTextData(key, settings);
      cb(data);
      return data;
    }
    this._api(Sefaria.apiHost + this._textUrl(ref, settings), function(data) {
        //save versions and then text so both caches have updated versions
        if(data?.versions?.length){
            let versions = this._saveVersions(data.sectionRef, data.versions);
            data.versions = this._makeVersions(versions, false);
        }
        this._saveText(data, settings);
        cb(data);
    }.bind(this));
    return null;
  },
  ISOMap: {
    "ar": {"name": "Arabic", "nativeName": "عربى", "showTranslations": 1, "title": "نصوص يهودية بالعربية"},
    "de": {"name": "German", "nativeName": "Deutsch", "showTranslations": 1, "title": "Jüdische Texte in Deutscher Sprache"},
    "en": {"name": "English", "nativeName": "English", "showTranslations": 1, "title": "Jewish Texts in English"},
    "eo": {"name": "Esperanto", "nativeName": "Esperanto", "showTranslations": 1, "title": "Judaj Tekstoj en Esperanto"},
    "es": {"name": "Spanish", "nativeName": "Español", "showTranslations": 1, "title": "Textos Judíos en Español"},
    "fa": {"name": "Persian", "nativeName": "فارسی", "showTranslations": 1, "title": "متون یهودی به زبان فارسی"},
    "fi": {"name": "Finnish", "nativeName": "suomen kieli", "showTranslations": 1, "title": "Juutalaiset tekstit suomeksi"},
    "fr": {"name": "French", "nativeName": "Français", "showTranslations": 1, "title": "Textes juifs en français"},
    "he": {"name": "Hebrew", "nativeName": "עברית", "showTranslations": 0, "title": "ספריה בעברית"},
    "ro": {"name": "Romanian", "nativeName": "română", "title": "Texte evreiești în limba română"},
    "it": {"name": "Italian", "nativeName": "Italiano", "showTranslations": 1, "title": "Testi ebraici in italiano"},
    "lad": {"name": "Ladino", "nativeName": "Judeo-español", "showTranslations": 0},
    "ro": {"name": "Romanian", "nativeName": "română", "title": "Texte evreiești în limba română", "showTranslations": 1},
    "pl": {"name": "Polish", "nativeName": "Polski", "showTranslations": 1, "title": "Teksty żydowskie w języku polskim"},
    "pt": {"name": "Portuguese", "nativeName": "Português", "showTranslations": 1, "title": "Textos judaicos em portugues"},
    "ru": {"name": "Russian", "nativeName": "Pусский", "showTranslations": 1, "title": "Еврейские тексты на русском языке"},
    "yi": {"name": "Yiddish", "nativeName": "יידיש", "showTranslations": 1, "title": "יידישע טעקסטן אויף יידיש"},
    "jrb": {"name": "Judeo-Arabic", "nativeName": "Arabia Yehudia", "showTranslations": 0},  // nativeName in English because hard to determine correct native name
  },
  translateISOLanguageCode(code, native = false) {
    //takes two-letter ISO 639.2 code and returns full language name
    const lookupVar = native ? "nativeName" : "name";
    return Sefaria.ISOMap?.[code.toLowerCase()]?.[lookupVar] || code;
  },
  getHebrewTitle: function(slug) {
    return Sefaria.ISOMap[slug] ? Sefaria.ISOMap[slug]["title"] ?  Sefaria.ISOMap[slug]["title"] : "Jewish Texts in " + Sefaria.ISOMap[slug]["name"] : "Jewish texts in " + slug ;
  },
  _versions: {},
  _translateVersions: {},
  getVersionFromCache: function(ref,  byLang, filter, excludeFilter){
     let versions = this._cachedApi(ref, this._versions, []);
     return this._makeVersions(versions, byLang)
  },
  getVersions: async function(ref) {
    /**
     * Gets versions from cache or API
     * @ref {string} ref
     * @returns {string: [versions]} Versions by language
     */
    let versionsInCache = ref in this._versions;
    if(!versionsInCache) {
        const url = Sefaria.apiHost + "/api/texts/versions/" + Sefaria.normRef(ref);
        await this._ApiPromise(url).then(d => {
            this._saveVersions(ref, d);
        });
    }
    return Promise.resolve(this._versions[ref]);
  },
  _portals: {},
  getPortal: async function(portalSlug) {
      const cachedPortal = Sefaria._portals[portalSlug];
      if (cachedPortal) {
          return cachedPortal;
      }
      const response = await this._ApiPromise(`${Sefaria.apiHost}/api/portals/${portalSlug}`);
      Sefaria._portals[portalSlug] = response;
      return response;
  },
    getTopicLandingNewsletterMailingLists: function(){
      return this.interfaceLang === "english" ? ["Weekly Topics Newsletter"] : []
    },
  subscribeSefariaNewsletter: async function(firstName, lastName, email, educatorCheck, lists=[]) {
      const payload = {
        language: Sefaria.interfaceLang === "hebrew" ? "he" : "en",
        educator: educatorCheck,
        firstName: firstName,
        lastName: lastName,
        ...(lists?.length && { lists }),
      };
      return await Sefaria.apiRequestWithBody(`/api/subscribe/${email}`, null, payload);
  },
  subscribeSteinsaltzNewsletter: async function(firstName, lastName, email) {
      const payload = {firstName, lastName};
      return await Sefaria.apiRequestWithBody(`/api/subscribe/steinsaltz/${email}`, null, payload);
  },
  postRefTopicLink: function(refInUrl, payload) {
      const url = `/api/ref-topic-links/${Sefaria.normRef(refInUrl)}`;
      // payload will need to be refactored once /api/ref-topic-links takes a more standard input
      return Sefaria.adminEditorApiRequest(url, null, payload);
  },
  adminEditorApiRequest: async function(url, urlParams, payload, method="POST") {
      /**
       * Wraps apiRequestWithBody() with basic alerting if response has an error
       */
      let result;
      try {
          result = await Sefaria.apiRequestWithBody(url, urlParams, payload, method);
      } catch (e) {
          alert(Sefaria._("Something went wrong. Sorry!"));
          throw e;
      }
      if (result.error) {
          alert(result.error);
          throw result.error;
      } else {
          return result;
      }
  },
  apiRequestWithBody: async function(url, urlParams, payload, method="POST", convertResponseToJSON=true) {
    /**
     * Generic function for performing an API request with a payload. Payload and urlParams are optional and will not be used if falsy.
     */
    let apiUrl = this.apiHost + url;
    if (urlParams) {
        apiUrl += '?' + new URLSearchParams(urlParams).toString();
    }
    const response = await fetch(apiUrl, {
        method,
        mode: 'cors',
        headers: {
            'X-CSRFToken': Cookies.get('csrftoken'),
            'Content-Type': 'application/json'
        },
        credentials: 'same-origin',
        body: payload && JSON.stringify(payload)
    });
    if (convertResponseToJSON) {
        if (!response.ok) {
            throw new Error("Error posting to API");
        }
        const json = await response.json();
        if (json.error) {
            throw new Error(json.error);
        }
        return json;
    } else {
        return response;
    }
},
  subscribeSefariaAndSteinsaltzNewsletter: async function(firstName, lastName, email, educatorCheck) {
      const responses = await Promise.all([
          Sefaria.subscribeSefariaNewsletter(firstName, lastName, email, educatorCheck),
          Sefaria.subscribeSteinsaltzNewsletter(firstName, lastName, email),
      ]);
      return {status: "ok"};
  },
  filterVersionsByAttr: function(versionsObj, filterObj) {
      /**
       * @versionsObj {object} whose keys are language codes ('he', 'en' etc.) and values are version objects (like the object that getVersions returns)
       * * @filterObj {object} keys are attribute of version objects and values are their values
       * returns the versionsObj after filtering its version, and filtering languages with no matching versions
       */

    return Object.fromEntries(
        Object.entries(versionsObj).reduce((acc, [lang, versions]) => {
            const filteredVersions = versions.filter(version =>
                Object.entries(filterObj).every(([key, value]) => version?.[key] === value)
            );
            if (filteredVersions.length) {
              acc.push([lang, filteredVersions]);
            }
            return acc;
        }, [])
    );
  },
  getSourceVersions: async function(ref) {
    /**
     * Gets all versions that have isSource true
     * * @ref {string} ref
     * @returns {string: [versions]} Versions by language
     */
    return Sefaria.getVersions(ref).then(versions => {
        return Sefaria.filterVersionsByAttr(versions, {isPrimary: true});
    });
  },
  getTranslations: async function(ref) {
    /**
     * Gets all versions that have isSource false
     * @ref {string} ref
     * @returns {string: [versions]} Versions by language
     */
    return Sefaria.getVersions(ref).then(versions => {
        return Sefaria.filterVersionsByAttr(versions, {isSource: false});
    });
  },
  _makeVersions: function(versions, byLang){
    return byLang ? versions : Object.values(versions).flat();
  },
  _saveVersions: function(ref, versions){
      for (let v of versions) {
        Sefaria._translateVersions[Sefaria.getTranslateVersionsKey(v.versionTitle, v.language)] = {
          en: v.versionTitle,
          he: !!v.versionTitleInHebrew ? v.versionTitleInHebrew : v.versionTitle,
        };
      }
      this._versions[ref] = this._sortVersionsIntoBuckets(versions);
      return this._versions[ref];
  },
  _sortVersionsIntoBuckets: function(versions){
      let versionStore = {};
      //let generalCount = 0;
      for (let v of versions) {
        //generalCount++;
        const matches = v.versionTitle.match(new RegExp("\\[([a-z]{2,3})\\]$")); // two-letter ISO language code
        const lang = matches ? matches[1] : v.language;
        v.actualLanguage = lang; //add actual language onto the object. Hopefully its then available always.
        //Sort each language into its own bucket
        versionStore[lang] = !!versionStore[lang] ? versionStore[lang].concat(v)  :  [v];
      }
      return versionStore;
  },
  transformVersionObjectsToByActualLanguageKeys(versionObjects){
    //not related to above, used to turn curent version object in client code into an object mapped by the real language vs just "he/"en
    return Object.entries(versionObjects)
          .filter(([lang, v]) => !!v)
          .reduce((obj, [lang, version]) => {
              if(version?.merged){ //this would be the best guess of the merged language's version currently
                  obj[lang] = version;
              }else if (version?.actualLanguage){
                 obj[version.actualLanguage] = version;
              }
            return obj;
          }, {});
  },
  getTranslateVersionsKey: (vTitle, lang) => `${vTitle}|${lang}`,
  deconstructVersionsKey: (versionsKey) => versionsKey.split('|'),
  setVersionPreference(sref, vtitle, lang) {
    if (lang !== 'en') { return; }  // Currently only tracking preferences for translations
    const title = Sefaria.parseRef(sref).index
    const corpus = Sefaria.index(title).corpus;
    Sefaria.versionPreferences = Sefaria.versionPreferences.update(corpus, vtitle, lang);

    Sefaria.track.event("Reader", "Set Version Preference", `${corpus}|${vtitle}|${lang}`);
    Sefaria.editProfileAPI({version_preferences_by_corpus: {[corpus]: {[lang]: vtitle}}})
  },
  getLicenseMap: function() {
    const licenseMap = {
      "Public Domain": "https://en.wikipedia.org/wiki/Public_domain",
      "CC0": "https://creativecommons.org/publicdomain/zero/1.0/",
      "CC-BY": "https://creativecommons.org/licenses/by/3.0/",
      "CC-BY-SA": "https://creativecommons.org/licenses/by-sa/3.0/",
      "CC-BY-NC": "https://creativecommons.org/licenses/by-nc/4.0/"
    }
    return licenseMap;
  },
  _textUrl: function(ref, settings) {
    // copy the parts of settings that are used as parameters, but not other
    const params = param({
      commentary: settings.commentary,
      context:    settings.context,
      pad:        settings.pad,
      wrapLinks:  settings.wrapLinks,
      wrapNamedEntities: settings.wrapNamedEntities,
      multiple:   settings.multiple,
      stripItags: settings.stripItags,
      transLangPref: settings.translationLanguagePreference,
      firstAvailableRef: settings.firstAvailableRef,
      fallbackOnDefaultVersion: settings.fallbackOnDefaultVersion,
    });
    let url = "/api/texts/" + Sefaria.normRef(ref);
    if (settings.enVersion) { url += "&ven=" + encodeURIComponent(settings.enVersion.replace(/ /g,"_")); }
    if (settings.heVersion) { url += "&vhe=" + encodeURIComponent(settings.heVersion.replace(/ /g,"_")); }

    url += "&" + params;
    return url.replace("&","?"); // make sure first param has a '?'
  },
  _textKey: function(ref, settings) {
    // Returns a string used as a key for the cache object of `ref` given `settings`.
    if (!ref) { debugger; }
    var key = ref.toLowerCase();
    if (settings) {
      if (settings.enVersion) { key += "&ven=" + settings.enVersion; }
      if (settings.heVersion) { key += "&vhe=" + settings.heVersion; }
      if (settings.translationLanguagePreference) { key += "&transLangPref=" + settings.translationLanguagePreference}
      if (settings.fallbackOnDefaultVersion) { key += "|FALLBACK_ON_DEFAULT_VERSION"; }
      key = settings.context ? key + "|CONTEXT" : key;
    }
    return key;
  },
  _refKey: function(ref, settings) {
    // Returns the key for this ref without any version/language elements
    if (!ref) { debugger; }
    var key = ref.toLowerCase();
    if (settings) {
      key = settings.context ? key + "|CONTEXT" : key;
    }
    return key;
  },
  _getOrBuildTextData: function(key, settings) {
    let cached = this._texts[key];
    if (!cached || !cached.buildable) { return cached; }

    // clone the segment, add text from the section ref
    const segmentData  = Sefaria.util.clone(this._texts[this._textKey(cached.ref, extend(settings, {context: 0}))]);
    const contextData  =  this._texts[this._textKey(cached.sectionRef, extend(settings, {context: 0}))]
                       || this._texts[this._textKey(cached.sectionRef, extend(settings, {context: 1}))];

    segmentData.text = contextData.text;
    segmentData.he   = contextData.he;
    return segmentData;
  // Should we be saving the built data?

  },
  _saveText: function(data, settings) {
    if (Array.isArray(data)) {
      data.map(d => this._saveText(d, settings));
      return;
    }
    if (!data || "error" in data) {
      return;
    }
    settings         = settings || {};
    const key          = this._textKey(data.ref, settings);
    this._texts[key] = data;
    //console.log("Saving", key);
    const refkey           = this._refKey(data.ref, settings);
    this._refmap[refkey] = key;

    const isSectionLevel = (data.sections.length !== data.sectionNames.length);
    if (isSectionLevel && !data.isSpanning) {
      // Save data in buckets for each segment
      this._splitTextSection(data, settings);
    }

    if (settings.context) {
      // Save a copy of the data at section level with & without context flag
      let newData         = Sefaria.util.clone(data);
      newData.ref         = data.sectionRef;
      newData.heRef       = data.heSectionRef;
      if (!isSectionLevel) {
        newData.sections    = data.sections.slice(0,-1);
        newData.toSections  = data.toSections.slice(0,-1);
      }
      const newSettings   = Sefaria.util.clone(settings);
      // Note: data for section level refs is identical when called with or without context,
      // but both are saved in cache for code paths that may always call with or without context.
      if (!isSectionLevel) {
        // Segment level ref with context, save section level marked with context
        this._saveText(newData, newSettings);
      }
      // Any level ref with context, save section level marked without context
      newSettings.context = 0;
      this._saveText(newData, newSettings);
    }

    if (data.isSpanning) {
      const spanningContextSettings = Sefaria.util.clone(settings);
      spanningContextSettings.context = 1;

      for (let i = 0; i < data.spanningRefs.length; i++) {
        // For spanning refs, request each section ref to prime cache.
        // console.log("calling spanning prefetch " + data.spanningRefs[i])
        Sefaria.getText(data.spanningRefs[i], spanningContextSettings)
      }
    }
  },
  _get_offsets: function (data, length=1) {
    let offsets = data?.index_offsets_by_depth?.[data.textDepth] || Array(length).fill(0);
    offsets = (typeof(offsets) === 'number') ? [offsets] : offsets.flat();
    return offsets;
  },
  _splitTextSection: function(data, settings) {
    // Takes data for a section level text and populates cache with segment levels.
    // Don't do this for Refs above section level, like "Rashi on Genesis 1",
    // since it's impossible to correctly derive next & prev.

    // No splits needed for segments
    if (data.textDepth === data.sections.length) {
        return;
    }
    const isSuperSection = data.textDepth == data.sections.length + 2;

    settings = settings || {};
    let en = typeof data.text === "string" ? [data.text] : data.text;
    let he = typeof data.he === "string" ? [data.he] : data.he;
    // Pad the shorter array to make stepping through them easier.
    const length = Math.max(en.length, he.length);
    en = en.pad(length, "");
    he = he.pad(length, "");

    const delim = data.ref === data.book ? " " : ":";
    const offset = this._get_offsets(data);
    const start = data.textDepth === data.sections.length ? data.sections[data.textDepth-1] : 1+offset[0];

    let prev = Array(length);
    let next = Array(length);
    if (isSuperSection) {
      // For supersections, correctly set next and prev on each section to skip empty content
      let hasContent = Array(length);
      for (let i = 0; i < length; i++) {
        hasContent[i] = (!!en[i].length || !!he[i].length);
      }
      prev[0]  = data.prev;
      for (let i = 1; i < length; i++) {
        prev[i] = hasContent[i-1] ? data.ref + delim + (i-1+start) : prev[i-1];
      }
      next[length-1]  = data.next;
      for (let i = length-2; i >= 0; i--) {
        next[i] = hasContent[i+1] ? data.ref + delim + (i+1+start) : next[i+1];
      }
    }
    for (let i = 0; i < length; i++) {
      const ref          = data.ref + delim + (i+start);
      const segment_data = Sefaria.util.clone(data);
      const sectionRef =isSuperSection ? data.ref + delim + (i+1): data.sectionRef
      extend(segment_data, {
        ref: ref,
        heRef: data.heRef + delim + Sefaria.hebrew.encodeHebrewNumeral(i+start),
        text: en[i],
        he: he[i],
        sections: data.sections.concat(i+1),
        toSections: data.sections.concat(i+1),
        sectionRef: sectionRef,
        next: isSuperSection ? next[i] : data.next,
        prev: isSuperSection ? prev[i] : data.prev,
        nextSegment: i+start === length ? data.next + delim + 1 : data.ref + delim + (i+start+1),
        prevSegment: i+start === 1      ? null : data.ref + delim + (i+start-1)
      });
      const context_settings = {};
      if (settings.enVersion) { context_settings.enVersion = settings.enVersion; }
      if (settings.heVersion) { context_settings.heVersion = settings.heVersion; }

      this._saveText(segment_data, context_settings);

      context_settings.context = 1;
      const contextKey = this._textKey(ref, context_settings);
      this._texts[contextKey] = {buildable: "Add Context", ref: ref, sectionRef: sectionRef, updateFromAPI:data.updateFromAPI};

      const refkey           = this._refKey(ref, context_settings);
      this._refmap[refkey] = contextKey;
    }
  },
    /*  Not used?
  _splitSpanningText: function(data) {
    // Returns an array of section level data, corresponding to spanning `data`.
    // Assumes `data` includes context.
    var sections = [];
    var en = data.text;
    var he = data.he;
    var length = Math.max(en.length, he.length);
    en = en.pad(length, []);
    he = he.pad(length, []);
    var length = Math.max(data.text.length, data.he.length);
    for (var i = 0; i < length; i++) {
      var section        = Sefaria.util.clone(data);
      section.text       = en[i];
      section.he         = he[i];
    }
  },
     */

    /* not used?
  _wrapRefs: function(data) {
    // Wraps citations found in text of data
    if (!data.text) { return data; }
    if (typeof data.text === "string") {
      data.text = Sefaria.wrapRefLinks(data.text);
    } else {
      data.text = data.text.map(Sefaria.wrapRefLinks);
    }
    return data;
  }, */
  areCurrVersionObjectsEqual: function(version1, version2) {
      return version1?.versionTitle === version2?.versionTitle && version1?.languageFamilyName === version2?.languageFamilyName;
  },
  areBothVersionsEqual(currVersions1, currVersions2) {
      return Sefaria.areCurrVersionObjectsEqual(currVersions1?.en, currVersions2?.en) &&
          Sefaria.areCurrVersionObjectsEqual(currVersions1?.he, currVersions2?.he);
  },
  _index: {}, // Cache for text index records
   index: function(text, index) {
    if (!index) {
      return this._index[text];
    } else if (text in this._index){
      this._index[text] = extend(this._index[text], index);
    } else {
      this._index[text] = index;
    }
  },
  _shape: {}, // Cache for shape records
  getShape: function(title) {
    return this._cachedApiPromise({
        url:   this.apiHost + "/api/shape/" + title,
        key:   title,
        store: this._shape
    });
  },
  _tocOrderLookup: {},
  _cacheFromToc: function(tocBranch, parentsPath = "", parentsOrders = [], rewrittenFrom = "", rewrittenTo = "") {
    // Cache:
    // - Index Data
    // - Search TOC order
    for (let i = 0; i < tocBranch.length; i++) {
      let thisOrder = parentsOrders.concat([i]) ;
      let thisPath =  (parentsPath ? parentsPath + "/" : "") + ("category" in tocBranch[i] ? tocBranch[i].category : tocBranch[i].title);

      if (tocBranch[i].searchRoot) {
          rewrittenFrom = thisPath;
          rewrittenTo = tocBranch[i].searchRoot + "/" + tocBranch[i].category;
          thisOrder = [100].concat(thisOrder);
          Sefaria._tocOrderLookup[rewrittenTo] = thisOrder;
      } else if (rewrittenFrom) {
          const new_path = thisPath.replace(RegExp("^" + rewrittenFrom), rewrittenTo);
          Sefaria._tocOrderLookup[new_path] = thisOrder;
      } else {
          Sefaria._tocOrderLookup[thisPath] = thisOrder;
      }

      if ("category" in tocBranch[i]) {
          Sefaria._translateTerms[tocBranch[i].category] = {"en": tocBranch[i].category, "he": tocBranch[i].heCategory};
          if (tocBranch[i].contents) {
              Sefaria._cacheFromToc(tocBranch[i].contents, thisPath, thisOrder, rewrittenFrom,  rewrittenTo)
          }
      } else {
          Sefaria.index(tocBranch[i].title, tocBranch[i]);
      }
    }
  },
  compareSearchCatPaths: function(a,b) {
      // Given two paths, sort according to the cached numeric arrays of their locations in the toc
      const aPath = Sefaria._tocOrderLookup[a];
      const bPath = Sefaria._tocOrderLookup[b];

      if (!(Array.isArray(aPath) && Array.isArray(bPath))) {
          console.log(`Failed to compare paths: ${a} and ${b}`);
          return 0;
      }

      // Favor the earliest lesser number
      for (let i = 0; i < Math.min(aPath.length, bPath.length); i++) {
          if (aPath[i] === bPath[i]) { continue; }
          return aPath[i] < bPath[i] ? -1 : 1;
      }

      // Otherwise, favor the one higher in the toc
      return aPath.length < bPath.length ? -1 : 1;
  },

  _indexDetails: {},
  getIndexDetailsFromCache: function(title){
    return this._cachedApi(title, this._indexDetails, null);
  },
  getIndexDetails: function(title) {
    return this._cachedApiPromise({
        url:   Sefaria.apiHost + "/api/v2/index/" + encodeURIComponent(title) + "?with_content_counts=1&with_related_topics=1",
        key:   title,
        store: this._indexDetails
    });
  },
  titleIsTorah: function(title){
      let torah_re = /^(Genesis|Exodus|Leviticus|Numbers|Deuteronomy)/;
      return torah_re.test(title)
  },
  postSegment: function(ref, versionTitle, language, text, success, error) {
    if (!versionTitle || !language) { return; }
    this.getName(ref, undefined, 'ref')
        .then(data => {
            if (!data.is_segment) { return; }
            var d = {json: JSON.stringify({
                versionTitle: versionTitle,
                language: language,
                text: text
              })};
            $.ajax({
              dataType: "json",
              url: Sefaria.apiHost + "/api/texts/" + data.url,
              data: d,
              type: "POST",
              // Clear cache with a sledgehammer.  May need more subtlety down the road.
              success: function(d) {
                  this._texts = {};
                  this._refmap = {};
                  success(d);
                }.bind(this),
              error: error
            }, error);
    });
  },
  isFullSegmentImage: function(text) {
    /**
     * Is `text` a segment with only an image
     * To distinguish from inline images
     * Returns `true` if yes.
     */
    const pattern = /^\s*<img\b[^>]*>\s*$/i;
    return pattern.test(text);
  },
  getRefFromCache: function(ref) {
    if (!ref) return null;
    const versionedKey = this._refmap[this._refKey(ref)] || this._refmap[this._refKey(ref, {context:1})];
    if (versionedKey) { return this._getOrBuildTextData(versionedKey); }
    return null;
  },
  getRef: function(ref, currVersions=null) {
    // Returns Promise for parsed ref info
    // currVersions is enabling getting text from cache
    currVersions = currVersions || {en: null, he: null};
    if (!ref) { return Promise.reject(new Error("No Ref!")); }
    return Sefaria.getTextFromCurrVersions(ref, currVersions);
  },
  ref: function(ref, callback) {
      if (callback) {
          throw new Error("Use of Sefaria.ref() with a callback has been deprecated in favor of Sefaria.getRef()");
      }
      return ref ? this.getRefFromCache(ref) : null;
  },
  openTransBannerApplies: (book, textLanguage) => {
      /**
       * Should we display OpenTransBanner?
       * Return `true` if `book`s corpus is Tanakh, Mishnah or Bavli AND textLanguage isn't Hebrew
       */
      const applicableCorpora = ["Tanakh", "Mishnah", "Bavli"];
      const currCorpus = Sefaria.index(book)?.corpus;
      return textLanguage !== "hebrew" && applicableCorpora.indexOf(currCorpus) !== -1;
  },
  _lookups: {},

  // getName w/ refOnly true should work as a replacement for parseRef - it uses a callback rather than return value.  Besides that - same data.
  getName: function(name, limit = undefined, type=undefined, exactContinuations=undefined, orderByMatchedLength=undefined) {
    const trimmed_name = name.trim();
    let params = {active_module: this.activeModule};
    // if (refOnly) { params["ref_only"] = 1; }
    if (limit != undefined) { params["limit"] = limit; }
    if (type != undefined) { params["type"] = type; }
    if (exactContinuations) { params["exact_continuations"] = 1; }
    if (orderByMatchedLength) { params["order_by_matched_length"] = 1; }
    let queryString = Object.keys(params).map(key => key + '=' + params[key]).join('&');
    queryString = (queryString ? "?" + queryString : "");
    return this._cachedApiPromise({
        url:   this.apiHost + "/api/name/" + encodeURIComponent(trimmed_name) + queryString,
        key:   trimmed_name + queryString,
        store: this._lookups
    });
  },
  _lexiconCompletions: {},
  lexiconCompletion: function(word, lexicon, callback) {
      word = word.trim();
      var key = lexicon ? word + "/" + lexicon : word;
      if (key in this._lexiconCompletions) {
          callback(this._lexiconCompletions[key]);
          return null;
      }
      return $.ajax({
          dataType: "json",
          url: Sefaria.apiHost + "/api/words/completion/" + word + (lexicon ? "/" + lexicon : ""),
          success: function(data) {
              this._lexiconCompletions[key] = data;
              callback(data);
          }.bind(this)
      });
  },
  _lexiconLookups: {},
  getLexiconWords: function(words, ref) {
    // Returns Promise which resolve to a list of lexicon entries for the given words
    ref = typeof ref !== "undefined" ? ref : null;
    words = typeof words !== "undefined" ? words : "";
    if (words.length <= 0) { return Promise.resolve([]); }
    words = words.normalize("NFC"); //make sure we normalize any errant unicode (vowels and diacritics that may appear to be equal but the underlying characters are out of order or different.
    const key = ref ? words + "|" + ref : words;
    let url = Sefaria.apiHost + "/api/words/" + encodeURIComponent(words)+"?always_consonants=1&never_split=1" + (ref?("&lookup_ref="+encodeURIComponent(ref)):"");
    return this._cachedApiPromise({url, key, store: this._lexiconLookups});
  },
  _links: {},
  getLinks: function(ref) {
    // When there is an error in the returned data, this calls `reject` rather than returning empty.
    return new Promise((resolve, reject) => {
        ref = Sefaria.humanRef(ref);
        if (ref in this._links) {
            resolve(this._links[ref]);
        } else {
            let url = Sefaria.apiHost + "/api/links/" + ref + "?with_text=0";
            let p = this._ApiPromise(url)
                .then(data => {
                    if ("error" in data) reject(data);
                    this._saveLinkData(ref, data);
                    return data;
                });
            resolve(p);
        }
    });
  },
  getLinksFromCache: function(ref) {
    ref = Sefaria.humanRef(ref);
    return ref in this._links ? this._links[ref] : [];
  },
  _saveLinkData: function(ref, data) {
    ref = Sefaria.humanRef(ref);
    const l = this._saveLinksByRef(data);
    this._links[ref] = data;
    this._cacheIndexFromLinks(data);
    this._cacheTranslationsOfEssays(data);
    return l;
  },
  _cacheTranslationsOfEssays: function(links) {
    for (let link of links) {
      if (link.type !== "essay") { continue; }
      Sefaria._translateTerms[link.displayedText.en] = link.displayedText;
    }
  },
  _cacheIndexFromLinks: function(links) {
    // Cache partial index information (title, Hebrew title, categories) found in link data.
    for (let i=0; i < links.length; i++) {
      if (("collectiveTitle" in links[i]) && this.index(links[i].collectiveTitle["en"])) {
          continue;
      }
      const index = {
        title:      links[i].collectiveTitle["en"],
        heTitle:    links[i].collectiveTitle["he"],
        categories: [links[i].category],
      };
      this.index(links[i].collectiveTitle["en"], index);
    }
  },
  _saveLinksByRef: function(data) {
    return this._saveItemsByRef(data, this._links);
  },
  _saveItemsByRef: function(data, store) {
    // For a set of items from the API, save each set split by the specific ref the items points to.
    // E.g, API is called on "Genesis 1", this function also stores the data in buckets like "Genesis 1:1", "Genesis 1:2" etc.
    var splitItems = {}; // Aggregate links by anchorRef
    for (var i = 0; i < data.length; i++) {
      var ref = data[i].anchorRef;
      if (!ref) {
        console.log("_saveItemsByRef encountered an item without a ref field:");
        console.log(data[i]);
        continue;
      }
      var refs = "anchorRefExpanded" in data[i] ? data[i].anchorRefExpanded : Sefaria.splitRangingRef(ref);
      for (var j = 0; j < refs.length; j++) {
        ref = refs[j];
        if (ref in splitItems) {
          splitItems[ref].push(data[i]);
        } else {
          splitItems[ref] = [data[i]];
        }
      }
    }
    for (var ref in splitItems) {
      if (splitItems.hasOwnProperty(ref)) {
        if (!(ref in store) || store[ref].length <= splitItems[ref].length) {
          // Don't overwrite the cache if it already contains more items than the new list.
          // Due to range logic, if cache was populated with "Genesis 1", a call for "Genesis 1:2-4" could yeild
          // a smaller list of results for "Genesis 1:4" than was already present.
          store[ref] = splitItems[ref];
        }
      }
    }
    return splitItems;
  },
  linksLoaded: function(ref) {
    // Returns true if link data has been loaded for `ref`.
    if (typeof ref === "string") {
      return ref in this._links;
    } else {
      for (let i = 0; i < ref.length; i++) {
        if (!this.linksLoaded(ref[i])) { return false; }
      }
      return true;
    }
  },
  linkCount: function(ref, filter) {
    // Returns the number links available for `ref` filtered by `filter`, an array of strings.
    if (!(ref in this._links)) { return 0; }
    let links = this._links[ref];
    links = filter ? this._filterLinks(links, filter) : links;
    return links.length;
  },
  _filterLinks: function(links, filter) {
    // Filters array `links` for only those that match array `filter`.
    // If `filter` ends with "|Quoting" return Quoting Commentary only,
    // otherwise commentary `filters` will return only links with type `commentary`
    if (filter.length === 0) { return links; }

    const filterAndSuffix = filter[0].split("|");
    filter              = [filterAndSuffix[0]];
    const isQuoting       = filterAndSuffix.length === 2 && filterAndSuffix[1] === "Quoting";
    const isEssay         = filterAndSuffix.length === 2 && filterAndSuffix[1] === "Essay";
    const index           = Sefaria.index(filter);
    const isCommentary    = index && !isQuoting &&
                            (index.categories[0] === "Commentary" || index.primary_category === "Commentary");

    return links.filter(function(link){
      if (isCommentary && link.category !== "Commentary") { return false; }
      if (isQuoting && link.category !== "Quoting Commentary") { return false; }
      if (isEssay) { return link.type === "essay" && Sefaria.util.inArray(link.displayedText["en"], filter) !== -1; }

      return (Sefaria.util.inArray(link.category, filter) !== -1 ||
              Sefaria.util.inArray(link["collectiveTitle"]["en"], filter) !== -1 );
    });
  },
  _dedupeLinks: function(links) {
    const key = (link) => [link.anchorRef, link.sourceRef, link.type].join("|");
    let dedupedLinks = {};
    links.map((link) => {dedupedLinks[key(link)] = link});
    return Object.values(dedupedLinks);
  },
  hasEssayLinks: function(ref) {
      let links = [];
      ref.map(function(r) {
          const newlinks = Sefaria.getLinksFromCache(r);
          links = links.concat(newlinks);
      });
      links = links.filter(l => l["category"] === "Essay");
      return links.length > 0;
  },
  essayLinks: function(ref, versions) {
    let links = [];
    ref.map(function(r) {
      const newlinks = Sefaria.getLinksFromCache(r);
      links = links.concat(newlinks);
    });
    links = this._dedupeLinks(links); // by aggregating links to each ref above, we can get duplicates of links to spanning refs
    let essayLinks = [];
    for (let i=0; i<links.length; i++) {
      if (links[i]["category"] === "Essay" && "displayedText" in links[i]) {
        const linkLang = links[i]["anchorVersion"]["language"];
        const currVersionTitle = versions[linkLang] ? versions[linkLang]["versionTitle"] : "NONE";
        const linkVersionTitle = links[i]["anchorVersion"]["title"];
        if (linkVersionTitle === "ALL" || (linkVersionTitle !== "NONE" && currVersionTitle === linkVersionTitle)) {
          essayLinks.push(links[i]);
        }
      }
    }
    return essayLinks.sort((a, b) => Sefaria.refContains(a["sourceRef"], b["sourceRef"]));
  }
  ,
  _linkSummaries: {},
  shouldBuildLinkSummaries: function(cacheKey, links) {
    // check _linkSummaries[cacheKey]: does this cacheKey (1) exist and (2) is the 'total' up-to-date with links length
    // if it doesn't exist or isn't up-to-date, need to build _linkSummaries for cacheKey
    if (cacheKey in this._linkSummaries) {
      const linkSummariesTotal = this._linkSummaries[cacheKey].total;
      if (linkSummariesTotal < links.length) {  // the _linkSummaries cache is not up-to-date with the _links cache
        delete this._linkSummaries[cacheKey];
        return true;
      }
      else {
        return false;
      }
    }
    else {
      return true;
    }
  },
  getLinksFromCacheAndPreprocess: function(ref, excludedSheet) {
    let links = [];
    if (typeof ref == "string") {
      links = this.getLinksFromCache(ref);
    } else {
      links = [];
      ref.map(function(r) {
        const newlinks = Sefaria.getLinksFromCache(r);
        links = links.concat(newlinks);
      });
      links = this._dedupeLinks(links); // by aggregating links to each ref above, we can get duplicates of links to spanning refs
    }
    links = excludedSheet ? this._filterSheetFromLinks(links, excludedSheet) : links;
    return links.filter(link => link.type !== "essay");
  },
  linkSummary: function(ref, excludedSheet) {
    // Returns an ordered array summarizing the link counts by category and text
    // Takes either a single string `ref` or an array of refs strings.
    const categoryOrderOverrides = {
        "Tanakh": [
            "Talmud",
            "Midrash",
            "Halakhah",
        ],
        "Mishnah": [
            "Tanakh",
            "Mishnah",
            "Talmud",
        ],
        "Talmud": [
            "Tanakh",
            "Talmud",
            "Halakhah",
        ],
        "Midrash": [
            "Tanakh",
            "Talmud",
            "Midrash",
        ],
        "Halakhah": [
            "Tanakh",
            "Talmud",
            "Halakhah",
        ],
        "Kabbalah": [
            "Tanakh",
            "Talmud",
            "Kabbalah"
        ],
        "Liturgy": [
            "Tanakh",
            "Talmud",
            "Liturgy",
        ],
        "Jewish Thought": [
            "Tanakh",
            "Talmud",
            "Jewish Thought"
        ],
        "Tosefta": [
            "Tanakh",
            "Mishnah",
            "Talmud",
        ],
        "Chasidut": [
            "Tanakh",
            "Talmud",
            "Midrash",
        ],
        "Musar": [
            "Tanakh",
            "Talmud",
            "Musar",
        ],
        "Responsa": [
            "Tanakh",
            "Talmud",
            "Halakhah",
        ],
        "Second Temple": [

        ],
        "Reference": [

        ],
    };
    if (!this.linksLoaded(ref)) { return []; }
    const links = this.getLinksFromCacheAndPreprocess(ref, excludedSheet);
    const normRef = Sefaria.humanRef(ref);
    const cacheKey = normRef + "/" + excludedSheet;
    if (!this.shouldBuildLinkSummaries(cacheKey, links)) {  // don't need to build _linkSummaries for this ref
      return this._linkSummaries[cacheKey].data;
    }

    const oref          = (typeof ref == "string") ? Sefaria.ref(ref) : Sefaria.ref(ref[0]);
    const categoryOverridesForRef = (oref && oref.hasOwnProperty("primary_category")) ?  ((categoryOrderOverrides.hasOwnProperty(oref.primary_category)) ? categoryOrderOverrides[oref.primary_category] : null) : null;
    const summary = {};
    for (let i = 0; i < links.length; i++) {
      const link = links[i];
      // Count Category
      if (link.category in summary) {
        summary[link.category].count += 1;
        summary[link.category].hasEnglish = summary[link.category].hasEnglish || link.sourceHasEn;

      } else {
        summary[link.category] = {count: 1, books: {}, hasEnglish: link.sourceHasEn};
      }
      const category = summary[link.category];
      // Count Book
      if (link["collectiveTitle"]["en"] in category.books) {
        category.books[link["collectiveTitle"]["en"]].count += 1;
        category.books[link["collectiveTitle"]["en"]].hasEnglish = category.books[link["collectiveTitle"]["en"]].hasEnglish || link.sourceHasEn;
        category.books[link["collectiveTitle"]["en"]].categoryList = Sefaria.index(link["index_title"]) ? Sefaria.index(link["index_title"]).categories :[]
      } else {
        category.books[link["collectiveTitle"]["en"]] = {count: 1, hasEnglish: link.sourceHasEn};
        category.books[link["collectiveTitle"]["en"]].categoryList = Sefaria.index(link["index_title"]) ? Sefaria.index(link["index_title"]).categories :[]
        category.books[link["collectiveTitle"]["en"]].fullTitle = link["index_title"]
      }
    }
    // Add Zero counts for every commentator in this section not already in list
    const baseRef    = typeof ref == "string" ? ref : ref[0]; // TODO handle refs spanning sections
    const oRef       = Sefaria.getRefFromCache(baseRef);
    const sectionRef = oRef ? oRef.sectionRef : baseRef;
    if (ref !== sectionRef) {
      const sectionLinks = Sefaria.getLinksFromCache(sectionRef);
      for (let i = 0; i < sectionLinks.length; i++) {
        const l = sectionLinks[i];
        if (l.category === "Commentary") {
          if (!("Commentary" in summary)) {
            summary["Commentary"] = {count: 0, books: {}};
          }
          if (!(l["collectiveTitle"]["en"] in summary["Commentary"].books)) {
            summary["Commentary"].books[l["collectiveTitle"]["en"]] = {count: 0};
            summary["Commentary"].books[l["collectiveTitle"]["en"]].categoryList = Sefaria.index(l["index_title"]) ? Sefaria.index(l["index_title"]).categories :[]
          }
        }
      }
    }
    // Convert object into ordered list
    const summaryList = Object.keys(summary).map(function(category) {
      const categoryData = summary[category];
      categoryData.category = category;
      categoryData.books = Object.keys(categoryData.books).map(function(book) {
        const bookData = categoryData.books[book];
        const index      = Sefaria.index(book);
        const fullTitleIndex = Sefaria.index(bookData.fullTitle) ? Sefaria.index(bookData.fullTitle) : index
        bookData.book     = index.title;
        bookData.heBook   = index.heTitle;
        bookData.category = category;
        bookData.enShortDesc = fullTitleIndex.enShortDesc || fullTitleIndex.enDesc;
        bookData.heShortDesc = fullTitleIndex.heShortDesc || fullTitleIndex.heDesc;
        bookData.categoryList = index.categories[0] == ['Commentary'] ? bookData.categoryList : index.categories;
        if (bookData.categoryList != "Quoting Commentary") {
            bookData.categoryListNew = []
            for (let i = 0; i < bookData.categoryList.length; i++) {
                if (bookData.categoryList[i] === bookData.book || bookData.book.split(" ")[0] === bookData.categoryList[i] || bookData.book.split(" ")[0] === bookData.categoryList[i].split(" ")[0]) {
                    break;
                } else {
                  bookData.categoryListNew.push(bookData.categoryList[i]);
                }
            }
            bookData.categoryList = bookData.categoryListNew
            // bookData.enShortDesc = Sefaria.tocItemsByCategories(bookData.categoryList).map((e)=>(e.category || e.title === bookData.book ? e.enShortDesc: null))
        }
        if (bookData.categoryList && !bookData.enShortDesc) {
            const desc = Sefaria.getDescriptionDict(bookData.book, bookData.categoryList)
            if (desc) {
                bookData.enShortDesc = desc[0] || null;
                bookData.heShortDesc = desc[1] || null;
            }
        }

        return bookData;
      });
      // Sort the books in the category
      const cat = oRef ? oRef["categories"][0] : null;
      categoryData.books.sort(Sefaria.linkSummaryBookSort.bind(null, cat));

      return categoryData;
    });
    // Sort the categories
    const categoryOrder = Sefaria.toc.map(function(cat) { return cat.category; });
    categoryOrder.splice(0, 0, "Commentary"); // Always show Commentary First
    categoryOrder.splice(2, 0, "Targum");     // Show Targum after Tanakh (Or Tanakh's original location)
    if (categoryOverridesForRef && categoryOverridesForRef.length >1){ //if we have been passed the "top connection categories" for this ref's categroy, preference them
        categoryOrder.splice(1, 0, ...categoryOverridesForRef);
    }
    summaryList.sort(function(a, b) {
      let orderA = categoryOrder.indexOf(a.category);
      let orderB = categoryOrder.indexOf(b.category);
      orderA = orderA === -1 ? categoryOrder.length : orderA;
      orderB = orderB === -1 ? categoryOrder.length : orderB;
      return orderA - orderB;
    });
    const total = summaryList.reduce((sum, current) => {
        return sum + current.count;
    }, 0);
    Sefaria._linkSummaries[cacheKey] = {"data": summaryList, "total": total};
    return summaryList;
  },
  linkSummaryBookSort: function(category, a, b, byHebrew) {
    // Sorter for links in a link summary, included a hard coded list of top spots by category
    // First sort by predefined "top"
    const hebrewTopByCategory = {
      "Tanakh": ["Rashi", "Ibn Ezra", "Ramban", "Sforno"],
      "Talmud": ["Rashi", "Rashbam", "Tosafot"],
      "Mishnah": ["Bartenura", "Rambam", "Ikar Tosafot Yom Tov", "Yachin", "Boaz"]
    };
    const englishTopByCategory = {
      "Tanakh": ["Rashi", "Ibn Ezra", "Ramban", "Sforno"],
      "Talmud": ["Rashi", "Rashbam", "Tosafot"],
      "Mishnah": ["Bartenura", "English Explanation of Mishnah", "Rambam", "Ikar Tosafot Yom Tov", "Yachin", "Boaz"]
    };
    const top = (byHebrew ? hebrewTopByCategory[category] : englishTopByCategory[category]) || [];
    let aTop = top.indexOf(a.book);
    let bTop = top.indexOf(b.book);
    if (aTop !== -1 || bTop !== -1) {
      aTop = aTop === -1 ? 999 : aTop;
      bTop = bTop === -1 ? 999 : bTop;
      return aTop < bTop ? -1 : 1;
    }
    // Then sort alphabetically
    if (byHebrew) {
      return a.heBook > b.heBook ? 1 : -1;
    }
    return a.book > b.book ? 1 : -1;
  },
  linkSummaryBookSortHebrew: function(category, a, b) {
    return Sefaria.linkSummaryBookSort(category, a, b, true);
  },
  _descDict: {}, // cache for the description dictionary
  getDescriptions: function(keyName, categoryList) {
      const catlist = Sefaria.tocItemsByCategories(categoryList)
        let catmap = catlist.map((e) => [e.category || e.title, e.enShortDesc, e.heShortDesc])
        let d = {}
        catmap.map((e) => {
            // return array of key: name of "book" value: list of both descriptions
            if (e) {
                d[e[0]]=[e[1], e[2]]
            }
            // special case for commentators that the book name is "on" eg. "Ramban on Genesis"
            if (e[0].includes("on")) {
                d[e[0].split(" on")[0]] = [e[1], e[2]]
            }
        })
        let descs = d[keyName] || d[Sefaria.index(keyName).collectiveTitle] || d[keyName.split(" on")[0]];
        let enShortDesc = descs && descs[0]? descs[0]: null;
        let heShortDesc = descs && descs[1]? descs[1]: null;
        return [enShortDesc, heShortDesc];
  },
  getDescriptionDict: function(keyName, categoryList){
        let desc = this._cachedApi([keyName, categoryList], this._descDict, null);
        if (Object.keys(this._descDict).length === 0){
            //Init of the Dict with the Category level descriptions
            Sefaria.toc.map(e=> {this._descDict[[e.category, []]] = [e.enShortDesc, e.heShortDesc]})
            // todo: get this data out of code (into db?)
            this._descDict[["Commentary", []]] = ["Interpretations and discussions surrounding Jewish texts, ranging from early medieval to contemporary.", "פירושים ודיונים סביב טקסטים תורניים, מימי הביניים ועד ימינו."]
            this._descDict[["Quoting Commentary", []]] = ["References to this source within commentaries on other texts in the wider library.", "התייחסויות אל המקור הנוכחי במפרשים משניים."]

            // special case of a category in sidebar that is a sub cat on the navigation toc pages
            this._descDict[["Targum", []]] = this.getDescriptions("Targum", ["Tanakh"])
        }
        if (!desc && categoryList.length !== 0) {
            desc = this.getDescriptions(keyName, categoryList)
            this._descDict[[keyName, categoryList]] = desc
        }
        if (desc) {
            return [desc[0], desc[1]]
        }
        else
        {
            return [null, null];
        }
  },
  _notes: {},
  notes: function(ref, callback) {
    var notes = null;
    if (typeof ref == "string") {
      if (ref in this._notes) {
        notes = this._notes[ref];
      }
    } else {
      var notes = [];
      ref.map(function(r) {
        var newNotes = Sefaria.notes(r);
        notes = newNotes ? notes.concat(newNotes) : notes;
      });
    }
    if (notes) {
      if (callback) { callback(notes); }
    } else {
      Sefaria.related(ref, function(data) {
        if (callback) { callback(data.notes); }
      });
    }
    return notes;
  },
  _saveNoteData: function(ref, data) {
    return this._saveItemsByRef(data, this._notes);
  },
  _privateNotes: {},
  privateNotes: function(refs, callback) {
    // Returns an array of private notes for `refs` (a string or array or strings)
    // or `null` if notes have not yet been loaded.
    if(!Sefaria._uid) return;
    var notes = null;
    if (typeof refs == "string") {
      if (refs in this._privateNotes) {
        notes = this._privateNotes[refs];
      }
      refs = [refs] // Stanfardize type to simplify processing below
    } else {
      var notesByRef = refs.map(function(ref) {
        return Sefaria._privateNotes[ref];
      });
      if (notesByRef.some(function(e) { return !e })) {
        // If any ref in `refs` returned `null`, treat the whole thing as not yet loaded, call the API.
        notes = null;
      } else {
        notes = [];
        notesByRef.map(function(n) { notes = notes.concat(n); });
      }
    }

    if (notes) {
      if (callback) { callback(notes); }
    } else {
      var aggregateCallback = function() {
        // Check if all refs have loaded, call callback if so
       if (Sefaria.privateNotesLoaded(refs) && callback) {
        callback(Sefaria.privateNotes(refs));
       }
      };
      refs.map(function(ref) {
       if (ref in Sefaria._privateNotes) { return; } // Only make API calls for unloaded refs
       var url = Sefaria.apiHost + "/api/notes/" + Sefaria.normRef(ref) + "?private=1";
       this._api(url, function(data) {
          if ("error" in data) {
            return;
          }
          this._savePrivateNoteData(ref, data);
          aggregateCallback(data);
        }.bind(this));
      }.bind(this));
    }
    return notes;
  },
  privateNotesLoaded: function(refs) {
    // Returns true if private notes have been loaded for every ref in `refs.
    refs.map(function(ref) {
      if (!(ref in Sefaria._privateNotes)) {
        return false;
      }
    });
    return true;
  },
  addPrivateNote: function(note) {
    // Add a single private note to the cache of private notes.
    var notes = this.privateNotes(note["anchorRef"]) || [];
    notes = [note].concat(notes);
    this._saveItemsByRef(notes, this._privateNotes);
  },
  clearPrivateNotes: function() {
    this._privateNotes = {};
    this._allPrivateNotes = null;
  },
  _allPrivateNotes: null,
  allPrivateNotes: function(callback) {
    if (!callback)  { return this._allPrivateNotes; }

    if (this._allPrivateNotes) {
      callback(this._allPrivateNotes);
    } else {
      const url = Sefaria.apiHost + "/api/notes/all?private=1";
      this._api(url, (data) => {
        if ("error" in data) {
          return;
        }
        this._savePrivateNoteData(null, data);
        this._allPrivateNotes = data;
        callback(data);
      });
    }
    return this._allPrivateNotes;
  },
  _savePrivateNoteData: function(ref, data) {
    return this._saveItemsByRef(data, this._privateNotes);
  },
  notesTotalCount: function(refs) {
    // Returns the total number of private and public notes on `refs` without double counting my public notes.
    var notes = Sefaria.notes(refs) || [];
    if (Sefaria._uid) {
      var myNotes  = Sefaria.privateNotes(refs) || [];
      notes = notes.filter(function(note) { return note.owner !== Sefaria._uid }).concat(myNotes);
    }
    return notes.length;
  },
  deleteNote: function(noteId) {
    return new Promise((resolve, reject) => {
      $.ajax({
        type: "delete",
        url: `/api/notes/${noteId}`,
        success: () => {
          Sefaria.clearPrivateNotes();
          Sefaria.track.event("Tools", "Delete Note", noteId);
          resolve();
        },
        error: reject
      });
    });
  },


_media: {},
  mediaByRef: function(refs) {
    refs = typeof refs == "string" ? Sefaria.splitRangingRef(refs) : refs.slice();
    var ref = Sefaria.normRefList(refs);

    var media = [];
    refs.map(r => {
      if (this._media[r]) { media = media.concat(this._media[r]); }
    }, this);
	return media;
  },


  _webpages: {},
  _processedWebpages: {},
  webPagesByRef: function(refs) {
    refs = typeof refs == "string" ? Sefaria.splitRangingRef(refs) : refs.slice();
    var ref = Sefaria.normRefList(refs);
    if (ref in this._processedWebpages) { return this._processedWebpages[ref]; }

    var webpages = [];
    refs.map(r => {
      if (this._webpages[r]) { webpages = webpages.concat(this._webpages[r]); }
    }, this);

    webpages.map(page => page.isHebrew = Sefaria.hebrew.isHebrew(page.title));

    webpages = webpages.sort((a, b) => {
      // Sort first by page language matching interface language
      if (a.isHebrew !== b.isHebrew) { return (b.isHebrew ? -1 : 1) * (Sefaria.interfaceLang === "hebrew" ? -1 : 1); }

      // Second, sort by how many anchorRefExpanded refs there are.  Intuition: Genesis 1:2 should come before Genesis 1:2-5, which in turn should come before Genesis 1
      var aNumAnchorRefs, bNumAnchorRefs;
      [aNumAnchorRefs, bNumAnchorRefs] = [a, b].map(page => page.anchorRefExpanded.length);
      if (aNumAnchorRefs !== bNumAnchorRefs) {  return (aNumAnchorRefs - bNumAnchorRefs); }

      // Genesis 2 should come before Genesis 1-3
      var aIsRange, bIsRange;
      [aIsRange, bIsRange] = [a, b].map(page => page.anchorRef.indexOf("-") !== -1);
      if (aIsRange !== bIsRange) { return bIsRange ? -1 : 1; }

      return (a.linkerHits > b.linkerHits) ? -1 : 1;
    });
    this._processedWebpages[ref] = webpages;
    return webpages;
  },
  _refTopicLinks: {},
  _saveTopicByRef: function(ref, data) {
    ref = Sefaria.humanRef(ref);
    const split = this._saveItemsByRef(data, this._refTopicLinks);
    this._refTopicLinks[ref] = data;
    return split;
  },
  topicsByRef: function(refs) {
    refs = typeof refs == "string" ? Sefaria.splitRangingRef(refs) : refs.slice();
    const topicsObj = {};
    let resultLoaded = false;  // _refTopicLinks will have an empty array for ref if ref's topics were loaded
    for (let r of refs) {
      const tempTopicList = this._refTopicLinks[r];
      if (!tempTopicList) { continue; }
      resultLoaded = true;
      for (let tempTopic of tempTopicList) {
        if (!topicsObj[tempTopic.topic]) {
          tempTopic.order = tempTopic.order || {};
          tempTopic.dataSources = {};
          topicsObj[tempTopic.topic] = tempTopic;
        }
        // aggregate dataSources for display in tooltip
        topicsObj[tempTopic.topic].dataSources[tempTopic.dataSource.slug] = tempTopic.dataSource;
      }
    }
    if (!resultLoaded) { return null ;}
    return Object.values(topicsObj).sort((a, b) => b.order.pr - a.order.pr);
  },
  topicsByRefCount: function(refs) {
    const topics = Sefaria.topicsByRef(refs);
    return topics && topics.length;
  },
  _TopicsByPool: {},
  getTopicsByPool: function(poolName, numOfTopics, order) {
    let params = {};
    if (numOfTopics != undefined) { params["n"] = numOfTopics; }
    if (order != undefined) { params["order"] = order; }
    let queryString = Object.keys(params).map(key => key + '=' + params[key]).join('&');
    queryString = (queryString ? "?" + queryString : "");
    const url = this.apiHost + "/api/topics/pools/" + encodeURIComponent(poolName) + queryString;

    const shouldBeCached = order != undefined && order != 'random';
    if (!shouldBeCached) {return this._ApiPromise(url)}

    return this._cachedApiPromise({
        url:   url,
        key:   poolName + queryString,
        store: this._TopicsByPool
    });
  },
    getLangSpecificTopicPoolName: function(poolName){
      const lang = this.interfaceLang == 'hebrew' ? 'he' : 'en';
      return `${poolName}_${lang}`
    },
  _related: {},
  related: function(ref, callback) {
    // Single API to bundle public links, sheets, and notes by ref.
    // `ref` may be either a string or an array of consecutive ref strings.
    ref = Sefaria.humanRef(ref);
    if (!callback) {
      return this._related[ref] || null;
    }
    if (ref in this._related) {
      callback(this._related[ref]);
    } else {
       this.relatedApi(ref, callback);
    }
  },
  _manuscripts: {},
  manuscriptsByRef: function(refs) {
    refs = typeof refs === "string" ? Sefaria.splitRangingRef(refs) : refs.slice();
    let manuscriptPages = [];
    refs.forEach(r => {
      if (this._manuscripts[r]) {
        manuscriptPages = manuscriptPages.concat(this._manuscripts[r]);
      }
    })
    return manuscriptPages
  },
  _guides: {},
 guidesByRef: function(refs) {
    refs = typeof refs === "string" ? Sefaria.splitRangingRef(refs) : refs.slice();
    let guides = [];
    refs.forEach(r => {
      if (this._guides[r]) {
        guides = guides.concat(this._guides[r]);
      }
    })
    return guides
  },
  relatedApi: function(ref, callback) {
    var url = Sefaria.apiHost + "/api/related/" + Sefaria.normRef(ref) + "?with_sheet_links=1";
    return this._api(url, data => {
      if ("error" in data) {
        return;
      }
      var originalData = Sefaria.util.clone(data);

      // Save link, note, and sheet data, and retain the split data from each of these saves
      var split_data = {
          links: this._saveLinkData(ref, data.links),
          notes: this._saveNoteData(ref, data.notes),
          sheets: this.sheets._saveSheetsByRefData(ref, data.sheets),
          webpages: this._saveItemsByRef(data.webpages, this._webpages),
          topics: this._saveTopicByRef(ref, data.topics || []),
          media: this._saveItemsByRef(data.media, this._media),
          manuscripts: this._saveItemsByRef(data.manuscripts, this._manuscripts),
          guides: this._saveItemsByRef(data.guides, this._guides)
      };

       // Build split related data from individual split data arrays
      ["links", "notes", "sheets", "webpages", "media", "guides"].forEach(obj_type => {
        for (var ref in split_data[obj_type]) {
          if (split_data[obj_type].hasOwnProperty(ref)) {
            if (!(ref in this._related)) {
                this._related[ref] = {links: [], notes: [], sheets: [], webpages: [], media: [], topics: [], guides: []};
            }
            this._related[ref][obj_type] = split_data[obj_type][ref];
          }
        }
      }, this);


      // Save the original data after the split data - lest a split version overwrite it.
      this._related[ref] = originalData;

      callback(data);
    });
  },
  _relatedPrivate: {},
  relatedPrivate: function(ref, callback) {
    // Single API to bundle private user sheets and notes by ref.
    // `ref` may be either a string or an array of consecutive ref strings.
    // Separated from public content so that public content can be cached
    ref = Sefaria.humanRef(ref);
    if (!callback) {
      return this._relatedPrivate[ref] || null;
    }
    if (ref in this._relatedPrivate) {
      callback(this._relatedPrivate[ref]);
    } else {
       var url = Sefaria.apiHost + "/api/related/" + Sefaria.normRef(ref) + "?private=1";
       this._api(url, function(data) {
          if ("error" in data) {
            return;
          }
          var originalData = Sefaria.util.clone(data);

          // Save link, note, and sheet data, and retain the split data from each of these saves
          var split_data = {
              notes: this._savePrivateNoteData(ref, data.notes),
              sheets: this.sheets._saveUserSheetsByRefData(ref, data.sheets)
          };

          // If ref is a range or section, mark the cache as empty for any subref we didn't encouter.
          let potentialEmptyRefs = Sefaria.splitRangingRef(ref);
          potentialEmptyRefs.forEach(eref => {
            split_data["notes"][eref] = eref in split_data["notes"] ? split_data["notes"][eref] : [];
            this._privateNotes[eref] = eref in this._privateNotes ? this._privateNotes[eref] : [];
          });
          potentialEmptyRefs.forEach(eref => {
            split_data["sheets"][eref] = eref in split_data["sheets"] ? split_data["sheets"][eref] : [];
            this.sheets._userSheetsByRef[eref] = eref in this.sheets._userSheetsByRef ? this.sheets._userSheetsByRef[eref] : [];
          });

           // Build split related data from individual split data arrays
          ["notes", "sheets"].forEach(function(obj_type) {
            for (var ref in split_data[obj_type]) {
              if (split_data[obj_type].hasOwnProperty(ref)) {
                if (!(ref in this._relatedPrivate)) {
                    this._relatedPrivate[ref] = {notes: [], sheets: []};
                }
                this._relatedPrivate[ref][obj_type] = split_data[obj_type][ref];
              }
            }
          }, this);

           // Save the original data after the split data - lest a split version overwrite it.
          this._relatedPrivate[ref] = originalData;

          callback(data);

        }.bind(this));
    }
  },
  clearLinks: function() {
    this._related = {};
    this._links = {};
    this._linkSummaries = {};
  },
  removeLink: function(_id) {

  },
  isACaseVariant: function(query, data) {
    // Check if query is just an improper capitalization of something that otherwise would be a ref
    // query: string
    // data: dictionary, as returned by /api/name
    return (!(data["is_ref"]) &&
          data["completions"] &&
          data["completions"].length &&
          data["completions"][0] != query &&
          data["completions"][0].toLowerCase().replace('״','"') == query.slice(0, data["completions"][0].length).toLowerCase().replace('״','"') &&
          data["completions"][0] != query.slice(0, data["completions"][0].length))
  },
  repairCaseVariant: function(query, data) {
    if (Sefaria.isACaseVariant(query, data)) {
        const completionArray = data["completion_objects"].map(x => x.title);
        let normalizedQuery = query.toLowerCase();
        let bestMatch = "";
        let bestMatchLength = 0;

        completionArray.forEach((completion) => {
            let normalizedCompletion = completion.toLowerCase();
            if (normalizedQuery.includes(normalizedCompletion) && normalizedCompletion.length > bestMatchLength) {
                bestMatch = completion;
                bestMatchLength = completion.length;
            }
        });
        return bestMatch + query.slice(bestMatch.length);
    }
    return query;
  },
  repairGershayimVariant: function(query, data) {
    if (!data["is_ref"] && data.completions && !data.completions.includes(query)) {
        function normalize_gershayim(string) {
            return string.replace('״', '"');
        }
        const normalized_query = normalize_gershayim(query);
        for (let c of data.completions) {
            if (normalize_gershayim(c) === normalized_query) {
                return c;
            }
        }
    }
    return query;
  },
  makeSegments: function(data, withContext, sheets=false) {
    // Returns a flat list of annotated segment objects,
    // derived from the walking the text in data
    if (!data || "error" in data) { return []; }
    var segments  = [];
    var highlight = data.sections.length === data.textDepth;
    var wrapEn = (typeof data.text == "string");
    var wrapHe = (typeof data.he == "string");
    var en = wrapEn ? [data.text] : data.text;
    var he = wrapHe ? [data.he] : data.he;
    var topLength = Math.max(en.length, he.length);
    en = en.pad(topLength, "");
    he = he.pad(topLength, "");

    const index_offsets_by_depth = this._get_offsets(data, topLength);
    var start = (data.textDepth == data.sections.length && !withContext ?
                  data.sections.slice(-1)[0] : 1+index_offsets_by_depth[0]);
    if (!data.isSpanning) {
      for (var i = 0; i < topLength; i++) {
        var number = i+start;
        var delim  = data.textDepth == 1 ? " " : ":";
        var ref = data.sectionRef + delim + number;
        segments.push({
          ref: ref,
          en: en[i],
          he: he[i],
          number: number,
          highlight: highlight && number >= data.sections.slice(-1)[0] && number <= data.toSections.slice(-1)[0],
          alt: ("alts" in data && i < data.alts.length) ? data.alts[i] : null
        });
      }
    } else {
      for (var n = 0; n < topLength; n++) {
        var en2 = typeof en[n] == "string" ? [en[n]] : en[n];
        var he2 = typeof he[n] == "string" ? [he[n]] : he[n];
        var length = Math.max(en2.length, he2.length);
        en2 = en2.pad(length, "");
        he2 = he2.pad(length, "");
        var baseRef     = data.book;
        var baseSection = data.sections.slice(0,-2).join(":");
        var delim       = baseSection ? ":" : " ";
        var baseRef     = baseSection ? baseRef + " " + baseSection : baseRef;

        start = (n == 0 ? start : 1+index_offsets_by_depth[n]);
        for (var i = 0; i < length; i++) {
          var startSection = data.sections.slice(-2)[0];
          var section = typeof startSection == "string" ?
                        Sefaria.hebrew.intToDaf(n+Sefaria.hebrew.dafToInt(startSection))
                        : n + startSection;
          var number  = i + start;
          var ref = baseRef + delim + section + ":" + number;
          segments.push({
            ref: ref,
            en: en2[i],
            he: he2[i],
            number: number,
            highlight: highlight &&
                        ((n == 0 && number >= data.sections.slice(-1)[0]) ||
                         (n == topLength-1 && number <= data.toSections.slice(-1)[0]) ||
                         (n > 0 && n < topLength -1)),
            alt: ("alts" in data && n < data.alts.length && i < data.alts[n].length) ? data.alts[n][i] : null
          });
        }
      }
    }
    return segments;
  },
  stripImagesFromSegments: function(segments) {
      // Used by sheets editors.  Sefaria.makeSegments creates a list of segments and this function handles the images.
      return segments.map(x => {
          x.he = Sefaria.util.stripImgs(x.he);
          x.en = Sefaria.util.stripImgs(x.en);
          return x;
      })
  },
  sectionString: function(ref) {
    // Returns a pair of nice strings (en, he) of the sections indicated in ref. e.g.,
    // "Genesis 4" -> "Chapter 4", "Guide for the Perplexed, Introduction" - > "Introduction"
    const data = this.getRefFromCache(ref);
    let result = {
          en: {named: "", numbered: ""},
          he: {named: "", numbered: ""}
        };
    if (!data) { return result; }

    // English
    var sections = ref.slice(data.indexTitle.length+1);
    var name = data.sectionNames.length > 1 ? data.sectionNames[0] + " " : "";
    if (data.isComplex) {
      var numberedSections = data.ref.slice(data.book.length+1);
      if (numberedSections) {
        var namedSections    = sections.slice(0, -(numberedSections.length+1));
        var string           = (namedSections ? namedSections + ", " : "") + name +  numberedSections;
      } else {
        var string = sections;
      }
    } else {
      var string = name + sections;
    }
    result.en.named    = string;
    result.en.numbered = sections;

    // Hebrew
    var sections = data.heSectionRef.slice(data.heIndexTitle.length+1);
    var name = ""; // missing he section names // data.sectionNames.length > 1 ? " " + data.sectionNames[0] : "";
    if (data.isComplex) {
      var numberedSections = data.heRef.slice(data.heTitle.length+1);
      if (numberedSections) {
        var namedSections    = sections.slice(0, -(numberedSections.length+1));
        var string           = (namedSections ? namedSections + ", " : "") + name + " " + numberedSections;
      } else {
        string = sections;
      }

    } else {
      var string = name + sections;
    }
    result.he.named    = string;
    result.he.numbered = sections;

    return result;
  },
  isCommentaryWithBaseText(book) {
      /* Only returns true for commentaries with a base_text_mapping to one and only one base_text_title
       * @param {Object} book: Corresponds to a book in Sefaria.toc
       */
      return book?.dependence === "Commentary" && !!book?.base_text_titles && !!book?.base_text_mapping && book?.base_text_titles.length === 1;
  },
  isCommentaryRefWithBaseText(ref, forceOpenCommentaryPanel) {
      /* This is a helper function for openPanelAt. Determines whether the ref(s) are part of a commentary
       * with a base_text_mapping to one and only one base_text_title.
       * Example: "Ibn Ezra on Genesis 3" returns True because this commentary has a base_text_mapping to one and only one book, Genesis.
       * @param {string/array of strings} ref: if ref is an array, checks the first ref
       * @param {bool} forceOpenCommentaryPanel: If true, the commentary side panel will open regardless of the ref's depth.
       *                                        If false, side panel will only open if ref is depth 3 or greater.
       */
      let refToCheck = Array.isArray(ref) ? ref[0] : ref;
      const parsedRef = Sefaria.parseRef(refToCheck);
      const depth = parsedRef.sections.length;
      if (!forceOpenCommentaryPanel && depth < 3) {
          // This is because in some Talmud commentaries and in complex texts where the node has a depth less than 3,
          // it can be difficult to know what comments to show in the sidebar so we should open the commentary in the main panel.
          return false;
      }
      const book = Sefaria.index(parsedRef.index);
      if (!this.isCommentaryWithBaseText(book)) {
          return false;
      }

      // by this point, we know the book is in the right form, but we still need to check that the ref is in the right form
      return Sefaria.isCommentaryRefValid(book, parsedRef);
  },
  isCommentaryRefValid(book, parsedRef) {
      /* This is a helper function for isCommentaryRefWithBaseText.  After isCommentaryRefWithBaseText determines
       * the ref belongs to the right kind of book, we still need to check the ref is in valid form.
       * The ref 'Ramban on Genesis, Introduction 1' shouldn't generate "Genesis, Introduction 1" ' +
       * this can be tested by modifying the parsedRef and then calling Sefaria.parseRef on the modified parsedRef
       * @param {Object} parsedRef: Object created with Sefaria.parseRef.  Its `ref` property is what we need to check
       * @param {Object} book: Object created with Sefaria.index.  We want to use `book`'s metadata to modify the ref.
       */
      const parsedRefCopy = Object.create(parsedRef);  // copy object to avoid modifying Sefaria._parseRef
      const baseText = book.base_text_titles[0];
      parsedRefCopy.ref = parsedRefCopy.ref.replace(book.title, baseText);
      return (!Sefaria.parseRef(parsedRefCopy.ref).error);
  },
  convertCommentaryRefToBaseRef(commRef) {
    /* Converts commentary ref, `commRef`, to base ref:
     @param {string} commRef - string to be converted.
     Example input and output: commRef = "Rashi on Genesis 1:2" returns "Genesis 1:2",
                               commRef = "Rashi on Exodus 2:3:1" returns "Exodus 2:3"
     */
    const book = Sefaria.index(commRef.index);
    if (!book || !this.isCommentaryWithBaseText(book)) {
        // if book is not isCommentaryWithBaseText just return the ref
        return Sefaria.humanRef(commRef.ref);
    }
    const base_text = book.base_text_titles[0];
    const many_to_one = book.base_text_mapping.startsWith("many_to_one");  // four options, two start with many_to_one and two start with one_to_one
    const commRefCopy = Object.create(commRef);  // need to create a copy so that the Sefaria._parseRef cache isn't changed
    if (commRefCopy.sections.length <= 2 || !many_to_one) {
        // Rashi on Genesis 1:2 => Genesis 1:2 and Rashi on Genesis => Genesis.  in this case, sections stay the same so just change the book title
        commRefCopy.ref = commRefCopy.ref.replace(book.title, base_text);
        return Sefaria.humanRef(commRefCopy.ref);
    }
    else if (many_to_one) {
        // Rashi on Genesis 1:2:4 => Genesis 1:2; sections and book title need to change
        commRefCopy.sections = commRefCopy.sections.slice(0, commRef.sections.length - 1);
        commRefCopy.toSections = commRefCopy.toSections.slice(0, commRef.toSections.length - 1);
        commRefCopy.book = commRefCopy.index = commRefCopy.index.replace(book.title, base_text);
        commRefCopy.ref = commRefCopy.ref.replace(book.title, base_text);
        commRefCopy.ref = commRefCopy.ref.split(' ').slice(0, -1).join(' ');
        return Sefaria.humanRef(Sefaria.makeRef(commRefCopy));
    }
    return Sefaria.humanRef(commRef.ref);
  },
  getBaseRefAndFilter(ref) {
    /* This is a helper function for openPanelAt. This function converts a commentary ref(s) (Rashi on Genesis 3:3:1)
     to a base ref(s) (Genesis 3:3) and returns the filter ["Rashi"].
     `ref` can be an array or a string, in which case the returned ref will be an array or string
     */
    let filter, book;
    if (Array.isArray(ref)) {
        const parsedRefs = ref.map(x => Sefaria.parseRef(x)); // get a parsed ref version of `ref` in order to access book's collective title, base_text_titles, and base_text_mapping
        book = Sefaria.index(parsedRefs[0].index);
        ref = parsedRefs.map(x => Sefaria.convertCommentaryRefToBaseRef(x));
    }
    else {
        const parsedRef = Sefaria.parseRef(ref); // get a parsed ref version of `ref` in order to access book's collective title, base_text_titles, and base_text_mapping
        book = Sefaria.index(parsedRef.index);
        ref = Sefaria.convertCommentaryRefToBaseRef(parsedRef);
    }
    filter = book?.collectiveTitle ? [book.collectiveTitle] : [];
    return {ref: ref, filter: filter};
  },
  commentaryList: function(title, toc) {
    var title = arguments.length == 0 || arguments[0] === undefined ? null : arguments[0];
    /** Returns the list of commentaries for 'title' which are found in Sefaria.toc **/
    var toc = arguments.length <= 1 || arguments[1] === undefined ? Sefaria.util.clone(Sefaria.toc) : arguments[1];
    if (title != null){
        var index = this.index(title); //TODO: a little bit redundant to do on every recursion
        if (!index) { return []; }
        title = index.title;
    }
    var results = [];
    for (var i=0; i < toc.length; i++) {
        var curTocElem = toc[i];
        if (curTocElem.title) { //this is a book
            if(curTocElem.dependence == 'Commentary'){
                if((title && curTocElem.base_text_titles && (title in curTocElem.refs_to_base_texts)) || (title == null)){
                    results.push(curTocElem);
                }
            }
        } else if (curTocElem.contents) { //this is still a category and might have books under it
          results = results.concat(Sefaria.commentaryList(title, curTocElem.contents));
        }
    }
    return results;
  },
  tocObjectByCategories: function(cats) {
    // Returns the TOC entry that corresponds to list of categories `cats`
    let found, item;
    let list = Sefaria.toc;
    for (let i = 0; i < cats.length; i++) {
      found = false;
      item = null;
      for (let k = 0; k < list.length; k++) {
        if (list[k].category === cats[i]) {
          item = list[k];
          list = item.contents || [];
          found = true;
          break;
        }
      }
      if (!found) { return null; }
    }
    return item;
  },
  tocItemsByCategories: function(cats) {
    // Returns the TOC items that correspond to the list of categories 'cats'
    const object = Sefaria.tocObjectByCategories(cats);
    return object ? Sefaria.util.clone(object.contents) : [];
  },
  categoryAttribution: function(categories) {
    var attributions = [
      {
        categories: ["Talmud", "Bavli"],
        english: "The William Davidson Talmud",
        hebrew: "תלמוד מהדורת ויליאם דוידסון",
        englishAsEdition: "The William Davidson Edition",
        hebrewAsEdition: "מהדורת ויליאם דוידסון",
        link: "/william-davidson-talmud"
      }
    ];
    var attribution = null;
    for (var i = 0; i < attributions.length; i++) {
      if (categories.length >= attributions[i].categories.length &&
        attributions[i].categories.compare(categories.slice(0, attributions[i].categories.length))) {
        attribution = attributions[i];
        break;
      }
    }
    return attribution;
  },
  getPassages: function(refs) {
    // refs: list of ref strings
    // resolves to dictionary mapping ref to sugya ref
    return this._ApiPromise(Sefaria.apiHost + "/api/passages/" + refs.join("|"));
  },
  areVersionsEqual(savedVersion, currVersion) {
    // Determines if two versions are equal, but we don't know what format the data is in so consider both old and new format.
    // New format is an object with two props: 'versionTitle' and 'languageFamilyName', while old format is a string.
    const checkEquality = (lang, prop) => {
      const propValues = [savedVersion, currVersion].map(version => {
        version = version?.[lang];
        const propValue = typeof version === 'string' ? version : version?.[prop];
        return propValue ?? "";
      });
      return propValues[0] === propValues[1];
    }
    for (const prop of ["versionTitle", "languageFamilyName"]) {
      for (const lang of ["he", "en"]) {
        if (!checkEquality(lang, prop)) {
          return false;
        }
      }
    }
    return true;
  },
  getSavedItem: ({ ref, versions }) => {
    return Sefaria.saved.items.find(s => s.ref === ref && Sefaria.areVersionsEqual(s.versions, versions));
  },
  removeSavedItem: ({ ref, versions }) => {
    Sefaria.saved.items = Sefaria.saved.items.filter(x => !(x.ref === ref && Sefaria.areVersionsEqual(x.versions, versions)));
  },
  toggleSavedItem: ({ ref, versions, sheet_owner, sheet_title }) => {
    return new Promise((resolve, reject) => {
      const action = !!Sefaria.getSavedItem({ ref, versions }) ? "delete_saved" : "add_saved";
      const savedItem = { ref, versions, time_stamp: Sefaria.util.epoch_time(), action, sheet_owner, sheet_title };
      if (Sefaria._uid) {
        $.post(`${Sefaria.apiHost}/api/profile/sync?no_return=1`,
          { user_history: JSON.stringify([savedItem]), client: 'web' }
        ).done(response => {
          if (!!response['error']) {
            reject(response['error'])
          } else {
            if (action === "add_saved" && !!response.created && response.created.length > 0) {
              Sefaria.saved.items = response.created.concat(Sefaria.saved.items);
            } else {
              // delete
              Sefaria.removeSavedItem({ ref, versions });
            }
            resolve(response);
          }
        }).fail((jqXHR, textStatus, errorThrown) => {
          reject(errorThrown);
        })
      } else {
        reject('notSignedIn');
      }
    });
  },
  editProfileAPI: (partialProfile) => {
    const data = {json: JSON.stringify(partialProfile)};
    return new Promise((resolve, reject) => {
      $.post(`${Sefaria.apiHost}/api/profile`, data, resolve);
    });
  },
  followAPI: (slug, ftype) => {
    return Sefaria._ApiPromise(Sefaria.apiHost + `/api/profile/${slug}/${ftype}`);
  },
  messageAPI: (uid, message) => {
    const data = {json: JSON.stringify({recipient: uid, message: message.escapeHtml()})};
    return new Promise((resolve, reject) => {
      $.post(`${Sefaria.apiHost}/api/messages`, data, resolve);
    });
  },
  chatMessageAPI: (roomId, senderId, timestamp, messageContent) => {
    const data = {json: JSON.stringify({roomId: roomId, senderId: senderId, timestamp, messageContent})};
    return new Promise((resolve, reject) => {
      $.post(`${Sefaria.apiHost}/api/chat-messages`, data, resolve);
    })
  },
  getChatMessagesAPI: (roomId) => {
    return Sefaria._ApiPromise(Sefaria.apiHost + `/api/chat-messages/?room_id=${roomId}`);
  },
  getRefSavedHistory: tref => {
    return Sefaria._ApiPromise(Sefaria.apiHost + `/api/user_history/saved?tref=${tref}`);
  },
  _profiles: {},
  profileAPI: slug => {
    return Sefaria._cachedApiPromise({
      url:   Sefaria.apiHost + "/api/profile/" + slug,
      key:   slug,
      store: Sefaria._profiles
    });
  },
  userHistory: {loaded: false, items: []},
  loadUserHistory: function (limit, callback) {
      const skip = Sefaria.userHistory.items.length;
      const url = `/api/profile/user_history?secondary=0&annotate=1&limit=${limit}&skip=${skip}`;
      fetch(url)
          .then(response => response.json())
          .then(data => {
              Sefaria.userHistory.loaded = true;
              Sefaria.userHistory.items.push(...data);
              callback();
          });
  },
  saveUserHistory: function(history_item) {
    // history_item contains:
    // `ref`, `book`, `versions`, `sheet_title`, `sheet_owner``
    // optionally: `secondary`, `he_ref`, `language`
    if(!Sefaria.is_history_enabled || !history_item) {
        return;
    }
    const history_item_array = Array.isArray(history_item) ? history_item : [history_item];
    for (let h of history_item_array) {
      h.time_stamp = Sefaria.util.epoch_time();
    }
    if (Sefaria._uid) {
        $.post(Sefaria.apiHost + "/api/profile/sync?no_return=1&annotate=1",
              {user_history: JSON.stringify(history_item_array)},
              data => {
                // Insert new items to beginning of history
                Sefaria.userHistory.items = data.created.concat(Sefaria.userHistory.items);
              } );
    } else {
      // we need to get the heRef for each history item
      Promise.all(history_item_array.filter(x=>!x.secondary).map(h => new Promise((resolve, reject) => {
        Sefaria.getRef(h.ref).then(oref => {
          h.he_ref = oref.heRef;
          resolve(h);
        });
      }))).then(new_hist_array => {
        const cookie = Sefaria._inBrowser ? $.cookie : Sefaria.util.cookie;
        const user_history_cookie = cookie("user_history");
        const user_history = !!user_history_cookie ? JSON.parse(user_history_cookie) : [];
        cookie("user_history", JSON.stringify(new_hist_array.concat(user_history)), {path: "/"});
        Sefaria.userHistory.items = new_hist_array.concat(user_history);

        //console.log("saving history cookie", new_hist_array);
        if (Sefaria._inBrowser) {
          // check if we've reached the cookie size limit
          const cookie_hist = JSON.parse(cookie("user_history"));
          if (cookie_hist.length < (user_history.length + new_hist_array.length)) {
            // save failed silently. resave by popping old history
            if (new_hist_array.length < user_history.length) {
              new_hist_array = new_hist_array.concat(user_history.slice(0, -new_hist_array.length));
            }
            cookie("user_history", JSON.stringify(new_hist_array), {path: "/"});
          }
        }
      });
    }
    Sefaria.last_place = history_item_array.filter(x=>!x.secondary).concat(Sefaria.last_place);  // while technically we should remove dup. books, this list is only used on client
  },
    isNewVisitor: () => {
        return (
            ("isNewVisitor" in sessionStorage &&
                JSON.parse(sessionStorage.getItem("isNewVisitor"))) ||
            (!("isNewVisitor" in sessionStorage) && !("isReturningVisitor" in localStorage))
        );
    },
    isReturningVisitor: () => {
        return (
            !Sefaria.isNewVisitor() &&
            "isReturningVisitor" in localStorage &&
            JSON.parse(localStorage.getItem("isReturningVisitor"))
        );
    },
    markUserAsNewVisitor: () => {
        sessionStorage.setItem("isNewVisitor", "true");
        // Setting this at this time will make the current new visitor a returning one once their session is cleared
        localStorage.setItem("isReturningVisitor", "true");
    },
    markUserAsReturningVisitor: () => {
      sessionStorage.setItem("isNewVisitor", "false");
      localStorage.setItem("isReturningVisitor", "true");
    },
  uploadProfilePhoto: (formData) => {
    return new Promise((resolve, reject) => {
      if (Sefaria._uid) {
        $.ajax({
          url: Sefaria.apiHost + "/api/profile/upload-photo",
          type: 'post',
          data: formData,
          contentType: false,
          processData: false,
          success: function(data) {
            resolve(data);
          },
          error: function(e) {
            console.log("photo upload ERROR", e);
            reject(e);
          }
        });
      }
    })
  },
  lastPlaceForText: function(title) {
    // Return the most recently visited item for text `title` or undefined if `title` is not present in last_place.
    return Sefaria.last_place.find(x => x.book === title);
  },
  _topicList: null,
  topicList: function(callback) {
    // Returns promise for all topics list.
    if (this._topicList) { return Promise.resolve(this._topicList); }
    return this._ApiPromise(Sefaria.apiHost + "/api/topics?limit=0")
        .then(d => {
          for (let topic of d) {
            topic.normTitles = topic.titles.map(title => title.text.toLowerCase());
          }
          this._topicList = d;
          return d;
        });
  },
  shouldDisplayInActiveModule: function(topic) {
    /*
    Returns true if topic should be displayed in the topic list, topic TOC, or topic page side column.
     */
    const inActiveModule = topic?.pools?.includes(Sefaria.activeModule);
    return !!topic?.shouldDisplay && inActiveModule;
  },
  sortTopicsCompareFn: function(a, b) {
    // a compare function that is useful for sorting topics
    // Don't use display order intended for top level a category level. Bandaid for unclear semantics on displayOrder.
    const [aDisplayOrder, bDisplayOrder] = [a, b].map(x => Sefaria.isTopicTopLevel(x.slug) ? 10000 : x.displayOrder);

    // Sort alphabetically according to interface lang in absense of display order
    if (aDisplayOrder === bDisplayOrder) {
      const stripInitialPunctuation = str => str.replace(/^["#]/, "");
      const [aAlpha, bAlpha] = [a, b].map(x => {
        if (Sefaria.interfaceLang === "hebrew") {
          return (x.primaryTitle.he.length) ?
            stripInitialPunctuation(x.primaryTitle.he) :
           "תתת" + stripInitialPunctuation(x.primaryTitle.en);
        } else {
          return (x.primaryTitle.en.length) ?
            stripInitialPunctuation(x.primaryTitle.en) :
            stripInitialPunctuation(x.primaryTitle.he)
        }
      });

      return aAlpha < bAlpha ? -1 : 1;
    }

    return aDisplayOrder - bDisplayOrder;

  },
  _tableOfContentsDedications: {},
    _strapiContent: null,
  _inAppAds: null,
  _upcomingDay: {},  // for example, possible keys are 'parasha' and 'holiday'
  getUpcomingDay: function(day) {
      // currently `day` can be 'holiday' or 'parasha'
      if (day !== 'holiday' && day !== 'parasha') {
        throw new Error('Invalid day. Expected "holiday" or "parasha".');
      }
      return this._cachedApiPromise({
          url:   `${this.apiHost}/api/calendars/topics/${day}`,
          key:   day,
          store: this._upcomingDay,
     });
  },
  _parashaNextRead: {},
  getParashaNextRead: function(parasha) {
    return this._cachedApiPromise({
      url:   `${this.apiHost}/api/calendars/next-read/${parasha}`,
      key:   parasha,
      store: this._parashaNextRead,
    });
  },
  _bookSearchPathFilter: {},
  bookSearchPathFilterAPI: title => {
    return Sefaria._cachedApiPromise({
      url:   Sefaria.apiHost + "/api/search-path-filter/" + title,
      key:   title,
      store: Sefaria._bookSearchPathFilter
    });
  },
  _topics: {},
  _topicPageSize: 70, // how many sources should show when incrementally loading sources
  _CAT_REF_LINK_TYPE_FILTER_MAP: {
    'authors': ['popular-writing-of'],
  },
  getTopic: function(slug, {annotated=true, with_html=false}={}) {
    const cat = Sefaria.displayTopicTocCategory(slug);
    let ref_link_type_filters = ['about', 'popular-writing-of']
    // overwrite ref_link_type_filters with predefined list. currently used to hide "Sources" and "Sheets" on author pages.
    if (!!cat && !!Sefaria._CAT_REF_LINK_TYPE_FILTER_MAP[cat.slug]) {
      ref_link_type_filters = Sefaria._CAT_REF_LINK_TYPE_FILTER_MAP[cat.slug];
    }
    const a = 0 + annotated;
    const url = `${this.apiHost}/api/v2/topics/${slug}?annotate_time_period=1&ref_link_type_filters=${ref_link_type_filters.join('|')}&with_html=${0 + with_html}&with_links=${a}&annotate_links=${a}&with_refs=${a}&group_related=${a}&with_indexes=${a}`;
    const key = this._getTopicCacheKey(slug, {annotated, with_html});
    return this._cachedApiPromise({
      url,
      key,
      store: this._topics,
      processor: this.processTopicsTabsData,
    });
  },
  _getTopicCacheKey: function(slug, {annotated=true, with_html=false}={}) {
      return slug + (annotated ? "-a" : "") + (with_html ? "-h" : "");
  },
  _deriveTabDataForTopicLink: function (linkType, refObj) {
    /* Helper function for processTopicsTabsData
     @param {string} linkType - string to be converted.
     @param {object} refObj - 'refObj' is an object with description, title, is_sheet, ref, and more
     Based on linkType and refObj, we return the appropriate 'tabKey' and 'title' of the tab that will display in the topic page.
     We support two types of 'linkType's -- confusingly called "about" and "popular-writing-of". This distinction is only relevant for the library module.
     In the library module, an author's topic links' are "Top Citations".  These are of type "popular-writing-of" and all other topics are of type "about".
     In the sheets module, every source is under the "Sheets" tab.
     */
    let tabKey, title;
    if (Sefaria.activeModule === 'sheets' && refObj.is_sheet) {
      tabKey = 'sheets';
      title = {en: "Sheets", he: Sefaria.translation('hebrew', "Sheets")};
    } 
    else if (Sefaria.activeModule === 'library' && !refObj?.is_sheet) {
      if (linkType === 'popular-writing-of') {
        tabKey = linkType;
        title = {en: 'Top Citations', he: Sefaria.translation('hebrew', 'Top Citations')};
      } else if (linkType === 'about') {
        const lang = Sefaria._getShortInterfaceLang();
        const desc = refObj.descriptions?.[lang];
        const isNotableSource = (desc?.title || desc?.prompt) && desc?.published !== false;
        if (isNotableSource) {
          tabKey = 'notable-sources';
          title = {en: 'Notable Sources', he: Sefaria.translation('hebrew', 'Notable Sources')};
        } else {
          tabKey = 'sources';
          title = {en: 'Sources', he: Sefaria.translation('hebrew', 'Sources')};
        }
      }
    }
    return {tabKey, title};
  },
  processTopicsTabsData: function(topicData) {
    // In the library module, topic tabs can be "Admin", "Notable Sources", "Sources", and "Top Citations".  In the sheets module, the only topic tab is "Sheets"
    // This function takes the ref topic links in the topicData and puts each ref in the appropriate tab.
    // After this function 'topicData' now has a 'tabs' property which is an object with keys for each tab and values that are objects with 'refs' and 'title' properties.
    if (!topicData || !topicData.refs) { return topicData || null; }
    const tabs = {};
    for (let [linkType, topicLinks] of Object.entries(topicData.refs)) {
        for (let refObj of topicLinks.refs) {
          const {tabKey, title} = Sefaria._deriveTabDataForTopicLink(linkType, refObj);
          if (!tabKey) continue;
          if (!tabs[tabKey]) {
          tabs[tabKey] = {
              refs: new Set(),
              title,
              shouldDisplay: topicLinks.shouldDisplay,
            };
          }
          if (refObj.order) {
            refObj.order = {
              ...refObj.order, availableLangs: refObj?.order?.availableLangs || [],
              numDatasource: refObj?.order?.numDatasource || 1,
              tfidf: refObj?.order?.tfidf || 0,
              pr: refObj?.order?.pr || 0,
              curatedPrimacy: {he: refObj?.order?.curatedPrimacy?.he || 0, en: refObj?.order?.curatedPrimacy?.en || 0}
            }
          }
          tabs[tabKey].refs.add({
            ref: refObj.ref,
            order: refObj.order,
            dataSources: refObj.dataSources,
            descriptions: refObj.descriptions
          });
        }
    }
    for (let tabObj of Object.values(tabs)) {
      tabObj.refs = [...tabObj.refs];  // dont want it to be set
    }

    if (Sefaria.activeModule === 'library') {
      // turn "sources" tab into 'super-set', containing all refs from all tabs:
      if (tabs["notable-sources"]) {
        if (!tabs.sources) {
          tabs.sources = {
            shouldDisplay: true,
            refs: [],
            title: {en: 'All Sources', he: Sefaria.translation('hebrew', 'All Sources')}
          };
        }
        tabs.sources.refs = [...tabs["notable-sources"].refs, ...tabs.sources.refs];
      }

      // set up admin tab which contains all 'sources'
      if (Sefaria.is_moderator && !!tabs.sources) {
        tabs["admin"] = {...tabs["sources"]};
        tabs["admin"].title = {en: 'Admin', he: Sefaria.translation('hebrew', "Admin")};
      }
    }
    topicData.tabs = tabs;
    return topicData;
  },
  getTopicFromCache: function(slug, {annotated=true, with_html=false}={}) {
      const key = this._getTopicCacheKey(slug, {annotated, with_html});
      return this._topics[key];
  },
  _featuredTopic: {},
  getFeaturedTopic: function() {
    return this._cachedApiPromise({
        url: `${Sefaria.apiHost}/_api/topics/featured-topic?lang=${Sefaria.interfaceLang.slice(0, 2)}`,
        key: (new Date()).toLocaleDateString(),
        store: this._featuredTopic,
    });
  },
  _seasonalTopic: {},
  getSeasonalTopic: function() {
    return this._cachedApiPromise({
        url: `${Sefaria.apiHost}/_api/topics/seasonal-topic?lang=${Sefaria.interfaceLang.slice(0, 2)}`,
        key: (new Date()).toLocaleDateString(),
        store: this._seasonalTopic,
    });
  },
  trendingSheetsTopics: {},
  trendingLibraryTopics: {},
  getTrendingTopics: function(n=10) {
    return this.activeModule === "library" ? this.getTrendingLibraryTopics(n) : this.getTrendingSheetsTopics(n);
  },
  getTrendingLibraryTopics: function(n=10) {
    const url = `api/topics/trending?n=${n}&pool=general_${Sefaria.interfaceLang.slice(0, 2)}`;
    return this._cachedApiPromise({
      url: `${Sefaria.apiHost}/${url}`,
      key: (new Date()).toLocaleDateString(),
      store: this.trendingLibraryTopics,
    });
  },
  getTrendingSheetsTopics: function(n=10) {
      const url = `api/sheets/trending-tags?n=${n}`
      return this._cachedApiPromise({
        url: `${Sefaria.apiHost}/${url}`,
        key: (new Date()).toLocaleDateString(),
        store: this.trendingSheetsTopics,
    });
  },
  _topicSlugsToTitles: null,
  slugsToTitles: function() {
    //initializes _topicSlugsToTitles for Topic Editor tool and adds necessary "Choose a Category" and "Main Menu" for
    //proper use of the Topic Editor tool
    if (!Sefaria._topicSlugsToTitles) { this._topicSlugsToTitles = Sefaria.topic_toc.reduce(Sefaria._initTopicTocSlugToTitleReducer, {});}
    return Sefaria._topicSlugsToTitles;
  },
  _topicTocPages: null,
  _initTopicTocPages: function() {
    this._topicTocPages = this.topic_toc.reduce(this._initTopicTocReducer, {});
    this._topicTocPages[this._topicTocPageKey()] = this.topic_toc.map(({children, ...goodstuff}) => goodstuff);
  },
  _initTopicTocReducer: function(a,c) {
    if (!c.children) { return a; }
    a[Sefaria._topicTocPageKey(c.slug)] = c.children;
    for (let sub_c of c.children) {
      Sefaria._initTopicTocReducer(a, sub_c);
    }
    return a;
  },
  _initTopicTocSlugToTitleReducer: function(a,c) {
    if (!c.children) { return a; }
    a[c.slug] = {"en": c.primaryTitle.en, "he": c.primaryTitle.he};
    for (let sub_c of c.children) {
      Sefaria._initTopicTocSlugToTitleReducer(a, sub_c);
    }
    return a;
  },
  _topicTocCategory: null,
  _initTopicTocCategory: function() {
    this._topicTocCategory = this.topic_toc.reduce(this._initTopicTocCategoryReducer, {});
  },
  _initTopicTocCategoryReducer: function(a,c) {
    a[c.slug] = c.parents;
    if (!c.children) {
        return a;
    }
    if (!c.parents) {
        c.parents = [];
    }
    for (let sub_c of c.children) {
        sub_c.parents = c.parents.concat({ en: c.primaryTitle.en, he: c.primaryTitle.he, slug: c.slug });
        Sefaria._initTopicTocCategoryReducer(a, sub_c);
    }
    return a;
  },
  _topicTocPageKey: slug => "_" + slug,
  topicTocPage: function(parent) {
    const key = this._topicTocPageKey(parent);
    if (!this._topicTocPages) {
        this._initTopicTocPages()
    }
    return this._topicTocPages[key]
  },
  topicTocCategories: function(slug) {
    // return category english and hebrew for slug
    if (!this._topicTocCategory) { this._initTopicTocCategory(); }
    return this._topicTocCategory[slug];
  },
  displayTopicTocCategory: function(slug) {
    return this.topicTocCategories(slug)?.at(-1);
  },
  _topicTocCategoryTitles: null,
  _initTopicTocCategoryTitles: function() {
    this._topicTocCategoryTitles = this.topic_toc.reduce(this._initTopicTocCategoryTitlesReducer, {});
  },
  _initTopicTocCategoryTitlesReducer: function(a,c) {
    if (!c.children) {
      return a;
    }
    a[c.slug] = {en: c.primaryTitle.en, he: c.primaryTitle.he};

    for (let sub_c of c.children) {
      Sefaria._initTopicTocCategoryTitlesReducer(a, sub_c);
    }
    return a;
  },
  topicTocCategoryTitle: function(slug) {
    // returns english and hebrew titles for the topic category named by `slug``
    if (!this._topicTocCategoryTitles) { this._initTopicTocCategoryTitles(); }
    return this._topicTocCategoryTitles[slug];
  },
  isTopicTopLevel: function(slug) {
    // returns true is `slug` is part of the top level of topic toc
    return Sefaria.topic_toc.filter(x => x.slug == slug).length > 0;
  },
  sheets: {
    getSheetsByRef: function(srefs, callback) {
        return Sefaria._cachedApiPromise({
          url: `${Sefaria.apiHost}/api/sheets/ref/${srefs}?include_collections=1`,
          key: `include_collections|${srefs}`,
          store: Sefaria.sheets._sheetsByRef,
          processor: callback
        });
      },
    sheetsWithRefFilterNodes(sheets) {
      /*
      This function is used to generate the SearchState with its relevant
      FilterNodes to be used by SheetsWithRef for filtering sheets by topic and collection
       */
      const newFilter = (item, type) => {
          let title, heTitle;
          if (type === 'topics') {
              [title, heTitle] = [item.en, item.he];
              type = 'topics_en';
          }
          else if (type === 'collections') {
              [title, heTitle] = [item.name, item.name];
          }
          return {
              title, heTitle,
              docCount: 0, aggKey: item.slug,
              selected: 0, aggType: type,
          };
      }

      let filters = {};
      sheets.forEach(sheet => {
        let slugsFound = new Set();  // keep track of slugs in this sheet\n
        ['topics', 'collections'].forEach(itemsType => {
            sheet[itemsType]?.forEach(item => {
              const key = `${item.slug}|${itemsType}`;
              if (!slugsFound.has(key)) { // we don't want to increase docCount when one sheet already
                                              // has a topic/collection with the same slug as the current topic/collection
                let filter = filters[key];
                if (!filter) {
                  filter = newFilter(item, itemsType);
                  filters[key] = filter;
                }
                slugsFound.add(key);
                filter.docCount += 1;
              }
            })
        })
      })
      return Object.values(filters).map(f => new FilterNode(f));;
    },
    _loadSheetByID: {},
    loadSheetByID: function(id, callback, reset) {
      if (reset) {
        delete this._loadSheetByID[id];
      }
      const sheet = this._loadSheetByID[id];
      if (sheet) {
        if (callback) { callback(sheet); }
      } else if (callback) {
        const url = "/api/sheets/" + id +"?more_data=1";
         $.getJSON(url, data => {
            if ("error" in data) {
                console.log(data["error"])
            }
            this._loadSheetByID[id] = data;
            callback(data);
         });
      }
      return sheet;
    },
    deleteSheetById: function(id) {
      return Sefaria._ApiPromise(`/api/sheets/${id}/delete`);
    },
    _userSheets: {},
    userSheets: function(uid, callback, sortBy="date", offset=0, numberToRetrieve=0) {
      // Returns a list of source sheets belonging to `uid`
      // Only a user logged in as `uid` will get private data from this API.
      // Otherwise, only public data will be returned
      const key = uid+"|"+sortBy+offset+numberToRetrieve;
      const sheets = this._userSheets[key];
      if (sheets) {
        if (callback) { callback(sheets); }
      } else {
        const url = Sefaria.apiHost + "/api/sheets/user/" + uid + "/" + sortBy + "/" + numberToRetrieve + "/" + offset;
        Sefaria._ApiPromise(url).then(data => {
          this._userSheets[key] = data.sheets;
          if (callback) { callback(data.sheets); }
        });
      }
      return sheets;
    },
    updateUserSheets: function(sheet, uid, update=true, updateInPlace=false){
      for (const key in this._userSheets) {
        if (key.startsWith(uid.toString()+"|")){
          if (update) {
            const sheetIndex = this._userSheets[key].findIndex(item => item.id === sheet.id);
            if (key.includes("date") && !updateInPlace) { //add to front because we sorted by date
              this._userSheets[key].splice(sheetIndex, 1);
              this._userSheets[key].unshift(sheet);
            } else if (updateInPlace) {
              this._userSheets[key][sheetIndex] = sheet;
            } else {
              this._userSheets[key].unshift(sheet);
            }
          } else {
            this._userSheets[key].push(sheet);
          }
        }
      }
    },
    clearUserSheets: function(uid) {
      this._userSheets  = Object.keys(this._userSheets)
      .filter(key => !key.startsWith(uid.toString()))
      .reduce((obj, key) => {
        return {
          ...obj,
          [key]: this._userSheets[key]
        };
      }, {});
    },
    _publicSheets: {},
    publicSheets: function(offset, limit, options, skipCache, callback) {
      // Returns a list of public sheets
      offset = offset || 0;
      limit = limit || 30;
      options = options || {};

      const params = param(options);
      const path = limit+"/"+offset + (params ? "?" + params : "");

      const sheets = this._publicSheets[path];
      if (sheets && !skipCache) {
        if (callback) { callback(sheets); }
      } else {
        const url = Sefaria.apiHost + "/api/sheets/all-sheets/" + path

        Sefaria._api(url, function(data) {
          this._publicSheets[path] = data.sheets;
          if (callback) { callback(data.sheets); }
        }.bind(this));
      }
      return sheets;
    },
    _sheetsByRef: {},
    sheetsByRef: function(ref, cb) {
      // Returns a list of public sheets that include `ref`.
      var sheets = null;
      if (typeof ref == "string") {
        if (ref in this._sheetsByRef) {
          sheets = this._sheetsByRef[ref];
        }
      } else {
        var sheets = [];
        ref.map(function(r) {
          var newSheets = Sefaria.sheets.sheetsByRef(r);
          if (newSheets) {
            sheets = sheets.concat(newSheets);
          }
        });
        // sheets anchored to spanning refs may cause duplicates
        var seen = {};
        var deduped = [];
        sheets.map(sheet => {
          if (!seen[sheet.id]) { deduped.push(sheet); }
          seen[sheet.id] = true;
        });
        sheets = deduped;
      }
      if (sheets) {
        if (cb) { cb(sheets); }
      } else {
        Sefaria.related(ref, function(data) {
          if (cb) { cb(data.sheets); }
        });
      }
      return sheets;
    },
    _saveSheetsByRefData: function(ref, data) {
      this._sheetsByRef[ref] = data;
      return Sefaria._saveItemsByRef(data, this._sheetsByRef);
    },
    _userSheetsByRef: {},
    userSheetsByRef: function(ref, cb) {
      // Returns a list of public sheets that include `ref`.
      var sheets = null;
      if (typeof ref == "string") {
        if (ref in this._userSheetsByRef) {
          sheets = this._userSheetsByRef[ref];
        }
      } else {
        var sheets = [];
        ref.map(function(r) {
          var newSheets = Sefaria.sheets.userSheetsByRef(r);
          if (newSheets) {
            sheets = sheets.concat(newSheets);
          }
        });
      }
      if (sheets) {
        if (cb) { cb(sheets); }
      } else {
        Sefaria.relatedPrivate(ref, function(data) {
          if (cb) { cb(data.sheets); }
        });
      }
      return sheets;
    },
    _saveUserSheetsByRefData: function(ref, data) {
      this._userSheetsByRef[ref] = data;
      return Sefaria._saveItemsByRef(data, this._userSheetsByRef);
    },
    sheetsTotalCount: function(refs) {
      // Returns the total number of private and public sheets on `refs` without double counting my public sheets.
      let sheets = Sefaria.sheets.sheetsByRef(refs) || [];
      if (Sefaria._uid) {
        const mySheets = Sefaria.sheets.userSheetsByRef(refs) || [];
        sheets = mySheets.concat(sheets.filter(function(sheet) { return sheet.owner !== Sefaria._uid }));
      }
      return sheets.length;
    },
    extractIdFromSheetRef: function (ref) {
      return typeof ref === "string" ? parseInt(ref.split(" ")[1]) : parseInt(ref[0].split(" ")[1]);
    }
  },
  testUnknownNewEditorSaveError: false,
  _translations: {},
  getTranslation: function(key) {
    const url = Sefaria.apiHost + "/api/texts/translations/" + key;
    const store = this._translations;
    return this._cachedApiPromise({url, key, store})
  },
  _collections: {},
  getCollection: function(key) {
      const url = Sefaria.apiHost + "/api/collections/" + encodeURIComponent(key);
      const store = this._collections;
      return this._cachedApiPromise({url, key, store});
  },
  getCollectionFromCache: function(key) {
    return Sefaria._collections[key];
  },
  _collectionsList: {},
  getCollectionsList: function() {
      return this._cachedApiPromise({
        url: Sefaria.apiHost + "/api/collections",
        key: "list",
        store: Sefaria._collectionsList
      });
  },
  getCollectionsListFromCache() {
    return Sefaria._collectionsList.list;
  },
  _userCollections: {},
  getUserCollections: function(uid) {
    return this._cachedApiPromise({
      url: `${Sefaria.apiHost}/api/collections/user-collections/${uid}`,
      key: uid,
      store: Sefaria._userCollections
    });
  },
  getUserCollectionsFromCache(uid) {
    return Sefaria._userCollections[uid];
  },
  _userCollectionsForSheet: {},
  getUserCollectionsForSheet: function(sheetID) {
    return this._cachedApiPromise({
      url: `${Sefaria.apiHost}/api/collections/for-sheet/${sheetID}`,
      key: sheetID,
      store: Sefaria._userCollectionsForSheet
    });
  },
  getUserCollectionsForSheetFromCache(sheetID) {
    return Sefaria._userCollectionsForSheet[sheetID];
  },
  getBackgroundData() {
    return Sefaria._ApiPromise("/api/background-data?locale=" + Sefaria.interfaceLang)
      .then(data => { Sefaria = extend(Sefaria, data); });
  },
  calendarRef: function(calendarTitle) {
    const cal = Sefaria.calendars.filter(cal => cal.title.en === calendarTitle);
    return cal.length ? cal[0].ref : null;
  },
  _translateTerms: {},
  _cacheHebrewTerms: function(terms) {
      Sefaria._translateTerms = extend(terms, Sefaria._translateTerms);
  },
  hebrewTerm: function(name) {
    // Returns a string translating `name` into Hebrew.
    const categories = {
      "Quoting Commentary":   "פרשנות מצטטת",
      "Modern Commentary":    "פרשנות מודרנית",
      "Sheets":               "דפי מקורות",
      "Notes":                "הערות",
      "Community":            "קהילה"
    };
    if (name in Sefaria._translateTerms) {
        return Sefaria._translateTerms[name]["he"];
    } else if (Sefaria._translateVersions[Sefaria.getTranslateVersionsKey(name, 'en')]) {
        return Sefaria._translateVersions[Sefaria.getTranslateVersionsKey(name, 'en')]["he"];
    } else if (Sefaria._translateVersions[Sefaria.getTranslateVersionsKey(name, 'he')]) {
        return Sefaria._translateVersions[Sefaria.getTranslateVersionsKey(name, 'he')]["he"];
    } else if (name in categories) {
        return  categories[name];
    } else if (Sefaria.index(name)) {
        return Sefaria.index(name).heTitle;
    } else {
        return name;
    }
  },
  hebrewTranslation: function(inputStr, context = null){
    let translatedString;
    if (context && context in Sefaria._i18nInterfaceStringsWithContext){
      translatedString = Sefaria._getStringCaseInsensitive(Sefaria._i18nInterfaceStringsWithContext[context], inputStr);
      if (translatedString !== null) return translatedString;
    }
    if ((translatedString = Sefaria._getStringCaseInsensitive(Sefaria._i18nInterfaceStrings, inputStr)) !== null ) {
      return translatedString;
    }
    if ((translatedString = Sefaria.hebrewTerm(inputStr)) != inputStr) {
      return translatedString;
    }
    if (inputStr.indexOf(" | ") !== -1) {
      var inputStrs = inputStr.split(" | ");
      return Sefaria._(inputStrs[0])+ " | " + Sefaria._(inputStrs[1]);
    } else {
      //console.warn("Missing Hebrew translation for: " + inputStr);
      return inputStr;
    }
  },
  translation: function(language, inputStr, context=null){
      const translationMatrix = {
          "he": Sefaria.hebrewTranslation
      };
      try {
          return translationMatrix[language.slice(0,2)](inputStr, context);
      }catch (e){
          console.warn("No transaltion available for " + language)
          return inputStr;
      }
  },
  _: function(inputStr, context=null){
    if(Sefaria.interfaceLang != "english"){
      return Sefaria.translation(Sefaria.interfaceLang, inputStr, context);
    } else {
      return inputStr;
    }
  },
  _getShortInterfaceLang: function() {
    return Sefaria.interfaceLang.slice(0, 2);
  },
  _v: function(langOptions){
    /* Takes an object {en: "something", he: "משהו"}
     * and returns the correct one according to interface language
     * Convenience method for when there are two data variables in an object one wishes to return
     * according to interface, in places where HTML is not allowed (inside <options> tag for ex.
    */
    const lang = Sefaria._getShortInterfaceLang();
    return langOptions[lang] ? langOptions[lang] : "";
  },
  _r: function (inputRef) {
    const oref = Sefaria.getRefFromCache(inputRef);
    if (!oref) { return inputRef; }
    return Sefaria.interfaceLang != "english" ? oref.heRef : oref.ref;
  },
  _getStringCaseInsensitive: function (store, inputStr){
    if(inputStr in store){
        return store[inputStr];
    }else if(inputStr.toLowerCase() in store){
        return store[inputStr.toLowerCase()];
    }else return null;

    //return inputStr in store ? store[inputStr] : (inputStr.toLowerCase() in store ? store[inputStr.toLowerCase()]
      // : null);
  },
  _cacheSiteInterfaceStrings: function() {
    // Ensure that names set in Site Settings are available for translation in JS.
    if (!Sefaria._siteSettings) { return; }
    ["SITE_NAME", "LIBRARY_NAME"].map(key => {
      Sefaria._i18nInterfaceStrings[Sefaria._siteSettings[key]["en"]] = Sefaria._siteSettings[key]["he"];
    });
  },
  _makeBooksDict: function() {
    // Transform books array into a dictionary for quick lookup
    // Which is worse: the cycles wasted in computing this on the client
    // or the bandwidth wasted in letting the server computer once and transmitting the same data twice in different form?
    this.booksDict = {};
    for (let i = 0; i < this.books.length; i++) {
      this.booksDict[this.books[i]] = 1;
    }
  },
  _ajaxObjects: {},   // These are jqXHR objects, which implement the Promise interface
  _api: function(url, callback) {
    // Manage API calls and callbacks to prevent duplicate calls
    // This method will be deprecated, in favor of _ApiPromise
    //
    if (url in this._ajaxObjects) {
      return this._ajaxObjects[url].then(callback);
    }
    return this._ApiPromise(url).then(callback);
  },
  _ApiPromise: function(url) {
    // Uses same _ajaxObjects as _api
    // Use built in Promise logic to handle multiple .then()s
    if (url in this._ajaxObjects) {
      return this._ajaxObjects[url];
    }
    this._ajaxObjects[url] = $.getJSON(url).always(_ => {delete this._ajaxObjects[url];});
    return this._ajaxObjects[url];
  },
  _cachedApi: function(key, store, defaultVal){
      return (key in store) ? store[key] : defaultVal;
  },
  _cachedApiPromise: function({url, key, store, processor}) {
      // Checks store[key].  Resolves to this value, if present.
      // Otherwise, calls Promise(url), caches in store[key], and returns
      return (key in store) ?
          Promise.resolve(store[key]) :
          Sefaria._ApiPromise(url)
              .then(data => {
                  if (processor) { data = processor(data); }
                  store[key] = data;
                  return data;
              })
  },
  //  https://reactjs.org/blog/2015/12/16/ismounted-antipattern.html
  makeCancelable: (promise) => {
      let hasCanceled_ = false;

      const wrappedPromise = new Promise((resolve, reject) => {
        promise.then(
          val => hasCanceled_ ? reject({isCanceled: true}) : resolve(val),
          error => hasCanceled_ ? reject({isCanceled: true}) : reject(error)
        );
      });

      return {
        promise: wrappedPromise,
        cancel() { hasCanceled_ = true; },
      };
  },
  incrementalPromise: async (fetchResponse, data, increment, setResponse, setCancel) => {
    /*
    fetchResponse - func that takes slice of `data` as param and returns promise
    data - array of input data for fetchResponse
    increment - int, how many values to send to fetchResponse at a time
    setResponse - callback to react to send updated results
    setCancel - function that saves cancel function so it can be called in outside scope
    */
    let lastEndIndex = 0;
    while (lastEndIndex <= data.length) {
      const tempData = data.slice(lastEndIndex, lastEndIndex + increment);
      const { promise, cancel } = Sefaria.makeCancelable(fetchResponse(tempData));
      setCancel(cancel);
      const tempResponses = await promise;
      setResponse(prevResponses => !prevResponses ? tempResponses : prevResponses.concat(tempResponses));
      lastEndIndex += increment;
    }
  },
<<<<<<< HEAD
  getLogoutUrl: () => {
    const next = Sefaria.activeModule === 'sheets' ? 'sheets' : 'texts';
    return `/logout?next=/${next}`;
  },
=======
  isSubDomain: function(subdomain) {
    const _isLocalhost = window.location.host.includes('localhost') || window.location.host.includes('127.0.0.1')
    return !_isLocalhost && Sefaria.activeModule === subdomain;
  },
  getLibraryUrl: function() {
    return `${window.location.protocol}//${window.location.host.replace(/^sheets\./, '')}`;
  }
>>>>>>> 9e12e654
});

Sefaria.unpackDataFromProps = function(props) {
  // Populate local cache with various data passed as props.
  const initialPanels = props.initialPanels || [];
  for (let i = 0; i < initialPanels.length; i++) {
      let panel = initialPanels[i];
      if (panel.text) {
        const urlKey = Sefaria._makeV3VersionsUrlCacheKey(panel.text.ref, panel.text.versions)
        Sefaria._textsStoreSet(urlKey, panel.text);

        let settings = {context: 1, enVersion: panel.enVersion, heVersion: panel.heVersion};
        //save versions first, so their new format is also saved on text cache
        if(panel.text?.versions?.length){
            let versions = Sefaria._saveVersions(panel.text.sectionRef, panel.text.available_versions);
            panel.text.versions = Sefaria._makeVersions(versions, false);
        }

        Sefaria._saveText(panel.text, settings);
      }
      if(panel.bookRef){
         if(panel.versions?.length){
            let versions = Sefaria._saveVersions(panel.bookRef, panel.versions);
            panel.versions = Sefaria._makeVersions(versions, false);
         }
      }
      if (panel.indexDetails) {
        Sefaria._indexDetails[panel.bookRef] = panel.indexDetails;
      }
      if (panel.sheet) {
        Sefaria.sheets._loadSheetByID[panel.sheet.id] = panel.sheet;
      }
  }
  if (props.collectionData) {
    Sefaria._collections[props.initialCollectionSlug] = props.collectionData;
  }
  if (props.translationsData) {
    Sefaria._translations[props.initialTranslationsSlug] = props.translationsData;
  }
  if (props.topicData) {
    Sefaria._topics[props.initialTopic] = Sefaria.processTopicsTabsData(props.topicData);
  }
  if (props.topicList) {
    Sefaria._topicList = props.topicList;
  }
  if (props.collectionListing) {
      Sefaria._collectionsList.list = props.collectionListing;
  }
  Sefaria.versionPreferences = new VersionPreferences(props.versionPrefsByCorpus);
  Sefaria.util._initialPath = props.initialPath ? props.initialPath : "/";
  Sefaria.unpackBaseProps(props);

  Sefaria.getBackgroundData();
};

Sefaria.unpackBaseProps = function(props){
    //TODO: verify these are all base props!!!
      if (typeof props === 'undefined') {
          return;
      }
      const dataPassedAsProps = [
      "activeModule",
      "_uid",
      "_email",
      "slug",
      "is_moderator",
      "is_editor",
      "is_sustainer",
      "full_name",
      "profile_pic_url",
      "is_history_enabled",
      "translation_language_preference_suggestion",
      "following",
      "blocking",
      "calendars",
      "notificationCount",
      "notifications",
      "saved",
      "userHistory",
      "last_place",
      "interfaceLang",
      "multiPanel",
      "community",
      "followRecommendations",
      "trendingTopics",
      "numLibraryTopics",
      "_siteSettings",
      "domainModules",
      "_debug"
  ];
  for (const element of dataPassedAsProps) {
      if (element in props) {
        Sefaria[element] = props[element];
      }
  }
}

Sefaria.loadServerData = function(data){
    // data parameter is optional. in the event it isn't passed, we assume that DJANGO_DATA_VARS exists as a global var
    // data should but defined server-side and undefined client-side
    //TODO: Can we get rid of this global scope thing?
    if (typeof data === "undefined") {
        data = typeof DJANGO_DATA_VARS === "undefined" ? undefined : DJANGO_DATA_VARS;
    }
    if (typeof data !== 'undefined') {
        for (const [key, value] of Object.entries(data)) {
            this[key] = value;
        }
    }
};


Sefaria.util    = Util;
Sefaria.hebrew  = Hebrew;
Sefaria.track   = Track;
Sefaria.palette = palette;

Sefaria.palette.indexColor = function(title) {
      return title && Sefaria.index(title) ?
          Sefaria.index(title)['primary_category'] ?
              Sefaria.palette.categoryColor(Sefaria.index(title)['primary_category']):
                Sefaria.palette.categoryColor(Sefaria.index(title).categories[0]):
          Sefaria.palette.categoryColor("Other");
};
Sefaria.palette.refColor = ref => Sefaria.palette.indexColor(Sefaria.parseRef(ref).index);

Sefaria = extend(Sefaria, Strings);

Sefaria.setup = function(data, props = null, resetCache = false) {
    if (resetCache) {
        Sefaria.resetCache();
    }
    Sefaria.loadServerData(data);
    let baseProps = props !=null ? props : (typeof DJANGO_VARS === "undefined" ? undefined : DJANGO_VARS.props);
    Sefaria.unpackBaseProps(baseProps);
    Sefaria.util.setupPrototypes();
    Sefaria.util.setupMisc();
    var cookie = Sefaria.util.handleUserCookie(Sefaria._uid);
    // And store current uid in analytics id
    Sefaria._analytics_uid = Sefaria._uid;
    Sefaria._makeBooksDict();
    Sefaria._cacheFromToc(Sefaria.toc);
    Sefaria._cacheHebrewTerms(Sefaria.terms);
    Sefaria._cacheSiteInterfaceStrings();
    //console.log(`sending user logged in status to GA, uid as bool: ${!!Sefaria._uid} | analytics id: ${Sefaria._analytics_uid}`);
    Sefaria.track.setUserData(!!Sefaria._uid, Sefaria._analytics_uid);
    Sefaria.search = new Search(Sefaria.searchIndexText, Sefaria.searchIndexSheet);
};
Sefaria.setup();

Sefaria.resetCache = function() {
    // Used when site is run in a server context for SSR.
    // Clears out caches that are intended for browser rendering, and resets system to clean state.

    // Caches that are user-level or can grow unbounded
    this.last_place = [];   // Code smell: user state stored in library
    this._parseRef = {};
    this._texts = {};
    this._textsStore = {};
    this._refmap = {};
    this._bulkTexts = {};
    this._bulkSheets = {};
    this._versions = {};
    this._translateVersions = {};
    this._shape = {};
    this._lookups = {};
    this._lexiconCompletions = {};
    this._lexiconLookups = {};
    this._links = {};
    this._linkSummaries = {};
    this._notes = {};
    this._privateNotes = {};
    this._media = {};
    this._webpages = {};
    this._processedWebpages = {};
    this._refTopicLinks = {};
    this._related = {};
    this._relatedPrivate = {};
    this._manuscripts = {};
    this._guides = {};
    this._profiles = {};
    this._topics = {};
    this._translations = {};
    this._collections = {};
    this._collectionsList = {};
    this._userCollections = {};
    this._userCollectionsForSheet = {};
    this._ajaxObjects = {};
    this._i18nInterfaceStringsWithContext = {}; // Not sure about this one.  May be retainable.
    this._siteSettings = {}; // Where does this get set?

    this.sheets._loadSheetByID = {};
    this.sheets._userSheets = {};
    this.sheets._publicSheets = {};
    this.sheets._sheetsByRef = {};
    this.sheets._userSheetsByRef = {};

    // These change slowly, but they do change
    this._inAppAds = {};
    this._upcomingDay = {};
    this._parashaNextRead = {};
    this._featuredTopic = {};
    this._seasonalTopic = {};
    this._index = {};
    this._indexDetails = {};
    this._bookSearchPathFilter  = {};
    this.booksDict    = {};  // This gets built from setup, via  _makeBooksDict
    this._tocOrderLookup = {};  // This gets built from setup, via _cacheFromToc
    this._translateTerms = {}; // This gets built from setup, via  _cacheHebrewTerms
    this._descDict = {};  // Stays constant
    this._TopicsByPool = {};  // constant
    this._portals = {}; // constant
    this._tableOfContentsDedications  = {};
    
    // Resetting _i18nInterfaceStrings will break ssr translation
    // this._i18nInterfaceStrings = {}; // This gets built from setup, via  _cacheSiteInterfaceStrings

  };

export default Sefaria;<|MERGE_RESOLUTION|>--- conflicted
+++ resolved
@@ -3531,20 +3531,10 @@
       lastEndIndex += increment;
     }
   },
-<<<<<<< HEAD
   getLogoutUrl: () => {
     const next = Sefaria.activeModule === 'sheets' ? 'sheets' : 'texts';
     return `/logout?next=/${next}`;
   },
-=======
-  isSubDomain: function(subdomain) {
-    const _isLocalhost = window.location.host.includes('localhost') || window.location.host.includes('127.0.0.1')
-    return !_isLocalhost && Sefaria.activeModule === subdomain;
-  },
-  getLibraryUrl: function() {
-    return `${window.location.protocol}//${window.location.host.replace(/^sheets\./, '')}`;
-  }
->>>>>>> 9e12e654
 });
 
 Sefaria.unpackDataFromProps = function(props) {
