--- conflicted
+++ resolved
@@ -3644,12 +3644,8 @@
         baseTitle = "Untitled";
       }
 
-<<<<<<< HEAD
-      if (!pageType || pageType === "sheet") {
-=======
       // If no page tye, or a page type with a default suffix
       if (!pageType || pageType === "sheet" || pageType === "collections") {
->>>>>>> 1010862f
         pageType = "default";
       }
   
