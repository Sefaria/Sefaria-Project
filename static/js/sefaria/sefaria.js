--- conflicted
+++ resolved
@@ -1328,8 +1328,8 @@
     Sefaria.recentlyViewed = recent;
     var packedRecent = recent.map(Sefaria.packRecentItem);
     if (Sefaria._uid) {
-        $.post(Sefaria.apiHost + "/api/profile", 
-              {json: JSON.stringify({recentlyViewed: packedRecent})}, 
+        $.post(Sefaria.apiHost + "/api/profile",
+              {json: JSON.stringify({recentlyViewed: packedRecent})},
               function(data) {} );
     } else {
       var cookie = INBROWSER ? $.cookie : Sefaria.util.cookie;
@@ -1339,19 +1339,15 @@
   },
   packRecentItem: function(item) {
     // Returns an array which represents the object `item` with less overhead.
-<<<<<<< HEAD
-    var fields = ["ref", "heRef", "version", "versionLanguage", "lastVisited", "bookVisitCount"];
-    var packed = [];
+    let fields = ["ref", "heRef", "lastVisited", "bookVisitCount"];
+    let packed = [];
     fields.map(field => {
       var value = field in item ? item[field] : null;
       packed.push(value);
     });
-=======
-    let packed = [item.ref, item.heRef];
     if (item.currVersions) {
       packed = packed.concat([item.currVersions.en, item.currVersions.he]);
     }
->>>>>>> ea29772c
     return packed;
   },
   unpackRecentItem: function(item) {
@@ -1361,17 +1357,12 @@
       ref: item[0],
       heRef: item[1],
       book: oRef.index,
-<<<<<<< HEAD
-      version: item.length > 2 ? item[2] : null,
-      versionLanguage: item.length > 3 ? item[3] : null,
-      lastVisited: item.length > 4 ? item[4] : null,
-      bookVisitCount: item.length > 5 ? item[5] : null,
-=======
-      currVersions: {
-        en: item[2],
-        he: item[3],
-      },
->>>>>>> ea29772c
+      lastVisited: item.length > 2 ? item[2] : null,
+      bookVisitCount: item.length > 3 ? item[3] : null,
+      currVersions: item.length > 5 ? {
+        en: item[4],
+        he: item[5],
+      } : undefined,
     };
     return unpacked;
   },
@@ -1783,10 +1774,8 @@
 
       //reader panel
       "Search" : "חיפוש",
-<<<<<<< HEAD
       //"Search for Texts or Keywords Here": "חיפוש טקסט או מילות מפתח",
-      "Views": "צפיות"
-=======
+      "Views": "צפיות",
       "Search for Texts or Keywords Here": "חיפוש טקסט או מילות מפתח",
       "Views": "צפיות",
       "Versions": "גרסאות",
@@ -1808,7 +1797,6 @@
       "Italian": "איטלקית",
       "Polish": "פולנית",
       "Russian": "רוסית",
->>>>>>> ea29772c
   },
   _v: function(inputVar){
     if(Sefaria.interfaceLang != "english"){
