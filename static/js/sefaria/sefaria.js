var extend     = require('extend'),
    param      = require('querystring').stringify,
    Search     = require('./search'),
    palette    = require('./palette'),
    Track      = require('./track'),
    Hebrew     = require('./hebrew'),
    Util       = require('./util'),
    $          = require('./sefariaJquery');
                 require('babel-polyfill');


let Sefaria = Sefaria || {
  _dataLoaded: false,
  _inBrowser: (typeof document !== "undefined"),
  toc: [],
  books: [],
  booksDict: {},
  last_place: [],
  saved: [],
  apiHost: "" // Defaults to localhost, override to talk another server
};

if (typeof window !== 'undefined') {
    window.Sefaria = Sefaria; // allow access to `Sefaria` from console
}

Sefaria = extend(Sefaria, {
  _parseRef: {}, // cache for results of local ref parsing
  parseRef: function(q) {
  // Client side ref parsing without depending on book index data.
  // Does depend on Sefaria.booksDict.
  // One of the oldest functions in Sefaria! But should be intelligently merged into Sefaria.ref()
      q = q || "";
      q = decodeURIComponent(q);
      q = q.replace(/_/g, " ").replace(/[.:]/g, " ").replace(/ +/, " ");
      q = q.trim().toFirstCapital();
      if (q in Sefaria._parseRef) { return Sefaria._parseRef[q]; }

      const response = {book: false,
                      index: false,
                      sections: [],
                      toSections: [],
                      ref: ""};
      if (!q) {
          Sefaria._parseRef[q] = response;
          return response;
      }

      const toSplit = q.split("-");
      const first   = toSplit[0];

      let book, index, nums;
      for (let i = first.length; i >= 0; i--) {
          book   = first.slice(0, i);
          if (book in Sefaria.virtualBooksDict) {
              // todo: This assumes that this is a depth one integer indexed node
              const numberMatch = first.match(/([\d ]+)$/);
              if (numberMatch) {
                  nums = String(+numberMatch[0]);
                  book = first.slice(0, numberMatch.index)
              } else {
                  book = first;
              }
              break;
          }
          if (book in Sefaria.booksDict || book === "Sheet") {
              nums = first.slice(i+1);
              break;
          }
      }
      // Get the root index name. (For complex works, this may be different than `book`)
      for (let i = book.length; i >= 0; i--) {
          index = book.slice(0,i);
          if (this.index(index)) { break; }
      }
      if (!book) {
          Sefaria._parseRef[q] = {"error": "Unknown book."};
          return Sefaria._parseRef[q];
      }

      if (nums && !nums.match(/\d+[ab]?( \d+)*/)) {
          Sefaria._parseRef[q] = {"error": "Bad section string."};
          console.log(Sefaria._parseRef[q]);
          return Sefaria._parseRef[q];
      }

      response.index      = index;
      response.book       = book;
      response.sections   = nums ? nums.split(" ") : [];
      response.toSections = nums ? nums.split(" ") : [];
      response.ref        = q;

      // Parse range end (if any)
      if (toSplit.length === 2) {
          const toSections = toSplit[1].replace(/[.:]/g, " ").split(" ");
          const diff = response.sections.length - toSections.length;
          for (let i = diff; i < toSections.length + diff; i++) {
              response.toSections[i] = toSections[i-diff];
          }
      }

      Sefaria._parseRef[q] = response;
      return response;
  },
  makeRef: function(q) {
      // Returns a string ref corresponding to the parsed ref `q` (like Ref.url() in Python)
      if (!(q.book && q.sections && q.toSections)) {
          return {"error": "Bad input."};
      }
      let ref = q.book.replace(/ /g, "_");
      ref = encodeURIComponent(ref);

      if (q.sections.length)
          ref += "." + q.sections.join(".");

      if (!q.sections.compare(q.toSections)) {
          let i;
          for (i = 0; i < q.toSections.length; i++)
              if (q.sections[i] !== q.toSections[i]) break;
          ref += "-" + q.toSections.slice(i).join(".");
      }

      return ref;
  },
  normRef: function(ref) {
      // Returns a string of the URL normalized form of `ref` (using _ for spaces and . for section seprator).
      // `ref` may be a string, or an array of strings. If ref is an array of strings, it is passed to normRefList.
      if (ref instanceof Array) {
        return Sefaria.normRefList(ref);
      }
      const norm = Sefaria.makeRef(Sefaria.parseRef(ref));
      if (typeof norm === "object" && "error" in norm) {
          // If the ref doesn't parse, just replace spaces with undescores.
          return typeof ref === "string" ? ref.replace(/ /g, "_") : ref;
      }
      return norm;
  },
  humanRef: function(ref) {
      // Returns a string of the normalized form of `ref`.
      // `ref` may be a string, or an array of strings. If ref is an array of strings, it is passed to normRefList.
      ref = Sefaria.normRef(ref);
      const pRef = Sefaria.parseRef(ref);
      if (pRef.sections.length === 0) { return pRef.book; }
      const book = pRef.book + " ";
      const hRef = pRef.ref.replace(/ /g, ":");
      return book + hRef.slice(book.length);
  },
  isRef: function(ref) {
    // Returns true if `ref` appears to be a ref relative to known books in Sefaria.books
    const q = Sefaria.parseRef(ref);
    return ("book" in q && q.book);
  },
  normRefList: function(refs) {
    // Returns a single string ref corresponding the range expressed in the list of `refs`
    // e.g. ["Genesis 1:4", "Genesis 1:5", "Genesis 1:6"] -> "Genesis 1:4-6"
    if (refs.length === 1) {
      return refs[0];
    }
    const pRef = Sefaria.parseRef(refs[0]);
    const pRefEnd = Sefaria.parseRef(refs[refs.length-1]);
    if (pRef.book !== pRefEnd.book) {
      return refs[0]; // We don't handle ranges over multiple nodes of complex texts
    }
    const nRef = Sefaria.util.clone(pRef);
    nRef.toSections = pRefEnd.toSections;
    return Sefaria.makeRef(nRef);
  },
  refContains: function(ref1, ref2) {
    // Returns true is `ref1` contains `ref2`
    const oRef1 = Sefaria.parseRef(ref1);
    const oRef2 = Sefaria.parseRef(ref2);

    for (let i = 0; i < oRef1.sections.length; i++) {
      if (oRef1.sections[i] <= oRef2.sections[i] && oRef1.toSections[i] >= oRef2.toSections[i]) {
        return true;
      } else if (oRef1.sections[i] > oRef2.sections[i] || oRef1.toSections[i] < oRef2.toSections[i]) {
        return false;
      }
    }
    return null;
  },
  sectionRef: function(ref) {
    // Returns the section level ref for `ref` or null if no data is available
    const oref = this.ref(ref);
    return oref ? oref.sectionRef : null;
  },
  splitRangingRef: function(ref) {
    // Returns an array of segment level refs which correspond to the ranging `ref`
    // e.g. "Genesis 1:1-2" -> ["Genesis 1:1", "Genesis 1:2"]
    if (!ref || typeof ref === "object" || typeof ref === "undefined") { debugger; }

    const oRef     = Sefaria.parseRef(ref);
    const isDepth1 = oRef.sections.length === 1;
    const textData = Sefaria.text(ref);
    if (textData) {
        return Sefaria.makeSegments(textData).map(segment => segment.ref);
    } else if (!isDepth1 && oRef.sections[oRef.sections.length - 2] !== oRef.toSections[oRef.sections.length - 2]) {
      // TODO handle spanning refs when no text data is available to answer how many segments are in each section.
      // e.g., in "Shabbat 2a:5-2b:8" what is the last segment of Shabbat 2a?
      // For now, just return the split of the first non-spanning ref.
      const newRef = Sefaria.util.clone(oRef);
      newRef.toSections = newRef.sections;
      return Sefaria.splitRangingRef(this.humanRef(this.makeRef(newRef)));

    } else {
      const refs  = [];
      const start = oRef.sections[oRef.sections.length-1];
      const end   = oRef.toSections[oRef.sections.length-1];
      for (let i = parseInt(start); i <= parseInt(end); i++) {
        const newRef = Sefaria.util.clone(oRef);
        newRef.sections[oRef.sections.length-1] = i;
        newRef.toSections[oRef.sections.length-1] = i;
        refs.push(this.humanRef(this.makeRef(newRef)));
      }
      return refs;
    }
  },
  titlesInText: function(text) {
    // Returns an array of the known book titles that appear in text.
    return Sefaria.books.filter(function(title) {
        return (text.indexOf(title) > -1);
    });
  },
  makeRefRe: function(titles) {
    // Construct and store a Regular Expression for matching citations
    // based on known books, or a list of titles explicitly passed
    titles = titles || Sefaria.books;
    const books = "(" + titles.map(RegExp.escape).join("|")+ ")";
    const refReStr = books + " (\\d+[ab]?)(?:[:., ]+)?(\\d+)?(?:(?:[\\-–])?(\\d+[ab]?)?(?:[:., ]+)?(\\d+)?)?";
    return new RegExp(refReStr, "gi");
  },
  wrapRefLinks: function(text) {
      if (typeof text !== "string" ||
          text.indexOf("data-ref") !== -1) {
          return text;
      }
      const titles = Sefaria.titlesInText(text);
      if (titles.length === 0) {
          return text;
      }
      const refRe    = Sefaria.makeRefRe(titles);
      const replacer = function(match, p1, p2, p3, p4, p5, offset, string) {
          // p1: Book
          // p2: From section
          // p3: From segment
          // p4: To section
          // p5: To segment
          let uref, nref, r;

          uref = p1 + "." + p2;
          nref = p1 + " " + p2;
          if (p3) {
              uref += "." + p3;
              nref += ":" + p3;
          }
          if (p4) {
              uref += "-" + p4;
              nref += "-" + p4;
          }
          if (p5) {
              uref += "." + p5;
              nref += ":" + p5;
          }
          r = '<span class="refLink" data-ref="' + uref + '">' + nref + '</span>';
          if (match.slice(-1)[0] === " ") {
              r = r + " ";
          }
          return r;
      };
      return text.replace(refRe, replacer);
  },
  _texts: {},  // cache for data from /api/texts/
  _refmap: {}, // Mapping of simple ref/context keys to the (potentially) versioned key for that ref in _texts.
  _complete_text_settings: function(s = null) {
    let settings = s || {};
    settings = {
      commentary: settings.commentary || 0,
      context:    settings.context    || 0,
      pad:        settings.pad        || 0,
      enVersion:  settings.enVersion  || null,
      heVersion:  settings.heVersion  || null,
      multiple:   settings.multiple   || 0,
      wrapLinks:  ("wrapLinks" in settings) ? settings.wrapLinks : 1
    };
    return settings;
  },
  getText: function(ref, settings) {
    // returns a promise
    settings = this._complete_text_settings(settings);
    const key = this._textKey(ref, settings);

    return new Promise((resolve, reject) => {
        if (key in this._texts && !("updateFromAPI" in this._texts[key])) {
            const data = this._getOrBuildTextData(key, settings);
            resolve(data);
        }
        const saveData = data => { this._saveText(data, settings); return data; };
        resolve(
            this._promiseAPI(Sefaria.apiHost + this._textUrl(ref, settings))
                .then(saveData)
        );
    });
  },
  text: function(ref, settings = null, cb = null) {
    // To be deprecated in favor of `getText`
    if (!ref || typeof ref === "object" || typeof ref === "undefined") { debugger; }
    settings = this._complete_text_settings(settings);
    const key = this._textKey(ref, settings);
    if (!cb) {
      return this._getOrBuildTextData(key, settings);
    }
    if (key in this._texts && !("updateFromAPI" in this._texts[key])) {
      const data = this._getOrBuildTextData(key, settings);
      cb(data);
      return data;
    }
    this._api(Sefaria.apiHost + this._textUrl(ref, settings), function(data) {
      this._saveText(data, settings);
      cb(data);
    }.bind(this));
    return null;
  },

  _versions: {},
  _translateVersions: {},
  versions: function(ref, cb) {
    // Returns a list of available text versions for `ref`.
    var versions = ref in this._versions ? this._versions[ref] : null;
    if (versions) {
      if (cb) {cb(versions)}
      return versions
    }
    var url = Sefaria.apiHost + "/api/texts/versions/" + Sefaria.normRef(ref);
    this._api(url, function(data) {
      for (let v of data) {
        Sefaria._translateVersions[v.versionTitle] = {
          en: v.versionTitle,
          he: !!v.versionTitleInHebrew ? v.versionTitleInHebrew : v.versionTitle,
          lang: v.language,
        };
      }
      if (cb) { cb(data); }
      Sefaria._versions[ref] = data;
    });
    return versions;
  },
  versionLanguage: function(versionTitle) {
    // given a versionTitle, return the language of the version
    return Sefaria._translateVersions[versionTitle]["lang"]
  },
  _textUrl: function(ref, settings) {
    // copy the parts of settings that are used as parameters, but not other
    const params = param({
      commentary: settings.commentary,
      context:    settings.context,
      pad:        settings.pad,
      wrapLinks:  settings.wrapLinks,
      multiple:   settings.multiple
    });
    let url = "/api/texts/" + Sefaria.normRef(ref);
    if (settings.enVersion) { url += "&ven=" + settings.enVersion.replace(/ /g,"_"); }
    if (settings.heVersion) { url += "&vhe=" + settings.heVersion.replace(/ /g,"_"); }
    url += "&" + params;
    return url.replace("&","?"); // make sure first param has a '?'
  },
  _textKey: function(ref, settings) {
    // Returns a string used as a key for the cache object of `ref` given `settings`.
    if (!ref) { debugger; }
    var key = ref.toLowerCase();
    if (settings) {
      if (settings.enVersion) { key += "&ven=" + settings.enVersion; }
      if (settings.heVersion) { key += "&vhe=" + settings.heVersion; }
      key = settings.context ? key + "|CONTEXT" : key;
    }
    return key;
  },
  _refKey: function(ref, settings) {
    // Returns the key for this ref without any version/language elements
    if (!ref) { debugger; }
    var key = ref.toLowerCase();
    if (settings) {
      key = settings.context ? key + "|CONTEXT" : key;
    }
    return key;
  },
  _getOrBuildTextData: function(key, settings) {
    let cached = this._texts[key];
    if (!cached || !cached.buildable) { return cached; }

    // This is a superfluous check - we know it's populated.  It can only take one value.
    // if (cached.buildable === "Add Context") {

    // clone the segment, add text from the section ref
    const segmentData  = Sefaria.util.clone(this._texts[this._textKey(cached.ref, extend(settings, {context: 0}))]);
    const contextData  =  this._texts[this._textKey(cached.sectionRef, extend(settings, {context: 0}))]
                       || this._texts[this._textKey(cached.sectionRef, extend(settings, {context: 1}))];

    segmentData.text = contextData.text;
    segmentData.he   = contextData.he;
    return segmentData;
  // Should we be saving the built data?

  },
  _saveText: function(data, settings) {
    if (Array.isArray(data)) {
      data.map(d => this._saveText(d, settings));
      return;
    }
    if (!data || "error" in data) {
      return;
    }
    settings         = settings || {};
    var key          = this._textKey(data.ref, settings);
    this._texts[key] = data;

    var refkey           = this._refKey(data.ref, settings);
    this._refmap[refkey] = key;

    var isSectionLevel = (data.ref === data.sectionRef && data.sections.length === data.sectionNames.length - 1);
    if (isSectionLevel && !data.isSpanning) {
      // Save dat
      this._splitTextSection(data, settings);
    }

    if (settings.context) {
      // Save a copy of the data at section level without context flag
      var newData         = Sefaria.util.clone(data);
      newData.ref         = data.sectionRef;
      newData.heRef       = data.heSectionRef;
      if (!isSectionLevel) {
        newData.sections    = data.sections.slice(0,-1);
        newData.toSections  = data.toSections.slice(0,-1);
      }
      const newSettings   = Sefaria.util.clone(settings);
      newSettings.context = 0;
      this._saveText(newData, newSettings);
    }

    if (data.isSpanning) {
      const spanningContextSettings = Sefaria.util.clone(settings);
      spanningContextSettings.context = 1;

      for (let i = 0; i < data.spanningRefs.length; i++) {
        // For spanning refs, request each section ref to prime cache.
        // console.log("calling spanning prefetch " + data.spanningRefs[i])
        Sefaria.getText(data.spanningRefs[i], spanningContextSettings)
      }
    }
  },
  _splitTextSection: function(data, settings) {
    // Takes data for a section level text and populates cache with segment levels.
    // Don't do this for Refs above section level, like "Rashi on Genesis 1",
    // since it's impossible to correctly derive next & prev.

    // Cowardly refuse to work with super sections or segments.  Thanks for playing!
    if (data.textDepth !== data.sections.length + 1) {
        return;
    }


    settings = settings || {};
    let en = typeof data.text === "string" ? [data.text] : data.text;
    let he = typeof data.he === "string" ? [data.he] : data.he;
    // Pad the shorter array to make stepping through them easier.
    const length = Math.max(en.length, he.length);
    en = en.pad(length, "");
    he = he.pad(length, "");

    const delim = data.ref === data.book ? " " : ":";
    const start = data.textDepth === data.sections.length ? data.sections[data.textDepth-1] : 1;
    for (let i = 0; i < length; i++) {
      const ref          = data.ref + delim + (i+start);
      const segment_data = Sefaria.util.clone(data);
      extend(segment_data, {
        ref: ref,
        heRef: data.heRef + delim + Sefaria.hebrew.encodeHebrewNumeral(i+start),
        text: en[i],
        he: he[i],
        sections: data.sections.concat(i+1),
        toSections: data.sections.concat(i+1),
<<<<<<< HEAD
        sectionRef: sectionRef,
=======
        sectionRef: data.sectionRef,
>>>>>>> 950f0428
        nextSegment: i+start === length ? data.next + delim + 1 : data.ref + delim + (i+start+1),
        prevSegment: i+start === 1      ? null : data.ref + delim + (i+start-1)
      });
      const context_settings = {};
      if (settings.enVersion) { context_settings.enVersion = settings.enVersion; }
      if (settings.heVersion) { context_settings.heVersion = settings.heVersion; }

      this._saveText(segment_data, context_settings);

      context_settings.context = 1;
      const contextKey = this._textKey(ref, context_settings);
      this._texts[contextKey] = {buildable: "Add Context", ref: ref, sectionRef: data.sectionRef, updateFromAPI:data.updateFromAPI};

      const refkey           = this._refKey(ref, context_settings);
      this._refmap[refkey] = contextKey;

    }
  },
  _splitSpanningText: function(data) {
    // Returns an array of section level data, corresponding to spanning `data`.
    // Assumes `data` includes context.
    var sections = [];
    var en = data.text;
    var he = data.he;
    var length = Math.max(en.length, he.length);
    en = en.pad(length, []);
    he = he.pad(length, []);
    var length = Math.max(data.text.length, data.he.length);
    for (var i = 0; i < length; i++) {
      var section        = Sefaria.util.clone(data);
      section.text       = en[i];
      section.he         = he[i];
    }
  },
  _wrapRefs: function(data) {
    // Wraps citations found in text of data
    if (!data.text) { return data; }
    if (typeof data.text === "string") {
      data.text = Sefaria.wrapRefLinks(data.text);
    } else {
      data.text = data.text.map(Sefaria.wrapRefLinks);
    }
    return data;
  },
  _index: {}, // Cache for text index records
  _translateTerms: {},
  index: function(text, index) {
    if (!index) {
      return this._index[text];
    } else if (text in this._index){
      this._index[text] = extend(this._index[text], index);
    } else {
      this._index[text] = index;
    }
  },
  _shape: {}, // Cache for shape records
  shape:  function(title, cb) {
    if (title in this._shape) {
        return this._shape[title];
    }
    var url = Sefaria.apiHost + "/api/shape/" + title;
    return this._api(url, function(data) {
      if (cb) { cb(data); }
      Sefaria._shape[title] = data;
    });
  },
  _cacheIndexFromToc: function(toc) {
    // Unpacks contents of Sefaria.toc into index cache.
    for (var i = 0; i < toc.length; i++) {
      if ("category" in toc[i]) {
        Sefaria._translateTerms[toc[i].category] = {"en": toc[i].category, "he": toc[i].heCategory};
        if (toc[i].contents) {
            Sefaria._cacheIndexFromToc(toc[i].contents)
        }
      } else {
        Sefaria.index(toc[i].title, toc[i]);
      }
    }
  },
  _cacheHebrewTerms: function(terms) {
      Sefaria._translateTerms = extend(terms, Sefaria._translateTerms);
  },
  _indexDetails: {},
  hasIndexDetails: title => {title in this._indexDetails},
  getIndexDetails: function(title) {
    return new Promise((resolve, reject) => {
        var details = title in this._indexDetails ? this._indexDetails[title] : null;
        if (details) {
          resolve(details);
        } else {
            var url = Sefaria.apiHost + "/api/v2/index/" + title + "?with_content_counts=1";
            this._api(url, data => {
                Sefaria._indexDetails[title] = data;
                resolve(data);
            });
        }
    });
  },
  indexDetails: function(title, cb) {
    // Returns detailed index record for `title` which includes info like author and description
    console.log("The indexDetails method is deprecated.  Please use getIndexDetails.");
    var details = title in this._indexDetails ? this._indexDetails[title] : null;
    if (details) {
      if (cb) {cb(details)}
      return details;
    }
    var url = Sefaria.apiHost + "/api/v2/index/" + title + "?with_content_counts=1";
    this._api(url, function(data) {
      if (cb) { cb(data); }
      Sefaria._indexDetails[title] = data;
    });
    return details;
  },
  titleIsTorah: function(title){
      let torah_re = /^(Genesis|Exodus|Leviticus|Numbers|Deuteronomy)/;
      return torah_re.test(title)
  },
  _titleVariants: {},
  normalizeTitle: function(title, callback) {
    if (title in this._titleVariants) {
        callback(this._titleVariants[title]);
    }
    else {
        this._api("/api/v2/index/" + title, function(data) {
          for (var i = 0; i < data.titleVariants.length; i++) {
            Sefaria._titleVariants[data.titleVariants[i]] = data.title;
          }
          callback(data.title);
        });
    }
  },
  postSegment: function(ref, versionTitle, language, text, success, error) {
    if (!versionTitle || !language) { return; }
    this.lookupRef(ref, function(data) {
        if (!data.is_segment) { return; }
        var d = {json: JSON.stringify({
            versionTitle: versionTitle,
            language: language,
            text: text
          })};
        $.ajax({
          dataType: "json",
          url: Sefaria.apiHost + "/api/texts/" + data.url,
          data: d,
          type: "POST",
          // Clear cache with a sledgehammer.  May need more subtlety down the road.
          success: function(d) {
              this._texts = {};
              this._refmap = {};
              success(d);
            }.bind(this),
          error: error
        }, error);
    }.bind(this));
  },
  ref: function(ref, callback) {
    // Returns parsed ref info for string `ref` from cache, or async from API if `callback` is present
    // Uses this._refmap to find the refkey that has information for this ref.
    // Used in cases when the textual information is not important, so it can
    // be called without worrying about the `settings` parameter for what is available in cache.
    var result = null;
    if (ref) {
      var versionedKey = this._refmap[this._refKey(ref)] || this._refmap[this._refKey(ref, {context:1})];
      if (versionedKey) { result = this._getOrBuildTextData(versionedKey);  }
    }
    if (callback && result) {
      callback(result);
    } else if (callback) {
      // To avoid an extra API call, first look for any open API calls to this ref (regardless of params)
      // todo: Ugly.  Breaks abstraction.
      var openApiCalls = Object.keys(Sefaria._ajaxObjects);
      var urlPattern = "/api/texts/" + Sefaria.normRef(ref);
      for (var i = 0; i < openApiCalls.length; i++) {
        if (openApiCalls[i].startsWith(urlPattern)) {
          Sefaria._ajaxObjects[openApiCalls[i]].then(callback);
        }
      }
      // If no open calls found, call the texts API.
      // Called with context:1 because this is our most common mode, maximize change of saving an API Call
      Sefaria.text(ref, {context: 1}, callback);
    } else {
      return result;
    }
  },
  _lookups: {},
  _ref_lookups: {},
  // lookupRef should work as a replacement for parseRef - it uses a callback rather than return value.  Besides that - same data.
  lookupRef: function(n, c, e)  { return this.lookup(n,c,e,true);},
  lookup: function(name, callback, onError, refOnly) {
    /*
      * name - string to lookup
      * callback - callback function, takes one argument, a data object
      * onError - callback
      * refOnly - if True, only search for titles, otherwise search for People and Categories as well.
     */
    name = name.trim();
    var cache = refOnly? this._ref_lookups: this._lookups;
    onError = onError || function() {};
    if (name in cache) {
        callback(cache[name]);
        return null;
    }
    else {
        return $.ajax({
          dataType: "json",
          url: Sefaria.apiHost + "/api/name/" + name + (refOnly?"?ref_only=1":""),
          error: onError,
          success: function(data) {
              cache[name] = data;
              callback(data);
          }.bind(this)
        });
    }
  },
  _lexiconCompletions: {},
  lexiconCompletion: function(word, lexicon, callback) {
      word = word.trim();
      var key = lexicon ? word + "/" + lexicon : word;
      if (key in this._lexiconCompletions) {
          callback(this._lexiconCompletions[key]);
          return null;
      }
      return $.ajax({
          dataType: "json",
          url: Sefaria.apiHost + "/api/words/completion/" + word + (lexicon ? "/" + lexicon : ""),
          success: function(data) {
              this._lexiconCompletions[key] = data;
              callback(data);
          }.bind(this)
      });
  },
  _lexiconLookups: {},
  lexicon: function(words, ref, cb){
    // Returns a list of lexicon entries for the given words
    ref = typeof ref !== "undefined" ? ref : null;
    words = typeof words !== "undefined" ? words : "";
    const cache_key = ref ? words + "|" + ref : words;
    /*if (typeof ref != 'undefined'){
      cache_key += "|" + ref
    }*/
    if (!cb) {
      return this._lexiconLookups[cache_key] || [];
    }
    if (cache_key in this._lexiconLookups) {
        /*console.log("data from cache: ", this._lexiconLookups[cache_key]);*/
        cb(this._lexiconLookups[cache_key]);
    } else if (words.length > 0) {
      var url = Sefaria.apiHost + "/api/words/" + encodeURIComponent(words)+"?never_split=1";
      if(ref){
        url+="&lookup_ref="+ref;
      }
      //console.log(url);
      this._api(url, function(data) {
        this._lexiconLookups[cache_key] = ("error" in data) ? [] : data;
        //console.log("state changed from ajax: ", data);
        cb(this._lexiconLookups[cache_key]);
      }.bind(this));
    } else {
        return cb([]);
    }
  },
  _links: {},
  /*
  hasLinks: function(ref) {
      return ref in this._links;
  },
  */
  getLinks: function(ref) {
    // When there is an error in the returned data, this calls `reject` rather than returning empty.
    return new Promise((resolve, reject) => {
        ref = Sefaria.humanRef(ref);
        if (ref in this._links) {
            resolve(this._links[ref]);
        } else {
            let url = Sefaria.apiHost + "/api/links/" + ref + "?with_text=0";
            let p = this._promiseAPI(url)
                .then(data => {
                    if ("error" in data) reject(data);
                    this._saveLinkData(ref, data);
                    return data;
                });
            resolve(p);
        }
    });
  },
  links: function(ref, cb) {
    // Returns a list of links known for `ref`.
    // WARNING: calling this function with spanning refs can cause bad state in cache.
    // When processing links for "Genesis 2:4-4:4", a link to the entire chapter "Genesis 3" will be split and stored with that key.
    // The data for "Genesis 3" then represents only links to the entire chapter, not all links within the chapter.
    // Fixing this generally on the client side requires more understanding of ref logic.
    console.log("Method Sefaria.links() is deprecated in favor of Sefaria.getLinks()");
    ref = Sefaria.humanRef(ref);
    if (!cb) {
      return this._links[ref] || [];
    }
    if (ref in this._links) {
      cb(this._links[ref]);
    } else {
       const url = Sefaria.apiHost + "/api/links/" + ref + "?with_text=0&with_sheet_links=1";
       this._api(url, function(data) {
          if ("error" in data) {
            return;
          }
          this._saveLinkData(ref, data);
          cb(data);
        }.bind(this));
    }
  },
  _saveLinkData: function(ref, data) {
    ref = Sefaria.humanRef(ref);
    const l = this._saveLinksByRef(data);
    this._links[ref] = data;
    this._cacheIndexFromLinks(data);
    return l;
  },
  _cacheIndexFromLinks: function(links) {
    // Cache partial index information (title, Hebrew title, categories) found in link data.
    for (let i=0; i < links.length; i++) {
      if (("collectiveTitle" in links[i]) && this.index(links[i].collectiveTitle["en"])) {
          continue;
      }
      const index = {
        title:      links[i].collectiveTitle["en"],
        heTitle:    links[i].collectiveTitle["he"],
        categories: [links[i].category],
      };
      this.index(links[i].collectiveTitle["en"], index);
    }
  },
  _saveLinksByRef: function(data) {
    return this._saveItemsByRef(data, this._links);
  },
  _saveItemsByRef: function(data, store) {
    // For a set of items from the API, save each set split by the specific ref the items points to.
    // E.g, API is called on "Genesis 1", this function also stores the data in buckets like "Genesis 1:1", "Genesis 1:2" etc.
    var splitItems = {}; // Aggregate links by anchorRef
    for (var i = 0; i < data.length; i++) {
      var ref = data[i].anchorRef;
      if (!ref) {
        console.log("_saveItemsByRef encountered an item without a ref field:");
        console.log(data[i]);
        continue;
      }
      var refs = Sefaria.splitRangingRef(ref);
      for (var j = 0; j < refs.length; j++) {
        ref = refs[j];
        if (ref in splitItems) {
          splitItems[ref].push(data[i]);
        } else {
          splitItems[ref] = [data[i]];
        }
      }
    }
    for (var ref in splitItems) {
      if (splitItems.hasOwnProperty(ref)) {
        if (!(ref in store) || store[ref].length <= splitItems[ref].length) {
          // Don't overwrite the cache if it already contains more items than the new list.
          // Due to range logic, if cache was populated with "Genesis 1", a call for "Genesis 1:2-4" could yeild
          // a smaller list of results for "Genesis 1:4" than was already present.
          store[ref] = splitItems[ref];
        }
      }
    }
    return splitItems;
  },
  linksLoaded: function(ref) {
    // Returns true if link data has been loaded for `ref`.
    if (typeof ref == "string") {
      return ref in this._links;
    } else {
      for (var i = 0; i < ref.length; i++) {
        if (!this.linksLoaded(ref[i])) { return false; }
      }
      return true;
    }
  },
  linkCount: function(ref, filter) {
    // Returns the number links available for `ref` filtered by `filter`, an array of strings.
    if (!(ref in this._links)) { return 0; }
    var links = this._links[ref];
    links = filter ? this._filterLinks(links, filter) : links;
    return links.length;
  },
  _filterLinks: function(links, filter) {
    // Filters array `links` for only those thart match array `filter`.
    // If `filter` ends with "|Quoting" return Quoting Commentary only,
    // otherwise commentary `filters` will return only links with type `commentary`
    if (filter.length == 0) { return links; }

    var filterAndSuffix = filter[0].split("|");
    filter              = [filterAndSuffix[0]];
    var isQuoting       = filterAndSuffix.length == 2 && filterAndSuffix[1] == "Quoting";
    var index           = Sefaria.index(filter);
    var isCommentary    = index && !isQuoting &&
                            (index.categories[0] == "Commentary" || index.primary_category == "Commentary");

    return links.filter(function(link){
      if (isCommentary && link.category !== "Commentary") { return false; }
      if (isQuoting && link.category !== "Quoting Commentary") { return false; }

      return (Sefaria.util.inArray(link.category, filter) !== -1 ||
              Sefaria.util.inArray(link["collectiveTitle"]["en"], filter) !== -1 );
    });
  },
  _filterSheetFromLinks: function(links, sheetID) {
    links = links.filter(link => !link.isSheet || link.id !== sheetID );
    return links;
  },
  _dedupeLinks: function(links) {
    const key = (link) => [link.anchorRef, link.sourceRef, link.type].join("|");
    let dedupedLinks = {};
    links.map((link) => {dedupedLinks[key(link)] = link});
    return Object.values(dedupedLinks);
  },
  _linkSummaries: {},
  linkSummary: function(ref, excludedSheet) {
    // Returns an ordered array summarizing the link counts by category and text
    // Takes either a single string `ref` or an array of refs strings.
    // If `excludedSheet` is present, exclude links to that sheet ID. 

    let links;
    const normRef = Sefaria.humanRef(ref);
    const cacheKey = normRef + excludedSheet;
    if (cacheKey in this._linkSummaries) { return this._linkSummaries[cacheKey]; }
    if (typeof ref == "string") {
      links = this.links(ref);
    } else {
      links = [];
      ref.map(function(r) {
        const newlinks = Sefaria.links(r);
        links = links.concat(newlinks);
      });
      links = this._dedupeLinks(links); // by aggregating links to each ref above, we can get duplicates of links to spanning refs
    }

    links = excludedSheet ? this._filterSheetFromLinks(links, excludedSheet) : links;

    const summary = {};
    for (let i = 0; i < links.length; i++) {
      const link = links[i];
      // Count Category
      if (link.category in summary) {
        summary[link.category].count += 1
      } else {
        summary[link.category] = {count: 1, books: {}};
      }
      const category = summary[link.category];
      // Count Book
      if (link["collectiveTitle"]["en"] in category.books) {
        category.books[link["collectiveTitle"]["en"]].count += 1;
      } else {
        category.books[link["collectiveTitle"]["en"]] = {count: 1};
      }
    }
    // Add Zero counts for every commentator in this section not already in list
    const baseRef    = typeof ref == "string" ? ref : ref[0]; // TODO handle refs spanning sections
    const oRef       = Sefaria.ref(baseRef);
    const sectionRef = oRef ? oRef.sectionRef : baseRef;
    if (ref !== sectionRef) {
      const sectionLinks = Sefaria.links(sectionRef);
      for (let i = 0; i < sectionLinks.length; i++) {
        const l = sectionLinks[i];
        if (l.category === "Commentary") {
          if (!("Commentary" in summary)) {
            summary["Commentary"] = {count: 0, books: {}};
          }
          if (!(l["collectiveTitle"]["en"] in summary["Commentary"].books)) {
            summary["Commentary"].books[l["collectiveTitle"]["en"]] = {count: 0};
          }
        }
      }
    }
    // Convert object into ordered list
    const summaryList = Object.keys(summary).map(function(category) {
      const categoryData = summary[category];
      categoryData.category = category;
      categoryData.books = Object.keys(categoryData.books).map(function(book) {
        const bookData = categoryData.books[book];
        const index      = Sefaria.index(book);
        bookData.book     = index.title;
        bookData.heBook   = index.heTitle;
        bookData.category = category;
        return bookData;
      });
      // Sort the books in the category
      const cat = oRef ? oRef["categories"][0] : null;
      categoryData.books.sort(Sefaria.linkSummaryBookSort.bind(null, cat));

      return categoryData;
    });
    // Sort the categories
    const categoryOrder = Sefaria.toc.map(function(cat) { return cat.category; });
    categoryOrder.splice(0, 0, "Commentary"); // Always show Commentary First
    categoryOrder.splice(2, 0, "Targum");     // Show Targum after Tanakh
    summaryList.sort(function(a, b) {
      let orderA = categoryOrder.indexOf(a.category);
      let orderB = categoryOrder.indexOf(b.category);
      orderA = orderA === -1 ? categoryOrder.length : orderA;
      orderB = orderB === -1 ? categoryOrder.length : orderB;
      return orderA - orderB;
    });
    Sefaria._linkSummaries[cacheKey] = summaryList;
    return summaryList;
  },
  linkSummaryBookSort: function(category, a, b, byHebrew) {
    // Sorter for links in a link summary, included a hard coded list of top spots by category
    // First sort by predefined "top"
    const topByCategory = {
      "Tanakh": ["Rashi", "Ibn Ezra", "Ramban", "Sforno"],
      "Talmud": ["Rashi", "Tosafot"]
    };
    const top = topByCategory[category] || [];
    let aTop = top.indexOf(a.book);
    let bTop = top.indexOf(b.book);
    if (aTop !== -1 || bTop !== -1) {
      aTop = aTop === -1 ? 999 : aTop;
      bTop = bTop === -1 ? 999 : bTop;
      return aTop < bTop ? -1 : 1;
    }
    // Then sort alphabetically
    if (byHebrew) {
      return a.heBook > b.heBook ? 1 : -1;
    }
    return a.book > b.book ? 1 : -1;
  },
  linkSummaryBookSortHebrew: function(category, a, b) {
    return Sefaria.linkSummaryBookSort(category, a, b, true);
  },
  flatLinkSummary: function(ref) {
    // Returns an array containing texts and categories with counts for ref
    var summary = Sefaria.linkSummary(ref);
    var booksByCat = summary.map(function(cat) {
      return cat.books.map(function(book) {
        return book;
      });
    });
    var books = [];
    books = books.concat.apply(books, booksByCat);
    return books;
  },
  commentarySectionRef: function(commentator, baseRef) {
    // Given a commentator name and a baseRef, return a ref to the commentary which spans the entire baseRef
    // E.g. ("Rashi", "Genesis 3") -> "Rashi on Genesis 3"
    // Works by examining links available on baseRef, returns null if no links are in cache.
    if (commentator == "Abarbanel") {
      return null; // This text is too giant, optimizing up to section level is too slow. TODO: generalize.
    }
    var links = Sefaria.links(baseRef);
    links = Sefaria._filterLinks(links, [commentator]);
    if (!links || !links.length) { return null; }
    var commentaryLink = Sefaria.util.clone(Sefaria.parseRef(links[0].sourceRef));
    for (var i = 1; i < links.length; i++) {
      var plink = Sefaria.parseRef(links[i].sourceRef);
      if (commentaryLink.book !== plink.book) { return null;} // Can't handle multiple index titles or schemaNodes
      if (plink.sections.length > commentaryLink.sections.length) {
        commentaryLink.sections = commentaryLink.sections.slice(0, plink.sections.length);
      }
      for (var k=0; k < commentaryLink.sections.length; k++) {
        if (commentaryLink.sections[k] !== plink.sections[k]) {
          commentaryLink.sections = commentaryLink.sections.slice(0, k);
          break;
        }
      }
    }
    commentaryLink.toSections = commentaryLink.sections;
    var ref = Sefaria.humanRef(Sefaria.makeRef(commentaryLink));
    return ref;
  },
  _notes: {},
  notes: function(ref, callback) {
    var notes = null;
    if (typeof ref == "string") {
      if (ref in this._notes) {
        notes = this._notes[ref];
      }
    } else {
      var notes = [];
      ref.map(function(r) {
        var newNotes = Sefaria.notes(r);
        notes = newNotes ? notes.concat(newNotes) : notes;
      });
    }
    if (notes) {
      if (callback) { callback(notes); }
    } else {
      Sefaria.related(ref, function(data) {
        if (callback) { callback(data.notes); }
      });
    }
    return notes;
  },
  _saveNoteData: function(ref, data) {
    return this._saveItemsByRef(data, this._notes);
  },
  _privateNotes: {},
  privateNotes: function(refs, callback) {
    // Returns an array of private notes for `refs` (a string or array or strings)
    // or `null` if notes have not yet been loaded.
    var notes = null;
    if (typeof refs == "string") {
      if (refs in this._privateNotes) {
        notes = this._privateNotes[refs];
      }
      refs = [refs] // Stanfardize type to simplify processing below
    } else {
      var notesByRef = refs.map(function(ref) {
        return Sefaria._privateNotes[ref];
      });
      if (notesByRef.some(function(e) { return !e })) {
        // If any ref in `refs` returned `null`, treat the whole thing as not yet loaded, call the API.
        notes = null;
      } else {
        notes = [];
        notesByRef.map(function(n) { notes = notes.concat(n); });
      }
    }

    if (notes) {
      if (callback) { callback(notes); }
    } else {
      var aggregateCallback = function() {
        // Check if all refs have loaded, call callback if so
       if (Sefaria.privateNotesLoaded(refs) && callback) {
        callback(Sefaria.privateNotes(refs));
       }
      };
      refs.map(function(ref) {
       if (ref in Sefaria._privateNotes) { return; } // Only make API calls for unloaded refs
       var url = Sefaria.apiHost + "/api/notes/" + Sefaria.normRef(ref) + "?private=1";
       this._api(url, function(data) {
          if ("error" in data) {
            return;
          }
          this._savePrivateNoteData(ref, data);
          aggregateCallback(data);
        }.bind(this));
      }.bind(this));
    }
    return notes;
  },
  privateNotesLoaded: function(refs) {
    // Returns true if private notes have been loaded for every ref in `refs.
    refs.map(function(ref) {
      if (!(ref in Sefaria._privateNotes)) {
        return false;
      }
    });
    return true;
  },
  addPrivateNote: function(note) {
    // Add a single private note to the cache of private notes.
    var notes = this.privateNotes(note["anchorRef"]) || [];
    notes = [note].concat(notes);
    this._saveItemsByRef(notes, this._privateNotes);
  },
  clearPrivateNotes: function() {
    this._privateNotes = {};
    this._allPrivateNotes = null;
  },
  _allPrivateNotes: null,
  allPrivateNotes: function(callback) {
    if (this._allPrivateNote || !callback) { return this._allPrivateNotes; }

    var url = Sefaria.apiHost + "/api/notes/all?private=1";
    this._api(url, function(data) {
      if ("error" in data) {
        return;
      }
      this._savePrivateNoteData(null, data);
      this._allPrivateNotes = data;
      callback(data);
    }.bind(this));
  },
  _savePrivateNoteData: function(ref, data) {
    return this._saveItemsByRef(data, this._privateNotes);
  },
  notesTotalCount: function(refs) {
    // Returns the total number of private and public notes on `refs` without double counting my public notes.
    var notes = Sefaria.notes(refs) || [];
    if (Sefaria._uid) {
      var myNotes  = Sefaria.privateNotes(refs) || [];
      notes = notes.filter(function(note) { return note.owner !== Sefaria._uid }).concat(myNotes);
    }
    return notes.length;
  },
  _related: {},
  related: function(ref, callback) {
    // Single API to bundle public links, sheets, and notes by ref.
    // `ref` may be either a string or an array of consecutive ref strings.
    ref = Sefaria.humanRef(ref);
    if (!callback) {
      return this._related[ref] || null;
    }
    if (ref in this._related) {
      callback(this._related[ref]);
    } else {
       this.relatedApi(ref, callback);
    }
  },
  relatedApi: function(ref, callback) {
    var url = Sefaria.apiHost + "/api/related/" + Sefaria.normRef(ref) + "?with_sheet_links=1";
    return this._api(url, data => {
      if ("error" in data) {
        return;
      }
      var originalData = Sefaria.util.clone(data);

      // Save link, note, and sheet data, and retain the split data from each of these saves
      var split_data = {
          links: this._saveLinkData(ref, data.links),
          notes: this._saveNoteData(ref, data.notes),
          sheets: this.sheets._saveSheetsByRefData(ref, data.sheets),
      };

       // Build split related data from individual split data arrays
      ["links", "notes", "sheets"].forEach(obj_type => {
        for (var ref in split_data[obj_type]) {
          if (split_data[obj_type].hasOwnProperty(ref)) {
            if (!(ref in this._related)) {
                this._related[ref] = {links: [], notes: [], sheets: []};
            }
            this._related[ref][obj_type] = split_data[obj_type][ref];
          }
        }
      }, this);

      // Save the original data after the split data - lest a split version overwrite it.
      this._related[ref] = originalData;

      callback(data);
    });
  },
  _relatedPrivate: {},
  relatedPrivate: function(ref, callback) {
    // Single API to bundle private user sheets and notes by ref.
    // `ref` may be either a string or an array of consecutive ref strings.
    // Separated from public content so that public content can be cached
    ref = Sefaria.humanRef(ref);
    if (!callback) {
      return this._relatedPrivate[ref] || null;
    }
    if (ref in this._relatedPrivate) {
      callback(this._relatedPrivate[ref]);
    } else {
       var url = Sefaria.apiHost + "/api/related/" + Sefaria.normRef(ref) + "?private=1";
       this._api(url, function(data) {
          if ("error" in data) {
            return;
          }
          var originalData = Sefaria.util.clone(data);

          // Save link, note, and sheet data, and retain the split data from each of these saves
          var split_data = {
              notes: this._savePrivateNoteData(ref, data.notes),
              sheets: this.sheets._saveUserSheetsByRefData(ref, data.sheets)
          };

           // Build split related data from individual split data arrays
          ["notes", "sheets"].forEach(function(obj_type) {
            for (var ref in split_data[obj_type]) {
              if (split_data[obj_type].hasOwnProperty(ref)) {
                if (!(ref in this._relatedPrivate)) {
                    this._relatedPrivate[ref] = {notes: [], sheets: []};
                }
                this._relatedPrivate[ref][obj_type] = split_data[obj_type][ref];
              }
            }
          }, this);

           // Save the original data after the split data - lest a split version overwrite it.
          this._relatedPrivate[ref] = originalData;

          callback(data);

        }.bind(this));
    }
  },
  clearLinks: function() {
    this._related = {};
    this._links = {};
    this._linkSummaries = {};
  },
  removeLink: function(_id) {

  },
  isACaseVariant: function(query, data) {
    // Check if query is just an improper capitalization of something that otherwise would be a ref
    // query: string
    // data: dictionary, as returned by /api/name
    return (!(data["is_ref"]) &&
          data["completions"] &&
          data["completions"].length &&
          data["completions"][0] != query &&
          data["completions"][0].toLowerCase().replace('״','"') == query.slice(0, data["completions"][0].length).toLowerCase().replace('״','"') &&
          data["completions"][0] != query.slice(0, data["completions"][0].length))
  },
  repairCaseVariant: function(query, data) {
    // Used when isACaseVariant() is true to prepare the alternative
    return data["completions"][0] + query.slice(data["completions"][0].length);
  },
  makeSegments: function(data, withContext) {
    // Returns a flat list of annotated segment objects,
    // derived from the walking the text in data
    if (!data || "error" in data) { return []; }
    //debugger;
    var segments  = [];
    var highlight = data.sections.length === data.textDepth;
    var wrap = (typeof data.text == "string");
    var en = wrap ? [data.text] : data.text;
    var he = wrap ? [data.he] : data.he;
    var topLength = Math.max(en.length, he.length);
    en = en.pad(topLength, "");
    he = he.pad(topLength, "");

    var start = (data.textDepth == data.sections.length && !withContext ?
                  data.sections.slice(-1)[0] : 1);

    if (!data.isSpanning) {
      for (var i = 0; i < topLength; i++) {
        var number = i+start;
        var delim  = data.textDepth == 1 ? " " : ":";
        var ref = data.sectionRef + delim + number;
        segments.push({
          ref: ref,
          en: en[i],
          he: he[i],
          number: number,
          highlight: highlight && number >= data.sections.slice(-1)[0] && number <= data.toSections.slice(-1)[0],
          alt: ("alts" in data && i < data.alts.length) ? data.alts[i] : null
        });
      }
    } else {
      for (var n = 0; n < topLength; n++) {
        var en2 = typeof en[n] == "string" ? [en[n]] : en[n];
        var he2 = typeof he[n] == "string" ? [he[n]] : he[n];
        var length = Math.max(en2.length, he2.length);
        en2 = en2.pad(length, "");
        he2 = he2.pad(length, "");
        var baseRef     = data.book;
        var baseSection = data.sections.slice(0,-2).join(":");
        var delim       = baseSection ? ":" : " ";
        var baseRef     = baseSection ? baseRef + " " + baseSection : baseRef;

        start = (n == 0 ? start : 1);
        for (var i = 0; i < length; i++) {
          var startSection = data.sections.slice(-2)[0];
          var section = typeof startSection == "string" ?
                        Sefaria.hebrew.intToDaf(n+Sefaria.hebrew.dafToInt(startSection))
                        : n + startSection;
          var number  = i + start;
          var ref = baseRef + delim + section + ":" + number;
          segments.push({
            ref: ref,
            en: en2[i],
            he: he2[i],
            number: number,
            highlight: highlight &&
                        ((n == 0 && number >= data.sections.slice(-1)[0]) ||
                         (n == topLength-1 && number <= data.toSections.slice(-1)[0]) ||
                         (n > 0 && n < topLength -1)),
            alt: ("alts" in data && n < data.alts.length && i < data.alts[n].length) ? data.alts[n][i] : null
          });
        }
      }
    }
    return segments;
  },
  sectionString: function(ref) {
    // Returns a pair of nice strings (en, he) of the sections indicated in ref. e.g.,
    // "Genesis 4" -> "Chapter 4", "Guide for the Perplexed, Introduction" - > "Introduction"
    var data = this.ref(ref);
    var result = {
          en: {named: "", numbered: ""},
          he: {named: "", numbered: ""}
        };
    if (!data) { return result; }

    // English
    var sections = ref.slice(data.indexTitle.length+1);
    var name = data.sectionNames.length > 1 ? data.sectionNames[0] + " " : "";
    if (data.isComplex) {
      var numberedSections = data.ref.slice(data.book.length+1);
      if (numberedSections) {
        var namedSections    = sections.slice(0, -(numberedSections.length+1));
        var string           = (namedSections ? namedSections + ", " : "") + name +  numberedSections;
      } else {
        var string = sections;
      }
    } else {
      var string = name + sections;
    }
    result.en.named    = string;
    result.en.numbered = sections;

    // Hebrew
    var sections = data.heRef.slice(data.heIndexTitle.length+1);
    var name = ""; // missing he section names // data.sectionNames.length > 1 ? " " + data.sectionNames[0] : "";
    if (data.isComplex) {
      var numberedSections = data.heRef.slice(data.heTitle.length+1);
      if (numberedSections) {
        var namedSections    = sections.slice(0, -(numberedSections.length+1));
        var string           = (namedSections ? namedSections + ", " : "") + name + " " + numberedSections;
      } else {
        string = sections;
      }

    } else {
      var string = name + sections;
    }
    result.he.named    = string;
    result.he.numbered = sections;

    return result;
  },
  commentaryList: function(title, toc) {
    var title = arguments.length == 0 || arguments[0] === undefined ? null : arguments[0];
    /** Returns the list of commentaries for 'title' which are found in Sefaria.toc **/
    var toc = arguments.length <= 1 || arguments[1] === undefined ? Sefaria.util.clone(Sefaria.toc) : arguments[1];
    if (title != null){
        var index = this.index(title); //TODO: a little bit redundant to do on every recursion
        if (!index) { return []; }
        title = index.title;
    }
    var results = [];
    for (var i=0; i < toc.length; i++) {
        var curTocElem = toc[i];
        if (curTocElem.title) { //this is a book
            if(curTocElem.dependence == 'Commentary'){
                if((title && curTocElem.base_text_titles && (title in curTocElem.refs_to_base_texts)) || (title == null)){
                    results.push(curTocElem);
                }
            }
        } else if (curTocElem.contents) { //this is still a category and might have books under it
          results = results.concat(Sefaria.commentaryList(title, curTocElem.contents));
        }
    }
    return results;
  },
  tocItemsByCategories: function(cats) {
    // Returns the TOC items that correspond to the list of categories 'cats'
    var list = Sefaria.util.clone(Sefaria.toc);
    for (var i = 0; i < cats.length; i++) {
      var found = false;
      for (var k = 0; k < list.length; k++) {
        if (list[k].category == cats[i]) {
          list = Sefaria.util.clone(list[k].contents);
          found = true;
          break;
        }
      }
      if (!found) { return []; }
    }
    return list || [];
  },
  categoryAttribution: function(categories) {
    var attributions = [
      {
        categories: ["Talmud", "Bavli"],
        english: "The William Davidson Talmud",
        hebrew: "תלמוד מהדורת ויליאם דוידסון",
        link: "/william-davidson-talmud"
      }
    ];
    var attribution = null;
    for (var i = 0; i < attributions.length; i++) {
      if (categories.length >= attributions[i].categories.length &&
        attributions[i].categories.compare(categories.slice(0, attributions[i].categories.length))) {
        attribution = attributions[i];
        break;
      }
    }
    return attribution;
  },
  getPassages: function(refs) {
      // refs: list of ref strings
      // resolves to dictionary mapping ref to sugya ref
    return new Promise((resolve, reject) => {
        let url = Sefaria.apiHost + "/api/passages/" + refs.join("|");
        let p = this._promiseAPI(url);
        resolve(p);
    });
  },
  areVersionsEqual(v1, v2) {
    // v1, v2 are `currVersions` objects stored like {en: ven, he: vhe}
    return v1.en == v2.en && v1.he == v2.he;
  },
  getSavedItem: ({ ref, versions }) => {
    return Sefaria.saved.find(s => s.ref === ref && Sefaria.areVersionsEqual(s.versions, versions));
  },
  removeSavedItem: ({ ref, versions }) => {
    Sefaria.saved = Sefaria.saved.filter(x => !(x.ref === ref && Sefaria.areVersionsEqual(versions, x.versions)));
  },
  toggleSavedItem: ({ ref, versions, sheet_owner, sheet_title }) => {
    return new Promise((resolve, reject) => {
      const action = !!Sefaria.getSavedItem({ ref, versions }) ? "delete_saved" : "add_saved";
      const savedItem = { ref, versions, time_stamp: Sefaria.util.epoch_time(), action, sheet_owner, sheet_title };
      if (Sefaria._uid) {
        $.post(`${Sefaria.apiHost}/api/profile/sync?no_return=1`,
          { user_history: JSON.stringify([savedItem]) }
        ).done(response => {
          if (!!response['error']) {
            reject(response['error'])
          } else {
            if (action === "add_saved" && !!response.created) {
              Sefaria.saved.unshift(response.created);
            } else {
              // delete
              Sefaria.removeSavedItem({ ref, versions });
            }
            resolve(response);
          }
        }).fail((jqXHR, textStatus, errorThrown) => {
          reject(errorThrown);
        })
      } else {
        reject('notSignedIn');
      }
    });
  },
  getRefSavedHistory: (tref) => {
    return new Promise((resolve, reject) => {
      Sefaria._api(Sefaria.apiHost + `/api/user_history/saved?tref=${tref}`, data => {
        resolve(data);
      });
    })
  },
  userHistoryAPI: () => {
    return new Promise((resolve, reject) => {
      Sefaria._api(Sefaria.apiHost + "/api/profile/user_history?secondary=0", data => {
        resolve(data);
      })
    });
  },
  saveUserHistory: function(history_item) {
    // history_item contains:
    // - ref, book, versions. optionally: secondary, he_ref, language
    const history_item_array = Array.isArray(history_item) ? history_item : [history_item];
    for (let h of history_item_array) {
      h.time_stamp = Sefaria.util.epoch_time();
    }
    if (Sefaria._uid) {
        $.post(Sefaria.apiHost + "/api/profile/sync?no_return=1",
              {user_history: JSON.stringify(history_item_array)},
              data => { /*console.log("sync resp", data)*/ } );
    } else {
      // we need to get the heRef for each history item
      Promise.all(history_item_array.filter(x=>!x.secondary).map(h => new Promise((resolve, reject) => {
        Sefaria.ref(h.ref, oref => {
          h.he_ref = oref.heRef;
          resolve(h);
        });
      }))).then(new_hist_array => {
        const cookie = Sefaria._inBrowser ? $.cookie : Sefaria.util.cookie;
        const user_history_cookie = cookie("user_history");
        const user_history = !!user_history_cookie ? JSON.parse(user_history_cookie) : [];
        cookie("user_history", JSON.stringify(new_hist_array.concat(user_history)), {path: "/"});
        //console.log("saving history cookie", new_hist_array);
        if (Sefaria._inBrowser) {
          // check if we've reached the cookie size limit
          const cookie_hist = JSON.parse(cookie("user_history"));
          if (cookie_hist.length < (user_history.length + new_hist_array.length)) {
            // save failed silently. resave by popping old history
            if (new_hist_array.length < user_history.length) {
              new_hist_array = new_hist_array.concat(user_history.slice(0, -new_hist_array.length));
            }
            cookie("user_history", JSON.stringify(new_hist_array), {path: "/"});
          }
        }
      });
    }
    Sefaria.last_place = history_item_array.filter(x=>!x.secondary).concat(Sefaria.last_place);  // while technically we should remove dup. books, this list is only used on client
  },
  lastPlaceForText: function(title) {
    // Return the most recently visited item for text `title` or undefined if `title` is not present in last_place.
    return Sefaria.last_place.find(x => x.book === title);
  },
  _topicList: null,
  topicList: function(callback) {
    // Returns data for `topic`.
    if (this._topicList) {
      if (callback) { callback(this._topicList); }
    } else if (callback) {
      var url = Sefaria.apiHost + "/api/topics"; // TODO separate topic list API
       Sefaria._api(url, function(data) {
          this._topicList = data;
           if (callback) { callback(data); }
        }.bind(this));
      }
    return this._topicList;
  },
  _topics: {},
  topic: function(topic, callback) {
    if (topic in this._topics) {
      var data = this._topics[topic];
      if (callback) { callback(data); }
    } else if (callback) {
      var data = null;
      var url = Sefaria.apiHost + "/api/topics/" + topic;
      Sefaria._api(url, function(data) {
        this._topics[topic] = data;
        if (callback) { callback(data); }
      }.bind(this));
    }
    return data;
  },
  sheets: {
    _loadSheetByID: {},
    loadSheetByID: function(id, callback) {
      var sheet = this._loadSheetByID[id];
      if (sheet) {
        if (callback) { callback(sheet); }
      } else {
        var url = "/api/sheets/" + id +"?more_data=1";
         $.getJSON(url, data => {
            this._loadSheetByID[id] = data;
            if (callback) { callback(data); }
          });
        }
      return sheet;
    },


    _trendingTags: null,
    trendingTags: function(callback) {
      // Returns a list of trending tags -- source sheet tags which have been used often recently.
      var tags = this._trendingTags;
      if (tags) {
        if (callback) { callback(tags); }
      } else {
        var url = Sefaria.apiHost + "/api/sheets/trending-tags";
         Sefaria._api(url, function(data) {
            this._trendingTags = data;
            if (callback) { callback(data); }
          }.bind(this));
        }
      return tags;
    },
    _tagList: {},
    tagList: function(sortBy, callback) {
      // Returns a list of all public source sheet tags, ordered by popularity
      sortBy = typeof sortBy == "undefined" ? "count" : sortBy;
      var tags = this._tagList[sortBy];
      if (tags) {
        if (callback) { callback(tags); }
      } else if ("count" in this._tagList && (sortBy == "alpha")) {
        // If we have one set of ordered tags already, we can do sorts locally.
        var tags = this._tagList["count"].slice();
        tags.sort(function(a, b) {
          return a.tag > b.tag ? 1 : -1;
        });
        this._tagList["alpha"] = tags;
      } else {
        var url = Sefaria.apiHost + "/api/sheets/tag-list/" + sortBy;
         Sefaria._api(url, function(data) {
            this._tagList[sortBy] = data;
            if (callback) { callback(data); }
          }.bind(this));
        }
      return tags;
    },
    _userTagList: null,
    userTagList: function(uid, callback) {
      // Returns a list of all public source sheet tags, ordered by populartiy
      var tags = this._userTagList;
      if (tags) {
        if (callback) { callback(tags); }
      } else {
        var url = Sefaria.apiHost + "/api/sheets/tag-list/user/"+uid;
         Sefaria._api(url, function(data) {
            this._userTagList = data;
             if (callback) { callback(data); }
          }.bind(this));
        }
      return tags;
    },
    _sheetsByTag: {},
    sheetsByTag: function(tag, callback) {
      // Returns a list of public sheets matching a given tag.
      var sheets = this._sheetsByTag[tag];
      if (sheets) {
        if (callback) { callback(sheets); }
      } else {
        var url = Sefaria.apiHost + "/api/sheets/tag/" + tag.replace("#","%23");
         $.getJSON(url, function(data) {
            this._sheetsByTag[tag] = data.sheets;
            if (callback) { callback(data.sheets); }
          }.bind(this));
        }
      return sheets;
    },
    _userSheets: {},
    userSheets: function(uid, callback, sortBy, offset, numberToRetrieve) {
      // Returns a list of source sheets belonging to `uid`
      // Only a user logged in as `uid` will get data back from this API call.
      if (!offset) offset = 0;
      if (!numberToRetrieve) numberToRetrieve = 0;
      sortBy = typeof sortBy == "undefined" ? "date" : sortBy;
      var sheets = this._userSheets[uid+sortBy+offset+numberToRetrieve];
      if (sheets) {
        if (callback) { callback(sheets); }
      } else {
        var url = Sefaria.apiHost + "/api/sheets/user/" + uid + "/" + sortBy + "/" + numberToRetrieve + "/" + offset;
         Sefaria._api(url, function(data) {
            this._userSheets[uid+sortBy+offset+numberToRetrieve] = data.sheets;
            if (callback) { callback(data.sheets); }
          }.bind(this));
        }
      return sheets;
    },
    _publicSheets: {},
    publicSheets: function(offset, numberToRetrieve, callback) {
      if (!offset) offset = 0;
      if (!numberToRetrieve) numberToRetrieve = 50;
      // Returns a list of public sheets
      var sheets = this._publicSheets["offset"+offset+"num"+numberToRetrieve];
      if (sheets) {
        if (callback) { callback(sheets); }
      } else {
        var url = Sefaria.apiHost + "/api/sheets/all-sheets/"+numberToRetrieve+"/"+offset;
        Sefaria._api(url, function(data) {
          this._publicSheets["offset"+offset+"num"+numberToRetrieve] = data.sheets;
          if (callback) { callback(data.sheets); }
        }.bind(this));
      }
      return sheets;
    },
    _topSheets: null,
    topSheets: function(callback) {
      // Returns a list of top sheets (recent sheets with some quality heuristic)
      // TODO implements an API for this, currently just grabbing most recent 4
      var sheets = this._topSheets;
      if (sheets) {
        if (callback) { callback(sheets); }
      } else {
        var url = Sefaria.apiHost + "/api/sheets/all-sheets/3/0";
        Sefaria._api(url, function(data) {
          this._topSheets = data.sheets;
          if (callback) { callback(data.sheets); }
        }.bind(this));
      }
      return sheets;
    },
    clearUserSheets: function(uid) {
      this._userSheets[uid+"date"] = null;
      this._userSheets[uid+"views"] = null;
    },
    _sheetsByRef: {},
    sheetsByRef: function(ref, cb) {
      // Returns a list of public sheets that include `ref`.
      var sheets = null;
      if (typeof ref == "string") {
        if (ref in this._sheetsByRef) {
          sheets = this._sheetsByRef[ref];
        }
      } else {
        var sheets = [];
        ref.map(function(r) {
          var newSheets = Sefaria.sheets.sheetsByRef(r);
          if (newSheets) {
            sheets = sheets.concat(newSheets);
          }
        });
        // sheets anchored to spanning refs may cause duplicates
        var seen = {};
        var deduped = [];
        sheets.map(sheet => { 
          if (!seen[sheet.id]) { deduped.push(sheet); }
          seen[sheet.id] = true; 
        });
        sheets = deduped;
      }
      if (sheets) {
        if (cb) { cb(sheets); }
      } else {
        Sefaria.related(ref, function(data) {
          if (cb) { cb(data.sheets); }
        });
      }
      return sheets;
    },
    _saveSheetsByRefData: function(ref, data) {
      this._sheetsByRef[ref] = data;
      return Sefaria._saveItemsByRef(data, this._sheetsByRef);
    },
    _userSheetsByRef: {},
    userSheetsByRef: function(ref, cb) {
      // Returns a list of public sheets that include `ref`.
      var sheets = null;
      if (typeof ref == "string") {
        if (ref in this._userSheetsByRef) {
          sheets = this._userSheetsByRef[ref];
        }
      } else {
        var sheets = [];
        ref.map(function(r) {
          var newSheets = Sefaria.sheets.userSheetsByRef(r);
          if (newSheets) {
            sheets = sheets.concat(newSheets);
          }
        });
      }
      if (sheets) {
        if (cb) { cb(sheets); }
      } else {
        Sefaria.relatedPrivate(ref, function(data) {
          if (cb) { cb(data.sheets); }
        });
      }
      return sheets;
    },
    _saveUserSheetsByRefData: function(ref, data) {
      this._userSheetsByRef[ref] = data;
      return Sefaria._saveItemsByRef(data, this._userSheetsByRef);
    },
    sheetsTotalCount: function(refs) {
      // Returns the total number of private and public sheets on `refs` without double counting my public sheets.
      var sheets = Sefaria.sheets.sheetsByRef(refs) || [];
      if (Sefaria._uid) {
        var mySheets = Sefaria.sheets.userSheetsByRef(refs) || [];
        sheets = sheets.filter(function(sheet) { return sheet.owner !== Sefaria._uid }).concat(mySheets);
      }
      return sheets.length;
    },
    extractIdFromSheetRef: function (ref) {
        return typeof ref === "string" ? parseInt(ref.split(" ")[1]) : parseInt(ref[0].split(" ")[1])
    }
  },
  _groups: {},
  groups: function(group, sortBy, callback) {
    // Returns data for an individual group
    var groupObj = this._groups[group];
    if (groupObj) {
      if (callback) { callback(groupObj); }
    } else if (callback) {
      var url = Sefaria.apiHost + "/api/groups/" + group;
       Sefaria._api(url, function(data) {
           this._groups[group] = data;
           callback(data);
        }.bind(this));
      }
    return groupObj;
  },
  _groupsList: null,
  groupsList: function(callback) {
    // Returns list of public and private groups
    if (this._groupsList) {
      if (callback) { callback(this._groupsList); }
    } else if (callback) {
      var url = Sefaria.apiHost + "/api/groups";
       Sefaria._api(url, function(data) {
          this._groupsList = data;
           if (callback) { callback(data); }
        }.bind(this));
      }
    return this._groupsList;
  },
  hebrewTerm: function(name) {
    // Returns a string translating `name` into Hebrew.
    var categories = {
      "Quoting Commentary":   "פרשנות מצטטת",
      "Modern Commentary":    "פרשנות מודרנית",
      "Sheets":               "דפי מקורות",
      "Notes":                "הערות",
      "Community":            "קהילה"
    };
    if (name in Sefaria._translateTerms) {
        return Sefaria._translateTerms[name]["he"];
    } else if (name in Sefaria._translateVersions) {
        return Sefaria._translateVersions[name]["he"];
    } else if (name in categories) {
        return  categories[name];
    } else if (Sefaria.index(name)) {
        return Sefaria.index(name).heTitle;
    } else {
        return name;
    }
  },
    //this is here for now, we might want to move it somewhere else.
  _i18nInterfaceStrings: {
      "Sefaria": "ספריא",
      "Sefaria Group" : "קבוצות בספריא",
      "Sefaria Groups" : "קבוצות בספריא",
      "Sefaria Source Sheets":"דפי מקורות בספריא",
      "Topics":"נושאים",
      "Sefaria Notifcations": "הודעות בספריא",
      //title meta tag
      "Sefaria: a Living Library of Jewish Texts Online": "ספריא: ספרייה חיה של טקסטים יהודיים",
      "Recently Viewed" : "נצפו לאחרונה",
      "The Sefaria Library": "תוכן העניינים של ספריא",
      "Sefaria Search": "חיפוש בספריא",
      "Sefaria Account": "חשבון בספריא",
      "New Additions to the Sefaria Library":"חידושים בארון הספרים של ספריא",
      "My Notes on Sefaria": "הרשומות שלי בספריא",
      "Moderator Tools": "כלי מנהלים",
      " with " : " עם ",
      "Connections" : "קשרים",
      " & ": " | ",
      "My Source Sheets" : "דפי המקורות שלי",
      "Public Source Sheets":"דפי מקורות פומביים",
      "Public Groups": "קבוצות",
      "History": "היסטוריה",
      "Digitized by Sefaria": 'הונגש ועובד לצורה דיגיטלית על ידי ספריא',
      "Public Domain": "רשיון בנחלת הכלל",
      "CC-BY": "רשיון CC-BY",
      "CC-BY-NC": "רשיון CC-BY-NC",
      "CC-BY-SA": "רשיון CC-BY-SA",
      "CC-BY-NC-SA": "רשיון CC-BY-NC-SA",
      "CC0": "רשיון CC0",
      "Copyright: JPS, 1985": "זכויות שמורות ל-JPS, 1985",

      //sheets
      "Source Sheets": "דפי מקורות", 
      "Start a New Source Sheet": "התחלת דף מקורות חדש",
      "Untitled Source Sheet" : "דף מקורות ללא שם",
      "New Source Sheet" : "דף מקורות חדש",
      "Name New Sheet" : "כותרת לדף המקורות",
      "Copy" : "העתקה",
      "Copied" : "הועתק",
      "Copying..." : "מעתיק...",
      "Sorry, there was a problem saving your note.": "סליחה, ארעה שגיאה בזמן השמירה",
      "Unfortunately, there was an error saving this note. Please try again or try reloading this page.": "ארעה שגיאה בזמן השמירה. אנא נסו שוב או טענו את הדף מחדש",
      "Are you sure you want to delete this note?": "האם אתם בטוחים שברצונכם למחוק?",
      "Something went wrong (that's all I know).":"משהו השתבש. סליחה",
      "Write a note...":"כתוב הערות כאן...",
      "Aa": "א",
      "Decrease font size": "הקטן גופן",
      "Increase font size": "הגדל גופן",
      "this comment":"הערה זו",
      "this source":"מקור זה",
      "was added to": "נוסף ל-",
      "View sheet": "מעבר ל-דף המקורות",
      "Please select a source sheet.": "אנא בחר דף מקורות.",
      "New Source Sheet Name:" : "כותרת דף מקורות חדש:",
      "Source Sheet by" : "דף מקורות מאת",
      "Pinned Sheet - click to unpin": "דף מקורות נעוץ - לחצו להסרה",
      "Pinned Sheet" : "דף מקורות נעוץ",
      "Pin Sheet" : "נעיצת דף מקורות",

      //stuff moved from sheets.js
      "Loading..." : "טוען...",
        "Saving..." : "שומר...",
        "Your Source Sheet has unsaved changes. Before leaving the page, click Save to keep your work.":
        "קיימים שינויים בלתי שמורים בדף המקורות. השתמשו בכפתור השמירה לפני עזיבת הדף.",
        "Your Source Sheet has unsaved changes. Please wait for the autosave to finish.":
        "קיימים שינויים בלתי שמורים בדף המקורות. אנא חכו שפעולת השמירה האוטומטית תסתיים.",
        "Are you sure you want to delete this sheet? There is no way to undo this action.":
        "מחיקת דף מקורות היא פעולה בלתי הפיכה. האם אתם בטוחים?",
        "Unfortunately an error has occurred. If you've recently edited text on this page, you may want to copy your recent work out of this page and click reload to ensure your work is properly saved.":
        "לצערנו ארעה שגיאה. אם ערכתם לאחרונה את הדף הנוכחי, ייתכן ותרצו להעתיק את השינויים למקור חיצוני ואז לטעון מחדש את הדף כדי לוודא שהשינויים נשמרו.",
        //"Untitled Source Sheet": "דף מקורות ללא שם",
        "Like": "אהבתי",
        "Unlike": "ביטול סימון אהבתי",
        "No one has liked this sheet yet. Will you be the first?":
        "אף אחד עדיין לא אהב את דף המקורות הזה. תרצו להיות ראשונים?",
        "1 Person Likes This Sheet": "אדם אחד אהב את דף המקורות",
        " People Like This Sheet": " אנשים אהבו את דף המקורות",
        "Tags Saved": "תוית נשמרה",
        "Assignments allow you to create a template that your students can fill out on their own.":
        "מטלות מאפשרות ליצור דף בסיס שתלמידים יכולים להשתמש בו כדי למלא וליצור את העבודה שלהם.",
        "Students can complete their assignment at this link:":
        "תלמידים יכולים לבצע את המטלה שלהם בקישור הבא:",
        "Reset text of Hebrew, English or both?": "האם לאפס את התוכן של המקור בעברית, אנגלית או הכל?",
        "Any edits you have made to this source will be lost": "כל השינויים שנעשו במקור זה יאבדו",
        "Looking up Connections..." : "מחפש קישורים...",
        "No connections known for this source.": "למקור הזה אין קשרים ידועים",
        "Edit Source title" : "עריכת כותרת",
        "Add Source Below" : "הוספת מקור מתחת",
        "Add Comment": "הוספת תגובה",
        "Add All Connections": "הוספת כל המקורות הקשורים",
        "Reset Source Text": "איפוס טקסט מקור",
        "Copy to Sheet" : "העתקה לדף מקורות",
        "Change Source Layout/Language": "שינוי שפת/עימוד מקור",
        "Move Source Up": "הזזת מקור מעלה",
        "Move Source Down": "הזזת מקור מטה",
        "Outdent Source": "הזחת מקור החוצה",
        "Indent Source": "הזחת מקור פנימה",
        "Remove": "הסרת מקור",
        "Create New" : "יצירת חדש",
        "Close" : "סגירה",

      //reader panel
      "Search" : "חיפוש",
      "Search Dictionary": "חפש במילון",
      "Views": "צפיות",
      "Search for Texts or Keywords Here": "חיפוש טקסט או מילות מפתח",
      "Versions": "גרסאות",
      "Version Open": "גרסה פתוחה",
      "About": "אודות",
      "Current": "נוכחית",
      "Select": "החלפת גרסה",

      //languages
      "English": "אנגלית",
      "Hebrew": "עברית",
      "Yiddish": "יידיש",
      "Finnish": "פינית",
      "Portuguese": "פורטוגזית",
      "Spanish": "ספרדית",
      "French": "צרפתית",
      "German": "גרמנית",
      "Arabic": "ערבית",
      "Italian": "איטלקית",
      "Polish": "פולנית",
      "Russian": "רוסית",

      "On": "הצג",
      "Off": "הסתר",
      "Show Parasha Aliyot": "עליות לתורה מוצגות",
      "Hide Parasha Aliyot": "עליות לתורה מוסתרות",
      "Language": "שפה",
      "Layout": "עימוד",
      "Bilingual Layout" : "עימוד דו לשוני",
      "Color": "צבע",
      "Font Size" : "גודל גופן",
      "Aliyot" : "עליות לתורה",
      "Taamim and Nikkud" : "טעמים וניקוד",
      "Show Vowels and Cantillation": "הצג טקסט עם טעמי מקרא וניקוד",
      "Vocalization": "טעמים וניקוד",
      "Vowels": "ניקוד",
      "Show only vowel points": "הצג טקסט עם ניקוד",
      "Show only consonantal text": "הצג טקסט עיצורי בלבד",
      "Email Address" : "כתובת אימייל",
      "Describe the issue..." : "טקסט המשוב",
      "Report an issue with the text" : "דיווח על בעיה בטקסט",
      "Report a bug" : "דיווח על תקלה באתר",
      "Get help" : "עזרה",
      "Request a feature": "בקשה להוספת אפשרות באתר",
      "Give thanks": "תודה",
      "Other": "אחר",
      "Please enter a valid email address": "אנא הקלידו כתובת אימייל תקנית",
      "Please select a feedback type": "אנא בחרו סוג משוב",
      "Unfortunately, there was an error sending this feedback. Please try again or try reloading this page.": "לצערנו ארעה שגיאה בשליחת המשוב. אנא נסו שוב או רעננו את הדף הנוכחי",
      "Select Type" : "סוג משוב",
      "Added by" : "נוסף בידי",
      "Join Sefaria.": "הצטרפו לספריא",
      "Organize sources with sheets": "ארגנו מקורות במחולל דפי המקורות",
      "Make notes": "רשמו הערות על טקסטים",
      "Save texts": "שמרו טקסטים לקריאה חוזרת",
      "Follow your favorite authors": "עקבו אחר הסופרים האהובים עליכם",
      "Get updates on texts": "קבלו עדכונים על תוכן חדש",
      "Create Your Account": "צרו חשבון",
      "Already have an account?": "כבר יש לכם חשבון?",
      "Sign\u00A0in": "התחברו",
      "Save": "שמירת",
      "Remove": "הסרת",
  },
  _v: function(inputVar){
    if(Sefaria.interfaceLang != "english"){
        return Sefaria.hebrewTerm(inputVar);
    }else{
        return inputVar;
	}
  },
  _r: function (inputRef) {
    const oref = Sefaria.ref(inputRef);
    if (!oref) { return inputRef; }
    return Sefaria.interfaceLang != "english" ? oref.heRef : oref.ref;
  },
  _va: function(inputVarArr){
    if(Sefaria.interfaceLang != "english"){
        return inputVarArr.map(Sefaria.hebrewTerm);
    }else{
        return inputVarArr;
	}
  },
  _: function(inputStr){
    if(Sefaria.interfaceLang != "english"){
        var hterm;
        if(inputStr in Sefaria._i18nInterfaceStrings) {
            return Sefaria._i18nInterfaceStrings[inputStr];
        }else if(inputStr.toLowerCase() in Sefaria._i18nInterfaceStrings){
            return Sefaria._i18nInterfaceStrings[inputStr.toLowerCase()];
        }else if((hterm = Sefaria.hebrewTerm(inputStr)) != inputStr){
            return hterm;
        }else{
            if(inputStr.indexOf(" | ") !== -1) {
                 var inputStrs = inputStr.split(" | ");
                 return Sefaria._(inputStrs[0])+ " | " + Sefaria._(inputStrs[1]);
            }else{
                return inputStr;
            }
        }
    }else{
        return inputStr;
	  }
  },
  _cacheSiteInterfaceStrings: function() {
    // Ensure that names set in Site Settings are available for translation in JS. 
    if (!Sefaria._siteSettings) { return; }
    ["SITE_NAME", "LIBRARY_NAME"].map(key => {
      Sefaria._i18nInterfaceStrings[Sefaria._siteSettings[key]["en"]] = Sefaria._siteSettings[key]["en"];
    });
  },
  _makeBooksDict: function() {
    // Transform books array into a dictionary for quick lookup
    // Which is worse: the cycles wasted in computing this on the client
    // or the bandwidth wasted in letting the server computer once and transmitting the same data twice in different form?
    this.booksDict = {};
    for (var i = 0; i < this.books.length; i++) {
      this.booksDict[this.books[i]] = 1;
    }
  },
  _ajaxObjects: {},   // These are jqXHR objects, which implement the Promise interface
  _api: function(url, callback) {
    // Manage API calls and callbacks to prevent duplicate calls
    // This method will be deprecated, in favor of _promiseAPI
    //
    if (url in this._ajaxObjects) {
      return this._ajaxObjects[url].then(callback);
    }
    return this._promiseAPI(url).then(callback);
  },
  _promiseAPI: function(url) {
    // Uses same _ajaxObjects as _api
    // Use built in Promise logic to handle multiple .then()s
    if (url in this._ajaxObjects) {
      return this._ajaxObjects[url];
    }
    this._ajaxObjects[url] = $.getJSON(url).always(_ => {delete this._ajaxObjects[url];});
    return this._ajaxObjects[url];
  },
  //  https://reactjs.org/blog/2015/12/16/ismounted-antipattern.html
  makeCancelable: (promise) => {
      let hasCanceled_ = false;

      const wrappedPromise = new Promise((resolve, reject) => {
        promise.then(
          val => hasCanceled_ ? reject({isCanceled: true}) : resolve(val),
          error => hasCanceled_ ? reject({isCanceled: true}) : reject(error)
        );
      });

      return {
        promise: wrappedPromise,
        cancel() { hasCanceled_ = true; },
      };
  }
});

Sefaria.unpackDataFromProps = function(props) {
  // Populate local cache with various data passed as a rider on props.
  var initialPanels = props.initialPanels || [];
  for (var i = 0; i < initialPanels.length; i++) {
      var panel = initialPanels[i];
      if (panel.text) {
        var settings = {context: 1, enVersion: panel.enVersion, heVersion: panel.heVersion};
        Sefaria._saveText(panel.text, settings);
      }
      if (panel.indexDetails) {
        Sefaria._indexDetails[panel.bookRef] = panel.indexDetails;
      }
      // versions and bookRef are located in different places, depending on if you're in book TOC or reader
      const panelVersions = !!panel.versions ? panel.versions : !!panel.text ? panel.text.versions : null;
      const panelBook     = !!panel.versions ? panel.versions : !!panel.text ? panel.text.versions : null;
      if (panelVersions && panelBook) {
        Sefaria._versions[panelBook] = panelVersions;
        for (let i = 0; i < panelVersions.length; i++) {
          const v = panelVersions[i];
          Sefaria._translateVersions[v.versionTitle] = {
            en: v.versionTitle,
            he: !!v.versionTitleInHebrew ? v.versionTitleInHebrew : v.versionTitle,
            lang: v.language,
          };
        }
      }
  }
  if (props.userSheets) {
    Sefaria.sheets._userSheets[Sefaria._uid + "date"] = props.userSheets;
  }
  if (props.userTags) {
    Sefaria.sheets._userTagList = props.userTags;
  }
  if (props.publicSheets) {
    Sefaria.sheets._publicSheets = props.publicSheets;
  }
  if (props.tagSheets) {
    Sefaria.sheets._sheetsByTag[props.initialSheetsTag] = props.tagSheets;
  }
  if (props.tagList) {
    Sefaria.sheets._tagList["count"] = props.tagList;
  }
  if (props.trendingTags) {
    Sefaria.sheets._trendingTags = props.trendingTags;
  }
  if (props.topSheets) {
    Sefaria.sheets._topSheets = props.topSheets;
  }
  if (props.groupData) {
    Sefaria._groups[props.initialGroup] = props.groupData;
  }
  if (props.topicData) {
    Sefaria._topics[props.initialTopic] = props.topicData;
  }
  if (props.topicList) {
    Sefaria._topicList = props.topicList;
  }
  Sefaria.util._initialPath = props.initialPath ? props.initialPath : "/";
  Sefaria.interfaceLang = props.interfaceLang;
};


Sefaria.util    = Util;
Sefaria.hebrew  = Hebrew;
Sefaria.palette = palette;
Sefaria.track   = Track;

Sefaria.setup = function(data) {
    // data parameter is optional. in the event it isn't passed, we assume that DJANGO_DATA_VARS exists as a global var
    // data should but defined server-side and undefined client-side

    if (typeof data === "undefined") {
        data = typeof DJANGO_DATA_VARS === "undefined" ? undefined : DJANGO_DATA_VARS;
    }
    if (typeof data !== 'undefined') {
        for (var prop in data) {
            if (data.hasOwnProperty(prop)) {
                Sefaria[prop] = data[prop];
            }
        }
    }
    Sefaria.util.setupPrototypes();
    Sefaria.util.setupMisc();
    var cookie = Sefaria.util.handleUserCookie(Sefaria.loggedIn, Sefaria._uid, Sefaria._partner_group, Sefaria._partner_role);
    // And store current uid in analytics id
    Sefaria._analytics_uid = Sefaria._uid;
    if (cookie) {
      Sefaria._partner_group = cookie._partner_group;
      Sefaria._partner_role = cookie._partner_role;
    }
    Sefaria._makeBooksDict();
    Sefaria.virtualBooksDict = {"Jastrow": 1, "Klein Dictionary": 1, "Jastrow Unabbreviated": 1};  //Todo: Wire this up to the server
    Sefaria._cacheIndexFromToc(Sefaria.toc);
    if (!Sefaria.saved) {
      Sefaria.saved = [];
    }
    if (!Sefaria.last_place) {
        Sefaria.last_place = [];
    }
    Sefaria._cacheHebrewTerms(Sefaria.terms);
    Sefaria._cacheSiteInterfaceStrings();
    Sefaria.track.setUserData(Sefaria.loggedIn, Sefaria._partner_group, Sefaria._partner_role, Sefaria._analytics_uid);
    Sefaria.search = new Search(Sefaria.searchIndexText, Sefaria.searchIndexSheet);
};
Sefaria.setup();

module.exports = Sefaria;<|MERGE_RESOLUTION|>--- conflicted
+++ resolved
@@ -478,11 +478,7 @@
         he: he[i],
         sections: data.sections.concat(i+1),
         toSections: data.sections.concat(i+1),
-<<<<<<< HEAD
-        sectionRef: sectionRef,
-=======
         sectionRef: data.sectionRef,
->>>>>>> 950f0428
         nextSegment: i+start === length ? data.next + delim + 1 : data.ref + delim + (i+start+1),
         prevSegment: i+start === 1      ? null : data.ref + delim + (i+start-1)
       });
