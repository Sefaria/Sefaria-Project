--- conflicted
+++ resolved
@@ -2186,15 +2186,13 @@
 Sefaria.palette = palette;
 Sefaria.track   = Track;
 
-<<<<<<< HEAD
 Sefaria.palette.indexColor = function(title) {
       return title && Sefaria.index(title) ?
       Sefaria.palette.categoryColor(Sefaria.index(title).categories[0]):
       Sefaria.palette.categoryColor("Other");
 };
 
-=======
->>>>>>> 1e694f8a
+
 Sefaria.setup = function(data) {
     // data parameter is optional. in the event it isn't passed, we assume that DJANGO_DATA_VARS exists as a global var
     // data should but defined server-side and undefined client-side
