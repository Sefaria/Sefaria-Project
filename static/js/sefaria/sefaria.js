--- conflicted
+++ resolved
@@ -1,4 +1,3 @@
-<<<<<<< HEAD
 var extend     = require('extend'),
     param      = require('querystring').stringify;
 import Search from './search';
@@ -8,17 +7,6 @@
 import Util from './util';
 import $ from './sefariaJquery';
 require('babel-polyfill');
-=======
-const   extend     = require('extend'),
-        param      = require('querystring').stringify,
-        Search     = require('./search'),
-        palette    = require('./palette'),
-        Track      = require('./track'),
-        Hebrew     = require('./hebrew'),
-        Util       = require('./util'),
-        $          = require('./sefariaJquery');
-                     require('babel-polyfill');
->>>>>>> 8ca08593
 
 
 let Sefaria = Sefaria || {
