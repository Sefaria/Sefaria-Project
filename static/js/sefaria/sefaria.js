--- conflicted
+++ resolved
@@ -1832,11 +1832,7 @@
         english: "The William Davidson Talmud",
         hebrew: "תלמוד מהדורת ויליאם דוידסון",
         englishAsEdition: "The William Davidson Edition",
-<<<<<<< HEAD
-        hebrewAsEdition: "תלמוד מהדורת ויליאם דוידסון",
-=======
         hebrewAsEdition: "מהדורת ויליאם דוידסון",
->>>>>>> 3ec8a06a
         link: "/william-davidson-talmud"
       }
     ];
