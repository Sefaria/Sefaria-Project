--- conflicted
+++ resolved
@@ -2550,7 +2550,6 @@
       "profile_pic_url",
       "is_history_enabled",
       "following",
-      "followRecommendations",
 
       "calendars",
       "notificationCount",
@@ -2562,14 +2561,9 @@
       "multiPanel",
       "interruptingMessage",
 
-<<<<<<< HEAD
-      "trendingTopics",
-      "community",
-=======
       "community",
       "followRecommendations",
       "trendingTopics",
->>>>>>> bb7843b2
       "_siteSettings",
       "_debug",
   ];
