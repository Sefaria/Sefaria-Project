--- conflicted
+++ resolved
@@ -2972,11 +2972,6 @@
         store: this._seasonalTopic,
     });
   },
-<<<<<<< HEAD
-  trendingTopics: {},
-  getTrendingTopics: function(n=10) {
-      const url = Sefaria.activeModule === 'library' ? `api/topics/trending?n=${n}&pool=general_${Sefaria.interfaceLang.slice(0, 2)}` : `api/sheets/trending-tags?n=${n}`
-=======
   trendingSheetsTopics: {},
   trendingLibraryTopics: {},
   getTrendingTopics: function(n=10) {
@@ -2992,7 +2987,6 @@
   },
   getTrendingSheetsTopics: function(n=10) {
       const url = `api/sheets/trending-tags?n=${n}`
->>>>>>> 716b5c43
       return this._cachedApiPromise({
         url: `${Sefaria.apiHost}/${url}`,
         key: (new Date()).toLocaleDateString(),
