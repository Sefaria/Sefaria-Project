--- conflicted
+++ resolved
@@ -1913,19 +1913,6 @@
       }
     });
   },
-<<<<<<< HEAD
-  userHistory: {loaded: false, items: []},
-=======
-    /*
-  toggleFollowAPI: (uid, isUnfollow) => {
-    return new Promise((resolve, reject) => {
-      $.post({
-        url: `/api/${isUnfollow ? 'un' : ''}follow/${uid}`
-      });
-    });
-    return Sefaria._ApiPromise(`/api/${isUnfollow ? 'un' : ''}follow/${uid}`);
-  },
-  */
   editProfileAPI: (partialProfile) => {
     const data = {json: JSON.stringify(partialProfile)};
     return new Promise((resolve, reject) => {
@@ -1952,15 +1939,7 @@
       store: Sefaria._profiles
     });
   },
-  _userHistory: {},
-  userHistoryAPI: () => {
-    return Sefaria._cachedApiPromise({
-      url: Sefaria.apiHost + "/api/profile/user_history?secondary=0",
-      key: "history",
-      store: Sefaria._userHistory
-    });
-  },
->>>>>>> e4f4ff12
+  userHistory: {loaded: false, items: []},
   saveUserHistory: function(history_item) {
     // history_item contains:
     // `ref`, `book`, `versions`, `sheet_title`, `sheet_owner`` 
@@ -1992,7 +1971,7 @@
         const user_history_cookie = cookie("user_history");
         const user_history = !!user_history_cookie ? JSON.parse(user_history_cookie) : [];
         cookie("user_history", JSON.stringify(new_hist_array.concat(user_history)), {path: "/"});
-        Sefaria._userHistory.items = new_hist_array.concat(user_history);
+        Sefaria.userHistory.items = new_hist_array.concat(user_history);
 
         //console.log("saving history cookie", new_hist_array);
         if (Sefaria._inBrowser) {
