--- conflicted
+++ resolved
@@ -1944,10 +1944,9 @@
           data["completions"][0] != query.slice(0, data["completions"][0].length))
   },
   repairCaseVariant: function(query, data) {
-    // Used by getCaseVariants() to prepare the alternative
+    // Used by isACaseVariant() to prepare the alternative
     return data["completions"][0] + query.slice(data["completions"][0].length);
   },
-<<<<<<< HEAD
   titleCaseExceptStopWords: function(str) {
     const stopWords = ["and", "or", "the", "a", "in", "an", "is", "of", "for"];
     let result = [];
@@ -1966,7 +1965,6 @@
     }
     return result.join(' ');
     },
-=======
   repairGershayimVariant: function(query, data) {
     if (!data["is_ref"] && data.completions && !data.completions.includes(query)) {
       function normalize_gershayim(string) {
@@ -1981,7 +1979,6 @@
     }
     return query;
   },
->>>>>>> 54ecfaed
   makeSegments: function(data, withContext, sheets=false) {
     // Returns a flat list of annotated segment objects,
     // derived from the walking the text in data
