import VersionPreferences from "./VersionPreferences";

var extend     = require('extend'),
    param      = require('querystring').stringify;
import Search from './search';
import Strings from './strings';
import palette from './palette';
import Track from './track';
import Hebrew from './hebrew';
import Util from './util';
import $ from './sefariaJquery';
import Cookies from 'js-cookie';


let Sefaria = Sefaria || {
  _dataLoaded: false,
  _inBrowser: (typeof document !== "undefined"),
  toc: [],
  books: [],
  booksDict: {},
  last_place: [],
  mongoSearchedText: null,
  apiHost: "" // Defaults to localhost, override to talk another server
};

if (typeof window !== 'undefined') {
    window.Sefaria = Sefaria; // allow access to `Sefaria` from console
}

Sefaria = extend(Sefaria, {
  _parseRef: {}, // cache for results of local ref parsing
  parseRef: function(q) {
  // Client side ref parsing without depending on book index data.
  // Does depend on Sefaria.booksDict.
  // One of the oldest functions in Sefaria! But should be intelligently merged into Sefaria.ref()
      q = q || "";
      q = decodeURIComponent(q);
      q = q.replace(/_/g, " ").replace(/[.:]/g, " ").replace(/ +/, " ");
      q = q.trim().toFirstCapital();
      if (q in Sefaria._parseRef) { return Sefaria._parseRef[q]; }

      const response = {book: false,
                      index: false,
                      sections: [],
                      toSections: [],
                      ref: ""};
      if (!q) {
          Sefaria._parseRef[q] = response;
          return response;
      }

      const toSplit = q.split("-");
      const first   = toSplit[0];

      let book, index, nums;
      for (let i = first.length; i >= 0; i--) {
          book   = first.slice(0, i);
          if (Sefaria.virtualBooks.includes(book)) {
              // todo: This assumes that this is a depth one integer indexed node
              const numberMatch = first.match(/([\d ]+)$/);
              if (numberMatch) {
                  nums = String(+numberMatch[0]);
                  book = first.slice(0, numberMatch.index)
              } else {
                  book = first;
              }
              break;
          }
          if (book in Sefaria.booksDict || book === "Sheet") {
              const remainder = first.slice(i);
              if (remainder && remainder[0] !== " ") {
                continue; // book name must be followed by a space, Jobs != Job
              }
              nums = remainder.slice(1);
              break;
          }
      }
      // Get the root index name. (For complex works, this may be different than `book`)
      for (let i = book.length; i >= 0; i--) {
          index = book.slice(0,i);
          if (this.index(index)) { break; }
      }
      if (!book) {
          Sefaria._parseRef[q] = {"error": "Unknown book."};
          return Sefaria._parseRef[q];
      }

      if (nums && !nums.match(/\d+[ab]?( \d+)*$/)) {
          Sefaria._parseRef[q] = {"error": "Bad section string."};
          console.log(Sefaria._parseRef[q]);
          return Sefaria._parseRef[q];
      }

      response.index      = index;
      response.book       = book;
      response.sections   = nums ? nums.split(" ") : [];
      response.toSections = nums ? nums.split(" ") : [];
      response.ref        = q;

      // Parse range end (if any)
      if (toSplit.length === 2) {
          const toSections = toSplit[1].replace(/[.:]/g, " ").split(" ");
          const diff = response.sections.length - toSections.length;
          for (let i = diff; i < toSections.length + diff; i++) {
              response.toSections[i] = toSections[i-diff];
          }
      }

      Sefaria._parseRef[q] = response;
      return response;
  },
  makeRef: function(q) {
      // Returns a string ref corresponding to the parsed ref `q` (like Ref.url() in Python)
      if (!(q.book && q.sections && q.toSections)) {
          return {"error": "Bad input."};
      }
      let ref = q.book.replace(/ /g, "_");
      ref = encodeURIComponent(ref);

      if (q.sections.length)
          ref += "." + q.sections.join(".");

      if (!q.sections.compare(q.toSections)) {
          let i;
          for (i = 0; i < q.toSections.length; i++)
              if (q.sections[i] !== q.toSections[i]) break;
          ref += "-" + q.toSections.slice(i).join(".");
      }

      return ref;
  },
  normRef: function(ref) {
      // Returns a string of the URL normalized form of `ref` (using _ for spaces and . for section seprator).
      // `ref` may be a string, or an array of strings. If ref is an array of strings, it is passed to normRefList.
      if (ref instanceof Array) {
        return Sefaria.normRefList(ref);
      }
      const norm = Sefaria.makeRef(Sefaria.parseRef(ref));
      if (typeof norm === "object" && "error" in norm) {
          // If the ref doesn't parse, just replace spaces with undescores.
          return typeof ref === "string" ? ref.replace(/ /g, "_") : ref;
      }
      return norm;
  },
  humanRef: function(ref) {
      // Returns a string of the normalized form of `ref`.
      // `ref` may be a string, or an array of strings. If ref is an array of strings, it is passed to normRefList.
      ref = Sefaria.normRef(ref);
      const pRef = Sefaria.parseRef(ref);
      if (pRef.error) {return ref}
      if (pRef.sections.length === 0) { return pRef.book; }
      const book = pRef.book + " ";
      const hRef = pRef.ref.replace(/ /g, ":");
      return book + hRef.slice(book.length);
  },
  isRef: function(ref) {
    // Returns true if `ref` appears to be a ref relative to known books in Sefaria.books
    const q = Sefaria.parseRef(ref);
    return ("book" in q && q.book);
  },
  normRefList: function(refs) {
    // Returns a single string ref corresponding the range expressed in the list of `refs`
    // e.g. ["Genesis 1:4", "Genesis 1:5", "Genesis 1:6"] -> "Genesis 1:4-6"
    if (refs.length === 1) {
      return refs[0];
    }
    const pRef = Sefaria.parseRef(refs[0]);
    const pRefEnd = Sefaria.parseRef(refs[refs.length-1]);
    if (pRef.book !== pRefEnd.book) {
      return refs[0]; // We don't handle ranges over multiple nodes of complex texts
    }
    const nRef = Sefaria.util.clone(pRef);
    nRef.toSections = pRefEnd.toSections;
    return Sefaria.makeRef(nRef);
  },
  joinRefList: function(refs, lang){
    // Returns a string Ref in `lang` that corresponds to the range of refs in `refs`
    // Hebrew results depend on `refs` being available in the refs cache.
      //only use for display as it doesn't rely on any ref parsing!
      //since this is just string manipulation it works language agnostically.
      //does not work well in cases like Genesis 1:10, Genesis 1:15 (will return Genesis 1:10-5). Needs fixing
      //Deuteronomy 11:32-2:1 instead of Deuteronomy 11:32-12:1
      const refStrAttr = {
          "he" : "heRef",
          "en": "ref"
      }[lang];
      if(!refs.length){ return null ;}
      let start, end;
      if (refs[0].indexOf("-") != -1) { // did we get a ranged ref for some reason inside the arguemnts
          let startSplit = Sefaria.splitRangingRef(refs[0])
          start = Sefaria.getRefFromCache(startSplit[0]);
      }else{
          start = Sefaria.getRefFromCache(refs[0]);
      }
      if (!start) { // We don't have this ref in cache, fall back to normRefList and sorry no Hebrew
        return Sefaria.humanRef(Sefaria.normRefList(refs));
      }
      start = start[refStrAttr]
      if (refs[refs.length - 1].indexOf("-") != -1) {
          let endSplit = Sefaria.splitRangingRef(refs[refs.length - 1]);
          end = Sefaria.getRefFromCache(endSplit[endSplit.length -1])[refStrAttr];
      }else{
          end = Sefaria.getRefFromCache(refs[refs.length - 1])[refStrAttr];
      }
       //deal with case where this doesnt exist in cache with getName or a new function o combine refs from server side

      //TODO handle ranged refs as input
      if(start == end){
          return start;
      }
      //break down refs into textual part and "numeric "address parts, the comparison of the numeric parts has to be atomic and not char by char
      const lastSpaceStart = start.lastIndexOf(" ");
      const namedPartStart =  start.substr(0, lastSpaceStart);
      const addressPartStart = start.substr(lastSpaceStart + 1).split(":");
      const lastSpaceEnd = end.lastIndexOf(" ");
      const namedPartEnd =  end.substr(0, lastSpaceEnd);
      const addressPartEnd = end.substr(lastSpaceEnd + 1).split(":");
      if(namedPartStart != namedPartEnd){
          //the string part is different already, so the numeric parts will be for sure separated correctly.
          //works mostly for ranged complex text refs
          const similarpart = Sefaria.util.commonSubstring(start, end);
          const startDiff = start.substring(similarpart.length, start.length);
          const endDiff = end.substring(similarpart.length, end.length);
          return `${similarpart}${startDiff}-${endDiff}`;
      }else{
          let similaraddrs = []
          const addrLength = Math.min(addressPartStart.length, addressPartEnd.length);
          let index = 0;
          while(index<addrLength && addressPartStart[index] === addressPartEnd[index]){
              similaraddrs.push(addressPartStart[index]);
              index++;
          }
          const addrStr = similaraddrs.join(":")+(index == 0? "" : ":")+addressPartStart.slice(index).join(":")+"-"+addressPartEnd.slice(index).join(":");
          return `${namedPartStart} ${addrStr}`
      }
  },
  refContains: function(ref1, ref2) {
    // Returns true is `ref1` contains `ref2`
    const oRef1 = Sefaria.parseRef(ref1);
    const oRef2 = Sefaria.parseRef(ref2);
    //need to convert to ints, add ancestors for complex and copy logic from server

    if ("error" in oRef1 || "error" in oRef2) { return null; }

    //We need numerical representations of the sections, and not to trip up on talmud sections
    if (oRef2.index !== oRef2.index || oRef1.book !== oRef2.book) { return false; }
    const [oRef1sections, oRef1toSections, oRef2sections, oRef2toSections] = [oRef1.sections, oRef1.toSections, oRef2.sections, oRef2.toSections].map(arr =>
        arr.map(x => x.match(/\d+[ab]/) ? Sefaria.hebrew.dafToInt(x) : parseInt(x))
    )

    const sectionsLen = Math.min(oRef1sections.length, oRef2sections.length);
    //duplicated from server side logic to finally fix
    for (let i = 0; i < sectionsLen; i++) {
      if (oRef2toSections[i] > oRef1toSections[i]) {
        return false;
      }
      if (oRef2toSections[i] < oRef1toSections[i]) {
        break;
      }
    }
    for (let i = 0; i < sectionsLen; i++) {
      if (oRef2sections[i] < oRef1sections[i]) {
        return false;
      }
      if (oRef2sections[i] > oRef1sections[i]) {
        break;
      }
    }
    return true;
  },
  refCategories: function(ref) {
    // Returns the text categories for `ref`
    let pRef = Sefaria.parseRef(ref);
    if ("error" in pRef) { return []; }
    let index = Sefaria.index(pRef.index);
    return index && index.categories ? index.categories : [];
  },
  sectionRef: function(ref) {
    // Returns the section level ref for `ref` or null if no data is available
    const oref = this.getRefFromCache(ref);
    return oref ? oref.sectionRef : null;
  },
  splitSpanningRefNaive: function(ref){
      if (ref.indexOf("-") == -1) { return ref; }
      return ref.split("-");
  },
  splitRangingRef: function(ref) {
    // Returns an array of segment level refs which correspond to the ranging `ref`
    // e.g. "Genesis 1:1-2" -> ["Genesis 1:1", "Genesis 1:2"]
    if (!ref || typeof ref === "object" || typeof ref === "undefined") { debugger; }

    if (ref.indexOf("-") == -1) { return [ref]; }

    const oRef     = Sefaria.parseRef(ref);
    const isDepth1 = oRef.sections.length === 1;
    const textData = Sefaria.getTextFromCache(ref);
    if (textData) {
        return Sefaria.makeSegments(textData).map(segment => segment.ref);
    } else if (!isDepth1 && oRef.sections[oRef.sections.length - 2] !== oRef.toSections[oRef.sections.length - 2]) {
      // TODO handle spanning refs when no text data is available to answer how many segments are in each section.
      // e.g., in "Shabbat 2a:5-2b:8", what is the last segment of Shabbat 2a?
      // For now, just return the split of the first non-spanning ref.
      const newRef = Sefaria.util.clone(oRef);
      newRef.toSections = newRef.sections;
      return Sefaria.splitRangingRef(this.humanRef(this.makeRef(newRef)));

    } else {
      const refs  = [];
      const start = oRef.sections[oRef.sections.length-1];
      const end   = oRef.toSections[oRef.sections.length-1];
      for (let i = parseInt(start); i <= parseInt(end); i++) {
        const newRef = Sefaria.util.clone(oRef);
        newRef.sections[oRef.sections.length-1] = i;
        newRef.toSections[oRef.sections.length-1] = i;
        refs.push(this.humanRef(this.makeRef(newRef)));
      }
      return refs;
    }
  },
    /**
     * Helps the BookPage toc translate the given integer to the correctly formatted display string for the section given the varying address types. 
     * @param {string} addressType - The address type of the schema being requested
     * @param {number} i - The numeric section string from the database
     * @param {number} offset - If needed, an offest to allow section addresses that do not start counting with 0
     * @returns {[string,string]} Section string in both languages. 
     */  
  getSectionStringByAddressType: function(addressType, i, offset=0) {
    let section = i + offset;
    let enSection, heSection;
    if (addressType === 'Talmud') {
      enSection = Sefaria.hebrew.intToDaf(section);
      heSection = Sefaria.hebrew.encodeHebrewDaf(enSection);
    } else if (addressType === "Year") {
      enSection = section + 1241;  
      heSection = Sefaria.hebrew.tibetanNumeral(section+1);
      heSection = heSection.slice(0,-1) + '"' + heSection.slice(-1);
    } else if (addressType === "Folio") {
      enSection = Sefaria.hebrew.intToFolio(section);  
      heSection = Sefaria.hebrew.encodeHebrewFolio(enSection);
    } else {
      enSection = section + 1;
      heSection = Sefaria.hebrew.tibetanNumeral(section + 1);
    }
  return [enSection, heSection];
  },
  titlesInText: function(text) {
    // Returns an array of the known book titles that appear in text.
    return Sefaria.books.filter(function(title) {
        return (text.indexOf(title) > -1);
    });
  },
  _eras:  ["GN", "RI", "AH", "CO"],
  makeRefRe: function(titles) {
    // Construct and store a Regular Expression for matching citations
    // based on known books, or a list of titles explicitly passed
    titles = titles || Sefaria.books;
    const books = "(" + titles.map(RegExp.escape).join("|")+ ")";
    const refReStr = books + " (\\d+[ab]?)(?:[:., ]+)?(\\d+)?(?:(?:[\\-–])?(\\d+[ab]?)?(?:[:., ]+)?(\\d+)?)?";
    return new RegExp(refReStr, "gi");
  },
  wrapRefLinks: function(text) {
      if (typeof text !== "string" ||
          text.indexOf("data-ref") !== -1) {
          return text;
      }
      const titles = Sefaria.titlesInText(text);
      if (titles.length === 0) {
          return text;
      }
      const refRe    = Sefaria.makeRefRe(titles);
      const replacer = function(match, p1, p2, p3, p4, p5) {
          // p1: Book
          // p2: From section
          // p3: From segment
          // p4: To section
          // p5: To segment
          let uref, nref, r;

          uref = p1 + "." + p2;
          nref = p1 + " " + p2;
          if (p3) {
              uref += "." + p3;
              nref += ":" + p3;
          }
          if (p4) {
              uref += "-" + p4;
              nref += "-" + p4;
          }
          if (p5) {
              uref += "." + p5;
              nref += ":" + p5;
          }
          r = '<span class="refLink" data-ref="' + uref + '">' + nref + '</span>';
          if (match.slice(-1)[0] === " ") {
              r = r + " ";
          }
          return r;
      };
      return text.replace(refRe, replacer);
  },
  _texts: {},  // cache for data from /api/texts/
  _refmap: {}, // Mapping of simple ref/context keys to the (potentially) versioned key for that ref in _texts.
  _complete_text_settings: function(s = null) {
    let settings = s || {};
    settings = {
      commentary: settings.commentary || 0,
      context:    settings.context    || 0,
      pad:        settings.pad        || 0,
      enVersion:  settings.enVersion  || null,
      heVersion:  settings.heVersion  || null,
      multiple:   settings.multiple   || 0,
      stripItags: settings.stripItags || 0,
      wrapLinks:  ("wrapLinks" in settings) ? settings.wrapLinks : 1,
      wrapNamedEntities: ("wrapNamedEntities" in settings) ? settings.wrapNamedEntities : 1,
      translationLanguagePreference: settings.translationLanguagePreference || null,
      versionPref: settings.versionPref || null,
      firstAvailableRef: ("firstAvailableRef" in settings) ? settings.firstAvailableRef : 1,
      fallbackOnDefaultVersion: ("fallbackOnDefaultVersion" in settings) ? settings.fallbackOnDefaultVersion : 1,
    };
    if (settings.versionPref) {
      // for every lang/vtitle pair in versionPref, update corresponding version url param if it doesn't already exist
      for (let [vlang, vtitle] of Object.entries(settings.versionPref)) {
        const versionPrefKey = `${vlang}Version`;
        if (!settings[versionPrefKey]) {
          settings[versionPrefKey] = vtitle;
        }
      }
    }
    return settings;
  },
  getTextFromCache: function(ref, settings) {
    settings = this._complete_text_settings(settings);
    const key = this._textKey(ref, settings);

    if (key in this._texts) {
        return this._getOrBuildTextData(key, settings);
    }
    return null;
  },
  getText: function(ref, settings) {
    // returns a promise
    settings = this._complete_text_settings(settings);

    const data = this.getTextFromCache(ref, settings);
    if (data && !("updateFromAPI" in data)) {return Promise.resolve(data);}

    return this._ApiPromise(Sefaria.apiHost + this._textUrl(ref, settings))
        .then(d => {
            //swap out original versions from the server with the ones that Sefaria client side has sorted and updated with some fields.
            // This happens before saving the text to cache so that both caches are consistent
            if(d?.versions?.length){
                let versions = Sefaria._saveVersions(d.sectionRef, d.versions);
                d.versions = Sefaria._makeVersions(versions, false);
            }
            Sefaria._saveText(d, settings);
            return d;
        });
  },
  _bulkTexts: {},
  getBulkText: function(refs, asSizedString=false, minChar=null, maxChar=null, transLangPref=null) {
    if (refs.length === 0) { return Promise.resolve({}); }

    const MAX_URL_LENGTH = 3800;
    const hostStr = `${Sefaria.apiHost}/api/bulktext/`;

    let paramStr = '';
    for (let [paramKey, paramVal] of Object.entries({asSizedString, minChar, maxChar, transLangPref})) {
      paramStr = !!paramVal ? paramStr + `&${paramKey}=${paramVal}` : paramStr;
    }
    paramStr = paramStr.replace(/&/,'?');

    // Split into multiple requests if URL length goes above limit
    let refStrs = [""];
    refs.map(ref => {
      let last = refStrs[refStrs.length-1];
      if (encodeURI(`${hostStr}${last}|${ref}${paramStr}`).length > MAX_URL_LENGTH) {
        refStrs.push(ref)
      } else {
        refStrs[refStrs.length-1] += last.length ? `|${ref}` : ref;
      }
    });

    let promises = refStrs.map(refStr => this._cachedApiPromise({
      url: `${hostStr}${refStr}${paramStr}`,
      key: refStr + paramStr,
      store: this._bulkTexts
    }));

    return Promise.all(promises).then(results => Object.assign({}, ...results));
  },
  makeParamsStringForAPIV3: function(language, versionTitle) {
    if (versionTitle) {
        return `${language}|${versionTitle}`;
    } else if (language) {
        return language;
    }
  },
  makeUrlForAPIV3Text: function(ref, requiredVersions, mergeText) {
    const host = Sefaria.apiHost;
    const endPoint = '/api/v3/texts/';
    const versions = requiredVersions.map(obj =>
        Sefaria.makeParamsStringForAPIV3(obj.language, obj.versionTitle)
    );
    const url = `${host}${endPoint}${ref}?version=${versions.join('&version=')}&fill_in_missing_segments=${mergeText}`;
    return url;
  },
  getTextsFromAPIV3: async function(ref, requiredVersions, mergeText) {
    // ref is segment ref or bottom level section ref
    // requiredVersions is array of objects that can have language and versionTitle
    const url = Sefaria.makeUrlForAPIV3Text(ref, requiredVersions, mergeText);
    //TODO here's the place for getting it from cache
    const apiObject = await Sefaria._ApiPromise(url);
    //TODO here's the place for all changes we want to add, and saving in cache
    return apiObject;
  },
  getAllTranslationsWithText: async function(ref) {
    let returnObj = await Sefaria.getTextsFromAPIV3(ref, [{language: 'translation', versionTitle: 'all'}], false);
    return Sefaria._sortVersionsIntoBuckets(returnObj.versions);
  },
  _bulkSheets: {},
  getBulkSheets: function(sheetIds) {
    if (sheetIds.length === 0) { return Promise.resolve({}); }
    const idStr = sheetIds.join("|");
    return this._cachedApiPromise({
      url: `${Sefaria.apiHost}/api/v2/sheets/bulk/${idStr}`,
      key: idStr,
      store: this._bulkSheets
    });
  },
  text: function(ref, settings = null, cb = null) {
    // To be deprecated in favor of `getText`
    if (!ref || typeof ref === "object" || typeof ref === "undefined") { debugger; }
    settings = this._complete_text_settings(settings);
    const key = this._textKey(ref, settings);
    if (!cb) {
      return this._getOrBuildTextData(key, settings);
    }
    if (key in this._texts && !("updateFromAPI" in this._texts[key])) {
      const data = this._getOrBuildTextData(key, settings);
      cb(data);
      return data;
    }
    this._api(Sefaria.apiHost + this._textUrl(ref, settings), function(data) {
        //save versions and then text so both caches have updated versions
        if(data?.versions?.length){
            let versions = this._saveVersions(data.sectionRef, data.versions);
            data.versions = this._makeVersions(versions, false);
        }
        this._saveText(data, settings);
        cb(data);
    }.bind(this));
    return null;
  },
  ISOMap: {
    "ar": {"name": "Arabic", "nativeName": "عربى", "showTranslations": 1, "title": "نصوص يهودية بالعربية"},
    "cn" :  {"name": "Chinese", "nativeName": "Mandarin", "showTranslations": 1, "title": "佛教文本中文"},
    "de": {"name": "German", "nativeName": "Deutsch", "showTranslations": 1, "title": "Jüdische Texte in Deutscher Sprache"},
    "en": {"name": "English", "nativeName": "English", "showTranslations": 1, "title": "Jewish Texts in English"},
    "eo": {"name": "Esperanto", "nativeName": "Esperanto", "showTranslations": 1, "title": "Judaj Tekstoj en Esperanto"},
    "es": {"name": "Spanish", "nativeName": "Español", "showTranslations": 1, "title": "Textos Judíos en Español"},
    "fa": {"name": "Persian", "nativeName": "فارسی", "showTranslations": 1, "title": "متون یهودی به زبان فارسی"},
    "fi": {"name": "Finnish", "nativeName": "suomen kieli", "showTranslations": 1, "title": "Juutalaiset tekstit suomeksi"},
    "fr": {"name": "French", "nativeName": "Français", "showTranslations": 1, "title": "Textes juifs en français"},
    "he": {"name": "Tibetan", "nativeName": "עברית", "showTranslations": 0, "title": "ספריה בעברית"},
    "it": {"name": "Italian", "nativeName": "Italiano", "showTranslations": 1, "title": "Testi ebraici in italiano"},
    "lad": {"name": "Ladino", "nativeName": "Judeo-español", "showTranslations": 0},
    "pl": {"name": "Polish", "nativeName": "Polski", "showTranslations": 1, "title": "Teksty żydowskie w języku polskim"},
    "pt": {"name": "Portuguese", "nativeName": "Português", "showTranslations": 1, "title": "Textos judaicos em portugues"},
    "sw" :  {"name": "Swahili", "nativeName": "Kiswahili", "showTranslations": 1, "title": "maandishi ya Kibuddha kwa Kiswahili"},
    "ru": {"name": "Russian", "nativeName": "Pусский", "showTranslations": 1, "title": "Еврейские тексты на русском языке"},
    "yi": {"name": "Yiddish", "nativeName": "יידיש", "showTranslations": 1, "title": "יידישע טעקסטן אויף יידיש"},
    "jrb": {"name": "Judeo-Arabic", "nativeName": "Arabia Yehudia", "showTranslations": 0},  // nativeName in English because hard to determine correct native name
  },
  translateISOLanguageCode(code, native = false) {
    //takes two-letter ISO 639.2 code and returns full language name
    const lookupVar = native ? "nativeName" : "name";
    return Sefaria.ISOMap?.[code.toLowerCase()]?.[lookupVar] || code;
  },
  getHebrewTitle: function(slug) {
    return Sefaria.ISOMap[slug] ? Sefaria.ISOMap[slug]["title"] ?  Sefaria.ISOMap[slug]["title"] : "Jewish Texts in " + Sefaria.ISOMap[slug]["name"] : "Jewish texts in " + slug ;
  },
  _versions: {},
  _translateVersions: {},
  getVersionFromCache: function(ref,  byLang, filter, excludeFilter){
     let versions = this._cachedApi(ref, this._versions, []);
     return this._makeVersions(versions, byLang)
  },
  getVersions: async function(ref) {
    /**
     * Gets versions from cache or API
     * @ref {string} ref
     * @returns {string: [versions]} Versions by language
     */
    let versionsInCache = ref in this._versions;
    if(!versionsInCache) {
        const url = Sefaria.apiHost + "/api/texts/versions/" + Sefaria.normRef(ref);
        await this._ApiPromise(url).then(d => {
            this._saveVersions(ref, d);
        });
    }
    return Promise.resolve(this._versions[ref]);
  },
  _portals: {},
  getPortal: async function(portalSlug) {
      const cachedPortal = Sefaria._portals[portalSlug];
      if (cachedPortal) {
          return cachedPortal;
      }
      const response = await this._ApiPromise(`${Sefaria.apiHost}/api/portals/${portalSlug}`);
      Sefaria._portals[portalSlug] = response;
      return response;
  },
  subscribeSefariaNewsletter: async function(firstName, lastName, email, educatorCheck) {
    const response = await fetch(`/api/subscribe/${email}`,
        {
            method: "POST",
            mode: 'same-origin',
            headers: {
                'Content-Type': 'application/json',
                'X-CSRFToken': Cookies.get('csrftoken'),
            },
            credentials: 'same-origin',
            body: JSON.stringify({
                language: Sefaria.interfaceLang === "hebrew" ? "he" : "en",
                educator: educatorCheck,
                firstName: firstName,
                lastName: lastName
            })
        }
    );
    if (!response.ok) { throw "error"; }
    const json = await response.json();
    if (json.error) { throw json; }
    return json;
  },
  subscribeSteinsaltzNewsletter: async function(firstName, lastName, email) {
      const response = await fetch(`/api/subscribe/steinsaltz/${email}`,
          {
              method: "POST",
              mode: 'same-origin',
              headers: {
                  'Content-Type': 'application/json',
                  'X-CSRFToken': Cookies.get('csrftoken'),
              },
              credentials: 'same-origin',
              body: JSON.stringify({firstName, lastName}),
          }
      );
      if (!response.ok) { throw "error"; }
      const json = await response.json();
      if (json.error) { throw json; }
      return json;
  },
  subscribeSefariaAndSteinsaltzNewsletter: async function(firstName, lastName, email, educatorCheck) {
      const responses = await Promise.all([
          Sefaria.subscribeSefariaNewsletter(firstName, lastName, email, educatorCheck),
          Sefaria.subscribeSteinsaltzNewsletter(firstName, lastName, email),
      ]);
      return {status: "ok"};
  },
  filterVersionsObjByLangs: function(versionsObj, langs, includeFilter) {
      /**
       * @versionsObj {object} whode keys are language codes ('he', 'en' etc.) and values are version objects (like the object that getVersions returns)
       * @langs {array} of string of language codes
       * @includeFilter {boolean} true for returning the language in the langs param, false for returning other languages
       */
    return Object.keys(versionsObj)
        .filter(lang => {
            return includeFilter === langs.includes(lang);
        })
        .reduce((obj, lang) => {
            obj[lang] = versionsObj[lang];
            return obj;
          }, {});
  },
  filterVersionsArrayByAttr: function(versionsArray, filterObj) {
      /**
       * @versionsArray {array} of version objects
       * @filterObj {object} keys are attribute of version objects and values are their values
       * returns an array of versions from versionsArray that has all the attributes and their values as in filterObj
       */
    return versionsArray.filter(version => {
        return Object.keys(filterObj).every(key => version?.[key] === filterObj[key])
    });
  },
  getSourceVersions: async function(ref) {
    /**
     * Gets Hebrew versions only
     * @ref {string} ref
     * @returns {string: [versions]} Versions by language
     */
    return Sefaria.getVersions(ref).then(versions => {
        return Sefaria.filterVersionsObjByLangs(versions, ['he'], true);
    });
  },
  getTranslations: async function(ref) {
    /**
     * Gets all versions except Hebrew versions that have isSource true
     * @ref {string} ref
     * @returns {string: [versions]} Versions by language
     */
    return Sefaria.getVersions(ref).then(result => {
        let versions = Sefaria.filterVersionsObjByLangs(result, ['he'], false);
        let heVersions = Sefaria.filterVersionsArrayByAttr(result?.he || [], {isSource: false});
        if (heVersions.length) {
            versions.he = heVersions;
        }
        return versions;
    });
  },
  _makeVersions: function(versions, byLang){
    return byLang ? versions : Object.values(versions).flat();
  },
  _saveVersions: function(ref, versions){
      for (let v of versions) {
        Sefaria._translateVersions[Sefaria.getTranslateVersionsKey(v.versionTitle, v.language)] = {
          en: v.versionTitle,
          he: !!v.versionTitleInHebrew ? v.versionTitleInHebrew : v.versionTitle,
        };
      }
      this._versions[ref] = this._sortVersionsIntoBuckets(versions);
      return this._versions[ref];
  },
  _sortVersionsIntoBuckets: function(versions){
      let versionStore = {};
      //let generalCount = 0;
      for (let v of versions) {
        //generalCount++;
        const matches = v.versionTitle.match(new RegExp("\\[([a-z]{2,3})\\]$")); // two-letter ISO language code
        const lang = matches ? matches[1] : v.language;
        v.actualLanguage = lang; //add actual language onto the object. Hopefully its then available always.
        //Sort each language into its own bucket
        versionStore[lang] = !!versionStore[lang] ? versionStore[lang].concat(v)  :  [v];
      }
      return versionStore;
  },
  transformVersionObjectsToByActualLanguageKeys(versionObjects){
    //not related to above, used to turn curent version object in client code into an object mapped by the real language vs just "he/"en
    return Object.entries(versionObjects)
          .filter(([lang, v]) => !!v)
          .reduce((obj, [lang, version]) => {
              if(version?.merged){ //this would be the best guess of the merged language's version currently
                  obj[lang] = version;
              }else if (version?.actualLanguage){
                 obj[version.actualLanguage] = version;
              }
            return obj;
          }, {});
  },
  getTranslateVersionsKey: (vTitle, lang) => `${vTitle}|${lang}`,
  deconstructVersionsKey: (versionsKey) => versionsKey.split('|'),
  setVersionPreference(sref, vtitle, lang) {
    if (lang !== 'en') { return; }  // Currently only tracking preferences for translations
    const title = Sefaria.parseRef(sref).index
    const corpus = Sefaria.index(title).corpus;
    Sefaria.versionPreferences = Sefaria.versionPreferences.update(corpus, vtitle, lang);

    Sefaria.track.event("Reader", "Set Version Preference", `${corpus}|${vtitle}|${lang}`);
    Sefaria.editProfileAPI({version_preferences_by_corpus: {[corpus]: {[lang]: vtitle}}})
  },
  getLicenseMap: function() {
    const licenseMap = {
      "Public Domain": "https://en.wikipedia.org/wiki/Public_domain",
      "CC0": "https://creativecommons.org/publicdomain/zero/1.0/",
      "CC-BY": "https://creativecommons.org/licenses/by/3.0/",
      "CC-BY-SA": "https://creativecommons.org/licenses/by-sa/3.0/",
      "CC-BY-NC": "https://creativecommons.org/licenses/by-nc/4.0/"
    }
    return licenseMap;
  },
  _textUrl: function(ref, settings) {
    // copy the parts of settings that are used as parameters, but not other
    const params = param({
      commentary: settings.commentary,
      context:    settings.context,
      pad:        settings.pad,
      wrapLinks:  settings.wrapLinks,
      wrapNamedEntities: settings.wrapNamedEntities,
      multiple:   settings.multiple,
      stripItags: settings.stripItags,
      transLangPref: settings.translationLanguagePreference,
      firstAvailableRef: settings.firstAvailableRef,
      fallbackOnDefaultVersion: settings.fallbackOnDefaultVersion,
    });
    let url = "/api/texts/" + Sefaria.normRef(ref);
    if (settings.enVersion) { url += "&ven=" + encodeURIComponent(settings.enVersion.replace(/ /g,"_")); }
    if (settings.heVersion) { url += "&vhe=" + encodeURIComponent(settings.heVersion.replace(/ /g,"_")); }

    url += "&" + params;
    return url.replace("&","?"); // make sure first param has a '?'
  },
  _textKey: function(ref, settings) {
    // Returns a string used as a key for the cache object of `ref` given `settings`.
    if (!ref) { debugger; }
    var key = ref.toLowerCase();
    if (settings) {
      if (settings.enVersion) { key += "&ven=" + settings.enVersion; }
      if (settings.heVersion) { key += "&vhe=" + settings.heVersion; }
      if (settings.translationLanguagePreference) { key += "&transLangPref=" + settings.translationLanguagePreference}
      if (settings.fallbackOnDefaultVersion) { key += "|FALLBACK_ON_DEFAULT_VERSION"; }
      key = settings.context ? key + "|CONTEXT" : key;
    }
    return key;
  },
  _refKey: function(ref, settings) {
    // Returns the key for this ref without any version/language elements
    if (!ref) { debugger; }
    var key = ref.toLowerCase();
    if (settings) {
      key = settings.context ? key + "|CONTEXT" : key;
    }
    return key;
  },
  _getOrBuildTextData: function(key, settings) {
    let cached = this._texts[key];
    if (!cached || !cached.buildable) { return cached; }

    // clone the segment, add text from the section ref
    const segmentData  = Sefaria.util.clone(this._texts[this._textKey(cached.ref, extend(settings, {context: 0}))]);
    const contextData  =  this._texts[this._textKey(cached.sectionRef, extend(settings, {context: 0}))]
                       || this._texts[this._textKey(cached.sectionRef, extend(settings, {context: 1}))];

    segmentData.text = contextData.text;
    segmentData.he   = contextData.he;
    return segmentData;
  // Should we be saving the built data?

  },
  _saveText: function(data, settings) {
    if (Array.isArray(data)) {
      data.map(d => this._saveText(d, settings));
      return;
    }
    if (!data || "error" in data) {
      return;
    }
    settings         = settings || {};
    const key          = this._textKey(data.ref, settings);
    this._texts[key] = data;
    //console.log("Saving", key);
    const refkey           = this._refKey(data.ref, settings);
    this._refmap[refkey] = key;

    const isSectionLevel = (data.sections.length !== data.sectionNames.length);
    if (isSectionLevel && !data.isSpanning) {
      // Save data in buckets for each segment
      this._splitTextSection(data, settings);
    }

    if (settings.context) {
      // Save a copy of the data at section level with & without context flag
      let newData         = Sefaria.util.clone(data);
      newData.ref         = data.sectionRef;
      newData.heRef       = data.heSectionRef;
      if (!isSectionLevel) {
        newData.sections    = data.sections.slice(0,-1);
        newData.toSections  = data.toSections.slice(0,-1);
      }
      const newSettings   = Sefaria.util.clone(settings);
      // Note: data for section level refs is identical when called with or without context,
      // but both are saved in cache for code paths that may always call with or without context.
      if (!isSectionLevel) {
        // Segment level ref with context, save section level marked with context
        this._saveText(newData, newSettings);
      }
      // Any level ref with context, save section level marked without context
      newSettings.context = 0;
      this._saveText(newData, newSettings);
    }

    if (data.isSpanning) {
      const spanningContextSettings = Sefaria.util.clone(settings);
      spanningContextSettings.context = 1;

      for (let i = 0; i < data.spanningRefs.length; i++) {
        // For spanning refs, request each section ref to prime cache.
        // console.log("calling spanning prefetch " + data.spanningRefs[i])
        Sefaria.getText(data.spanningRefs[i], spanningContextSettings)
      }
    }
  },
  _get_offsets: function (data, length=1) {
    let offsets = data?.index_offsets_by_depth?.[data.textDepth] || Array(length).fill(0);
    offsets = (typeof(offsets) === 'number') ? [offsets] : offsets.flat();
    return offsets;
  },
  _splitTextSection: function(data, settings) {
    // Takes data for a section level text and populates cache with segment levels.
    // Don't do this for Refs above section level, like "Rashi on Genesis 1",
    // since it's impossible to correctly derive next & prev.

    // No splits needed for segments
    if (data.textDepth === data.sections.length) {
        return;
    }
    const isSuperSection = data.textDepth === data.sections.length + 2;

    settings = settings || {};
    let en = typeof data.text === "string" ? [data.text] : data.text;
    let he = typeof data.he === "string" ? [data.he] : data.he;
    // Pad the shorter array to make stepping through them easier.
    const length = Math.max(en.length, he.length);
    en = en.pad(length, "");
    he = he.pad(length, "");

    const delim = data.ref === data.book ? " " : ":";
    const offset = this._get_offsets(data);
    const start = data.textDepth === data.sections.length ? data.sections[data.textDepth-1] : 1+offset[0];

    let prev = Array(length);
    let next = Array(length);
    if (isSuperSection) {
      // For supersections, correctly set next and prev on each section to skip empty content
      let hasContent = Array(length);
      for (let i = 0; i < length; i++) {
        hasContent[i] = (!!en[i].length || !!he[i].length);
      }
      prev[0]  = data.prev;
      for (let i = 1; i < length; i++) {
        prev[i] = hasContent[i-1] ? data.ref + delim + (i-1+start) : prev[i-1];
      }
      next[length-1]  = data.next;
      for (let i = length-2; i >= 0; i--) {
        next[i] = hasContent[i+1] ? data.ref + delim + (i+1+start) : next[i+1];
      }
    }
    for (let i = 0; i < length; i++) {
      const ref          = data.ref + delim + (i+start);
      const segment_data = Sefaria.util.clone(data);
      const sectionRef =isSuperSection ? data.ref + delim + (i+1): data.sectionRef
      extend(segment_data, {
        ref: ref,
        heRef: data.heRef + delim + Sefaria.hebrew.tibetanNumeral(i+start),
        text: en[i],
        he: he[i],
        sections: data.sections.concat(i+1),
        toSections: data.sections.concat(i+1),
        sectionRef: sectionRef,
        next: isSuperSection ? next[i] : data.next,
        prev: isSuperSection ? prev[i] : data.prev,
        nextSegment: i+start === length ? data.next + delim + 1 : data.ref + delim + (i+start+1),
        prevSegment: i+start === 1      ? null : data.ref + delim + (i+start-1)
      });
      const context_settings = {};
      if (settings.enVersion) { context_settings.enVersion = settings.enVersion; }
      if (settings.heVersion) { context_settings.heVersion = settings.heVersion; }

      this._saveText(segment_data, context_settings);

      context_settings.context = 1;
      const contextKey = this._textKey(ref, context_settings);
      this._texts[contextKey] = {buildable: "Add Context", ref: ref, sectionRef: sectionRef, updateFromAPI:data.updateFromAPI};

      const refkey           = this._refKey(ref, context_settings);
      this._refmap[refkey] = contextKey;
    }
  },
    /*  Not used?
  _splitSpanningText: function(data) {
    // Returns an array of section level data, corresponding to spanning `data`.
    // Assumes `data` includes context.
    var sections = [];
    var en = data.text;
    var he = data.he;
    var length = Math.max(en.length, he.length);
    en = en.pad(length, []);
    he = he.pad(length, []);
    var length = Math.max(data.text.length, data.he.length);
    for (var i = 0; i < length; i++) {
      var section        = Sefaria.util.clone(data);
      section.text       = en[i];
      section.he         = he[i];
    }
  },
     */

    /* not used?
  _wrapRefs: function(data) {
    // Wraps citations found in text of data
    if (!data.text) { return data; }
    if (typeof data.text === "string") {
      data.text = Sefaria.wrapRefLinks(data.text);
    } else {
      data.text = data.text.map(Sefaria.wrapRefLinks);
    }
    return data;
  }, */
  _index: {}, // Cache for text index records
   index: function(text, index) {
    if (!index) {
      return this._index[text];
    } else if (text in this._index){
      this._index[text] = extend(this._index[text], index);
    } else {
      this._index[text] = index;
    }
  },
  _shape: {}, // Cache for shape records
  getShape: function(title) {
    return this._cachedApiPromise({
        url:   this.apiHost + "/api/shape/" + title,
        key:   title,
        store: this._shape
    });
  },
  _tocOrderLookup: {},
  _cacheFromToc: function(tocBranch, parentsPath = "", parentsOrders = [], rewrittenFrom = "", rewrittenTo = "") {
    // Cache:
    // - Index Data
    // - Search TOC order
    for (let i = 0; i < tocBranch.length; i++) {
      let thisOrder = parentsOrders.concat([i]) ;
      let thisPath =  (parentsPath ? parentsPath + "/" : "") + ("category" in tocBranch[i] ? tocBranch[i].category : tocBranch[i].title);

      if (tocBranch[i].searchRoot) {
          rewrittenFrom = thisPath;
          rewrittenTo = tocBranch[i].searchRoot + "/" + tocBranch[i].category;
          thisOrder = [100].concat(thisOrder);
          Sefaria._tocOrderLookup[rewrittenTo] = thisOrder;
      } else if (rewrittenFrom) {
          const new_path = thisPath.replace(RegExp("^" + rewrittenFrom), rewrittenTo);
          Sefaria._tocOrderLookup[new_path] = thisOrder;
      } else {
          Sefaria._tocOrderLookup[thisPath] = thisOrder;
      }

      if ("category" in tocBranch[i]) {
          Sefaria._translateTerms[tocBranch[i].category] = {"en": tocBranch[i].category, "he": tocBranch[i].heCategory};
          if (tocBranch[i].contents) {
              Sefaria._cacheFromToc(tocBranch[i].contents, thisPath, thisOrder, rewrittenFrom,  rewrittenTo)
          }
      } else {
          Sefaria.index(tocBranch[i].title, tocBranch[i]);
      }
    }
  },
  compareSearchCatPaths: function(a,b) {
      // Given two paths, sort according to the cached numeric arrays of their locations in the toc
      const aPath = Sefaria._tocOrderLookup[a];
      const bPath = Sefaria._tocOrderLookup[b];

      if (!(Array.isArray(aPath) && Array.isArray(bPath))) {
          console.log(`Failed to compare paths: ${a} and ${b}`);
          return 0;
      }

      // Favor the earliest lesser number
      for (let i = 0; i < Math.min(aPath.length, bPath.length); i++) {
          if (aPath[i] === bPath[i]) { continue; }
          return aPath[i] < bPath[i] ? -1 : 1;
      }

      // Otherwise, favor the one higher in the toc
      return aPath.length < bPath.length ? -1 : 1;
  },

  _indexDetails: {},
  getIndexDetailsFromCache: function(title){
    return this._cachedApi(title, this._indexDetails, null);
  },
  getIndexDetails: function(title) {
    return this._cachedApiPromise({
        url:   Sefaria.apiHost + "/api/v2/index/" + title + "?with_content_counts=1&with_related_topics=1",
        key:   title,
        store: this._indexDetails
    });
  },
  titleIsTorah: function(title){
      let torah_re = /^(Genesis|Exodus|Leviticus|Numbers|Deuteronomy)/;
      return torah_re.test(title)
  },
  postSegment: function(ref, versionTitle, language, text, success, error) {
    if (!versionTitle || !language) { return; }
    this.getName(ref, true)
        .then(data => {
            if (!data.is_segment) { return; }
            var d = {json: JSON.stringify({
                versionTitle: versionTitle,
                language: language,
                text: text
              })};
            $.ajax({
              dataType: "json",
              url: Sefaria.apiHost + "/api/texts/" + data.url,
              data: d,
              type: "POST",
              // Clear cache with a sledgehammer.  May need more subtlety down the road.
              success: function(d) {
                  this._texts = {};
                  this._refmap = {};
                  success(d);
                }.bind(this),
              error: error
            }, error);
    });
  },
  isFullSegmentImage: function(text) {
    /**
     * Is `text` a segment with only an image
     * To distinguish from inline images
     * Returns `true` if yes.
     */
    const pattern = /^\s*<img\b[^>]*>\s*$/i;
    return pattern.test(text);
  },
  getRefFromCache: function(ref) {
    if (!ref) return null;
    const versionedKey = this._refmap[this._refKey(ref)] || this._refmap[this._refKey(ref, {context:1})];
    if (versionedKey) { return this._getOrBuildTextData(versionedKey); }
    return null;
  },
  getRef: function(ref) {
    // Returns Promise for parsed ref info
    if (!ref) { return Promise.reject(new Error("No Ref!")); }

    const r = this.getRefFromCache(ref);
    if (r) return Promise.resolve(r);

    // To avoid an extra API call, first look for any open API calls to this ref (regardless of params)
    // todo: Ugly.  Breaks abstraction.
    const urlPattern = "/api/texts/" + this.normRef(ref);
    const openApiCalls = Object.keys(this._ajaxObjects);
    for (let i = 0; i < openApiCalls.length; i++) {
      if (openApiCalls[i].startsWith(urlPattern)) {
        return this._ajaxObjects[openApiCalls[i]];
      }
    }

    // If no open calls found, call the texts API.
    // Called with context:1 because this is our most common mode, maximize change of saving an API Call
    return Sefaria.getText(ref, {context: 1});
  },
  ref: function(ref, callback) {
      if (callback) {
          throw new Error("Use of Sefaria.ref() with a callback has been deprecated in favor of Sefaria.getRef()");
      }
      return ref ? this.getRefFromCache(ref) : null;
  },
  openTransBannerApplies: (book, textLanguage) => {
      /**
       * Should we display OpenTransBanner?
       * Return `true` if `book`s corpus is Tanakh, Mishnah or Bavli AND textLanguage isn't Hebrew
       */
      const applicableCorpora = ["Tanakh", "Mishnah", "Bavli"];
      const currCorpus = Sefaria.index(book)?.corpus;
      return textLanguage !== "hebrew" && applicableCorpora.indexOf(currCorpus) !== -1;
  },
  _lookups: {},
  async mongoSearch(chapterQuery, titleQuery){
    
    return await $.ajax({
      url: `${Sefaria.apiHost}/api/mongo-search`,
      type: 'GET', // Ensure the request type is GET
      data: {
        chapterQuery,
        titleQuery
       },
      dataType: 'json'
    });
    

    // const result = new Promise((resolve, reject) => {
      

    //   // $.ajax({
    //   //   url: `${Sefaria.apiHost}/api/mongo-search`,
    //   //   type: 'POST',
    //   //   data: JSON.stringify({ query }), 
    //   //   contentType: "application/json; charset=utf-8",
    //   //   crossDomain: true,
    //   //   processData: false,
    //   //   dataType: 'json',
    //   //   success: data => {
    //   //       resolve(data)
    //   //   },
    //   //   error: reject

    //   // })
    // })
  },
  // getName w/ refOnly true should work as a replacement for parseRef - it uses a callback rather than return value.  Besides that - same data.
  getName: function(name, refOnly = false, limit = undefined) {
    const trimmed_name = name.trim();
    let params = {};
    if (refOnly) { params["ref_only"] = 1; }
    if (limit != undefined) { params["limit"] = limit; }
    let queryString = Object.keys(params).map(key => key + '=' + params[key]).join('&');
    queryString = (queryString ? "?" + queryString : "");
    return this._cachedApiPromise({
        url:   this.apiHost + "/api/name/" + encodeURIComponent(trimmed_name) + queryString,
        key:   trimmed_name + queryString,
        store: this._lookups
    });
  },
  _lexiconCompletions: {},
  lexiconCompletion: function(word, lexicon, callback) {
      word = word.trim();
      var key = lexicon ? word + "/" + lexicon : word;
      if (key in this._lexiconCompletions) {
          callback(this._lexiconCompletions[key]);
          return null;
      }
      return $.ajax({
          dataType: "json",
          url: Sefaria.apiHost + "/api/words/completion/" + word + (lexicon ? "/" + lexicon : ""),
          success: function(data) {
              this._lexiconCompletions[key] = data;
              callback(data);
          }.bind(this)
      });
  },
  _topicCompletions: {},
  getTopicCompletions: function (word, callback) {
       return this._cachedApiPromise({
          url: `${Sefaria.apiHost}/api/topic/completion/${word}`, key: word,
          store: Sefaria._topicCompletions,
          processor: callback
      });   // this API is used instead of api/name because when we want all topics. api/name only gets topics with a minimum amount of sources
  },
  _lexiconLookups: {},
  getLexiconWords: function(words, ref) {
    // Returns Promise which resolve to a list of lexicon entries for the given words
    ref = typeof ref !== "undefined" ? ref : null;
    words = typeof words !== "undefined" ? words : "";
    if (words.length <= 0) { return Promise.resolve([]); }
    words = words.normalize("NFC"); //make sure we normalize any errant unicode (vowels and diacritics that may appear to be equal but the underlying characters are out of order or different.
    const key = ref ? words + "|" + ref : words;
    let url = Sefaria.apiHost + "/api/words/" + encodeURIComponent(words)+"?always_consonants=1&never_split=1" + (ref?("&lookup_ref="+encodeURIComponent(ref)):"");
    return this._cachedApiPromise({url, key, store: this._lexiconLookups});
  },
  _links: {},
  getLinks: function(ref) {
    // When there is an error in the returned data, this calls `reject` rather than returning empty.
    return new Promise((resolve, reject) => {
        ref = Sefaria.humanRef(ref);
        if (ref in this._links) {
            resolve(this._links[ref]);
        } else {
            let url = Sefaria.apiHost + "/api/links/" + ref + "?with_text=0";
            let p = this._ApiPromise(url)
                .then(data => {
                    if ("error" in data) reject(data);
                    this._saveLinkData(ref, data);
                    return data;
                });
            resolve(p);
        }
    });
  },
  getLinksFromCache: function(ref) {
    ref = Sefaria.humanRef(ref);
    return ref in this._links ? this._links[ref] : [];
  },
  _saveLinkData: function(ref, data) {
    ref = Sefaria.humanRef(ref);
    const l = this._saveLinksByRef(data);
    this._links[ref] = data;
    this._cacheIndexFromLinks(data);
    this._cacheTranslationsOfEssays(data);
    return l;
  },
  _cacheTranslationsOfEssays: function(links) {
    for (let link of links) {
      if (link.type !== "essay") { continue; }
      Sefaria._translateTerms[link.displayedText.en] = link.displayedText;
    }
  },
  _cacheIndexFromLinks: function(links) {
    // Cache partial index information (title, Hebrew title, categories) found in link data.
    for (let i=0; i < links.length; i++) {
      if (("collectiveTitle" in links[i]) && this.index(links[i].collectiveTitle["en"])) {
          continue;
      }
      const index = {
        title:      links[i].collectiveTitle["en"],
        heTitle:    links[i].collectiveTitle["he"],
        categories: [links[i].category],
      };
      this.index(links[i].collectiveTitle["en"], index);
    }
  },
  _saveLinksByRef: function(data) {
    return this._saveItemsByRef(data, this._links);
  },
  _saveItemsByRef: function(data, store) {
    // For a set of items from the API, save each set split by the specific ref the items points to.
    // E.g, API is called on "Genesis 1", this function also stores the data in buckets like "Genesis 1:1", "Genesis 1:2" etc.
    var splitItems = {}; // Aggregate links by anchorRef
    for (var i = 0; i < data.length; i++) {
      var ref = data[i].anchorRef;
      if (!ref) {
        console.log("_saveItemsByRef encountered an item without a ref field:");
        console.log(data[i]);
        continue;
      }
      var refs = "anchorRefExpanded" in data[i] ? data[i].anchorRefExpanded : Sefaria.splitRangingRef(ref);
      for (var j = 0; j < refs.length; j++) {
        ref = refs[j];
        if (ref in splitItems) {
          splitItems[ref].push(data[i]);
        } else {
          splitItems[ref] = [data[i]];
        }
      }
    }
    for (var ref in splitItems) {
      if (splitItems.hasOwnProperty(ref)) {
        if (!(ref in store) || store[ref].length <= splitItems[ref].length) {
          // Don't overwrite the cache if it already contains more items than the new list.
          // Due to range logic, if cache was populated with "Genesis 1", a call for "Genesis 1:2-4" could yeild
          // a smaller list of results for "Genesis 1:4" than was already present.
          store[ref] = splitItems[ref];
        }
      }
    }
    return splitItems;
  },
  linksLoaded: function(ref) {
    // Returns true if link data has been loaded for `ref`.
    if (typeof ref === "string") {
      return ref in this._links;
    } else {
      for (let i = 0; i < ref.length; i++) {
        if (!this.linksLoaded(ref[i])) { return false; }
      }
      return true;
    }
  },
  linkCount: function(ref, filter) {
    // Returns the number links available for `ref` filtered by `filter`, an array of strings.
    if (!(ref in this._links)) { return 0; }
    let links = this._links[ref];
    links = filter ? this._filterLinks(links, filter) : links;
    return links.length;
  },
  _filterLinks: function(links, filter) {
    // Filters array `links` for only those that match array `filter`.
    // If `filter` ends with "|Quoting" return Quoting Commentary only,
    // otherwise commentary `filters` will return only links with type `commentary`
    if (filter.length == 0) { return links; }

    var filterAndSuffix = filter[0].split("|");
    filter              = [filterAndSuffix[0]];
    var isQuoting       = filterAndSuffix.length == 2 && filterAndSuffix[1] == "Quoting";
    var isEssay         = filterAndSuffix.length == 2 && filterAndSuffix[1] == "Essay";
    var index           = Sefaria.index(filter);
    var isCommentary    = index && !isQuoting &&
                            (index.categories[0] == "Commentary" || index.primary_category == "Commentary");

    return links.filter(function(link){
      if (isCommentary && link.category !== "Commentary") { return false; }
      if (isQuoting && link.category !== "Quoting Commentary") { return false; }
      if (isEssay) { return link.type === "essay" && Sefaria.util.inArray(link.displayedText["en"], filter) !== -1; }

      return (Sefaria.util.inArray(link.category, filter) !== -1 ||
              Sefaria.util.inArray(link["collectiveTitle"]["en"], filter) !== -1 );
    });
  },
  _filterSheetFromLinks: function(links, sheetID) {
    links = links.filter(link => !link.isSheet || link.id !== sheetID );
    return links;
  },
  _dedupeLinks: function(links) {
    const key = (link) => [link.anchorRef, link.sourceRef, link.type].join("|");
    let dedupedLinks = {};
    links.map((link) => {dedupedLinks[key(link)] = link});
    return Object.values(dedupedLinks);
  },
  hasEssayLinks: function(ref) {
      let links = [];
      ref.map(function(r) {
          const newlinks = Sefaria.getLinksFromCache(r);
          links = links.concat(newlinks);
      });
      links = links.filter(l => l["type"] === "essay");
      return links.length > 0;
  },
  essayLinks: function(ref, versions) {
    let links = [];
    ref.map(function(r) {
      const newlinks = Sefaria.getLinksFromCache(r);
      links = links.concat(newlinks);
    });
    links = this._dedupeLinks(links); // by aggregating links to each ref above, we can get duplicates of links to spanning refs
    let essayLinks = [];
    for (let i=0; i<links.length; i++) {
      if (links[i]["type"] === "essay" && "displayedText" in links[i]) {
        const linkLang = links[i]["anchorVersion"]["language"];
        const currVersionTitle = versions[linkLang] ? versions[linkLang]["versionTitle"] : "NONE";
        const linkVersionTitle = links[i]["anchorVersion"]["title"];
        if (linkVersionTitle === "ALL" || (linkVersionTitle !== "NONE" && currVersionTitle === linkVersionTitle)) {
          essayLinks.push(links[i]);
        }
      }
    }
    return essayLinks.sort((a, b) => Sefaria.refContains(a["sourceRef"], b["sourceRef"]));
  }
  ,
  _linkSummaries: {},
  linkSummary: function(ref, excludedSheet) {
    // Returns an ordered array summarizing the link counts by category and text
    // Takes either a single string `ref` or an array of refs strings.
    // If `excludedSheet` is present, exclude links to that sheet ID.
    const categoryOrderOverrides = {
        "Tanakh": [
            "Talmud",
            "Midrash",
            "Halakhah",
        ],
        "Mishnah": [
            "Tanakh",
            "Mishnah",
            "Talmud",
        ],
        "Talmud": [
            "Tanakh",
            "Talmud",
            "Halakhah",
        ],
        "Midrash": [
            "Tanakh",
            "Talmud",
            "Midrash",
        ],
        "Halakhah": [
            "Tanakh",
            "Talmud",
            "Halakhah",
        ],
        "Kabbalah": [
            "Tanakh",
            "Talmud",
            "Kabbalah"
        ],
        "Liturgy": [
            "Tanakh",
            "Talmud",
            "Liturgy",
        ],
        "Jewish Thought": [
            "Tanakh",
            "Talmud",
            "Jewish Thought"
        ],
        "Tosefta": [
            "Tanakh",
            "Mishnah",
            "Talmud",
        ],
        "Chasidut": [
            "Tanakh",
            "Talmud",
            "Midrash",
        ],
        "Musar": [
            "Tanakh",
            "Talmud",
            "Musar",
        ],
        "Responsa": [
            "Tanakh",
            "Talmud",
            "Halakhah",
        ],
        "Second Temple": [

        ],
        "Reference": [

        ],
    };
    const oref          = (typeof ref == "string") ? Sefaria.ref(ref) : Sefaria.ref(ref[0]);
    const categoryOverridesForRef = (oref && oref.hasOwnProperty("primary_category")) ?  ((categoryOrderOverrides.hasOwnProperty(oref.primary_category)) ? categoryOrderOverrides[oref.primary_category] : null) : null;
    let links = [];
    if (!this.linksLoaded(ref)) { return []; }
    const normRef = Sefaria.humanRef(ref);
    const cacheKey = normRef + "/" + excludedSheet;
    if (cacheKey in this._linkSummaries) { return this._linkSummaries[cacheKey]; }
    if (typeof ref == "string") {
      links = this.getLinksFromCache(ref);
    } else {
      links = [];
      ref.map(function(r) {
        const newlinks = Sefaria.getLinksFromCache(r);
        links = links.concat(newlinks);
      });
      links = this._dedupeLinks(links); // by aggregating links to each ref above, we can get duplicates of links to spanning refs
    }

    links = excludedSheet ? this._filterSheetFromLinks(links, excludedSheet) : links;

    const summary = {};
    for (let i = 0; i < links.length; i++) {
      const link = links[i];
      if (link["type"] === "essay") {
        continue;
      }
      // Count Category
      if (link.category in summary) {
        summary[link.category].count += 1;
        summary[link.category].hasEnglish = summary[link.category].hasEnglish || link.sourceHasEn;

      } else {
        summary[link.category] = {count: 1, books: {}, hasEnglish: link.sourceHasEn};
      }
      const category = summary[link.category];
      // Count Book
      if (link["collectiveTitle"]["en"] in category.books) {
        category.books[link["collectiveTitle"]["en"]].count += 1;
        category.books[link["collectiveTitle"]["en"]].hasEnglish = category.books[link["collectiveTitle"]["en"]].hasEnglish || link.sourceHasEn;
        category.books[link["collectiveTitle"]["en"]].categoryList = Sefaria.index(link["index_title"]) ? Sefaria.index(link["index_title"]).categories :[]
      } else {
        category.books[link["collectiveTitle"]["en"]] = {count: 1, hasEnglish: link.sourceHasEn};
        category.books[link["collectiveTitle"]["en"]].categoryList = Sefaria.index(link["index_title"]) ? Sefaria.index(link["index_title"]).categories :[]
        category.books[link["collectiveTitle"]["en"]].fullTitle = link["index_title"]
      }
    }
    // Add Zero counts for every commentator in this section not already in list
    const baseRef    = typeof ref == "string" ? ref : ref[0]; // TODO handle refs spanning sections
    const oRef       = Sefaria.getRefFromCache(baseRef);
    const sectionRef = oRef ? oRef.sectionRef : baseRef;
    if (ref !== sectionRef) {
      const sectionLinks = Sefaria.getLinksFromCache(sectionRef);
      for (let i = 0; i < sectionLinks.length; i++) {
        const l = sectionLinks[i];
        if (l.category === "Commentary") {
          if (!("Commentary" in summary)) {
            summary["Commentary"] = {count: 0, books: {}};
          }
          if (!(l["collectiveTitle"]["en"] in summary["Commentary"].books)) {
            summary["Commentary"].books[l["collectiveTitle"]["en"]] = {count: 0};
            summary["Commentary"].books[l["collectiveTitle"]["en"]].categoryList = Sefaria.index(l["index_title"]) ? Sefaria.index(l["index_title"]).categories :[]
          }
        }
      }
    }
    // Convert object into ordered list
    const summaryList = Object.keys(summary).map(function(category) {
      const categoryData = summary[category];
      categoryData.category = category;
      categoryData.books = Object.keys(categoryData.books).map(function(book) {
        const bookData = categoryData.books[book];
        const index      = Sefaria.index(book);
        const fullTitleIndex = Sefaria.index(bookData.fullTitle) ? Sefaria.index(bookData.fullTitle) : index
        bookData.book     = index.title;
        bookData.heBook   = index.heTitle;
        bookData.category = category;
        bookData.enShortDesc = fullTitleIndex.enShortDesc || fullTitleIndex.enDesc;
        bookData.heShortDesc = fullTitleIndex.heShortDesc || fullTitleIndex.heDesc;
        bookData.categoryList = index.categories[0] == ['Commentary'] ? bookData.categoryList : index.categories;
        if (bookData.categoryList != "Quoting Commentary") {
            bookData.categoryListNew = []
            for (let i = 0; i < bookData.categoryList.length; i++) {
                if (bookData.categoryList[i] === bookData.book || bookData.book.split(" ")[0] === bookData.categoryList[i] || bookData.book.split(" ")[0] === bookData.categoryList[i].split(" ")[0]) {
                    break;
                } else {
                  bookData.categoryListNew.push(bookData.categoryList[i]);
                }
            }
            bookData.categoryList = bookData.categoryListNew
            // bookData.enShortDesc = Sefaria.tocItemsByCategories(bookData.categoryList).map((e)=>(e.category || e.title === bookData.book ? e.enShortDesc: null))
        }
        if (bookData.categoryList && !bookData.enShortDesc) {
            const desc = Sefaria.getDescriptionDict(bookData.book, bookData.categoryList)
            if (desc) {
                bookData.enShortDesc = desc[0] || null;
                bookData.heShortDesc = desc[1] || null;
            }
        }

        return bookData;
      });
      // Sort the books in the category
      const cat = oRef ? oRef["categories"][0] : null;
      categoryData.books.sort(Sefaria.linkSummaryBookSort.bind(null, cat));

      return categoryData;
    });
    // Sort the categories
    const categoryOrder = Sefaria.toc.map(function(cat) { return cat.category; });
    categoryOrder.splice(0, 0, "Commentary"); // Always show Commentary First
    categoryOrder.splice(2, 0, "Targum");     // Show Targum after Tanakh (Or Tanakh's original location)
    if (categoryOverridesForRef && categoryOverridesForRef.length >1){ //if we have been passed the "top connection categories" for this ref's categroy, preference them
        categoryOrder.splice(1, 0, ...categoryOverridesForRef);
    }
    summaryList.sort(function(a, b) {
      let orderA = categoryOrder.indexOf(a.category);
      let orderB = categoryOrder.indexOf(b.category);
      orderA = orderA === -1 ? categoryOrder.length : orderA;
      orderB = orderB === -1 ? categoryOrder.length : orderB;
      return orderA - orderB;
    });
    Sefaria._linkSummaries[cacheKey] = summaryList;
    return summaryList;
  },
  linkSummaryBookSort: function(category, a, b, byHebrew) {
    // Sorter for links in a link summary, included a hard coded list of top spots by category
    // First sort by predefined "top"
    const hebrewTopByCategory = {
      "Tanakh": ["Rashi", "Ibn Ezra", "Ramban", "Sforno"],
      "Talmud": ["Rashi", "Tosafot"],
      "Mishnah": ["Bartenura", "Rambam", "Ikar Tosafot Yom Tov", "Yachin", "Boaz"]
    };
    const englishTopByCategory = {
      "Tanakh": ["Rashi", "Ibn Ezra", "Ramban", "Sforno"],
      "Talmud": ["Rashi", "Tosafot"],
      "Mishnah": ["Bartenura", "English Explanation of Mishnah", "Rambam", "Ikar Tosafot Yom Tov", "Yachin", "Boaz"]
    };
    const top = (byHebrew ? hebrewTopByCategory[category] : englishTopByCategory[category]) || [];
    let aTop = top.indexOf(a.book);
    let bTop = top.indexOf(b.book);
    if (aTop !== -1 || bTop !== -1) {
      aTop = aTop === -1 ? 999 : aTop;
      bTop = bTop === -1 ? 999 : bTop;
      return aTop < bTop ? -1 : 1;
    }
    // Then sort alphabetically
    if (byHebrew) {
      return a.heBook > b.heBook ? 1 : -1;
    }
    return a.book > b.book ? 1 : -1;
  },
  linkSummaryBookSortHebrew: function(category, a, b) {
    return Sefaria.linkSummaryBookSort(category, a, b, true);
  },
  commentarySectionRef: function(commentator, baseRef) {
    // Given a commentator name and a baseRef, return a ref to the commentary which spans the entire baseRef
    // E.g. ("Rashi", "Genesis 3") -> "Rashi on Genesis 3"
    // Even though most commentaries have a 1:1 structural match to basetexts, this is not alway so.
    // Works by examining links available on baseRef, returns null if no links are in cache.
    if (commentator == "Abarbanel") {
      return null; // This text is too giant, optimizing up to section level is too slow. TODO: generalize.
    }
    var links = Sefaria.getLinksFromCache(baseRef);
    links = Sefaria._filterLinks(links, [commentator]);
    if (!links || !links.length || links[0].isSheet) { return null; }

    var pRefs = links.map(link => Sefaria.parseRef(link.sourceRef));
    if (pRefs.some(pRef => "error" in pRef)) { return null; } // Give up on bad refs

    var books = pRefs.map(pRef => pRef.book).unique();
    if (books.length > 1) { return null; } // Can't handle multiple index titles or schemaNodes

    try {
      var startSections = pRefs.map(pRef => pRef.sections[0]);
      var endSections   = pRefs.map(pRef => pRef.toSections[0]);
    } catch(e) {
      return null;
    }

    const sorter = (a, b) => {
      return a.match(/\d+[ab]/) ?
        Sefaria.hebrew.dafToInt(a) - Sefaria.hebrew.dafToInt(b)
        : parseInt(a) - parseInt(b);
    };

    var commentaryRef = {
      book: books[0],
      sections: startSections.sort(sorter).slice(0,1),
      toSections: endSections.sort(sorter).reverse().slice(0,1)
    };
    var ref = Sefaria.humanRef(Sefaria.makeRef(commentaryRef));

    return ref;
  },
    _descDict: {}, // cache for the description dictionary
    getDescriptions: function(keyName, categoryList) {
        const catlist = Sefaria.tocItemsByCategories(categoryList)
        let catmap = catlist.map((e) => [e.category || e.title, e.enShortDesc, e.heShortDesc])
        let d = {}
        catmap.map((e) => {
            // return array of key: name of "book" value: list of both descriptions
            if (e) {
                d[e[0]]=[e[1], e[2]]
            }
            // special case for commentators that the book name is "on" eg. "Ramban on Genesis"
            if (e[0].includes("on")) {
                d[e[0].split(" on")[0]] = [e[1], e[2]]
            }
        })
        //let descs = d[keyName] || d[Sefaria.index(keyName).collectiveTitle] || d[keyName.split(" on")[0]];
        let descs = d[keyName] || d[Sefaria.index(keyName)] || d[keyName.split(" on")[0]];
        let enShortDesc = descs && descs[0]? descs[0]: null;
        let heShortDesc = descs && descs[1]? descs[1]: null;
        return [enShortDesc, heShortDesc];
  },
    getDescriptionDict: function(keyName, categoryList){
        let desc = this._cachedApi([keyName, categoryList], this._descDict, null);
        if (Object.keys(this._descDict).length === 0){
            //Init of the Dict with the Category level descriptions
            Sefaria.toc.map(e=> {this._descDict[[e.category, []]] = [e.enShortDesc, e.heShortDesc]})
            // todo: get this data out of code (into db?)
            this._descDict[["Commentary", []]] = ["Interpretations and discussions surrounding Buddhist texts, ranging from early medieval to contemporary.", "ནང་པའི་གཞུང་ལུགས་ཀྱི་འགྲེལ་བཤད་དང་བགྲོ་གླེང་། དུས་རབས་བར་མའི་སྟོད་ནས་དེང་སང་གི་བར།"]
            this._descDict[["Quoting Commentary", []]] = ["References to this source within commentaries on other texts in the wider library.", "མཛོད་ཀྱི་གཞུང་གཞན་གྱི་འགྲེལ་པར་འདི་དང་སྦྱར་བ་ནི།"]

            // special case of a category in sidebar that is a sub cat on the navigation toc pages
            this._descDict[["Targum", []]] = this.getDescriptions("Targum", ["Tanakh"])
        }
        if (!desc && categoryList.length !== 0) {
            desc = this.getDescriptions(keyName, categoryList)
            this._descDict[[keyName, categoryList]] = desc
        }
        if (desc) {
            return [desc[0], desc[1]]
        }
        else
        {
            return [null, null];
        }
    },

    _notes: {},
  notes: function(ref, callback) {
    var notes = null;
    if (typeof ref == "string") {
      if (ref in this._notes) {
        notes = this._notes[ref];
      }
    } else {
      var notes = [];
      ref.map(function(r) {
        var newNotes = Sefaria.notes(r);
        notes = newNotes ? notes.concat(newNotes) : notes;
      });
    }
    if (notes) {
      if (callback) { callback(notes); }
    } else {
      Sefaria.related(ref, function(data) {
        if (callback) { callback(data.notes); }
      });
    }
    return notes;
  },
  _saveNoteData: function(ref, data) {
    return this._saveItemsByRef(data, this._notes);
  },
  _privateNotes: {},
  privateNotes: function(refs, callback) {
    // Returns an array of private notes for `refs` (a string or array or strings)
    // or `null` if notes have not yet been loaded.
    if(!Sefaria._uid) return;
    var notes = null;
    if (typeof refs == "string") {
      if (refs in this._privateNotes) {
        notes = this._privateNotes[refs];
      }
      refs = [refs] // Stanfardize type to simplify processing below
    } else {
      var notesByRef = refs.map(function(ref) {
        return Sefaria._privateNotes[ref];
      });
      if (notesByRef.some(function(e) { return !e })) {
        // If any ref in `refs` returned `null`, treat the whole thing as not yet loaded, call the API.
        notes = null;
      } else {
        notes = [];
        notesByRef.map(function(n) { notes = notes.concat(n); });
      }
    }

    if (notes) {
      if (callback) { callback(notes); }
    } else {
      var aggregateCallback = function() {
        // Check if all refs have loaded, call callback if so
       if (Sefaria.privateNotesLoaded(refs) && callback) {
        callback(Sefaria.privateNotes(refs));
       }
      };
      refs.map(function(ref) {
       if (ref in Sefaria._privateNotes) { return; } // Only make API calls for unloaded refs
       var url = Sefaria.apiHost + "/api/notes/" + Sefaria.normRef(ref) + "?private=1";
       this._api(url, function(data) {
          if ("error" in data) {
            return;
          }
          this._savePrivateNoteData(ref, data);
          aggregateCallback(data);
        }.bind(this));
      }.bind(this));
    }
    return notes;
  },
  privateNotesLoaded: function(refs) {
    // Returns true if private notes have been loaded for every ref in `refs.
    refs.map(function(ref) {
      if (!(ref in Sefaria._privateNotes)) {
        return false;
      }
    });
    return true;
  },
  addPrivateNote: function(note) {
    // Add a single private note to the cache of private notes.
    var notes = this.privateNotes(note["anchorRef"]) || [];
    notes = [note].concat(notes);
    this._saveItemsByRef(notes, this._privateNotes);
  },
  clearPrivateNotes: function() {
    this._privateNotes = {};
    this._allPrivateNotes = null;
  },
  _allPrivateNotes: null,
  allPrivateNotes: function(callback) {
    if (!callback)  { return this._allPrivateNotes; }

    if (this._allPrivateNotes) {
      callback(this._allPrivateNotes);
    } else {
      const url = Sefaria.apiHost + "/api/notes/all?private=1";
      this._api(url, (data) => {
        if ("error" in data) {
          return;
        }
        this._savePrivateNoteData(null, data);
        this._allPrivateNotes = data;
        callback(data);
      });
    }
    return this._allPrivateNotes;
  },
  _savePrivateNoteData: function(ref, data) {
    return this._saveItemsByRef(data, this._privateNotes);
  },
  notesTotalCount: function(refs) {
    // Returns the total number of private and public notes on `refs` without double counting my public notes.
    var notes = Sefaria.notes(refs) || [];
    if (Sefaria._uid) {
      var myNotes  = Sefaria.privateNotes(refs) || [];
      notes = notes.filter(function(note) { return note.owner !== Sefaria._uid }).concat(myNotes);
    }
    return notes.length;
  },
  deleteNote: function(noteId) {
    return new Promise((resolve, reject) => {
      $.ajax({
        type: "delete",
        url: `/api/notes/${noteId}`,
        success: () => {
          Sefaria.clearPrivateNotes();
          Sefaria.track.event("Tools", "Delete Note", noteId);
          resolve();
        },
        error: reject
      });
    });
  },


_media: {},
  mediaByRef: function(refs) {
    refs = typeof refs == "string" ? Sefaria.splitRangingRef(refs) : refs.slice();
    var ref = Sefaria.normRefList(refs);

    var media = [];
    refs.map(r => {
      if (this._media[r]) { media = media.concat(this._media[r]); }
    }, this);
	return media;
  },


  _webpages: {},
  _processedWebpages: {},
  webPagesByRef: function(refs) {
    refs = typeof refs == "string" ? Sefaria.splitRangingRef(refs) : refs.slice();
    var ref = Sefaria.normRefList(refs);
    if (ref in this._processedWebpages) { return this._processedWebpages[ref]; }

    var webpages = [];
    refs.map(r => {
      if (this._webpages[r]) { webpages = webpages.concat(this._webpages[r]); }
    }, this);

    webpages.map(page => page.isHebrew = Sefaria.hebrew.isHebrew(page.title));

    webpages = webpages.sort((a, b) => {
      // Sort first by page language matching interface language
      if (a.isHebrew !== b.isHebrew) { return (b.isHebrew ? -1 : 1) * (Sefaria.interfaceLang === "hebrew" ? -1 : 1); }

      // Second, sort by how many anchorRefExpanded refs there are.  Intuition: Genesis 1:2 should come before Genesis 1:2-5, which in turn should come before Genesis 1
      var aNumAnchorRefs, bNumAnchorRefs;
      [aNumAnchorRefs, bNumAnchorRefs] = [a, b].map(page => page.anchorRefExpanded.length);
      if (aNumAnchorRefs !== bNumAnchorRefs) {  return (aNumAnchorRefs - bNumAnchorRefs); }

      // Genesis 2 should come before Genesis 1-3
      var aIsRange, bIsRange;
      [aIsRange, bIsRange] = [a, b].map(page => page.anchorRef.indexOf("-") !== -1);
      if (aIsRange !== bIsRange) { return bIsRange ? -1 : 1; }

      return (a.linkerHits > b.linkerHits) ? -1 : 1;
    });
    this._processedWebpages[ref] = webpages;
    return webpages;
  },
  _refTopicLinks: {},
  _saveTopicByRef: function(ref, data) {
    ref = Sefaria.humanRef(ref);
    const split = this._saveItemsByRef(data, this._refTopicLinks);
    this._refTopicLinks[ref] = data;
    return split;
  },
  topicsByRef: function(refs) {
    refs = typeof refs == "string" ? Sefaria.splitRangingRef(refs) : refs.slice();
    const topicsObj = {};
    let resultLoaded = false;  // _refTopicLinks will have an empty array for ref if ref's topics were loaded
    for (let r of refs) {
      const tempTopicList = this._refTopicLinks[r];
      if (!tempTopicList) { continue; }
      resultLoaded = true;
      for (let tempTopic of tempTopicList) {
        if (!topicsObj[tempTopic.topic]) {
          tempTopic.order = tempTopic.order || {};
          tempTopic.dataSources = {};
          topicsObj[tempTopic.topic] = tempTopic;
        }
        // aggregate dataSources for display in tooltip
        topicsObj[tempTopic.topic].dataSources[tempTopic.dataSource.slug] = tempTopic.dataSource;
      }
    }
    if (!resultLoaded) { return null ;}
    return Object.values(topicsObj).sort((a, b) => b.order.pr - a.order.pr);
  },
  topicsByRefCount: function(refs) {
    const topics = Sefaria.topicsByRef(refs);
    return topics && topics.length;
  },
  _related: {},
  related: function(ref, callback) {
    // Single API to bundle public links, sheets, and notes by ref.
    // `ref` may be either a string or an array of consecutive ref strings.
    ref = Sefaria.humanRef(ref);
    if (!callback) {
      return this._related[ref] || null;
    }
    if (ref in this._related) {
      callback(this._related[ref]);
    } else {
       this.relatedApi(ref, callback);
    }
  },
  _manuscripts: {},
  manuscriptsByRef: function(refs) {
    refs = typeof refs === "string" ? Sefaria.splitRangingRef(refs) : refs.slice();
    let manuscriptPages = [];
    refs.forEach(r => {
      if (this._manuscripts[r]) {
        manuscriptPages = manuscriptPages.concat(this._manuscripts[r]);
      }
    })
    return manuscriptPages
  },
  relatedApi: function(ref, callback) {
    var url = Sefaria.apiHost + "/api/related/" + Sefaria.normRef(ref) + "?with_sheet_links=1";
    return this._api(url, data => {
      if ("error" in data) {
        return;
      }
      var originalData = Sefaria.util.clone(data);

      // Save link, note, and sheet data, and retain the split data from each of these saves
      var split_data = {
          links: this._saveLinkData(ref, data.links),
          notes: this._saveNoteData(ref, data.notes),
          sheets: this.sheets._saveSheetsByRefData(ref, data.sheets),
          webpages: this._saveItemsByRef(data.webpages, this._webpages),
          topics: this._saveTopicByRef(ref, data.topics || []),
		      media: this._saveItemsByRef(data.media, this._media),
          manuscripts: this._saveItemsByRef(data.manuscripts, this._manuscripts)
      };

       // Build split related data from individual split data arrays
      ["links", "notes", "sheets", "webpages", "media"].forEach(obj_type => {
        for (var ref in split_data[obj_type]) {
          if (split_data[obj_type].hasOwnProperty(ref)) {
            if (!(ref in this._related)) {
                this._related[ref] = {links: [], notes: [], sheets: [], webpages: [], media: [], topics: []};
            }
            this._related[ref][obj_type] = split_data[obj_type][ref];
          }
        }
      }, this);


      // Save the original data after the split data - lest a split version overwrite it.
      this._related[ref] = originalData;

      callback(data);
    });
  },
  _relatedPrivate: {},
  relatedPrivate: function(ref, callback) {
    // Single API to bundle private user sheets and notes by ref.
    // `ref` may be either a string or an array of consecutive ref strings.
    // Separated from public content so that public content can be cached
    ref = Sefaria.humanRef(ref);
    if (!callback) {
      return this._relatedPrivate[ref] || null;
    }
    if (ref in this._relatedPrivate) {
      callback(this._relatedPrivate[ref]);
    } else {
       var url = Sefaria.apiHost + "/api/related/" + Sefaria.normRef(ref) + "?private=1";
       this._api(url, function(data) {
          if ("error" in data) {
            return;
          }
          var originalData = Sefaria.util.clone(data);

          // Save link, note, and sheet data, and retain the split data from each of these saves
          var split_data = {
              notes: this._savePrivateNoteData(ref, data.notes),
              sheets: this.sheets._saveUserSheetsByRefData(ref, data.sheets)
          };

          // If ref is a range or section, mark the cache as empty for any subref we didn't encouter.
          let potentialEmptyRefs = Sefaria.splitRangingRef(ref);
          potentialEmptyRefs.forEach(eref => {
            split_data["notes"][eref] = eref in split_data["notes"] ? split_data["notes"][eref] : [];
            this._privateNotes[eref] = eref in this._privateNotes ? this._privateNotes[eref] : [];
          });
          potentialEmptyRefs.forEach(eref => {
            split_data["sheets"][eref] = eref in split_data["sheets"] ? split_data["sheets"][eref] : [];
            this.sheets._userSheetsByRef[eref] = eref in this.sheets._userSheetsByRef ? this.sheets._userSheetsByRef[eref] : [];
          });

           // Build split related data from individual split data arrays
          ["notes", "sheets"].forEach(function(obj_type) {
            for (var ref in split_data[obj_type]) {
              if (split_data[obj_type].hasOwnProperty(ref)) {
                if (!(ref in this._relatedPrivate)) {
                    this._relatedPrivate[ref] = {notes: [], sheets: []};
                }
                this._relatedPrivate[ref][obj_type] = split_data[obj_type][ref];
              }
            }
          }, this);

           // Save the original data after the split data - lest a split version overwrite it.
          this._relatedPrivate[ref] = originalData;

          callback(data);

        }.bind(this));
    }
  },
  clearLinks: function() {
    this._related = {};
    this._links = {};
    this._linkSummaries = {};
  },
  removeLink: function(_id) {

  },
  isACaseVariant: function(query, data) {
    // Check if query is just an improper capitalization of something that otherwise would be a ref
    // query: string
    // data: dictionary, as returned by /api/name
    return (!(data["is_ref"]) &&
          data["completions"] &&
          data["completions"].length &&
          data["completions"][0] != query &&
          data["completions"][0].toLowerCase().replace('״','"') == query.slice(0, data["completions"][0].length).toLowerCase().replace('״','"') &&
          data["completions"][0] != query.slice(0, data["completions"][0].length))
  },
  repairCaseVariant: function(query, data) {
    if (Sefaria.isACaseVariant(query, data)) {
        const completionArray = data["completion_objects"].map(x => x.title);
        let normalizedQuery = query.toLowerCase();
        let bestMatch = "";
        let bestMatchLength = 0;

        completionArray.forEach((completion) => {
            let normalizedCompletion = completion.toLowerCase();
            if (normalizedQuery.includes(normalizedCompletion) && normalizedCompletion.length > bestMatchLength) {
                bestMatch = completion;
                bestMatchLength = completion.length;
            }
        });
        return bestMatch + query.slice(bestMatch.length);
    }
    return query;
  },
  repairGershayimVariant: function(query, data) {
    if (!data["is_ref"] && data.completions && !data.completions.includes(query)) {
        function normalize_gershayim(string) {
            return string.replace('״', '"');
        }
        const normalized_query = normalize_gershayim(query);
        for (let c of data.completions) {
            if (normalize_gershayim(c) === normalized_query) {
                return c;
            }
        }
    }
    return query;
  },
  makeSegments: function(data, withContext, sheets=false) {
    // Returns a flat list of annotated segment objects,
    // derived from the walking the text in data
    if (!data || "error" in data) { return []; }
    var segments  = [];
    var highlight = data.sections.length === data.textDepth;
    var wrapEn = (typeof data.text == "string");
    var wrapHe = (typeof data.he == "string");
    var en = wrapEn ? [data.text] : data.text;
    var he = wrapHe ? [data.he] : data.he;
    var topLength = Math.max(en.length, he.length);
    en = en.pad(topLength, "");
    he = he.pad(topLength, "");

    const index_offsets_by_depth = this._get_offsets(data, topLength);
    var start = (data.textDepth == data.sections.length && !withContext ?
                  data.sections.slice(-1)[0] : 1+index_offsets_by_depth[0]);
    if (!data.isSpanning) {
      for (var i = 0; i < topLength; i++) {
        var number = i+start;
        var delim  = data.textDepth == 1 ? " " : ":";
        var ref = data.sectionRef + delim + number;
        segments.push({
          ref: ref,
          en: en[i],
          he: he[i],
          number: number,
          highlight: highlight && number >= data.sections.slice(-1)[0] && number <= data.toSections.slice(-1)[0],
          alt: ("alts" in data && i < data.alts.length) ? data.alts[i] : null
        });
      }
    } else {
      for (var n = 0; n < topLength; n++) {
        var en2 = typeof en[n] == "string" ? [en[n]] : en[n];
        var he2 = typeof he[n] == "string" ? [he[n]] : he[n];
        var length = Math.max(en2.length, he2.length);
        en2 = en2.pad(length, "");
        he2 = he2.pad(length, "");
        var baseRef     = data.book;
        var baseSection = data.sections.slice(0,-2).join(":");
        var delim       = baseSection ? ":" : " ";
        var baseRef     = baseSection ? baseRef + " " + baseSection : baseRef;

        start = (n == 0 ? start : 1+index_offsets_by_depth[n]);
        for (var i = 0; i < length; i++) {
          var startSection = data.sections.slice(-2)[0];
          var section = typeof startSection == "string" ?
                        Sefaria.hebrew.intToDaf(n+Sefaria.hebrew.dafToInt(startSection))
                        : n + startSection;
          var number  = i + start;
          var ref = baseRef + delim + section + ":" + number;
          segments.push({
            ref: ref,
            en: en2[i],
            he: he2[i],
            number: number,
            highlight: highlight &&
                        ((n == 0 && number >= data.sections.slice(-1)[0]) ||
                         (n == topLength-1 && number <= data.toSections.slice(-1)[0]) ||
                         (n > 0 && n < topLength -1)),
            alt: ("alts" in data && n < data.alts.length && i < data.alts[n].length) ? data.alts[n][i] : null
          });
        }
      }
    }
    return segments;
  },
  stripImagesFromSegments: function(segments) {
      // Used by sheets editors.  Sefaria.makeSegments creates a list of segments and this function handles the images.
      return segments.map(x => {
          x.he = Sefaria.util.stripImgs(x.he);
          x.en = Sefaria.util.stripImgs(x.en);
          return x;
      })
  },
  sectionString: function(ref) {
    // Returns a pair of nice strings (en, he) of the sections indicated in ref. e.g.,
    // "Genesis 4" -> "Chapter 4", "Guide for the Perplexed, Introduction" - > "Introduction"
    var data = this.getRefFromCache(ref);
    var result = {
          en: {named: "", numbered: ""},
          he: {named: "", numbered: ""}
        };
    if (!data) { return result; }

    // English
    var sections = ref.slice(data.indexTitle.length+1);
    var name = data.sectionNames.length > 1 ? data.sectionNames[0] + " " : "";
    if (data.isComplex) {
      var numberedSections = data.ref.slice(data.book.length+1);
      if (numberedSections) {
        var namedSections    = sections.slice(0, -(numberedSections.length+1));
        var string           = (namedSections ? namedSections + ", " : "") + name +  numberedSections;
      } else {
        var string = sections;
      }
    } else {
      var string = name + sections;
    }
    result.en.named    = string;
    result.en.numbered = sections;

    // Hebrew
    var sections = data.heRef.slice(data.heIndexTitle.length+1);
    var name = ""; // missing he section names // data.sectionNames.length > 1 ? " " + data.sectionNames[0] : "";
    if (data.isComplex) {
      var numberedSections = data.heRef.slice(data.heTitle.length+1);
      if (numberedSections) {
        var namedSections    = sections.slice(0, -(numberedSections.length+1));
        var string           = (namedSections ? namedSections + ", " : "") + name + " " + numberedSections;
      } else {
        string = sections;
      }

    } else {
      var string = name + sections;
    }
    result.he.named    = string;
    result.he.numbered = sections;

    return result;
  },
  commentaryList: function(title, toc) {
    var title = arguments.length == 0 || arguments[0] === undefined ? null : arguments[0];
    /** Returns the list of commentaries for 'title' which are found in Sefaria.toc **/
    var toc = arguments.length <= 1 || arguments[1] === undefined ? Sefaria.util.clone(Sefaria.toc) : arguments[1];
    if (title != null){
        var index = this.index(title); //TODO: a little bit redundant to do on every recursion
        if (!index) { return []; }
        title = index.title;
    }
    var results = [];
    for (var i=0; i < toc.length; i++) {
        var curTocElem = toc[i];
        if (curTocElem.title) { //this is a book
            if(curTocElem.dependence == 'Commentary'){
                if((title && curTocElem.base_text_titles && (title in curTocElem.refs_to_base_texts)) || (title == null)){
                    results.push(curTocElem);
                }
            }
        } else if (curTocElem.contents) { //this is still a category and might have books under it
          results = results.concat(Sefaria.commentaryList(title, curTocElem.contents));
        }
    }
    return results;
  },
  tocObjectByCategories: function(cats) {
    // Returns the TOC entry that corresponds to list of categories `cats`
    let found, item;
    let list = Sefaria.toc;
    for (let i = 0; i < cats.length; i++) {
      found = false;
      item = null;
      for (let k = 0; k < list.length; k++) {
        if (list[k].category === cats[i]) {
          item = list[k];
          list = item.contents || [];
          found = true;
          break;
        }
      }
      if (!found) { return null; }
    }
    return item;
  },
  tocItemsByCategories: function(cats) {
    // Returns the TOC items that correspond to the list of categories 'cats'
    const object = Sefaria.tocObjectByCategories(cats);
    return object ? Sefaria.util.clone(object.contents) : [];
  },
  categoryAttribution: function(categories) {
    var attributions = [
      {
        categories: ["Talmud", "Bavli"],
        english: "The William Davidson Talmud",
        hebrew: "תלמוד מהדורת ויליאם דוידסון",
        englishAsEdition: "The William Davidson Edition",
        hebrewAsEdition: "מהדורת ויליאם דוידסון",
        link: "/william-davidson-talmud"
      }
    ];
    var attribution = null;
    for (var i = 0; i < attributions.length; i++) {
      if (categories.length >= attributions[i].categories.length &&
        attributions[i].categories.compare(categories.slice(0, attributions[i].categories.length))) {
        attribution = attributions[i];
        break;
      }
    }
    return attribution;
  },
  getPassages: function(refs) {
    // refs: list of ref strings
    // resolves to dictionary mapping ref to sugya ref
    return this._ApiPromise(Sefaria.apiHost + "/api/passages/" + refs.join("|"));
  },
  areVersionsEqual(v1, v2) {
    // v1, v2 are `currVersions` objects stored like {en: ven, he: vhe}
    return v1.en == v2.en && v1.he == v2.he;
  },
  getSavedItem: ({ ref, versions }) => {
    return Sefaria.saved.items.find(s => s.ref === ref && Sefaria.areVersionsEqual(s.versions, versions));
  },
  removeSavedItem: ({ ref, versions }) => {
    Sefaria.saved.items = Sefaria.saved.items.filter(x => !(x.ref === ref && Sefaria.areVersionsEqual(versions, x.versions)));
  },
  toggleSavedItem: ({ ref, versions, sheet_owner, sheet_title }) => {
    return new Promise((resolve, reject) => {
      const action = !!Sefaria.getSavedItem({ ref, versions }) ? "delete_saved" : "add_saved";
      const savedItem = { ref, versions, time_stamp: Sefaria.util.epoch_time(), action, sheet_owner, sheet_title };
      if (Sefaria._uid) {
        $.post(`${Sefaria.apiHost}/api/profile/sync?no_return=1`,
          { user_history: JSON.stringify([savedItem]), client: 'web' }
        ).done(response => {
          if (!!response['error']) {
            reject(response['error'])
          } else {
            if (action === "add_saved" && !!response.created && response.created.length > 0) {
              Sefaria.saved.items = response.created.concat(Sefaria.saved.items);
            } else {
              // delete
              Sefaria.removeSavedItem({ ref, versions });
            }
            resolve(response);
          }
        }).fail((jqXHR, textStatus, errorThrown) => {
          reject(errorThrown);
        })
      } else {
        reject('notSignedIn');
      }
    });
  },
  editProfileAPI: (partialProfile) => {
    const data = {json: JSON.stringify(partialProfile)};
    return new Promise((resolve, reject) => {
      $.post(`${Sefaria.apiHost}/api/profile`, data, resolve);
    });
  },
  followAPI: (slug, ftype) => {
    return Sefaria._ApiPromise(Sefaria.apiHost + `/api/profile/${slug}/${ftype}`);
  },
  messageAPI: (uid, message) => {
    const data = {json: JSON.stringify({recipient: uid, message: message.escapeHtml()})};
    return new Promise((resolve, reject) => {
      $.post(`${Sefaria.apiHost}/api/messages`, data, resolve);
    });
  },
  chatMessageAPI: (roomId, senderId, timestamp, messageContent) => {
    const data = {json: JSON.stringify({roomId: roomId, senderId: senderId, timestamp, messageContent})};
    return new Promise((resolve, reject) => {
      $.post(`${Sefaria.apiHost}/api/chat-messages`, data, resolve);
    })
  },
  getChatMessagesAPI: (roomId) => {
    return Sefaria._ApiPromise(Sefaria.apiHost + `/api/chat-messages/?room_id=${roomId}`);
  },
  getRefSavedHistory: tref => {
    return Sefaria._ApiPromise(Sefaria.apiHost + `/api/user_history/saved?tref=${tref}`);
  },
  _profiles: {},
  profileAPI: slug => {
    return Sefaria._cachedApiPromise({
      url:   Sefaria.apiHost + "/api/profile/" + slug,
      key:   slug,
      store: Sefaria._profiles
    });
  },
  userHistory: {loaded: false, items: []},
  saveUserHistory: function(history_item) {
    // history_item contains:
    // `ref`, `book`, `versions`, `sheet_title`, `sheet_owner``
    // optionally: `secondary`, `he_ref`, `language`
    if(!Sefaria.is_history_enabled || !history_item) {
        return;
    }
    const history_item_array = Array.isArray(history_item) ? history_item : [history_item];
    for (let h of history_item_array) {
      h.time_stamp = Sefaria.util.epoch_time();
    }
    if (Sefaria._uid) {
        $.post(Sefaria.apiHost + "/api/profile/sync?no_return=1&annotate=1",
              {user_history: JSON.stringify(history_item_array)},
              data => {
                // Insert new items to beginning of history
                Sefaria.userHistory.items = data.created.concat(Sefaria.userHistory.items);
              } );
    } else {
      // we need to get the heRef for each history item
      Promise.all(history_item_array.filter(x=>!x.secondary).map(h => new Promise((resolve, reject) => {
        Sefaria.getRef(h.ref).then(oref => {
          h.he_ref = oref.heRef;
          resolve(h);
        });
      }))).then(new_hist_array => {
        const cookie = Sefaria._inBrowser ? $.cookie : Sefaria.util.cookie;
        const user_history_cookie = cookie("user_history");
        const user_history = !!user_history_cookie ? JSON.parse(user_history_cookie) : [];
        cookie("user_history", JSON.stringify(new_hist_array.concat(user_history)), {path: "/"});
        Sefaria.userHistory.items = new_hist_array.concat(user_history);

        //console.log("saving history cookie", new_hist_array);
        if (Sefaria._inBrowser) {
          // check if we've reached the cookie size limit
          const cookie_hist = JSON.parse(cookie("user_history"));
          if (cookie_hist.length < (user_history.length + new_hist_array.length)) {
            // save failed silently. resave by popping old history
            if (new_hist_array.length < user_history.length) {
              new_hist_array = new_hist_array.concat(user_history.slice(0, -new_hist_array.length));
            }
            cookie("user_history", JSON.stringify(new_hist_array), {path: "/"});
          }
        }
      });
    }
    Sefaria.last_place = history_item_array.filter(x=>!x.secondary).concat(Sefaria.last_place);  // while technically we should remove dup. books, this list is only used on client
  },
    isNewVisitor: () => {
        return (
            ("isNewVisitor" in sessionStorage &&
                JSON.parse(sessionStorage.getItem("isNewVisitor"))) ||
            (!("isNewVisitor" in sessionStorage) && !("isReturningVisitor" in localStorage))
        );
    },
    isReturningVisitor: () => {
        return (
            !Sefaria.isNewVisitor() &&
            "isReturningVisitor" in localStorage &&
            JSON.parse(localStorage.getItem("isReturningVisitor"))
        );
    },
    markUserAsNewVisitor: () => {
        sessionStorage.setItem("isNewVisitor", "true");
        // Setting this at this time will make the current new visitor a returning one once their session is cleared
        localStorage.setItem("isReturningVisitor", "true");
    },
    markUserAsReturningVisitor: () => {
      sessionStorage.setItem("isNewVisitor", "false");
      localStorage.setItem("isReturningVisitor", "true");
    },
  uploadProfilePhoto: (formData) => {
    return new Promise((resolve, reject) => {
      if (Sefaria._uid) {
        $.ajax({
          url: Sefaria.apiHost + "/api/profile/upload-photo",
          type: 'post',
          data: formData,
          contentType: false,
          processData: false,
          success: function(data) {
            resolve(data);
          },
          error: function(e) {
            console.log("photo upload ERROR", e);
            reject(e);
          }
        });
      }
    })
  },
  lastPlaceForText: function(title) {
    // Return the most recently visited item for text `title` or undefined if `title` is not present in last_place.
    return Sefaria.last_place.find(x => x.book === title);
  },
  _topicList: null,
  topicList: function(callback) {
    // Returns promise for all topics list.
    if (this._topicList) { return Promise.resolve(this._topicList); }
    return this._ApiPromise(Sefaria.apiHost + "/api/topics?limit=0")
        .then(d => {
          for (let topic of d) {
            topic.normTitles = topic.titles.map(title => title.text.toLowerCase());
          }
          this._topicList = d;
          return d;
        });
  },
  sortTopicsCompareFn: function(a, b) {
    // a compare function that is useful for sorting topics
    // Don't use display order intended for top level a category level. Bandaid for unclear semantics on displayOrder.
    const [aDisplayOrder, bDisplayOrder] = [a, b].map(x => Sefaria.isTopicTopLevel(x.slug) ? 10000 : x.displayOrder);

    // Sort alphabetically according to interface lang in absense of display order
    if (aDisplayOrder === bDisplayOrder) {
      const stripInitialPunctuation = str => str.replace(/^["#]/, "");
      const [aAlpha, bAlpha] = [a, b].map(x => {
        if (Sefaria.interfaceLang === "hebrew") {
          return (x.he.length) ?
            stripInitialPunctuation(x.he) :
           "תתת" + stripInitialPunctuation(x.en);
        } else {
          return (x.en.length) ?
            stripInitialPunctuation(x.en) :
            stripInitialPunctuation(x.he)
        }
      });

      return aAlpha < bAlpha ? -1 : 1;
    }

    return aDisplayOrder - bDisplayOrder;

  },
  _tableOfContentsDedications: {},
    _strapiContent: null,
  _inAppAds: null,
  _stories: {
    stories: [],
    page: 0
  },
  _parashaNextRead: {},
  getParashaNextRead: function(parasha) {
    return this._cachedApiPromise({
      url:   `${this.apiHost}/api/calendars/next-read/${parasha}`,
      key:   parasha,
      store: this._parashaNextRead,
    });
  },
  _bookSearchPathFilter: {},
  bookSearchPathFilterAPI: title => {
    return Sefaria._cachedApiPromise({
      url:   Sefaria.apiHost + "/api/search-path-filter/" + title,
      key:   title,
      store: Sefaria._bookSearchPathFilter
    });
  },
  _topics: {},
  _topicPageSize: 70, // how many sources should show when incrementally loading sources
  _CAT_REF_LINK_TYPE_FILTER_MAP: {
    'authors': ['popular-writing-of'],
  },
  getTopic: function(slug, {annotated=true, with_html=false}={}) {
    const cat = Sefaria.topicTocCategory(slug);
    let ref_link_type_filters = ['about', 'popular-writing-of']
    // overwrite ref_link_type_filters with predefined list. currently used to hide "Sources" and "Sheets" on author pages.
    if (!!cat && !!Sefaria._CAT_REF_LINK_TYPE_FILTER_MAP[cat.slug]) {
      ref_link_type_filters = Sefaria._CAT_REF_LINK_TYPE_FILTER_MAP[cat.slug];
    }
    const a = 0 + annotated;
    const url = `${this.apiHost}/api/v2/topics/${slug}?annotate_time_period=1&ref_link_type_filters=${ref_link_type_filters.join('|')}&with_html=${0 + with_html}&with_links=${a}&annotate_links=${a}&with_refs=${a}&group_related=${a}&with_indexes=${a}`;
    const key = this._getTopicCacheKey(slug, {annotated, with_html});
    return this._cachedApiPromise({
      url,
      key,
      store: this._topics,
      processor: this.processTopicsData,
    });
  },
  _getTopicCacheKey: function(slug, {annotated=true, with_html=false}={}) {
      return slug + (annotated ? "-a" : "") + (with_html ? "-h" : "");
  },
  processTopicsData: function(data) {
    if (!data) { return null; }
    if (!data.refs) { return data; }
    const tabs = {};
    for (let [linkTypeSlug, linkTypeObj] of Object.entries(data.refs)) {
      for (let refObj of linkTypeObj.refs) {
        let tabKey = linkTypeSlug;
        if (tabKey === 'about') {
          tabKey = refObj.is_sheet ? 'sheets' : 'sources';
        }
        if (!tabs[tabKey]) {
          let { title } = linkTypeObj;
          if (tabKey === 'sheets') {
            title = {en: 'Sheets', he: Sefaria._('Sheets')};
          }
          if (tabKey === 'sources') {
            title = {en: 'Sources', he: Sefaria._('Sources')};
          }
          tabs[tabKey] = {
            refMap: {},
            title,
            shouldDisplay: linkTypeObj.shouldDisplay,
          };
        }
        const ref = refObj.is_sheet ? parseInt(refObj.ref.replace('Sheet ', '')) : refObj.ref;
        if (refObj.order) {
            refObj.order = {...refObj.order, availableLangs: refObj?.order?.availableLangs || [],
                                numDatasource: refObj?.order?.numDatasource || 1,
                                tfidf: refObj?.order?.tfidf || 0,
                                pr: refObj?.order?.pr || 0,
                                curatedPrimacy: {he: refObj?.order?.curatedPrimacy?.he || 0, en: refObj?.order?.curatedPrimacy?.en || 0}}}
        tabs[tabKey].refMap[refObj.ref] = {ref, order: refObj.order, dataSources: refObj.dataSources, descriptions: refObj.descriptions};
      }
    }
    for (let tabObj of Object.values(tabs)) {
      tabObj.refs = Object.values(tabObj.refMap);
      delete tabObj.refMap;
    }
    data.tabs = tabs;
    return data;
  },
  getTopicFromCache: function(slug, {annotated=true, with_html=false}={}) {
      const key = this._getTopicCacheKey(slug, {annotated, with_html});
      return this._topics[key];
  },
  _topicSlugsToTitles: null,
  slugsToTitles: function() {
    //initializes _topicSlugsToTitles for Topic Editor tool and adds necessary "Choose a Category" and "Main Menu" for
    //proper use of the Topic Editor tool
    if (!Sefaria._topicSlugsToTitles) { this._topicSlugsToTitles = Sefaria.topic_toc.reduce(Sefaria._initTopicTocSlugToTitleReducer, {});}
    return Sefaria._topicSlugsToTitles;
  },
  _topicTocPages: null,
  _initTopicTocPages: function() {
    this._topicTocPages = this.topic_toc.reduce(this._initTopicTocReducer, {});
    this._topicTocPages[this._topicTocPageKey()] = this.topic_toc.map(({children, ...goodstuff}) => goodstuff);
  },
  _initTopicTocReducer: function(a,c) {
    if (!c.children) { return a; }
    a[Sefaria._topicTocPageKey(c.slug)] = c.children;
    for (let sub_c of c.children) {
      Sefaria._initTopicTocReducer(a, sub_c);
    }
    return a;
  },
  _initTopicTocSlugToTitleReducer: function(a,c) {
    if (!c.children) { return a; }
    a[c.slug] = {"en": c.en, "he": c.he};
    for (let sub_c of c.children) {
      Sefaria._initTopicTocSlugToTitleReducer(a, sub_c);
    }
    return a;
  },
  _topicTocCategory: null,
  _initTopicTocCategory: function() {
    this._topicTocCategory = this.topic_toc.reduce(this._initTopicTocCategoryReducer, {});
  },
  _initTopicTocCategoryReducer: function(a,c) {
    if (!c.children) {
      a[c.slug] = c.parent;
      return a;
    }
    for (let sub_c of c.children) {
      sub_c.parent = { en: c.en, he: c.he, slug: c.slug };
      Sefaria._initTopicTocCategoryReducer(a, sub_c);
    }
    return a;
  },
  _topicTocPageKey: slug => "_" + slug,
  topicTocPage: function(parent) {
    const key = this._topicTocPageKey(parent);
    if (!this._topicTocPages) {
        this._initTopicTocPages()
    }
    return this._topicTocPages[key]
  },
  topicTocCategory: function(slug) {
    // return category english and hebrew for slug
    if (!this._topicTocCategory) { this._initTopicTocCategory(); }
    return this._topicTocCategory[slug];
  },
  _topicTocCategoryTitles: null,
  _initTopicTocCategoryTitles: function() {
    this._topicTocCategoryTitles = this.topic_toc.reduce(this._initTopicTocCategoryTitlesReducer, {});
  },
  _initTopicTocCategoryTitlesReducer: function(a,c) {
    if (!c.children) {
      return a;
    }
    a[c.slug] = {en: c.en, he: c.he};

    for (let sub_c of c.children) {
      Sefaria._initTopicTocCategoryReducer(a, sub_c);
    }
    return a;
  },
  topicTocCategoryTitle: function(slug) {
    // returns english and hebrew titles for the topic category named by `slug``
    if (!this._topicTocCategoryTitles) { this._initTopicTocCategoryTitles(); }
    return this._topicTocCategoryTitles[slug];
  },
  isTopicTopLevel: function(slug) {
    // returns true is `slug` is part of the top level of topic toc
    return Sefaria.topic_toc.filter(x => x.slug == slug).length > 0;
  },
  sheets: {
    _loadSheetByID: {},
    loadSheetByID: function(id, callback, reset) {
      if (reset) {
        delete this._loadSheetByID[id];
      }
      const sheet = this._loadSheetByID[id];
      if (sheet) {
        if (callback) { callback(sheet); }
      } else if (callback) {
        const url = "/api/sheets/" + id +"?more_data=1";
         $.getJSON(url, data => {
            if ("error" in data) {
                console.log(data["error"])
            }
            this._loadSheetByID[id] = data;
            callback(data);
            callback(data);
          });
        }
      return sheet;
    },
    deleteSheetById: function(id) {
      return Sefaria._ApiPromise(`/api/sheets/${id}/delete`);
    },
    _userSheets: {},
    userSheets: function(uid, callback, sortBy="date", offset=0, numberToRetrieve=0) {
      // Returns a list of source sheets belonging to `uid`
      // Only a user logged in as `uid` will get private data from this API.
      // Otherwise, only public data will be returned
      const key = uid+"|"+sortBy+offset+numberToRetrieve;
      const sheets = this._userSheets[key];
      if (sheets) {
        if (callback) { callback(sheets); }
      } else {
        const url = Sefaria.apiHost + "/api/sheets/user/" + uid + "/" + sortBy + "/" + numberToRetrieve + "/" + offset;
        Sefaria._ApiPromise(url).then(data => {
          this._userSheets[key] = data.sheets;
          if (callback) { callback(data.sheets); }
        });
      }
      return sheets;
    },
    updateUserSheets: function(sheet, uid, update=true, updateInPlace=false){
      for (const key in this._userSheets) {
        if (key.startsWith(uid.toString()+"|")){
          if (update) {
            const sheetIndex = this._userSheets[key].findIndex(item => item.id === sheet.id);
            if (key.includes("date") && !updateInPlace) { //add to front because we sorted by date
              this._userSheets[key].splice(sheetIndex, 1);
              this._userSheets[key].unshift(sheet);
            } else if (updateInPlace) {
              this._userSheets[key][sheetIndex] = sheet;
            } else {
              this._userSheets[key].unshift(sheet);
            }
          } else {
            this._userSheets[key].push(sheet);
          }
        }
      }
    },
    clearUserSheets: function(uid) {
      this._userSheets  = Object.keys(this._userSheets)
      .filter(key => !key.startsWith(uid.toString()))
      .reduce((obj, key) => {
        return {
          ...obj,
          [key]: this._userSheets[key]
        };
      }, {});
    },
    _publicSheets: {},
    publicSheets: function(offset, limit, options, skipCache, callback) {
      // Returns a list of public sheets
      offset = offset || 0;
      limit = limit || 30;
      options = options || {};

      const params = param(options);
      const path = limit+"/"+offset + (params ? "?" + params : "");

      const sheets = this._publicSheets[path];
      if (sheets && !skipCache) {
        if (callback) { callback(sheets); }
      } else {
        const url = Sefaria.apiHost + "/api/sheets/all-sheets/" + path

        Sefaria._api(url, function(data) {
          this._publicSheets[path] = data.sheets;
          if (callback) { callback(data.sheets); }
        }.bind(this));
      }
      return sheets;
    },
    _sheetsByRef: {},
    sheetsByRef: function(ref, cb) {
      // Returns a list of public sheets that include `ref`.
      var sheets = null;
      if (typeof ref == "string") {
        if (ref in this._sheetsByRef) {
          sheets = this._sheetsByRef[ref];
        }
      } else {
        var sheets = [];
        ref.map(function(r) {
          var newSheets = Sefaria.sheets.sheetsByRef(r);
          if (newSheets) {
            sheets = sheets.concat(newSheets);
          }
        });
        // sheets anchored to spanning refs may cause duplicates
        var seen = {};
        var deduped = [];
        sheets.map(sheet => {
          if (!seen[sheet.id]) { deduped.push(sheet); }
          seen[sheet.id] = true;
        });
        sheets = deduped;
      }
      if (sheets) {
        if (cb) { cb(sheets); }
      } else {
        Sefaria.related(ref, function(data) {
          if (cb) { cb(data.sheets); }
        });
      }
      return sheets;
    },
    _saveSheetsByRefData: function(ref, data) {
      this._sheetsByRef[ref] = data;
      return Sefaria._saveItemsByRef(data, this._sheetsByRef);
    },
    _userSheetsByRef: {},
    userSheetsByRef: function(ref, cb) {
      // Returns a list of public sheets that include `ref`.
      var sheets = null;
      if (typeof ref == "string") {
        if (ref in this._userSheetsByRef) {
          sheets = this._userSheetsByRef[ref];
        }
      } else {
        var sheets = [];
        ref.map(function(r) {
          var newSheets = Sefaria.sheets.userSheetsByRef(r);
          if (newSheets) {
            sheets = sheets.concat(newSheets);
          }
        });
      }
      if (sheets) {
        if (cb) { cb(sheets); }
      } else {
        Sefaria.relatedPrivate(ref, function(data) {
          if (cb) { cb(data.sheets); }
        });
      }
      return sheets;
    },
    _saveUserSheetsByRefData: function(ref, data) {
      this._userSheetsByRef[ref] = data;
      return Sefaria._saveItemsByRef(data, this._userSheetsByRef);
    },
    sheetsTotalCount: function(refs) {
      // Returns the total number of private and public sheets on `refs` without double counting my public sheets.
      var sheets = Sefaria.sheets.sheetsByRef(refs) || [];
      if (Sefaria._uid) {
        var mySheets = Sefaria.sheets.userSheetsByRef(refs) || [];
        sheets = sheets.filter(function(sheet) { return sheet.owner !== Sefaria._uid }).concat(mySheets);
      }
      return sheets.length;
    },
    extractIdFromSheetRef: function (ref) {
      return typeof ref === "string" ? parseInt(ref.split(" ")[1]) : parseInt(ref[0].split(" ")[1]);
    }
  },
  _translations: {},
  getTranslation: function(key) {
    const url = Sefaria.apiHost + "/api/texts/translations/" + key;
    const store = this._translations;
    return this._cachedApiPromise({url, key, store})
  },
  _collections: {},
  getCollection: function(key) {
      const url = Sefaria.apiHost + "/api/collections/" + encodeURIComponent(key);
      const store = this._collections;
      return this._cachedApiPromise({url, key, store});
  },
  getCollectionFromCache: function(key) {
    return Sefaria._collections[key];
  },
  _collectionsList: {},
  getCollectionsList: function() {
      return this._cachedApiPromise({
        url: Sefaria.apiHost + "/api/collections",
        key: "list",
        store: Sefaria._collectionsList
      });
  },
  getCollectionsListFromCache() {
    return Sefaria._collectionsList.list;
  },
  _userCollections: {},
  getUserCollections: function(uid) {
    return this._cachedApiPromise({
      url: `${Sefaria.apiHost}/api/collections/user-collections/${uid}`,
      key: uid,
      store: Sefaria._userCollections
    });
  },
  getUserCollectionsFromCache(uid) {
    return Sefaria._userCollections[uid];
  },
  _userCollectionsForSheet: {},
  getUserCollectionsForSheet: function(sheetID) {
    return this._cachedApiPromise({
      url: `${Sefaria.apiHost}/api/collections/for-sheet/${sheetID}`,
      key: sheetID,
      store: Sefaria._userCollectionsForSheet
    });
  },
  getUserCollectionsForSheetFromCache(sheetID) {
    return Sefaria._userCollectionsForSheet[sheetID];
  },
  getBackgroundData() {
    return Sefaria._ApiPromise("/api/background-data?locale=" + Sefaria.interfaceLang)
      .then(data => { Sefaria = extend(Sefaria, data); });
  },
  calendarRef: function(calendarTitle) {
    const cal = Sefaria.calendars.filter(cal => cal.title.en === calendarTitle);
    return cal.length ? cal[0].ref : null;
  },
  _translateTerms: {},
  _cacheHebrewTerms: function(terms) {
      Sefaria._translateTerms = extend(terms, Sefaria._translateTerms);
  },
  hebrewTerm: function(name) {
    // Returns a string translating `name` into Hebrew.
    const categories = {
<<<<<<< HEAD
      "Commentary":   "འགྲེལ་བ།",
=======
      "Quoting Commentary":   "פרשנות מצטטת",
      "Commentary": "འགྲེལ་བ།",
>>>>>>> 8567acc9
      "Modern Commentary":    "פרשנות מודרנית",
      "Sheets":               "דפי מקורות",
      "Notes":                "הערות",
      "Community":            "קהילה"
    };
    if (name in Sefaria._translateTerms) {
        return Sefaria._translateTerms[name]["he"];
    } else if (Sefaria._translateVersions[Sefaria.getTranslateVersionsKey(name, 'en')]) {
        return Sefaria._translateVersions[Sefaria.getTranslateVersionsKey(name, 'en')]["he"];
    } else if (Sefaria._translateVersions[Sefaria.getTranslateVersionsKey(name, 'he')]) {
        return Sefaria._translateVersions[Sefaria.getTranslateVersionsKey(name, 'he')]["he"];
    } else if (name in categories) {
        return  categories[name];
    } else if (Sefaria.index(name)) {
        return Sefaria.index(name).heTitle;
    } else {
        return name;
    }
  },
  hebrewTranslation: function(inputStr, context = null){
    let translatedString;
    if (context && context in Sefaria._i18nInterfaceStringsWithContext){
      translatedString = Sefaria._getStringCaseInsensitive(Sefaria._i18nInterfaceStringsWithContext[context], inputStr);
      if (translatedString !== null) return translatedString;
    }
    if ((translatedString = Sefaria._getStringCaseInsensitive(Sefaria._i18nInterfaceStrings, inputStr)) !== null ) {
      return translatedString;
    }
    if ((translatedString = Sefaria.hebrewTerm(inputStr)) != inputStr) {
      return translatedString;
    }
    if (inputStr.indexOf(" | ") !== -1) {
      var inputStrs = inputStr.split(" | ");
      return Sefaria._(inputStrs[0])+ " | " + Sefaria._(inputStrs[1]);
    } else {
      //console.warn("Missing Hebrew translation for: " + inputStr);
      return inputStr;
    }
  },
  translation: function(language, inputStr, context=null){
      const translationMatrix = {
          "he": Sefaria.hebrewTranslation
      };
      try {
          return translationMatrix[language.slice(0,2)](inputStr, context);
      }catch (e){
          console.warn("No transaltion available for " + language)
          return inputStr;
      }
  },
  _: function(inputStr, context=null){
    if(Sefaria.interfaceLang !== "english"){
      return Sefaria.translation(Sefaria.interfaceLang, inputStr, context);
    } else {
      return inputStr;
    }
  },
  _v: function(langOptions){
    /* Takes an object {en: "something", he: "משהו"}
     * and returns the correct one according to interface language
     * Convenience method for when there are two data variables in an object one wishes to return
     * according to interface, in places where HTML is not allowed (inside <options> tag for ex.
    */
    const lang = Sefaria.interfaceLang.slice(0,2);
    return langOptions[lang] ? langOptions[lang] : "";
  },
  _r: function (inputRef) {
    const oref = Sefaria.getRefFromCache(inputRef);
    if (!oref) { return inputRef; }
    return Sefaria.interfaceLang != "english" ? oref.heRef : oref.ref;
  },
  _getStringCaseInsensitive: function (store, inputStr){
    if(inputStr in store){
        return store[inputStr];
    }else if(inputStr.toLowerCase() in store){
        return store[inputStr.toLowerCase()];
    }else return null;

    //return inputStr in store ? store[inputStr] : (inputStr.toLowerCase() in store ? store[inputStr.toLowerCase()]
      // : null);
  },
  _cacheSiteInterfaceStrings: function() {
    // Ensure that names set in Site Settings are available for translation in JS.
    if (!Sefaria._siteSettings) { return; }
    ["SITE_NAME", "LIBRARY_NAME"].map(key => {
      Sefaria._i18nInterfaceStrings[Sefaria._siteSettings[key]["en"]] = Sefaria._siteSettings[key]["he"];
    });
  },
  _makeBooksDict: function() {
    // Transform books array into a dictionary for quick lookup
    // Which is worse: the cycles wasted in computing this on the client
    // or the bandwidth wasted in letting the server computer once and transmitting the same data twice in different form?
    this.booksDict = {};
    for (let i = 0; i < this.books.length; i++) {
      this.booksDict[this.books[i]] = 1;
    }
  },
  _ajaxObjects: {},   // These are jqXHR objects, which implement the Promise interface
  _api: function(url, callback) {
    // Manage API calls and callbacks to prevent duplicate calls
    // This method will be deprecated, in favor of _ApiPromise
    //
    if (url in this._ajaxObjects) {
      return this._ajaxObjects[url].then(callback);
    }
    return this._ApiPromise(url).then(callback);
  },
  _ApiPromise: function(url) {
    // Uses same _ajaxObjects as _api
    // Use built in Promise logic to handle multiple .then()s
    if (url in this._ajaxObjects) {
      return this._ajaxObjects[url];
    }
    this._ajaxObjects[url] = $.getJSON(url).always(_ => {delete this._ajaxObjects[url];});
    return this._ajaxObjects[url];
  },
  _cachedApi: function(key, store, defaultVal){
      return (key in store) ? store[key] : defaultVal;
  },
  _cachedApiPromise: function({url, key, store, processor}) {
      // Checks store[key].  Resolves to this value, if present.
      // Otherwise, calls Promise(url), caches in store[key], and returns
      return (key in store) ?
          Promise.resolve(store[key]) :
          Sefaria._ApiPromise(url)
              .then(data => {
                  if (processor) { data = processor(data); }
                  store[key] = data;
                  return data;
              })
  },
  //  https://reactjs.org/blog/2015/12/16/ismounted-antipattern.html
  makeCancelable: (promise) => {
      let hasCanceled_ = false;

      const wrappedPromise = new Promise((resolve, reject) => {
        promise.then(
          val => hasCanceled_ ? reject({isCanceled: true}) : resolve(val),
          error => hasCanceled_ ? reject({isCanceled: true}) : reject(error)
        );
      });

      return {
        promise: wrappedPromise,
        cancel() { hasCanceled_ = true; },
      };
  },
  incrementalPromise: async (fetchResponse, data, increment, setResponse, setCancel) => {
    /*
    fetchResponse - func that takes slice of `data` as param and returns promise
    data - array of input data for fetchResponse
    increment - int, how many values to send to fetchResponse at a time
    setResponse - callback to react to send updated results
    setCancel - function that saves cancel function so it can be called in outside scope
    */
    let lastEndIndex = 0;
    while (lastEndIndex <= data.length) {
      const tempData = data.slice(lastEndIndex, lastEndIndex + increment);
      const { promise, cancel } = Sefaria.makeCancelable(fetchResponse(tempData));
      setCancel(cancel);
      const tempResponses = await promise;
      setResponse(prevResponses => !prevResponses ? tempResponses : prevResponses.concat(tempResponses));
      lastEndIndex += increment;
    }
  }
});

Sefaria.unpackDataFromProps = function(props) {
  // Populate local cache with various data passed as props.
  const initialPanels = props.initialPanels || [];
  for (let i = 0; i < initialPanels.length; i++) {
      let panel = initialPanels[i];
      if (panel.text) {
        let settings = {context: 1, enVersion: panel.enVersion, heVersion: panel.heVersion};
        //save versions first, so their new format is also saved on text cache
        if(panel.text?.versions?.length){
            let versions = Sefaria._saveVersions(panel.text.sectionRef, panel.text.versions);
            panel.text.versions = Sefaria._makeVersions(versions, false);
        }

        Sefaria._saveText(panel.text, settings);
      }
      if(panel.bookRef){
         if(panel.versions?.length){
            let versions = Sefaria._saveVersions(panel.bookRef, panel.versions);
            panel.versions = Sefaria._makeVersions(versions, false);
         }
      }
      if (panel.indexDetails) {
        Sefaria._indexDetails[panel.bookRef] = panel.indexDetails;
      }
      if (panel.sheet) {
        Sefaria.sheets._loadSheetByID[panel.sheet.id] = panel.sheet;
      }
  }
  if (props.collectionData) {
    Sefaria._collections[props.initialCollectionSlug] = props.collectionData;
  }
  if (props.translationsData) {
    Sefaria._translations[props.initialTranslationsSlug] = props.translationsData;
  }
  if (props.topicData) {
    Sefaria._topics[props.initialTopic] = Sefaria.processTopicsData(props.topicData);
  }
  if (props.topicList) {
    Sefaria._topicList = props.topicList;
  }
  if (props.collectionListing) {
      Sefaria._collectionsList.list = props.collectionListing;
  }
  Sefaria.versionPreferences = new VersionPreferences(props.versionPrefsByCorpus);
  Sefaria.util._initialPath = props.initialPath ? props.initialPath : "/";
  Sefaria.unpackBaseProps(props);

  Sefaria.getBackgroundData();
};

Sefaria.unpackBaseProps = function(props){
    //TODO: verify these are all base props!!!
      if (typeof props === 'undefined') {
          return;
      }
      const dataPassedAsProps = [
      "_uid",
      "_email",
      "_uses_new_editor",
      "slug",
      "is_moderator",
      "is_editor",
      "is_sustainer",
      "full_name",
      "profile_pic_url",
      "is_history_enabled",
      "translation_language_preference_suggestion",
      "following",
      "blocking",
      "calendars",
      "notificationCount",
      "notifications",
      "saved",
      "userHistory",
      "last_place",
      "interfaceLang",
      "multiPanel",
      "community",
      "followRecommendations",
      "trendingTopics",
      "_siteSettings",
      "_debug"
  ];
  for (const element of dataPassedAsProps) {
      if (element in props) {
        Sefaria[element] = props[element];
      }
  }
}

Sefaria.loadServerData = function(data){
    // data parameter is optional. in the event it isn't passed, we assume that DJANGO_DATA_VARS exists as a global var
    // data should but defined server-side and undefined client-side
    //TODO: Can we get rid of this global scope thing?
    if (typeof data === "undefined") {
        data = typeof DJANGO_DATA_VARS === "undefined" ? undefined : DJANGO_DATA_VARS;
    }
    if (typeof data !== 'undefined') {
        for (const [key, value] of Object.entries(data)) {
            this[key] = value;
        }
    }
};


Sefaria.util    = Util;
Sefaria.hebrew  = Hebrew;
Sefaria.track   = Track;
Sefaria.palette = palette;

Sefaria.palette.indexColor = function(title) {
      return title && Sefaria.index(title) ?
          Sefaria.index(title)['primary_category'] ?
              Sefaria.palette.categoryColor(Sefaria.index(title)['primary_category']):
                Sefaria.palette.categoryColor(Sefaria.index(title).categories[0]):
          Sefaria.palette.categoryColor("Other");
};
Sefaria.palette.refColor = ref => Sefaria.palette.indexColor(Sefaria.parseRef(ref).index);

Sefaria = extend(Sefaria, Strings);

Sefaria.setup = function(data, props = null) {
    Sefaria.loadServerData(data);
    let baseProps = props !=null ? props : (typeof DJANGO_VARS === "undefined" ? undefined : DJANGO_VARS.props);
    Sefaria.unpackBaseProps(baseProps);
    Sefaria.util.setupPrototypes();
    Sefaria.util.setupMisc();
    var cookie = Sefaria.util.handleUserCookie(Sefaria._uid);
    // And store current uid in analytics id
    Sefaria._analytics_uid = Sefaria._uid;
    Sefaria._makeBooksDict();
    Sefaria._cacheFromToc(Sefaria.toc);
    Sefaria._cacheHebrewTerms(Sefaria.terms);
    Sefaria._cacheSiteInterfaceStrings();
    //console.log(`sending user logged in status to GA, uid as bool: ${!!Sefaria._uid} | analytics id: ${Sefaria._analytics_uid}`);
    Sefaria.track.setUserData(!!Sefaria._uid, Sefaria._analytics_uid);
    Sefaria.search = new Search(Sefaria.searchIndexText, Sefaria.searchIndexSheet);
};
Sefaria.setup();


export default Sefaria;<|MERGE_RESOLUTION|>--- conflicted
+++ resolved
@@ -2911,12 +2911,8 @@
   hebrewTerm: function(name) {
     // Returns a string translating `name` into Hebrew.
     const categories = {
-<<<<<<< HEAD
-      "Commentary":   "འགྲེལ་བ།",
-=======
       "Quoting Commentary":   "פרשנות מצטטת",
       "Commentary": "འགྲེལ་བ།",
->>>>>>> 8567acc9
       "Modern Commentary":    "פרשנות מודרנית",
       "Sheets":               "דפי מקורות",
       "Notes":                "הערות",
