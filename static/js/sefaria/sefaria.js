import VersionPreferences from "./VersionPreferences";

var extend     = require('extend'),
    param      = require('querystring').stringify;
import Search from './search';
import Strings from './strings';
import palette from './palette';
import Track from './track';
import Hebrew from './hebrew';
import Util from './util';
import $ from './sefariaJquery';
import Cookies from 'js-cookie';


let Sefaria = Sefaria || {
  _dataLoaded: false,
  _inBrowser: (typeof document !== "undefined"),
  toc: [],
  books: [],
  booksDict: {},
  last_place: [],
  apiHost: "" // Defaults to localhost, override to talk another server
};

if (typeof window !== 'undefined') {
    window.Sefaria = Sefaria; // allow access to `Sefaria` from console
}

Sefaria = extend(Sefaria, {
  _parseRef: {}, // cache for results of local ref parsing
  parseRef: function(q) {
  // Client side ref parsing without depending on book index data.
  // Does depend on Sefaria.booksDict.
  // One of the oldest functions in Sefaria! But should be intelligently merged into Sefaria.ref()
      q = q || "";
      q = decodeURIComponent(q);
      q = q.replace(/_/g, " ").replace(/[.:]/g, " ").replace(/ +/, " ");
      q = q.trim().toFirstCapital();
      if (q in Sefaria._parseRef) { return Sefaria._parseRef[q]; }

      const response = {book: false,
                      index: false,
                      sections: [],
                      toSections: [],
                      ref: ""};
      if (!q) {
          Sefaria._parseRef[q] = response;
          return response;
      }

      const toSplit = q.split("-");
      const first   = toSplit[0];

      let book, index, nums;
      for (let i = first.length; i >= 0; i--) {
          book   = first.slice(0, i);
          if (Sefaria.virtualBooks.includes(book)) {
              // todo: This assumes that this is a depth one integer indexed node
              const numberMatch = first.match(/([\d ]+)$/);
              if (numberMatch) {
                  nums = String(+numberMatch[0]);
                  book = first.slice(0, numberMatch.index)
              } else {
                  book = first;
              }
              break;
          }
          if (book in Sefaria.booksDict || book === "Sheet") {
              const remainder = first.slice(i);
              if (remainder && remainder[0] !== " ") {
                continue; // book name must be followed by a space, Jobs != Job
              }
              nums = remainder.slice(1);
              break;
          }
      }
      // Get the root index name. (For complex works, this may be different than `book`)
      for (let i = book.length; i >= 0; i--) {
          index = book.slice(0,i);
          if (this.index(index)) { break; }
      }
      if (!book) {
          Sefaria._parseRef[q] = {"error": "Unknown book."};
          return Sefaria._parseRef[q];
      }

      if (nums && !nums.match(/\d+[ab]?( \d+)*$/)) {
          Sefaria._parseRef[q] = {"error": "Bad section string."};
          console.log(Sefaria._parseRef[q]);
          return Sefaria._parseRef[q];
      }

      response.index      = index;
      response.book       = book;
      response.sections   = nums ? nums.split(" ") : [];
      response.toSections = nums ? nums.split(" ") : [];
      response.ref        = q;

      // Parse range end (if any)
      if (toSplit.length === 2) {
          const toSections = toSplit[1].replace(/[.:]/g, " ").split(" ");
          const diff = response.sections.length - toSections.length;
          for (let i = diff; i < toSections.length + diff; i++) {
              response.toSections[i] = toSections[i-diff];
          }
      }

      Sefaria._parseRef[q] = response;
      return response;
  },
  makeRef: function(q) {
      // Returns a string ref corresponding to the parsed ref `q` (like Ref.url() in Python)
      if (!(q.book && q.sections && q.toSections)) {
          return {"error": "Bad input."};
      }
      let ref = q.book.replace(/ /g, "_");
      ref = encodeURIComponent(ref);

      if (q.sections.length)
          ref += "." + q.sections.join(".");

      if (!q.sections.compare(q.toSections)) {
          let i;
          for (i = 0; i < q.toSections.length; i++)
              if (q.sections[i] !== q.toSections[i]) break;
          ref += "-" + q.toSections.slice(i).join(".");
      }

      return ref;
  },
  normRef: function(ref) {
      // Returns a string of the URL normalized form of `ref` (using _ for spaces and . for section seprator).
      // `ref` may be a string, or an array of strings. If ref is an array of strings, it is passed to normRefList.
      if (ref instanceof Array) {
        return Sefaria.normRefList(ref);
      }
      const norm = Sefaria.makeRef(Sefaria.parseRef(ref));
      if (typeof norm === "object" && "error" in norm) {
          // If the ref doesn't parse, just replace spaces with undescores.
          return typeof ref === "string" ? ref.replace(/ /g, "_") : ref;
      }
      return norm;
  },
  humanRef: function(ref) {
      // Returns a string of the normalized form of `ref`.
      // `ref` may be a string, or an array of strings. If ref is an array of strings, it is passed to normRefList.
      ref = Sefaria.normRef(ref);
      const pRef = Sefaria.parseRef(ref);
      if (pRef.error) {return ref}
      if (pRef.sections.length === 0) { return pRef.book; }
      const book = pRef.book + " ";
      const hRef = pRef.ref.replace(/ /g, ":");
      return book + hRef.slice(book.length);
  },
  isRef: function(ref) {
    // Returns true if `ref` appears to be a ref relative to known books in Sefaria.books
    const q = Sefaria.parseRef(ref);
    return ("book" in q && q.book);
  },
  normRefList: function(refs) {
    // Returns a single string ref corresponding the range expressed in the list of `refs`
    // e.g. ["Genesis 1:4", "Genesis 1:5", "Genesis 1:6"] -> "Genesis 1:4-6"
    if (refs.length === 1) {
      return refs[0];
    }
    const pRef = Sefaria.parseRef(refs[0]);
    const pRefEnd = Sefaria.parseRef(refs[refs.length-1]);
    if (pRef.book !== pRefEnd.book) {
      return refs[0]; // We don't handle ranges over multiple nodes of complex texts
    }
    const nRef = Sefaria.util.clone(pRef);
    nRef.toSections = pRefEnd.toSections;
    return Sefaria.makeRef(nRef);
  },
  joinRefList: function(refs, lang){
    // Returns a string Ref in `lang` that corresponds to the range of refs in `refs`
    // Hebrew results depend on `refs` being available in the refs cache.
      //only use for display as it doesn't rely on any ref parsing!
      //since this is just string manipulation it works language agnostically.
      //does not work well in cases like Genesis 1:10, Genesis 1:15 (will return Genesis 1:10-5). Needs fixing
      //Deuteronomy 11:32-2:1 instead of Deuteronomy 11:32-12:1
      const refStrAttr = {
          "he" : "heRef",
          "en": "ref"
      }[lang];
      if(!refs.length){ return null ;}
      let start, end;
      if (refs[0].indexOf("-") != -1) { // did we get a ranged ref for some reason inside the arguemnts
          let startSplit = Sefaria.splitRangingRef(refs[0])
          start = Sefaria.getRefFromCache(startSplit[0]);
      }else{
          start = Sefaria.getRefFromCache(refs[0]);
      }
      if (!start) { // We don't have this ref in cache, fall back to normRefList and sorry no Hebrew
        return Sefaria.humanRef(Sefaria.normRefList(refs));
      }
      start = start[refStrAttr]
      if (refs[refs.length - 1].indexOf("-") != -1) {
          let endSplit = Sefaria.splitRangingRef(refs[refs.length - 1]);
          end = Sefaria.getRefFromCache(endSplit[endSplit.length -1])[refStrAttr];
      }else{
          end = Sefaria.getRefFromCache(refs[refs.length - 1])[refStrAttr];
      }
       //deal with case where this doesnt exist in cache with getName or a new function o combine refs from server side

      //TODO handle ranged refs as input
      if(start == end){
          return start;
      }
      //break down refs into textual part and "numeric "address parts, the comparison of the numeric parts has to be atomic and not char by char
      const lastSpaceStart = start.lastIndexOf(" ");
      const namedPartStart =  start.substr(0, lastSpaceStart);
      const addressPartStart = start.substr(lastSpaceStart + 1).split(":");
      const lastSpaceEnd = end.lastIndexOf(" ");
      const namedPartEnd =  end.substr(0, lastSpaceEnd);
      const addressPartEnd = end.substr(lastSpaceEnd + 1).split(":");
      if(namedPartStart != namedPartEnd){
          //the string part is different already, so the numeric parts will be for sure separated correctly.
          //works mostly for ranged complex text refs
          const similarpart = Sefaria.util.commonSubstring(start, end);
          const startDiff = start.substring(similarpart.length, start.length);
          const endDiff = end.substring(similarpart.length, end.length);
          return `${similarpart}${startDiff}-${endDiff}`;
      }else{
          let similaraddrs = []
          const addrLength = Math.min(addressPartStart.length, addressPartEnd.length);
          let index = 0;
          while(index<addrLength && addressPartStart[index] === addressPartEnd[index]){
              similaraddrs.push(addressPartStart[index]);
              index++;
          }
          const addrStr = similaraddrs.join(":")+(index == 0? "" : ":")+addressPartStart.slice(index).join(":")+"-"+addressPartEnd.slice(index).join(":");
          return `${namedPartStart} ${addrStr}`
      }
  },
  refContains: function(ref1, ref2) {
    // Returns true is `ref1` contains `ref2`
    const oRef1 = Sefaria.parseRef(ref1);
    const oRef2 = Sefaria.parseRef(ref2);
    //need to convert to ints, add ancestors for complex and copy logic from server

    if ("error" in oRef1 || "error" in oRef2) { return null; }

    //We need numerical representations of the sections, and not to trip up on talmud sections
    if (oRef2.index !== oRef2.index || oRef1.book !== oRef2.book) { return false; }
    const [oRef1sections, oRef1toSections, oRef2sections, oRef2toSections] = [oRef1.sections, oRef1.toSections, oRef2.sections, oRef2.toSections].map(arr =>
        arr.map(x => x.match(/\d+[ab]/) ? Sefaria.hebrew.dafToInt(x) : parseInt(x))
    )

    const sectionsLen = Math.min(oRef1sections.length, oRef2sections.length);
    //duplicated from server side logic to finally fix
    for (let i = 0; i < sectionsLen; i++) {
      if (oRef2toSections[i] > oRef1toSections[i]) {
        return false;
      }
      if (oRef2toSections[i] < oRef1toSections[i]) {
        break;
      }
    }
    for (let i = 0; i < sectionsLen; i++) {
      if (oRef2sections[i] < oRef1sections[i]) {
        return false;
      }
      if (oRef2sections[i] > oRef1sections[i]) {
        break;
      }
    }
    return true;
  },
  refCategories: function(ref) {
    // Returns the text categories for `ref`
    let pRef = Sefaria.parseRef(ref);
    if ("error" in pRef) { return []; }
    let index = Sefaria.index(pRef.index);
    return index && index.categories ? index.categories : [];
  },
  refIndexTitle: function(ref) {
    let pRef = Sefaria.parseRef(ref);
    if ("error" in pRef) { return null; }
    let index = Sefaria.index(pRef.index);
    return index?.title
  },
  sectionRef: function(ref, deriveIfNotFound=false) {
    // Returns the section level ref for `ref` or null if no data is available
    const oref = this.getRefFromCache(ref);
    if (deriveIfNotFound && !oref) { //couldn't find `ref` in cache so try to derive it
        const humanRefForm = Sefaria.humanRef(ref);
        if (!!humanRefForm && humanRefForm.length > 0) {
            return humanRefForm.split(":")[0]; // "Genesis 3:3" yields "Genesis 3"
        }
    }
    return oref ? oref.sectionRef : null;

  },
  splitSpanningRefNaive: function(ref){
      if (ref.indexOf("-") == -1) { return ref; }
      return ref.split("-");
  },
  splitRangingRef: function(ref) {
    // Returns an array of segment level refs which correspond to the ranging `ref`
    // e.g. "Genesis 1:1-2" -> ["Genesis 1:1", "Genesis 1:2"]
    if (!ref || typeof ref === "object" || typeof ref === "undefined") { debugger; }

    if (ref.indexOf("-") == -1) { return [ref]; }

    const oRef     = Sefaria.parseRef(ref);
    const isDepth1 = oRef.sections.length === 1;
    const textData = Sefaria.getTextFromCache(ref);
    if (textData) {
        return Sefaria.makeSegments(textData).map(segment => segment.ref);
    } else if (!isDepth1 && oRef.sections[oRef.sections.length - 2] !== oRef.toSections[oRef.sections.length - 2]) {
      // TODO handle spanning refs when no text data is available to answer how many segments are in each section.
      // e.g., in "Shabbat 2a:5-2b:8", what is the last segment of Shabbat 2a?
      // For now, just return the split of the first non-spanning ref.
      const newRef = Sefaria.util.clone(oRef);
      newRef.toSections = newRef.sections;
      return Sefaria.splitRangingRef(this.humanRef(this.makeRef(newRef)));

    } else {
      const refs  = [];
      const start = oRef.sections[oRef.sections.length-1];
      const end   = oRef.toSections[oRef.sections.length-1];
      for (let i = parseInt(start); i <= parseInt(end); i++) {
        const newRef = Sefaria.util.clone(oRef);
        newRef.sections[oRef.sections.length-1] = i;
        newRef.toSections[oRef.sections.length-1] = i;
        refs.push(this.humanRef(this.makeRef(newRef)));
      }
      return refs;
    }
  },
    /**
     * Helps the BookPage toc translate the given integer to the correctly formatted display string for the section given the varying address types.
     * @param {string} addressType - The address type of the schema being requested
     * @param {number} i - The numeric section string from the database
     * @param {number} offset - If needed, an offest to allow section addresses that do not start counting with 0
     * @returns {[string,string]} Section string in both languages.
     */
  getSectionStringByAddressType: function(addressType, i, offset=0) {
    let section = i + offset;
    let enSection, heSection;
    if (addressType === 'Talmud') {
      enSection = Sefaria.hebrew.intToDaf(section);
      heSection = Sefaria.hebrew.encodeHebrewDaf(enSection);
    } else if (addressType === "Year") {
      enSection = section + 1241;
      heSection = Sefaria.hebrew.encodeHebrewNumeral(section+1);
      heSection = heSection.slice(0,-1) + '"' + heSection.slice(-1);
    } else if (addressType === "Folio") {
      enSection = Sefaria.hebrew.intToFolio(section);
      heSection = Sefaria.hebrew.encodeHebrewFolio(enSection);
    } else {
      enSection = section + 1;
      heSection = Sefaria.hebrew.encodeHebrewNumeral(section + 1);
    }
  return [enSection, heSection];
  },
  titlesInText: function(text) {
    // Returns an array of the known book titles that appear in text.
    return Sefaria.books.filter(function(title) {
        return (text.indexOf(title) > -1);
    });
  },
  _eras:  ["GN", "RI", "AH", "CO"],
  makeRefRe: function(titles) {
    // Construct and store a Regular Expression for matching citations
    // based on known books, or a list of titles explicitly passed
    titles = titles || Sefaria.books;
    const books = "(" + titles.map(RegExp.escape).join("|")+ ")";
    const refReStr = books + " (\\d+[ab]?)(?:[:., ]+)?(\\d+)?(?:(?:[\\-–])?(\\d+[ab]?)?(?:[:., ]+)?(\\d+)?)?";
    return new RegExp(refReStr, "gi");
  },
  wrapRefLinks: function(text) {
      if (typeof text !== "string" ||
          text.indexOf("data-ref") !== -1) {
          return text;
      }
      const titles = Sefaria.titlesInText(text);
      if (titles.length === 0) {
          return text;
      }
      const refRe    = Sefaria.makeRefRe(titles);
      const replacer = function(match, p1, p2, p3, p4, p5) {
          // p1: Book
          // p2: From section
          // p3: From segment
          // p4: To section
          // p5: To segment
          let uref, nref, r;

          uref = p1 + "." + p2;
          nref = p1 + " " + p2;
          if (p3) {
              uref += "." + p3;
              nref += ":" + p3;
          }
          if (p4) {
              uref += "-" + p4;
              nref += "-" + p4;
          }
          if (p5) {
              uref += "." + p5;
              nref += ":" + p5;
          }
          r = '<span class="refLink" data-ref="' + uref + '">' + nref + '</span>';
          if (match.slice(-1)[0] === " ") {
              r = r + " ";
          }
          return r;
      };
      return text.replace(refRe, replacer);
  },
  _texts: {},  // cache for data from /api/texts/
  _refmap: {}, // Mapping of simple ref/context keys to the (potentially) versioned key for that ref in _texts.
  _complete_text_settings: function(s = null) {
    let settings = s || {};
    settings = {
      commentary: settings.commentary || 0,
      context:    settings.context    || 0,
      pad:        settings.pad        || 0,
      enVersion:  settings.enVersion  || null,
      heVersion:  settings.heVersion  || null,
      multiple:   settings.multiple   || 0,
      stripItags: settings.stripItags || 0,
      wrapLinks:  ("wrapLinks" in settings) ? settings.wrapLinks : 1,
      wrapNamedEntities: ("wrapNamedEntities" in settings) ? settings.wrapNamedEntities : 1,
      translationLanguagePreference: settings.translationLanguagePreference || null,
      versionPref: settings.versionPref || null,
      firstAvailableRef: ("firstAvailableRef" in settings) ? settings.firstAvailableRef : 1,
      fallbackOnDefaultVersion: ("fallbackOnDefaultVersion" in settings) ? settings.fallbackOnDefaultVersion : 1,
    };
    if (settings.versionPref) {
      // for every lang/vtitle pair in versionPref, update corresponding version url param if it doesn't already exist
      for (let [vlang, vtitle] of Object.entries(settings.versionPref)) {
        const versionPrefKey = `${vlang}Version`;
        if (!settings[versionPrefKey]) {
          settings[versionPrefKey] = vtitle;
        }
      }
    }
    return settings;
  },
  getTextFromCache: function(ref, settings) {
    settings = this._complete_text_settings(settings);
    const key = this._textKey(ref, settings);

    if (key in this._texts) {
        return this._getOrBuildTextData(key, settings);
    }
    return null;
  },
  getText: function(ref, settings) {
    // returns a promise
    settings = this._complete_text_settings(settings);

    const data = this.getTextFromCache(ref, settings);
    if (data && !("updateFromAPI" in data)) {return Promise.resolve(data);}

    return this._ApiPromise(Sefaria.apiHost + this._textUrl(ref, settings))
        .then(d => {
            //swap out original versions from the server with the ones that Sefaria client side has sorted and updated with some fields.
            // This happens before saving the text to cache so that both caches are consistent
            if(d?.versions?.length){
                let versions = Sefaria._saveVersions(d.sectionRef, d.versions);
                d.versions = Sefaria._makeVersions(versions, false);
            }
            Sefaria._saveText(d, settings);
            return d;
        });
  },
  _bulkTexts: {},
  partitionArrayForURL: function(arr, urlMaxLength, dividerToken) {
    const result = [];
    const dividerTokenLength = encodeURIComponent(dividerToken).length;
    let currentPartition = [];
    let currentLength = 0;

    for (let i = 0; i < arr.length; i++) {
        // Calculate the length of the new item when added to the partition
        const item = arr[i];
        const encodedItem = encodeURIComponent(item);
        const newLength = currentPartition.length === 0
            ? encodedItem.length
            : currentLength + encodedItem.length + dividerTokenLength; // consider dividerToken length

        // Check if adding this item exceeds the max length
        if (newLength > urlMaxLength) {
            // If it does, push the current partition to the result and start a new one
            result.push(currentPartition);
            currentPartition = [];
            currentLength = 0;
            currentPartition.push(item);
            continue
        }

        // Add the item to the current partition
        currentPartition.push(item);
        currentLength = newLength;
    }

    // Add the last partition to the result
    if (currentPartition.length > 0) {
        result.push(currentPartition);
    }

    return result;
},

  getBulkText: function(refs, asSizedString=false, minChar=null, maxChar=null, transLangPref=null) {
    if (refs.length === 0) { return Promise.resolve({}); }

    const MAX_URL_LENGTH = 3800;
    const ASSUMED_HOSTNAME_LENGTH_BOUND = 50;
    const hostStr = encodeURI(`${Sefaria.apiHost}/api/bulktext/`);

    let paramStr = '';
    for (let [paramKey, paramVal] of Object.entries({asSizedString, minChar, maxChar, transLangPref})) {
      paramStr = !!paramVal ? paramStr + `&${paramKey}=${paramVal}` : paramStr;
    }
    paramStr = paramStr.replace(/&/,'?');
    paramStr = encodeURI(paramStr);

    // Split into multiple requests if URL length goes above limit
    const limit = MAX_URL_LENGTH-(hostStr+paramStr).length-ASSUMED_HOSTNAME_LENGTH_BOUND
    const refsSubArrays = this.partitionArrayForURL( refs, limit, '|');
    const refStrs = refsSubArrays.map(refsSubArray => refsSubArray.join('|'));

    let promises = refStrs.map(refStr => this._cachedApiPromise({
      url: `${hostStr}${encodeURIComponent(refStr)}${paramStr}`,
      key: refStr + paramStr,
      store: this._bulkTexts
    }));

    return Promise.all(promises).then(results => Object.assign({}, ...results));
  },
  makeParamsStringForAPIV3: function(language, versionTitle) {
    if (versionTitle) {
        return `${language}|${versionTitle}`;
    } else if (language) {
        return language;
    }
  },
  makeUrlForAPIV3Text: function(ref, requiredVersions, mergeText) {
    const host = Sefaria.apiHost;
    const endPoint = '/api/v3/texts/';
    const versions = requiredVersions.map(obj =>
        Sefaria.makeParamsStringForAPIV3(obj.language, obj.versionTitle)
    );
    const mergeTextInt = mergeText ? 1 : 0;
    const url = `${host}${endPoint}${ref}?version=${versions.join('&version=')}&fill_in_missing_segments=${mergeTextInt}`;
    return url;
  },
  getTextsFromAPIV3: async function(ref, requiredVersions, mergeText) {
    // ref is segment ref or bottom level section ref
    // requiredVersions is array of objects that can have language and versionTitle
    const url = Sefaria.makeUrlForAPIV3Text(ref, requiredVersions, mergeText);
    //TODO here's the place for getting it from cache
    const apiObject = await Sefaria._ApiPromise(url);
    //TODO here's the place for all changes we want to add, and saving in cache
    return apiObject;
  },
  getAllTranslationsWithText: async function(ref) {
    let returnObj = await Sefaria.getTextsFromAPIV3(ref, [{language: 'translation', versionTitle: 'all'}], false);
    return Sefaria._sortVersionsIntoBuckets(returnObj.versions);
  },
  _bulkSheets: {},
  getBulkSheets: function(sheetIds) {
    if (sheetIds.length === 0) { return Promise.resolve({}); }
    const idStr = sheetIds.join("|");
    return this._cachedApiPromise({
      url: `${Sefaria.apiHost}/api/v2/sheets/bulk/${idStr}`,
      key: idStr,
      store: this._bulkSheets
    });
  },
  text: function(ref, settings = null, cb = null) {
    // To be deprecated in favor of `getText`
    if (!ref || typeof ref === "object" || typeof ref === "undefined") { debugger; }
    settings = this._complete_text_settings(settings);
    const key = this._textKey(ref, settings);
    if (!cb) {
      return this._getOrBuildTextData(key, settings);
    }
    if (key in this._texts && !("updateFromAPI" in this._texts[key])) {
      const data = this._getOrBuildTextData(key, settings);
      cb(data);
      return data;
    }
    this._api(Sefaria.apiHost + this._textUrl(ref, settings), function(data) {
        //save versions and then text so both caches have updated versions
        if(data?.versions?.length){
            let versions = this._saveVersions(data.sectionRef, data.versions);
            data.versions = this._makeVersions(versions, false);
        }
        this._saveText(data, settings);
        cb(data);
    }.bind(this));
    return null;
  },
  ISOMap: {
    "ar": {"name": "Arabic", "nativeName": "عربى", "showTranslations": 1, "title": "نصوص يهودية بالعربية"},
    "de": {"name": "German", "nativeName": "Deutsch", "showTranslations": 1, "title": "Jüdische Texte in Deutscher Sprache"},
    "en": {"name": "English", "nativeName": "English", "showTranslations": 1, "title": "Jewish Texts in English"},
    "eo": {"name": "Esperanto", "nativeName": "Esperanto", "showTranslations": 1, "title": "Judaj Tekstoj en Esperanto"},
    "es": {"name": "Spanish", "nativeName": "Español", "showTranslations": 1, "title": "Textos Judíos en Español"},
    "fa": {"name": "Persian", "nativeName": "فارسی", "showTranslations": 1, "title": "متون یهودی به زبان فارسی"},
    "fi": {"name": "Finnish", "nativeName": "suomen kieli", "showTranslations": 1, "title": "Juutalaiset tekstit suomeksi"},
    "fr": {"name": "French", "nativeName": "Français", "showTranslations": 1, "title": "Textes juifs en français"},
    "he": {"name": "Hebrew", "nativeName": "עברית", "showTranslations": 0, "title": "ספריה בעברית"},
    "it": {"name": "Italian", "nativeName": "Italiano", "showTranslations": 1, "title": "Testi ebraici in italiano"},
    "lad": {"name": "Ladino", "nativeName": "Judeo-español", "showTranslations": 0},
    "pl": {"name": "Polish", "nativeName": "Polski", "showTranslations": 1, "title": "Teksty żydowskie w języku polskim"},
    "pt": {"name": "Portuguese", "nativeName": "Português", "showTranslations": 1, "title": "Textos judaicos em portugues"},
    "ru": {"name": "Russian", "nativeName": "Pусский", "showTranslations": 1, "title": "Еврейские тексты на русском языке"},
    "yi": {"name": "Yiddish", "nativeName": "יידיש", "showTranslations": 1, "title": "יידישע טעקסטן אויף יידיש"},
    "jrb": {"name": "Judeo-Arabic", "nativeName": "Arabia Yehudia", "showTranslations": 0},  // nativeName in English because hard to determine correct native name
  },
  translateISOLanguageCode(code, native = false) {
    //takes two-letter ISO 639.2 code and returns full language name
    const lookupVar = native ? "nativeName" : "name";
    return Sefaria.ISOMap?.[code.toLowerCase()]?.[lookupVar] || code;
  },
  getHebrewTitle: function(slug) {
    return Sefaria.ISOMap[slug] ? Sefaria.ISOMap[slug]["title"] ?  Sefaria.ISOMap[slug]["title"] : "Jewish Texts in " + Sefaria.ISOMap[slug]["name"] : "Jewish texts in " + slug ;
  },
  _versions: {},
  _translateVersions: {},
  getVersionFromCache: function(ref,  byLang, filter, excludeFilter){
     let versions = this._cachedApi(ref, this._versions, []);
     return this._makeVersions(versions, byLang)
  },
  getVersions: async function(ref) {
    /**
     * Gets versions from cache or API
     * @ref {string} ref
     * @returns {string: [versions]} Versions by language
     */
    let versionsInCache = ref in this._versions;
    if(!versionsInCache) {
        const url = Sefaria.apiHost + "/api/texts/versions/" + Sefaria.normRef(ref);
        await this._ApiPromise(url).then(d => {
            this._saveVersions(ref, d);
        });
    }
    return Promise.resolve(this._versions[ref]);
  },
  _portals: {},
  getPortal: async function(portalSlug) {
      const cachedPortal = Sefaria._portals[portalSlug];
      if (cachedPortal) {
          return cachedPortal;
      }
      const response = await this._ApiPromise(`${Sefaria.apiHost}/api/portals/${portalSlug}`);
      Sefaria._portals[portalSlug] = response;
      return response;
  },
  subscribeSefariaNewsletter: async function(firstName, lastName, email, educatorCheck) {
      const payload = {
        language: Sefaria.interfaceLang === "hebrew" ? "he" : "en",
        educator: educatorCheck,
        firstName: firstName,
        lastName: lastName,
      };
      return await Sefaria.apiRequestWithBody(`/api/subscribe/${email}`, null, payload);
  },
  subscribeSteinsaltzNewsletter: async function(firstName, lastName, email) {
      const payload = {firstName, lastName};
      return await Sefaria.apiRequestWithBody(`/api/subscribe/steinsaltz/${email}`, null, payload);
  },
  postRefTopicLink: function(refInUrl, payload) {
      const url = `/api/ref-topic-links/${Sefaria.normRef(refInUrl)}`;
      // payload will need to be refactored once /api/ref-topic-links takes a more standard input
      return Sefaria.adminEditorApiRequest(url, null, payload);
  },
  adminEditorApiRequest: async function(url, urlParams, payload, method="POST") {
      /**
       * Wraps apiRequestWithBody() with basic alerting if response has an error
       */
      let result;
      try {
          result = await Sefaria.apiRequestWithBody(url, urlParams, payload, method);
      } catch (e) {
          alert(Sefaria._("Something went wrong. Sorry!"));
          throw e;
      }
      if (result.error) {
          alert(result.error);
          throw result.error;
      } else {
          return result;
      }
  },
  apiRequestWithBody: async function(url, urlParams, payload, method="POST") {
    /**
     * Generic function for performing an API request with a payload. Payload and urlParams are optional and will not be used if falsy.
     */
    let apiUrl = this.apiHost + url;
    if (urlParams) {
        apiUrl += '?' + new URLSearchParams(urlParams).toString();
    }
    const response = await fetch(apiUrl, {
        method,
        mode: 'same-origin',
        headers: {
            'X-CSRFToken': Cookies.get('csrftoken'),
            'Content-Type': 'application/json'
        },
        credentials: 'same-origin',
        body: payload && JSON.stringify(payload)
    });

    if (!response.ok) {
        throw new Error("Error posting to API");
    }

    const json = await response.json();
    if (json.error) {
        throw new Error(json.error);
    }

    return json;
},
  subscribeSefariaAndSteinsaltzNewsletter: async function(firstName, lastName, email, educatorCheck) {
      const responses = await Promise.all([
          Sefaria.subscribeSefariaNewsletter(firstName, lastName, email, educatorCheck),
          Sefaria.subscribeSteinsaltzNewsletter(firstName, lastName, email),
      ]);
      return {status: "ok"};
  },
  filterVersionsByAttr: function(versionsObj, filterObj) {
      /**
       * @versionsObj {object} whose keys are language codes ('he', 'en' etc.) and values are version objects (like the object that getVersions returns)
       * * @filterObj {object} keys are attribute of version objects and values are their values
       * returns the versionsObj after filtering its version, and filtering languages with no matching versions
       */

    return Object.fromEntries(
        Object.entries(versionsObj).reduce((acc, [lang, versions]) => {
            const filteredVersions = versions.filter(version =>
                Object.entries(filterObj).every(([key, value]) => version?.[key] === value)
            );
            if (filteredVersions.length) {
              acc.push([lang, filteredVersions]);
            }
            return acc;
        }, [])
    );
  },
  getSourceVersions: async function(ref) {
    /**
     * Gets all versions that have isSource true
     * * @ref {string} ref
     * @returns {string: [versions]} Versions by language
     */
    return Sefaria.getVersions(ref).then(versions => {
        return Sefaria.filterVersionsByAttr(versions, {isPrimary: true});
    });
  },
  getTranslations: async function(ref) {
    /**
     * Gets all versions that have isSource false
     * @ref {string} ref
     * @returns {string: [versions]} Versions by language
     */
    return Sefaria.getVersions(ref).then(versions => {
        return Sefaria.filterVersionsByAttr(versions, {isSource: false});
    });
  },
  _makeVersions: function(versions, byLang){
    return byLang ? versions : Object.values(versions).flat();
  },
  _saveVersions: function(ref, versions){
      for (let v of versions) {
        Sefaria._translateVersions[Sefaria.getTranslateVersionsKey(v.versionTitle, v.language)] = {
          en: v.versionTitle,
          he: !!v.versionTitleInHebrew ? v.versionTitleInHebrew : v.versionTitle,
        };
      }
      this._versions[ref] = this._sortVersionsIntoBuckets(versions);
      return this._versions[ref];
  },
  _sortVersionsIntoBuckets: function(versions){
      let versionStore = {};
      //let generalCount = 0;
      for (let v of versions) {
        //generalCount++;
        const matches = v.versionTitle.match(new RegExp("\\[([a-z]{2,3})\\]$")); // two-letter ISO language code
        const lang = matches ? matches[1] : v.language;
        v.actualLanguage = lang; //add actual language onto the object. Hopefully its then available always.
        //Sort each language into its own bucket
        versionStore[lang] = !!versionStore[lang] ? versionStore[lang].concat(v)  :  [v];
      }
      return versionStore;
  },
  transformVersionObjectsToByActualLanguageKeys(versionObjects){
    //not related to above, used to turn curent version object in client code into an object mapped by the real language vs just "he/"en
    return Object.entries(versionObjects)
          .filter(([lang, v]) => !!v)
          .reduce((obj, [lang, version]) => {
              if(version?.merged){ //this would be the best guess of the merged language's version currently
                  obj[lang] = version;
              }else if (version?.actualLanguage){
                 obj[version.actualLanguage] = version;
              }
            return obj;
          }, {});
  },
  getTranslateVersionsKey: (vTitle, lang) => `${vTitle}|${lang}`,
  deconstructVersionsKey: (versionsKey) => versionsKey.split('|'),
  setVersionPreference(sref, vtitle, lang) {
    if (lang !== 'en') { return; }  // Currently only tracking preferences for translations
    const title = Sefaria.parseRef(sref).index
    const corpus = Sefaria.index(title).corpus;
    Sefaria.versionPreferences = Sefaria.versionPreferences.update(corpus, vtitle, lang);

    Sefaria.track.event("Reader", "Set Version Preference", `${corpus}|${vtitle}|${lang}`);
    Sefaria.editProfileAPI({version_preferences_by_corpus: {[corpus]: {[lang]: vtitle}}})
  },
  getLicenseMap: function() {
    const licenseMap = {
      "Public Domain": "https://en.wikipedia.org/wiki/Public_domain",
      "CC0": "https://creativecommons.org/publicdomain/zero/1.0/",
      "CC-BY": "https://creativecommons.org/licenses/by/3.0/",
      "CC-BY-SA": "https://creativecommons.org/licenses/by-sa/3.0/",
      "CC-BY-NC": "https://creativecommons.org/licenses/by-nc/4.0/"
    }
    return licenseMap;
  },
  _textUrl: function(ref, settings) {
    // copy the parts of settings that are used as parameters, but not other
    const params = param({
      commentary: settings.commentary,
      context:    settings.context,
      pad:        settings.pad,
      wrapLinks:  settings.wrapLinks,
      wrapNamedEntities: settings.wrapNamedEntities,
      multiple:   settings.multiple,
      stripItags: settings.stripItags,
      transLangPref: settings.translationLanguagePreference,
      firstAvailableRef: settings.firstAvailableRef,
      fallbackOnDefaultVersion: settings.fallbackOnDefaultVersion,
    });
    let url = "/api/texts/" + Sefaria.normRef(ref);
    if (settings.enVersion) { url += "&ven=" + encodeURIComponent(settings.enVersion.replace(/ /g,"_")); }
    if (settings.heVersion) { url += "&vhe=" + encodeURIComponent(settings.heVersion.replace(/ /g,"_")); }

    url += "&" + params;
    return url.replace("&","?"); // make sure first param has a '?'
  },
  _textKey: function(ref, settings) {
    // Returns a string used as a key for the cache object of `ref` given `settings`.
    if (!ref) { debugger; }
    var key = ref.toLowerCase();
    if (settings) {
      if (settings.enVersion) { key += "&ven=" + settings.enVersion; }
      if (settings.heVersion) { key += "&vhe=" + settings.heVersion; }
      if (settings.translationLanguagePreference) { key += "&transLangPref=" + settings.translationLanguagePreference}
      if (settings.fallbackOnDefaultVersion) { key += "|FALLBACK_ON_DEFAULT_VERSION"; }
      key = settings.context ? key + "|CONTEXT" : key;
    }
    return key;
  },
  _refKey: function(ref, settings) {
    // Returns the key for this ref without any version/language elements
    if (!ref) { debugger; }
    var key = ref.toLowerCase();
    if (settings) {
      key = settings.context ? key + "|CONTEXT" : key;
    }
    return key;
  },
  _getOrBuildTextData: function(key, settings) {
    let cached = this._texts[key];
    if (!cached || !cached.buildable) { return cached; }

    // clone the segment, add text from the section ref
    const segmentData  = Sefaria.util.clone(this._texts[this._textKey(cached.ref, extend(settings, {context: 0}))]);
    const contextData  =  this._texts[this._textKey(cached.sectionRef, extend(settings, {context: 0}))]
                       || this._texts[this._textKey(cached.sectionRef, extend(settings, {context: 1}))];

    segmentData.text = contextData.text;
    segmentData.he   = contextData.he;
    return segmentData;
  // Should we be saving the built data?

  },
  _saveText: function(data, settings) {
    if (Array.isArray(data)) {
      data.map(d => this._saveText(d, settings));
      return;
    }
    if (!data || "error" in data) {
      return;
    }
    settings         = settings || {};
    const key          = this._textKey(data.ref, settings);
    this._texts[key] = data;
    //console.log("Saving", key);
    const refkey           = this._refKey(data.ref, settings);
    this._refmap[refkey] = key;

    const isSectionLevel = (data.sections.length !== data.sectionNames.length);
    if (isSectionLevel && !data.isSpanning) {
      // Save data in buckets for each segment
      this._splitTextSection(data, settings);
    }

    if (settings.context) {
      // Save a copy of the data at section level with & without context flag
      let newData         = Sefaria.util.clone(data);
      newData.ref         = data.sectionRef;
      newData.heRef       = data.heSectionRef;
      if (!isSectionLevel) {
        newData.sections    = data.sections.slice(0,-1);
        newData.toSections  = data.toSections.slice(0,-1);
      }
      const newSettings   = Sefaria.util.clone(settings);
      // Note: data for section level refs is identical when called with or without context,
      // but both are saved in cache for code paths that may always call with or without context.
      if (!isSectionLevel) {
        // Segment level ref with context, save section level marked with context
        this._saveText(newData, newSettings);
      }
      // Any level ref with context, save section level marked without context
      newSettings.context = 0;
      this._saveText(newData, newSettings);
    }

    if (data.isSpanning) {
      const spanningContextSettings = Sefaria.util.clone(settings);
      spanningContextSettings.context = 1;

      for (let i = 0; i < data.spanningRefs.length; i++) {
        // For spanning refs, request each section ref to prime cache.
        // console.log("calling spanning prefetch " + data.spanningRefs[i])
        Sefaria.getText(data.spanningRefs[i], spanningContextSettings)
      }
    }
  },
  _get_offsets: function (data, length=1) {
    let offsets = data?.index_offsets_by_depth?.[data.textDepth] || Array(length).fill(0);
    offsets = (typeof(offsets) === 'number') ? [offsets] : offsets.flat();
    return offsets;
  },
  _splitTextSection: function(data, settings) {
    // Takes data for a section level text and populates cache with segment levels.
    // Don't do this for Refs above section level, like "Rashi on Genesis 1",
    // since it's impossible to correctly derive next & prev.

    // No splits needed for segments
    if (data.textDepth === data.sections.length) {
        return;
    }
    const isSuperSection = data.textDepth == data.sections.length + 2;

    settings = settings || {};
    let en = typeof data.text === "string" ? [data.text] : data.text;
    let he = typeof data.he === "string" ? [data.he] : data.he;
    // Pad the shorter array to make stepping through them easier.
    const length = Math.max(en.length, he.length);
    en = en.pad(length, "");
    he = he.pad(length, "");

    const delim = data.ref === data.book ? " " : ":";
    const offset = this._get_offsets(data);
    const start = data.textDepth === data.sections.length ? data.sections[data.textDepth-1] : 1+offset[0];

    let prev = Array(length);
    let next = Array(length);
    if (isSuperSection) {
      // For supersections, correctly set next and prev on each section to skip empty content
      let hasContent = Array(length);
      for (let i = 0; i < length; i++) {
        hasContent[i] = (!!en[i].length || !!he[i].length);
      }
      prev[0]  = data.prev;
      for (let i = 1; i < length; i++) {
        prev[i] = hasContent[i-1] ? data.ref + delim + (i-1+start) : prev[i-1];
      }
      next[length-1]  = data.next;
      for (let i = length-2; i >= 0; i--) {
        next[i] = hasContent[i+1] ? data.ref + delim + (i+1+start) : next[i+1];
      }
    }
    for (let i = 0; i < length; i++) {
      const ref          = data.ref + delim + (i+start);
      const segment_data = Sefaria.util.clone(data);
      const sectionRef =isSuperSection ? data.ref + delim + (i+1): data.sectionRef
      extend(segment_data, {
        ref: ref,
        heRef: data.heRef + delim + Sefaria.hebrew.encodeHebrewNumeral(i+start),
        text: en[i],
        he: he[i],
        sections: data.sections.concat(i+1),
        toSections: data.sections.concat(i+1),
        sectionRef: sectionRef,
        next: isSuperSection ? next[i] : data.next,
        prev: isSuperSection ? prev[i] : data.prev,
        nextSegment: i+start === length ? data.next + delim + 1 : data.ref + delim + (i+start+1),
        prevSegment: i+start === 1      ? null : data.ref + delim + (i+start-1)
      });
      const context_settings = {};
      if (settings.enVersion) { context_settings.enVersion = settings.enVersion; }
      if (settings.heVersion) { context_settings.heVersion = settings.heVersion; }

      this._saveText(segment_data, context_settings);

      context_settings.context = 1;
      const contextKey = this._textKey(ref, context_settings);
      this._texts[contextKey] = {buildable: "Add Context", ref: ref, sectionRef: sectionRef, updateFromAPI:data.updateFromAPI};

      const refkey           = this._refKey(ref, context_settings);
      this._refmap[refkey] = contextKey;
    }
  },
    /*  Not used?
  _splitSpanningText: function(data) {
    // Returns an array of section level data, corresponding to spanning `data`.
    // Assumes `data` includes context.
    var sections = [];
    var en = data.text;
    var he = data.he;
    var length = Math.max(en.length, he.length);
    en = en.pad(length, []);
    he = he.pad(length, []);
    var length = Math.max(data.text.length, data.he.length);
    for (var i = 0; i < length; i++) {
      var section        = Sefaria.util.clone(data);
      section.text       = en[i];
      section.he         = he[i];
    }
  },
     */

    /* not used?
  _wrapRefs: function(data) {
    // Wraps citations found in text of data
    if (!data.text) { return data; }
    if (typeof data.text === "string") {
      data.text = Sefaria.wrapRefLinks(data.text);
    } else {
      data.text = data.text.map(Sefaria.wrapRefLinks);
    }
    return data;
  }, */
  _index: {}, // Cache for text index records
   index: function(text, index) {
    if (!index) {
      return this._index[text];
    } else if (text in this._index){
      this._index[text] = extend(this._index[text], index);
    } else {
      this._index[text] = index;
    }
  },
  _shape: {}, // Cache for shape records
  getShape: function(title) {
    return this._cachedApiPromise({
        url:   this.apiHost + "/api/shape/" + title,
        key:   title,
        store: this._shape
    });
  },
  _tocOrderLookup: {},
  _cacheFromToc: function(tocBranch, parentsPath = "", parentsOrders = [], rewrittenFrom = "", rewrittenTo = "") {
    // Cache:
    // - Index Data
    // - Search TOC order
    for (let i = 0; i < tocBranch.length; i++) {
      let thisOrder = parentsOrders.concat([i]) ;
      let thisPath =  (parentsPath ? parentsPath + "/" : "") + ("category" in tocBranch[i] ? tocBranch[i].category : tocBranch[i].title);

      if (tocBranch[i].searchRoot) {
          rewrittenFrom = thisPath;
          rewrittenTo = tocBranch[i].searchRoot + "/" + tocBranch[i].category;
          thisOrder = [100].concat(thisOrder);
          Sefaria._tocOrderLookup[rewrittenTo] = thisOrder;
      } else if (rewrittenFrom) {
          const new_path = thisPath.replace(RegExp("^" + rewrittenFrom), rewrittenTo);
          Sefaria._tocOrderLookup[new_path] = thisOrder;
      } else {
          Sefaria._tocOrderLookup[thisPath] = thisOrder;
      }

      if ("category" in tocBranch[i]) {
          Sefaria._translateTerms[tocBranch[i].category] = {"en": tocBranch[i].category, "he": tocBranch[i].heCategory};
          if (tocBranch[i].contents) {
              Sefaria._cacheFromToc(tocBranch[i].contents, thisPath, thisOrder, rewrittenFrom,  rewrittenTo)
          }
      } else {
          Sefaria.index(tocBranch[i].title, tocBranch[i]);
      }
    }
  },
  compareSearchCatPaths: function(a,b) {
      // Given two paths, sort according to the cached numeric arrays of their locations in the toc
      const aPath = Sefaria._tocOrderLookup[a];
      const bPath = Sefaria._tocOrderLookup[b];

      if (!(Array.isArray(aPath) && Array.isArray(bPath))) {
          console.log(`Failed to compare paths: ${a} and ${b}`);
          return 0;
      }

      // Favor the earliest lesser number
      for (let i = 0; i < Math.min(aPath.length, bPath.length); i++) {
          if (aPath[i] === bPath[i]) { continue; }
          return aPath[i] < bPath[i] ? -1 : 1;
      }

      // Otherwise, favor the one higher in the toc
      return aPath.length < bPath.length ? -1 : 1;
  },

  _indexDetails: {},
  getIndexDetailsFromCache: function(title){
    return this._cachedApi(title, this._indexDetails, null);
  },
  getIndexDetails: function(title) {
    return this._cachedApiPromise({
        url:   Sefaria.apiHost + "/api/v2/index/" + title + "?with_content_counts=1&with_related_topics=1",
        key:   title,
        store: this._indexDetails
    });
  },
  titleIsTorah: function(title){
      let torah_re = /^(Genesis|Exodus|Leviticus|Numbers|Deuteronomy)/;
      return torah_re.test(title)
  },
  postSegment: function(ref, versionTitle, language, text, success, error) {
    if (!versionTitle || !language) { return; }
    this.getName(ref, undefined, 'ref')
        .then(data => {
            if (!data.is_segment) { return; }
            var d = {json: JSON.stringify({
                versionTitle: versionTitle,
                language: language,
                text: text
              })};
            $.ajax({
              dataType: "json",
              url: Sefaria.apiHost + "/api/texts/" + data.url,
              data: d,
              type: "POST",
              // Clear cache with a sledgehammer.  May need more subtlety down the road.
              success: function(d) {
                  this._texts = {};
                  this._refmap = {};
                  success(d);
                }.bind(this),
              error: error
            }, error);
    });
  },
  isFullSegmentImage: function(text) {
    /**
     * Is `text` a segment with only an image
     * To distinguish from inline images
     * Returns `true` if yes.
     */
    const pattern = /^\s*<img\b[^>]*>\s*$/i;
    return pattern.test(text);
  },
  getRefFromCache: function(ref) {
    if (!ref) return null;
    const versionedKey = this._refmap[this._refKey(ref)] || this._refmap[this._refKey(ref, {context:1})];
    if (versionedKey) { return this._getOrBuildTextData(versionedKey); }
    return null;
  },
  getRef: function(ref) {
    // Returns Promise for parsed ref info
    if (!ref) { return Promise.reject(new Error("No Ref!")); }

    const r = this.getRefFromCache(ref);
    if (r) return Promise.resolve(r);

    // To avoid an extra API call, first look for any open API calls to this ref (regardless of params)
    // todo: Ugly.  Breaks abstraction.
    const urlPattern = "/api/texts/" + this.normRef(ref);
    const openApiCalls = Object.keys(this._ajaxObjects);
    for (let i = 0; i < openApiCalls.length; i++) {
      if (openApiCalls[i].startsWith(urlPattern)) {
        return this._ajaxObjects[openApiCalls[i]];
      }
    }

    // If no open calls found, call the texts API.
    // Called with context:1 because this is our most common mode, maximize change of saving an API Call
    return Sefaria.getText(ref, {context: 1});
  },
  ref: function(ref, callback) {
      if (callback) {
          throw new Error("Use of Sefaria.ref() with a callback has been deprecated in favor of Sefaria.getRef()");
      }
      return ref ? this.getRefFromCache(ref) : null;
  },
  openTransBannerApplies: (book, textLanguage) => {
      /**
       * Should we display OpenTransBanner?
       * Return `true` if `book`s corpus is Tanakh, Mishnah or Bavli AND textLanguage isn't Hebrew
       */
      const applicableCorpora = ["Tanakh", "Mishnah", "Bavli"];
      const currCorpus = Sefaria.index(book)?.corpus;
      return textLanguage !== "hebrew" && applicableCorpora.indexOf(currCorpus) !== -1;
  },
  _lookups: {},

  // getName w/ refOnly true should work as a replacement for parseRef - it uses a callback rather than return value.  Besides that - same data.
  getName: function(name, limit = undefined, type=undefined, topicPool=undefined) {
    const trimmed_name = name.trim();
    let params = {};
    // if (refOnly) { params["ref_only"] = 1; }
    if (limit != undefined) { params["limit"] = limit; }
    if (type != undefined) { params["type"] = type; }
    if (topicPool != undefined) { params["topic_pool"] = topicPool; }
    let queryString = Object.keys(params).map(key => key + '=' + params[key]).join('&');
    queryString = (queryString ? "?" + queryString : "");
    return this._cachedApiPromise({
        url:   this.apiHost + "/api/name/" + encodeURIComponent(trimmed_name) + queryString,
        key:   trimmed_name + queryString,
        store: this._lookups
    });
  },
  _lexiconCompletions: {},
  lexiconCompletion: function(word, lexicon, callback) {
      word = word.trim();
      var key = lexicon ? word + "/" + lexicon : word;
      if (key in this._lexiconCompletions) {
          callback(this._lexiconCompletions[key]);
          return null;
      }
      return $.ajax({
          dataType: "json",
          url: Sefaria.apiHost + "/api/words/completion/" + word + (lexicon ? "/" + lexicon : ""),
          success: function(data) {
              this._lexiconCompletions[key] = data;
              callback(data);
          }.bind(this)
      });
  },
  _lexiconLookups: {},
  getLexiconWords: function(words, ref) {
    // Returns Promise which resolve to a list of lexicon entries for the given words
    ref = typeof ref !== "undefined" ? ref : null;
    words = typeof words !== "undefined" ? words : "";
    if (words.length <= 0) { return Promise.resolve([]); }
    words = words.normalize("NFC"); //make sure we normalize any errant unicode (vowels and diacritics that may appear to be equal but the underlying characters are out of order or different.
    const key = ref ? words + "|" + ref : words;
    let url = Sefaria.apiHost + "/api/words/" + encodeURIComponent(words)+"?always_consonants=1&never_split=1" + (ref?("&lookup_ref="+encodeURIComponent(ref)):"");
    return this._cachedApiPromise({url, key, store: this._lexiconLookups});
  },
  _links: {},
  getLinks: function(ref) {
    // When there is an error in the returned data, this calls `reject` rather than returning empty.
    return new Promise((resolve, reject) => {
        ref = Sefaria.humanRef(ref);
        if (ref in this._links) {
            resolve(this._links[ref]);
        } else {
            let url = Sefaria.apiHost + "/api/links/" + ref + "?with_text=0";
            let p = this._ApiPromise(url)
                .then(data => {
                    if ("error" in data) reject(data);
                    this._saveLinkData(ref, data);
                    return data;
                });
            resolve(p);
        }
    });
  },
  getLinksFromCache: function(ref) {
    ref = Sefaria.humanRef(ref);
    return ref in this._links ? this._links[ref] : [];
  },
  _saveLinkData: function(ref, data) {
    ref = Sefaria.humanRef(ref);
    const l = this._saveLinksByRef(data);
    this._links[ref] = data;
    this._cacheIndexFromLinks(data);
    this._cacheTranslationsOfEssays(data);
    return l;
  },
  _cacheTranslationsOfEssays: function(links) {
    for (let link of links) {
      if (link.type !== "essay") { continue; }
      Sefaria._translateTerms[link.displayedText.en] = link.displayedText;
    }
  },
  _cacheIndexFromLinks: function(links) {
    // Cache partial index information (title, Hebrew title, categories) found in link data.
    for (let i=0; i < links.length; i++) {
      if (("collectiveTitle" in links[i]) && this.index(links[i].collectiveTitle["en"])) {
          continue;
      }
      const index = {
        title:      links[i].collectiveTitle["en"],
        heTitle:    links[i].collectiveTitle["he"],
        categories: [links[i].category],
      };
      this.index(links[i].collectiveTitle["en"], index);
    }
  },
  _saveLinksByRef: function(data) {
    return this._saveItemsByRef(data, this._links);
  },
  _saveItemsByRef: function(data, store) {
    // For a set of items from the API, save each set split by the specific ref the items points to.
    // E.g, API is called on "Genesis 1", this function also stores the data in buckets like "Genesis 1:1", "Genesis 1:2" etc.
    var splitItems = {}; // Aggregate links by anchorRef
    for (var i = 0; i < data.length; i++) {
      var ref = data[i].anchorRef;
      if (!ref) {
        console.log("_saveItemsByRef encountered an item without a ref field:");
        console.log(data[i]);
        continue;
      }
      var refs = "anchorRefExpanded" in data[i] ? data[i].anchorRefExpanded : Sefaria.splitRangingRef(ref);
      for (var j = 0; j < refs.length; j++) {
        ref = refs[j];
        if (ref in splitItems) {
          splitItems[ref].push(data[i]);
        } else {
          splitItems[ref] = [data[i]];
        }
      }
    }
    for (var ref in splitItems) {
      if (splitItems.hasOwnProperty(ref)) {
        if (!(ref in store) || store[ref].length <= splitItems[ref].length) {
          // Don't overwrite the cache if it already contains more items than the new list.
          // Due to range logic, if cache was populated with "Genesis 1", a call for "Genesis 1:2-4" could yeild
          // a smaller list of results for "Genesis 1:4" than was already present.
          store[ref] = splitItems[ref];
        }
      }
    }
    return splitItems;
  },
  linksLoaded: function(ref) {
    // Returns true if link data has been loaded for `ref`.
    if (typeof ref === "string") {
      return ref in this._links;
    } else {
      for (let i = 0; i < ref.length; i++) {
        if (!this.linksLoaded(ref[i])) { return false; }
      }
      return true;
    }
  },
  linkCount: function(ref, filter) {
    // Returns the number links available for `ref` filtered by `filter`, an array of strings.
    if (!(ref in this._links)) { return 0; }
    let links = this._links[ref];
    links = filter ? this._filterLinks(links, filter) : links;
    return links.length;
  },
  _filterLinks: function(links, filter) {
    // Filters array `links` for only those that match array `filter`.
    // If `filter` ends with "|Quoting" return Quoting Commentary only,
    // otherwise commentary `filters` will return only links with type `commentary`
    if (filter.length == 0) { return links; }

    var filterAndSuffix = filter[0].split("|");
    filter              = [filterAndSuffix[0]];
    var isQuoting       = filterAndSuffix.length == 2 && filterAndSuffix[1] == "Quoting";
    var isEssay         = filterAndSuffix.length == 2 && filterAndSuffix[1] == "Essay";
    var index           = Sefaria.index(filter);
    var isCommentary    = index && !isQuoting &&
                            (index.categories[0] == "Commentary" || index.primary_category == "Commentary");

    return links.filter(function(link){
      if (isCommentary && link.category !== "Commentary") { return false; }
      if (isQuoting && link.category !== "Quoting Commentary") { return false; }
      if (isEssay) { return link.type === "essay" && Sefaria.util.inArray(link.displayedText["en"], filter) !== -1; }

      return (Sefaria.util.inArray(link.category, filter) !== -1 ||
              Sefaria.util.inArray(link["collectiveTitle"]["en"], filter) !== -1 );
    });
  },
  _filterSheetFromLinks: function(links, sheetID) {
    links = links.filter(link => !link.isSheet || link.id !== sheetID );
    return links;
  },
  _dedupeLinks: function(links) {
    const key = (link) => [link.anchorRef, link.sourceRef, link.type].join("|");
    let dedupedLinks = {};
    links.map((link) => {dedupedLinks[key(link)] = link});
    return Object.values(dedupedLinks);
  },
  hasEssayLinks: function(ref) {
      let links = [];
      ref.map(function(r) {
          const newlinks = Sefaria.getLinksFromCache(r);
          links = links.concat(newlinks);
      });
      links = links.filter(l => l["type"] === "essay");
      return links.length > 0;
  },
  essayLinks: function(ref, versions) {
    let links = [];
    ref.map(function(r) {
      const newlinks = Sefaria.getLinksFromCache(r);
      links = links.concat(newlinks);
    });
    links = this._dedupeLinks(links); // by aggregating links to each ref above, we can get duplicates of links to spanning refs
    let essayLinks = [];
    for (let i=0; i<links.length; i++) {
      if (links[i]["type"] === "essay" && "displayedText" in links[i]) {
        const linkLang = links[i]["anchorVersion"]["language"];
        const currVersionTitle = versions[linkLang] ? versions[linkLang]["versionTitle"] : "NONE";
        const linkVersionTitle = links[i]["anchorVersion"]["title"];
        if (linkVersionTitle === "ALL" || (linkVersionTitle !== "NONE" && currVersionTitle === linkVersionTitle)) {
          essayLinks.push(links[i]);
        }
      }
    }
    return essayLinks.sort((a, b) => Sefaria.refContains(a["sourceRef"], b["sourceRef"]));
  }
  ,
  _linkSummaries: {},
  linkSummary: function(ref, excludedSheet) {
    // Returns an ordered array summarizing the link counts by category and text
    // Takes either a single string `ref` or an array of refs strings.
    // If `excludedSheet` is present, exclude links to that sheet ID.
    const categoryOrderOverrides = {
        "Tanakh": [
            "Talmud",
            "Midrash",
            "Halakhah",
        ],
        "Mishnah": [
            "Tanakh",
            "Mishnah",
            "Talmud",
        ],
        "Talmud": [
            "Tanakh",
            "Talmud",
            "Halakhah",
        ],
        "Midrash": [
            "Tanakh",
            "Talmud",
            "Midrash",
        ],
        "Halakhah": [
            "Tanakh",
            "Talmud",
            "Halakhah",
        ],
        "Kabbalah": [
            "Tanakh",
            "Talmud",
            "Kabbalah"
        ],
        "Liturgy": [
            "Tanakh",
            "Talmud",
            "Liturgy",
        ],
        "Jewish Thought": [
            "Tanakh",
            "Talmud",
            "Jewish Thought"
        ],
        "Tosefta": [
            "Tanakh",
            "Mishnah",
            "Talmud",
        ],
        "Chasidut": [
            "Tanakh",
            "Talmud",
            "Midrash",
        ],
        "Musar": [
            "Tanakh",
            "Talmud",
            "Musar",
        ],
        "Responsa": [
            "Tanakh",
            "Talmud",
            "Halakhah",
        ],
        "Second Temple": [

        ],
        "Reference": [

        ],
    };
    const oref          = (typeof ref == "string") ? Sefaria.ref(ref) : Sefaria.ref(ref[0]);
    const categoryOverridesForRef = (oref && oref.hasOwnProperty("primary_category")) ?  ((categoryOrderOverrides.hasOwnProperty(oref.primary_category)) ? categoryOrderOverrides[oref.primary_category] : null) : null;
    let links = [];
    if (!this.linksLoaded(ref)) { return []; }
    const normRef = Sefaria.humanRef(ref);
    const cacheKey = normRef + "/" + excludedSheet;
    if (cacheKey in this._linkSummaries) { return this._linkSummaries[cacheKey]; }
    if (typeof ref == "string") {
      links = this.getLinksFromCache(ref);
    } else {
      links = [];
      ref.map(function(r) {
        const newlinks = Sefaria.getLinksFromCache(r);
        links = links.concat(newlinks);
      });
      links = this._dedupeLinks(links); // by aggregating links to each ref above, we can get duplicates of links to spanning refs
    }

    links = excludedSheet ? this._filterSheetFromLinks(links, excludedSheet) : links;

    const summary = {};
    for (let i = 0; i < links.length; i++) {
      const link = links[i];
      if (link["type"] === "essay") {
        continue;
      }
      // Count Category
      if (link.category in summary) {
        summary[link.category].count += 1;
        summary[link.category].hasEnglish = summary[link.category].hasEnglish || link.sourceHasEn;

      } else {
        summary[link.category] = {count: 1, books: {}, hasEnglish: link.sourceHasEn};
      }
      const category = summary[link.category];
      // Count Book
      if (link["collectiveTitle"]["en"] in category.books) {
        category.books[link["collectiveTitle"]["en"]].count += 1;
        category.books[link["collectiveTitle"]["en"]].hasEnglish = category.books[link["collectiveTitle"]["en"]].hasEnglish || link.sourceHasEn;
        category.books[link["collectiveTitle"]["en"]].categoryList = Sefaria.index(link["index_title"]) ? Sefaria.index(link["index_title"]).categories :[]
      } else {
        category.books[link["collectiveTitle"]["en"]] = {count: 1, hasEnglish: link.sourceHasEn};
        category.books[link["collectiveTitle"]["en"]].categoryList = Sefaria.index(link["index_title"]) ? Sefaria.index(link["index_title"]).categories :[]
        category.books[link["collectiveTitle"]["en"]].fullTitle = link["index_title"]
      }
    }
    // Add Zero counts for every commentator in this section not already in list
    const baseRef    = typeof ref == "string" ? ref : ref[0]; // TODO handle refs spanning sections
    const oRef       = Sefaria.getRefFromCache(baseRef);
    const sectionRef = oRef ? oRef.sectionRef : baseRef;
    if (ref !== sectionRef) {
      const sectionLinks = Sefaria.getLinksFromCache(sectionRef);
      for (let i = 0; i < sectionLinks.length; i++) {
        const l = sectionLinks[i];
        if (l.category === "Commentary") {
          if (!("Commentary" in summary)) {
            summary["Commentary"] = {count: 0, books: {}};
          }
          if (!(l["collectiveTitle"]["en"] in summary["Commentary"].books)) {
            summary["Commentary"].books[l["collectiveTitle"]["en"]] = {count: 0};
            summary["Commentary"].books[l["collectiveTitle"]["en"]].categoryList = Sefaria.index(l["index_title"]) ? Sefaria.index(l["index_title"]).categories :[]
          }
        }
      }
    }
    // Convert object into ordered list
    const summaryList = Object.keys(summary).map(function(category) {
      const categoryData = summary[category];
      categoryData.category = category;
      categoryData.books = Object.keys(categoryData.books).map(function(book) {
        const bookData = categoryData.books[book];
        const index      = Sefaria.index(book);
        const fullTitleIndex = Sefaria.index(bookData.fullTitle) ? Sefaria.index(bookData.fullTitle) : index
        bookData.book     = index.title;
        bookData.heBook   = index.heTitle;
        bookData.category = category;
        bookData.enShortDesc = fullTitleIndex.enShortDesc || fullTitleIndex.enDesc;
        bookData.heShortDesc = fullTitleIndex.heShortDesc || fullTitleIndex.heDesc;
        bookData.categoryList = index.categories[0] == ['Commentary'] ? bookData.categoryList : index.categories;
        if (bookData.categoryList != "Quoting Commentary") {
            bookData.categoryListNew = []
            for (let i = 0; i < bookData.categoryList.length; i++) {
                if (bookData.categoryList[i] === bookData.book || bookData.book.split(" ")[0] === bookData.categoryList[i] || bookData.book.split(" ")[0] === bookData.categoryList[i].split(" ")[0]) {
                    break;
                } else {
                  bookData.categoryListNew.push(bookData.categoryList[i]);
                }
            }
            bookData.categoryList = bookData.categoryListNew
            // bookData.enShortDesc = Sefaria.tocItemsByCategories(bookData.categoryList).map((e)=>(e.category || e.title === bookData.book ? e.enShortDesc: null))
        }
        if (bookData.categoryList && !bookData.enShortDesc) {
            const desc = Sefaria.getDescriptionDict(bookData.book, bookData.categoryList)
            if (desc) {
                bookData.enShortDesc = desc[0] || null;
                bookData.heShortDesc = desc[1] || null;
            }
        }

        return bookData;
      });
      // Sort the books in the category
      const cat = oRef ? oRef["categories"][0] : null;
      categoryData.books.sort(Sefaria.linkSummaryBookSort.bind(null, cat));

      return categoryData;
    });
    // Sort the categories
    const categoryOrder = Sefaria.toc.map(function(cat) { return cat.category; });
    categoryOrder.splice(0, 0, "Commentary"); // Always show Commentary First
    categoryOrder.splice(2, 0, "Targum");     // Show Targum after Tanakh (Or Tanakh's original location)
    if (categoryOverridesForRef && categoryOverridesForRef.length >1){ //if we have been passed the "top connection categories" for this ref's categroy, preference them
        categoryOrder.splice(1, 0, ...categoryOverridesForRef);
    }
    summaryList.sort(function(a, b) {
      let orderA = categoryOrder.indexOf(a.category);
      let orderB = categoryOrder.indexOf(b.category);
      orderA = orderA === -1 ? categoryOrder.length : orderA;
      orderB = orderB === -1 ? categoryOrder.length : orderB;
      return orderA - orderB;
    });
    Sefaria._linkSummaries[cacheKey] = summaryList;
    return summaryList;
  },
  linkSummaryBookSort: function(category, a, b, byHebrew) {
    // Sorter for links in a link summary, included a hard coded list of top spots by category
    // First sort by predefined "top"
    const hebrewTopByCategory = {
      "Tanakh": ["Rashi", "Ibn Ezra", "Ramban", "Sforno"],
      "Talmud": ["Rashi", "Rashbam", "Tosafot"],
      "Mishnah": ["Bartenura", "Rambam", "Ikar Tosafot Yom Tov", "Yachin", "Boaz"]
    };
    const englishTopByCategory = {
      "Tanakh": ["Rashi", "Ibn Ezra", "Ramban", "Sforno"],
      "Talmud": ["Rashi", "Rashbam", "Tosafot"],
      "Mishnah": ["Bartenura", "English Explanation of Mishnah", "Rambam", "Ikar Tosafot Yom Tov", "Yachin", "Boaz"]
    };
    const top = (byHebrew ? hebrewTopByCategory[category] : englishTopByCategory[category]) || [];
    let aTop = top.indexOf(a.book);
    let bTop = top.indexOf(b.book);
    if (aTop !== -1 || bTop !== -1) {
      aTop = aTop === -1 ? 999 : aTop;
      bTop = bTop === -1 ? 999 : bTop;
      return aTop < bTop ? -1 : 1;
    }
    // Then sort alphabetically
    if (byHebrew) {
      return a.heBook > b.heBook ? 1 : -1;
    }
    return a.book > b.book ? 1 : -1;
  },
  linkSummaryBookSortHebrew: function(category, a, b) {
    return Sefaria.linkSummaryBookSort(category, a, b, true);
  },
  commentarySectionRef: function(commentator, baseRef) {
    // Given a commentator name and a baseRef, return a ref to the commentary which spans the entire baseRef
    // E.g. ("Rashi", "Genesis 3") -> "Rashi on Genesis 3"
    // Even though most commentaries have a 1:1 structural match to basetexts, this is not alway so.
    // Works by examining links available on baseRef, returns null if no links are in cache.
    if (commentator == "Abarbanel") {
      return null; // This text is too giant, optimizing up to section level is too slow. TODO: generalize.
    }
    var links = Sefaria.getLinksFromCache(baseRef);
    links = Sefaria._filterLinks(links, [commentator]);
    if (!links || !links.length || links[0].isSheet) { return null; }

    var pRefs = links.map(link => Sefaria.parseRef(link.sourceRef));
    if (pRefs.some(pRef => "error" in pRef)) { return null; } // Give up on bad refs

    var books = pRefs.map(pRef => pRef.book).unique();
    if (books.length > 1) { return null; } // Can't handle multiple index titles or schemaNodes

    try {
      var startSections = pRefs.map(pRef => pRef.sections[0]);
      var endSections   = pRefs.map(pRef => pRef.toSections[0]);
    } catch(e) {
      return null;
    }

    const sorter = (a, b) => {
      return a.match(/\d+[ab]/) ?
        Sefaria.hebrew.dafToInt(a) - Sefaria.hebrew.dafToInt(b)
        : parseInt(a) - parseInt(b);
    };

    var commentaryRef = {
      book: books[0],
      sections: startSections.sort(sorter).slice(0,1),
      toSections: endSections.sort(sorter).reverse().slice(0,1)
    };
    var ref = Sefaria.humanRef(Sefaria.makeRef(commentaryRef));

    return ref;
  },
    _descDict: {}, // cache for the description dictionary
      getDescriptions: function(keyName, categoryList) {
      const catlist = Sefaria.tocItemsByCategories(categoryList)
        let catmap = catlist.map((e) => [e.category || e.title, e.enShortDesc, e.heShortDesc])
        let d = {}
        catmap.map((e) => {
            // return array of key: name of "book" value: list of both descriptions
            if (e) {
                d[e[0]]=[e[1], e[2]]
            }
            // special case for commentators that the book name is "on" eg. "Ramban on Genesis"
            if (e[0].includes("on")) {
                d[e[0].split(" on")[0]] = [e[1], e[2]]
            }
        })
        let descs = d[keyName] || d[Sefaria.index(keyName).collectiveTitle] || d[keyName.split(" on")[0]];
        let enShortDesc = descs && descs[0]? descs[0]: null;
        let heShortDesc = descs && descs[1]? descs[1]: null;
        return [enShortDesc, heShortDesc];
  },
    getDescriptionDict: function(keyName, categoryList){
        let desc = this._cachedApi([keyName, categoryList], this._descDict, null);
        if (Object.keys(this._descDict).length === 0){
            //Init of the Dict with the Category level descriptions
            Sefaria.toc.map(e=> {this._descDict[[e.category, []]] = [e.enShortDesc, e.heShortDesc]})
            // todo: get this data out of code (into db?)
            this._descDict[["Commentary", []]] = ["Interpretations and discussions surrounding Jewish texts, ranging from early medieval to contemporary.", "פירושים ודיונים סביב טקסטים תורניים, מימי הביניים ועד ימינו."]
            this._descDict[["Quoting Commentary", []]] = ["References to this source within commentaries on other texts in the wider library.", "התייחסויות אל המקור הנוכחי במפרשים משניים."]

            // special case of a category in sidebar that is a sub cat on the navigation toc pages
            this._descDict[["Targum", []]] = this.getDescriptions("Targum", ["Tanakh"])
        }
        if (!desc && categoryList.length !== 0) {
            desc = this.getDescriptions(keyName, categoryList)
            this._descDict[[keyName, categoryList]] = desc
        }
        if (desc) {
            return [desc[0], desc[1]]
        }
        else
        {
            return [null, null];
        }
    },

    _notes: {},
  notes: function(ref, callback) {
    var notes = null;
    if (typeof ref == "string") {
      if (ref in this._notes) {
        notes = this._notes[ref];
      }
    } else {
      var notes = [];
      ref.map(function(r) {
        var newNotes = Sefaria.notes(r);
        notes = newNotes ? notes.concat(newNotes) : notes;
      });
    }
    if (notes) {
      if (callback) { callback(notes); }
    } else {
      Sefaria.related(ref, function(data) {
        if (callback) { callback(data.notes); }
      });
    }
    return notes;
  },
  _saveNoteData: function(ref, data) {
    return this._saveItemsByRef(data, this._notes);
  },
  _privateNotes: {},
  privateNotes: function(refs, callback) {
    // Returns an array of private notes for `refs` (a string or array or strings)
    // or `null` if notes have not yet been loaded.
    if(!Sefaria._uid) return;
    var notes = null;
    if (typeof refs == "string") {
      if (refs in this._privateNotes) {
        notes = this._privateNotes[refs];
      }
      refs = [refs] // Stanfardize type to simplify processing below
    } else {
      var notesByRef = refs.map(function(ref) {
        return Sefaria._privateNotes[ref];
      });
      if (notesByRef.some(function(e) { return !e })) {
        // If any ref in `refs` returned `null`, treat the whole thing as not yet loaded, call the API.
        notes = null;
      } else {
        notes = [];
        notesByRef.map(function(n) { notes = notes.concat(n); });
      }
    }

    if (notes) {
      if (callback) { callback(notes); }
    } else {
      var aggregateCallback = function() {
        // Check if all refs have loaded, call callback if so
       if (Sefaria.privateNotesLoaded(refs) && callback) {
        callback(Sefaria.privateNotes(refs));
       }
      };
      refs.map(function(ref) {
       if (ref in Sefaria._privateNotes) { return; } // Only make API calls for unloaded refs
       var url = Sefaria.apiHost + "/api/notes/" + Sefaria.normRef(ref) + "?private=1";
       this._api(url, function(data) {
          if ("error" in data) {
            return;
          }
          this._savePrivateNoteData(ref, data);
          aggregateCallback(data);
        }.bind(this));
      }.bind(this));
    }
    return notes;
  },
  privateNotesLoaded: function(refs) {
    // Returns true if private notes have been loaded for every ref in `refs.
    refs.map(function(ref) {
      if (!(ref in Sefaria._privateNotes)) {
        return false;
      }
    });
    return true;
  },
  addPrivateNote: function(note) {
    // Add a single private note to the cache of private notes.
    var notes = this.privateNotes(note["anchorRef"]) || [];
    notes = [note].concat(notes);
    this._saveItemsByRef(notes, this._privateNotes);
  },
  clearPrivateNotes: function() {
    this._privateNotes = {};
    this._allPrivateNotes = null;
  },
  _allPrivateNotes: null,
  allPrivateNotes: function(callback) {
    if (!callback)  { return this._allPrivateNotes; }

    if (this._allPrivateNotes) {
      callback(this._allPrivateNotes);
    } else {
      const url = Sefaria.apiHost + "/api/notes/all?private=1";
      this._api(url, (data) => {
        if ("error" in data) {
          return;
        }
        this._savePrivateNoteData(null, data);
        this._allPrivateNotes = data;
        callback(data);
      });
    }
    return this._allPrivateNotes;
  },
  _savePrivateNoteData: function(ref, data) {
    return this._saveItemsByRef(data, this._privateNotes);
  },
  notesTotalCount: function(refs) {
    // Returns the total number of private and public notes on `refs` without double counting my public notes.
    var notes = Sefaria.notes(refs) || [];
    if (Sefaria._uid) {
      var myNotes  = Sefaria.privateNotes(refs) || [];
      notes = notes.filter(function(note) { return note.owner !== Sefaria._uid }).concat(myNotes);
    }
    return notes.length;
  },
  deleteNote: function(noteId) {
    return new Promise((resolve, reject) => {
      $.ajax({
        type: "delete",
        url: `/api/notes/${noteId}`,
        success: () => {
          Sefaria.clearPrivateNotes();
          Sefaria.track.event("Tools", "Delete Note", noteId);
          resolve();
        },
        error: reject
      });
    });
  },


_media: {},
  mediaByRef: function(refs) {
    refs = typeof refs == "string" ? Sefaria.splitRangingRef(refs) : refs.slice();
    var ref = Sefaria.normRefList(refs);

    var media = [];
    refs.map(r => {
      if (this._media[r]) { media = media.concat(this._media[r]); }
    }, this);
	return media;
  },


  _webpages: {},
  _processedWebpages: {},
  webPagesByRef: function(refs) {
    refs = typeof refs == "string" ? Sefaria.splitRangingRef(refs) : refs.slice();
    var ref = Sefaria.normRefList(refs);
    if (ref in this._processedWebpages) { return this._processedWebpages[ref]; }

    var webpages = [];
    refs.map(r => {
      if (this._webpages[r]) { webpages = webpages.concat(this._webpages[r]); }
    }, this);

    webpages.map(page => page.isHebrew = Sefaria.hebrew.isHebrew(page.title));

    webpages = webpages.sort((a, b) => {
      // Sort first by page language matching interface language
      if (a.isHebrew !== b.isHebrew) { return (b.isHebrew ? -1 : 1) * (Sefaria.interfaceLang === "hebrew" ? -1 : 1); }

      // Second, sort by how many anchorRefExpanded refs there are.  Intuition: Genesis 1:2 should come before Genesis 1:2-5, which in turn should come before Genesis 1
      var aNumAnchorRefs, bNumAnchorRefs;
      [aNumAnchorRefs, bNumAnchorRefs] = [a, b].map(page => page.anchorRefExpanded.length);
      if (aNumAnchorRefs !== bNumAnchorRefs) {  return (aNumAnchorRefs - bNumAnchorRefs); }

      // Genesis 2 should come before Genesis 1-3
      var aIsRange, bIsRange;
      [aIsRange, bIsRange] = [a, b].map(page => page.anchorRef.indexOf("-") !== -1);
      if (aIsRange !== bIsRange) { return bIsRange ? -1 : 1; }

      return (a.linkerHits > b.linkerHits) ? -1 : 1;
    });
    this._processedWebpages[ref] = webpages;
    return webpages;
  },
  _refTopicLinks: {},
  _saveTopicByRef: function(ref, data) {
    ref = Sefaria.humanRef(ref);
    const split = this._saveItemsByRef(data, this._refTopicLinks);
    this._refTopicLinks[ref] = data;
    return split;
  },
  topicsByRef: function(refs) {
    refs = typeof refs == "string" ? Sefaria.splitRangingRef(refs) : refs.slice();
    const topicsObj = {};
    let resultLoaded = false;  // _refTopicLinks will have an empty array for ref if ref's topics were loaded
    for (let r of refs) {
      const tempTopicList = this._refTopicLinks[r];
      if (!tempTopicList) { continue; }
      resultLoaded = true;
      for (let tempTopic of tempTopicList) {
        if (!topicsObj[tempTopic.topic]) {
          tempTopic.order = tempTopic.order || {};
          tempTopic.dataSources = {};
          topicsObj[tempTopic.topic] = tempTopic;
        }
        // aggregate dataSources for display in tooltip
        topicsObj[tempTopic.topic].dataSources[tempTopic.dataSource.slug] = tempTopic.dataSource;
      }
    }
    if (!resultLoaded) { return null ;}
    return Object.values(topicsObj).sort((a, b) => b.order.pr - a.order.pr);
  },
  topicsByRefCount: function(refs) {
    const topics = Sefaria.topicsByRef(refs);
    return topics && topics.length;
  },
  _TopicsByPool: {},
  getTopicsByPool: function(poolName, numOfTopics, order) {
    let params = {};
    if (numOfTopics != undefined) { params["n"] = numOfTopics; }
    if (order != undefined) { params["order"] = order; }
    let queryString = Object.keys(params).map(key => key + '=' + params[key]).join('&');
    queryString = (queryString ? "?" + queryString : "");
    const url = this.apiHost + "/api/topics/pools/" + encodeURIComponent(poolName) + queryString;

    const shouldBeCached = order != undefined && order != 'random';
    if (!shouldBeCached) {return this._ApiPromise(url)}

    return this._cachedApiPromise({
        url:   url,
        key:   poolName + queryString,
        store: this._TopicsByPool
    });
  },
    getLangSpecificTopicPoolName: function(poolName){
      const lang = this.interfaceLang == 'hebrew' ? 'he' : 'en';
      return `${poolName}_${lang}`
    },
  _related: {},
  related: function(ref, callback) {
    // Single API to bundle public links, sheets, and notes by ref.
    // `ref` may be either a string or an array of consecutive ref strings.
    ref = Sefaria.humanRef(ref);
    if (!callback) {
      return this._related[ref] || null;
    }
    if (ref in this._related) {
      callback(this._related[ref]);
    } else {
       this.relatedApi(ref, callback);
    }
  },
  _manuscripts: {},
  manuscriptsByRef: function(refs) {
    refs = typeof refs === "string" ? Sefaria.splitRangingRef(refs) : refs.slice();
    let manuscriptPages = [];
    refs.forEach(r => {
      if (this._manuscripts[r]) {
        manuscriptPages = manuscriptPages.concat(this._manuscripts[r]);
      }
    })
    return manuscriptPages
  },
  _guides: {},
 guidesByRef: function(refs) {
    refs = typeof refs === "string" ? Sefaria.splitRangingRef(refs) : refs.slice();
    let guides = [];
    refs.forEach(r => {
      if (this._guides[r]) {
        guides = guides.concat(this._guides[r]);
      }
    })
    return guides
  },
  relatedApi: function(ref, callback) {
    var url = Sefaria.apiHost + "/api/related/" + Sefaria.normRef(ref) + "?with_sheet_links=1";
    return this._api(url, data => {
      if ("error" in data) {
        return;
      }
      var originalData = Sefaria.util.clone(data);

      // Save link, note, and sheet data, and retain the split data from each of these saves
      var split_data = {
          links: this._saveLinkData(ref, data.links),
          notes: this._saveNoteData(ref, data.notes),
          sheets: this.sheets._saveSheetsByRefData(ref, data.sheets),
          webpages: this._saveItemsByRef(data.webpages, this._webpages),
          topics: this._saveTopicByRef(ref, data.topics || []),
          media: this._saveItemsByRef(data.media, this._media),
          manuscripts: this._saveItemsByRef(data.manuscripts, this._manuscripts),
          guides: this._saveItemsByRef(data.guides, this._guides)
      };

       // Build split related data from individual split data arrays
      ["links", "notes", "sheets", "webpages", "media", "guides"].forEach(obj_type => {
        for (var ref in split_data[obj_type]) {
          if (split_data[obj_type].hasOwnProperty(ref)) {
            if (!(ref in this._related)) {
                this._related[ref] = {links: [], notes: [], sheets: [], webpages: [], media: [], topics: [], guides: []};
            }
            this._related[ref][obj_type] = split_data[obj_type][ref];
          }
        }
      }, this);


      // Save the original data after the split data - lest a split version overwrite it.
      this._related[ref] = originalData;

      callback(data);
    });
  },
  _relatedPrivate: {},
  relatedPrivate: function(ref, callback) {
    // Single API to bundle private user sheets and notes by ref.
    // `ref` may be either a string or an array of consecutive ref strings.
    // Separated from public content so that public content can be cached
    ref = Sefaria.humanRef(ref);
    if (!callback) {
      return this._relatedPrivate[ref] || null;
    }
    if (ref in this._relatedPrivate) {
      callback(this._relatedPrivate[ref]);
    } else {
       var url = Sefaria.apiHost + "/api/related/" + Sefaria.normRef(ref) + "?private=1";
       this._api(url, function(data) {
          if ("error" in data) {
            return;
          }
          var originalData = Sefaria.util.clone(data);

          // Save link, note, and sheet data, and retain the split data from each of these saves
          var split_data = {
              notes: this._savePrivateNoteData(ref, data.notes),
              sheets: this.sheets._saveUserSheetsByRefData(ref, data.sheets)
          };

          // If ref is a range or section, mark the cache as empty for any subref we didn't encouter.
          let potentialEmptyRefs = Sefaria.splitRangingRef(ref);
          potentialEmptyRefs.forEach(eref => {
            split_data["notes"][eref] = eref in split_data["notes"] ? split_data["notes"][eref] : [];
            this._privateNotes[eref] = eref in this._privateNotes ? this._privateNotes[eref] : [];
          });
          potentialEmptyRefs.forEach(eref => {
            split_data["sheets"][eref] = eref in split_data["sheets"] ? split_data["sheets"][eref] : [];
            this.sheets._userSheetsByRef[eref] = eref in this.sheets._userSheetsByRef ? this.sheets._userSheetsByRef[eref] : [];
          });

           // Build split related data from individual split data arrays
          ["notes", "sheets"].forEach(function(obj_type) {
            for (var ref in split_data[obj_type]) {
              if (split_data[obj_type].hasOwnProperty(ref)) {
                if (!(ref in this._relatedPrivate)) {
                    this._relatedPrivate[ref] = {notes: [], sheets: []};
                }
                this._relatedPrivate[ref][obj_type] = split_data[obj_type][ref];
              }
            }
          }, this);

           // Save the original data after the split data - lest a split version overwrite it.
          this._relatedPrivate[ref] = originalData;

          callback(data);

        }.bind(this));
    }
  },
  clearLinks: function() {
    this._related = {};
    this._links = {};
    this._linkSummaries = {};
  },
  removeLink: function(_id) {

  },
  isACaseVariant: function(query, data) {
    // Check if query is just an improper capitalization of something that otherwise would be a ref
    // query: string
    // data: dictionary, as returned by /api/name
    return (!(data["is_ref"]) &&
          data["completions"] &&
          data["completions"].length &&
          data["completions"][0] != query &&
          data["completions"][0].toLowerCase().replace('״','"') == query.slice(0, data["completions"][0].length).toLowerCase().replace('״','"') &&
          data["completions"][0] != query.slice(0, data["completions"][0].length))
  },
  repairCaseVariant: function(query, data) {
    if (Sefaria.isACaseVariant(query, data)) {
        const completionArray = data["completion_objects"].map(x => x.title);
        let normalizedQuery = query.toLowerCase();
        let bestMatch = "";
        let bestMatchLength = 0;

        completionArray.forEach((completion) => {
            let normalizedCompletion = completion.toLowerCase();
            if (normalizedQuery.includes(normalizedCompletion) && normalizedCompletion.length > bestMatchLength) {
                bestMatch = completion;
                bestMatchLength = completion.length;
            }
        });
        return bestMatch + query.slice(bestMatch.length);
    }
    return query;
  },
  repairGershayimVariant: function(query, data) {
    if (!data["is_ref"] && data.completions && !data.completions.includes(query)) {
        function normalize_gershayim(string) {
            return string.replace('״', '"');
        }
        const normalized_query = normalize_gershayim(query);
        for (let c of data.completions) {
            if (normalize_gershayim(c) === normalized_query) {
                return c;
            }
        }
    }
    return query;
  },
  makeSegments: function(data, withContext, sheets=false) {
    // Returns a flat list of annotated segment objects,
    // derived from the walking the text in data
    if (!data || "error" in data) { return []; }
    var segments  = [];
    var highlight = data.sections.length === data.textDepth;
    var wrapEn = (typeof data.text == "string");
    var wrapHe = (typeof data.he == "string");
    var en = wrapEn ? [data.text] : data.text;
    var he = wrapHe ? [data.he] : data.he;
    var topLength = Math.max(en.length, he.length);
    en = en.pad(topLength, "");
    he = he.pad(topLength, "");

    const index_offsets_by_depth = this._get_offsets(data, topLength);
    var start = (data.textDepth == data.sections.length && !withContext ?
                  data.sections.slice(-1)[0] : 1+index_offsets_by_depth[0]);
    if (!data.isSpanning) {
      for (var i = 0; i < topLength; i++) {
        var number = i+start;
        var delim  = data.textDepth == 1 ? " " : ":";
        var ref = data.sectionRef + delim + number;
        segments.push({
          ref: ref,
          en: en[i],
          he: he[i],
          number: number,
          highlight: highlight && number >= data.sections.slice(-1)[0] && number <= data.toSections.slice(-1)[0],
          alt: ("alts" in data && i < data.alts.length) ? data.alts[i] : null
        });
      }
    } else {
      for (var n = 0; n < topLength; n++) {
        var en2 = typeof en[n] == "string" ? [en[n]] : en[n];
        var he2 = typeof he[n] == "string" ? [he[n]] : he[n];
        var length = Math.max(en2.length, he2.length);
        en2 = en2.pad(length, "");
        he2 = he2.pad(length, "");
        var baseRef     = data.book;
        var baseSection = data.sections.slice(0,-2).join(":");
        var delim       = baseSection ? ":" : " ";
        var baseRef     = baseSection ? baseRef + " " + baseSection : baseRef;

        start = (n == 0 ? start : 1+index_offsets_by_depth[n]);
        for (var i = 0; i < length; i++) {
          var startSection = data.sections.slice(-2)[0];
          var section = typeof startSection == "string" ?
                        Sefaria.hebrew.intToDaf(n+Sefaria.hebrew.dafToInt(startSection))
                        : n + startSection;
          var number  = i + start;
          var ref = baseRef + delim + section + ":" + number;
          segments.push({
            ref: ref,
            en: en2[i],
            he: he2[i],
            number: number,
            highlight: highlight &&
                        ((n == 0 && number >= data.sections.slice(-1)[0]) ||
                         (n == topLength-1 && number <= data.toSections.slice(-1)[0]) ||
                         (n > 0 && n < topLength -1)),
            alt: ("alts" in data && n < data.alts.length && i < data.alts[n].length) ? data.alts[n][i] : null
          });
        }
      }
    }
    return segments;
  },
  stripImagesFromSegments: function(segments) {
      // Used by sheets editors.  Sefaria.makeSegments creates a list of segments and this function handles the images.
      return segments.map(x => {
          x.he = Sefaria.util.stripImgs(x.he);
          x.en = Sefaria.util.stripImgs(x.en);
          return x;
      })
  },
  sectionString: function(ref) {
    // Returns a pair of nice strings (en, he) of the sections indicated in ref. e.g.,
    // "Genesis 4" -> "Chapter 4", "Guide for the Perplexed, Introduction" - > "Introduction"
    var data = this.getRefFromCache(ref);
    var result = {
          en: {named: "", numbered: ""},
          he: {named: "", numbered: ""}
        };
    if (!data) { return result; }

    // English
    var sections = ref.slice(data.indexTitle.length+1);
    var name = data.sectionNames.length > 1 ? data.sectionNames[0] + " " : "";
    if (data.isComplex) {
      var numberedSections = data.ref.slice(data.book.length+1);
      if (numberedSections) {
        var namedSections    = sections.slice(0, -(numberedSections.length+1));
        var string           = (namedSections ? namedSections + ", " : "") + name +  numberedSections;
      } else {
        var string = sections;
      }
    } else {
      var string = name + sections;
    }
    result.en.named    = string;
    result.en.numbered = sections;

    // Hebrew
    var sections = data.heRef.slice(data.heIndexTitle.length+1);
    var name = ""; // missing he section names // data.sectionNames.length > 1 ? " " + data.sectionNames[0] : "";
    if (data.isComplex) {
      var numberedSections = data.heRef.slice(data.heTitle.length+1);
      if (numberedSections) {
        var namedSections    = sections.slice(0, -(numberedSections.length+1));
        var string           = (namedSections ? namedSections + ", " : "") + name + " " + numberedSections;
      } else {
        string = sections;
      }

    } else {
      var string = name + sections;
    }
    result.he.named    = string;
    result.he.numbered = sections;

    return result;
  },
  isCommentaryWithBaseText(book) {
      /* Only returns true for commentaries with a base_text_mapping to one and only one base_text_title
       * @param {Object} book: Corresponds to a book in Sefaria.toc
       */
      return book?.dependence === "Commentary" && !!book?.base_text_titles && !!book?.base_text_mapping && book?.base_text_titles.length === 1;
  },
  isCommentaryRefWithBaseText(ref, forceOpenCommentaryPanel) {
      /* This is a helper function for openPanelAt. Determines whether the ref(s) are part of a commentary
       * with a base_text_mapping to one and only one base_text_title.
       * Example: "Ibn Ezra on Genesis 3" returns True because this commentary has a base_text_mapping to one and only one book, Genesis.
       * @param {string/array of strings} ref: if ref is an array, checks the first ref
       * @param {bool} forceOpenCommentaryPanel: If true, the commentary side panel will open regardless of the ref's depth.
       *                                        If false, side panel will only open if ref is depth 3 or greater.
       */
      let refToCheck = Array.isArray(ref) ? ref[0] : ref;
      const parsedRef = Sefaria.parseRef(refToCheck);
      const depth = parsedRef.sections.length;
      if (!forceOpenCommentaryPanel && depth < 3) {
          // This is because in some Talmud commentaries and in complex texts where the node has a depth less than 3,
          // it can be difficult to know what comments to show in the sidebar so we should open the commentary in the main panel.
          return false;
      }
      const book = Sefaria.index(parsedRef.index);
      if (!this.isCommentaryWithBaseText(book)) {
          return false;
      }

      // by this point, we know the book is in the right form, but we still need to check that the ref is in the right form
      return Sefaria.isCommentaryRefValid(book, parsedRef);
  },
  isCommentaryRefValid(book, parsedRef) {
      /* This is a helper function for isCommentaryRefWithBaseText.  After isCommentaryRefWithBaseText determines
       * the ref belongs to the right kind of book, we still need to check the ref is in valid form.
       * The ref 'Ramban on Genesis, Introduction 1' shouldn't generate "Genesis, Introduction 1" ' +
       * this can be tested by modifying the parsedRef and then calling Sefaria.parseRef on the modified parsedRef
       * @param {Object} parsedRef: Object created with Sefaria.parseRef.  Its `ref` property is what we need to check
       * @param {Object} book: Object created with Sefaria.index.  We want to use `book`'s metadata to modify the ref.
       */
      const parsedRefCopy = Object.create(parsedRef);  // copy object to avoid modifying Sefaria._parseRef
      const baseText = book.base_text_titles[0];
      parsedRefCopy.ref = parsedRefCopy.ref.replace(book.title, baseText);
      return (!Sefaria.parseRef(parsedRefCopy.ref).error);
  },
  convertCommentaryRefToBaseRef(commRef) {
    /* Converts commentary ref, `commRef`, to base ref:
     @param {string} commRef - string to be converted.
     Example input and output: commRef = "Rashi on Genesis 1:2" returns "Genesis 1:2",
                               commRef = "Rashi on Exodus 2:3:1" returns "Exodus 2:3"
     */
    const book = Sefaria.index(commRef.index);
    if (!book || !this.isCommentaryWithBaseText(book)) {
        // if book is not isCommentaryWithBaseText just return the ref
        return Sefaria.humanRef(commRef.ref);
    }
    const base_text = book.base_text_titles[0];
    const many_to_one = book.base_text_mapping.startsWith("many_to_one");  // four options, two start with many_to_one and two start with one_to_one
    const commRefCopy = Object.create(commRef);  // need to create a copy so that the Sefaria._parseRef cache isn't changed
    if (commRefCopy.sections.length <= 2 || !many_to_one) {
        // Rashi on Genesis 1:2 => Genesis 1:2 and Rashi on Genesis => Genesis.  in this case, sections stay the same so just change the book title
        commRefCopy.ref = commRefCopy.ref.replace(book.title, base_text);
        return Sefaria.humanRef(commRefCopy.ref);
    }
    else if (many_to_one) {
        // Rashi on Genesis 1:2:4 => Genesis 1:2; sections and book title need to change
        commRefCopy.sections = commRefCopy.sections.slice(0, commRef.sections.length - 1);
        commRefCopy.toSections = commRefCopy.toSections.slice(0, commRef.toSections.length - 1);
        commRefCopy.book = commRefCopy.index = commRefCopy.index.replace(book.title, base_text);
        commRefCopy.ref = commRefCopy.ref.replace(book.title, base_text);
        commRefCopy.ref = commRefCopy.ref.split(' ').slice(0, -1).join(' ');
        return Sefaria.humanRef(Sefaria.makeRef(commRefCopy));
    }
    return Sefaria.humanRef(commRef.ref);
  },
  getBaseRefAndFilter(ref) {
    /* This is a helper function for openPanelAt. This function converts a commentary ref(s) (Rashi on Genesis 3:3:1)
     to a base ref(s) (Genesis 3:3) and returns the filter ["Rashi"].
     `ref` can be an array or a string, in which case the returned ref will be an array or string
     */
    let filter, book;
    if (Array.isArray(ref)) {
        const parsedRefs = ref.map(x => Sefaria.parseRef(x)); // get a parsed ref version of `ref` in order to access book's collective title, base_text_titles, and base_text_mapping
        book = Sefaria.index(parsedRefs[0].index);
        ref = parsedRefs.map(x => Sefaria.convertCommentaryRefToBaseRef(x));
    }
    else {
        const parsedRef = Sefaria.parseRef(ref); // get a parsed ref version of `ref` in order to access book's collective title, base_text_titles, and base_text_mapping
        book = Sefaria.index(parsedRef.index);
        ref = Sefaria.convertCommentaryRefToBaseRef(parsedRef);
    }
    filter = book?.collectiveTitle ? [book.collectiveTitle] : [];
    return {ref: ref, filter: filter};
  },
  commentaryList: function(title, toc) {
    var title = arguments.length == 0 || arguments[0] === undefined ? null : arguments[0];
    /** Returns the list of commentaries for 'title' which are found in Sefaria.toc **/
    var toc = arguments.length <= 1 || arguments[1] === undefined ? Sefaria.util.clone(Sefaria.toc) : arguments[1];
    if (title != null){
        var index = this.index(title); //TODO: a little bit redundant to do on every recursion
        if (!index) { return []; }
        title = index.title;
    }
    var results = [];
    for (var i=0; i < toc.length; i++) {
        var curTocElem = toc[i];
        if (curTocElem.title) { //this is a book
            if(curTocElem.dependence == 'Commentary'){
                if((title && curTocElem.base_text_titles && (title in curTocElem.refs_to_base_texts)) || (title == null)){
                    results.push(curTocElem);
                }
            }
        } else if (curTocElem.contents) { //this is still a category and might have books under it
          results = results.concat(Sefaria.commentaryList(title, curTocElem.contents));
        }
    }
    return results;
  },
  tocObjectByCategories: function(cats) {
    // Returns the TOC entry that corresponds to list of categories `cats`
    let found, item;
    let list = Sefaria.toc;
    for (let i = 0; i < cats.length; i++) {
      found = false;
      item = null;
      for (let k = 0; k < list.length; k++) {
        if (list[k].category === cats[i]) {
          item = list[k];
          list = item.contents || [];
          found = true;
          break;
        }
      }
      if (!found) { return null; }
    }
    return item;
  },
  tocItemsByCategories: function(cats) {
    // Returns the TOC items that correspond to the list of categories 'cats'
    const object = Sefaria.tocObjectByCategories(cats);
    return object ? Sefaria.util.clone(object.contents) : [];
  },
  categoryAttribution: function(categories) {
    var attributions = [
      {
        categories: ["Talmud", "Bavli"],
        english: "The William Davidson Talmud",
        hebrew: "תלמוד מהדורת ויליאם דוידסון",
        englishAsEdition: "The William Davidson Edition",
        hebrewAsEdition: "מהדורת ויליאם דוידסון",
        link: "/william-davidson-talmud"
      }
    ];
    var attribution = null;
    for (var i = 0; i < attributions.length; i++) {
      if (categories.length >= attributions[i].categories.length &&
        attributions[i].categories.compare(categories.slice(0, attributions[i].categories.length))) {
        attribution = attributions[i];
        break;
      }
    }
    return attribution;
  },
  getPassages: function(refs) {
    // refs: list of ref strings
    // resolves to dictionary mapping ref to sugya ref
    return this._ApiPromise(Sefaria.apiHost + "/api/passages/" + refs.join("|"));
  },
  areVersionsEqual(v1, v2) {
    // v1, v2 are `currVersions` objects stored like {en: ven, he: vhe}
    return v1.en == v2.en && v1.he == v2.he;
  },
  getSavedItem: ({ ref, versions }) => {
    return Sefaria.saved.items.find(s => s.ref === ref && Sefaria.areVersionsEqual(s.versions, versions));
  },
  removeSavedItem: ({ ref, versions }) => {
    Sefaria.saved.items = Sefaria.saved.items.filter(x => !(x.ref === ref && Sefaria.areVersionsEqual(versions, x.versions)));
  },
  toggleSavedItem: ({ ref, versions, sheet_owner, sheet_title }) => {
    return new Promise((resolve, reject) => {
      const action = !!Sefaria.getSavedItem({ ref, versions }) ? "delete_saved" : "add_saved";
      const savedItem = { ref, versions, time_stamp: Sefaria.util.epoch_time(), action, sheet_owner, sheet_title };
      if (Sefaria._uid) {
        $.post(`${Sefaria.apiHost}/api/profile/sync?no_return=1`,
          { user_history: JSON.stringify([savedItem]), client: 'web' }
        ).done(response => {
          if (!!response['error']) {
            reject(response['error'])
          } else {
            if (action === "add_saved" && !!response.created && response.created.length > 0) {
              Sefaria.saved.items = response.created.concat(Sefaria.saved.items);
            } else {
              // delete
              Sefaria.removeSavedItem({ ref, versions });
            }
            resolve(response);
          }
        }).fail((jqXHR, textStatus, errorThrown) => {
          reject(errorThrown);
        })
      } else {
        reject('notSignedIn');
      }
    });
  },
  editProfileAPI: (partialProfile) => {
    const data = {json: JSON.stringify(partialProfile)};
    return new Promise((resolve, reject) => {
      $.post(`${Sefaria.apiHost}/api/profile`, data, resolve);
    });
  },
  followAPI: (slug, ftype) => {
    return Sefaria._ApiPromise(Sefaria.apiHost + `/api/profile/${slug}/${ftype}`);
  },
  messageAPI: (uid, message) => {
    const data = {json: JSON.stringify({recipient: uid, message: message.escapeHtml()})};
    return new Promise((resolve, reject) => {
      $.post(`${Sefaria.apiHost}/api/messages`, data, resolve);
    });
  },
  chatMessageAPI: (roomId, senderId, timestamp, messageContent) => {
    const data = {json: JSON.stringify({roomId: roomId, senderId: senderId, timestamp, messageContent})};
    return new Promise((resolve, reject) => {
      $.post(`${Sefaria.apiHost}/api/chat-messages`, data, resolve);
    })
  },
  getChatMessagesAPI: (roomId) => {
    return Sefaria._ApiPromise(Sefaria.apiHost + `/api/chat-messages/?room_id=${roomId}`);
  },
  getRefSavedHistory: tref => {
    return Sefaria._ApiPromise(Sefaria.apiHost + `/api/user_history/saved?tref=${tref}`);
  },
  _profiles: {},
  profileAPI: slug => {
    return Sefaria._cachedApiPromise({
      url:   Sefaria.apiHost + "/api/profile/" + slug,
      key:   slug,
      store: Sefaria._profiles
    });
  },
  userHistory: {loaded: false, items: []},
  loadUserHistory: function (limit, callback) {
      const skip = Sefaria.userHistory.items.length;
      const url = `/api/profile/user_history?secondary=0&annotate=1&limit=${limit}&skip=${skip}`;
      fetch(url)
          .then(response => response.json())
          .then(data => {
              Sefaria.userHistory.loaded = true;
              Sefaria.userHistory.items.push(...data);
              callback();
          });
  },
  saveUserHistory: function(history_item) {
    // history_item contains:
    // `ref`, `book`, `versions`, `sheet_title`, `sheet_owner``
    // optionally: `secondary`, `he_ref`, `language`
    if(!Sefaria.is_history_enabled || !history_item) {
        return;
    }
    const history_item_array = Array.isArray(history_item) ? history_item : [history_item];
    for (let h of history_item_array) {
      h.time_stamp = Sefaria.util.epoch_time();
    }
    if (Sefaria._uid) {
        $.post(Sefaria.apiHost + "/api/profile/sync?no_return=1&annotate=1",
              {user_history: JSON.stringify(history_item_array)},
              data => {
                // Insert new items to beginning of history
                Sefaria.userHistory.items = data.created.concat(Sefaria.userHistory.items);
              } );
    } else {
      // we need to get the heRef for each history item
      Promise.all(history_item_array.filter(x=>!x.secondary).map(h => new Promise((resolve, reject) => {
        Sefaria.getRef(h.ref).then(oref => {
          h.he_ref = oref.heRef;
          resolve(h);
        });
      }))).then(new_hist_array => {
        const cookie = Sefaria._inBrowser ? $.cookie : Sefaria.util.cookie;
        const user_history_cookie = cookie("user_history");
        const user_history = !!user_history_cookie ? JSON.parse(user_history_cookie) : [];
        cookie("user_history", JSON.stringify(new_hist_array.concat(user_history)), {path: "/"});
        Sefaria.userHistory.items = new_hist_array.concat(user_history);

        //console.log("saving history cookie", new_hist_array);
        if (Sefaria._inBrowser) {
          // check if we've reached the cookie size limit
          const cookie_hist = JSON.parse(cookie("user_history"));
          if (cookie_hist.length < (user_history.length + new_hist_array.length)) {
            // save failed silently. resave by popping old history
            if (new_hist_array.length < user_history.length) {
              new_hist_array = new_hist_array.concat(user_history.slice(0, -new_hist_array.length));
            }
            cookie("user_history", JSON.stringify(new_hist_array), {path: "/"});
          }
        }
      });
    }
    Sefaria.last_place = history_item_array.filter(x=>!x.secondary).concat(Sefaria.last_place);  // while technically we should remove dup. books, this list is only used on client
  },
    isNewVisitor: () => {
        return (
            ("isNewVisitor" in sessionStorage &&
                JSON.parse(sessionStorage.getItem("isNewVisitor"))) ||
            (!("isNewVisitor" in sessionStorage) && !("isReturningVisitor" in localStorage))
        );
    },
    isReturningVisitor: () => {
        return (
            !Sefaria.isNewVisitor() &&
            "isReturningVisitor" in localStorage &&
            JSON.parse(localStorage.getItem("isReturningVisitor"))
        );
    },
    markUserAsNewVisitor: () => {
        sessionStorage.setItem("isNewVisitor", "true");
        // Setting this at this time will make the current new visitor a returning one once their session is cleared
        localStorage.setItem("isReturningVisitor", "true");
    },
    markUserAsReturningVisitor: () => {
      sessionStorage.setItem("isNewVisitor", "false");
      localStorage.setItem("isReturningVisitor", "true");
    },
  uploadProfilePhoto: (formData) => {
    return new Promise((resolve, reject) => {
      if (Sefaria._uid) {
        $.ajax({
          url: Sefaria.apiHost + "/api/profile/upload-photo",
          type: 'post',
          data: formData,
          contentType: false,
          processData: false,
          success: function(data) {
            resolve(data);
          },
          error: function(e) {
            console.log("photo upload ERROR", e);
            reject(e);
          }
        });
      }
    })
  },
  lastPlaceForText: function(title) {
    // Return the most recently visited item for text `title` or undefined if `title` is not present in last_place.
    return Sefaria.last_place.find(x => x.book === title);
  },
  _topicList: null,
  topicList: function(callback) {
    // Returns promise for all topics list.
    if (this._topicList) { return Promise.resolve(this._topicList); }
    return this._ApiPromise(Sefaria.apiHost + "/api/topics?limit=0")
        .then(d => {
          for (let topic of d) {
            topic.normTitles = topic.titles.map(title => title.text.toLowerCase());
          }
          this._topicList = d;
          return d;
        });
  },
  sortTopicsCompareFn: function(a, b) {
    // a compare function that is useful for sorting topics
    // Don't use display order intended for top level a category level. Bandaid for unclear semantics on displayOrder.
    const [aDisplayOrder, bDisplayOrder] = [a, b].map(x => Sefaria.isTopicTopLevel(x.slug) ? 10000 : x.displayOrder);

    // Sort alphabetically according to interface lang in absense of display order
    if (aDisplayOrder === bDisplayOrder) {
      const stripInitialPunctuation = str => str.replace(/^["#]/, "");
      const [aAlpha, bAlpha] = [a, b].map(x => {
        if (Sefaria.interfaceLang === "hebrew") {
          return (x.he.length) ?
            stripInitialPunctuation(x.he) :
           "תתת" + stripInitialPunctuation(x.en);
        } else {
          return (x.en.length) ?
            stripInitialPunctuation(x.en) :
            stripInitialPunctuation(x.he)
        }
      });

      return aAlpha < bAlpha ? -1 : 1;
    }

    return aDisplayOrder - bDisplayOrder;

  },
  _tableOfContentsDedications: {},
    _strapiContent: null,
  _inAppAds: null,
  _stories: {
    stories: [],
    page: 0
  },
  _upcomingDay: {},  // for example, possible keys are 'parasha' and 'holiday'
  getUpcomingDay: function(day) {
      // currently `day` can be 'holiday' or 'parasha'
      if (day !== 'holiday' && day !== 'parasha') {
        throw new Error('Invalid day. Expected "holiday" or "parasha".');
      }
      return this._cachedApiPromise({
          url:   `${this.apiHost}/api/calendars/topics/${day}`,
          key:   day,
          store: this._upcomingDay,
     });
  },
  _parashaNextRead: {},
  getParashaNextRead: function(parasha) {
    return this._cachedApiPromise({
      url:   `${this.apiHost}/api/calendars/next-read/${parasha}`,
      key:   parasha,
      store: this._parashaNextRead,
    });
  },
  _bookSearchPathFilter: {},
  bookSearchPathFilterAPI: title => {
    return Sefaria._cachedApiPromise({
      url:   Sefaria.apiHost + "/api/search-path-filter/" + title,
      key:   title,
      store: Sefaria._bookSearchPathFilter
    });
  },
  _topics: {},
  _topicPageSize: 70, // how many sources should show when incrementally loading sources
  _CAT_REF_LINK_TYPE_FILTER_MAP: {
    'authors': ['popular-writing-of'],
  },
  getTopic: function(slug, {annotated=true, with_html=false}={}) {
    const cat = Sefaria.displayTopicTocCategory(slug);
    let ref_link_type_filters = ['about', 'popular-writing-of']
    // overwrite ref_link_type_filters with predefined list. currently used to hide "Sources" and "Sheets" on author pages.
    if (!!cat && !!Sefaria._CAT_REF_LINK_TYPE_FILTER_MAP[cat.slug]) {
      ref_link_type_filters = Sefaria._CAT_REF_LINK_TYPE_FILTER_MAP[cat.slug];
    }
    const a = 0 + annotated;
    const url = `${this.apiHost}/api/v2/topics/${slug}?annotate_time_period=1&ref_link_type_filters=${ref_link_type_filters.join('|')}&with_html=${0 + with_html}&with_links=${a}&annotate_links=${a}&with_refs=${a}&group_related=${a}&with_indexes=${a}`;
    const key = this._getTopicCacheKey(slug, {annotated, with_html});
    return this._cachedApiPromise({
      url,
      key,
      store: this._topics,
      processor: this.processTopicsData,
    });
  },
  _getTopicCacheKey: function(slug, {annotated=true, with_html=false}={}) {
      return slug + (annotated ? "-a" : "") + (with_html ? "-h" : "");
  },
  processTopicsData: function(data) {
    const lang = Sefaria.interfaceLang == "hebrew" ? 'he' : 'en'
    if (!data) { return null; }
    if (!data.refs) { return data; }
    const tabs = {};
    for (let [linkTypeSlug, linkTypeObj] of Object.entries(data.refs)) {
      for (let refObj of linkTypeObj.refs) {
        // sheets are no longer displayed on topic pages
        if (refObj.is_sheet) { continue; }
        let tabKey = linkTypeSlug;
        if (tabKey === 'about') {
            tabKey = (refObj.descriptions?.[lang]?.title || refObj.descriptions?.[lang]?.prompt) ? 'notable-sources' : 'sources';
        }
        if (!tabs[tabKey]) {
          let { title } = linkTypeObj;
          if (tabKey === 'notable-sources') {
            title = {en: 'Notable Sources', he: Sefaria.translation('hebrew', 'Notable Sources')};
          }
          if (tabKey === 'sources') {
            title = {en: 'Sources', he: Sefaria.translation('hebrew', 'Sources')};
          }
          tabs[tabKey] = {
            refMap: {},
            title,
            shouldDisplay: linkTypeObj.shouldDisplay,
          };
        }
        if (refObj.order) {
            refObj.order = {...refObj.order, availableLangs: refObj?.order?.availableLangs || [],
                                numDatasource: refObj?.order?.numDatasource || 1,
                                tfidf: refObj?.order?.tfidf || 0,
                                pr: refObj?.order?.pr || 0,
                                curatedPrimacy: {he: refObj?.order?.curatedPrimacy?.he || 0, en: refObj?.order?.curatedPrimacy?.en || 0}}}
        tabs[tabKey].refMap[refObj.ref] = {ref: refObj.ref, order: refObj.order, dataSources: refObj.dataSources, descriptions: refObj.descriptions};
      }
    }
    for (let tabObj of Object.values(tabs)) {
      tabObj.refs = Object.values(tabObj.refMap);
      delete tabObj.refMap;
    }

    if (tabs["notable-sources"]) {
      if (!tabs.sources) {
          tabs.sources = {refMap: {}, shouldDisplay: true, refs: []};
      }
      tabs.sources.title = {en: 'All Sources', he: Sefaria.translation('hebrew', 'All Sources')};
      //turn "sources" tab into 'super-set', containing all refs from all tabs:
      const allRefs = [...tabs["notable-sources"].refs, ...tabs.sources.refs];
      tabs.sources.refs = allRefs;
    }
    if (Sefaria.is_moderator){
        tabs["admin"] = {...tabs["sources"]};
        tabs["admin"].title = {en: 'Admin', he: Sefaria.translation('hebrew', "Admin")};

    }


    data.tabs = tabs;
    return data;
  },
  getTopicFromCache: function(slug, {annotated=true, with_html=false}={}) {
      const key = this._getTopicCacheKey(slug, {annotated, with_html});
      return this._topics[key];
  },
<<<<<<< HEAD
  _featuredTopic: {},
  getFeaturedTopic: function() {
    return this._cachedApiPromise({
        url: `${Sefaria.apiHost}/_api/topics/featured-topic?lang=${Sefaria.interfaceLang.slice(0, 2)}`,
        key: (new Date()).toLocaleDateString(),
        store: this._featuredTopic,
=======
  _seasonalTopic: {},
  getSeasonalTopic: function() {
    return this._cachedApiPromise({
        url: `${Sefaria.apiHost}/_api/topics/seasonal-topic?lang=${Sefaria.interfaceLang.slice(0, 2)}`,
        key: (new Date()).toLocaleDateString(),
        store: this._seasonalTopic,
>>>>>>> 6086f4d8
    });
  },
  _topicSlugsToTitles: null,
  slugsToTitles: function() {
    //initializes _topicSlugsToTitles for Topic Editor tool and adds necessary "Choose a Category" and "Main Menu" for
    //proper use of the Topic Editor tool
    if (!Sefaria._topicSlugsToTitles) { this._topicSlugsToTitles = Sefaria.topic_toc.reduce(Sefaria._initTopicTocSlugToTitleReducer, {});}
    return Sefaria._topicSlugsToTitles;
  },
  _topicTocPages: null,
  _initTopicTocPages: function() {
    this._topicTocPages = this.topic_toc.reduce(this._initTopicTocReducer, {});
    this._topicTocPages[this._topicTocPageKey()] = this.topic_toc.map(({children, ...goodstuff}) => goodstuff);
  },
  _initTopicTocReducer: function(a,c) {
    if (!c.children) { return a; }
    a[Sefaria._topicTocPageKey(c.slug)] = c.children;
    for (let sub_c of c.children) {
      Sefaria._initTopicTocReducer(a, sub_c);
    }
    return a;
  },
  _initTopicTocSlugToTitleReducer: function(a,c) {
    if (!c.children) { return a; }
    a[c.slug] = {"en": c.en, "he": c.he};
    for (let sub_c of c.children) {
      Sefaria._initTopicTocSlugToTitleReducer(a, sub_c);
    }
    return a;
  },
  _topicTocCategory: null,
  _initTopicTocCategory: function() {
    this._topicTocCategory = this.topic_toc.reduce(this._initTopicTocCategoryReducer, {});
  },
  _initTopicTocCategoryReducer: function(a,c) {
    if (!c.children) {
        a[c.slug] = c.parents;
        return a;
    }
    if (!c.parents) {
        c.parents = [];
    }
    for (let sub_c of c.children) {
        sub_c.parents = c.parents.concat({ en: c.en, he: c.he, slug: c.slug });
        Sefaria._initTopicTocCategoryReducer(a, sub_c);
    }
    return a;
  },
  _topicTocPageKey: slug => "_" + slug,
  topicTocPage: function(parent) {
    const key = this._topicTocPageKey(parent);
    if (!this._topicTocPages) {
        this._initTopicTocPages()
    }
    return this._topicTocPages[key]
  },
  topicTocCategories: function(slug) {
    // return category english and hebrew for slug
    if (!this._topicTocCategory) { this._initTopicTocCategory(); }
    return this._topicTocCategory[slug];
  },
  displayTopicTocCategory: function(slug) {
    return this.topicTocCategories(slug)?.at(-1);
  },
  _topicTocCategoryTitles: null,
  _initTopicTocCategoryTitles: function() {
    this._topicTocCategoryTitles = this.topic_toc.reduce(this._initTopicTocCategoryTitlesReducer, {});
  },
  _initTopicTocCategoryTitlesReducer: function(a,c) {
    if (!c.children) {
      return a;
    }
    a[c.slug] = {en: c.en, he: c.he};

    for (let sub_c of c.children) {
      Sefaria._initTopicTocCategoryReducer(a, sub_c);
    }
    return a;
  },
  topicTocCategoryTitle: function(slug) {
    // returns english and hebrew titles for the topic category named by `slug``
    if (!this._topicTocCategoryTitles) { this._initTopicTocCategoryTitles(); }
    return this._topicTocCategoryTitles[slug];
  },
  isTopicTopLevel: function(slug) {
    // returns true is `slug` is part of the top level of topic toc
    return Sefaria.topic_toc.filter(x => x.slug == slug).length > 0;
  },
  sheets: {
    _loadSheetByID: {},
    loadSheetByID: function(id, callback, reset) {
      if (reset) {
        delete this._loadSheetByID[id];
      }
      const sheet = this._loadSheetByID[id];
      if (sheet) {
        if (callback) { callback(sheet); }
      } else if (callback) {
        const url = "/api/sheets/" + id +"?more_data=1";
         $.getJSON(url, data => {
            if ("error" in data) {
                console.log(data["error"])
            }
            this._loadSheetByID[id] = data;
            callback(data);
            callback(data);
          });
        }
      return sheet;
    },
    deleteSheetById: function(id) {
      return Sefaria._ApiPromise(`/api/sheets/${id}/delete`);
    },
    _userSheets: {},
    userSheets: function(uid, callback, sortBy="date", offset=0, numberToRetrieve=0) {
      // Returns a list of source sheets belonging to `uid`
      // Only a user logged in as `uid` will get private data from this API.
      // Otherwise, only public data will be returned
      const key = uid+"|"+sortBy+offset+numberToRetrieve;
      const sheets = this._userSheets[key];
      if (sheets) {
        if (callback) { callback(sheets); }
      } else {
        const url = Sefaria.apiHost + "/api/sheets/user/" + uid + "/" + sortBy + "/" + numberToRetrieve + "/" + offset;
        Sefaria._ApiPromise(url).then(data => {
          this._userSheets[key] = data.sheets;
          if (callback) { callback(data.sheets); }
        });
      }
      return sheets;
    },
    updateUserSheets: function(sheet, uid, update=true, updateInPlace=false){
      for (const key in this._userSheets) {
        if (key.startsWith(uid.toString()+"|")){
          if (update) {
            const sheetIndex = this._userSheets[key].findIndex(item => item.id === sheet.id);
            if (key.includes("date") && !updateInPlace) { //add to front because we sorted by date
              this._userSheets[key].splice(sheetIndex, 1);
              this._userSheets[key].unshift(sheet);
            } else if (updateInPlace) {
              this._userSheets[key][sheetIndex] = sheet;
            } else {
              this._userSheets[key].unshift(sheet);
            }
          } else {
            this._userSheets[key].push(sheet);
          }
        }
      }
    },
    clearUserSheets: function(uid) {
      this._userSheets  = Object.keys(this._userSheets)
      .filter(key => !key.startsWith(uid.toString()))
      .reduce((obj, key) => {
        return {
          ...obj,
          [key]: this._userSheets[key]
        };
      }, {});
    },
    _publicSheets: {},
    publicSheets: function(offset, limit, options, skipCache, callback) {
      // Returns a list of public sheets
      offset = offset || 0;
      limit = limit || 30;
      options = options || {};

      const params = param(options);
      const path = limit+"/"+offset + (params ? "?" + params : "");

      const sheets = this._publicSheets[path];
      if (sheets && !skipCache) {
        if (callback) { callback(sheets); }
      } else {
        const url = Sefaria.apiHost + "/api/sheets/all-sheets/" + path

        Sefaria._api(url, function(data) {
          this._publicSheets[path] = data.sheets;
          if (callback) { callback(data.sheets); }
        }.bind(this));
      }
      return sheets;
    },
    _sheetsByRef: {},
    sheetsByRef: function(ref, cb) {
      // Returns a list of public sheets that include `ref`.
      var sheets = null;
      if (typeof ref == "string") {
        if (ref in this._sheetsByRef) {
          sheets = this._sheetsByRef[ref];
        }
      } else {
        var sheets = [];
        ref.map(function(r) {
          var newSheets = Sefaria.sheets.sheetsByRef(r);
          if (newSheets) {
            sheets = sheets.concat(newSheets);
          }
        });
        // sheets anchored to spanning refs may cause duplicates
        var seen = {};
        var deduped = [];
        sheets.map(sheet => {
          if (!seen[sheet.id]) { deduped.push(sheet); }
          seen[sheet.id] = true;
        });
        sheets = deduped;
      }
      if (sheets) {
        if (cb) { cb(sheets); }
      } else {
        Sefaria.related(ref, function(data) {
          if (cb) { cb(data.sheets); }
        });
      }
      return sheets;
    },
    _saveSheetsByRefData: function(ref, data) {
      this._sheetsByRef[ref] = data;
      return Sefaria._saveItemsByRef(data, this._sheetsByRef);
    },
    _userSheetsByRef: {},
    userSheetsByRef: function(ref, cb) {
      // Returns a list of public sheets that include `ref`.
      var sheets = null;
      if (typeof ref == "string") {
        if (ref in this._userSheetsByRef) {
          sheets = this._userSheetsByRef[ref];
        }
      } else {
        var sheets = [];
        ref.map(function(r) {
          var newSheets = Sefaria.sheets.userSheetsByRef(r);
          if (newSheets) {
            sheets = sheets.concat(newSheets);
          }
        });
      }
      if (sheets) {
        if (cb) { cb(sheets); }
      } else {
        Sefaria.relatedPrivate(ref, function(data) {
          if (cb) { cb(data.sheets); }
        });
      }
      return sheets;
    },
    _saveUserSheetsByRefData: function(ref, data) {
      this._userSheetsByRef[ref] = data;
      return Sefaria._saveItemsByRef(data, this._userSheetsByRef);
    },
    sheetsTotalCount: function(refs) {
      // Returns the total number of private and public sheets on `refs` without double counting my public sheets.
      var sheets = Sefaria.sheets.sheetsByRef(refs) || [];
      if (Sefaria._uid) {
        var mySheets = Sefaria.sheets.userSheetsByRef(refs) || [];
        sheets = sheets.filter(function(sheet) { return sheet.owner !== Sefaria._uid }).concat(mySheets);
      }
      return sheets.length;
    },
    extractIdFromSheetRef: function (ref) {
      return typeof ref === "string" ? parseInt(ref.split(" ")[1]) : parseInt(ref[0].split(" ")[1]);
    }
  },
  _translations: {},
  getTranslation: function(key) {
    const url = Sefaria.apiHost + "/api/texts/translations/" + key;
    const store = this._translations;
    return this._cachedApiPromise({url, key, store})
  },
  _collections: {},
  getCollection: function(key) {
      const url = Sefaria.apiHost + "/api/collections/" + encodeURIComponent(key);
      const store = this._collections;
      return this._cachedApiPromise({url, key, store});
  },
  getCollectionFromCache: function(key) {
    return Sefaria._collections[key];
  },
  _collectionsList: {},
  getCollectionsList: function() {
      return this._cachedApiPromise({
        url: Sefaria.apiHost + "/api/collections",
        key: "list",
        store: Sefaria._collectionsList
      });
  },
  getCollectionsListFromCache() {
    return Sefaria._collectionsList.list;
  },
  _userCollections: {},
  getUserCollections: function(uid) {
    return this._cachedApiPromise({
      url: `${Sefaria.apiHost}/api/collections/user-collections/${uid}`,
      key: uid,
      store: Sefaria._userCollections
    });
  },
  getUserCollectionsFromCache(uid) {
    return Sefaria._userCollections[uid];
  },
  _userCollectionsForSheet: {},
  getUserCollectionsForSheet: function(sheetID) {
    return this._cachedApiPromise({
      url: `${Sefaria.apiHost}/api/collections/for-sheet/${sheetID}`,
      key: sheetID,
      store: Sefaria._userCollectionsForSheet
    });
  },
  getUserCollectionsForSheetFromCache(sheetID) {
    return Sefaria._userCollectionsForSheet[sheetID];
  },
  getBackgroundData() {
    return Sefaria._ApiPromise("/api/background-data?locale=" + Sefaria.interfaceLang)
      .then(data => { Sefaria = extend(Sefaria, data); });
  },
  calendarRef: function(calendarTitle) {
    const cal = Sefaria.calendars.filter(cal => cal.title.en === calendarTitle);
    return cal.length ? cal[0].ref : null;
  },
  _translateTerms: {},
  _cacheHebrewTerms: function(terms) {
      Sefaria._translateTerms = extend(terms, Sefaria._translateTerms);
  },
  hebrewTerm: function(name) {
    // Returns a string translating `name` into Hebrew.
    const categories = {
      "Quoting Commentary":   "פרשנות מצטטת",
      "Modern Commentary":    "פרשנות מודרנית",
      "Sheets":               "דפי מקורות",
      "Notes":                "הערות",
      "Community":            "קהילה"
    };
    if (name in Sefaria._translateTerms) {
        return Sefaria._translateTerms[name]["he"];
    } else if (Sefaria._translateVersions[Sefaria.getTranslateVersionsKey(name, 'en')]) {
        return Sefaria._translateVersions[Sefaria.getTranslateVersionsKey(name, 'en')]["he"];
    } else if (Sefaria._translateVersions[Sefaria.getTranslateVersionsKey(name, 'he')]) {
        return Sefaria._translateVersions[Sefaria.getTranslateVersionsKey(name, 'he')]["he"];
    } else if (name in categories) {
        return  categories[name];
    } else if (Sefaria.index(name)) {
        return Sefaria.index(name).heTitle;
    } else {
        return name;
    }
  },
  hebrewTranslation: function(inputStr, context = null){
    let translatedString;
    if (context && context in Sefaria._i18nInterfaceStringsWithContext){
      translatedString = Sefaria._getStringCaseInsensitive(Sefaria._i18nInterfaceStringsWithContext[context], inputStr);
      if (translatedString !== null) return translatedString;
    }
    if ((translatedString = Sefaria._getStringCaseInsensitive(Sefaria._i18nInterfaceStrings, inputStr)) !== null ) {
      return translatedString;
    }
    if ((translatedString = Sefaria.hebrewTerm(inputStr)) != inputStr) {
      return translatedString;
    }
    if (inputStr.indexOf(" | ") !== -1) {
      var inputStrs = inputStr.split(" | ");
      return Sefaria._(inputStrs[0])+ " | " + Sefaria._(inputStrs[1]);
    } else {
      //console.warn("Missing Hebrew translation for: " + inputStr);
      return inputStr;
    }
  },
  translation: function(language, inputStr, context=null){
      const translationMatrix = {
          "he": Sefaria.hebrewTranslation
      };
      try {
          return translationMatrix[language.slice(0,2)](inputStr, context);
      }catch (e){
          console.warn("No transaltion available for " + language)
          return inputStr;
      }
  },
  _: function(inputStr, context=null){
    if(Sefaria.interfaceLang != "english"){
      return Sefaria.translation(Sefaria.interfaceLang, inputStr, context);
    } else {
      return inputStr;
    }
  },
  _v: function(langOptions){
    /* Takes an object {en: "something", he: "משהו"}
     * and returns the correct one according to interface language
     * Convenience method for when there are two data variables in an object one wishes to return
     * according to interface, in places where HTML is not allowed (inside <options> tag for ex.
    */
    const lang = Sefaria.interfaceLang.slice(0,2);
    return langOptions[lang] ? langOptions[lang] : "";
  },
  _r: function (inputRef) {
    const oref = Sefaria.getRefFromCache(inputRef);
    if (!oref) { return inputRef; }
    return Sefaria.interfaceLang != "english" ? oref.heRef : oref.ref;
  },
  _getStringCaseInsensitive: function (store, inputStr){
    if(inputStr in store){
        return store[inputStr];
    }else if(inputStr.toLowerCase() in store){
        return store[inputStr.toLowerCase()];
    }else return null;

    //return inputStr in store ? store[inputStr] : (inputStr.toLowerCase() in store ? store[inputStr.toLowerCase()]
      // : null);
  },
  _cacheSiteInterfaceStrings: function() {
    // Ensure that names set in Site Settings are available for translation in JS.
    if (!Sefaria._siteSettings) { return; }
    ["SITE_NAME", "LIBRARY_NAME"].map(key => {
      Sefaria._i18nInterfaceStrings[Sefaria._siteSettings[key]["en"]] = Sefaria._siteSettings[key]["he"];
    });
  },
  _makeBooksDict: function() {
    // Transform books array into a dictionary for quick lookup
    // Which is worse: the cycles wasted in computing this on the client
    // or the bandwidth wasted in letting the server computer once and transmitting the same data twice in different form?
    this.booksDict = {};
    for (let i = 0; i < this.books.length; i++) {
      this.booksDict[this.books[i]] = 1;
    }
  },
  _ajaxObjects: {},   // These are jqXHR objects, which implement the Promise interface
  _api: function(url, callback) {
    // Manage API calls and callbacks to prevent duplicate calls
    // This method will be deprecated, in favor of _ApiPromise
    //
    if (url in this._ajaxObjects) {
      return this._ajaxObjects[url].then(callback);
    }
    return this._ApiPromise(url).then(callback);
  },
  _ApiPromise: function(url) {
    // Uses same _ajaxObjects as _api
    // Use built in Promise logic to handle multiple .then()s
    if (url in this._ajaxObjects) {
      return this._ajaxObjects[url];
    }
    this._ajaxObjects[url] = $.getJSON(url).always(_ => {delete this._ajaxObjects[url];});
    return this._ajaxObjects[url];
  },
  _cachedApi: function(key, store, defaultVal){
      return (key in store) ? store[key] : defaultVal;
  },
  _cachedApiPromise: function({url, key, store, processor}) {
      // Checks store[key].  Resolves to this value, if present.
      // Otherwise, calls Promise(url), caches in store[key], and returns
      return (key in store) ?
          Promise.resolve(store[key]) :
          Sefaria._ApiPromise(url)
              .then(data => {
                  if (processor) { data = processor(data); }
                  store[key] = data;
                  return data;
              })
  },
  //  https://reactjs.org/blog/2015/12/16/ismounted-antipattern.html
  makeCancelable: (promise) => {
      let hasCanceled_ = false;

      const wrappedPromise = new Promise((resolve, reject) => {
        promise.then(
          val => hasCanceled_ ? reject({isCanceled: true}) : resolve(val),
          error => hasCanceled_ ? reject({isCanceled: true}) : reject(error)
        );
      });

      return {
        promise: wrappedPromise,
        cancel() { hasCanceled_ = true; },
      };
  },
  incrementalPromise: async (fetchResponse, data, increment, setResponse, setCancel) => {
    /*
    fetchResponse - func that takes slice of `data` as param and returns promise
    data - array of input data for fetchResponse
    increment - int, how many values to send to fetchResponse at a time
    setResponse - callback to react to send updated results
    setCancel - function that saves cancel function so it can be called in outside scope
    */
    let lastEndIndex = 0;
    while (lastEndIndex <= data.length) {
      const tempData = data.slice(lastEndIndex, lastEndIndex + increment);
      const { promise, cancel } = Sefaria.makeCancelable(fetchResponse(tempData));
      setCancel(cancel);
      const tempResponses = await promise;
      setResponse(prevResponses => !prevResponses ? tempResponses : prevResponses.concat(tempResponses));
      lastEndIndex += increment;
    }
  }
});

Sefaria.unpackDataFromProps = function(props) {
  // Populate local cache with various data passed as props.
  const initialPanels = props.initialPanels || [];
  for (let i = 0; i < initialPanels.length; i++) {
      let panel = initialPanels[i];
      if (panel.text) {
        let settings = {context: 1, enVersion: panel.enVersion, heVersion: panel.heVersion};
        //save versions first, so their new format is also saved on text cache
        if(panel.text?.versions?.length){
            let versions = Sefaria._saveVersions(panel.text.sectionRef, panel.text.versions);
            panel.text.versions = Sefaria._makeVersions(versions, false);
        }

        Sefaria._saveText(panel.text, settings);
      }
      if(panel.bookRef){
         if(panel.versions?.length){
            let versions = Sefaria._saveVersions(panel.bookRef, panel.versions);
            panel.versions = Sefaria._makeVersions(versions, false);
         }
      }
      if (panel.indexDetails) {
        Sefaria._indexDetails[panel.bookRef] = panel.indexDetails;
      }
      if (panel.sheet) {
        Sefaria.sheets._loadSheetByID[panel.sheet.id] = panel.sheet;
      }
  }
  if (props.collectionData) {
    Sefaria._collections[props.initialCollectionSlug] = props.collectionData;
  }
  if (props.translationsData) {
    Sefaria._translations[props.initialTranslationsSlug] = props.translationsData;
  }
  if (props.topicData) {
    Sefaria._topics[props.initialTopic] = Sefaria.processTopicsData(props.topicData);
  }
  if (props.topicList) {
    Sefaria._topicList = props.topicList;
  }
  if (props.collectionListing) {
      Sefaria._collectionsList.list = props.collectionListing;
  }
  Sefaria.versionPreferences = new VersionPreferences(props.versionPrefsByCorpus);
  Sefaria.util._initialPath = props.initialPath ? props.initialPath : "/";
  Sefaria.unpackBaseProps(props);

  Sefaria.getBackgroundData();
};

Sefaria.unpackBaseProps = function(props){
    //TODO: verify these are all base props!!!
      if (typeof props === 'undefined') {
          return;
      }
      const dataPassedAsProps = [
      "_uid",
      "_email",
      "_uses_new_editor",
      "slug",
      "is_moderator",
      "is_editor",
      "is_sustainer",
      "full_name",
      "profile_pic_url",
      "is_history_enabled",
      "translation_language_preference_suggestion",
      "following",
      "blocking",
      "calendars",
      "notificationCount",
      "notifications",
      "saved",
      "userHistory",
      "last_place",
      "interfaceLang",
      "multiPanel",
      "community",
      "followRecommendations",
      "trendingTopics",
      "_siteSettings",
      "_debug"
  ];
  for (const element of dataPassedAsProps) {
      if (element in props) {
        Sefaria[element] = props[element];
      }
  }
}

Sefaria.loadServerData = function(data){
    // data parameter is optional. in the event it isn't passed, we assume that DJANGO_DATA_VARS exists as a global var
    // data should but defined server-side and undefined client-side
    //TODO: Can we get rid of this global scope thing?
    if (typeof data === "undefined") {
        data = typeof DJANGO_DATA_VARS === "undefined" ? undefined : DJANGO_DATA_VARS;
    }
    if (typeof data !== 'undefined') {
        for (const [key, value] of Object.entries(data)) {
            this[key] = value;
        }
    }
};


Sefaria.util    = Util;
Sefaria.hebrew  = Hebrew;
Sefaria.track   = Track;
Sefaria.palette = palette;

Sefaria.palette.indexColor = function(title) {
      return title && Sefaria.index(title) ?
          Sefaria.index(title)['primary_category'] ?
              Sefaria.palette.categoryColor(Sefaria.index(title)['primary_category']):
                Sefaria.palette.categoryColor(Sefaria.index(title).categories[0]):
          Sefaria.palette.categoryColor("Other");
};
Sefaria.palette.refColor = ref => Sefaria.palette.indexColor(Sefaria.parseRef(ref).index);

Sefaria = extend(Sefaria, Strings);

Sefaria.setup = function(data, props = null) {
    Sefaria.loadServerData(data);
    let baseProps = props !=null ? props : (typeof DJANGO_VARS === "undefined" ? undefined : DJANGO_VARS.props);
    Sefaria.unpackBaseProps(baseProps);
    Sefaria.util.setupPrototypes();
    Sefaria.util.setupMisc();
    var cookie = Sefaria.util.handleUserCookie(Sefaria._uid);
    // And store current uid in analytics id
    Sefaria._analytics_uid = Sefaria._uid;
    Sefaria._makeBooksDict();
    Sefaria._cacheFromToc(Sefaria.toc);
    Sefaria._cacheHebrewTerms(Sefaria.terms);
    Sefaria._cacheSiteInterfaceStrings();
    //console.log(`sending user logged in status to GA, uid as bool: ${!!Sefaria._uid} | analytics id: ${Sefaria._analytics_uid}`);
    Sefaria.track.setUserData(!!Sefaria._uid, Sefaria._analytics_uid);
    Sefaria.search = new Search(Sefaria.searchIndexText, Sefaria.searchIndexSheet);
};
Sefaria.setup();


export default Sefaria;<|MERGE_RESOLUTION|>--- conflicted
+++ resolved
@@ -2780,21 +2780,20 @@
       const key = this._getTopicCacheKey(slug, {annotated, with_html});
       return this._topics[key];
   },
-<<<<<<< HEAD
   _featuredTopic: {},
   getFeaturedTopic: function() {
     return this._cachedApiPromise({
         url: `${Sefaria.apiHost}/_api/topics/featured-topic?lang=${Sefaria.interfaceLang.slice(0, 2)}`,
         key: (new Date()).toLocaleDateString(),
         store: this._featuredTopic,
-=======
+    });
+  },
   _seasonalTopic: {},
   getSeasonalTopic: function() {
     return this._cachedApiPromise({
         url: `${Sefaria.apiHost}/_api/topics/seasonal-topic?lang=${Sefaria.interfaceLang.slice(0, 2)}`,
         key: (new Date()).toLocaleDateString(),
         store: this._seasonalTopic,
->>>>>>> 6086f4d8
     });
   },
   _topicSlugsToTitles: null,
