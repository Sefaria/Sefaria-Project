var extend     = require('extend'),
    param      = require('querystring').stringify,
    Search     = require('./search'),
    palette    = require('./palette'),
    Track      = require('./track'),
    Hebrew     = require('./hebrew'),
    Util       = require('./util'),
    $          = require('./sefariaJquery');
                 require('babel-polyfill');


let Sefaria = Sefaria || {
  _dataLoaded: false,
  _inBrowser: (typeof document !== "undefined"),
  toc: [],
  books: [],
  booksDict: {},
  last_place: [],
  saved: [],
  apiHost: "" // Defaults to localhost, override to talk another server
};

if (typeof window !== 'undefined') {
    window.Sefaria = Sefaria; // allow access to `Sefaria` from console
}

Sefaria = extend(Sefaria, {
  _parseRef: {}, // cache for results of local ref parsing
  parseRef: function(q) {
  // Client side ref parsing without depending on book index data.
  // Does depend on Sefaria.booksDict.
  // One of the oldest functions in Sefaria! But should be intelligently merged into Sefaria.ref()
      q = q || "";
      q = decodeURIComponent(q);
      q = q.replace(/_/g, " ").replace(/[.:]/g, " ").replace(/ +/, " ");
      q = q.trim().toFirstCapital();
      if (q in Sefaria._parseRef) { return Sefaria._parseRef[q]; }

      const response = {book: false,
                      index: false,
                      sections: [],
                      toSections: [],
                      ref: ""};
      if (!q) {
          Sefaria._parseRef[q] = response;
          return response;
      }

      const toSplit = q.split("-");
      const first   = toSplit[0];

      let book, index, nums;
      for (let i = first.length; i >= 0; i--) {
          book   = first.slice(0, i);
          if (book in Sefaria.virtualBooksDict) {
              // todo: This assumes that this is a depth one integer indexed node
              const numberMatch = first.match(/([\d ]+)$/);
              if (numberMatch) {
                  nums = String(+numberMatch[0]);
                  book = first.slice(0, numberMatch.index)
              } else {
                  book = first;
              }
              break;
          }
          if (book in Sefaria.booksDict || book === "Sheet") {
              nums = first.slice(i+1);
              break;
          }
      }
      // Get the root index name. (For complex works, this may be different than `book`)
      for (let i = book.length; i >= 0; i--) {
          index = book.slice(0,i);
          if (this.index(index)) { break; }
      }
      if (!book) {
          Sefaria._parseRef[q] = {"error": "Unknown book."};
          return Sefaria._parseRef[q];
      }

      if (nums && !nums.match(/\d+[ab]?( \d+)*/)) {
          Sefaria._parseRef[q] = {"error": "Bad section string."};
          console.log(Sefaria._parseRef[q]);
          return Sefaria._parseRef[q];
      }

      response.index      = index;
      response.book       = book;
      response.sections   = nums ? nums.split(" ") : [];
      response.toSections = nums ? nums.split(" ") : [];
      response.ref        = q;

      // Parse range end (if any)
      if (toSplit.length === 2) {
          const toSections = toSplit[1].replace(/[.:]/g, " ").split(" ");
          const diff = response.sections.length - toSections.length;
          for (let i = diff; i < toSections.length + diff; i++) {
              response.toSections[i] = toSections[i-diff];
          }
      }

      Sefaria._parseRef[q] = response;
      return response;
  },
  makeRef: function(q) {
      // Returns a string ref corresponding to the parsed ref `q` (like Ref.url() in Python)
      if (!(q.book && q.sections && q.toSections)) {
          return {"error": "Bad input."};
      }
      let ref = q.book.replace(/ /g, "_");
      ref = encodeURIComponent(ref);

      if (q.sections.length)
          ref += "." + q.sections.join(".");

      if (!q.sections.compare(q.toSections)) {
          let i;
          for (i = 0; i < q.toSections.length; i++)
              if (q.sections[i] !== q.toSections[i]) break;
          ref += "-" + q.toSections.slice(i).join(".");
      }

      return ref;
  },
  normRef: function(ref) {
      // Returns a string of the URL normalized form of `ref` (using _ for spaces and . for section seprator).
      // `ref` may be a string, or an array of strings. If ref is an array of strings, it is passed to normRefList.
      if (ref instanceof Array) {
        return Sefaria.normRefList(ref);
      }
      const norm = Sefaria.makeRef(Sefaria.parseRef(ref));
      if (typeof norm === "object" && "error" in norm) {
          // If the ref doesn't parse, just replace spaces with undescores.
          return typeof ref === "string" ? ref.replace(/ /g, "_") : ref;
      }
      return norm;
  },
  humanRef: function(ref) {
      // Returns a string of the normalized form of `ref`.
      // `ref` may be a string, or an array of strings. If ref is an array of strings, it is passed to normRefList.
      ref = Sefaria.normRef(ref);
      const pRef = Sefaria.parseRef(ref);
      if (pRef.sections.length === 0) { return pRef.book; }
      const book = pRef.book + " ";
      const hRef = pRef.ref.replace(/ /g, ":");
      return book + hRef.slice(book.length);
  },
  isRef: function(ref) {
    // Returns true if `ref` appears to be a ref relative to known books in Sefaria.books
    const q = Sefaria.parseRef(ref);
    return ("book" in q && q.book);
  },
  normRefList: function(refs) {
    // Returns a single string ref corresponding the range expressed in the list of `refs`
    // e.g. ["Genesis 1:4", "Genesis 1:5", "Genesis 1:6"] -> "Genesis 1:4-6"
    if (refs.length === 1) {
      return refs[0];
    }
    const pRef = Sefaria.parseRef(refs[0]);
    const pRefEnd = Sefaria.parseRef(refs[refs.length-1]);
    if (pRef.book !== pRefEnd.book) {
      return refs[0]; // We don't handle ranges over multiple nodes of complex texts
    }
    const nRef = Sefaria.util.clone(pRef);
    nRef.toSections = pRefEnd.toSections;
    return Sefaria.makeRef(nRef);
  },
  refContains: function(ref1, ref2) {
    // Returns true is `ref1` contains `ref2`
<<<<<<< HEAD
    const oRef1 = Sefaria.parseRef(ref1);
    const oRef2 = Sefaria.parseRef(ref2);
=======
    var oRef1 = Sefaria.parseRef(ref1);
    var oRef2 = Sefaria.parseRef(ref2);

    if ("error" in oRef1 || "error" in oRef2) { return null; }

    if (oRef2.index !== oRef2.index || oRef1.book !== oRef2.book) { return false; }

    for (var i = 0; i < oRef1.sections.length; i++) {
>>>>>>> 0a540a75

    for (let i = 0; i < oRef1.sections.length; i++) {
      if (oRef1.sections[i] <= oRef2.sections[i] && oRef1.toSections[i] >= oRef2.toSections[i]) {
        return true;
      } else if (oRef1.sections[i] > oRef2.sections[i] || oRef1.toSections[i] < oRef2.toSections[i]) {
        return false;
      }
    }
    return null;
  },
  sectionRef: function(ref) {
    // Returns the section level ref for `ref` or null if no data is available
    const oref = this.getRefFromCache(ref);
    return oref ? oref.sectionRef : null;
  },
  splitRangingRef: function(ref) {
    // Returns an array of segment level refs which correspond to the ranging `ref`
    // e.g. "Genesis 1:1-2" -> ["Genesis 1:1", "Genesis 1:2"]
    if (!ref || typeof ref === "object" || typeof ref === "undefined") { debugger; }

    const oRef     = Sefaria.parseRef(ref);
    const isDepth1 = oRef.sections.length === 1;
    const textData = Sefaria.getTextFromCache(ref);
    if (textData) {
        return Sefaria.makeSegments(textData).map(segment => segment.ref);
    } else if (!isDepth1 && oRef.sections[oRef.sections.length - 2] !== oRef.toSections[oRef.sections.length - 2]) {
      // TODO handle spanning refs when no text data is available to answer how many segments are in each section.
      // e.g., in "Shabbat 2a:5-2b:8" what is the last segment of Shabbat 2a?
      // For now, just return the split of the first non-spanning ref.
      const newRef = Sefaria.util.clone(oRef);
      newRef.toSections = newRef.sections;
      return Sefaria.splitRangingRef(this.humanRef(this.makeRef(newRef)));

    } else {
      const refs  = [];
      const start = oRef.sections[oRef.sections.length-1];
      const end   = oRef.toSections[oRef.sections.length-1];
      for (let i = parseInt(start); i <= parseInt(end); i++) {
        const newRef = Sefaria.util.clone(oRef);
        newRef.sections[oRef.sections.length-1] = i;
        newRef.toSections[oRef.sections.length-1] = i;
        refs.push(this.humanRef(this.makeRef(newRef)));
      }
      return refs;
    }
  },
  titlesInText: function(text) {
    // Returns an array of the known book titles that appear in text.
    return Sefaria.books.filter(function(title) {
        return (text.indexOf(title) > -1);
    });
  },
  makeRefRe: function(titles) {
    // Construct and store a Regular Expression for matching citations
    // based on known books, or a list of titles explicitly passed
    titles = titles || Sefaria.books;
    const books = "(" + titles.map(RegExp.escape).join("|")+ ")";
    const refReStr = books + " (\\d+[ab]?)(?:[:., ]+)?(\\d+)?(?:(?:[\\-–])?(\\d+[ab]?)?(?:[:., ]+)?(\\d+)?)?";
    return new RegExp(refReStr, "gi");
  },
  wrapRefLinks: function(text) {
      if (typeof text !== "string" ||
          text.indexOf("data-ref") !== -1) {
          return text;
      }
      const titles = Sefaria.titlesInText(text);
      if (titles.length === 0) {
          return text;
      }
      const refRe    = Sefaria.makeRefRe(titles);
      const replacer = function(match, p1, p2, p3, p4, p5) {
          // p1: Book
          // p2: From section
          // p3: From segment
          // p4: To section
          // p5: To segment
          let uref, nref, r;

          uref = p1 + "." + p2;
          nref = p1 + " " + p2;
          if (p3) {
              uref += "." + p3;
              nref += ":" + p3;
          }
          if (p4) {
              uref += "-" + p4;
              nref += "-" + p4;
          }
          if (p5) {
              uref += "." + p5;
              nref += ":" + p5;
          }
          r = '<span class="refLink" data-ref="' + uref + '">' + nref + '</span>';
          if (match.slice(-1)[0] === " ") {
              r = r + " ";
          }
          return r;
      };
      return text.replace(refRe, replacer);
  },
  _texts: {},  // cache for data from /api/texts/
  _refmap: {}, // Mapping of simple ref/context keys to the (potentially) versioned key for that ref in _texts.
  _complete_text_settings: function(s = null) {
    let settings = s || {};
    settings = {
      commentary: settings.commentary || 0,
      context:    settings.context    || 0,
      pad:        settings.pad        || 0,
      enVersion:  settings.enVersion  || null,
      heVersion:  settings.heVersion  || null,
      multiple:   settings.multiple   || 0,
      wrapLinks:  ("wrapLinks" in settings) ? settings.wrapLinks : 1
    };
    return settings;
  },
  getTextFromCache: function(ref, settings) {
    settings = this._complete_text_settings(settings);
    const key = this._textKey(ref, settings);

    if (key in this._texts && !("updateFromAPI" in this._texts[key])) {
        return this._getOrBuildTextData(key, settings);
    }
    return null;
  },
  getText: function(ref, settings) {
    // returns a promise
    settings = this._complete_text_settings(settings);

    const data = this.getTextFromCache(ref, settings);
    if (data) {return Promise.resolve(data);}

    return this._promiseAPI(Sefaria.apiHost + this._textUrl(ref, settings))
        .then(d => { this._saveText(d, settings); return d; });
  },
  text: function(ref, settings = null, cb = null) {
    // To be deprecated in favor of `getText`
    if (!ref || typeof ref === "object" || typeof ref === "undefined") { debugger; }
    settings = this._complete_text_settings(settings);
    const key = this._textKey(ref, settings);
    if (!cb) {
      return this._getOrBuildTextData(key, settings);
    }
    if (key in this._texts && !("updateFromAPI" in this._texts[key])) {
      const data = this._getOrBuildTextData(key, settings);
      cb(data);
      return data;
    }
    this._api(Sefaria.apiHost + this._textUrl(ref, settings), function(data) {
      this._saveText(data, settings);
      cb(data);
    }.bind(this));
    return null;
  },

  _versions: {},
  _translateVersions: {},
  versions: function(ref, cb) {
    // Returns a list of available text versions for `ref`.
    var versions = ref in this._versions ? this._versions[ref] : null;
    if (versions) {
      if (cb) {cb(versions)}
      return versions
    }
    var url = Sefaria.apiHost + "/api/texts/versions/" + Sefaria.normRef(ref);
    this._api(url, function(data) {
      for (let v of data) {
        Sefaria._translateVersions[v.versionTitle] = {
          en: v.versionTitle,
          he: !!v.versionTitleInHebrew ? v.versionTitleInHebrew : v.versionTitle,
          lang: v.language,
        };
      }
      if (cb) { cb(data); }
      Sefaria._versions[ref] = data;
    });
    return versions;
  },
  versionLanguage: function(versionTitle) {
    // given a versionTitle, return the language of the version
    return Sefaria._translateVersions[versionTitle]["lang"]
  },
  _textUrl: function(ref, settings) {
    // copy the parts of settings that are used as parameters, but not other
    const params = param({
      commentary: settings.commentary,
      context:    settings.context,
      pad:        settings.pad,
      wrapLinks:  settings.wrapLinks,
      multiple:   settings.multiple
    });
    let url = "/api/texts/" + Sefaria.normRef(ref);
    if (settings.enVersion) { url += "&ven=" + settings.enVersion.replace(/ /g,"_"); }
    if (settings.heVersion) { url += "&vhe=" + settings.heVersion.replace(/ /g,"_"); }
    url += "&" + params;
    return url.replace("&","?"); // make sure first param has a '?'
  },
  _textKey: function(ref, settings) {
    // Returns a string used as a key for the cache object of `ref` given `settings`.
    if (!ref) { debugger; }
    var key = ref.toLowerCase();
    if (settings) {
      if (settings.enVersion) { key += "&ven=" + settings.enVersion; }
      if (settings.heVersion) { key += "&vhe=" + settings.heVersion; }
      key = settings.context ? key + "|CONTEXT" : key;
    }
    return key;
  },
  _refKey: function(ref, settings) {
    // Returns the key for this ref without any version/language elements
    if (!ref) { debugger; }
    var key = ref.toLowerCase();
    if (settings) {
      key = settings.context ? key + "|CONTEXT" : key;
    }
    return key;
  },
  _getOrBuildTextData: function(key, settings) {
    let cached = this._texts[key];
    if (!cached || !cached.buildable) { return cached; }

    // clone the segment, add text from the section ref
    const segmentData  = Sefaria.util.clone(this._texts[this._textKey(cached.ref, extend(settings, {context: 0}))]);
    const contextData  =  this._texts[this._textKey(cached.sectionRef, extend(settings, {context: 0}))]
                       || this._texts[this._textKey(cached.sectionRef, extend(settings, {context: 1}))];

    segmentData.text = contextData.text;
    segmentData.he   = contextData.he;
    return segmentData;
  // Should we be saving the built data?

  },
  _saveText: function(data, settings) {
    if (Array.isArray(data)) {
      data.map(d => this._saveText(d, settings));
      return;
    }
    if (!data || "error" in data) {
      return;
    }
    settings         = settings || {};
    var key          = this._textKey(data.ref, settings);
    this._texts[key] = data;

    var refkey           = this._refKey(data.ref, settings);
    this._refmap[refkey] = key;

    var isSectionLevel = (data.ref === data.sectionRef && data.sections.length === data.sectionNames.length - 1);
    if (isSectionLevel && !data.isSpanning) {
      // Save dat
      this._splitTextSection(data, settings);
    }

    if (settings.context) {
      // Save a copy of the data at section level without context flag
      var newData         = Sefaria.util.clone(data);
      newData.ref         = data.sectionRef;
      newData.heRef       = data.heSectionRef;
      if (!isSectionLevel) {
        newData.sections    = data.sections.slice(0,-1);
        newData.toSections  = data.toSections.slice(0,-1);
      }
      const newSettings   = Sefaria.util.clone(settings);
      newSettings.context = 0;
      this._saveText(newData, newSettings);
    }

    if (data.isSpanning) {
      const spanningContextSettings = Sefaria.util.clone(settings);
      spanningContextSettings.context = 1;

      for (let i = 0; i < data.spanningRefs.length; i++) {
        // For spanning refs, request each section ref to prime cache.
        // console.log("calling spanning prefetch " + data.spanningRefs[i])
        Sefaria.getText(data.spanningRefs[i], spanningContextSettings)
      }
    }
  },
  _splitTextSection: function(data, settings) {
    // Takes data for a section level text and populates cache with segment levels.
    // Don't do this for Refs above section level, like "Rashi on Genesis 1",
    // since it's impossible to correctly derive next & prev.

    // Cowardly refuse to work with super sections or segments.  Thanks for playing!
    if (data.textDepth !== data.sections.length + 1) {
        return;
    }


    settings = settings || {};
    let en = typeof data.text === "string" ? [data.text] : data.text;
    let he = typeof data.he === "string" ? [data.he] : data.he;
    // Pad the shorter array to make stepping through them easier.
    const length = Math.max(en.length, he.length);
    en = en.pad(length, "");
    he = he.pad(length, "");

    const delim = data.ref === data.book ? " " : ":";
    const start = data.textDepth === data.sections.length ? data.sections[data.textDepth-1] : 1;
    for (let i = 0; i < length; i++) {
      const ref          = data.ref + delim + (i+start);
      const segment_data = Sefaria.util.clone(data);
      extend(segment_data, {
        ref: ref,
        heRef: data.heRef + delim + Sefaria.hebrew.encodeHebrewNumeral(i+start),
        text: en[i],
        he: he[i],
        sections: data.sections.concat(i+1),
        toSections: data.sections.concat(i+1),
        sectionRef: data.sectionRef,
        nextSegment: i+start === length ? data.next + delim + 1 : data.ref + delim + (i+start+1),
        prevSegment: i+start === 1      ? null : data.ref + delim + (i+start-1)
      });
      const context_settings = {};
      if (settings.enVersion) { context_settings.enVersion = settings.enVersion; }
      if (settings.heVersion) { context_settings.heVersion = settings.heVersion; }

      this._saveText(segment_data, context_settings);

      context_settings.context = 1;
      const contextKey = this._textKey(ref, context_settings);
      this._texts[contextKey] = {buildable: "Add Context", ref: ref, sectionRef: data.sectionRef, updateFromAPI:data.updateFromAPI};

      const refkey           = this._refKey(ref, context_settings);
      this._refmap[refkey] = contextKey;

    }
  },
  _splitSpanningText: function(data) {
    // Returns an array of section level data, corresponding to spanning `data`.
    // Assumes `data` includes context.
    var sections = [];
    var en = data.text;
    var he = data.he;
    var length = Math.max(en.length, he.length);
    en = en.pad(length, []);
    he = he.pad(length, []);
    var length = Math.max(data.text.length, data.he.length);
    for (var i = 0; i < length; i++) {
      var section        = Sefaria.util.clone(data);
      section.text       = en[i];
      section.he         = he[i];
    }
  },
  _wrapRefs: function(data) {
    // Wraps citations found in text of data
    if (!data.text) { return data; }
    if (typeof data.text === "string") {
      data.text = Sefaria.wrapRefLinks(data.text);
    } else {
      data.text = data.text.map(Sefaria.wrapRefLinks);
    }
    return data;
  },
  _index: {}, // Cache for text index records
  _translateTerms: {},
  index: function(text, index) {
    if (!index) {
      return this._index[text];
    } else if (text in this._index){
      this._index[text] = extend(this._index[text], index);
    } else {
      this._index[text] = index;
    }
  },
  _shape: {}, // Cache for shape records
  shape:  function(title, cb) {
    if (title in this._shape) {
        return this._shape[title];
    }
    var url = Sefaria.apiHost + "/api/shape/" + title;
    return this._api(url, function(data) {
      if (cb) { cb(data); }
      Sefaria._shape[title] = data;
    });
  },
  _cacheIndexFromToc: function(toc) {
    // Unpacks contents of Sefaria.toc into index cache.
    for (var i = 0; i < toc.length; i++) {
      if ("category" in toc[i]) {
        Sefaria._translateTerms[toc[i].category] = {"en": toc[i].category, "he": toc[i].heCategory};
        if (toc[i].contents) {
            Sefaria._cacheIndexFromToc(toc[i].contents)
        }
      } else {
        Sefaria.index(toc[i].title, toc[i]);
      }
    }
  },
  _cacheHebrewTerms: function(terms) {
      Sefaria._translateTerms = extend(terms, Sefaria._translateTerms);
  },
  _indexDetails: {},
  hasIndexDetails: title => {title in this._indexDetails},
  getIndexDetails: function(title) {
    return new Promise((resolve, reject) => {
        var details = title in this._indexDetails ? this._indexDetails[title] : null;
        if (details) {
          resolve(details);
        } else {
            var url = Sefaria.apiHost + "/api/v2/index/" + title + "?with_content_counts=1";
            this._api(url, data => {
                Sefaria._indexDetails[title] = data;
                resolve(data);
            });
        }
    });
  },
  indexDetails: function(title, cb) {
    // Returns detailed index record for `title` which includes info like author and description
    console.log("The indexDetails method is deprecated.  Please use getIndexDetails.");
    var details = title in this._indexDetails ? this._indexDetails[title] : null;
    if (details) {
      if (cb) {cb(details)}
      return details;
    }
    var url = Sefaria.apiHost + "/api/v2/index/" + title + "?with_content_counts=1";
    this._api(url, function(data) {
      if (cb) { cb(data); }
      Sefaria._indexDetails[title] = data;
    });
    return details;
  },
  titleIsTorah: function(title){
      let torah_re = /^(Genesis|Exodus|Leviticus|Numbers|Deuteronomy)/;
      return torah_re.test(title)
  },
  _titleVariants: {},
  normalizeTitle: function(title, callback) {
    if (title in this._titleVariants) {
        callback(this._titleVariants[title]);
    }
    else {
        this._api("/api/v2/index/" + title, function(data) {
          for (var i = 0; i < data.titleVariants.length; i++) {
            Sefaria._titleVariants[data.titleVariants[i]] = data.title;
          }
          callback(data.title);
        });
    }
  },
  postSegment: function(ref, versionTitle, language, text, success, error) {
    if (!versionTitle || !language) { return; }
    this.getName(ref, true)
        .then(data => {
            if (!data.is_segment) { return; }
            var d = {json: JSON.stringify({
                versionTitle: versionTitle,
                language: language,
                text: text
              })};
            $.ajax({
              dataType: "json",
              url: Sefaria.apiHost + "/api/texts/" + data.url,
              data: d,
              type: "POST",
              // Clear cache with a sledgehammer.  May need more subtlety down the road.
              success: function(d) {
                  this._texts = {};
                  this._refmap = {};
                  success(d);
                }.bind(this),
              error: error
            }, error);
    });
  },
  getRefFromCache: function(ref) {
    const versionedKey = this._refmap[this._refKey(ref)] || this._refmap[this._refKey(ref, {context:1})];
    if (versionedKey) { return this._getOrBuildTextData(versionedKey); }
    return null;
  },
  getRef: function(ref) {
    // Returns Promise for parsed ref info
    if (!ref) { return Promise.reject(new Error("No Ref!")); }

    const r = this.getRefFromCache(ref);
    if (r) return Promise.resolve(r);

    // To avoid an extra API call, first look for any open API calls to this ref (regardless of params)
    // todo: Ugly.  Breaks abstraction.
    const urlPattern = "/api/texts/" + this.normRef(ref);
    const openApiCalls = Object.keys(this._ajaxObjects);
    for (let i = 0; i < openApiCalls.length; i++) {
      if (openApiCalls[i].startsWith(urlPattern)) {
        return this._ajaxObjects[openApiCalls[i]];
      }
    }

    // If no open calls found, call the texts API.
    // Called with context:1 because this is our most common mode, maximize change of saving an API Call
    return Sefaria.getText(ref, {context: 1});
  },
  ref: function(ref, callback) {
      if (callback) {
          throw new Error("Use of Sefaria.ref() with a callback has been deprecated in favor of Sefaria.getRef()");
      }
      return this.getRefFromCache(ref);
  },
  _lookups: {},
  _ref_lookups: {},

  // getName w/ refOnly true should work as a replacement for parseRef - it uses a callback rather than return value.  Besides that - same data.
  getName: function(name, refOnly) {
    const trimmed_name = name.trim();
    const cache = refOnly? this._ref_lookups: this._lookups;
    if (trimmed_name in cache) {
        return Promise.resolve(cache[trimmed_name]);
    }
    return this._promiseAPI(Sefaria.apiHost + "/api/name/" + trimmed_name + (refOnly?"?ref_only=1":""))
        .then(data => {cache[trimmed_name] = data;})
  },
  // lookupRef: function(n, c, e)  { return this.lookup(n,c,e,true);},
  lookup: function(name, callback, onError, refOnly) {
    /* Deprecated in favor of getName */
      
    /*
      * name - string to lookup
      * callback - callback function, takes one argument, a data object
      * onError - callback
      * refOnly - if True, only search for titles, otherwise search for People and Categories as well.
     */
    name = name.trim();
    var cache = refOnly? this._ref_lookups: this._lookups;
    onError = onError || function() {};
    if (name in cache) {
        callback(cache[name]);
        return null;
    }
    else {
        return $.ajax({
          dataType: "json",
          url: Sefaria.apiHost + "/api/name/" + name + (refOnly?"?ref_only=1":""),
          error: onError,
          success: function(data) {
              cache[name] = data;
              callback(data);
          }.bind(this)
        });
    }
  },
  _lexiconCompletions: {},
  lexiconCompletion: function(word, lexicon, callback) {
      word = word.trim();
      var key = lexicon ? word + "/" + lexicon : word;
      if (key in this._lexiconCompletions) {
          callback(this._lexiconCompletions[key]);
          return null;
      }
      return $.ajax({
          dataType: "json",
          url: Sefaria.apiHost + "/api/words/completion/" + word + (lexicon ? "/" + lexicon : ""),
          success: function(data) {
              this._lexiconCompletions[key] = data;
              callback(data);
          }.bind(this)
      });
  },
  _lexiconLookups: {},
  lexicon: function(words, ref, cb){
    // Returns a list of lexicon entries for the given words
    ref = typeof ref !== "undefined" ? ref : null;
    words = typeof words !== "undefined" ? words : "";
    const cache_key = ref ? words + "|" + ref : words;
    /*if (typeof ref != 'undefined'){
      cache_key += "|" + ref
    }*/
    if (!cb) {
      return this._lexiconLookups[cache_key] || [];
    }
    if (cache_key in this._lexiconLookups) {
        /*console.log("data from cache: ", this._lexiconLookups[cache_key]);*/
        cb(this._lexiconLookups[cache_key]);
    } else if (words.length > 0) {
      var url = Sefaria.apiHost + "/api/words/" + encodeURIComponent(words)+"?never_split=1";
      if(ref){
        url+="&lookup_ref="+ref;
      }
      //console.log(url);
      this._api(url, function(data) {
        this._lexiconLookups[cache_key] = ("error" in data) ? [] : data;
        //console.log("state changed from ajax: ", data);
        cb(this._lexiconLookups[cache_key]);
      }.bind(this));
    } else {
        return cb([]);
    }
  },
  _links: {},
  /*
  hasLinks: function(ref) {
      return ref in this._links;
  },
  */
  getLinks: function(ref) {
    // When there is an error in the returned data, this calls `reject` rather than returning empty.
    return new Promise((resolve, reject) => {
        ref = Sefaria.humanRef(ref);
        if (ref in this._links) {
            resolve(this._links[ref]);
        } else {
            let url = Sefaria.apiHost + "/api/links/" + ref + "?with_text=0";
            let p = this._promiseAPI(url)
                .then(data => {
                    if ("error" in data) reject(data);
                    this._saveLinkData(ref, data);
                    return data;
                });
            resolve(p);
        }
    });
  },
  links: function(ref, cb) {
    // Returns a list of links known for `ref`.
    // WARNING: calling this function with spanning refs can cause bad state in cache.
    // When processing links for "Genesis 2:4-4:4", a link to the entire chapter "Genesis 3" will be split and stored with that key.
    // The data for "Genesis 3" then represents only links to the entire chapter, not all links within the chapter.
    // Fixing this generally on the client side requires more understanding of ref logic.
    console.log("Method Sefaria.links() is deprecated in favor of Sefaria.getLinks()");
    ref = Sefaria.humanRef(ref);
    if (!cb) {
      return this._links[ref] || [];
    }
    if (ref in this._links) {
      cb(this._links[ref]);
    } else {
       const url = Sefaria.apiHost + "/api/links/" + ref + "?with_text=0&with_sheet_links=1";
       this._api(url, function(data) {
          if ("error" in data) {
            return;
          }
          this._saveLinkData(ref, data);
          cb(data);
        }.bind(this));
    }
  },
  _saveLinkData: function(ref, data) {
    ref = Sefaria.humanRef(ref);
    const l = this._saveLinksByRef(data);
    this._links[ref] = data;
    this._cacheIndexFromLinks(data);
    return l;
  },
  _cacheIndexFromLinks: function(links) {
    // Cache partial index information (title, Hebrew title, categories) found in link data.
    for (let i=0; i < links.length; i++) {
      if (("collectiveTitle" in links[i]) && this.index(links[i].collectiveTitle["en"])) {
          continue;
      }
      const index = {
        title:      links[i].collectiveTitle["en"],
        heTitle:    links[i].collectiveTitle["he"],
        categories: [links[i].category],
      };
      this.index(links[i].collectiveTitle["en"], index);
    }
  },
  _saveLinksByRef: function(data) {
    return this._saveItemsByRef(data, this._links);
  },
  _saveItemsByRef: function(data, store) {
    // For a set of items from the API, save each set split by the specific ref the items points to.
    // E.g, API is called on "Genesis 1", this function also stores the data in buckets like "Genesis 1:1", "Genesis 1:2" etc.
    var splitItems = {}; // Aggregate links by anchorRef
    for (var i = 0; i < data.length; i++) {
      var ref = data[i].anchorRef;
      if (!ref) {
        console.log("_saveItemsByRef encountered an item without a ref field:");
        console.log(data[i]);
        continue;
      }
      var refs = Sefaria.splitRangingRef(ref);
      for (var j = 0; j < refs.length; j++) {
        ref = refs[j];
        if (ref in splitItems) {
          splitItems[ref].push(data[i]);
        } else {
          splitItems[ref] = [data[i]];
        }
      }
    }
    for (var ref in splitItems) {
      if (splitItems.hasOwnProperty(ref)) {
        if (!(ref in store) || store[ref].length <= splitItems[ref].length) {
          // Don't overwrite the cache if it already contains more items than the new list.
          // Due to range logic, if cache was populated with "Genesis 1", a call for "Genesis 1:2-4" could yeild
          // a smaller list of results for "Genesis 1:4" than was already present.
          store[ref] = splitItems[ref];
        }
      }
    }
    return splitItems;
  },
  linksLoaded: function(ref) {
    // Returns true if link data has been loaded for `ref`.
    if (typeof ref == "string") {
      return ref in this._links;
    } else {
      for (var i = 0; i < ref.length; i++) {
        if (!this.linksLoaded(ref[i])) { return false; }
      }
      return true;
    }
  },
  linkCount: function(ref, filter) {
    // Returns the number links available for `ref` filtered by `filter`, an array of strings.
    if (!(ref in this._links)) { return 0; }
    var links = this._links[ref];
    links = filter ? this._filterLinks(links, filter) : links;
    return links.length;
  },
  _filterLinks: function(links, filter) {
    // Filters array `links` for only those thart match array `filter`.
    // If `filter` ends with "|Quoting" return Quoting Commentary only,
    // otherwise commentary `filters` will return only links with type `commentary`
    if (filter.length == 0) { return links; }

    var filterAndSuffix = filter[0].split("|");
    filter              = [filterAndSuffix[0]];
    var isQuoting       = filterAndSuffix.length == 2 && filterAndSuffix[1] == "Quoting";
    var index           = Sefaria.index(filter);
    var isCommentary    = index && !isQuoting &&
                            (index.categories[0] == "Commentary" || index.primary_category == "Commentary");

    return links.filter(function(link){
      if (isCommentary && link.category !== "Commentary") { return false; }
      if (isQuoting && link.category !== "Quoting Commentary") { return false; }

      return (Sefaria.util.inArray(link.category, filter) !== -1 ||
              Sefaria.util.inArray(link["collectiveTitle"]["en"], filter) !== -1 );
    });
  },
  _filterSheetFromLinks: function(links, sheetID) {
    links = links.filter(link => !link.isSheet || link.id !== sheetID );
    return links;
  },
  _dedupeLinks: function(links) {
    const key = (link) => [link.anchorRef, link.sourceRef, link.type].join("|");
    let dedupedLinks = {};
    links.map((link) => {dedupedLinks[key(link)] = link});
    return Object.values(dedupedLinks);
  },
  _linkSummaries: {},
  linkSummary: function(ref, excludedSheet) {
    // Returns an ordered array summarizing the link counts by category and text
    // Takes either a single string `ref` or an array of refs strings.
    // If `excludedSheet` is present, exclude links to that sheet ID. 

    let links;
    const normRef = Sefaria.humanRef(ref);
    const cacheKey = normRef + "/" + excludedSheet;
    if (cacheKey in this._linkSummaries) { return this._linkSummaries[cacheKey]; }
    if (typeof ref == "string") {
      links = this.links(ref);
    } else {
      links = [];
      ref.map(function(r) {
        const newlinks = Sefaria.links(r);
        links = links.concat(newlinks);
      });
      links = this._dedupeLinks(links); // by aggregating links to each ref above, we can get duplicates of links to spanning refs
    }

    links = excludedSheet ? this._filterSheetFromLinks(links, excludedSheet) : links;

    const summary = {};
    for (let i = 0; i < links.length; i++) {
      const link = links[i];
      // Count Category
      if (link.category in summary) {
        summary[link.category].count += 1;
        summary[link.category].hasEnglish = summary[link.category].hasEnglish || link.sourceHasEn;

      } else {
        summary[link.category] = {count: 1, books: {}, hasEnglish: link.sourceHasEn};
      }
      const category = summary[link.category];
      // Count Book
      if (link["collectiveTitle"]["en"] in category.books) {
        category.books[link["collectiveTitle"]["en"]].count += 1;
        category.books[link["collectiveTitle"]["en"]].hasEnglish = category.books[link["collectiveTitle"]["en"]].hasEnglish || link.sourceHasEn;

      } else {
        category.books[link["collectiveTitle"]["en"]] = {count: 1, hasEnglish: link.sourceHasEn};
      }
    }
    // Add Zero counts for every commentator in this section not already in list
    const baseRef    = typeof ref == "string" ? ref : ref[0]; // TODO handle refs spanning sections
    const oRef       = Sefaria.getRefFromCache(baseRef);
    const sectionRef = oRef ? oRef.sectionRef : baseRef;
    if (ref !== sectionRef) {
      const sectionLinks = Sefaria.links(sectionRef);
      for (let i = 0; i < sectionLinks.length; i++) {
        const l = sectionLinks[i];
        if (l.category === "Commentary") {
          if (!("Commentary" in summary)) {
            summary["Commentary"] = {count: 0, books: {}};
          }
          if (!(l["collectiveTitle"]["en"] in summary["Commentary"].books)) {
            summary["Commentary"].books[l["collectiveTitle"]["en"]] = {count: 0};
          }
        }
      }
    }
    // Convert object into ordered list
    const summaryList = Object.keys(summary).map(function(category) {
      const categoryData = summary[category];
      categoryData.category = category;
      categoryData.books = Object.keys(categoryData.books).map(function(book) {
        const bookData = categoryData.books[book];
        const index      = Sefaria.index(book);
        bookData.book     = index.title;
        bookData.heBook   = index.heTitle;
        bookData.category = category;
        return bookData;
      });
      // Sort the books in the category
      const cat = oRef ? oRef["categories"][0] : null;
      categoryData.books.sort(Sefaria.linkSummaryBookSort.bind(null, cat));

      return categoryData;
    });
    // Sort the categories
    const categoryOrder = Sefaria.toc.map(function(cat) { return cat.category; });
    categoryOrder.splice(0, 0, "Commentary"); // Always show Commentary First
    categoryOrder.splice(2, 0, "Targum");     // Show Targum after Tanakh
    summaryList.sort(function(a, b) {
      let orderA = categoryOrder.indexOf(a.category);
      let orderB = categoryOrder.indexOf(b.category);
      orderA = orderA === -1 ? categoryOrder.length : orderA;
      orderB = orderB === -1 ? categoryOrder.length : orderB;
      return orderA - orderB;
    });
    Sefaria._linkSummaries[cacheKey] = summaryList;
    return summaryList;
  },
  linkSummaryBookSort: function(category, a, b, byHebrew) {
    // Sorter for links in a link summary, included a hard coded list of top spots by category
    // First sort by predefined "top"
    const topByCategory = {
      "Tanakh": ["Rashi", "Ibn Ezra", "Ramban", "Sforno"],
      "Talmud": ["Rashi", "Tosafot"]
    };
    const top = topByCategory[category] || [];
    let aTop = top.indexOf(a.book);
    let bTop = top.indexOf(b.book);
    if (aTop !== -1 || bTop !== -1) {
      aTop = aTop === -1 ? 999 : aTop;
      bTop = bTop === -1 ? 999 : bTop;
      return aTop < bTop ? -1 : 1;
    }
    // Then sort alphabetically
    if (byHebrew) {
      return a.heBook > b.heBook ? 1 : -1;
    }
    return a.book > b.book ? 1 : -1;
  },
  linkSummaryBookSortHebrew: function(category, a, b) {
    return Sefaria.linkSummaryBookSort(category, a, b, true);
  },
  /*
  flatLinkSummary: function(ref) {
    // Returns an array containing texts and categories with counts for ref
    var summary = Sefaria.linkSummary(ref);
    var booksByCat = summary.map(function(cat) {
      return cat.books.map(function(book) {
        return book;
      });
    });
    var books = [];
    books = books.concat.apply(books, booksByCat);
    return books;
  },
  */
  commentarySectionRef: function(commentator, baseRef) {
    // Given a commentator name and a baseRef, return a ref to the commentary which spans the entire baseRef
    // E.g. ("Rashi", "Genesis 3") -> "Rashi on Genesis 3"
    // Even though most commentaries have a 1:1 structural match to basetexts, this is not alway so. 
    // Works by examining links available on baseRef, returns null if no links are in cache.
    if (commentator == "Abarbanel") {
      return null; // This text is too giant, optimizing up to section level is too slow. TODO: generalize.
    }
    var links = Sefaria.links(baseRef);
    links = Sefaria._filterLinks(links, [commentator]);
    if (!links || !links.length || links[0].isSheet) { return null; }
    var commentaryLink = Sefaria.util.clone(Sefaria.parseRef(links[0].sourceRef));
    for (var i = 1; i < links.length; i++) {
      var plink = Sefaria.parseRef(links[i].sourceRef);
      if (commentaryLink.book !== plink.book) { return null;} // Can't handle multiple index titles or schemaNodes
      if (plink.sections.length > commentaryLink.sections.length) {
        commentaryLink.sections = commentaryLink.sections.slice(0, plink.sections.length);
      }
      for (var k=0; k < commentaryLink.sections.length; k++) {
        if (commentaryLink.sections[k] !== plink.sections[k]) {
          commentaryLink.sections = commentaryLink.sections.slice(0, k);
          break;
        }
      }
    }
    commentaryLink.toSections = commentaryLink.sections;
    var ref = Sefaria.humanRef(Sefaria.makeRef(commentaryLink));
    return ref;
  },
  _notes: {},
  notes: function(ref, callback) {
    var notes = null;
    if (typeof ref == "string") {
      if (ref in this._notes) {
        notes = this._notes[ref];
      }
    } else {
      var notes = [];
      ref.map(function(r) {
        var newNotes = Sefaria.notes(r);
        notes = newNotes ? notes.concat(newNotes) : notes;
      });
    }
    if (notes) {
      if (callback) { callback(notes); }
    } else {
      Sefaria.related(ref, function(data) {
        if (callback) { callback(data.notes); }
      });
    }
    return notes;
  },
  _saveNoteData: function(ref, data) {
    return this._saveItemsByRef(data, this._notes);
  },
  _privateNotes: {},
  privateNotes: function(refs, callback) {
    // Returns an array of private notes for `refs` (a string or array or strings)
    // or `null` if notes have not yet been loaded.
    var notes = null;
    if (typeof refs == "string") {
      if (refs in this._privateNotes) {
        notes = this._privateNotes[refs];
      }
      refs = [refs] // Stanfardize type to simplify processing below
    } else {
      var notesByRef = refs.map(function(ref) {
        return Sefaria._privateNotes[ref];
      });
      if (notesByRef.some(function(e) { return !e })) {
        // If any ref in `refs` returned `null`, treat the whole thing as not yet loaded, call the API.
        notes = null;
      } else {
        notes = [];
        notesByRef.map(function(n) { notes = notes.concat(n); });
      }
    }

    if (notes) {
      if (callback) { callback(notes); }
    } else {
      var aggregateCallback = function() {
        // Check if all refs have loaded, call callback if so
       if (Sefaria.privateNotesLoaded(refs) && callback) {
        callback(Sefaria.privateNotes(refs));
       }
      };
      refs.map(function(ref) {
       if (ref in Sefaria._privateNotes) { return; } // Only make API calls for unloaded refs
       var url = Sefaria.apiHost + "/api/notes/" + Sefaria.normRef(ref) + "?private=1";
       this._api(url, function(data) {
          if ("error" in data) {
            return;
          }
          this._savePrivateNoteData(ref, data);
          aggregateCallback(data);
        }.bind(this));
      }.bind(this));
    }
    return notes;
  },
  privateNotesLoaded: function(refs) {
    // Returns true if private notes have been loaded for every ref in `refs.
    refs.map(function(ref) {
      if (!(ref in Sefaria._privateNotes)) {
        return false;
      }
    });
    return true;
  },
  addPrivateNote: function(note) {
    // Add a single private note to the cache of private notes.
    var notes = this.privateNotes(note["anchorRef"]) || [];
    notes = [note].concat(notes);
    this._saveItemsByRef(notes, this._privateNotes);
  },
  clearPrivateNotes: function() {
    this._privateNotes = {};
    this._allPrivateNotes = null;
  },
  _allPrivateNotes: null,
  allPrivateNotes: function(callback) {
    if (this._allPrivateNote || !callback) { return this._allPrivateNotes; }

    var url = Sefaria.apiHost + "/api/notes/all?private=1";
    this._api(url, function(data) {
      if ("error" in data) {
        return;
      }
      this._savePrivateNoteData(null, data);
      this._allPrivateNotes = data;
      callback(data);
    }.bind(this));
  },
  _savePrivateNoteData: function(ref, data) {
    return this._saveItemsByRef(data, this._privateNotes);
  },
  notesTotalCount: function(refs) {
    // Returns the total number of private and public notes on `refs` without double counting my public notes.
    var notes = Sefaria.notes(refs) || [];
    if (Sefaria._uid) {
      var myNotes  = Sefaria.privateNotes(refs) || [];
      notes = notes.filter(function(note) { return note.owner !== Sefaria._uid }).concat(myNotes);
    }
    return notes.length;
  },
  _related: {},
  related: function(ref, callback) {
    // Single API to bundle public links, sheets, and notes by ref.
    // `ref` may be either a string or an array of consecutive ref strings.
    ref = Sefaria.humanRef(ref);
    if (!callback) {
      return this._related[ref] || null;
    }
    if (ref in this._related) {
      callback(this._related[ref]);
    } else {
       this.relatedApi(ref, callback);
    }
  },
  relatedApi: function(ref, callback) {
    var url = Sefaria.apiHost + "/api/related/" + Sefaria.normRef(ref) + "?with_sheet_links=1";
    return this._api(url, data => {
      if ("error" in data) {
        return;
      }
      var originalData = Sefaria.util.clone(data);

      // Save link, note, and sheet data, and retain the split data from each of these saves
      var split_data = {
          links: this._saveLinkData(ref, data.links),
          notes: this._saveNoteData(ref, data.notes),
          sheets: this.sheets._saveSheetsByRefData(ref, data.sheets),
      };

       // Build split related data from individual split data arrays
      ["links", "notes", "sheets"].forEach(obj_type => {
        for (var ref in split_data[obj_type]) {
          if (split_data[obj_type].hasOwnProperty(ref)) {
            if (!(ref in this._related)) {
                this._related[ref] = {links: [], notes: [], sheets: []};
            }
            this._related[ref][obj_type] = split_data[obj_type][ref];
          }
        }
      }, this);

      // Save the original data after the split data - lest a split version overwrite it.
      this._related[ref] = originalData;

      callback(data);
    });
  },
  _relatedPrivate: {},
  relatedPrivate: function(ref, callback) {
    // Single API to bundle private user sheets and notes by ref.
    // `ref` may be either a string or an array of consecutive ref strings.
    // Separated from public content so that public content can be cached
    ref = Sefaria.humanRef(ref);
    if (!callback) {
      return this._relatedPrivate[ref] || null;
    }
    if (ref in this._relatedPrivate) {
      callback(this._relatedPrivate[ref]);
    } else {
       var url = Sefaria.apiHost + "/api/related/" + Sefaria.normRef(ref) + "?private=1";
       this._api(url, function(data) {
          if ("error" in data) {
            return;
          }
          var originalData = Sefaria.util.clone(data);

          // Save link, note, and sheet data, and retain the split data from each of these saves
          var split_data = {
              notes: this._savePrivateNoteData(ref, data.notes),
              sheets: this.sheets._saveUserSheetsByRefData(ref, data.sheets)
          };

           // Build split related data from individual split data arrays
          ["notes", "sheets"].forEach(function(obj_type) {
            for (var ref in split_data[obj_type]) {
              if (split_data[obj_type].hasOwnProperty(ref)) {
                if (!(ref in this._relatedPrivate)) {
                    this._relatedPrivate[ref] = {notes: [], sheets: []};
                }
                this._relatedPrivate[ref][obj_type] = split_data[obj_type][ref];
              }
            }
          }, this);

           // Save the original data after the split data - lest a split version overwrite it.
          this._relatedPrivate[ref] = originalData;

          callback(data);

        }.bind(this));
    }
  },
  clearLinks: function() {
    this._related = {};
    this._links = {};
    this._linkSummaries = {};
  },
  removeLink: function(_id) {

  },
  isACaseVariant: function(query, data) {
    // Check if query is just an improper capitalization of something that otherwise would be a ref
    // query: string
    // data: dictionary, as returned by /api/name
    return (!(data["is_ref"]) &&
          data["completions"] &&
          data["completions"].length &&
          data["completions"][0] != query &&
          data["completions"][0].toLowerCase().replace('״','"') == query.slice(0, data["completions"][0].length).toLowerCase().replace('״','"') &&
          data["completions"][0] != query.slice(0, data["completions"][0].length))
  },
  repairCaseVariant: function(query, data) {
    // Used when isACaseVariant() is true to prepare the alternative
    return data["completions"][0] + query.slice(data["completions"][0].length);
  },
  makeSegments: function(data, withContext) {
    // Returns a flat list of annotated segment objects,
    // derived from the walking the text in data
    if (!data || "error" in data) { return []; }
    //debugger;
    var segments  = [];
    var highlight = data.sections.length === data.textDepth;
    var wrap = (typeof data.text == "string");
    var en = wrap ? [data.text] : data.text;
    var he = wrap ? [data.he] : data.he;
    var topLength = Math.max(en.length, he.length);
    en = en.pad(topLength, "");
    he = he.pad(topLength, "");

    var start = (data.textDepth == data.sections.length && !withContext ?
                  data.sections.slice(-1)[0] : 1);

    if (!data.isSpanning) {
      for (var i = 0; i < topLength; i++) {
        var number = i+start;
        var delim  = data.textDepth == 1 ? " " : ":";
        var ref = data.sectionRef + delim + number;
        segments.push({
          ref: ref,
          en: en[i],
          he: he[i],
          number: number,
          highlight: highlight && number >= data.sections.slice(-1)[0] && number <= data.toSections.slice(-1)[0],
          alt: ("alts" in data && i < data.alts.length) ? data.alts[i] : null
        });
      }
    } else {
      for (var n = 0; n < topLength; n++) {
        var en2 = typeof en[n] == "string" ? [en[n]] : en[n];
        var he2 = typeof he[n] == "string" ? [he[n]] : he[n];
        var length = Math.max(en2.length, he2.length);
        en2 = en2.pad(length, "");
        he2 = he2.pad(length, "");
        var baseRef     = data.book;
        var baseSection = data.sections.slice(0,-2).join(":");
        var delim       = baseSection ? ":" : " ";
        var baseRef     = baseSection ? baseRef + " " + baseSection : baseRef;

        start = (n == 0 ? start : 1);
        for (var i = 0; i < length; i++) {
          var startSection = data.sections.slice(-2)[0];
          var section = typeof startSection == "string" ?
                        Sefaria.hebrew.intToDaf(n+Sefaria.hebrew.dafToInt(startSection))
                        : n + startSection;
          var number  = i + start;
          var ref = baseRef + delim + section + ":" + number;
          segments.push({
            ref: ref,
            en: en2[i],
            he: he2[i],
            number: number,
            highlight: highlight &&
                        ((n == 0 && number >= data.sections.slice(-1)[0]) ||
                         (n == topLength-1 && number <= data.toSections.slice(-1)[0]) ||
                         (n > 0 && n < topLength -1)),
            alt: ("alts" in data && n < data.alts.length && i < data.alts[n].length) ? data.alts[n][i] : null
          });
        }
      }
    }
    return segments;
  },
  sectionString: function(ref) {
    // Returns a pair of nice strings (en, he) of the sections indicated in ref. e.g.,
    // "Genesis 4" -> "Chapter 4", "Guide for the Perplexed, Introduction" - > "Introduction"
    var data = this.getRefFromCache(ref);
    var result = {
          en: {named: "", numbered: ""},
          he: {named: "", numbered: ""}
        };
    if (!data) { return result; }

    // English
    var sections = ref.slice(data.indexTitle.length+1);
    var name = data.sectionNames.length > 1 ? data.sectionNames[0] + " " : "";
    if (data.isComplex) {
      var numberedSections = data.ref.slice(data.book.length+1);
      if (numberedSections) {
        var namedSections    = sections.slice(0, -(numberedSections.length+1));
        var string           = (namedSections ? namedSections + ", " : "") + name +  numberedSections;
      } else {
        var string = sections;
      }
    } else {
      var string = name + sections;
    }
    result.en.named    = string;
    result.en.numbered = sections;

    // Hebrew
    var sections = data.heRef.slice(data.heIndexTitle.length+1);
    var name = ""; // missing he section names // data.sectionNames.length > 1 ? " " + data.sectionNames[0] : "";
    if (data.isComplex) {
      var numberedSections = data.heRef.slice(data.heTitle.length+1);
      if (numberedSections) {
        var namedSections    = sections.slice(0, -(numberedSections.length+1));
        var string           = (namedSections ? namedSections + ", " : "") + name + " " + numberedSections;
      } else {
        string = sections;
      }

    } else {
      var string = name + sections;
    }
    result.he.named    = string;
    result.he.numbered = sections;

    return result;
  },
  commentaryList: function(title, toc) {
    var title = arguments.length == 0 || arguments[0] === undefined ? null : arguments[0];
    /** Returns the list of commentaries for 'title' which are found in Sefaria.toc **/
    var toc = arguments.length <= 1 || arguments[1] === undefined ? Sefaria.util.clone(Sefaria.toc) : arguments[1];
    if (title != null){
        var index = this.index(title); //TODO: a little bit redundant to do on every recursion
        if (!index) { return []; }
        title = index.title;
    }
    var results = [];
    for (var i=0; i < toc.length; i++) {
        var curTocElem = toc[i];
        if (curTocElem.title) { //this is a book
            if(curTocElem.dependence == 'Commentary'){
                if((title && curTocElem.base_text_titles && (title in curTocElem.refs_to_base_texts)) || (title == null)){
                    results.push(curTocElem);
                }
            }
        } else if (curTocElem.contents) { //this is still a category and might have books under it
          results = results.concat(Sefaria.commentaryList(title, curTocElem.contents));
        }
    }
    return results;
  },
  tocItemsByCategories: function(cats) {
    // Returns the TOC items that correspond to the list of categories 'cats'
    var list = Sefaria.util.clone(Sefaria.toc);
    for (var i = 0; i < cats.length; i++) {
      var found = false;
      for (var k = 0; k < list.length; k++) {
        if (list[k].category == cats[i]) {
          list = Sefaria.util.clone(list[k].contents);
          found = true;
          break;
        }
      }
      if (!found) { return []; }
    }
    return list || [];
  },
  categoryAttribution: function(categories) {
    var attributions = [
      {
        categories: ["Talmud", "Bavli"],
        english: "The William Davidson Talmud",
        hebrew: "תלמוד מהדורת ויליאם דוידסון",
        link: "/william-davidson-talmud"
      }
    ];
    var attribution = null;
    for (var i = 0; i < attributions.length; i++) {
      if (categories.length >= attributions[i].categories.length &&
        attributions[i].categories.compare(categories.slice(0, attributions[i].categories.length))) {
        attribution = attributions[i];
        break;
      }
    }
    return attribution;
  },
  getPassages: function(refs) {
      // refs: list of ref strings
      // resolves to dictionary mapping ref to sugya ref
    return new Promise((resolve, reject) => {
        let url = Sefaria.apiHost + "/api/passages/" + refs.join("|");
        let p = this._promiseAPI(url);
        resolve(p);
    });
  },
  areVersionsEqual(v1, v2) {
    // v1, v2 are `currVersions` objects stored like {en: ven, he: vhe}
    return v1.en == v2.en && v1.he == v2.he;
  },
  getSavedItem: ({ ref, versions }) => {
    return Sefaria.saved.find(s => s.ref === ref && Sefaria.areVersionsEqual(s.versions, versions));
  },
  removeSavedItem: ({ ref, versions }) => {
    Sefaria.saved = Sefaria.saved.filter(x => !(x.ref === ref && Sefaria.areVersionsEqual(versions, x.versions)));
  },
  toggleSavedItem: ({ ref, versions, sheet_owner, sheet_title }) => {
    return new Promise((resolve, reject) => {
      const action = !!Sefaria.getSavedItem({ ref, versions }) ? "delete_saved" : "add_saved";
      const savedItem = { ref, versions, time_stamp: Sefaria.util.epoch_time(), action, sheet_owner, sheet_title };
      if (Sefaria._uid) {
        $.post(`${Sefaria.apiHost}/api/profile/sync?no_return=1`,
          { user_history: JSON.stringify([savedItem]) }
        ).done(response => {
          if (!!response['error']) {
            reject(response['error'])
          } else {
            if (action === "add_saved" && !!response.created) {
              Sefaria.saved.unshift(response.created);
            } else {
              // delete
              Sefaria.removeSavedItem({ ref, versions });
            }
            resolve(response);
          }
        }).fail((jqXHR, textStatus, errorThrown) => {
          reject(errorThrown);
        })
      } else {
        reject('notSignedIn');
      }
    });
  },
  getRefSavedHistory: (tref) => {
    return new Promise((resolve, reject) => {
      Sefaria._api(Sefaria.apiHost + `/api/user_history/saved?tref=${tref}`, data => {
        resolve(data);
      });
    })
  },
  userHistoryAPI: () => {
    return new Promise((resolve, reject) => {
      Sefaria._api(Sefaria.apiHost + "/api/profile/user_history?secondary=0", data => {
        resolve(data);
      })
    });
  },
  saveUserHistory: function(history_item) {
    // history_item contains:
    // - ref, book, versions. optionally: secondary, he_ref, language
    const history_item_array = Array.isArray(history_item) ? history_item : [history_item];
    for (let h of history_item_array) {
      h.time_stamp = Sefaria.util.epoch_time();
    }
    if (Sefaria._uid) {
        $.post(Sefaria.apiHost + "/api/profile/sync?no_return=1",
              {user_history: JSON.stringify(history_item_array)},
              data => { /*console.log("sync resp", data)*/ } );
    } else {
      // we need to get the heRef for each history item
      Promise.all(history_item_array.filter(x=>!x.secondary).map(h => new Promise((resolve, reject) => {
        Sefaria.getRef(h.ref).then(oref => {
          h.he_ref = oref.heRef;
          resolve(h);
        });
      }))).then(new_hist_array => {
        const cookie = Sefaria._inBrowser ? $.cookie : Sefaria.util.cookie;
        const user_history_cookie = cookie("user_history");
        const user_history = !!user_history_cookie ? JSON.parse(user_history_cookie) : [];
        cookie("user_history", JSON.stringify(new_hist_array.concat(user_history)), {path: "/"});
        //console.log("saving history cookie", new_hist_array);
        if (Sefaria._inBrowser) {
          // check if we've reached the cookie size limit
          const cookie_hist = JSON.parse(cookie("user_history"));
          if (cookie_hist.length < (user_history.length + new_hist_array.length)) {
            // save failed silently. resave by popping old history
            if (new_hist_array.length < user_history.length) {
              new_hist_array = new_hist_array.concat(user_history.slice(0, -new_hist_array.length));
            }
            cookie("user_history", JSON.stringify(new_hist_array), {path: "/"});
          }
        }
      });
    }
    Sefaria.last_place = history_item_array.filter(x=>!x.secondary).concat(Sefaria.last_place);  // while technically we should remove dup. books, this list is only used on client
  },
  lastPlaceForText: function(title) {
    // Return the most recently visited item for text `title` or undefined if `title` is not present in last_place.
    return Sefaria.last_place.find(x => x.book === title);
  },
  _topicList: null,
  topicList: function(callback) {
    // Returns data for `topic`.
    if (this._topicList) {
      if (callback) { callback(this._topicList); }
    } else if (callback) {
      var url = Sefaria.apiHost + "/api/topics"; // TODO separate topic list API
       Sefaria._api(url, function(data) {
          this._topicList = data;
           if (callback) { callback(data); }
        }.bind(this));
      }
    return this._topicList;
  },
  _topics: {},
  topic: function(topic, callback) {
    if (topic in this._topics) {
      var data = this._topics[topic];
      if (callback) { callback(data); }
    } else if (callback) {
      var data = null;
      var url = Sefaria.apiHost + "/api/topics/" + topic;
      Sefaria._api(url, function(data) {
        this._topics[topic] = data;
        if (callback) { callback(data); }
      }.bind(this));
    }
    return data;
  },
  sheets: {
    _loadSheetByID: {},
    loadSheetByID: function(id, callback) {
      var sheet = this._loadSheetByID[id];
      if (sheet) {
        if (callback) { callback(sheet); }
      } else {
        var url = "/api/sheets/" + id +"?more_data=1";
         $.getJSON(url, data => {
            this._loadSheetByID[id] = data;
            if (callback) { callback(data); }
          });
        }
      return sheet;
    },


    _trendingTags: null,
    trendingTags: function(callback) {
      // Returns a list of trending tags -- source sheet tags which have been used often recently.
      var tags = this._trendingTags;
      if (tags) {
        if (callback) { callback(tags); }
      } else {
        var url = Sefaria.apiHost + "/api/sheets/trending-tags";
         Sefaria._api(url, function(data) {
            this._trendingTags = data;
            if (callback) { callback(data); }
          }.bind(this));
        }
      return tags;
    },
    _tagList: {},
    tagList: function(sortBy, callback) {
      // Returns a list of all public source sheet tags, ordered by popularity
      sortBy = typeof sortBy == "undefined" ? "count" : sortBy;
      var tags = this._tagList[sortBy];
      if (tags) {
        if (callback) { callback(tags); }
      } else if ("count" in this._tagList && (sortBy == "alpha")) {
        // If we have one set of ordered tags already, we can do sorts locally.
        var tags = this._tagList["count"].slice();
        tags.sort(function(a, b) {
          return a.tag > b.tag ? 1 : -1;
        });
        this._tagList["alpha"] = tags;
      } else {
        var url = Sefaria.apiHost + "/api/sheets/tag-list/" + sortBy;
         Sefaria._api(url, function(data) {
            this._tagList[sortBy] = data;
            if (callback) { callback(data); }
          }.bind(this));
        }
      return tags;
    },
    _userTagList: null,
    userTagList: function(uid, callback) {
      // Returns a list of all public source sheet tags, ordered by populartiy
      var tags = this._userTagList;
      if (tags) {
        if (callback) { callback(tags); }
      } else {
        var url = Sefaria.apiHost + "/api/sheets/tag-list/user/"+uid;
         Sefaria._api(url, function(data) {
            this._userTagList = data;
             if (callback) { callback(data); }
          }.bind(this));
        }
      return tags;
    },
    _sheetsByTag: {},
    sheetsByTag: function(tag, callback) {
      // Returns a list of public sheets matching a given tag.
      var sheets = this._sheetsByTag[tag];
      if (sheets) {
        if (callback) { callback(sheets); }
      } else {
        var url = Sefaria.apiHost + "/api/sheets/tag/" + tag.replace("#","%23");
         $.getJSON(url, function(data) {
            this._sheetsByTag[tag] = data.sheets;
            if (callback) { callback(data.sheets); }
          }.bind(this));
        }
      return sheets;
    },
    _userSheets: {},
    userSheets: function(uid, callback, sortBy, offset, numberToRetrieve) {
      // Returns a list of source sheets belonging to `uid`
      // Only a user logged in as `uid` will get data back from this API call.
      if (!offset) offset = 0;
      if (!numberToRetrieve) numberToRetrieve = 0;
      sortBy = typeof sortBy == "undefined" ? "date" : sortBy;
      var sheets = this._userSheets[uid+sortBy+offset+numberToRetrieve];
      if (sheets) {
        if (callback) { callback(sheets); }
      } else {
        var url = Sefaria.apiHost + "/api/sheets/user/" + uid + "/" + sortBy + "/" + numberToRetrieve + "/" + offset;
         Sefaria._api(url, function(data) {
            this._userSheets[uid+sortBy+offset+numberToRetrieve] = data.sheets;
            if (callback) { callback(data.sheets); }
          }.bind(this));
        }
      return sheets;
    },
    _publicSheets: {},
    publicSheets: function(offset, numberToRetrieve, callback) {
      if (!offset) offset = 0;
      if (!numberToRetrieve) numberToRetrieve = 50;
      // Returns a list of public sheets
      var sheets = this._publicSheets["offset"+offset+"num"+numberToRetrieve];
      if (sheets) {
        if (callback) { callback(sheets); }
      } else {
        var url = Sefaria.apiHost + "/api/sheets/all-sheets/"+numberToRetrieve+"/"+offset;
        Sefaria._api(url, function(data) {
          this._publicSheets["offset"+offset+"num"+numberToRetrieve] = data.sheets;
          if (callback) { callback(data.sheets); }
        }.bind(this));
      }
      return sheets;
    },
    _topSheets: null,
    topSheets: function(callback) {
      // Returns a list of top sheets (recent sheets with some quality heuristic)
      // TODO implements an API for this, currently just grabbing most recent 4
      var sheets = this._topSheets;
      if (sheets) {
        if (callback) { callback(sheets); }
      } else {
        var url = Sefaria.apiHost + "/api/sheets/all-sheets/3/0";
        Sefaria._api(url, function(data) {
          this._topSheets = data.sheets;
          if (callback) { callback(data.sheets); }
        }.bind(this));
      }
      return sheets;
    },
    clearUserSheets: function(uid) {
      this._userSheets[uid+"date"] = null;
      this._userSheets[uid+"views"] = null;
    },
    _sheetsByRef: {},
    sheetsByRef: function(ref, cb) {
      // Returns a list of public sheets that include `ref`.
      var sheets = null;
      if (typeof ref == "string") {
        if (ref in this._sheetsByRef) {
          sheets = this._sheetsByRef[ref];
        }
      } else {
        var sheets = [];
        ref.map(function(r) {
          var newSheets = Sefaria.sheets.sheetsByRef(r);
          if (newSheets) {
            sheets = sheets.concat(newSheets);
          }
        });
        // sheets anchored to spanning refs may cause duplicates
        var seen = {};
        var deduped = [];
        sheets.map(sheet => { 
          if (!seen[sheet.id]) { deduped.push(sheet); }
          seen[sheet.id] = true; 
        });
        sheets = deduped;
      }
      if (sheets) {
        if (cb) { cb(sheets); }
      } else {
        Sefaria.related(ref, function(data) {
          if (cb) { cb(data.sheets); }
        });
      }
      return sheets;
    },
    _saveSheetsByRefData: function(ref, data) {
      this._sheetsByRef[ref] = data;
      return Sefaria._saveItemsByRef(data, this._sheetsByRef);
    },
    _userSheetsByRef: {},
    userSheetsByRef: function(ref, cb) {
      // Returns a list of public sheets that include `ref`.
      var sheets = null;
      if (typeof ref == "string") {
        if (ref in this._userSheetsByRef) {
          sheets = this._userSheetsByRef[ref];
        }
      } else {
        var sheets = [];
        ref.map(function(r) {
          var newSheets = Sefaria.sheets.userSheetsByRef(r);
          if (newSheets) {
            sheets = sheets.concat(newSheets);
          }
        });
      }
      if (sheets) {
        if (cb) { cb(sheets); }
      } else {
        Sefaria.relatedPrivate(ref, function(data) {
          if (cb) { cb(data.sheets); }
        });
      }
      return sheets;
    },
    _saveUserSheetsByRefData: function(ref, data) {
      this._userSheetsByRef[ref] = data;
      return Sefaria._saveItemsByRef(data, this._userSheetsByRef);
    },
    sheetsTotalCount: function(refs) {
      // Returns the total number of private and public sheets on `refs` without double counting my public sheets.
      var sheets = Sefaria.sheets.sheetsByRef(refs) || [];
      if (Sefaria._uid) {
        var mySheets = Sefaria.sheets.userSheetsByRef(refs) || [];
        sheets = sheets.filter(function(sheet) { return sheet.owner !== Sefaria._uid }).concat(mySheets);
      }
      return sheets.length;
    },
    extractIdFromSheetRef: function (ref) {
        return typeof ref === "string" ? parseInt(ref.split(" ")[1]) : parseInt(ref[0].split(" ")[1])
    }
  },
  _groups: {},
  groups: function(group, sortBy, callback) {
    // Returns data for an individual group
    var groupObj = this._groups[group];
    if (groupObj) {
      if (callback) { callback(groupObj); }
    } else if (callback) {
      var url = Sefaria.apiHost + "/api/groups/" + group;
       Sefaria._api(url, function(data) {
           this._groups[group] = data;
           callback(data);
        }.bind(this));
      }
    return groupObj;
  },
  _groupsList: null,
  groupsList: function(callback) {
    // Returns list of public and private groups
    if (this._groupsList) {
      if (callback) { callback(this._groupsList); }
    } else if (callback) {
      var url = Sefaria.apiHost + "/api/groups";
       Sefaria._api(url, function(data) {
          this._groupsList = data;
           if (callback) { callback(data); }
        }.bind(this));
      }
    return this._groupsList;
  },
  hebrewTerm: function(name) {
    // Returns a string translating `name` into Hebrew.
    var categories = {
      "Quoting Commentary":   "פרשנות מצטטת",
      "Modern Commentary":    "פרשנות מודרנית",
      "Sheets":               "דפי מקורות",
      "Notes":                "הערות",
      "Community":            "קהילה"
    };
    if (name in Sefaria._translateTerms) {
        return Sefaria._translateTerms[name]["he"];
    } else if (name in Sefaria._translateVersions) {
        return Sefaria._translateVersions[name]["he"];
    } else if (name in categories) {
        return  categories[name];
    } else if (Sefaria.index(name)) {
        return Sefaria.index(name).heTitle;
    } else {
        return name;
    }
  },
    //this is here for now, we might want to move it somewhere else.
  _i18nInterfaceStrings: {
      "Sefaria": "ספריא",
      "Sefaria Group" : "קבוצות בספריא",
      "Sefaria Groups" : "קבוצות בספריא",
      "Sefaria Source Sheets":"דפי מקורות בספריא",
      "Topics":"נושאים",
      "Sefaria Notifcations": "הודעות בספריא",
      //title meta tag
      "Sefaria: a Living Library of Jewish Texts Online": "ספריא: ספרייה חיה של טקסטים יהודיים",
      "Recently Viewed" : "נצפו לאחרונה",
      "The Sefaria Library": "תוכן העניינים של ספריא",
      "Sefaria Search": "חיפוש בספריא",
      "Sefaria Account": "חשבון בספריא",
      "New Additions to the Sefaria Library":"חידושים בארון הספרים של ספריא",
      "My Notes on Sefaria": "הרשומות שלי בספריא",
      "Moderator Tools": "כלי מנהלים",
      " with " : " עם ",
      "Connections" : "קשרים",
      " & ": " | ",
      "My Source Sheets" : "דפי המקורות שלי",
      "Public Source Sheets":"דפי מקורות פומביים",
      "Public Groups": "קבוצות",
      "History": "היסטוריה",
      "Digitized by Sefaria": 'הונגש ועובד לצורה דיגיטלית על ידי ספריא',
      "Public Domain": "רשיון בנחלת הכלל",
      "CC-BY": "רשיון CC-BY",
      "CC-BY-NC": "רשיון CC-BY-NC",
      "CC-BY-SA": "רשיון CC-BY-SA",
      "CC-BY-NC-SA": "רשיון CC-BY-NC-SA",
      "CC0": "רשיון CC0",
      "Copyright: JPS, 1985": "זכויות שמורות ל-JPS, 1985",

      //sheets
      "Source Sheets": "דפי מקורות", 
      "Start a New Source Sheet": "התחלת דף מקורות חדש",
      "Untitled Source Sheet" : "דף מקורות ללא שם",
      "New Source Sheet" : "דף מקורות חדש",
      "Name New Sheet" : "כותרת לדף המקורות",
      "Copy" : "העתקה",
      "Copied" : "הועתק",
      "Copying..." : "מעתיק...",
      "Sorry, there was a problem saving your note.": "סליחה, ארעה שגיאה בזמן השמירה",
      "Unfortunately, there was an error saving this note. Please try again or try reloading this page.": "ארעה שגיאה בזמן השמירה. אנא נסו שוב או טענו את הדף מחדש",
      "Are you sure you want to delete this note?": "האם אתם בטוחים שברצונכם למחוק?",
      "Something went wrong (that's all I know).":"משהו השתבש. סליחה",
      "Write a note...":"כתוב הערות כאן...",
      "Aa": "א",
      "Decrease font size": "הקטן גופן",
      "Increase font size": "הגדל גופן",
      "this comment":"הערה זו",
      "this source":"מקור זה",
      "was added to": "נוסף ל-",
      "View sheet": "מעבר ל-דף המקורות",
      "Please select a source sheet.": "אנא בחר דף מקורות.",
      "New Source Sheet Name:" : "כותרת דף מקורות חדש:",
      "Source Sheet by" : "דף מקורות מאת",
      "Pinned Sheet - click to unpin": "דף מקורות נעוץ - לחצו להסרה",
      "Pinned Sheet" : "דף מקורות נעוץ",
      "Pin Sheet" : "נעיצת דף מקורות",

      //stuff moved from sheets.js
      "Loading..." : "טוען...",
        "Saving..." : "שומר...",
        "Your Source Sheet has unsaved changes. Before leaving the page, click Save to keep your work.":
        "קיימים שינויים בלתי שמורים בדף המקורות. השתמשו בכפתור השמירה לפני עזיבת הדף.",
        "Your Source Sheet has unsaved changes. Please wait for the autosave to finish.":
        "קיימים שינויים בלתי שמורים בדף המקורות. אנא חכו שפעולת השמירה האוטומטית תסתיים.",
        "Are you sure you want to delete this sheet? There is no way to undo this action.":
        "מחיקת דף מקורות היא פעולה בלתי הפיכה. האם אתם בטוחים?",
        "Unfortunately an error has occurred. If you've recently edited text on this page, you may want to copy your recent work out of this page and click reload to ensure your work is properly saved.":
        "לצערנו ארעה שגיאה. אם ערכתם לאחרונה את הדף הנוכחי, ייתכן ותרצו להעתיק את השינויים למקור חיצוני ואז לטעון מחדש את הדף כדי לוודא שהשינויים נשמרו.",
        //"Untitled Source Sheet": "דף מקורות ללא שם",
        "Like": "אהבתי",
        "Unlike": "ביטול סימון אהבתי",
        "No one has liked this sheet yet. Will you be the first?":
        "אף אחד עדיין לא אהב את דף המקורות הזה. תרצו להיות ראשונים?",
        "1 Person Likes This Sheet": "אדם אחד אהב את דף המקורות",
        " People Like This Sheet": " אנשים אהבו את דף המקורות",
        "Tags Saved": "תוית נשמרה",
        "Assignments allow you to create a template that your students can fill out on their own.":
        "מטלות מאפשרות ליצור דף בסיס שתלמידים יכולים להשתמש בו כדי למלא וליצור את העבודה שלהם.",
        "Students can complete their assignment at this link:":
        "תלמידים יכולים לבצע את המטלה שלהם בקישור הבא:",
        "Reset text of Hebrew, English or both?": "האם לאפס את התוכן של המקור בעברית, אנגלית או הכל?",
        "Any edits you have made to this source will be lost": "כל השינויים שנעשו במקור זה יאבדו",
        "Looking up Connections..." : "מחפש קישורים...",
        "No connections known for this source.": "למקור הזה אין קשרים ידועים",
        "Edit Source title" : "עריכת כותרת",
        "Add Source Below" : "הוספת מקור מתחת",
        "Add Comment": "הוספת תגובה",
        "Add All Connections": "הוספת כל המקורות הקשורים",
        "Reset Source Text": "איפוס טקסט מקור",
        "Copy to Sheet" : "העתקה לדף מקורות",
        "Change Source Layout/Language": "שינוי שפת/עימוד מקור",
        "Move Source Up": "הזזת מקור מעלה",
        "Move Source Down": "הזזת מקור מטה",
        "Outdent Source": "הזחת מקור החוצה",
        "Indent Source": "הזחת מקור פנימה",
        "Remove": "הסרת מקור",
        "Create New" : "יצירת חדש",
        "Close" : "סגירה",

      //reader panel
      "Search" : "חיפוש",
      "Search Dictionary": "חפש במילון",
      "Views": "צפיות",
      "Search for Texts or Keywords Here": "חיפוש טקסט או מילות מפתח",
      "Versions": "גרסאות",
      "Version Open": "גרסה פתוחה",
      "About": "אודות",
      "Current": "נוכחית",
      "Select": "החלפת גרסה",

      //languages
      "English": "אנגלית",
      "Hebrew": "עברית",
      "Yiddish": "יידיש",
      "Finnish": "פינית",
      "Portuguese": "פורטוגזית",
      "Spanish": "ספרדית",
      "French": "צרפתית",
      "German": "גרמנית",
      "Arabic": "ערבית",
      "Italian": "איטלקית",
      "Polish": "פולנית",
      "Russian": "רוסית",

      "On": "הצג",
      "Off": "הסתר",
      "Show Parasha Aliyot": "עליות לתורה מוצגות",
      "Hide Parasha Aliyot": "עליות לתורה מוסתרות",
      "Language": "שפה",
      "Layout": "עימוד",
      "Bilingual Layout" : "עימוד דו לשוני",
      "Color": "צבע",
      "Font Size" : "גודל גופן",
      "Aliyot" : "עליות לתורה",
      "Taamim and Nikkud" : "טעמים וניקוד",
      "Show Vowels and Cantillation": "הצג טקסט עם טעמי מקרא וניקוד",
      "Vocalization": "טעמים וניקוד",
      "Vowels": "ניקוד",
      "Show only vowel points": "הצג טקסט עם ניקוד",
      "Show only consonantal text": "הצג טקסט עיצורי בלבד",
      "Email Address" : "כתובת אימייל",
      "Describe the issue..." : "טקסט המשוב",
      "Report an issue with the text" : "דיווח על בעיה בטקסט",
      "Report a bug" : "דיווח על תקלה באתר",
      "Get help" : "עזרה",
      "Request a feature": "בקשה להוספת אפשרות באתר",
      "Give thanks": "תודה",
      "Other": "אחר",
      "Please enter a valid email address": "אנא הקלידו כתובת אימייל תקנית",
      "Please select a feedback type": "אנא בחרו סוג משוב",
      "Unfortunately, there was an error sending this feedback. Please try again or try reloading this page.": "לצערנו ארעה שגיאה בשליחת המשוב. אנא נסו שוב או רעננו את הדף הנוכחי",
      "Select Type" : "סוג משוב",
      "Added by" : "נוסף בידי",
      "Join Sefaria.": "הצטרפו לספריא",
      "Organize sources with sheets": "ארגנו מקורות במחולל דפי המקורות",
      "Make notes": "רשמו הערות על טקסטים",
      "Save texts": "שמרו טקסטים לקריאה חוזרת",
      "Follow your favorite authors": "עקבו אחר הסופרים האהובים עליכם",
      "Get updates on texts": "קבלו עדכונים על תוכן חדש",
      "Create Your Account": "צרו חשבון",
      "Already have an account?": "כבר יש לכם חשבון?",
      "Sign\u00A0in": "התחברו",
      "Save": "שמירת",
      "Remove": "הסרת",
  },
  _v: function(inputVar){
    if(Sefaria.interfaceLang != "english"){
        return Sefaria.hebrewTerm(inputVar);
    }else{
        return inputVar;
	}
  },
  _r: function (inputRef) {
    const oref = Sefaria.getRefFromCache(inputRef);
    if (!oref) { return inputRef; }
    return Sefaria.interfaceLang != "english" ? oref.heRef : oref.ref;
  },
  _va: function(inputVarArr){
    if(Sefaria.interfaceLang != "english"){
        return inputVarArr.map(Sefaria.hebrewTerm);
    }else{
        return inputVarArr;
	}
  },
  _: function(inputStr){
    if(Sefaria.interfaceLang != "english"){
        var hterm;
        if(inputStr in Sefaria._i18nInterfaceStrings) {
            return Sefaria._i18nInterfaceStrings[inputStr];
        }else if(inputStr.toLowerCase() in Sefaria._i18nInterfaceStrings){
            return Sefaria._i18nInterfaceStrings[inputStr.toLowerCase()];
        }else if((hterm = Sefaria.hebrewTerm(inputStr)) != inputStr){
            return hterm;
        }else{
            if(inputStr.indexOf(" | ") !== -1) {
                 var inputStrs = inputStr.split(" | ");
                 return Sefaria._(inputStrs[0])+ " | " + Sefaria._(inputStrs[1]);
            }else{
                return inputStr;
            }
        }
    }else{
        return inputStr;
	  }
  },
  _cacheSiteInterfaceStrings: function() {
    // Ensure that names set in Site Settings are available for translation in JS. 
    if (!Sefaria._siteSettings) { return; }
    ["SITE_NAME", "LIBRARY_NAME"].map(key => {
      Sefaria._i18nInterfaceStrings[Sefaria._siteSettings[key]["en"]] = Sefaria._siteSettings[key]["en"];
    });
  },
  _makeBooksDict: function() {
    // Transform books array into a dictionary for quick lookup
    // Which is worse: the cycles wasted in computing this on the client
    // or the bandwidth wasted in letting the server computer once and transmitting the same data twice in different form?
    this.booksDict = {};
    for (var i = 0; i < this.books.length; i++) {
      this.booksDict[this.books[i]] = 1;
    }
  },
  _ajaxObjects: {},   // These are jqXHR objects, which implement the Promise interface
  _api: function(url, callback) {
    // Manage API calls and callbacks to prevent duplicate calls
    // This method will be deprecated, in favor of _promiseAPI
    //
    if (url in this._ajaxObjects) {
      return this._ajaxObjects[url].then(callback);
    }
    return this._promiseAPI(url).then(callback);
  },
  _promiseAPI: function(url) {
    // Uses same _ajaxObjects as _api
    // Use built in Promise logic to handle multiple .then()s
    if (url in this._ajaxObjects) {
      return this._ajaxObjects[url];
    }
    this._ajaxObjects[url] = $.getJSON(url).always(_ => {delete this._ajaxObjects[url];});
    return this._ajaxObjects[url];
  },
  //  https://reactjs.org/blog/2015/12/16/ismounted-antipattern.html
  makeCancelable: (promise) => {
      let hasCanceled_ = false;

      const wrappedPromise = new Promise((resolve, reject) => {
        promise.then(
          val => hasCanceled_ ? reject({isCanceled: true}) : resolve(val),
          error => hasCanceled_ ? reject({isCanceled: true}) : reject(error)
        );
      });

      return {
        promise: wrappedPromise,
        cancel() { hasCanceled_ = true; },
      };
  }
});

Sefaria.unpackDataFromProps = function(props) {
  // Populate local cache with various data passed as a rider on props.
  var initialPanels = props.initialPanels || [];
  for (var i = 0; i < initialPanels.length; i++) {
      var panel = initialPanels[i];
      if (panel.text) {
        var settings = {context: 1, enVersion: panel.enVersion, heVersion: panel.heVersion};
        Sefaria._saveText(panel.text, settings);
      }
      if (panel.indexDetails) {
        Sefaria._indexDetails[panel.bookRef] = panel.indexDetails;
      }
      // versions and bookRef are located in different places, depending on if you're in book TOC or reader
      const panelVersions = !!panel.versions ? panel.versions : !!panel.text ? panel.text.versions : null;
      const panelBook     = !!panel.versions ? panel.versions : !!panel.text ? panel.text.versions : null;
      if (panelVersions && panelBook) {
        Sefaria._versions[panelBook] = panelVersions;
        for (let i = 0; i < panelVersions.length; i++) {
          const v = panelVersions[i];
          Sefaria._translateVersions[v.versionTitle] = {
            en: v.versionTitle,
            he: !!v.versionTitleInHebrew ? v.versionTitleInHebrew : v.versionTitle,
            lang: v.language,
          };
        }
      }
  }
  if (props.userSheets) {
    Sefaria.sheets._userSheets[Sefaria._uid + "date"] = props.userSheets;
  }
  if (props.userTags) {
    Sefaria.sheets._userTagList = props.userTags;
  }
  if (props.publicSheets) {
    Sefaria.sheets._publicSheets = props.publicSheets;
  }
  if (props.tagSheets) {
    Sefaria.sheets._sheetsByTag[props.initialSheetsTag] = props.tagSheets;
  }
  if (props.tagList) {
    Sefaria.sheets._tagList["count"] = props.tagList;
  }
  if (props.trendingTags) {
    Sefaria.sheets._trendingTags = props.trendingTags;
  }
  if (props.topSheets) {
    Sefaria.sheets._topSheets = props.topSheets;
  }
  if (props.groupData) {
    Sefaria._groups[props.initialGroup] = props.groupData;
  }
  if (props.topicData) {
    Sefaria._topics[props.initialTopic] = props.topicData;
  }
  if (props.topicList) {
    Sefaria._topicList = props.topicList;
  }
  Sefaria.util._initialPath = props.initialPath ? props.initialPath : "/";
  Sefaria.interfaceLang = props.interfaceLang;
};


Sefaria.util    = Util;
Sefaria.hebrew  = Hebrew;
Sefaria.palette = palette;
Sefaria.track   = Track;

Sefaria.palette.indexColor = function(title) {
      return title && Sefaria.index(title) ?
      Sefaria.palette.categoryColor(Sefaria.index(title).categories[0]):
      Sefaria.palette.categoryColor("Other");
};


Sefaria.setup = function(data) {
    // data parameter is optional. in the event it isn't passed, we assume that DJANGO_DATA_VARS exists as a global var
    // data should but defined server-side and undefined client-side

    if (typeof data === "undefined") {
        data = typeof DJANGO_DATA_VARS === "undefined" ? undefined : DJANGO_DATA_VARS;
    }
    if (typeof data !== 'undefined') {
        for (var prop in data) {
            if (data.hasOwnProperty(prop)) {
                Sefaria[prop] = data[prop];
            }
        }
    }
    Sefaria.util.setupPrototypes();
    Sefaria.util.setupMisc();
    var cookie = Sefaria.util.handleUserCookie(Sefaria.loggedIn, Sefaria._uid, Sefaria._partner_group, Sefaria._partner_role);
    // And store current uid in analytics id
    Sefaria._analytics_uid = Sefaria._uid;
    if (cookie) {
      Sefaria._partner_group = cookie._partner_group;
      Sefaria._partner_role = cookie._partner_role;
    }
    Sefaria._makeBooksDict();
    Sefaria.virtualBooksDict = {"Jastrow": 1, "Klein Dictionary": 1, "Jastrow Unabbreviated": 1};  //Todo: Wire this up to the server
    Sefaria._cacheIndexFromToc(Sefaria.toc);
    if (!Sefaria.saved) {
      Sefaria.saved = [];
    }
    if (!Sefaria.last_place) {
        Sefaria.last_place = [];
    }
    Sefaria._cacheHebrewTerms(Sefaria.terms);
    Sefaria._cacheSiteInterfaceStrings();
    Sefaria.track.setUserData(Sefaria.loggedIn, Sefaria._partner_group, Sefaria._partner_role, Sefaria._analytics_uid);
    Sefaria.search = new Search(Sefaria.searchIndexText, Sefaria.searchIndexSheet);
};
Sefaria.setup();

module.exports = Sefaria;<|MERGE_RESOLUTION|>--- conflicted
+++ resolved
@@ -167,19 +167,12 @@
   },
   refContains: function(ref1, ref2) {
     // Returns true is `ref1` contains `ref2`
-<<<<<<< HEAD
     const oRef1 = Sefaria.parseRef(ref1);
     const oRef2 = Sefaria.parseRef(ref2);
-=======
-    var oRef1 = Sefaria.parseRef(ref1);
-    var oRef2 = Sefaria.parseRef(ref2);
 
     if ("error" in oRef1 || "error" in oRef2) { return null; }
 
     if (oRef2.index !== oRef2.index || oRef1.book !== oRef2.book) { return false; }
-
-    for (var i = 0; i < oRef1.sections.length; i++) {
->>>>>>> 0a540a75
 
     for (let i = 0; i < oRef1.sections.length; i++) {
       if (oRef1.sections[i] <= oRef2.sections[i] && oRef1.toSections[i] >= oRef2.toSections[i]) {
