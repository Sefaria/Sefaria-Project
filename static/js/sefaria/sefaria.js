--- conflicted
+++ resolved
@@ -2390,28 +2390,7 @@
   _: function(inputStr, context=null){
     if (!inputStr.toLowerCase) debugger;
     if(Sefaria.interfaceLang != "english"){
-<<<<<<< HEAD
       return Sefaria.translation(Sefaria.interfaceLang, inputStr, context);
-=======
-        let translatedString = null;
-        if (context && context in Sefaria._i18nInterfaceStringsWithContext){
-          let translatedString = Sefaria._getStringCaseInsensitive(Sefaria._i18nInterfaceStringsWithContext[context], inputStr);
-          if (typeof translatedString !== "undefined") return translatedString;
-        }
-        if (translatedString = Sefaria._getStringCaseInsensitive(Sefaria._i18nInterfaceStrings, inputStr)) {
-          return translatedString;
-        }
-        if ((translatedString = Sefaria.hebrewTerm(inputStr)) != inputStr) {
-          return translatedString;
-        }
-        if (inputStr.indexOf(" | ") !== -1) {
-          var inputStrs = inputStr.split(" | ");
-          return Sefaria._(inputStrs[0])+ " | " + Sefaria._(inputStrs[1]);
-        } else {
-          //console.warn("Missing Hebrew translation for: " + inputStr);
-          return inputStr;
-        }
->>>>>>> 9b87a0f3
     } else {
       return inputStr;
     }
@@ -2425,14 +2404,11 @@
     const lang = Sefaria.interfaceLang.slice(0,2);
     return langOptions[lang] ? langOptions[lang] : "";
   },
-<<<<<<< HEAD
   _r: function (inputRef) {
     const oref = Sefaria.getRefFromCache(inputRef);
     if (!oref) { return inputRef; }
     return Sefaria.interfaceLang != "english" ? oref.heRef : oref.ref;
   },
-=======
->>>>>>> 9b87a0f3
   _getStringCaseInsensitive: function (store, inputStr){
      return inputStr in store ? store[inputStr] : inputStr.toLowerCase() in store ? store[inputStr.toLowerCase()] : null;
   },
