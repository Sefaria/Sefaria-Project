const   extend     = require('extend'),
        param      = require('querystring').stringify,
        Search     = require('./search'),
        palette    = require('./palette'),
        Track      = require('./track'),
        Hebrew     = require('./hebrew'),
        Util       = require('./util'),
        $          = require('./sefariaJquery');
                     require('babel-polyfill');


let Sefaria = Sefaria || {
  _dataLoaded: false,
  _inBrowser: (typeof document !== "undefined"),
  toc: [],
  books: [],
  booksDict: {},
  last_place: [],
  saved: [],
  apiHost: "" // Defaults to localhost, override to talk another server
};

if (typeof window !== 'undefined') {
    window.Sefaria = Sefaria; // allow access to `Sefaria` from console
}

Sefaria = extend(Sefaria, {
  _parseRef: {}, // cache for results of local ref parsing
  parseRef: function(q) {
  // Client side ref parsing without depending on book index data.
  // Does depend on Sefaria.booksDict.
  // One of the oldest functions in Sefaria! But should be intelligently merged into Sefaria.ref()
      q = q || "";
      q = decodeURIComponent(q);
      q = q.replace(/_/g, " ").replace(/[.:]/g, " ").replace(/ +/, " ");
      q = q.trim().toFirstCapital();
      if (q in Sefaria._parseRef) { return Sefaria._parseRef[q]; }

      const response = {book: false,
                      index: false,
                      sections: [],
                      toSections: [],
                      ref: ""};
      if (!q) {
          Sefaria._parseRef[q] = response;
          return response;
      }

      const toSplit = q.split("-");
      const first   = toSplit[0];

      let book, index, nums;
      for (let i = first.length; i >= 0; i--) {
          book   = first.slice(0, i);
          if (book in Sefaria.virtualBooksDict) {
              // todo: This assumes that this is a depth one integer indexed node
              const numberMatch = first.match(/([\d ]+)$/);
              if (numberMatch) {
                  nums = String(+numberMatch[0]);
                  book = first.slice(0, numberMatch.index)
              } else {
                  book = first;
              }
              break;
          }
          if (book in Sefaria.booksDict || book === "Sheet") {
              nums = first.slice(i+1);
              break;
          }
      }
      // Get the root index name. (For complex works, this may be different than `book`)
      for (let i = book.length; i >= 0; i--) {
          index = book.slice(0,i);
          if (this.index(index)) { break; }
      }
      if (!book) {
          Sefaria._parseRef[q] = {"error": "Unknown book."};
          return Sefaria._parseRef[q];
      }

      if (nums && !nums.match(/\d+[ab]?( \d+)*/)) {
          Sefaria._parseRef[q] = {"error": "Bad section string."};
          console.log(Sefaria._parseRef[q]);
          return Sefaria._parseRef[q];
      }

      response.index      = index;
      response.book       = book;
      response.sections   = nums ? nums.split(" ") : [];
      response.toSections = nums ? nums.split(" ") : [];
      response.ref        = q;

      // Parse range end (if any)
      if (toSplit.length === 2) {
          const toSections = toSplit[1].replace(/[.:]/g, " ").split(" ");
          const diff = response.sections.length - toSections.length;
          for (let i = diff; i < toSections.length + diff; i++) {
              response.toSections[i] = toSections[i-diff];
          }
      }

      Sefaria._parseRef[q] = response;
      return response;
  },
  makeRef: function(q) {
      // Returns a string ref corresponding to the parsed ref `q` (like Ref.url() in Python)
      if (!(q.book && q.sections && q.toSections)) {
          return {"error": "Bad input."};
      }
      let ref = q.book.replace(/ /g, "_");
      ref = encodeURIComponent(ref);

      if (q.sections.length)
          ref += "." + q.sections.join(".");

      if (!q.sections.compare(q.toSections)) {
          let i;
          for (i = 0; i < q.toSections.length; i++)
              if (q.sections[i] !== q.toSections[i]) break;
          ref += "-" + q.toSections.slice(i).join(".");
      }

      return ref;
  },
  normRef: function(ref) {
      // Returns a string of the URL normalized form of `ref` (using _ for spaces and . for section seprator).
      // `ref` may be a string, or an array of strings. If ref is an array of strings, it is passed to normRefList.
      if (ref instanceof Array) {
        return Sefaria.normRefList(ref);
      }
      const norm = Sefaria.makeRef(Sefaria.parseRef(ref));
      if (typeof norm === "object" && "error" in norm) {
          // If the ref doesn't parse, just replace spaces with undescores.
          return typeof ref === "string" ? ref.replace(/ /g, "_") : ref;
      }
      return norm;
  },
  humanRef: function(ref) {
      // Returns a string of the normalized form of `ref`.
      // `ref` may be a string, or an array of strings. If ref is an array of strings, it is passed to normRefList.
      ref = Sefaria.normRef(ref);
      const pRef = Sefaria.parseRef(ref);
      if (pRef.sections.length === 0) { return pRef.book; }
      const book = pRef.book + " ";
      const hRef = pRef.ref.replace(/ /g, ":");
      return book + hRef.slice(book.length);
  },
  isRef: function(ref) {
    // Returns true if `ref` appears to be a ref relative to known books in Sefaria.books
    const q = Sefaria.parseRef(ref);
    return ("book" in q && q.book);
  },
  normRefList: function(refs) {
    // Returns a single string ref corresponding the range expressed in the list of `refs`
    // e.g. ["Genesis 1:4", "Genesis 1:5", "Genesis 1:6"] -> "Genesis 1:4-6"
    if (refs.length === 1) {
      return refs[0];
    }
    const pRef = Sefaria.parseRef(refs[0]);
    const pRefEnd = Sefaria.parseRef(refs[refs.length-1]);
    if (pRef.book !== pRefEnd.book) {
      return refs[0]; // We don't handle ranges over multiple nodes of complex texts
    }
    const nRef = Sefaria.util.clone(pRef);
    nRef.toSections = pRefEnd.toSections;
    return Sefaria.makeRef(nRef);
  },
  refContains: function(ref1, ref2) {
    // Returns true is `ref1` contains `ref2`
    const oRef1 = Sefaria.parseRef(ref1);
    const oRef2 = Sefaria.parseRef(ref2);

    if ("error" in oRef1 || "error" in oRef2) { return null; }

    if (oRef2.index !== oRef2.index || oRef1.book !== oRef2.book) { return false; }

    for (let i = 0; i < oRef1.sections.length; i++) {
      if (oRef1.sections[i] <= oRef2.sections[i] && oRef1.toSections[i] >= oRef2.toSections[i]) {
        return true;
      } else if (oRef1.sections[i] > oRef2.sections[i] || oRef1.toSections[i] < oRef2.toSections[i]) {
        return false;
      }
    }
    return null;
  },
  sectionRef: function(ref) {
    // Returns the section level ref for `ref` or null if no data is available
    const oref = this.getRefFromCache(ref);
    return oref ? oref.sectionRef : null;
  },
  splitRangingRef: function(ref) {
    // Returns an array of segment level refs which correspond to the ranging `ref`
    // e.g. "Genesis 1:1-2" -> ["Genesis 1:1", "Genesis 1:2"]
    if (!ref || typeof ref === "object" || typeof ref === "undefined") { debugger; }

    if (ref.indexOf("-") == -1) { return [ref]; }

    const oRef     = Sefaria.parseRef(ref);
    const isDepth1 = oRef.sections.length === 1;
    const textData = Sefaria.getTextFromCache(ref);
    if (textData) {
        return Sefaria.makeSegments(textData).map(segment => segment.ref);
    } else if (!isDepth1 && oRef.sections[oRef.sections.length - 2] !== oRef.toSections[oRef.sections.length - 2]) {
      // TODO handle spanning refs when no text data is available to answer how many segments are in each section.
      // e.g., in "Shabbat 2a:5-2b:8", what is the last segment of Shabbat 2a?
      // For now, just return the split of the first non-spanning ref.
      const newRef = Sefaria.util.clone(oRef);
      newRef.toSections = newRef.sections;
      return Sefaria.splitRangingRef(this.humanRef(this.makeRef(newRef)));

    } else {
      const refs  = [];
      const start = oRef.sections[oRef.sections.length-1];
      const end   = oRef.toSections[oRef.sections.length-1];
      for (let i = parseInt(start); i <= parseInt(end); i++) {
        const newRef = Sefaria.util.clone(oRef);
        newRef.sections[oRef.sections.length-1] = i;
        newRef.toSections[oRef.sections.length-1] = i;
        refs.push(this.humanRef(this.makeRef(newRef)));
      }
      return refs;
    }
  },
  titlesInText: function(text) {
    // Returns an array of the known book titles that appear in text.
    return Sefaria.books.filter(function(title) {
        return (text.indexOf(title) > -1);
    });
  },
  makeRefRe: function(titles) {
    // Construct and store a Regular Expression for matching citations
    // based on known books, or a list of titles explicitly passed
    titles = titles || Sefaria.books;
    const books = "(" + titles.map(RegExp.escape).join("|")+ ")";
    const refReStr = books + " (\\d+[ab]?)(?:[:., ]+)?(\\d+)?(?:(?:[\\-–])?(\\d+[ab]?)?(?:[:., ]+)?(\\d+)?)?";
    return new RegExp(refReStr, "gi");
  },
  wrapRefLinks: function(text) {
      if (typeof text !== "string" ||
          text.indexOf("data-ref") !== -1) {
          return text;
      }
      const titles = Sefaria.titlesInText(text);
      if (titles.length === 0) {
          return text;
      }
      const refRe    = Sefaria.makeRefRe(titles);
      const replacer = function(match, p1, p2, p3, p4, p5) {
          // p1: Book
          // p2: From section
          // p3: From segment
          // p4: To section
          // p5: To segment
          let uref, nref, r;

          uref = p1 + "." + p2;
          nref = p1 + " " + p2;
          if (p3) {
              uref += "." + p3;
              nref += ":" + p3;
          }
          if (p4) {
              uref += "-" + p4;
              nref += "-" + p4;
          }
          if (p5) {
              uref += "." + p5;
              nref += ":" + p5;
          }
          r = '<span class="refLink" data-ref="' + uref + '">' + nref + '</span>';
          if (match.slice(-1)[0] === " ") {
              r = r + " ";
          }
          return r;
      };
      return text.replace(refRe, replacer);
  },
  _texts: {},  // cache for data from /api/texts/
  _refmap: {}, // Mapping of simple ref/context keys to the (potentially) versioned key for that ref in _texts.
  _complete_text_settings: function(s = null) {
    let settings = s || {};
    settings = {
      commentary: settings.commentary || 0,
      context:    settings.context    || 0,
      pad:        settings.pad        || 0,
      enVersion:  settings.enVersion  || null,
      heVersion:  settings.heVersion  || null,
      multiple:   settings.multiple   || 0,
      wrapLinks:  ("wrapLinks" in settings) ? settings.wrapLinks : 1
    };

    return settings;
  },
  getTextFromCache: function(ref, settings) {
    settings = this._complete_text_settings(settings);
    const key = this._textKey(ref, settings);

    if (key in this._texts) {
        return this._getOrBuildTextData(key, settings);
    }
    return null;
  },
  getText: function(ref, settings) {
    // returns a promise
    settings = this._complete_text_settings(settings);

    const data = this.getTextFromCache(ref, settings);
    if (data && !("updateFromAPI" in data)) {return Promise.resolve(data);}

    return this._promiseAPI(Sefaria.apiHost + this._textUrl(ref, settings))
        .then(d => { this._saveText(d, settings); return d; });
  },
<<<<<<< HEAD
  getBulkText: function(refs, asSizedString=false, minChar=null, maxChar=null) {
    // todo: fish existing texts out of cache first
    if (refs.length === 0) { return Promise.resolve({}); }
    let paramStr = '';

    for (let [paramKey, paramVal] of Object.entries({asSizedString, minChar, maxChar})) {
      paramStr = !!paramVal ? paramStr + `&${paramKey}=${paramVal}` : paramStr;
    }
    return this._promiseAPI(`${Sefaria.apiHost}/api/bulktext/${refs.join("|")}${paramStr.replace(/&/,'?')}`);
  },
  getBulkSheets: function(sheetIds) {
    // todo: fish existing texts out of cache first
    if (sheetIds.length === 0) { return Promise.resolve({}); }
    return this._promiseAPI(`${Sefaria.apiHost}/api/v2/sheets/bulk/${sheetIds.join("|")}`);
=======
  getBulkText: function(refs) {
    // todo: fish existing texts out of cache first
    return this._promiseAPI(Sefaria.apiHost + "/api/bulktext/" + refs.join("|"))
>>>>>>> bbcdf8a7
  },
  text: function(ref, settings = null, cb = null) {
    // To be deprecated in favor of `getText`
    if (!ref || typeof ref === "object" || typeof ref === "undefined") { debugger; }
    settings = this._complete_text_settings(settings);
    const key = this._textKey(ref, settings);
    if (!cb) {
      return this._getOrBuildTextData(key, settings);
    }
    if (key in this._texts && !("updateFromAPI" in this._texts[key])) {
      const data = this._getOrBuildTextData(key, settings);
      cb(data);
      return data;
    }
    this._api(Sefaria.apiHost + this._textUrl(ref, settings), function(data) {
      this._saveText(data, settings);
      cb(data);
    }.bind(this));
    return null;
  },

  _versions: {},
  _translateVersions: {},
  versions: function(ref, cb) {
    // Returns a list of available text versions for `ref`.
    var versions = ref in this._versions ? this._versions[ref] : null;
    if (versions) {
      if (cb) {cb(versions)}
      return versions
    }
    var url = Sefaria.apiHost + "/api/texts/versions/" + Sefaria.normRef(ref);
    this._api(url, function(data) {
      for (let v of data) {
        Sefaria._translateVersions[v.versionTitle] = {
          en: v.versionTitle,
          he: !!v.versionTitleInHebrew ? v.versionTitleInHebrew : v.versionTitle,
          lang: v.language,
        };
      }
      if (cb) { cb(data); }
      Sefaria._versions[ref] = data;
    });
    return versions;
  },
  versionLanguage: function(versionTitle) {
    // given a versionTitle, return the language of the version
    return Sefaria._translateVersions[versionTitle]["lang"]
  },
  _textUrl: function(ref, settings) {
    // copy the parts of settings that are used as parameters, but not other
    const params = param({
      commentary: settings.commentary,
      context:    settings.context,
      pad:        settings.pad,
      wrapLinks:  settings.wrapLinks,
      multiple:   settings.multiple
    });
    let url = "/api/texts/" + Sefaria.normRef(ref);
    if (settings.enVersion) { url += "&ven=" + settings.enVersion.replace(/ /g,"_"); }
    if (settings.heVersion) { url += "&vhe=" + settings.heVersion.replace(/ /g,"_"); }
    url += "&" + params;
    return url.replace("&","?"); // make sure first param has a '?'
  },
  _textKey: function(ref, settings) {
    // Returns a string used as a key for the cache object of `ref` given `settings`.
    if (!ref) { debugger; }
    var key = ref.toLowerCase();
    if (settings) {
      if (settings.enVersion) { key += "&ven=" + settings.enVersion; }
      if (settings.heVersion) { key += "&vhe=" + settings.heVersion; }
      key = settings.context ? key + "|CONTEXT" : key;
    }
    return key;
  },
  _refKey: function(ref, settings) {
    // Returns the key for this ref without any version/language elements
    if (!ref) { debugger; }
    var key = ref.toLowerCase();
    if (settings) {
      key = settings.context ? key + "|CONTEXT" : key;
    }
    return key;
  },
  _getOrBuildTextData: function(key, settings) {
    let cached = this._texts[key];
    if (!cached || !cached.buildable) { return cached; }

    // clone the segment, add text from the section ref
    const segmentData  = Sefaria.util.clone(this._texts[this._textKey(cached.ref, extend(settings, {context: 0}))]);
    const contextData  =  this._texts[this._textKey(cached.sectionRef, extend(settings, {context: 0}))]
                       || this._texts[this._textKey(cached.sectionRef, extend(settings, {context: 1}))];

    segmentData.text = contextData.text;
    segmentData.he   = contextData.he;
    return segmentData;
  // Should we be saving the built data?

  },
  _saveText: function(data, settings) {
    if (Array.isArray(data)) {
      data.map(d => this._saveText(d, settings));
      return;
    }
    if (!data || "error" in data) {
      return;
    }
    settings         = settings || {};
    var key          = this._textKey(data.ref, settings);
    this._texts[key] = data;
    //console.log("Saving", key);
    var refkey           = this._refKey(data.ref, settings);
    this._refmap[refkey] = key;

    var isSectionLevel = (data.sections.length !== data.sectionNames.length);
    if (isSectionLevel && !data.isSpanning) {
      // Save data in buckets for each segment
      this._splitTextSection(data, settings);
    }

    if (settings.context) {
      // Save a copy of the data at section level without context flag
      var newData         = Sefaria.util.clone(data);
      newData.ref         = data.sectionRef;
      newData.heRef       = data.heSectionRef;
      if (!isSectionLevel) {
        newData.sections    = data.sections.slice(0,-1);
        newData.toSections  = data.toSections.slice(0,-1);
      }
      const newSettings   = Sefaria.util.clone(settings);
      newSettings.context = 0;
      this._saveText(newData, newSettings);
    }

    if (data.isSpanning) {
      const spanningContextSettings = Sefaria.util.clone(settings);
      spanningContextSettings.context = 1;

      for (let i = 0; i < data.spanningRefs.length; i++) {
        // For spanning refs, request each section ref to prime cache.
        // console.log("calling spanning prefetch " + data.spanningRefs[i])
        Sefaria.getText(data.spanningRefs[i], spanningContextSettings)
      }
    }
  },
  _splitTextSection: function(data, settings) {
    // Takes data for a section level text and populates cache with segment levels.
    // Don't do this for Refs above section level, like "Rashi on Genesis 1",
    // since it's impossible to correctly derive next & prev.

    // No splits needed for segments
    if (data.textDepth === data.sections.length) {
        return;
    }
    const isSuperSection = data.textDepth == data.sections.length + 2;

    settings = settings || {};
    let en = typeof data.text === "string" ? [data.text] : data.text;
    let he = typeof data.he === "string" ? [data.he] : data.he;
    // Pad the shorter array to make stepping through them easier.
    const length = Math.max(en.length, he.length);
    en = en.pad(length, "");
    he = he.pad(length, "");

    const delim = data.ref === data.book ? " " : ":";
    const start = data.textDepth === data.sections.length ? data.sections[data.textDepth-1] : 1;

    let prev = Array(length);
    let next = Array(length);
    if (isSuperSection) {
      // For supersections, correctly set next and prev on each section to skip empty content
      let hasContent = Array(length);
      for (let i = 0; i < length; i++) {
        hasContent[i] = (!!en[i].length || !!he[i].length);
      }
      prev[0]  = data.prev;
      for (let i = 1; i < length; i++) {
        prev[i] = hasContent[i-1] ? data.ref + delim + (i-1+start) : prev[i-1];
      }
      next[length-1]  = data.next;
      for (let i = length-2; i >= 0; i--) {
        next[i] = hasContent[i+1] ? data.ref + delim + (i+1+start) : next[i+1];
      }
    }
    for (let i = 0; i < length; i++) {
      const ref          = data.ref + delim + (i+start);
      const segment_data = Sefaria.util.clone(data);
      const sectionRef =isSuperSection ? data.ref + delim + (i+1): data.sectionRef
      extend(segment_data, {
        ref: ref,
        heRef: data.heRef + delim + Sefaria.hebrew.encodeHebrewNumeral(i+start),
        text: en[i],
        he: he[i],
        sections: data.sections.concat(i+1),
        toSections: data.sections.concat(i+1),
        sectionRef: sectionRef,
        next: isSuperSection ? next[i] : data.next,
        prev: isSuperSection ? prev[i] : data.prev,
        nextSegment: i+start === length ? data.next + delim + 1 : data.ref + delim + (i+start+1),
        prevSegment: i+start === 1      ? null : data.ref + delim + (i+start-1)
      });
      const context_settings = {};
      if (settings.enVersion) { context_settings.enVersion = settings.enVersion; }
      if (settings.heVersion) { context_settings.heVersion = settings.heVersion; }

      this._saveText(segment_data, context_settings);

      context_settings.context = 1;
      const contextKey = this._textKey(ref, context_settings);
      this._texts[contextKey] = {buildable: "Add Context", ref: ref, sectionRef: sectionRef, updateFromAPI:data.updateFromAPI};

      const refkey           = this._refKey(ref, context_settings);
      this._refmap[refkey] = contextKey;
    }
  },
    /*  Not used?
  _splitSpanningText: function(data) {
    // Returns an array of section level data, corresponding to spanning `data`.
    // Assumes `data` includes context.
    var sections = [];
    var en = data.text;
    var he = data.he;
    var length = Math.max(en.length, he.length);
    en = en.pad(length, []);
    he = he.pad(length, []);
    var length = Math.max(data.text.length, data.he.length);
    for (var i = 0; i < length; i++) {
      var section        = Sefaria.util.clone(data);
      section.text       = en[i];
      section.he         = he[i];
    }
  },
     */

    /* not used?
  _wrapRefs: function(data) {
    // Wraps citations found in text of data
    if (!data.text) { return data; }
    if (typeof data.text === "string") {
      data.text = Sefaria.wrapRefLinks(data.text);
    } else {
      data.text = data.text.map(Sefaria.wrapRefLinks);
    }
    return data;
  }, */
  _index: {}, // Cache for text index records
  _translateTerms: {},
   index: function(text, index) {
    if (!index) {
      return this._index[text];
    } else if (text in this._index){
      this._index[text] = extend(this._index[text], index);
    } else {
      this._index[text] = index;
    }
  },
  _shape: {}, // Cache for shape records
  getShape: function(title) {
    return this._cachedApiPromise({
        url:   this.apiHost + "/api/shape/" + title,
        key:   title,
        store: this._shape
    });
  },
  _cacheIndexFromToc: function(toc) {
    // Unpacks contents of Sefaria.toc into index cache.
    for (var i = 0; i < toc.length; i++) {
      if ("category" in toc[i]) {
        Sefaria._translateTerms[toc[i].category] = {"en": toc[i].category, "he": toc[i].heCategory};
        if (toc[i].contents) {
            Sefaria._cacheIndexFromToc(toc[i].contents)
        }
      } else {
        Sefaria.index(toc[i].title, toc[i]);
      }
    }
  },
  _cacheHebrewTerms: function(terms) {
      Sefaria._translateTerms = extend(terms, Sefaria._translateTerms);
  },
  _indexDetails: {},
  /* hasIndexDetails: title => {title in this._indexDetails}, */
  getIndexDetails: function(title) {
    return new Promise((resolve, reject) => {
        var details = title in this._indexDetails ? this._indexDetails[title] : null;
        if (details) {
          resolve(details);
        } else {
            var url = Sefaria.apiHost + "/api/v2/index/" + title + "?with_content_counts=1";
            this._api(url, data => {
                Sefaria._indexDetails[title] = data;
                resolve(data);
            });
        }
    });
  },
  titleIsTorah: function(title){
      let torah_re = /^(Genesis|Exodus|Leviticus|Numbers|Deuteronomy)/;
      return torah_re.test(title)
  },
  _titleVariants: {},
    /*  Unused?
  normalizeTitle: function(title, callback) {
    if (title in this._titleVariants) {
        callback(this._titleVariants[title]);
    }
    else {
        this._api("/api/v2/index/" + title, function(data) {
          for (var i = 0; i < data.titleVariants.length; i++) {
            Sefaria._titleVariants[data.titleVariants[i]] = data.title;
          }
          callback(data.title);
        });
    }
  },
     */
  postSegment: function(ref, versionTitle, language, text, success, error) {
    if (!versionTitle || !language) { return; }
    this.getName(ref, true)
        .then(data => {
            if (!data.is_segment) { return; }
            var d = {json: JSON.stringify({
                versionTitle: versionTitle,
                language: language,
                text: text
              })};
            $.ajax({
              dataType: "json",
              url: Sefaria.apiHost + "/api/texts/" + data.url,
              data: d,
              type: "POST",
              // Clear cache with a sledgehammer.  May need more subtlety down the road.
              success: function(d) {
                  this._texts = {};
                  this._refmap = {};
                  success(d);
                }.bind(this),
              error: error
            }, error);
    });
  },
  getRefFromCache: function(ref) {
    const versionedKey = this._refmap[this._refKey(ref)] || this._refmap[this._refKey(ref, {context:1})];
    if (versionedKey) { return this._getOrBuildTextData(versionedKey); }
    return null;
  },
  getRef: function(ref) {
    // Returns Promise for parsed ref info
    if (!ref) { return Promise.reject(new Error("No Ref!")); }

    const r = this.getRefFromCache(ref);
    if (r) return Promise.resolve(r);

    // To avoid an extra API call, first look for any open API calls to this ref (regardless of params)
    // todo: Ugly.  Breaks abstraction.
    const urlPattern = "/api/texts/" + this.normRef(ref);
    const openApiCalls = Object.keys(this._ajaxObjects);
    for (let i = 0; i < openApiCalls.length; i++) {
      if (openApiCalls[i].startsWith(urlPattern)) {
        return this._ajaxObjects[openApiCalls[i]];
      }
    }

    // If no open calls found, call the texts API.
    // Called with context:1 because this is our most common mode, maximize change of saving an API Call
    return Sefaria.getText(ref, {context: 1});
  },
  ref: function(ref, callback) {
      if (callback) {
          throw new Error("Use of Sefaria.ref() with a callback has been deprecated in favor of Sefaria.getRef()");
      }
      return ref ? this.getRefFromCache(ref) : null;
  },
  _lookups: {},
  _ref_lookups: {},

  // getName w/ refOnly true should work as a replacement for parseRef - it uses a callback rather than return value.  Besides that - same data.
  getName: function(name, refOnly) {
    const trimmed_name = name.trim();
    return this._cachedApiPromise({
        url:   this.apiHost + "/api/name/" + trimmed_name + (refOnly?"?ref_only=1":""),
        key:   trimmed_name,
        store: refOnly? this._ref_lookups: this._lookups
    });
  },
  _lexiconCompletions: {},
  lexiconCompletion: function(word, lexicon, callback) {
      word = word.trim();
      var key = lexicon ? word + "/" + lexicon : word;
      if (key in this._lexiconCompletions) {
          callback(this._lexiconCompletions[key]);
          return null;
      }
      return $.ajax({
          dataType: "json",
          url: Sefaria.apiHost + "/api/words/completion/" + word + (lexicon ? "/" + lexicon : ""),
          success: function(data) {
              this._lexiconCompletions[key] = data;
              callback(data);
          }.bind(this)
      });
  },
  _lexiconLookups: {},
  lexicon: function(words, ref, cb){
    // Returns a list of lexicon entries for the given words
    ref = typeof ref !== "undefined" ? ref : null;
    words = typeof words !== "undefined" ? words : "";
    const cache_key = ref ? words + "|" + ref : words;
    /*if (typeof ref != 'undefined'){
      cache_key += "|" + ref
    }*/
    if (!cb) {
      return this._lexiconLookups[cache_key] || [];
    }
    if (cache_key in this._lexiconLookups) {
        /*console.log("data from cache: ", this._lexiconLookups[cache_key]);*/
        cb(this._lexiconLookups[cache_key]);
    } else if (words.length > 0) {
      var url = Sefaria.apiHost + "/api/words/" + encodeURIComponent(words)+"?never_split=1";
      if(ref){
        url+="&lookup_ref="+ref;
      }
      //console.log(url);
      this._api(url, function(data) {
        this._lexiconLookups[cache_key] = ("error" in data) ? [] : data;
        //console.log("state changed from ajax: ", data);
        cb(this._lexiconLookups[cache_key]);
      }.bind(this));
    } else {
        return cb([]);
    }
  },
  _links: {},
  /*
  hasLinks: function(ref) {
      return ref in this._links;
  },
  */
  getLinks: function(ref) {
    // When there is an error in the returned data, this calls `reject` rather than returning empty.
    return new Promise((resolve, reject) => {
        ref = Sefaria.humanRef(ref);
        if (ref in this._links) {
            resolve(this._links[ref]);
        } else {
            let url = Sefaria.apiHost + "/api/links/" + ref + "?with_text=0";
            let p = this._promiseAPI(url)
                .then(data => {
                    if ("error" in data) reject(data);
                    this._saveLinkData(ref, data);
                    return data;
                });
            resolve(p);
        }
    });
  },
  getLinksFromCache: function(ref) {
    ref = Sefaria.humanRef(ref);
    return ref in this._links ? this._links[ref] : [];
  },
  /*
  links: function(ref, cb) {
    // Returns a list of links known for `ref`.
    // WARNING: calling this function with spanning refs can cause bad state in cache.
    // When processing links for "Genesis 2:4-4:4", a link to the entire chapter "Genesis 3" will be split and stored with that key.
    // The data for "Genesis 3" then represents only links to the entire chapter, not all links within the chapter.
    // Fixing this generally on the client side requires more understanding of ref logic.
    console.log("Method Sefaria.links() is deprecated in favor of Sefaria.getLinks()");
    ref = Sefaria.humanRef(ref);
    if (!cb) {
      return this._links[ref] || [];
    }
    if (ref in this._links) {
      cb(this._links[ref]);
    } else {
       const url = Sefaria.apiHost + "/api/links/" + ref + "?with_text=0&with_sheet_links=1";
       this._api(url, function(data) {
          if ("error" in data) {
            return;
          }
          this._saveLinkData(ref, data);
          cb(data);
        }.bind(this));
    }
  }, */
  _saveLinkData: function(ref, data) {
    ref = Sefaria.humanRef(ref);
    const l = this._saveLinksByRef(data);
    this._links[ref] = data;
    this._cacheIndexFromLinks(data);
    return l;
  },
  _cacheIndexFromLinks: function(links) {
    // Cache partial index information (title, Hebrew title, categories) found in link data.
    for (let i=0; i < links.length; i++) {
      if (("collectiveTitle" in links[i]) && this.index(links[i].collectiveTitle["en"])) {
          continue;
      }
      const index = {
        title:      links[i].collectiveTitle["en"],
        heTitle:    links[i].collectiveTitle["he"],
        categories: [links[i].category],
      };
      this.index(links[i].collectiveTitle["en"], index);
    }
  },
  _saveLinksByRef: function(data) {
    return this._saveItemsByRef(data, this._links);
  },
  _saveItemsByRef: function(data, store) {
    // For a set of items from the API, save each set split by the specific ref the items points to.
    // E.g, API is called on "Genesis 1", this function also stores the data in buckets like "Genesis 1:1", "Genesis 1:2" etc.
    var splitItems = {}; // Aggregate links by anchorRef
    for (var i = 0; i < data.length; i++) {
      var ref = data[i].anchorRef;
      if (!ref) {
        console.log("_saveItemsByRef encountered an item without a ref field:");
        console.log(data[i]);
        continue;
      }
      var refs = "anchorRefExpanded" in data[i] ? data[i].anchorRefExpanded : Sefaria.splitRangingRef(ref);
      for (var j = 0; j < refs.length; j++) {
        ref = refs[j];
        if (ref in splitItems) {
          splitItems[ref].push(data[i]);
        } else {
          splitItems[ref] = [data[i]];
        }
      }
    }
    for (var ref in splitItems) {
      if (splitItems.hasOwnProperty(ref)) {
        if (!(ref in store) || store[ref].length <= splitItems[ref].length) {
          // Don't overwrite the cache if it already contains more items than the new list.
          // Due to range logic, if cache was populated with "Genesis 1", a call for "Genesis 1:2-4" could yeild
          // a smaller list of results for "Genesis 1:4" than was already present.
          store[ref] = splitItems[ref];
        }
      }
    }
    return splitItems;
  },
  linksLoaded: function(ref) {
    // Returns true if link data has been loaded for `ref`.
    if (typeof ref === "string") {
      return ref in this._links;
    } else {
      for (let i = 0; i < ref.length; i++) {
        if (!this.linksLoaded(ref[i])) { return false; }
      }
      return true;
    }
  },
  linkCount: function(ref, filter) {
    // Returns the number links available for `ref` filtered by `filter`, an array of strings.
    if (!(ref in this._links)) { return 0; }
    let links = this._links[ref];
    links = filter ? this._filterLinks(links, filter) : links;
    return links.length;
  },
  _filterLinks: function(links, filter) {
    // Filters array `links` for only those thart match array `filter`.
    // If `filter` ends with "|Quoting" return Quoting Commentary only,
    // otherwise commentary `filters` will return only links with type `commentary`
    if (filter.length == 0) { return links; }

    var filterAndSuffix = filter[0].split("|");
    filter              = [filterAndSuffix[0]];
    var isQuoting       = filterAndSuffix.length == 2 && filterAndSuffix[1] == "Quoting";
    var index           = Sefaria.index(filter);
    var isCommentary    = index && !isQuoting &&
                            (index.categories[0] == "Commentary" || index.primary_category == "Commentary");

    return links.filter(function(link){
      if (isCommentary && link.category !== "Commentary") { return false; }
      if (isQuoting && link.category !== "Quoting Commentary") { return false; }

      return (Sefaria.util.inArray(link.category, filter) !== -1 ||
              Sefaria.util.inArray(link["collectiveTitle"]["en"], filter) !== -1 );
    });
  },
  _filterSheetFromLinks: function(links, sheetID) {
    links = links.filter(link => !link.isSheet || link.id !== sheetID );
    return links;
  },
  _dedupeLinks: function(links) {
    const key = (link) => [link.anchorRef, link.sourceRef, link.type].join("|");
    let dedupedLinks = {};
    links.map((link) => {dedupedLinks[key(link)] = link});
    return Object.values(dedupedLinks);
  },
  _linkSummaries: {},
  linkSummary: function(ref, excludedSheet) {
    // Returns an ordered array summarizing the link counts by category and text
    // Takes either a single string `ref` or an array of refs strings.
    // If `excludedSheet` is present, exclude links to that sheet ID.

    let links;
    if (!this.linksLoaded(ref)) { return null; }
    const normRef = Sefaria.humanRef(ref);
    const cacheKey = normRef + "/" + excludedSheet;
    if (cacheKey in this._linkSummaries) { return this._linkSummaries[cacheKey]; }
    if (typeof ref == "string") {
      links = this.getLinksFromCache(ref);
    } else {
      links = [];
      ref.map(function(r) {
        const newlinks = Sefaria.getLinksFromCache(r);
        links = links.concat(newlinks);
      });
      links = this._dedupeLinks(links); // by aggregating links to each ref above, we can get duplicates of links to spanning refs
    }

    links = excludedSheet ? this._filterSheetFromLinks(links, excludedSheet) : links;

    const summary = {};
    for (let i = 0; i < links.length; i++) {
      const link = links[i];
      // Count Category
      if (link.category in summary) {
        summary[link.category].count += 1;
        summary[link.category].hasEnglish = summary[link.category].hasEnglish || link.sourceHasEn;

      } else {
        summary[link.category] = {count: 1, books: {}, hasEnglish: link.sourceHasEn};
      }
      const category = summary[link.category];
      // Count Book
      if (link["collectiveTitle"]["en"] in category.books) {
        category.books[link["collectiveTitle"]["en"]].count += 1;
        category.books[link["collectiveTitle"]["en"]].hasEnglish = category.books[link["collectiveTitle"]["en"]].hasEnglish || link.sourceHasEn;

      } else {
        category.books[link["collectiveTitle"]["en"]] = {count: 1, hasEnglish: link.sourceHasEn};
      }
    }
    // Add Zero counts for every commentator in this section not already in list
    const baseRef    = typeof ref == "string" ? ref : ref[0]; // TODO handle refs spanning sections
    const oRef       = Sefaria.getRefFromCache(baseRef);
    const sectionRef = oRef ? oRef.sectionRef : baseRef;
    if (ref !== sectionRef) {
      const sectionLinks = Sefaria.getLinksFromCache(sectionRef);
      for (let i = 0; i < sectionLinks.length; i++) {
        const l = sectionLinks[i];
        if (l.category === "Commentary") {
          if (!("Commentary" in summary)) {
            summary["Commentary"] = {count: 0, books: {}};
          }
          if (!(l["collectiveTitle"]["en"] in summary["Commentary"].books)) {
            summary["Commentary"].books[l["collectiveTitle"]["en"]] = {count: 0};
          }
        }
      }
    }
    // Convert object into ordered list
    const summaryList = Object.keys(summary).map(function(category) {
      const categoryData = summary[category];
      categoryData.category = category;
      categoryData.books = Object.keys(categoryData.books).map(function(book) {
        const bookData = categoryData.books[book];
        const index      = Sefaria.index(book);
        bookData.book     = index.title;
        bookData.heBook   = index.heTitle;
        bookData.category = category;
        return bookData;
      });
      // Sort the books in the category
      const cat = oRef ? oRef["categories"][0] : null;
      categoryData.books.sort(Sefaria.linkSummaryBookSort.bind(null, cat));

      return categoryData;
    });
    // Sort the categories
    const categoryOrder = Sefaria.toc.map(function(cat) { return cat.category; });
    categoryOrder.splice(0, 0, "Commentary"); // Always show Commentary First
    categoryOrder.splice(2, 0, "Targum");     // Show Targum after Tanakh
    summaryList.sort(function(a, b) {
      let orderA = categoryOrder.indexOf(a.category);
      let orderB = categoryOrder.indexOf(b.category);
      orderA = orderA === -1 ? categoryOrder.length : orderA;
      orderB = orderB === -1 ? categoryOrder.length : orderB;
      return orderA - orderB;
    });
    Sefaria._linkSummaries[cacheKey] = summaryList;
    return summaryList;
  },
  linkSummaryBookSort: function(category, a, b, byHebrew) {
    // Sorter for links in a link summary, included a hard coded list of top spots by category
    // First sort by predefined "top"
    const topByCategory = {
      "Tanakh": ["Rashi", "Ibn Ezra", "Ramban", "Sforno"],
      "Talmud": ["Rashi", "Tosafot"]
    };
    const top = topByCategory[category] || [];
    let aTop = top.indexOf(a.book);
    let bTop = top.indexOf(b.book);
    if (aTop !== -1 || bTop !== -1) {
      aTop = aTop === -1 ? 999 : aTop;
      bTop = bTop === -1 ? 999 : bTop;
      return aTop < bTop ? -1 : 1;
    }
    // Then sort alphabetically
    if (byHebrew) {
      return a.heBook > b.heBook ? 1 : -1;
    }
    return a.book > b.book ? 1 : -1;
  },
  linkSummaryBookSortHebrew: function(category, a, b) {
    return Sefaria.linkSummaryBookSort(category, a, b, true);
  },
  /*
  flatLinkSummary: function(ref) {
    // Returns an array containing texts and categories with counts for ref
    var summary = Sefaria.linkSummary(ref);
    var booksByCat = summary.map(function(cat) {
      return cat.books.map(function(book) {
        return book;
      });
    });
    var books = [];
    books = books.concat.apply(books, booksByCat);
    return books;
  },
  */
  commentarySectionRef: function(commentator, baseRef) {
    // Given a commentator name and a baseRef, return a ref to the commentary which spans the entire baseRef
    // E.g. ("Rashi", "Genesis 3") -> "Rashi on Genesis 3"
    // Even though most commentaries have a 1:1 structural match to basetexts, this is not alway so.
    // Works by examining links available on baseRef, returns null if no links are in cache.
    if (commentator == "Abarbanel") {
      return null; // This text is too giant, optimizing up to section level is too slow. TODO: generalize.
    }
    var links = Sefaria.getLinksFromCache(baseRef);
    links = Sefaria._filterLinks(links, [commentator]);
    if (!links || !links.length || links[0].isSheet) { return null; }

    var pRefs = links.map(link => Sefaria.parseRef(link.sourceRef));
    if (pRefs.some(pRef => "error" in pRef)) { return null; } // Give up on bad refs

    var books = pRefs.map(pRef => pRef.book).unique();
    if (books.length > 1) { return null; } // Can't handle multiple index titles or schemaNodes

    try {
      var startSections = pRefs.map(pRef => pRef.sections[0]);
      var endSections   = pRefs.map(pRef => pRef.toSections[0]);
    } catch(e) {
      return null;
    }

    const sorter = (a, b) => {
      return a.match(/\d+[ab]/) ?
        Sefaria.hebrew.dafToInt(a) - Sefaria.hebrew.dafToInt(b)
        : parseInt(a) - parseInt(b);
    };

    var commentaryRef = {
      book: books[0],
      sections: startSections.sort(sorter).slice(0,1),
      toSections: endSections.sort(sorter).reverse().slice(0,1)
    };
    var ref = Sefaria.humanRef(Sefaria.makeRef(commentaryRef));

    return ref;
  },
  _notes: {},
  notes: function(ref, callback) {
    var notes = null;
    if (typeof ref == "string") {
      if (ref in this._notes) {
        notes = this._notes[ref];
      }
    } else {
      var notes = [];
      ref.map(function(r) {
        var newNotes = Sefaria.notes(r);
        notes = newNotes ? notes.concat(newNotes) : notes;
      });
    }
    if (notes) {
      if (callback) { callback(notes); }
    } else {
      Sefaria.related(ref, function(data) {
        if (callback) { callback(data.notes); }
      });
    }
    return notes;
  },
  _saveNoteData: function(ref, data) {
    return this._saveItemsByRef(data, this._notes);
  },
  _privateNotes: {},
  privateNotes: function(refs, callback) {
    // Returns an array of private notes for `refs` (a string or array or strings)
    // or `null` if notes have not yet been loaded.
    var notes = null;
    if (typeof refs == "string") {
      if (refs in this._privateNotes) {
        notes = this._privateNotes[refs];
      }
      refs = [refs] // Stanfardize type to simplify processing below
    } else {
      var notesByRef = refs.map(function(ref) {
        return Sefaria._privateNotes[ref];
      });
      if (notesByRef.some(function(e) { return !e })) {
        // If any ref in `refs` returned `null`, treat the whole thing as not yet loaded, call the API.
        notes = null;
      } else {
        notes = [];
        notesByRef.map(function(n) { notes = notes.concat(n); });
      }
    }

    if (notes) {
      if (callback) { callback(notes); }
    } else {
      var aggregateCallback = function() {
        // Check if all refs have loaded, call callback if so
       if (Sefaria.privateNotesLoaded(refs) && callback) {
        callback(Sefaria.privateNotes(refs));
       }
      };
      refs.map(function(ref) {
       if (ref in Sefaria._privateNotes) { return; } // Only make API calls for unloaded refs
       var url = Sefaria.apiHost + "/api/notes/" + Sefaria.normRef(ref) + "?private=1";
       this._api(url, function(data) {
          if ("error" in data) {
            return;
          }
          this._savePrivateNoteData(ref, data);
          aggregateCallback(data);
        }.bind(this));
      }.bind(this));
    }
    return notes;
  },
  privateNotesLoaded: function(refs) {
    // Returns true if private notes have been loaded for every ref in `refs.
    refs.map(function(ref) {
      if (!(ref in Sefaria._privateNotes)) {
        return false;
      }
    });
    return true;
  },
  addPrivateNote: function(note) {
    // Add a single private note to the cache of private notes.
    var notes = this.privateNotes(note["anchorRef"]) || [];
    notes = [note].concat(notes);
    this._saveItemsByRef(notes, this._privateNotes);
  },
  clearPrivateNotes: function() {
    this._privateNotes = {};
    this._allPrivateNotes = null;
  },
  _allPrivateNotes: null,
  allPrivateNotes: function(callback) {
    if (this._allPrivateNote || !callback) { return this._allPrivateNotes; }

    var url = Sefaria.apiHost + "/api/notes/all?private=1";
    this._api(url, (data) => {
      if ("error" in data) {
        return;
      }
      this._savePrivateNoteData(null, data);
      this._allPrivateNotes = data;
      callback(data);
    });
  },
  _savePrivateNoteData: function(ref, data) {
    return this._saveItemsByRef(data, this._privateNotes);
  },
  notesTotalCount: function(refs) {
    // Returns the total number of private and public notes on `refs` without double counting my public notes.
    var notes = Sefaria.notes(refs) || [];
    if (Sefaria._uid) {
      var myNotes  = Sefaria.privateNotes(refs) || [];
      notes = notes.filter(function(note) { return note.owner !== Sefaria._uid }).concat(myNotes);
    }
    return notes.length;
  },
  deleteNote: function(noteId) {
    return new Promise((resolve, reject) => {
      $.ajax({
        type: "delete",
        url: `/api/notes/${noteId}`,
        success: () => {
          Sefaria.clearPrivateNotes();
          Sefaria.track.event("Tools", "Delete Note", noteId);
          resolve();
        },
        error: reject
      });
    });
  },
  _webpages: {},
  webPagesByRef: function(refs) {
    refs = typeof refs == "string" ? Sefaria.splitRangingRef(refs) : refs.slice();
    var ref = Sefaria.normRefList(refs);
    refs.map(r => {
      // Also include webpages linked at section level. Deduped below.
      if (r.indexOf(":") !== -1) {
        refs.push(r.slice(0, r.lastIndexOf(":")));
      }
    }, this);

    var webpages = [];
    refs.map(r => {
      if (this._webpages[r]) { webpages = webpages.concat(this._webpages[r]); }
    }, this);

    webpages.map(page => page.isHebrew = Sefaria.hebrew.isHebrew(page.title));

    return webpages.filter((obj, pos, arr) => {
      // Remove duplicates by url field
      return arr.map(mapObj => mapObj["url"]).indexOf(obj["url"]) === pos;
    }).sort((a, b) => {
      // Sort first by page language matching interface language
      if (a.isHebrew !== b.isHebrew) { return (b.isHebrew ? -1 : 1) * (Sefaria.interfaceLang === "hebrew" ? -1 : 1); }

      // 3: exact match, 2: range match: 1: section match
      var aSpecificity, bSpecificity;
      [aSpecificity, bSpecificity] = [a, b].map(page => page.anchorRef === ref ? 3 : (page.anchorRef.indexOf("-") !== -1 ? 2 : 1));
      if (aSpecificity !== bSpecificity) {return aSpecificity > bSpecificity ? -1 : 1};

      return (a.linkerHits > b.linkerHits) ? -1 : 1
    });
  },
  _related: {},
  related: function(ref, callback) {
    // Single API to bundle public links, sheets, and notes by ref.
    // `ref` may be either a string or an array of consecutive ref strings.
    ref = Sefaria.humanRef(ref);
    if (!callback) {
      return this._related[ref] || null;
    }
    if (ref in this._related) {
      callback(this._related[ref]);
    } else {
       this.relatedApi(ref, callback);
    }
  },
  relatedApi: function(ref, callback) {
    var url = Sefaria.apiHost + "/api/related/" + Sefaria.normRef(ref) + "?with_sheet_links=1";
    return this._api(url, data => {
      if ("error" in data) {
        return;
      }
      var originalData = Sefaria.util.clone(data);

      // Save link, note, and sheet data, and retain the split data from each of these saves
      var split_data = {
          links: this._saveLinkData(ref, data.links),
          notes: this._saveNoteData(ref, data.notes),
          sheets: this.sheets._saveSheetsByRefData(ref, data.sheets),
          webpages: this._saveItemsByRef(data.webpages, this._webpages),
      };

       // Build split related data from individual split data arrays
      ["links", "notes", "sheets", "webpages"].forEach(obj_type => {
        for (var ref in split_data[obj_type]) {
          if (split_data[obj_type].hasOwnProperty(ref)) {
            if (!(ref in this._related)) {
                this._related[ref] = {links: [], notes: [], sheets: [], webpages: []};
            }
            this._related[ref][obj_type] = split_data[obj_type][ref];
          }
        }
      }, this);

      // Save the original data after the split data - lest a split version overwrite it.
      this._related[ref] = originalData;

      callback(data);
    });
  },
  _relatedPrivate: {},
  relatedPrivate: function(ref, callback) {
    // Single API to bundle private user sheets and notes by ref.
    // `ref` may be either a string or an array of consecutive ref strings.
    // Separated from public content so that public content can be cached
    ref = Sefaria.humanRef(ref);
    if (!callback) {
      return this._relatedPrivate[ref] || null;
    }
    if (ref in this._relatedPrivate) {
      callback(this._relatedPrivate[ref]);
    } else {
       var url = Sefaria.apiHost + "/api/related/" + Sefaria.normRef(ref) + "?private=1";
       this._api(url, function(data) {
          if ("error" in data) {
            return;
          }
          var originalData = Sefaria.util.clone(data);

          // Save link, note, and sheet data, and retain the split data from each of these saves
          var split_data = {
              notes: this._savePrivateNoteData(ref, data.notes),
              sheets: this.sheets._saveUserSheetsByRefData(ref, data.sheets)
          };

          // If ref is a range or section, mark the cache as empty for any subref we didn't encouter.
          let potentialEmptyRefs = Sefaria.splitRangingRef(ref);
          potentialEmptyRefs.forEach(eref => {
            split_data["notes"][eref] = eref in split_data["notes"] ? split_data["notes"][eref] : [];
            this._privateNotes[eref] = eref in this._privateNotes ? this._privateNotes[eref] : [];
          });
          potentialEmptyRefs.forEach(eref => {
            split_data["sheets"][eref] = eref in split_data["sheets"] ? split_data["sheets"][eref] : [];
            this.sheets._userSheetsByRef[eref] = eref in this.sheets._userSheetsByRef ? this.sheets._userSheetsByRef[eref] : [];
          });

           // Build split related data from individual split data arrays
          ["notes", "sheets"].forEach(function(obj_type) {
            for (var ref in split_data[obj_type]) {
              if (split_data[obj_type].hasOwnProperty(ref)) {
                if (!(ref in this._relatedPrivate)) {
                    this._relatedPrivate[ref] = {notes: [], sheets: []};
                }
                this._relatedPrivate[ref][obj_type] = split_data[obj_type][ref];
              }
            }
          }, this);

           // Save the original data after the split data - lest a split version overwrite it.
          this._relatedPrivate[ref] = originalData;

          callback(data);

        }.bind(this));
    }
  },
  clearLinks: function() {
    this._related = {};
    this._links = {};
    this._linkSummaries = {};
  },
  removeLink: function(_id) {

  },
  isACaseVariant: function(query, data) {
    // Check if query is just an improper capitalization of something that otherwise would be a ref
    // query: string
    // data: dictionary, as returned by /api/name
    return (!(data["is_ref"]) &&
          data["completions"] &&
          data["completions"].length &&
          data["completions"][0] != query &&
          data["completions"][0].toLowerCase().replace('״','"') == query.slice(0, data["completions"][0].length).toLowerCase().replace('״','"') &&
          data["completions"][0] != query.slice(0, data["completions"][0].length))
  },
  repairCaseVariant: function(query, data) {
    // Used when isACaseVariant() is true to prepare the alternative
    return data["completions"][0] + query.slice(data["completions"][0].length);
  },
  makeSegments: function(data, withContext) {
    // Returns a flat list of annotated segment objects,
    // derived from the walking the text in data
    if (!data || "error" in data) { return []; }
    var segments  = [];
    var highlight = data.sections.length === data.textDepth;
    var wrap = (typeof data.text == "string");
    var en = wrap ? [data.text] : data.text;
    var he = wrap ? [data.he] : data.he;
    var topLength = Math.max(en.length, he.length);
    en = en.pad(topLength, "");
    he = he.pad(topLength, "");

    var start = (data.textDepth == data.sections.length && !withContext ?
                  data.sections.slice(-1)[0] : 1);

    if (!data.isSpanning) {
      for (var i = 0; i < topLength; i++) {
        var number = i+start;
        var delim  = data.textDepth == 1 ? " " : ":";
        var ref = data.sectionRef + delim + number;
        segments.push({
          ref: ref,
          en: en[i],
          he: he[i],
          number: number,
          highlight: highlight && number >= data.sections.slice(-1)[0] && number <= data.toSections.slice(-1)[0],
          alt: ("alts" in data && i < data.alts.length) ? data.alts[i] : null
        });
      }
    } else {
      for (var n = 0; n < topLength; n++) {
        var en2 = typeof en[n] == "string" ? [en[n]] : en[n];
        var he2 = typeof he[n] == "string" ? [he[n]] : he[n];
        var length = Math.max(en2.length, he2.length);
        en2 = en2.pad(length, "");
        he2 = he2.pad(length, "");
        var baseRef     = data.book;
        var baseSection = data.sections.slice(0,-2).join(":");
        var delim       = baseSection ? ":" : " ";
        var baseRef     = baseSection ? baseRef + " " + baseSection : baseRef;

        start = (n == 0 ? start : 1);
        for (var i = 0; i < length; i++) {
          var startSection = data.sections.slice(-2)[0];
          var section = typeof startSection == "string" ?
                        Sefaria.hebrew.intToDaf(n+Sefaria.hebrew.dafToInt(startSection))
                        : n + startSection;
          var number  = i + start;
          var ref = baseRef + delim + section + ":" + number;
          segments.push({
            ref: ref,
            en: en2[i],
            he: he2[i],
            number: number,
            highlight: highlight &&
                        ((n == 0 && number >= data.sections.slice(-1)[0]) ||
                         (n == topLength-1 && number <= data.toSections.slice(-1)[0]) ||
                         (n > 0 && n < topLength -1)),
            alt: ("alts" in data && n < data.alts.length && i < data.alts[n].length) ? data.alts[n][i] : null
          });
        }
      }
    }
    return segments;
  },
  sectionString: function(ref) {
    // Returns a pair of nice strings (en, he) of the sections indicated in ref. e.g.,
    // "Genesis 4" -> "Chapter 4", "Guide for the Perplexed, Introduction" - > "Introduction"
    var data = this.getRefFromCache(ref);
    var result = {
          en: {named: "", numbered: ""},
          he: {named: "", numbered: ""}
        };
    if (!data) { return result; }

    // English
    var sections = ref.slice(data.indexTitle.length+1);
    var name = data.sectionNames.length > 1 ? data.sectionNames[0] + " " : "";
    if (data.isComplex) {
      var numberedSections = data.ref.slice(data.book.length+1);
      if (numberedSections) {
        var namedSections    = sections.slice(0, -(numberedSections.length+1));
        var string           = (namedSections ? namedSections + ", " : "") + name +  numberedSections;
      } else {
        var string = sections;
      }
    } else {
      var string = name + sections;
    }
    result.en.named    = string;
    result.en.numbered = sections;

    // Hebrew
    var sections = data.heRef.slice(data.heIndexTitle.length+1);
    var name = ""; // missing he section names // data.sectionNames.length > 1 ? " " + data.sectionNames[0] : "";
    if (data.isComplex) {
      var numberedSections = data.heRef.slice(data.heTitle.length+1);
      if (numberedSections) {
        var namedSections    = sections.slice(0, -(numberedSections.length+1));
        var string           = (namedSections ? namedSections + ", " : "") + name + " " + numberedSections;
      } else {
        string = sections;
      }

    } else {
      var string = name + sections;
    }
    result.he.named    = string;
    result.he.numbered = sections;

    return result;
  },
  commentaryList: function(title, toc) {
    var title = arguments.length == 0 || arguments[0] === undefined ? null : arguments[0];
    /** Returns the list of commentaries for 'title' which are found in Sefaria.toc **/
    var toc = arguments.length <= 1 || arguments[1] === undefined ? Sefaria.util.clone(Sefaria.toc) : arguments[1];
    if (title != null){
        var index = this.index(title); //TODO: a little bit redundant to do on every recursion
        if (!index) { return []; }
        title = index.title;
    }
    var results = [];
    for (var i=0; i < toc.length; i++) {
        var curTocElem = toc[i];
        if (curTocElem.title) { //this is a book
            if(curTocElem.dependence == 'Commentary'){
                if((title && curTocElem.base_text_titles && (title in curTocElem.refs_to_base_texts)) || (title == null)){
                    results.push(curTocElem);
                }
            }
        } else if (curTocElem.contents) { //this is still a category and might have books under it
          results = results.concat(Sefaria.commentaryList(title, curTocElem.contents));
        }
    }
    return results;
  },
  tocItemsByCategories: function(cats) {
    // Returns the TOC items that correspond to the list of categories 'cats'
    var list = Sefaria.util.clone(Sefaria.toc);
    for (var i = 0; i < cats.length; i++) {
      var found = false;
      for (var k = 0; k < list.length; k++) {
        if (list[k].category == cats[i]) {
          list = Sefaria.util.clone(list[k].contents);
          found = true;
          break;
        }
      }
      if (!found) { return []; }
    }
    return list || [];
  },
  categoryAttribution: function(categories) {
    var attributions = [
      {
        categories: ["Talmud", "Bavli"],
        english: "The William Davidson Talmud",
        hebrew: "תלמוד מהדורת ויליאם דוידסון",
        link: "/william-davidson-talmud"
      }
    ];
    var attribution = null;
    for (var i = 0; i < attributions.length; i++) {
      if (categories.length >= attributions[i].categories.length &&
        attributions[i].categories.compare(categories.slice(0, attributions[i].categories.length))) {
        attribution = attributions[i];
        break;
      }
    }
    return attribution;
  },
  getPassages: function(refs) {
      // refs: list of ref strings
      // resolves to dictionary mapping ref to sugya ref
    return new Promise((resolve, reject) => {
        let url = Sefaria.apiHost + "/api/passages/" + refs.join("|");
        let p = this._promiseAPI(url);
        resolve(p);
    });
  },
  areVersionsEqual(v1, v2) {
    // v1, v2 are `currVersions` objects stored like {en: ven, he: vhe}
    return v1.en == v2.en && v1.he == v2.he;
  },
  getSavedItem: ({ ref, versions }) => {
    return Sefaria.saved.find(s => s.ref === ref && Sefaria.areVersionsEqual(s.versions, versions));
  },
  removeSavedItem: ({ ref, versions }) => {
    Sefaria.saved = Sefaria.saved.filter(x => !(x.ref === ref && Sefaria.areVersionsEqual(versions, x.versions)));
  },
  toggleSavedItem: ({ ref, versions, sheet_owner, sheet_title }) => {
    return new Promise((resolve, reject) => {
      const action = !!Sefaria.getSavedItem({ ref, versions }) ? "delete_saved" : "add_saved";
      const savedItem = { ref, versions, time_stamp: Sefaria.util.epoch_time(), action, sheet_owner, sheet_title };
      if (Sefaria._uid) {
        $.post(`${Sefaria.apiHost}/api/profile/sync?no_return=1`,
          { user_history: JSON.stringify([savedItem]), client: 'web' }
        ).done(response => {
          if (!!response['error']) {
            reject(response['error'])
          } else {
            if (action === "add_saved" && !!response.created && response.created.length > 0) {
              Sefaria.saved = response.created.concat(Sefaria.saved);
            } else {
              // delete
              Sefaria.removeSavedItem({ ref, versions });
            }
            resolve(response);
          }
        }).fail((jqXHR, textStatus, errorThrown) => {
          reject(errorThrown);
        })
      } else {
        reject('notSignedIn');
      }
    });
  },
  toggleFollowAPI: (uid, isUnfollow) => {
    return new Promise((resolve, reject) => {
      $.post({
        url: `/api/${isUnfollow ? 'un' : ''}follow/${uid}`
      });
    });
    return Sefaria._promiseAPI(`/api/${isUnfollow ? 'un' : ''}follow/${uid}`);
  },
  followAPI: (slug, ftype) => {
    return Sefaria._promiseAPI(Sefaria.apiHost + `/api/profile/${slug}/${ftype}`);
  },
  messageAPI: (uid, message) => {
    const data = {json: JSON.stringify({recipient: uid, message: message.escapeHtml()})};
    return new Promise((resolve, reject) => {
      $.post(`${Sefaria.apiHost}/api/messages`, data, resolve);
    });
  },
  getRefSavedHistory: tref => {
    return Sefaria._promiseAPI(Sefaria.apiHost + `/api/user_history/saved?tref=${tref}`);
  },
  profileAPI: slug => {
    return Sefaria._promiseAPI(`${Sefaria.apiHost}/api/profile/${slug}`);
  },
  userHistoryAPI: () => {
    return Sefaria._promiseAPI(Sefaria.apiHost + "/api/profile/user_history?secondary=0");
  },
  saveUserHistory: function(history_item) {
    // history_item contains:
    // - ref, book, versions. optionally: secondary, he_ref, language
    const history_item_array = Array.isArray(history_item) ? history_item : [history_item];
    for (let h of history_item_array) {
      h.time_stamp = Sefaria.util.epoch_time();
    }
    if (Sefaria._uid) {
        $.post(Sefaria.apiHost + "/api/profile/sync?no_return=1",
              {user_history: JSON.stringify(history_item_array)},
              data => { /*console.log("sync resp", data)*/ } );
    } else {
      // we need to get the heRef for each history item
      Promise.all(history_item_array.filter(x=>!x.secondary).map(h => new Promise((resolve, reject) => {
        Sefaria.getRef(h.ref).then(oref => {
          h.he_ref = oref.heRef;
          resolve(h);
        });
      }))).then(new_hist_array => {
        const cookie = Sefaria._inBrowser ? $.cookie : Sefaria.util.cookie;
        const user_history_cookie = cookie("user_history");
        const user_history = !!user_history_cookie ? JSON.parse(user_history_cookie) : [];
        cookie("user_history", JSON.stringify(new_hist_array.concat(user_history)), {path: "/"});
        //console.log("saving history cookie", new_hist_array);
        if (Sefaria._inBrowser) {
          // check if we've reached the cookie size limit
          const cookie_hist = JSON.parse(cookie("user_history"));
          if (cookie_hist.length < (user_history.length + new_hist_array.length)) {
            // save failed silently. resave by popping old history
            if (new_hist_array.length < user_history.length) {
              new_hist_array = new_hist_array.concat(user_history.slice(0, -new_hist_array.length));
            }
            cookie("user_history", JSON.stringify(new_hist_array), {path: "/"});
          }
        }
      });
    }
    Sefaria.last_place = history_item_array.filter(x=>!x.secondary).concat(Sefaria.last_place);  // while technically we should remove dup. books, this list is only used on client
  },
  uploadProfilePhoto: (formData) => {
    return new Promise((resolve, reject) => {
      if (Sefaria._uid) {
        $.ajax({
          url: Sefaria.apiHost + "/api/profile/upload-photo",
          type: 'post',
          data: formData,
          contentType: false,
          processData: false,
          success: function(data) {
            resolve(data);
          },
          error: function(e) {
            console.log("photo upload ERROR", e);
            reject(e);
          }
        });
      }
    })
  },
  lastPlaceForText: function(title) {
    // Return the most recently visited item for text `title` or undefined if `title` is not present in last_place.
    return Sefaria.last_place.find(x => x.book === title);
  },
  _topicList: null,
  topicList: function(callback) {
    // Returns data for `topic`.
    if (this._topicList) {
      if (callback) { callback(this._topicList); }
    } else if (callback) {
      var url = Sefaria.apiHost + "/api/topics"; // TODO separate topic list API
       Sefaria._api(url, function(data) {
          this._topicList = data;
           if (callback) { callback(data); }
        }.bind(this));
      }
    return this._topicList;
  },
  _tableOfContentsDedications: {},
  _topics: {},
  topic: function(topic, callback) {
    if (topic in this._topics) {
      var data = this._topics[topic];
      if (callback) { callback(data); }
    } else if (callback) {
      var data = null;
      var url = Sefaria.apiHost + "/api/topics/" + topic;
      Sefaria._api(url, function(data) {
        this._topics[topic] = data;
        if (callback) { callback(data); }
      }.bind(this));
    }
    return data;
  },
<<<<<<< HEAD
  getTopic: function(topic, with_links=true, annotate_links=true, with_refs=true) {
      return this._cachedPromiseAPI({
          url:   `${this.apiHost}/api/topics/${topic}?with_links=${0+with_links}&annotate_links=${0+annotate_links}&with_refs=${0+with_refs}`,
=======
  getTopic: function(topic) {
      return this._cachedApiPromise({
          url:   this.apiHost + "/api/topics/" + topic,
>>>>>>> bbcdf8a7
          key:   topic,
          store: this._topics
    });
  },
  _topicTocPages: {},
  _initTopicTocPages: function() {
<<<<<<< HEAD
    this._topicTocPages = this.topic_toc.reduce((a,c) => {a[this._topicTocPageKey(c.slug)] = c.children; return a;}, {});
    this._topicTocPages[this._topicTocPageKey()] = this.topic_toc.map(({children, ...goodstuff}) => goodstuff);
  },
  _topicTocPageKey: slug => "_" + slug,
=======
    this._topicTocPages = this.topic_toc.reduce((a,c) => {a[this._topicTocPageKey(c.name)] = c.children; return a;}, {});
    this._topicTocPages[this._topicTocPageKey()] = this.topic_toc.map(({children, ...goodstuff}) => goodstuff);
  },
  _topicTocPageKey: name => "_" + name,
>>>>>>> bbcdf8a7
  topicTocPage: function(parent) {
    const key = this._topicTocPageKey(parent);
    if (!this._topicTocPages[key]) {
        this._initTopicTocPages()
    }
    return this._topicTocPages[key]

  },
  sheets: {
    _loadSheetByID: {},
    loadSheetByID: function(id, callback) {
      var sheet = this._loadSheetByID[id];
      if (sheet) {
        if (callback) { callback(sheet); }
      } else {
        var url = "/api/sheets/" + id +"?more_data=1";
         $.getJSON(url, data => {
            if ("error" in data) {
                console.log(data["error"])
            }
            this._loadSheetByID[id] = data;
            if (callback) { callback(data); }
          });
        }
      return sheet;
    },
    deleteSheetById: function(id) {
      const url = `/api/sheets/${id}/delete`;
      return Sefaria._promiseAPI(url);
    },
    _trendingTags: null,
    trendingTags: function(callback) {
      // Returns a list of trending tags -- source sheet tags which have been used often recently.
      var tags = this._trendingTags;
      if (tags) {
        if (callback) { callback(tags); }
      } else {
        var url = Sefaria.apiHost + "/api/sheets/trending-tags";
         Sefaria._api(url, function(data) {
            this._trendingTags = data;
            if (callback) { callback(data); }
          }.bind(this));
        }
      return tags;
    },
    _tagList: {},
    tagList: function(sortBy, callback) {
      // Returns a list of all public source sheet tags, ordered by popularity
      sortBy = typeof sortBy == "undefined" ? "count" : sortBy;
      var tags = this._tagList[sortBy];
      if (tags) {
        if (callback) { callback(tags); }
      } else if ("count" in this._tagList && (sortBy == "alpha")) {
        // If we have one set of ordered tags already, we can do sorts locally.
        var tags = this._tagList["count"].slice();
        tags.sort(function(a, b) {
          return a.tag > b.tag ? 1 : -1;
        });
        this._tagList["alpha"] = tags;
      } else {
        var url = Sefaria.apiHost + "/api/sheets/tag-list/" + sortBy;
         Sefaria._api(url, function(data) {
            this._tagList[sortBy] = data;
            if (callback) { callback(data); }
          }.bind(this));
        }
      return tags;
    },
    _userTagList: null,
    userTagList: function(uid, callback) {
      // Returns a list of all public source sheet tags, ordered by populartiy
      var tags = this._userTagList;
      if (tags) {
        if (callback) { callback(tags); }
      } else {
        var url = Sefaria.apiHost + "/api/sheets/tag-list/user/"+uid;
         Sefaria._api(url, function(data) {
            this._userTagList = data;
             if (callback) { callback(data); }
          }.bind(this));
        }
      return tags;
    },
    _sheetsByTag: {},
    sheetsByTag: function(tag, callback) {
      // Returns a list of public sheets matching a given tag.
      var sheets = this._sheetsByTag[tag];
      if (sheets) {
        if (callback) { callback(sheets); }
      } else {
        var url = Sefaria.apiHost + "/api/sheets/tag/" + tag.replace("#","%23");
         $.getJSON(url, function(data) {
            this._sheetsByTag[tag] = data.sheets;
            if (callback) { callback(data.sheets); }
          }.bind(this));
        }
      return sheets;
    },
    getSheetsByTag: function(tag, v2) {
      const url =  Sefaria.apiHost + "/api" + (v2 ? "/v2" : "") + "/sheets/tag/" + tag.replace("#", "%23");
<<<<<<< HEAD
      return Sefaria._cachedPromiseAPI({
=======
      return Sefaria._cachedApiPromise({
>>>>>>> bbcdf8a7
          url:  url,
          store: this._sheetsByTag,
          key:   tag,
        });
    },
    _userSheets: {},
    userSheets: function(uid, callback, sortBy, offset, numberToRetrieve, ignoreCache) {
      // Returns a list of source sheets belonging to `uid`
      // Only a user logged in as `uid` will get private data from this API.
      // Otherwise, only public data will be returned
      if (!offset) offset = 0;
      if (!numberToRetrieve) numberToRetrieve = 0;
      sortBy = typeof sortBy == "undefined" ? "date" : sortBy;
      const sheets = ignoreCache ? null : this._userSheets[uid+sortBy+offset+numberToRetrieve];
      if (sheets) {
        if (callback) { callback(sheets); }
      } else {
        const url = Sefaria.apiHost + "/api/sheets/user/" + uid + "/" + sortBy + "/" + numberToRetrieve + "/" + offset;
        Sefaria._promiseAPI(url).then(data => {
          this._userSheets[uid+sortBy+offset+numberToRetrieve] = data.sheets;
          if (callback) { callback(data.sheets); }
        });
      }
      return sheets;
    },
    _publicSheets: {},
    publicSheets: function(offset, numberToRetrieve, callback) {
      if (!offset) offset = 0;
      if (!numberToRetrieve) numberToRetrieve = 50;
      // Returns a list of public sheets
      var sheets = this._publicSheets["offset"+offset+"num"+numberToRetrieve];
      if (sheets) {
        if (callback) { callback(sheets); }
      } else {
        var url = Sefaria.apiHost + "/api/sheets/all-sheets/"+numberToRetrieve+"/"+offset;
        Sefaria._api(url, function(data) {
          this._publicSheets["offset"+offset+"num"+numberToRetrieve] = data.sheets;
          if (callback) { callback(data.sheets); }
        }.bind(this));
      }
      return sheets;
    },
    _topSheets: null,
    topSheets: function(callback) {
      // Returns a list of top sheets (recent sheets with some quality heuristic)
      // TODO implements an API for this, currently just grabbing most recent 4
      var sheets = this._topSheets;
      if (sheets) {
        if (callback) { callback(sheets); }
      } else {
        var url = Sefaria.apiHost + "/api/sheets/all-sheets/3/0";
        Sefaria._api(url, function(data) {
          this._topSheets = data.sheets;
          if (callback) { callback(data.sheets); }
        }.bind(this));
      }
      return sheets;
    },
    clearUserSheets: function(uid) {
      this._userSheets[uid+"date"] = null;
      this._userSheets[uid+"views"] = null;
    },
    _sheetsByRef: {},
    sheetsByRef: function(ref, cb) {
      // Returns a list of public sheets that include `ref`.
      var sheets = null;
      if (typeof ref == "string") {
        if (ref in this._sheetsByRef) {
          sheets = this._sheetsByRef[ref];
        }
      } else {
        var sheets = [];
        ref.map(function(r) {
          var newSheets = Sefaria.sheets.sheetsByRef(r);
          if (newSheets) {
            sheets = sheets.concat(newSheets);
          }
        });
        // sheets anchored to spanning refs may cause duplicates
        var seen = {};
        var deduped = [];
        sheets.map(sheet => {
          if (!seen[sheet.id]) { deduped.push(sheet); }
          seen[sheet.id] = true;
        });
        sheets = deduped;
      }
      if (sheets) {
        if (cb) { cb(sheets); }
      } else {
        Sefaria.related(ref, function(data) {
          if (cb) { cb(data.sheets); }
        });
      }
      return sheets;
    },
    _saveSheetsByRefData: function(ref, data) {
      this._sheetsByRef[ref] = data;
      return Sefaria._saveItemsByRef(data, this._sheetsByRef);
    },
    _userSheetsByRef: {},
    userSheetsByRef: function(ref, cb) {
      // Returns a list of public sheets that include `ref`.
      var sheets = null;
      if (typeof ref == "string") {
        if (ref in this._userSheetsByRef) {
          sheets = this._userSheetsByRef[ref];
        }
      } else {
        var sheets = [];
        ref.map(function(r) {
          var newSheets = Sefaria.sheets.userSheetsByRef(r);
          if (newSheets) {
            sheets = sheets.concat(newSheets);
          }
        });
      }
      if (sheets) {
        if (cb) { cb(sheets); }
      } else {
        Sefaria.relatedPrivate(ref, function(data) {
          if (cb) { cb(data.sheets); }
        });
      }
      return sheets;
    },
    _saveUserSheetsByRefData: function(ref, data) {
      this._userSheetsByRef[ref] = data;
      return Sefaria._saveItemsByRef(data, this._userSheetsByRef);
    },
    sheetsTotalCount: function(refs) {
      // Returns the total number of private and public sheets on `refs` without double counting my public sheets.
      var sheets = Sefaria.sheets.sheetsByRef(refs) || [];
      if (Sefaria._uid) {
        var mySheets = Sefaria.sheets.userSheetsByRef(refs) || [];
        sheets = sheets.filter(function(sheet) { return sheet.owner !== Sefaria._uid }).concat(mySheets);
      }
      return sheets.length;
    },
    extractIdFromSheetRef: function (ref) {
        return typeof ref === "string" ? parseInt(ref.split(" ")[1]) : parseInt(ref[0].split(" ")[1])
    }
  },
  _groups: {},
  groups: function(group, sortBy, callback) {
    // Returns data for an individual group
    var groupObj = this._groups[group];
    if (groupObj) {
      if (callback) { callback(groupObj); }
    } else if (callback) {
      var url = Sefaria.apiHost + "/api/groups/" + group;
       Sefaria._api(url, function(data) {
           this._groups[group] = data;
           callback(data);
        }.bind(this));
      }
    return groupObj;
  },
  _groupsList: null,
  groupsList: function(callback) {
    // Returns list of public and private groups
    if (this._groupsList) {
      if (callback) { callback(this._groupsList); }
    } else if (callback) {
      var url = Sefaria.apiHost + "/api/groups";
       Sefaria._api(url, function(data) {
          this._groupsList = data;
           if (callback) { callback(data); }
        }.bind(this));
      }
    return this._groupsList;
  },
  userGroups: function(uid) {
    const url = `${Sefaria.apiHost}/api/groups/user-groups/${uid}`;
    return Sefaria._promiseAPI(url);
  },
  calendarRef: function(calendarTitle) {
    const cal = Sefaria.calendars.filter(cal => cal.title.en === calendarTitle);
    return cal.length ? cal[0].ref : null;
  },
  hebrewTerm: function(name) {
    // Returns a string translating `name` into Hebrew.
    var categories = {
      "Quoting Commentary":   "פרשנות מצטטת",
      "Modern Commentary":    "פרשנות מודרנית",
      "Sheets":               "דפי מקורות",
      "Notes":                "הערות",
      "Community":            "קהילה"
    };
    if (name in Sefaria._translateTerms) {
        return Sefaria._translateTerms[name]["he"];
    } else if (name in Sefaria._translateVersions) {
        return Sefaria._translateVersions[name]["he"];
    } else if (name in categories) {
        return  categories[name];
    } else if (Sefaria.index(name)) {
        return Sefaria.index(name).heTitle;
    } else {
        return name;
    }
  },
    //this is here for now, we might want to move it somewhere else.
  _i18nInterfaceStrings: {
      "Sefaria": "ספריא",
      "Sefaria Group" : "קבוצות בספריא",
      "Sefaria Groups" : "קבוצות בספריא",
      "Sefaria Source Sheets":"דפי מקורות בספריא",
      "Topics":"נושאים",
      "Sefaria Notifcations": "הודעות בספריא",
      //title meta tag
      "Sefaria: a Living Library of Jewish Texts Online": "ספריא: ספרייה חיה של טקסטים יהודיים",
      "Recently Viewed" : "נצפו לאחרונה",
      "The Sefaria Library": "תוכן העניינים של ספריא",
      "Sefaria Search": "חיפוש בספריא",
      "Sefaria Account": "חשבון בספריא",
      "New Additions to the Sefaria Library":"חידושים בארון הספרים של ספריא",
      "My Notes on Sefaria": "ההערות שלי בספריא",
      "Moderator Tools": "כלי מנהלים",
      " with " : " עם ",
      "Connections" : "קשרים",
      " & ": " | ",
      "My Source Sheets" : "דפי המקורות שלי",
      "Public Source Sheets":"דפי מקורות פומביים",
      "Public Groups": "קבוצות",
      "History": "היסטוריה",
      "Digitized by Sefaria": 'הונגש ועובד לצורה דיגיטלית על ידי ספריא',
      "Public Domain": "רשיון בנחלת הכלל",
      "CC-BY": "רשיון CC-BY",
      "CC-BY-NC": "רשיון CC-BY-NC",
      "CC-BY-SA": "רשיון CC-BY-SA",
      "CC-BY-NC-SA": "רשיון CC-BY-NC-SA",
      "CC0": "רשיון CC0",
      "Copyright: JPS, 1985": "זכויות שמורות ל-JPS, 1985",

      //sheets
      "Source Sheets": "דפי מקורות",
      "Start a New Source Sheet": "התחלת דף מקורות חדש",
      "Untitled Source Sheet" : "דף מקורות ללא שם",
      "New Source Sheet" : "דף מקורות חדש",
      "Name New Sheet" : "כותרת לדף המקורות",
      "Copy" : "העתקה",
      "Copied" : "הועתק",
      "Copying..." : "מעתיק...",
      "Sorry, there was a problem saving your note.": "סליחה, ארעה שגיאה בזמן השמירה",
      "Unfortunately, there was an error saving this note. Please try again or try reloading this page.": "ארעה שגיאה בזמן השמירה. אנא נסו שוב או טענו את הדף מחדש",
      "Are you sure you want to delete this note?": "האם אתם בטוחים שברצונכם למחוק?",
      "Something went wrong (that's all I know).":"משהו השתבש. סליחה",
      "Write a note...":"כתבו הערות כאן...",
      "Aa": "א",
      "Decrease font size": "הקטן גופן",
      "Increase font size": "הגדל גופן",
      "this comment":"הערה זו",
      "this source":"מקור זה",
      "was added to": "נוסף ל-",
      "View sheet": "מעבר ל-דף המקורות",
      "Please select a source sheet.": "אנא בחרו דף מקורות.",
      "New Source Sheet Name:" : "כותרת דף מקורות חדש:",
      "Source Sheet by" : "דף מקורות מאת",
      "Pinned Sheet - click to unpin": "דף מקורות נעוץ - לחצו להסרה",
      "Pinned Sheet" : "דף מקורות נעוץ",
      "Pin Sheet" : "נעיצת דף מקורות",

      //stuff moved from sheets.js
      "Loading..." : "טוען...",
        "Saving..." : "שומר...",
        "Your Source Sheet has unsaved changes. Before leaving the page, click Save to keep your work.":
        "קיימים שינויים בלתי שמורים בדף המקורות. השתמשו בכפתור השמירה לפני עזיבת הדף.",
        "Your Source Sheet has unsaved changes. Please wait for the autosave to finish.":
        "קיימים שינויים בלתי שמורים בדף המקורות. אנא חכו שפעולת השמירה האוטומטית תסתיים.",
        "Are you sure you want to delete this sheet? There is no way to undo this action.":
        "מחיקת דף מקורות היא פעולה בלתי הפיכה. האם אתם בטוחים?",
        "Unfortunately an error has occurred. If you've recently edited text on this page, you may want to copy your recent work out of this page and click reload to ensure your work is properly saved.":
        "לצערנו ארעה שגיאה. אם ערכתם לאחרונה את הדף הנוכחי, ייתכן ותרצו להעתיק את השינויים למקור חיצוני ואז לטעון מחדש את הדף כדי לוודא שהשינויים נשמרו.",
        //"Untitled Source Sheet": "דף מקורות ללא שם",
        "Like": "אהבתי",
        "Unlike": "ביטול סימון אהבתי",
        "No one has liked this sheet yet. Will you be the first?":
        "אף אחד עדיין לא אהב את דף המקורות הזה. תרצו להיות ראשונים?",
        "1 Person Likes This Sheet": "אדם אחד אהב את דף המקורות",
        " People Like This Sheet": " אנשים אהבו את דף המקורות",
        "Tags Saved": "תוית נשמרה",
        "Assignments allow you to create a template that your students can fill out on their own.":
        "מטלות מאפשרות ליצור דף בסיס שתלמידים יכולים להשתמש בו כדי למלא וליצור את העבודה שלהם.",
        "Students can complete their assignment at this link:":
        "תלמידים יכולים לבצע את המטלה שלהם בקישור הבא:",
        "Reset text of Hebrew, English or both?": "האם לאפס את התוכן של המקור בעברית, אנגלית או הכל?",
        "Any edits you have made to this source will be lost": "כל השינויים שנעשו במקור זה יאבדו",
        "Looking up Connections..." : "מחפש קישורים...",
        "No connections known for this source.": "למקור הזה אין קשרים ידועים",
        "Edit Source title" : "עריכת כותרת",
        "Add Source Below" : "הוספת מקור מתחת",
        "Add Comment": "הוספת תגובה",
        "Add All Connections": "הוספת כל המקורות הקשורים",
        "Reset Source Text": "איפוס טקסט מקור",
        "Copy to Sheet" : "העתקה לדף מקורות",
        "Change Source Layout/Language": "שינוי שפת/עימוד מקור",
        "Move Source Up": "הזזת מקור מעלה",
        "Move Source Down": "הזזת מקור מטה",
        "Outdent Source": "הזחת מקור החוצה",
        "Indent Source": "הזחת מקור פנימה",
        "Remove": "הסרת מקור",
        "Create New" : "יצירת חדש",
        "Close" : "סגירה",

      //reader panel
      "Search" : "חיפוש",
      "Search Dictionary": "חפש במילון",
      "Views": "צפיות",
      "Search for Texts or Keywords Here": "חיפוש טקסט או מילות מפתח",
      "Versions": "גרסאות",
      "Version Open": "גרסה פתוחה",
      "About": "אודות",
      "Current": "נוכחית",
      "Web Pages": "דפי אינטרנט",
      "Select": "החלפת גרסה",
      "Members": "חברים",
      "Send": "שלח",
      "Cancel": "בטל",
      "Send a message to ": "שלח הודעה ל-",
      "Groups": "קבוצות",
      "Following": "נעקבים",
      "Followers": "עוקבים",
      "following": "נעקבים",
      "followers": "עוקבים",
      "Recent": "תאריך",
      "Unlisted": "חסוי",

      //languages
      "English": "אנגלית",
      "Hebrew": "עברית",
      "Yiddish": "יידיש",
      "Finnish": "פינית",
      "Portuguese": "פורטוגזית",
      "Spanish": "ספרדית",
      "French": "צרפתית",
      "German": "גרמנית",
      "Arabic": "ערבית",
      "Italian": "איטלקית",
      "Polish": "פולנית",
      "Russian": "רוסית",

      "On": "הצג",
      "Off": "הסתר",
      "Show Parasha Aliyot": "עליות לתורה מוצגות",
      "Hide Parasha Aliyot": "עליות לתורה מוסתרות",
      "Language": "שפה",
      "Layout": "עימוד",
      "Bilingual Layout" : "עימוד דו לשוני",
      "Color": "צבע",
      "Font Size" : "גודל גופן",
      "Aliyot" : "עליות לתורה",
      "Taamim and Nikkud" : "טעמים וניקוד",
      "Show Vowels and Cantillation": "הצג טקסט עם טעמי מקרא וניקוד",
      "Vocalization": "טעמים וניקוד",
      "Vowels": "ניקוד",
      "Show only vowel points": "הצג טקסט עם ניקוד",
      "Show only consonantal text": "הצג טקסט עיצורי בלבד",
      "Email Address" : "כתובת אימייל",
      "Describe the issue..." : "טקסט המשוב",
      "Report an issue with the text" : "דיווח על בעיה בטקסט",
      "Request translation" : "בקשה לתרגום",
      "Report a bug" : "דיווח על תקלה באתר",
      "Get help" : "עזרה",
      "Request a feature": "בקשה להוספת אפשרות באתר",
      "Give thanks": "תודה",
      "Other": "אחר",
      "Please enter a valid email address": "אנא הקלידו כתובת אימייל תקנית",
      "Please select a feedback type": "אנא בחרו סוג משוב",
      "Unfortunately, there was an error sending this feedback. Please try again or try reloading this page.": "לצערנו ארעה שגיאה בשליחת המשוב. אנא נסו שוב או רעננו את הדף הנוכחי",
      "Tell us what you think..." : "ספרו לנו מה אתם חושבים...",
      "Select Type" : "סוג משוב",
      "Added by" : "נוסף בידי",
      "Love Learning?": "אוהבים ללמוד?",
      "Sign up to get more from Sefaria" : "הרשמו כדי לקבל יותר מספריא",
      "Make source sheets": "הכינו דפי מקורות",
      "Take notes": "שמרו הערות",
      "Save texts": "שמרו טקסטים לקריאה חוזרת",
      "Follow your favorite authors": "עקבו אחר הסופרים האהובים עליכם",
      "Stay in the know": "השארו מעודכנים",
      "Sign Up": "הרשמו לספריא",
      "Already have an account?": "כבר יש לכם חשבון?",
      "Sign\u00A0in": "התחברו",
      "Save": "שמירת",
      "Remove": "הסרת",

      //user stats
      "Torah Tracker" : "לימוד במספרים",
      "Year to Date": "בשנה הנוכחית",
      "All Time": "כל הזמן",
      "Texts Read" : "ספרים שנקראו",
      "Sheets Read" : "דפי מקורות שנקראו",
      "Sheets Created" : "דפי מקורות שנוצרו",
      "Average Sefaria User" : "משתמש ממוצע בספריא",
      "Etc": "שאר"

  },
  _v: function(inputVar){
    if(Sefaria.interfaceLang != "english"){
        return Sefaria.hebrewTerm(inputVar);
    }else{
        return inputVar;
	}
  },
  _r: function (inputRef) {
    const oref = Sefaria.getRefFromCache(inputRef);
    if (!oref) { return inputRef; }
    return Sefaria.interfaceLang != "english" ? oref.heRef : oref.ref;
  },
  _va: function(inputVarArr){
    if(Sefaria.interfaceLang != "english"){
        return inputVarArr.map(Sefaria.hebrewTerm);
    }else{
        return inputVarArr;
	}
  },
  _: function(inputStr){
    if(Sefaria.interfaceLang != "english"){
        var hterm;
        if(inputStr in Sefaria._i18nInterfaceStrings) {
            return Sefaria._i18nInterfaceStrings[inputStr];
        }else if(inputStr.toLowerCase() in Sefaria._i18nInterfaceStrings){
            return Sefaria._i18nInterfaceStrings[inputStr.toLowerCase()];
        }else if((hterm = Sefaria.hebrewTerm(inputStr)) != inputStr){
            return hterm;
        }else{
            if(inputStr.indexOf(" | ") !== -1) {
                 var inputStrs = inputStr.split(" | ");
                 return Sefaria._(inputStrs[0])+ " | " + Sefaria._(inputStrs[1]);
            }else{
                return inputStr;
            }
        }
    }else{
        return inputStr;
	  }
  },
  _cacheSiteInterfaceStrings: function() {
    // Ensure that names set in Site Settings are available for translation in JS.
    if (!Sefaria._siteSettings) { return; }
    ["SITE_NAME", "LIBRARY_NAME"].map(key => {
      Sefaria._i18nInterfaceStrings[Sefaria._siteSettings[key]["en"]] = Sefaria._siteSettings[key]["en"];
    });
  },
  _makeBooksDict: function() {
    // Transform books array into a dictionary for quick lookup
    // Which is worse: the cycles wasted in computing this on the client
    // or the bandwidth wasted in letting the server computer once and transmitting the same data twice in different form?
    this.booksDict = {};
    for (var i = 0; i < this.books.length; i++) {
      this.booksDict[this.books[i]] = 1;
    }
  },
  _ajaxObjects: {},   // These are jqXHR objects, which implement the Promise interface
  _api: function(url, callback) {
    // Manage API calls and callbacks to prevent duplicate calls
    // This method will be deprecated, in favor of _promiseAPI
    //
    if (url in this._ajaxObjects) {
      return this._ajaxObjects[url].then(callback);
    }
    return this._promiseAPI(url).then(callback);
  },
  _promiseAPI: function(url) {
    // Uses same _ajaxObjects as _api
    // Use built in Promise logic to handle multiple .then()s
    if (url in this._ajaxObjects) {
      return this._ajaxObjects[url];
    }
    this._ajaxObjects[url] = $.getJSON(url).always(_ => {delete this._ajaxObjects[url];});
    return this._ajaxObjects[url];
  },
<<<<<<< HEAD
  _cachedPromiseAPI: function({url, key, store}) {
=======
  _cachedApiPromise: function({url, key, store}) {
>>>>>>> bbcdf8a7
      // Checks store[key].  Resolves to this value, if present.
      // Otherwise, calls Promise(url), caches, and returns
      return (key in store) ?
          Promise.resolve(store[key]) :
          Sefaria._promiseAPI(url)
              .then(data => {
                  store[key] = data;
                  return data;
              })
  },
  //  https://reactjs.org/blog/2015/12/16/ismounted-antipattern.html
  makeCancelable: (promise) => {
      let hasCanceled_ = false;

      const wrappedPromise = new Promise((resolve, reject) => {
        promise.then(
          val => hasCanceled_ ? reject({isCanceled: true}) : resolve(val),
          error => hasCanceled_ ? reject({isCanceled: true}) : reject(error)
        );
      });

      return {
        promise: wrappedPromise,
        cancel() { hasCanceled_ = true; },
      };
  }
});

Sefaria.unpackDataFromProps = function(props) {
  // Populate local cache with various data passed as a rider on props.
  var initialPanels = props.initialPanels || [];
  for (var i = 0; i < initialPanels.length; i++) {
      var panel = initialPanels[i];
      if (panel.text) {
        var settings = {context: 1, enVersion: panel.enVersion, heVersion: panel.heVersion};
        Sefaria._saveText(panel.text, settings);
      }
      if (panel.indexDetails) {
        Sefaria._indexDetails[panel.bookRef] = panel.indexDetails;
      }
      // versions and bookRef are located in different places, depending on if you're in book TOC or reader
      const panelVersions = !!panel.versions ? panel.versions : !!panel.text ? panel.text.versions : null;
      const panelBook     = !!panel.versions ? panel.versions : !!panel.text ? panel.text.versions : null;
      if (panelVersions && panelBook) {
        Sefaria._versions[panelBook] = panelVersions;
        for (let i = 0; i < panelVersions.length; i++) {
          const v = panelVersions[i];
          Sefaria._translateVersions[v.versionTitle] = {
            en: v.versionTitle,
            he: !!v.versionTitleInHebrew ? v.versionTitleInHebrew : v.versionTitle,
            lang: v.language,
          };
        }
      }
  }
  if (props.userSheets) {
    Sefaria.sheets._userSheets[Sefaria._uid + "date"] = props.userSheets;
  }
  if (props.userTags) {
    Sefaria.sheets._userTagList = props.userTags;
  }
  if (props.publicSheets) {
    Sefaria.sheets._publicSheets = props.publicSheets;
  }
  if (props.tagSheets) {
    Sefaria.sheets._sheetsByTag[props.initialSheetsTag] = props.tagSheets;
  }
  if (props.tagList) {
    Sefaria.sheets._tagList["count"] = props.tagList;
  }
  if (props.trendingTags) {
    Sefaria.sheets._trendingTags = props.trendingTags;
  }
  if (props.topSheets) {
    Sefaria.sheets._topSheets = props.topSheets;
  }
  if (props.groupData) {
    Sefaria._groups[props.initialGroup] = props.groupData;
  }
  if (props.topicData) {
    Sefaria._topics[props.initialTopic] = props.topicData;
  }
  if (props.topicList) {
    Sefaria._topicList = props.topicList;
  }
  Sefaria.util._initialPath = props.initialPath ? props.initialPath : "/";
  Sefaria.interfaceLang = props.interfaceLang;
};


Sefaria.util    = Util;
Sefaria.hebrew  = Hebrew;
Sefaria.palette = palette;
Sefaria.track   = Track;

Sefaria.palette.indexColor = function(title) {
      return title && Sefaria.index(title) ?
      Sefaria.palette.categoryColor(Sefaria.index(title).categories[0]):
      Sefaria.palette.categoryColor("Other");
};

Sefaria.palette.refColor = ref => Sefaria.palette.indexColor(Sefaria.parseRef(ref).index);


Sefaria.setup = function(data) {
    // data parameter is optional. in the event it isn't passed, we assume that DJANGO_DATA_VARS exists as a global var
    // data should but defined server-side and undefined client-side

    if (typeof data === "undefined") {
        data = typeof DJANGO_DATA_VARS === "undefined" ? undefined : DJANGO_DATA_VARS;
    }
    if (typeof data !== 'undefined') {
        for (var prop in data) {
            if (data.hasOwnProperty(prop)) {
                Sefaria[prop] = data[prop];
            }
        }
    }
    Sefaria.util.setupPrototypes();
    Sefaria.util.setupMisc();
    var cookie = Sefaria.util.handleUserCookie(Sefaria.loggedIn, Sefaria._uid, Sefaria._partner_group, Sefaria._partner_role);
    // And store current uid in analytics id
    Sefaria._analytics_uid = Sefaria._uid;
    if (cookie) {
      Sefaria._partner_group = cookie._partner_group;
      Sefaria._partner_role = cookie._partner_role;
    }
    Sefaria._makeBooksDict();
    Sefaria.virtualBooksDict = {"Jastrow": 1, "Klein Dictionary": 1, "Jastrow Unabbreviated": 1};  //Todo: Wire this up to the server
    Sefaria._cacheIndexFromToc(Sefaria.toc);
    if (!Sefaria.saved) {
      Sefaria.saved = [];
    }
    if (!Sefaria.last_place) {
        Sefaria.last_place = [];
    }
    Sefaria._cacheHebrewTerms(Sefaria.terms);
    Sefaria._cacheSiteInterfaceStrings();
    Sefaria.track.setUserData(Sefaria.loggedIn, Sefaria._partner_group, Sefaria._partner_role, Sefaria._analytics_uid);
    Sefaria.search = new Search(Sefaria.searchIndexText, Sefaria.searchIndexSheet);
};
Sefaria.setup();

module.exports = Sefaria;<|MERGE_RESOLUTION|>--- conflicted
+++ resolved
@@ -310,7 +310,6 @@
     return this._promiseAPI(Sefaria.apiHost + this._textUrl(ref, settings))
         .then(d => { this._saveText(d, settings); return d; });
   },
-<<<<<<< HEAD
   getBulkText: function(refs, asSizedString=false, minChar=null, maxChar=null) {
     // todo: fish existing texts out of cache first
     if (refs.length === 0) { return Promise.resolve({}); }
@@ -325,11 +324,6 @@
     // todo: fish existing texts out of cache first
     if (sheetIds.length === 0) { return Promise.resolve({}); }
     return this._promiseAPI(`${Sefaria.apiHost}/api/v2/sheets/bulk/${sheetIds.join("|")}`);
-=======
-  getBulkText: function(refs) {
-    // todo: fish existing texts out of cache first
-    return this._promiseAPI(Sefaria.apiHost + "/api/bulktext/" + refs.join("|"))
->>>>>>> bbcdf8a7
   },
   text: function(ref, settings = null, cb = null) {
     // To be deprecated in favor of `getText`
@@ -1721,32 +1715,20 @@
     }
     return data;
   },
-<<<<<<< HEAD
   getTopic: function(topic, with_links=true, annotate_links=true, with_refs=true) {
-      return this._cachedPromiseAPI({
+      return this._cachedApiPromise({
           url:   `${this.apiHost}/api/topics/${topic}?with_links=${0+with_links}&annotate_links=${0+annotate_links}&with_refs=${0+with_refs}`,
-=======
-  getTopic: function(topic) {
-      return this._cachedApiPromise({
-          url:   this.apiHost + "/api/topics/" + topic,
->>>>>>> bbcdf8a7
           key:   topic,
           store: this._topics
     });
   },
   _topicTocPages: {},
   _initTopicTocPages: function() {
-<<<<<<< HEAD
     this._topicTocPages = this.topic_toc.reduce((a,c) => {a[this._topicTocPageKey(c.slug)] = c.children; return a;}, {});
     this._topicTocPages[this._topicTocPageKey()] = this.topic_toc.map(({children, ...goodstuff}) => goodstuff);
   },
   _topicTocPageKey: slug => "_" + slug,
-=======
-    this._topicTocPages = this.topic_toc.reduce((a,c) => {a[this._topicTocPageKey(c.name)] = c.children; return a;}, {});
-    this._topicTocPages[this._topicTocPageKey()] = this.topic_toc.map(({children, ...goodstuff}) => goodstuff);
-  },
-  _topicTocPageKey: name => "_" + name,
->>>>>>> bbcdf8a7
+
   topicTocPage: function(parent) {
     const key = this._topicTocPageKey(parent);
     if (!this._topicTocPages[key]) {
@@ -1847,11 +1829,8 @@
     },
     getSheetsByTag: function(tag, v2) {
       const url =  Sefaria.apiHost + "/api" + (v2 ? "/v2" : "") + "/sheets/tag/" + tag.replace("#", "%23");
-<<<<<<< HEAD
-      return Sefaria._cachedPromiseAPI({
-=======
+
       return Sefaria._cachedApiPromise({
->>>>>>> bbcdf8a7
           url:  url,
           store: this._sheetsByTag,
           key:   tag,
@@ -2323,11 +2302,7 @@
     this._ajaxObjects[url] = $.getJSON(url).always(_ => {delete this._ajaxObjects[url];});
     return this._ajaxObjects[url];
   },
-<<<<<<< HEAD
-  _cachedPromiseAPI: function({url, key, store}) {
-=======
   _cachedApiPromise: function({url, key, store}) {
->>>>>>> bbcdf8a7
       // Checks store[key].  Resolves to this value, if present.
       // Otherwise, calls Promise(url), caches, and returns
       return (key in store) ?
