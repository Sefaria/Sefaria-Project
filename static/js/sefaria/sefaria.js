--- conflicted
+++ resolved
@@ -11,11 +11,8 @@
 import $ from './sefariaJquery';
 import Cookies from 'js-cookie';
 import FilterNode from "./FilterNode";
-<<<<<<< HEAD
 import {useCurrentPath} from "../Hooks";
-=======
 import { VOICES_MODULE, LIBRARY_MODULE } from '../constants';
->>>>>>> e13f4824
 
 
 let Sefaria = Sefaria || {
