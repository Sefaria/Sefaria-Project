import VersionPreferences from "./VersionPreferences";

var extend     = require('extend'),
    param      = require('querystring').stringify;
import Search from './search';
import Strings from './strings';
import palette from './palette';
import Track from './track';
import Hebrew from './hebrew';
import Util from './util';
import $ from './sefariaJquery';


let Sefaria = Sefaria || {
  _dataLoaded: false,
  _inBrowser: (typeof document !== "undefined"),
  toc: [],
  books: [],
  booksDict: {},
  last_place: [],
  apiHost: "" // Defaults to localhost, override to talk another server
};

if (typeof window !== 'undefined') {
    window.Sefaria = Sefaria; // allow access to `Sefaria` from console
}

Sefaria = extend(Sefaria, {
  _parseRef: {}, // cache for results of local ref parsing
  parseRef: function(q) {
  // Client side ref parsing without depending on book index data.
  // Does depend on Sefaria.booksDict.
  // One of the oldest functions in Sefaria! But should be intelligently merged into Sefaria.ref()
      q = q || "";
      q = decodeURIComponent(q);
      q = q.replace(/_/g, " ").replace(/[.:]/g, " ").replace(/ +/, " ");
      q = q.trim().toFirstCapital();
      if (q in Sefaria._parseRef) { return Sefaria._parseRef[q]; }

      const response = {book: false,
                      index: false,
                      sections: [],
                      toSections: [],
                      ref: ""};
      if (!q) {
          Sefaria._parseRef[q] = response;
          return response;
      }

      const toSplit = q.split("-");
      const first   = toSplit[0];

      let book, index, nums;
      for (let i = first.length; i >= 0; i--) {
          book   = first.slice(0, i);
          if (Sefaria.virtualBooks.includes(book)) {
              // todo: This assumes that this is a depth one integer indexed node
              const numberMatch = first.match(/([\d ]+)$/);
              if (numberMatch) {
                  nums = String(+numberMatch[0]);
                  book = first.slice(0, numberMatch.index)
              } else {
                  book = first;
              }
              break;
          }
          if (book in Sefaria.booksDict || book === "Sheet") {
              const remainder = first.slice(i);
              if (remainder && remainder[0] !== " ") {
                continue; // book name must be followed by a space, Jobs != Job
              }
              nums = remainder.slice(1);
              break;
          }
      }
      // Get the root index name. (For complex works, this may be different than `book`)
      for (let i = book.length; i >= 0; i--) {
          index = book.slice(0,i);
          if (this.index(index)) { break; }
      }
      if (!book) {
          Sefaria._parseRef[q] = {"error": "Unknown book."};
          return Sefaria._parseRef[q];
      }

      if (nums && !nums.match(/\d+[ab]?( \d+)*$/)) {
          Sefaria._parseRef[q] = {"error": "Bad section string."};
          console.log(Sefaria._parseRef[q]);
          return Sefaria._parseRef[q];
      }

      response.index      = index;
      response.book       = book;
      response.sections   = nums ? nums.split(" ") : [];
      response.toSections = nums ? nums.split(" ") : [];
      response.ref        = q;

      // Parse range end (if any)
      if (toSplit.length === 2) {
          const toSections = toSplit[1].replace(/[.:]/g, " ").split(" ");
          const diff = response.sections.length - toSections.length;
          for (let i = diff; i < toSections.length + diff; i++) {
              response.toSections[i] = toSections[i-diff];
          }
      }

      Sefaria._parseRef[q] = response;
      return response;
  },
  makeRef: function(q) {
      // Returns a string ref corresponding to the parsed ref `q` (like Ref.url() in Python)
      if (!(q.book && q.sections && q.toSections)) {
          return {"error": "Bad input."};
      }
      let ref = q.book.replace(/ /g, "_");
      ref = encodeURIComponent(ref);

      if (q.sections.length)
          ref += "." + q.sections.join(".");

      if (!q.sections.compare(q.toSections)) {
          let i;
          for (i = 0; i < q.toSections.length; i++)
              if (q.sections[i] !== q.toSections[i]) break;
          ref += "-" + q.toSections.slice(i).join(".");
      }

      return ref;
  },
  normRef: function(ref) {
      // Returns a string of the URL normalized form of `ref` (using _ for spaces and . for section seprator).
      // `ref` may be a string, or an array of strings. If ref is an array of strings, it is passed to normRefList.
      if (ref instanceof Array) {
        return Sefaria.normRefList(ref);
      }
      const norm = Sefaria.makeRef(Sefaria.parseRef(ref));
      if (typeof norm === "object" && "error" in norm) {
          // If the ref doesn't parse, just replace spaces with undescores.
          return typeof ref === "string" ? ref.replace(/ /g, "_") : ref;
      }
      return norm;
  },
  humanRef: function(ref) {
      // Returns a string of the normalized form of `ref`.
      // `ref` may be a string, or an array of strings. If ref is an array of strings, it is passed to normRefList.
      ref = Sefaria.normRef(ref);
      const pRef = Sefaria.parseRef(ref);
      if (pRef.error) {return ref}
      if (pRef.sections.length === 0) { return pRef.book; }
      const book = pRef.book + " ";
      const hRef = pRef.ref.replace(/ /g, ":");
      return book + hRef.slice(book.length);
  },
  isRef: function(ref) {
    // Returns true if `ref` appears to be a ref relative to known books in Sefaria.books
    const q = Sefaria.parseRef(ref);
    return ("book" in q && q.book);
  },
  normRefList: function(refs) {
    // Returns a single string ref corresponding the range expressed in the list of `refs`
    // e.g. ["Genesis 1:4", "Genesis 1:5", "Genesis 1:6"] -> "Genesis 1:4-6"
    if (refs.length === 1) {
      return refs[0];
    }
    const pRef = Sefaria.parseRef(refs[0]);
    const pRefEnd = Sefaria.parseRef(refs[refs.length-1]);
    if (pRef.book !== pRefEnd.book) {
      return refs[0]; // We don't handle ranges over multiple nodes of complex texts
    }
    const nRef = Sefaria.util.clone(pRef);
    nRef.toSections = pRefEnd.toSections;
    return Sefaria.makeRef(nRef);
  },
  joinRefList: function(refs, lang){
    // Returns a string Ref in `lang` that corresponds to the range of refs in `refs`
    // Hebrew results depend on `refs` being available in the refs cache.
      //only use for display as it doesn't rely on any ref parsing!
      //since this is just string manipulation it works language agnostically.
      //does not work well in cases like Genesis 1:10, Genesis 1:15 (will return Genesis 1:10-5). Needs fixing
      //Deuteronomy 11:32-2:1 instead of Deuteronomy 11:32-12:1
      const refStrAttr = {
          "he" : "heRef",
          "en": "ref"
      }[lang];
      if(!refs.length){ return null ;}
      let start, end;
      if (refs[0].indexOf("-") != -1) { // did we get a ranged ref for some reason inside the arguemnts
          let startSplit = Sefaria.splitRangingRef(refs[0])
          start = Sefaria.getRefFromCache(startSplit[0]);
      }else{
          start = Sefaria.getRefFromCache(refs[0]);
      }
      if (!start) { // We don't have this ref in cache, fall back to normRefList and sorry no Hebrew
        return Sefaria.humanRef(Sefaria.normRefList(refs));
      }
      start = start[refStrAttr]
      if (refs[refs.length - 1].indexOf("-") != -1) {
          let endSplit = Sefaria.splitRangingRef(refs[refs.length - 1]);
          end = Sefaria.getRefFromCache(endSplit[endSplit.length -1])[refStrAttr];
      }else{
          end = Sefaria.getRefFromCache(refs[refs.length - 1])[refStrAttr];
      }
       //deal with case where this doesnt exist in cache with getName or a new function o combine refs from server side

      //TODO handle ranged refs as input
      if(start == end){
          return start;
      }
      //break down refs into textual part and "numeric "address parts, the comparison of the numeric parts has to be atomic and not char by char
      const lastSpaceStart = start.lastIndexOf(" ");
      const namedPartStart =  start.substr(0, lastSpaceStart);
      const addressPartStart = start.substr(lastSpaceStart + 1).split(":");
      const lastSpaceEnd = end.lastIndexOf(" ");
      const namedPartEnd =  end.substr(0, lastSpaceEnd);
      const addressPartEnd = end.substr(lastSpaceEnd + 1).split(":");
      if(namedPartStart != namedPartEnd){
          //the string part is different already, so the numeric parts will be for sure separated correctly.
          //works mostly for ranged complex text refs
          const similarpart = Sefaria.util.commonSubstring(start, end);
          const startDiff = start.substring(similarpart.length, start.length);
          const endDiff = end.substring(similarpart.length, end.length);
          return `${similarpart}${startDiff}-${endDiff}`;
      }else{
          let similaraddrs = []
          const addrLength = Math.min(addressPartStart.length, addressPartEnd.length);
          let index = 0;
          while(index<addrLength && addressPartStart[index] === addressPartEnd[index]){
              similaraddrs.push(addressPartStart[index]);
              index++;
          }
          const addrStr = similaraddrs.join(":")+(index == 0? "" : ":")+addressPartStart.slice(index).join(":")+"-"+addressPartEnd.slice(index).join(":");
          return `${namedPartStart} ${addrStr}`
      }
  },
  refContains: function(ref1, ref2) {
    // Returns true is `ref1` contains `ref2`
    const oRef1 = Sefaria.parseRef(ref1);
    const oRef2 = Sefaria.parseRef(ref2);
    //need to convert to ints, add ancestors for complex and copy logic from server

    if ("error" in oRef1 || "error" in oRef2) { return null; }

    //We need numerical representations of the sections, and not to trip up on talmud sections
    if (oRef2.index !== oRef2.index || oRef1.book !== oRef2.book) { return false; }
    const [oRef1sections, oRef1toSections, oRef2sections, oRef2toSections] = [oRef1.sections, oRef1.toSections, oRef2.sections, oRef2.toSections].map(arr =>
        arr.map(x => x.match(/\d+[ab]/) ? Sefaria.hebrew.dafToInt(x) : parseInt(x))
    )

    const sectionsLen = Math.min(oRef1sections.length, oRef2sections.length);
    //duplicated from server side logic to finally fix
    for (let i = 0; i < sectionsLen; i++) {
      if (oRef2toSections[i] > oRef1toSections[i]) {
        return false;
      }
      if (oRef2toSections[i] < oRef1toSections[i]) {
        break;
      }
    }
    for (let i = 0; i < sectionsLen; i++) {
      if (oRef2sections[i] < oRef1sections[i]) {
        return false;
      }
      if (oRef2sections[i] > oRef1sections[i]) {
        break;
      }
    }
    return true;
  },
  refCategories: function(ref) {
    // Returns the text categories for `ref`
    let pRef = Sefaria.parseRef(ref);
    if ("error" in pRef) { return []; }
    let index = Sefaria.index(pRef.index);
    return index && index.categories ? index.categories : [];
  },
  sectionRef: function(ref) {
    // Returns the section level ref for `ref` or null if no data is available
    const oref = this.getRefFromCache(ref);
    return oref ? oref.sectionRef : null;
  },
  splitSpanningRefNaive: function(ref){
      if (ref.indexOf("-") == -1) { return ref; }
      return ref.split("-");
  },
  splitRangingRef: function(ref) {
    // Returns an array of segment level refs which correspond to the ranging `ref`
    // e.g. "Genesis 1:1-2" -> ["Genesis 1:1", "Genesis 1:2"]
    if (!ref || typeof ref === "object" || typeof ref === "undefined") { debugger; }

    if (ref.indexOf("-") == -1) { return [ref]; }

    const oRef     = Sefaria.parseRef(ref);
    const isDepth1 = oRef.sections.length === 1;
    const textData = Sefaria.getTextFromCache(ref);
    if (textData) {
        return Sefaria.makeSegments(textData).map(segment => segment.ref);
    } else if (!isDepth1 && oRef.sections[oRef.sections.length - 2] !== oRef.toSections[oRef.sections.length - 2]) {
      // TODO handle spanning refs when no text data is available to answer how many segments are in each section.
      // e.g., in "Shabbat 2a:5-2b:8", what is the last segment of Shabbat 2a?
      // For now, just return the split of the first non-spanning ref.
      const newRef = Sefaria.util.clone(oRef);
      newRef.toSections = newRef.sections;
      return Sefaria.splitRangingRef(this.humanRef(this.makeRef(newRef)));

    } else {
      const refs  = [];
      const start = oRef.sections[oRef.sections.length-1];
      const end   = oRef.toSections[oRef.sections.length-1];
      for (let i = parseInt(start); i <= parseInt(end); i++) {
        const newRef = Sefaria.util.clone(oRef);
        newRef.sections[oRef.sections.length-1] = i;
        newRef.toSections[oRef.sections.length-1] = i;
        refs.push(this.humanRef(this.makeRef(newRef)));
      }
      return refs;
    }
  },
  titlesInText: function(text) {
    // Returns an array of the known book titles that appear in text.
    return Sefaria.books.filter(function(title) {
        return (text.indexOf(title) > -1);
    });
  },
  makeRefRe: function(titles) {
    // Construct and store a Regular Expression for matching citations
    // based on known books, or a list of titles explicitly passed
    titles = titles || Sefaria.books;
    const books = "(" + titles.map(RegExp.escape).join("|")+ ")";
    const refReStr = books + " (\\d+[ab]?)(?:[:., ]+)?(\\d+)?(?:(?:[\\-–])?(\\d+[ab]?)?(?:[:., ]+)?(\\d+)?)?";
    return new RegExp(refReStr, "gi");
  },
  wrapRefLinks: function(text) {
      if (typeof text !== "string" ||
          text.indexOf("data-ref") !== -1) {
          return text;
      }
      const titles = Sefaria.titlesInText(text);
      if (titles.length === 0) {
          return text;
      }
      const refRe    = Sefaria.makeRefRe(titles);
      const replacer = function(match, p1, p2, p3, p4, p5) {
          // p1: Book
          // p2: From section
          // p3: From segment
          // p4: To section
          // p5: To segment
          let uref, nref, r;

          uref = p1 + "." + p2;
          nref = p1 + " " + p2;
          if (p3) {
              uref += "." + p3;
              nref += ":" + p3;
          }
          if (p4) {
              uref += "-" + p4;
              nref += "-" + p4;
          }
          if (p5) {
              uref += "." + p5;
              nref += ":" + p5;
          }
          r = '<span class="refLink" data-ref="' + uref + '">' + nref + '</span>';
          if (match.slice(-1)[0] === " ") {
              r = r + " ";
          }
          return r;
      };
      return text.replace(refRe, replacer);
  },
  _texts: {},  // cache for data from /api/texts/
  _refmap: {}, // Mapping of simple ref/context keys to the (potentially) versioned key for that ref in _texts.
  _complete_text_settings: function(s = null) {
    let settings = s || {};
    settings = {
      commentary: settings.commentary || 0,
      context:    settings.context    || 0,
      pad:        settings.pad        || 0,
      enVersion:  settings.enVersion  || null,
      heVersion:  settings.heVersion  || null,
      multiple:   settings.multiple   || 0,
      stripItags: settings.stripItags || 0,
      wrapLinks:  ("wrapLinks" in settings) ? settings.wrapLinks : 1,
      wrapNamedEntities: ("wrapNamedEntities" in settings) ? settings.wrapNamedEntities : 1,
      translationLanguagePreference: settings.translationLanguagePreference || null,
      versionPref: settings.versionPref || null,
      firstAvailableRef: settings.firstAvailableRef || 1,
      fallbackOnDefaultVersion: settings.fallbackOnDefaultVersion || 1,
    };
    if (settings.versionPref) {
      // for every lang/vtitle pair in versionPref, update corresponding version url param if it doesn't already exist
      for (let [vlang, vtitle] of Object.entries(settings.versionPref)) {
        const versionPrefKey = `${vlang}Version`;
        if (!settings[versionPrefKey]) {
          settings[versionPrefKey] = vtitle;
        }
      }
    }
    return settings;
  },
  getTextFromCache: function(ref, settings) {
    settings = this._complete_text_settings(settings);
    const key = this._textKey(ref, settings);

    if (key in this._texts) {
        return this._getOrBuildTextData(key, settings);
    }
    return null;
  },
  getText: function(ref, settings) {
    // returns a promise
    settings = this._complete_text_settings(settings);

    const data = this.getTextFromCache(ref, settings);
    if (data && !("updateFromAPI" in data)) {return Promise.resolve(data);}

    return this._ApiPromise(Sefaria.apiHost + this._textUrl(ref, settings))
        .then(d => {
            //swap out original versions from the server with the ones that Sefaria client side has sorted and updated with some fields.
            // This happens before saving the text to cache so that both caches are consistent
            if(d?.versions?.length){
                let versions = Sefaria._saveVersions(d.sectionRef, d.versions);
                d.versions = Sefaria._makeVersions(versions, false, null, false);
            }
            Sefaria._saveText(d, settings);
            return d;
        });
  },
  _bulkTexts: {},
  getBulkText: function(refs, asSizedString=false, minChar=null, maxChar=null, transLangPref=null) {
    if (refs.length === 0) { return Promise.resolve({}); }

    const MAX_URL_LENGTH = 3800;
    const hostStr = `${Sefaria.apiHost}/api/bulktext/`;

    let paramStr = '';
    for (let [paramKey, paramVal] of Object.entries({asSizedString, minChar, maxChar, transLangPref})) {
      paramStr = !!paramVal ? paramStr + `&${paramKey}=${paramVal}` : paramStr;
    }
    paramStr = paramStr.replace(/&/,'?');

    // Split into multipe requests if URL length goes above limit
    let refStrs = [""];
    refs.map(ref => {
      let last = refStrs[refStrs.length-1];
      if (encodeURI(`${hostStr}${last}|${ref}${paramStr}`).length > MAX_URL_LENGTH) {
        refStrs.push(ref)
      } else {
        refStrs[refStrs.length-1] += last.length ? `|${ref}` : ref;
      }
    });

    let promises = refStrs.map(refStr => this._cachedApiPromise({
      url: `${hostStr}${refStr}${paramStr}`,
      key: refStr + paramStr,
      store: this._bulkTexts
    }));

    return Promise.all(promises).then(results => Object.assign({}, ...results));
  },
  _bulkSheets: {},
  getBulkSheets: function(sheetIds) {
    if (sheetIds.length === 0) { return Promise.resolve({}); }
    const idStr = sheetIds.join("|");
    return this._cachedApiPromise({
      url: `${Sefaria.apiHost}/api/v2/sheets/bulk/${idStr}`,
      key: idStr,
      store: this._bulkSheets
    });
  },
  text: function(ref, settings = null, cb = null) {
    // To be deprecated in favor of `getText`
    if (!ref || typeof ref === "object" || typeof ref === "undefined") { debugger; }
    settings = this._complete_text_settings(settings);
    const key = this._textKey(ref, settings);
    if (!cb) {
      return this._getOrBuildTextData(key, settings);
    }
    if (key in this._texts && !("updateFromAPI" in this._texts[key])) {
      const data = this._getOrBuildTextData(key, settings);
      cb(data);
      return data;
    }
    this._api(Sefaria.apiHost + this._textUrl(ref, settings), function(data) {
        //save versions and then text so both caches have updated versions
        if(data?.versions?.length){
            let versions = this._saveVersions(data.sectionRef, data.versions);
            data.versions = this._makeVersions(versions, false, null, false);
        }
        this._saveText(data, settings);
        cb(data);
    }.bind(this));
    return null;
  },
  ISOMap: {
    "ar": {"name": "Arabic", "nativeName": "عربى", "showTranslations": 0},
    "de": {"name": "German", "nativeName": "Deutsch", "showTranslations": 1, "title": "Jüdische Texte in Deutscher Sprache"},
    "en": {"name": "English", "nativeName": "English", "showTranslations": 1, "title": "Jewish Texts in English"},
    "eo": {"name": "Esperanto", "nativeName": "Esperanto", "showTranslations": 1, "title": "Judaj Tekstoj en Esperanto"},
    "es": {"name": "Spanish", "nativeName": "Español", "showTranslations": 1, "title": "Textos Judíos en Español"},
    "fa": {"name": "Persian", "nativeName": "فارسی", "showTranslations": 1, "title": "متون یهودی به زبان فارسی"},
    "fi": {"name": "Finnish", "nativeName": "suomen kieli", "showTranslations": 1, "title": "Juutalaiset tekstit suomeksi"},
    "fr": {"name": "French", "nativeName": "Français", "showTranslations": 1, "title": "Textes juifs en français"},
    "he": {"name": "Hebrew", "nativeName": "עברית", "showTranslations": 0, "title": "ספריה בעברית"},
    "it": {"name": "Italian", "nativeName": "Italiano", "showTranslations": 1, "title": "Testi ebraici in italiano"},
    "lad": {"name": "Ladino", "nativeName": "Judeo-español", "showTranslations": 0},
    "pl": {"name": "Polish", "nativeName": "Polskie", "showTranslations": 1, "title": "Teksty żydowskie w języku polskim"},
    "pt": {"name": "Portuguese", "nativeName": "Português", "showTranslations": 1, "title": "Textos judaicos em portugues"},
    "ru": {"name": "Russian", "nativeName": "Pусский", "showTranslations": 1, "title": "Еврейские тексты на русском языке"},
    "yi": {"name": "Yiddish", "nativeName": "יידיש", "showTranslations": 1, "title": "יידישע טעקסטן אויף יידיש"},
  },
  translateISOLanguageCode(code, native = false) {
    //takes two-letter ISO 639.2 code and returns full language name
    const lookupVar = native ? "nativeName" : "name";
    return Sefaria.ISOMap[code.toLowerCase()][lookupVar] || code; 
  },
  getHebrewTitle: function(slug) {
    return Sefaria.ISOMap[slug] ? Sefaria.ISOMap[slug]["title"] ?  Sefaria.ISOMap[slug]["title"] : "Jewish Texts in " + Sefaria.ISOMap[slug]["name"] : "Jewish texts in " + slug ;
  },
  _versions: {},
  _translateVersions: {},
  getVersionFromCache: function(ref,  byLang, filter, excludeFilter){
     let versions = this._cachedApi(ref, this._versions, []);
     return this._makeVersions(versions, byLang, filter, excludeFilter)
  },
  getVersions: async function(ref, byLang, filter, excludeFilter) {
      /**
       * Returns a list of available text versions for `ref`.
       *
       * byLang: whether to return an object bucketed by actual version language or a list
       * filter: array filter which languages ISO codes
       * excludeFilter: if the filter should be including the filter value or excluding it.
       */
    let versionsInCache = ref in this._versions;
    if(!versionsInCache) {
        const url = Sefaria.apiHost + "/api/texts/versions/" + Sefaria.normRef(ref);
        await this._ApiPromise(url).then(d => {
            this._saveVersions(ref, d);
        });
    }
    return Promise.resolve(this._makeVersions(this._versions[ref], byLang, filter, excludeFilter));
  },
  _makeVersions: function(versions, byLang, filter, excludeFilter){
    let tempValue;
    if(filter?.length){ // we filter out the languages we want bu filtering on the array of keys and then creating a new object on the fly with only those keys
        tempValue = Object.keys(versions)
          .filter(key => { return !excludeFilter ? filter.includes(key) : !filter.includes(key)})
          .reduce((obj, key) => {
            obj[key] = versions[key];
            return obj;
          }, {});
    }else{
       tempValue = Object.assign({}, versions); //shallow copy to match the above shallow copy
    }
    let finalValue = byLang ? tempValue : Object.values(tempValue).flat();
    return finalValue;
  },
  _saveVersions: function(ref, versions){
      for (let v of versions) {
        Sefaria._translateVersions[Sefaria.getTranslateVersionsKey(v.versionTitle, v.language)] = {
          en: v.versionTitle,
          he: !!v.versionTitleInHebrew ? v.versionTitleInHebrew : v.versionTitle,
        };
      }
      this._versions[ref] = this._sortVersionsIntoBuckets(versions);
      return this._versions[ref];
  },
  _sortVersionsIntoBuckets: function(versions){
      let versionStore = {};
      //let generalCount = 0;
      for (let v of versions) {
        //generalCount++;
        const matches = v.versionTitle.match(new RegExp("\\[([a-z]{2,3})\\]$")); // two-letter ISO language code
        const lang = matches ? matches[1] : v.language;
        v.actualLanguage = lang; //add actual language onto the object. Hopefully its then available always.
        //Sort each language into its own bucket
        versionStore[lang] = !!versionStore[lang] ? versionStore[lang].concat(v)  :  [v];
      }
      return versionStore;
  },
  transformVersionObjectsToByActualLanguageKeys(versionObjects){
    //not related to above, used to turn curent version object in client code into an object mapped by the real language vs just "he/"en
    return Object.entries(versionObjects)
          .filter(([lang, v]) => !!v)
          .reduce((obj, [lang, version]) => {
              if(version?.merged){ //this would be the best guess of the merged language's version currently
                  obj[lang] = version;
              }else if (version?.actualLanguage){
                 obj[version.actualLanguage] = version;
              }
            return obj;
          }, {});
  },
  getTranslateVersionsKey: (vTitle, lang) => `${vTitle}|${lang}`,
  deconstructVersionsKey: (versionsKey) => versionsKey.split('|'),
  setVersionPreference(sref, vtitle, lang) {
    if (lang !== 'en') { return; }  // Currently only tracking preferences for translations
    const title = Sefaria.parseRef(sref).index
    const corpus = Sefaria.index(title).corpus;
    Sefaria.versionPreferences = Sefaria.versionPreferences.update(corpus, vtitle, lang);

    Sefaria.track.event("Reader", "Set Version Preference", `${corpus}|${vtitle}|${lang}`);
    Sefaria.editProfileAPI({version_preferences_by_corpus: {[corpus]: {[lang]: vtitle}}})
  },
  getLicenseMap: function() {
    const licenseMap = {
      "Public Domain": "https://en.wikipedia.org/wiki/Public_domain",
      "CC0": "https://creativecommons.org/publicdomain/zero/1.0/",
      "CC-BY": "https://creativecommons.org/licenses/by/3.0/",
      "CC-BY-SA": "https://creativecommons.org/licenses/by-sa/3.0/",
      "CC-BY-NC": "https://creativecommons.org/licenses/by-nc/4.0/"
    }
    return licenseMap;
  },
  _textUrl: function(ref, settings) {
    // copy the parts of settings that are used as parameters, but not other
    const params = param({
      commentary: settings.commentary,
      context:    settings.context,
      pad:        settings.pad,
      wrapLinks:  settings.wrapLinks,
      wrapNamedEntities: settings.wrapNamedEntities,
      multiple:   settings.multiple,
      stripItags: settings.stripItags,
      transLangPref: settings.translationLanguagePreference,
      firstAvailableRef: settings.firstAvailableRef,
      fallbackOnDefaultVersion: settings.fallbackOnDefaultVersion,
    });
    let url = "/api/texts/" + Sefaria.normRef(ref);
    if (settings.enVersion) { url += "&ven=" + encodeURIComponent(settings.enVersion.replace(/ /g,"_")); }
    if (settings.heVersion) { url += "&vhe=" + encodeURIComponent(settings.heVersion.replace(/ /g,"_")); }

    url += "&" + params;
    return url.replace("&","?"); // make sure first param has a '?'
  },
  _textKey: function(ref, settings) {
    // Returns a string used as a key for the cache object of `ref` given `settings`.
    if (!ref) { debugger; }
    var key = ref.toLowerCase();
    if (settings) {
      if (settings.enVersion) { key += "&ven=" + settings.enVersion; }
      if (settings.heVersion) { key += "&vhe=" + settings.heVersion; }
      if (settings.translationLanguagePreference) { key += "&transLangPref=" + settings.translationLanguagePreference}
      if (settings.fallbackOnDefaultVersion) { key += "|FALLBACK_ON_DEFAULT_VERSION"; }
      key = settings.context ? key + "|CONTEXT" : key;
    }
    return key;
  },
  _refKey: function(ref, settings) {
    // Returns the key for this ref without any version/language elements
    if (!ref) { debugger; }
    var key = ref.toLowerCase();
    if (settings) {
      key = settings.context ? key + "|CONTEXT" : key;
    }
    return key;
  },
  _getOrBuildTextData: function(key, settings) {
    let cached = this._texts[key];
    if (!cached || !cached.buildable) { return cached; }

    // clone the segment, add text from the section ref
    const segmentData  = Sefaria.util.clone(this._texts[this._textKey(cached.ref, extend(settings, {context: 0}))]);
    const contextData  =  this._texts[this._textKey(cached.sectionRef, extend(settings, {context: 0}))]
                       || this._texts[this._textKey(cached.sectionRef, extend(settings, {context: 1}))];

    segmentData.text = contextData.text;
    segmentData.he   = contextData.he;
    return segmentData;
  // Should we be saving the built data?

  },
  _saveText: function(data, settings) {
    if (Array.isArray(data)) {
      data.map(d => this._saveText(d, settings));
      return;
    }
    if (!data || "error" in data) {
      return;
    }
    settings         = settings || {};
    const key          = this._textKey(data.ref, settings);
    this._texts[key] = data;
    //console.log("Saving", key);
    const refkey           = this._refKey(data.ref, settings);
    this._refmap[refkey] = key;

    const isSectionLevel = (data.sections.length !== data.sectionNames.length);
    if (isSectionLevel && !data.isSpanning) {
      // Save data in buckets for each segment
      this._splitTextSection(data, settings);
    }

    if (settings.context) {
      // Save a copy of the data at section level with & without context flag
      let newData         = Sefaria.util.clone(data);
      newData.ref         = data.sectionRef;
      newData.heRef       = data.heSectionRef;
      if (!isSectionLevel) {
        newData.sections    = data.sections.slice(0,-1);
        newData.toSections  = data.toSections.slice(0,-1);
      }
      const newSettings   = Sefaria.util.clone(settings);
      // Note: data for section level refs is identical when called with or without context,
      // but both are saved in cache for code paths that may always call with or without context.
      if (!isSectionLevel) {
        // Segment level ref with context, save section level marked with context
        this._saveText(newData, newSettings);
      }
      // Any level ref with context, save section level marked without context
      newSettings.context = 0;
      this._saveText(newData, newSettings);
    }

    if (data.isSpanning) {
      const spanningContextSettings = Sefaria.util.clone(settings);
      spanningContextSettings.context = 1;

      for (let i = 0; i < data.spanningRefs.length; i++) {
        // For spanning refs, request each section ref to prime cache.
        // console.log("calling spanning prefetch " + data.spanningRefs[i])
        Sefaria.getText(data.spanningRefs[i], spanningContextSettings)
      }
    }
  },
  _splitTextSection: function(data, settings) {
    // Takes data for a section level text and populates cache with segment levels.
    // Don't do this for Refs above section level, like "Rashi on Genesis 1",
    // since it's impossible to correctly derive next & prev.

    // No splits needed for segments
    if (data.textDepth === data.sections.length) {
        return;
    }
    const isSuperSection = data.textDepth == data.sections.length + 2;

    settings = settings || {};
    let en = typeof data.text === "string" ? [data.text] : data.text;
    let he = typeof data.he === "string" ? [data.he] : data.he;
    // Pad the shorter array to make stepping through them easier.
    const length = Math.max(en.length, he.length);
    en = en.pad(length, "");
    he = he.pad(length, "");

    const delim = data.ref === data.book ? " " : ":";
    const start = data.textDepth === data.sections.length ? data.sections[data.textDepth-1] : 1;

    let prev = Array(length);
    let next = Array(length);
    if (isSuperSection) {
      // For supersections, correctly set next and prev on each section to skip empty content
      let hasContent = Array(length);
      for (let i = 0; i < length; i++) {
        hasContent[i] = (!!en[i].length || !!he[i].length);
      }
      prev[0]  = data.prev;
      for (let i = 1; i < length; i++) {
        prev[i] = hasContent[i-1] ? data.ref + delim + (i-1+start) : prev[i-1];
      }
      next[length-1]  = data.next;
      for (let i = length-2; i >= 0; i--) {
        next[i] = hasContent[i+1] ? data.ref + delim + (i+1+start) : next[i+1];
      }
    }
    for (let i = 0; i < length; i++) {
      const ref          = data.ref + delim + (i+start);
      const segment_data = Sefaria.util.clone(data);
      const sectionRef =isSuperSection ? data.ref + delim + (i+1): data.sectionRef
      extend(segment_data, {
        ref: ref,
        heRef: data.heRef + delim + Sefaria.hebrew.encodeHebrewNumeral(i+start),
        text: en[i],
        he: he[i],
        sections: data.sections.concat(i+1),
        toSections: data.sections.concat(i+1),
        sectionRef: sectionRef,
        next: isSuperSection ? next[i] : data.next,
        prev: isSuperSection ? prev[i] : data.prev,
        nextSegment: i+start === length ? data.next + delim + 1 : data.ref + delim + (i+start+1),
        prevSegment: i+start === 1      ? null : data.ref + delim + (i+start-1)
      });
      const context_settings = {};
      if (settings.enVersion) { context_settings.enVersion = settings.enVersion; }
      if (settings.heVersion) { context_settings.heVersion = settings.heVersion; }

      this._saveText(segment_data, context_settings);

      context_settings.context = 1;
      const contextKey = this._textKey(ref, context_settings);
      this._texts[contextKey] = {buildable: "Add Context", ref: ref, sectionRef: sectionRef, updateFromAPI:data.updateFromAPI};

      const refkey           = this._refKey(ref, context_settings);
      this._refmap[refkey] = contextKey;
    }
  },
    /*  Not used?
  _splitSpanningText: function(data) {
    // Returns an array of section level data, corresponding to spanning `data`.
    // Assumes `data` includes context.
    var sections = [];
    var en = data.text;
    var he = data.he;
    var length = Math.max(en.length, he.length);
    en = en.pad(length, []);
    he = he.pad(length, []);
    var length = Math.max(data.text.length, data.he.length);
    for (var i = 0; i < length; i++) {
      var section        = Sefaria.util.clone(data);
      section.text       = en[i];
      section.he         = he[i];
    }
  },
     */

    /* not used?
  _wrapRefs: function(data) {
    // Wraps citations found in text of data
    if (!data.text) { return data; }
    if (typeof data.text === "string") {
      data.text = Sefaria.wrapRefLinks(data.text);
    } else {
      data.text = data.text.map(Sefaria.wrapRefLinks);
    }
    return data;
  }, */
  _index: {}, // Cache for text index records
   index: function(text, index) {
    if (!index) {
      return this._index[text];
    } else if (text in this._index){
      this._index[text] = extend(this._index[text], index);
    } else {
      this._index[text] = index;
    }
  },
  _shape: {}, // Cache for shape records
  getShape: function(title) {
    return this._cachedApiPromise({
        url:   this.apiHost + "/api/shape/" + title,
        key:   title,
        store: this._shape
    });
  },
  _tocOrderLookup: {},
  _cacheFromToc: function(tocBranch, parentsPath = "", parentsOrders = [], rewrittenFrom = "", rewrittenTo = "") {
    // Cache:
    // - Index Data
    // - Search TOC order
    for (let i = 0; i < tocBranch.length; i++) {
      let thisOrder = parentsOrders.concat([i]) ;
      let thisPath =  (parentsPath ? parentsPath + "/" : "") + ("category" in tocBranch[i] ? tocBranch[i].category : tocBranch[i].title);

      if (tocBranch[i].searchRoot) {
          rewrittenFrom = thisPath;
          rewrittenTo = tocBranch[i].searchRoot + "/" + tocBranch[i].category;
          thisOrder = [100].concat(thisOrder);
          Sefaria._tocOrderLookup[rewrittenTo] = thisOrder;
      } else if (rewrittenFrom) {
          const new_path = thisPath.replace(RegExp("^" + rewrittenFrom), rewrittenTo);
          Sefaria._tocOrderLookup[new_path] = thisOrder;
      } else {
          Sefaria._tocOrderLookup[thisPath] = thisOrder;
      }

      if ("category" in tocBranch[i]) {
          Sefaria._translateTerms[tocBranch[i].category] = {"en": tocBranch[i].category, "he": tocBranch[i].heCategory};
          if (tocBranch[i].contents) {
              Sefaria._cacheFromToc(tocBranch[i].contents, thisPath, thisOrder, rewrittenFrom,  rewrittenTo)
          }
      } else {
          Sefaria.index(tocBranch[i].title, tocBranch[i]);
      }
    }
  },
  compareSearchCatPaths: function(a,b) {
      // Given two paths, sort according to the cached numeric arrays of their locations in the toc
      const aPath = Sefaria._tocOrderLookup[a];
      const bPath = Sefaria._tocOrderLookup[b];

      if (!(Array.isArray(aPath) && Array.isArray(bPath))) {
          console.log(`Failed to compare paths: ${a} and ${b}`);
          return 0;
      }

      // Favor the earliest lesser number
      for (let i = 0; i < Math.min(aPath.length, bPath.length); i++) {
          if (aPath[i] === bPath[i]) { continue; }
          return aPath[i] < bPath[i] ? -1 : 1;
      }

      // Otherwise, favor the one higher in the toc
      return aPath.length < bPath.length ? -1 : 1;
  },

  _indexDetails: {},
  getIndexDetailsFromCache: function(title){
    return this._cachedApi(title, this._indexDetails, null);
  },
  getIndexDetails: function(title) {
    return this._cachedApiPromise({
        url:   Sefaria.apiHost + "/api/v2/index/" + title + "?with_content_counts=1&with_related_topics=1",
        key:   title,
        store: this._indexDetails
    });
  },
  titleIsTorah: function(title){
      let torah_re = /^(Genesis|Exodus|Leviticus|Numbers|Deuteronomy)/;
      return torah_re.test(title)
  },
  postSegment: function(ref, versionTitle, language, text, success, error) {
    if (!versionTitle || !language) { return; }
    this.getName(ref, true)
        .then(data => {
            if (!data.is_segment) { return; }
            var d = {json: JSON.stringify({
                versionTitle: versionTitle,
                language: language,
                text: text
              })};
            $.ajax({
              dataType: "json",
              url: Sefaria.apiHost + "/api/texts/" + data.url,
              data: d,
              type: "POST",
              // Clear cache with a sledgehammer.  May need more subtlety down the road.
              success: function(d) {
                  this._texts = {};
                  this._refmap = {};
                  success(d);
                }.bind(this),
              error: error
            }, error);
    });
  },
  getRefFromCache: function(ref) {
    if (!ref) return null;
    const versionedKey = this._refmap[this._refKey(ref)] || this._refmap[this._refKey(ref, {context:1})];
    if (versionedKey) { return this._getOrBuildTextData(versionedKey); }
    return null;
  },
  getRef: function(ref) {
    // Returns Promise for parsed ref info
    if (!ref) { return Promise.reject(new Error("No Ref!")); }

    const r = this.getRefFromCache(ref);
    if (r) return Promise.resolve(r);

    // To avoid an extra API call, first look for any open API calls to this ref (regardless of params)
    // todo: Ugly.  Breaks abstraction.
    const urlPattern = "/api/texts/" + this.normRef(ref);
    const openApiCalls = Object.keys(this._ajaxObjects);
    for (let i = 0; i < openApiCalls.length; i++) {
      if (openApiCalls[i].startsWith(urlPattern)) {
        return this._ajaxObjects[openApiCalls[i]];
      }
    }

    // If no open calls found, call the texts API.
    // Called with context:1 because this is our most common mode, maximize change of saving an API Call
    return Sefaria.getText(ref, {context: 1});
  },
  ref: function(ref, callback) {
      if (callback) {
          throw new Error("Use of Sefaria.ref() with a callback has been deprecated in favor of Sefaria.getRef()");
      }
      return ref ? this.getRefFromCache(ref) : null;
  },
  _lookups: {},
  // getName w/ refOnly true should work as a replacement for parseRef - it uses a callback rather than return value.  Besides that - same data.
  getName: function(name, refOnly = false, limit = undefined) {
    const trimmed_name = name.trim();
    let params = {};
    if (refOnly) { params["ref_only"] = 1; }
    if (limit != undefined) { params["limit"] = limit; }
    let queryString = Object.keys(params).map(key => key + '=' + params[key]).join('&');
    queryString = (queryString ? "?" + queryString : "");
    return this._cachedApiPromise({
        url:   this.apiHost + "/api/name/" + encodeURIComponent(trimmed_name) + queryString,
        key:   trimmed_name + queryString,
        store: this._lookups
    });
  },
  _lexiconCompletions: {},
  lexiconCompletion: function(word, lexicon, callback) {
      word = word.trim();
      var key = lexicon ? word + "/" + lexicon : word;
      if (key in this._lexiconCompletions) {
          callback(this._lexiconCompletions[key]);
          return null;
      }
      return $.ajax({
          dataType: "json",
          url: Sefaria.apiHost + "/api/words/completion/" + word + (lexicon ? "/" + lexicon : ""),
          success: function(data) {
              this._lexiconCompletions[key] = data;
              callback(data);
          }.bind(this)
      });
  },
  _topicCompletions: {},
  topicCompletion: function(word, callback) {
     word = word.trim();
     if (word in this._topicCompletions) {
         callback(this._topicCompletions[word]);
         return null;
     }
     return $.ajax({
        dataType: "json",
        url: Sefaria.apiHost + "/api/topic/completion/" + word,
        success: function(data) {
              callback(data);
              this._topicCompletions[word] = data;
          }.bind(this)
     });
  },
  _lexiconLookups: {},
  getLexiconWords: function(words, ref) {
    // Returns Promise which resolve to a list of lexicon entries for the given words
    ref = typeof ref !== "undefined" ? ref : null;
    words = typeof words !== "undefined" ? words : "";
    if (words.length <= 0) { return Promise.resolve([]); }
    words = words.normalize("NFC"); //make sure we normalize any errant unicode (vowels and diacritics that may appear to be equal but the underlying characters are out of order or different.
    const key = ref ? words + "|" + ref : words;
    let url = Sefaria.apiHost + "/api/words/" + encodeURIComponent(words)+"?always_consonants=1&never_split=1" + (ref?("&lookup_ref="+encodeURIComponent(ref)):"");
    return this._cachedApiPromise({url, key, store: this._lexiconLookups});
  },
  _links: {},
  getLinks: function(ref) {
    // When there is an error in the returned data, this calls `reject` rather than returning empty.
    return new Promise((resolve, reject) => {
        ref = Sefaria.humanRef(ref);
        if (ref in this._links) {
            resolve(this._links[ref]);
        } else {
            let url = Sefaria.apiHost + "/api/links/" + ref + "?with_text=0";
            let p = this._ApiPromise(url)
                .then(data => {
                    if ("error" in data) reject(data);
                    this._saveLinkData(ref, data);
                    return data;
                });
            resolve(p);
        }
    });
  },
  getLinksFromCache: function(ref) {
    ref = Sefaria.humanRef(ref);
    return ref in this._links ? this._links[ref] : [];
  },
  _saveLinkData: function(ref, data) {
    ref = Sefaria.humanRef(ref);
    const l = this._saveLinksByRef(data);
    this._links[ref] = data;
    this._cacheIndexFromLinks(data);
    return l;
  },
  _cacheIndexFromLinks: function(links) {
    // Cache partial index information (title, Hebrew title, categories) found in link data.
    for (let i=0; i < links.length; i++) {
      if (("collectiveTitle" in links[i]) && this.index(links[i].collectiveTitle["en"])) {
          continue;
      }
      const index = {
        title:      links[i].collectiveTitle["en"],
        heTitle:    links[i].collectiveTitle["he"],
        categories: [links[i].category],
      };
      this.index(links[i].collectiveTitle["en"], index);
    }
  },
  _saveLinksByRef: function(data) {
    return this._saveItemsByRef(data, this._links);
  },
  _saveItemsByRef: function(data, store) {
    // For a set of items from the API, save each set split by the specific ref the items points to.
    // E.g, API is called on "Genesis 1", this function also stores the data in buckets like "Genesis 1:1", "Genesis 1:2" etc.
    var splitItems = {}; // Aggregate links by anchorRef
    for (var i = 0; i < data.length; i++) {
      var ref = data[i].anchorRef;
      if (!ref) {
        console.log("_saveItemsByRef encountered an item without a ref field:");
        console.log(data[i]);
        continue;
      }
      var refs = "anchorRefExpanded" in data[i] ? data[i].anchorRefExpanded : Sefaria.splitRangingRef(ref);
      for (var j = 0; j < refs.length; j++) {
        ref = refs[j];
        if (ref in splitItems) {
          splitItems[ref].push(data[i]);
        } else {
          splitItems[ref] = [data[i]];
        }
      }
    }
    for (var ref in splitItems) {
      if (splitItems.hasOwnProperty(ref)) {
        if (!(ref in store) || store[ref].length <= splitItems[ref].length) {
          // Don't overwrite the cache if it already contains more items than the new list.
          // Due to range logic, if cache was populated with "Genesis 1", a call for "Genesis 1:2-4" could yeild
          // a smaller list of results for "Genesis 1:4" than was already present.
          store[ref] = splitItems[ref];
        }
      }
    }
    return splitItems;
  },
  linksLoaded: function(ref) {
    // Returns true if link data has been loaded for `ref`.
    if (typeof ref === "string") {
      return ref in this._links;
    } else {
      for (let i = 0; i < ref.length; i++) {
        if (!this.linksLoaded(ref[i])) { return false; }
      }
      return true;
    }
  },
  linkCount: function(ref, filter) {
    // Returns the number links available for `ref` filtered by `filter`, an array of strings.
    if (!(ref in this._links)) { return 0; }
    let links = this._links[ref];
    links = filter ? this._filterLinks(links, filter) : links;
    return links.length;
  },
  _filterLinks: function(links, filter) {
    // Filters array `links` for only those that match array `filter`.
    // If `filter` ends with "|Quoting" return Quoting Commentary only,
    // otherwise commentary `filters` will return only links with type `commentary`
    if (filter.length == 0) { return links; }

    var filterAndSuffix = filter[0].split("|");
    filter              = [filterAndSuffix[0]];
    var isQuoting       = filterAndSuffix.length == 2 && filterAndSuffix[1] == "Quoting";
    var isEssay         = filterAndSuffix.length == 2 && filterAndSuffix[1] == "Essay";
    var index           = Sefaria.index(filter);
    var isCommentary    = index && !isQuoting &&
                            (index.categories[0] == "Commentary" || index.primary_category == "Commentary");

    return links.filter(function(link){
      if (isCommentary && link.category !== "Commentary") { return false; }
      if (isQuoting && link.category !== "Quoting Commentary") { return false; }
      if (isEssay) { return link.type === "essay" && Sefaria.util.inArray(link.displayedText["en"], filter) !== -1; }

      return (Sefaria.util.inArray(link.category, filter) !== -1 ||
              Sefaria.util.inArray(link["collectiveTitle"]["en"], filter) !== -1 );
    });
  },
  _filterSheetFromLinks: function(links, sheetID) {
    links = links.filter(link => !link.isSheet || link.id !== sheetID );
    return links;
  },
  _dedupeLinks: function(links) {
    const key = (link) => [link.anchorRef, link.sourceRef, link.type].join("|");
    let dedupedLinks = {};
    links.map((link) => {dedupedLinks[key(link)] = link});
    return Object.values(dedupedLinks);
  },
  hasEssayLinks: function(ref) {
      let links = [];
      ref.map(function(r) {
          const newlinks = Sefaria.getLinksFromCache(r);
          links = links.concat(newlinks);
      });
      links = links.filter(l => l["type"] === "essay");
      return links.length > 0;
  },
  essayLinks: function(ref, versions) {
    let links = [];
    ref.map(function(r) {
      const newlinks = Sefaria.getLinksFromCache(r);
      links = links.concat(newlinks);
    });
    links = this._dedupeLinks(links); // by aggregating links to each ref above, we can get duplicates of links to spanning refs
    let essayLinks = [];
    for (let i=0; i<links.length; i++) {
      if (links[i]["type"] === "essay" && "displayedText" in links[i]) {
        const linkLang = links[i]["anchorVersion"]["language"];
        const currVersionTitle = versions[linkLang] ? versions[linkLang]["versionTitle"] : "NONE";
        const linkVersionTitle = links[i]["anchorVersion"]["title"];
        if (linkVersionTitle === "ALL" || (linkVersionTitle !== "NONE" && currVersionTitle === linkVersionTitle)) {
          essayLinks.push(links[i]);
        }
      }
    }
    return essayLinks.sort((a, b) => Sefaria.refContains(a["sourceRef"], b["sourceRef"]));
  }
  ,
  _linkSummaries: {},
  linkSummary: function(ref, excludedSheet) {
    // Returns an ordered array summarizing the link counts by category and text
    // Takes either a single string `ref` or an array of refs strings.
    // If `excludedSheet` is present, exclude links to that sheet ID.
    const categoryOrderOverrides = {
        "Tanakh": [
            "Talmud",
            "Midrash",
            "Halakhah",
        ],
        "Mishnah": [
            "Tanakh",
            "Mishnah",
            "Talmud",
        ],
        "Talmud": [
            "Tanakh",
            "Talmud",
            "Halakhah",
        ],
        "Midrash": [
            "Tanakh",
            "Talmud",
            "Midrash",
        ],
        "Halakhah": [
            "Tanakh",
            "Talmud",
            "Halakhah",
        ],
        "Kabbalah": [
            "Tanakh",
            "Talmud",
            "Kabbalah"
        ],
        "Liturgy": [
            "Tanakh",
            "Talmud",
            "Liturgy",
        ],
        "Jewish Thought": [
            "Tanakh",
            "Talmud",
            "Jewish Thought"
        ],
        "Tosefta": [
            "Tanakh",
            "Mishnah",
            "Talmud",
        ],
        "Chasidut": [
            "Tanakh",
            "Talmud",
            "Midrash",
        ],
        "Musar": [
            "Tanakh",
            "Talmud",
            "Musar",
        ],
        "Responsa": [
            "Tanakh",
            "Talmud",
            "Halakhah",
        ],
        "Second Temple": [

        ],
        "Reference": [

        ],
    };
    const oref          = (typeof ref == "string") ? Sefaria.ref(ref) : Sefaria.ref(ref[0]);
    const categoryOverridesForRef = (oref && oref.hasOwnProperty("primary_category")) ?  ((categoryOrderOverrides.hasOwnProperty(oref.primary_category)) ? categoryOrderOverrides[oref.primary_category] : null) : null;
    let links = [];
    if (!this.linksLoaded(ref)) { return []; }
    const normRef = Sefaria.humanRef(ref);
    const cacheKey = normRef + "/" + excludedSheet;
    if (cacheKey in this._linkSummaries) { return this._linkSummaries[cacheKey]; }
    if (typeof ref == "string") {
      links = this.getLinksFromCache(ref);
    } else {
      links = [];
      ref.map(function(r) {
        const newlinks = Sefaria.getLinksFromCache(r);
        links = links.concat(newlinks);
      });
      links = this._dedupeLinks(links); // by aggregating links to each ref above, we can get duplicates of links to spanning refs
    }

    links = excludedSheet ? this._filterSheetFromLinks(links, excludedSheet) : links;

    const summary = {};
    for (let i = 0; i < links.length; i++) {
      const link = links[i];
      if (link["type"] === "essay") {
        continue;
      }
      // Count Category
      if (link.category in summary) {
        summary[link.category].count += 1;
        summary[link.category].hasEnglish = summary[link.category].hasEnglish || link.sourceHasEn;

      } else {
        summary[link.category] = {count: 1, books: {}, hasEnglish: link.sourceHasEn};
      }
      const category = summary[link.category];
      // Count Book
      if (link["collectiveTitle"]["en"] in category.books) {
        category.books[link["collectiveTitle"]["en"]].count += 1;
        category.books[link["collectiveTitle"]["en"]].hasEnglish = category.books[link["collectiveTitle"]["en"]].hasEnglish || link.sourceHasEn;
        category.books[link["collectiveTitle"]["en"]].categoryList = Sefaria.index(link["index_title"]).categories
      } else {
        category.books[link["collectiveTitle"]["en"]] = {count: 1, hasEnglish: link.sourceHasEn};
        category.books[link["collectiveTitle"]["en"]].categoryList = Sefaria.index(link["index_title"]).categories
      }
    }
    // Add Zero counts for every commentator in this section not already in list
    const baseRef    = typeof ref == "string" ? ref : ref[0]; // TODO handle refs spanning sections
    const oRef       = Sefaria.getRefFromCache(baseRef);
    const sectionRef = oRef ? oRef.sectionRef : baseRef;
    if (ref !== sectionRef) {
      const sectionLinks = Sefaria.getLinksFromCache(sectionRef);
      for (let i = 0; i < sectionLinks.length; i++) {
        const l = sectionLinks[i];
        if (l.category === "Commentary") {
          if (!("Commentary" in summary)) {
            summary["Commentary"] = {count: 0, books: {}};
          }
          if (!(l["collectiveTitle"]["en"] in summary["Commentary"].books)) {
            summary["Commentary"].books[l["collectiveTitle"]["en"]] = {count: 0};
            summary["Commentary"].books[l["collectiveTitle"]["en"]].categoryList = Sefaria.index(l["index_title"]).categories
          }
        }
      }
    }
    // Convert object into ordered list
    const summaryList = Object.keys(summary).map(function(category) {
      const categoryData = summary[category];
      categoryData.category = category;
      categoryData.books = Object.keys(categoryData.books).map(function(book) {
        const bookData = categoryData.books[book];
        const index      = Sefaria.index(book);
        bookData.book     = index.title;
        bookData.heBook   = index.heTitle;
        bookData.category = category;
        bookData.enShortDesc = index.enShortDesc || index.enDesc;
        bookData.heShortDesc = index.heShortDesc;
        bookData.categoryList = index.categories[0] == ['Commentary'] ? bookData.categoryList : index.categories;
        if (bookData.categoryList == "Quoting Commentary") {
            debugger;
                }
        else {
            bookData.categoryListNew = []
            for (let i = 0; i < bookData.categoryList.length; i++) {
                if (bookData.categoryList[i] === bookData.book || bookData.book.split(" ")[0] === bookData.categoryList[i] || bookData.book.split(" ")[0] === bookData.categoryList[i].split(" ")[0]) {
                    break;
                } else {
                  bookData.categoryListNew.push(bookData.categoryList[i]);
                }
            }
            bookData.categoryList = bookData.categoryListNew
            // bookData.enShortDesc = Sefaria.tocItemsByCategories(bookData.categoryList).map((e)=>(e.category || e.title === bookData.book ? e.enShortDesc: null))
        }
        if (bookData.categoryList && !bookData.enShortDesc) {
            const desc = Sefaria.getDescriptionDict(bookData.book, bookData.categoryList)
            if (desc) {
                bookData.enShortDesc = desc[0] || null;
                bookData.heShortDesc = desc[1] || null;
            }
        }

        return bookData;
      });
      // Sort the books in the category
      const cat = oRef ? oRef["categories"][0] : null;
      categoryData.books.sort(Sefaria.linkSummaryBookSort.bind(null, cat));

      return categoryData;
    });
    // Sort the categories
    const categoryOrder = Sefaria.toc.map(function(cat) { return cat.category; });
    categoryOrder.splice(0, 0, "Commentary"); // Always show Commentary First
    categoryOrder.splice(2, 0, "Targum");     // Show Targum after Tanakh (Or Tanakh's original location)
    if (categoryOverridesForRef && categoryOverridesForRef.length >1){ //if we have been passed the "top connection categories" for this ref's categroy, preference them
        categoryOrder.splice(1, 0, ...categoryOverridesForRef);
    }
    summaryList.sort(function(a, b) {
      let orderA = categoryOrder.indexOf(a.category);
      let orderB = categoryOrder.indexOf(b.category);
      orderA = orderA === -1 ? categoryOrder.length : orderA;
      orderB = orderB === -1 ? categoryOrder.length : orderB;
      return orderA - orderB;
    });
    Sefaria._linkSummaries[cacheKey] = summaryList;
    return summaryList;
  },
  linkSummaryBookSort: function(category, a, b, byHebrew) {
    // Sorter for links in a link summary, included a hard coded list of top spots by category
    // First sort by predefined "top"
    const hebrewTopByCategory = {
      "Tanakh": ["Rashi", "Ibn Ezra", "Ramban", "Sforno"],
      "Talmud": ["Rashi", "Tosafot"],
      "Mishnah": ["Bartenura", "Rambam", "Ikar Tosafot Yom Tov", "Yachin", "Boaz"]
    };
    const englishTopByCategory = {
      "Tanakh": ["Rashi", "Ibn Ezra", "Ramban", "Sforno"],
      "Talmud": ["Rashi", "Tosafot"],
      "Mishnah": ["Bartenura", "English Explanation of Mishnah", "Rambam", "Ikar Tosafot Yom Tov", "Yachin", "Boaz"]
    };
    const top = (byHebrew ? hebrewTopByCategory[category] : englishTopByCategory[category]) || [];
    let aTop = top.indexOf(a.book);
    let bTop = top.indexOf(b.book);
    if (aTop !== -1 || bTop !== -1) {
      aTop = aTop === -1 ? 999 : aTop;
      bTop = bTop === -1 ? 999 : bTop;
      return aTop < bTop ? -1 : 1;
    }
    // Then sort alphabetically
    if (byHebrew) {
      return a.heBook > b.heBook ? 1 : -1;
    }
    return a.book > b.book ? 1 : -1;
  },
  linkSummaryBookSortHebrew: function(category, a, b) {
    return Sefaria.linkSummaryBookSort(category, a, b, true);
  },
  commentarySectionRef: function(commentator, baseRef) {
    // Given a commentator name and a baseRef, return a ref to the commentary which spans the entire baseRef
    // E.g. ("Rashi", "Genesis 3") -> "Rashi on Genesis 3"
    // Even though most commentaries have a 1:1 structural match to basetexts, this is not alway so.
    // Works by examining links available on baseRef, returns null if no links are in cache.
    if (commentator == "Abarbanel") {
      return null; // This text is too giant, optimizing up to section level is too slow. TODO: generalize.
    }
    var links = Sefaria.getLinksFromCache(baseRef);
    links = Sefaria._filterLinks(links, [commentator]);
    if (!links || !links.length || links[0].isSheet) { return null; }

    var pRefs = links.map(link => Sefaria.parseRef(link.sourceRef));
    if (pRefs.some(pRef => "error" in pRef)) { return null; } // Give up on bad refs

    var books = pRefs.map(pRef => pRef.book).unique();
    if (books.length > 1) { return null; } // Can't handle multiple index titles or schemaNodes

    try {
      var startSections = pRefs.map(pRef => pRef.sections[0]);
      var endSections   = pRefs.map(pRef => pRef.toSections[0]);
    } catch(e) {
      return null;
    }

    const sorter = (a, b) => {
      return a.match(/\d+[ab]/) ?
        Sefaria.hebrew.dafToInt(a) - Sefaria.hebrew.dafToInt(b)
        : parseInt(a) - parseInt(b);
    };

    var commentaryRef = {
      book: books[0],
      sections: startSections.sort(sorter).slice(0,1),
      toSections: endSections.sort(sorter).reverse().slice(0,1)
    };
    var ref = Sefaria.humanRef(Sefaria.makeRef(commentaryRef));

    return ref;
  },
    _descDict: {}, // cache for the description dictionary
      getDescriptions: function(keyName, categoryList) {
      const catlist = Sefaria.tocItemsByCategories(categoryList)
        let catmap = catlist.map((e) => [e.category || e.title, e.enShortDesc, e.heShortDesc])
        let d = {}
        catmap.map((e) => {
            // return array of key: name of "book" value: list of both descriptions
            if (e) {
                d[e[0]]=[e[1], e[2]]
            }
            // special case for commentators that the book name is "on" eg. "Ramban on Genesis"
            if (e[0].includes("on")) {
                d[e[0].split(" on")[0]] = [e[1], e[2]]
            }
        })
        let descs = d[keyName] || d[Sefaria.index(keyName).collectiveTitle] || d[keyName.split(" on")[0]];
        let enShortDesc = descs && descs[0]? descs[0]: null;
        let heShortDesc = descs && descs[1]? descs[1]: null;
        return [enShortDesc, heShortDesc];
  },
    getDescriptionDict: function(keyName, categoryList){
        let desc = this._cachedApi([keyName, categoryList], this._descDict, null);
        if (Object.keys(this._descDict).length === 0){
            //Init of the Dict with the Category level descriptions
            Sefaria.toc.map(e=> {this._descDict[[e.category, []]] = [e.enShortDesc, e.heShortDesc]})

            // special case of a category in sidebar that is a sub cat on the navigation toc pages
            if (Sefaria._siteSettings["TORAH_SPECIFIC"]) {
                // todo: get this data out of code (into db?)
                this._descDict[["Commentary", []]] = ["Interpretations and discussions surrounding Jewish texts, ranging from early medieval to contemporary.", "פירושים ודיונים סביב טקסטים תורניים, מימי הביניים ועד ימינו."]
                this._descDict[["Quoting Commentary", []]] = ["References to this source within commentaries on other texts in the wider library.", "התייחסויות אל המקור הנוכחי במפרשים משניים."]
                this._descDict[["Targum", []]] = this.getDescriptions("Targum", ["Tanakh"]);
            }
        }
        if (!desc && categoryList.length !== 0) {
            desc = this.getDescriptions(keyName, categoryList)
            this._descDict[[keyName, categoryList]] = desc
        }
        if (desc) {
            return [desc[0], desc[1]]
        }
        else
        {
            return [null, null];
        }
    },

    _notes: {},
  notes: function(ref, callback) {
    var notes = null;
    if (typeof ref == "string") {
      if (ref in this._notes) {
        notes = this._notes[ref];
      }
    } else {
      var notes = [];
      ref.map(function(r) {
        var newNotes = Sefaria.notes(r);
        notes = newNotes ? notes.concat(newNotes) : notes;
      });
    }
    if (notes) {
      if (callback) { callback(notes); }
    } else {
      Sefaria.related(ref, function(data) {
        if (callback) { callback(data.notes); }
      });
    }
    return notes;
  },
  _saveNoteData: function(ref, data) {
    return this._saveItemsByRef(data, this._notes);
  },
  _privateNotes: {},
  privateNotes: function(refs, callback) {
    // Returns an array of private notes for `refs` (a string or array or strings)
    // or `null` if notes have not yet been loaded.
    if(!Sefaria._uid) return;
    var notes = null;
    if (typeof refs == "string") {
      if (refs in this._privateNotes) {
        notes = this._privateNotes[refs];
      }
      refs = [refs] // Stanfardize type to simplify processing below
    } else {
      var notesByRef = refs.map(function(ref) {
        return Sefaria._privateNotes[ref];
      });
      if (notesByRef.some(function(e) { return !e })) {
        // If any ref in `refs` returned `null`, treat the whole thing as not yet loaded, call the API.
        notes = null;
      } else {
        notes = [];
        notesByRef.map(function(n) { notes = notes.concat(n); });
      }
    }

    if (notes) {
      if (callback) { callback(notes); }
    } else {
      var aggregateCallback = function() {
        // Check if all refs have loaded, call callback if so
       if (Sefaria.privateNotesLoaded(refs) && callback) {
        callback(Sefaria.privateNotes(refs));
       }
      };
      refs.map(function(ref) {
       if (ref in Sefaria._privateNotes) { return; } // Only make API calls for unloaded refs
       var url = Sefaria.apiHost + "/api/notes/" + Sefaria.normRef(ref) + "?private=1";
       this._api(url, function(data) {
          if ("error" in data) {
            return;
          }
          this._savePrivateNoteData(ref, data);
          aggregateCallback(data);
        }.bind(this));
      }.bind(this));
    }
    return notes;
  },
  privateNotesLoaded: function(refs) {
    // Returns true if private notes have been loaded for every ref in `refs.
    refs.map(function(ref) {
      if (!(ref in Sefaria._privateNotes)) {
        return false;
      }
    });
    return true;
  },
  addPrivateNote: function(note) {
    // Add a single private note to the cache of private notes.
    var notes = this.privateNotes(note["anchorRef"]) || [];
    notes = [note].concat(notes);
    this._saveItemsByRef(notes, this._privateNotes);
  },
  clearPrivateNotes: function() {
    this._privateNotes = {};
    this._allPrivateNotes = null;
  },
  _allPrivateNotes: null,
  allPrivateNotes: function(callback) {
    if (!callback)  { return this._allPrivateNotes; }

    if (this._allPrivateNotes) {
      callback(this._allPrivateNotes);
    } else {
      const url = Sefaria.apiHost + "/api/notes/all?private=1";
      this._api(url, (data) => {
        if ("error" in data) {
          return;
        }
        this._savePrivateNoteData(null, data);
        this._allPrivateNotes = data;
        callback(data);
      });
    }
    return this._allPrivateNotes;
  },
  _savePrivateNoteData: function(ref, data) {
    return this._saveItemsByRef(data, this._privateNotes);
  },
  notesTotalCount: function(refs) {
    // Returns the total number of private and public notes on `refs` without double counting my public notes.
    var notes = Sefaria.notes(refs) || [];
    if (Sefaria._uid) {
      var myNotes  = Sefaria.privateNotes(refs) || [];
      notes = notes.filter(function(note) { return note.owner !== Sefaria._uid }).concat(myNotes);
    }
    return notes.length;
  },
  deleteNote: function(noteId) {
    return new Promise((resolve, reject) => {
      $.ajax({
        type: "delete",
        url: `/api/notes/${noteId}`,
        success: () => {
          Sefaria.clearPrivateNotes();
          Sefaria.track.event("Tools", "Delete Note", noteId);
          resolve();
        },
        error: reject
      });
    });
  },


_media: {},
  mediaByRef: function(refs) {
    refs = typeof refs == "string" ? Sefaria.splitRangingRef(refs) : refs.slice();
    var ref = Sefaria.normRefList(refs);

    var media = [];
    refs.map(r => {
      if (this._media[r]) { media = media.concat(this._media[r]); }
    }, this);
	return media;
  },


  _webpages: {},
  _processedWebpages: {},
  webPagesByRef: function(refs) {
    refs = typeof refs == "string" ? Sefaria.splitRangingRef(refs) : refs.slice();
    var ref = Sefaria.normRefList(refs);
    if (ref in this._processedWebpages) { return this._processedWebpages[ref]; }

    var webpages = [];
    refs.map(r => {
      if (this._webpages[r]) { webpages = webpages.concat(this._webpages[r]); }
    }, this);

    webpages.map(page => page.isHebrew = Sefaria.hebrew.isHebrew(page.title));

    webpages = webpages.sort((a, b) => {
      // Sort first by page language matching interface language
      if (a.isHebrew !== b.isHebrew) { return (b.isHebrew ? -1 : 1) * (Sefaria.interfaceLang === "hebrew" ? -1 : 1); }

      // Second, sort by how many anchorRefExpanded refs there are.  Intuition: Genesis 1:2 should come before Genesis 1:2-5, which in turn should come before Genesis 1
      var aNumAnchorRefs, bNumAnchorRefs;
      [aNumAnchorRefs, bNumAnchorRefs] = [a, b].map(page => page.anchorRefExpanded.length);
      if (aNumAnchorRefs !== bNumAnchorRefs) {  return (aNumAnchorRefs - bNumAnchorRefs); }

      // Genesis 2 should come before Genesis 1-3
      var aIsRange, bIsRange;
      [aIsRange, bIsRange] = [a, b].map(page => page.anchorRef.indexOf("-") !== -1);
      if (aIsRange !== bIsRange) { return bIsRange ? -1 : 1; }

      return (a.linkerHits > b.linkerHits) ? -1 : 1;
    });
    this._processedWebpages[ref] = webpages;
    return webpages;
  },
  _refTopicLinks: {},
  _saveTopicByRef: function(ref, data) {
    ref = Sefaria.humanRef(ref);
    const split = this._saveItemsByRef(data, this._refTopicLinks);
    this._refTopicLinks[ref] = data;
    return split;
  },
  topicsByRef: function(refs) {
    refs = typeof refs == "string" ? Sefaria.splitRangingRef(refs) : refs.slice();
    const topicsObj = {};
    let resultLoaded = false;  // _refTopicLinks will have an empty array for ref if ref's topics were loaded
    for (let r of refs) {
      const tempTopicList = this._refTopicLinks[r];
      if (!tempTopicList) { continue; }
      resultLoaded = true;
      for (let tempTopic of tempTopicList) {
        if (!topicsObj[tempTopic.topic]) {
          tempTopic.order = tempTopic.order || {};
          tempTopic.dataSources = {};
          topicsObj[tempTopic.topic] = tempTopic;
        }
        // aggregate dataSources for display in tooltip
        topicsObj[tempTopic.topic].dataSources[tempTopic.dataSource.slug] = tempTopic.dataSource;
      }
    }
    if (!resultLoaded) { return null ;}
    return Object.values(topicsObj).sort((a, b) => b.order.pr - a.order.pr);
  },
  topicsByRefCount: function(refs) {
    const topics = Sefaria.topicsByRef(refs);
    return topics && topics.length;
  },
  _related: {},
  related: function(ref, callback) {
    // Single API to bundle public links, sheets, and notes by ref.
    // `ref` may be either a string or an array of consecutive ref strings.
    ref = Sefaria.humanRef(ref);
    if (!callback) {
      return this._related[ref] || null;
    }
    if (ref in this._related) {
      callback(this._related[ref]);
    } else {
       this.relatedApi(ref, callback);
    }
  },
  _manuscripts: {},
  manuscriptsByRef: function(refs) {
    refs = typeof refs === "string" ? Sefaria.splitRangingRef(refs) : refs.slice();
    let manuscriptPages = [];
    refs.forEach(r => {
      if (this._manuscripts[r]) {
        manuscriptPages = manuscriptPages.concat(this._manuscripts[r]);
      }
    })
    return manuscriptPages
  },
  relatedApi: function(ref, callback) {
    var url = Sefaria.apiHost + "/api/related/" + Sefaria.normRef(ref) + "?with_sheet_links=1";
    return this._api(url, data => {
      if ("error" in data) {
        return;
      }
      var originalData = Sefaria.util.clone(data);

      // Save link, note, and sheet data, and retain the split data from each of these saves
      var split_data = {
          links: this._saveLinkData(ref, data.links),
          notes: this._saveNoteData(ref, data.notes),
          sheets: this.sheets._saveSheetsByRefData(ref, data.sheets),
          webpages: this._saveItemsByRef(data.webpages, this._webpages),
          topics: this._saveTopicByRef(ref, data.topics || []),
		      media: this._saveItemsByRef(data.media, this._media),
          manuscripts: this._saveItemsByRef(data.manuscripts, this._manuscripts)
      };

       // Build split related data from individual split data arrays
      ["links", "notes", "sheets", "webpages", "media"].forEach(obj_type => {
        for (var ref in split_data[obj_type]) {
          if (split_data[obj_type].hasOwnProperty(ref)) {
            if (!(ref in this._related)) {
                this._related[ref] = {links: [], notes: [], sheets: [], webpages: [], media: [], topics: []};
            }
            this._related[ref][obj_type] = split_data[obj_type][ref];
          }
        }
      }, this);


      // Save the original data after the split data - lest a split version overwrite it.
      this._related[ref] = originalData;

      callback(data);
    });
  },
  _relatedPrivate: {},
  relatedPrivate: function(ref, callback) {
    // Single API to bundle private user sheets and notes by ref.
    // `ref` may be either a string or an array of consecutive ref strings.
    // Separated from public content so that public content can be cached
    ref = Sefaria.humanRef(ref);
    if (!callback) {
      return this._relatedPrivate[ref] || null;
    }
    if (ref in this._relatedPrivate) {
      callback(this._relatedPrivate[ref]);
    } else {
       var url = Sefaria.apiHost + "/api/related/" + Sefaria.normRef(ref) + "?private=1";
       this._api(url, function(data) {
          if ("error" in data) {
            return;
          }
          var originalData = Sefaria.util.clone(data);

          // Save link, note, and sheet data, and retain the split data from each of these saves
          var split_data = {
              notes: this._savePrivateNoteData(ref, data.notes),
              sheets: this.sheets._saveUserSheetsByRefData(ref, data.sheets)
          };

          // If ref is a range or section, mark the cache as empty for any subref we didn't encouter.
          let potentialEmptyRefs = Sefaria.splitRangingRef(ref);
          potentialEmptyRefs.forEach(eref => {
            split_data["notes"][eref] = eref in split_data["notes"] ? split_data["notes"][eref] : [];
            this._privateNotes[eref] = eref in this._privateNotes ? this._privateNotes[eref] : [];
          });
          potentialEmptyRefs.forEach(eref => {
            split_data["sheets"][eref] = eref in split_data["sheets"] ? split_data["sheets"][eref] : [];
            this.sheets._userSheetsByRef[eref] = eref in this.sheets._userSheetsByRef ? this.sheets._userSheetsByRef[eref] : [];
          });

           // Build split related data from individual split data arrays
          ["notes", "sheets"].forEach(function(obj_type) {
            for (var ref in split_data[obj_type]) {
              if (split_data[obj_type].hasOwnProperty(ref)) {
                if (!(ref in this._relatedPrivate)) {
                    this._relatedPrivate[ref] = {notes: [], sheets: []};
                }
                this._relatedPrivate[ref][obj_type] = split_data[obj_type][ref];
              }
            }
          }, this);

           // Save the original data after the split data - lest a split version overwrite it.
          this._relatedPrivate[ref] = originalData;

          callback(data);

        }.bind(this));
    }
  },
  clearLinks: function() {
    this._related = {};
    this._links = {};
    this._linkSummaries = {};
  },
  removeLink: function(_id) {

  },
  isACaseVariant: function(query, data) {
    // Check if query is just an improper capitalization of something that otherwise would be a ref
    // query: string
    // data: dictionary, as returned by /api/name
    return (!(data["is_ref"]) &&
          data["completions"] &&
          data["completions"].length &&
          data["completions"][0] != query &&
          data["completions"][0].toLowerCase().replace('״','"') == query.slice(0, data["completions"][0].length).toLowerCase().replace('״','"') &&
          data["completions"][0] != query.slice(0, data["completions"][0].length))
  },
  repairCaseVariant: function(query, data) {
    // Used when isACaseVariant() is true to prepare the alternative
    return data["completions"][0] + query.slice(data["completions"][0].length);
  },
  makeSegments: function(data, withContext) {
    // Returns a flat list of annotated segment objects,
    // derived from the walking the text in data
    if (!data || "error" in data) { return []; }
    var segments  = [];
    var highlight = data.sections.length === data.textDepth;
    var wrapEn = (typeof data.text == "string");
    var wrapHe = (typeof data.he == "string");
    var en = wrapEn ? [data.text] : data.text;
    var he = wrapHe ? [data.he] : data.he;
    var topLength = Math.max(en.length, he.length);
    en = en.pad(topLength, "");
    he = he.pad(topLength, "");

    var start = (data.textDepth == data.sections.length && !withContext ?
                  data.sections.slice(-1)[0] : 1);

    if (!data.isSpanning) {
      for (var i = 0; i < topLength; i++) {
        var number = i+start;
        var delim  = data.textDepth == 1 ? " " : ":";
        var ref = data.sectionRef + delim + number;
        segments.push({
          ref: ref,
          en: en[i],
          he: he[i],
          number: number,
          highlight: highlight && number >= data.sections.slice(-1)[0] && number <= data.toSections.slice(-1)[0],
          alt: ("alts" in data && i < data.alts.length) ? data.alts[i] : null
        });
      }
    } else {
      for (var n = 0; n < topLength; n++) {
        var en2 = typeof en[n] == "string" ? [en[n]] : en[n];
        var he2 = typeof he[n] == "string" ? [he[n]] : he[n];
        var length = Math.max(en2.length, he2.length);
        en2 = en2.pad(length, "");
        he2 = he2.pad(length, "");
        var baseRef     = data.book;
        var baseSection = data.sections.slice(0,-2).join(":");
        var delim       = baseSection ? ":" : " ";
        var baseRef     = baseSection ? baseRef + " " + baseSection : baseRef;

        start = (n == 0 ? start : 1);
        for (var i = 0; i < length; i++) {
          var startSection = data.sections.slice(-2)[0];
          var section = typeof startSection == "string" ?
                        Sefaria.hebrew.intToDaf(n+Sefaria.hebrew.dafToInt(startSection))
                        : n + startSection;
          var number  = i + start;
          var ref = baseRef + delim + section + ":" + number;
          segments.push({
            ref: ref,
            en: en2[i],
            he: he2[i],
            number: number,
            highlight: highlight &&
                        ((n == 0 && number >= data.sections.slice(-1)[0]) ||
                         (n == topLength-1 && number <= data.toSections.slice(-1)[0]) ||
                         (n > 0 && n < topLength -1)),
            alt: ("alts" in data && n < data.alts.length && i < data.alts[n].length) ? data.alts[n][i] : null
          });
        }
      }
    }
    return segments;
  },
  sectionString: function(ref) {
    // Returns a pair of nice strings (en, he) of the sections indicated in ref. e.g.,
    // "Genesis 4" -> "Chapter 4", "Guide for the Perplexed, Introduction" - > "Introduction"
    var data = this.getRefFromCache(ref);
    var result = {
          en: {named: "", numbered: ""},
          he: {named: "", numbered: ""}
        };
    if (!data) { return result; }

    // English
    var sections = ref.slice(data.indexTitle.length+1);
    var name = data.sectionNames.length > 1 ? data.sectionNames[0] + " " : "";
    if (data.isComplex) {
      var numberedSections = data.ref.slice(data.book.length+1);
      if (numberedSections) {
        var namedSections    = sections.slice(0, -(numberedSections.length+1));
        var string           = (namedSections ? namedSections + ", " : "") + name +  numberedSections;
      } else {
        var string = sections;
      }
    } else {
      var string = name + sections;
    }
    result.en.named    = string;
    result.en.numbered = sections;

    // Hebrew
    var sections = data.heRef.slice(data.heIndexTitle.length+1);
    var name = ""; // missing he section names // data.sectionNames.length > 1 ? " " + data.sectionNames[0] : "";
    if (data.isComplex) {
      var numberedSections = data.heRef.slice(data.heTitle.length+1);
      if (numberedSections) {
        var namedSections    = sections.slice(0, -(numberedSections.length+1));
        var string           = (namedSections ? namedSections + ", " : "") + name + " " + numberedSections;
      } else {
        string = sections;
      }

    } else {
      var string = name + sections;
    }
    result.he.named    = string;
    result.he.numbered = sections;

    return result;
  },
  commentaryList: function(title, toc) {
    var title = arguments.length == 0 || arguments[0] === undefined ? null : arguments[0];
    /** Returns the list of commentaries for 'title' which are found in Sefaria.toc **/
    var toc = arguments.length <= 1 || arguments[1] === undefined ? Sefaria.util.clone(Sefaria.toc) : arguments[1];
    if (title != null){
        var index = this.index(title); //TODO: a little bit redundant to do on every recursion
        if (!index) { return []; }
        title = index.title;
    }
    var results = [];
    for (var i=0; i < toc.length; i++) {
        var curTocElem = toc[i];
        if (curTocElem.title) { //this is a book
            if(curTocElem.dependence == 'Commentary'){
                if((title && curTocElem.base_text_titles && (title in curTocElem.refs_to_base_texts)) || (title == null)){
                    results.push(curTocElem);
                }
            }
        } else if (curTocElem.contents) { //this is still a category and might have books under it
          results = results.concat(Sefaria.commentaryList(title, curTocElem.contents));
        }
    }
    return results;
  },
  tocObjectByCategories: function(cats) {
    // Returns the TOC entry that corresponds to list of categories `cats`
    let found, item;
    let list = Sefaria.toc
    for (let i = 0; i < cats.length; i++) {
      found = false;
      item = null;
      for (let k = 0; k < list.length; k++) {
        if (list[k].category === cats[i]) {
          item = list[k];
          list = item.contents;
          found = true;
          break;
        }
      }
      if (!found) { return null; }
    }
    return item;
  },
  tocItemsByCategories: function(cats) {
    // Returns the TOC items that correspond to the list of categories 'cats'
    const object = Sefaria.tocObjectByCategories(cats);
    return object ? Sefaria.util.clone(object.contents) : [];
  },
  categoryAttribution: function(categories) {
    var attributions = [
      {
        categories: ["Talmud", "Bavli"],
        english: "The William Davidson Talmud",
        hebrew: "תלמוד מהדורת ויליאם דוידסון",
        englishAsEdition: "The William Davidson Edition",
        hebrewAsEdition: "מהדורת ויליאם דוידסון",
        link: "/william-davidson-talmud"
      }
    ];
    var attribution = null;
    for (var i = 0; i < attributions.length; i++) {
      if (categories.length >= attributions[i].categories.length &&
        attributions[i].categories.compare(categories.slice(0, attributions[i].categories.length))) {
        attribution = attributions[i];
        break;
      }
    }
    return attribution;
  },
  getPassages: function(refs) {
    // refs: list of ref strings
    // resolves to dictionary mapping ref to sugya ref
    return this._ApiPromise(Sefaria.apiHost + "/api/passages/" + refs.join("|"));
  },
  areVersionsEqual(v1, v2) {
    // v1, v2 are `currVersions` objects stored like {en: ven, he: vhe}
    return v1.en == v2.en && v1.he == v2.he;
  },
  getSavedItem: ({ ref, versions }) => {
    return Sefaria.saved.items.find(s => s.ref === ref && Sefaria.areVersionsEqual(s.versions, versions));
  },
  removeSavedItem: ({ ref, versions }) => {
    Sefaria.saved.items = Sefaria.saved.items.filter(x => !(x.ref === ref && Sefaria.areVersionsEqual(versions, x.versions)));
  },
  toggleSavedItem: ({ ref, versions, sheet_owner, sheet_title }) => {
    return new Promise((resolve, reject) => {
      const action = !!Sefaria.getSavedItem({ ref, versions }) ? "delete_saved" : "add_saved";
      const savedItem = { ref, versions, time_stamp: Sefaria.util.epoch_time(), action, sheet_owner, sheet_title };
      if (Sefaria._uid) {
        $.post(`${Sefaria.apiHost}/api/profile/sync?no_return=1`,
          { user_history: JSON.stringify([savedItem]), client: 'web' }
        ).done(response => {
          if (!!response['error']) {
            reject(response['error'])
          } else {
            if (action === "add_saved" && !!response.created && response.created.length > 0) {
              Sefaria.saved.items = response.created.concat(Sefaria.saved.items);
            } else {
              // delete
              Sefaria.removeSavedItem({ ref, versions });
            }
            resolve(response);
          }
        }).fail((jqXHR, textStatus, errorThrown) => {
          reject(errorThrown);
        })
      } else {
        reject('notSignedIn');
      }
    });
  },
  editProfileAPI: (partialProfile) => {
    const data = {json: JSON.stringify(partialProfile)};
    return new Promise((resolve, reject) => {
      $.post(`${Sefaria.apiHost}/api/profile`, data, resolve);
    });
  },
  followAPI: (slug, ftype) => {
    return Sefaria._ApiPromise(Sefaria.apiHost + `/api/profile/${slug}/${ftype}`);
  },
  messageAPI: (uid, message) => {
    const data = {json: JSON.stringify({recipient: uid, message: message.escapeHtml()})};
    return new Promise((resolve, reject) => {
      $.post(`${Sefaria.apiHost}/api/messages`, data, resolve);
    });
  },
  chatMessageAPI: (roomId, senderId, timestamp, messageContent) => {
    const data = {json: JSON.stringify({roomId: roomId, senderId: senderId, timestamp, messageContent})};
    return new Promise((resolve, reject) => {
      $.post(`${Sefaria.apiHost}/api/chat-messages`, data, resolve);
    })
  },
  getChatMessagesAPI: (roomId) => {
    return Sefaria._ApiPromise(Sefaria.apiHost + `/api/chat-messages/?room_id=${roomId}`);
  },
  getRefSavedHistory: tref => {
    return Sefaria._ApiPromise(Sefaria.apiHost + `/api/user_history/saved?tref=${tref}`);
  },
  _profiles: {},
  profileAPI: slug => {
    return Sefaria._cachedApiPromise({
      url:   Sefaria.apiHost + "/api/profile/" + slug,
      key:   slug,
      store: Sefaria._profiles
    });
  },
  userHistory: {loaded: false, items: []},
  saveUserHistory: function(history_item) {
    // history_item contains:
    // `ref`, `book`, `versions`, `sheet_title`, `sheet_owner``
    // optionally: `secondary`, `he_ref`, `language`
    if(!Sefaria.is_history_enabled || !history_item) {
        return;
    }
    const history_item_array = Array.isArray(history_item) ? history_item : [history_item];
    for (let h of history_item_array) {
      h.time_stamp = Sefaria.util.epoch_time();
    }
    if (Sefaria._uid) {
        $.post(Sefaria.apiHost + "/api/profile/sync?no_return=1&annotate=1",
              {user_history: JSON.stringify(history_item_array)},
              data => {
                // Insert new items to beginning of history
                Sefaria.userHistory.items = data.created.concat(Sefaria.userHistory.items);
              } );
    } else {
      // we need to get the heRef for each history item
      Promise.all(history_item_array.filter(x=>!x.secondary).map(h => new Promise((resolve, reject) => {
        Sefaria.getRef(h.ref).then(oref => {
          h.he_ref = oref.heRef;
          resolve(h);
        });
      }))).then(new_hist_array => {
        const cookie = Sefaria._inBrowser ? $.cookie : Sefaria.util.cookie;
        const user_history_cookie = cookie("user_history");
        const user_history = !!user_history_cookie ? JSON.parse(user_history_cookie) : [];
        cookie("user_history", JSON.stringify(new_hist_array.concat(user_history)), {path: "/"});
        Sefaria.userHistory.items = new_hist_array.concat(user_history);

        //console.log("saving history cookie", new_hist_array);
        if (Sefaria._inBrowser) {
          // check if we've reached the cookie size limit
          const cookie_hist = JSON.parse(cookie("user_history"));
          if (cookie_hist.length < (user_history.length + new_hist_array.length)) {
            // save failed silently. resave by popping old history
            if (new_hist_array.length < user_history.length) {
              new_hist_array = new_hist_array.concat(user_history.slice(0, -new_hist_array.length));
            }
            cookie("user_history", JSON.stringify(new_hist_array), {path: "/"});
          }
        }
      });
    }
    Sefaria.last_place = history_item_array.filter(x=>!x.secondary).concat(Sefaria.last_place);  // while technically we should remove dup. books, this list is only used on client
  },
  uploadProfilePhoto: (formData) => {
    return new Promise((resolve, reject) => {
      if (Sefaria._uid) {
        $.ajax({
          url: Sefaria.apiHost + "/api/profile/upload-photo",
          type: 'post',
          data: formData,
          contentType: false,
          processData: false,
          success: function(data) {
            resolve(data);
          },
          error: function(e) {
            console.log("photo upload ERROR", e);
            reject(e);
          }
        });
      }
    })
  },
  lastPlaceForText: function(title) {
    // Return the most recently visited item for text `title` or undefined if `title` is not present in last_place.
    return Sefaria.last_place.find(x => x.book === title);
  },
  _topicList: null,
  topicList: function(callback) {
    // Returns promise for all topics list.
    if (this._topicList) { return Promise.resolve(this._topicList); }
    return this._ApiPromise(Sefaria.apiHost + "/api/topics?limit=0")
        .then(d => {
          for (let topic of d) {
            topic.normTitles = topic.titles.map(title => title.text.toLowerCase());
          }
          this._topicList = d;
          return d;
        });
  },
  _tableOfContentsDedications: {},
  _inAppAds: null,
  _stories: {
    stories: [],
    page: 0
  },
  _parashaNextRead: {},
  getParashaNextRead: function(parasha) {
    return this._cachedApiPromise({
      url:   `${this.apiHost}/api/calendars/next-read/${parasha}`,
      key:   parasha,
      store: this._parashaNextRead,
    });
  },
  _bookSearchPathFilter: {},
  bookSearchPathFilterAPI: title => {
    return Sefaria._cachedApiPromise({
      url:   Sefaria.apiHost + "/api/search-path-filter/" + title,
      key:   title,
      store: Sefaria._bookSearchPathFilter
    });
  },
  _topics: {},
  _CAT_REF_LINK_TYPE_FILTER_MAP: {
    'authors': ['popular-writing-of'],
  },
  getTopic: function(slug, {with_links=true, annotate_links=true, with_refs=true, group_related=true, annotate_time_period=false, ref_link_type_filters=['about', 'popular-writing-of'], with_indexes=true}={}) {
    const cat = Sefaria.topicTocCategory(slug);
    // overwrite ref_link_type_filters with predefined list. currently used to hide "Sources" and "Sheets" on author pages.
    if (!!cat && !!Sefaria._CAT_REF_LINK_TYPE_FILTER_MAP[cat.slug]) {
      ref_link_type_filters = Sefaria._CAT_REF_LINK_TYPE_FILTER_MAP[cat.slug];
    }
    const url = `${this.apiHost}/api/v2/topics/${slug}?with_links=${0+with_links}&annotate_links=${0+annotate_links}&with_refs=${0+with_refs}&group_related=${0+group_related}&annotate_time_period=${0+annotate_time_period}&ref_link_type_filters=${ref_link_type_filters.join('|')}&with_indexes=${0+with_indexes}`;
    return this._cachedApiPromise({
      url,
      key: slug,
      store: this._topics,
      processor: this.processTopicsData,
    });
  },
  processTopicsData: function(data) {
    if (!data) { return null; }
    if (!data.refs) { return data; }
    const tabs = {};
    for (let [linkTypeSlug, linkTypeObj] of Object.entries(data.refs)) {
      for (let refObj of linkTypeObj.refs) {
        let tabKey = linkTypeSlug;
        if (tabKey == 'about') {
          tabKey = refObj.is_sheet ? 'sheets' : 'sources';
        }
        if (!tabs[tabKey]) {
          let { title } = linkTypeObj;
          if (tabKey == 'sheets') {
            title = {en: 'Sheets', he: Sefaria._('Sheets')};
          }
          if (tabKey == 'sources') {
            title = {en: 'Sources', he: Sefaria._('Sources')};
          }
          tabs[tabKey] = {
            refMap: {},
            title,
            shouldDisplay: linkTypeObj.shouldDisplay,
          };
        }
        const ref = refObj.is_sheet ? parseInt(refObj.ref.replace('Sheet ', '')) : refObj.ref;
        tabs[tabKey].refMap[refObj.ref] = {ref, order: refObj.order, dataSources: refObj.dataSources};
      }
    }
    for (let tabObj of Object.values(tabs)) {
      tabObj.refs = Object.values(tabObj.refMap);
      delete tabObj.refMap;
    }
    data.tabs = tabs;
    return data;
  },
  getTopicFromCache: function(topic) {
    return this._topics[topic];
  },
  _topicSlugsToTitles: null,
  _initTopicSlugsToTitles: function() {
<<<<<<< HEAD
    this._topicSlugsToTitles = Sefaria.topic_toc.reduce(Sefaria._initTopicTocSlugToTitleReducer, {});
  },
  slugsToTitles: function() {
    //initializes _topicSlugsToTitles for Topic Editor tool and adds necessary "Choose a Category" and "Main Menu" for
    //proper use of the Topic Editor tool
    if (!Sefaria._topicSlugsToTitles) { Sefaria._initTopicSlugsToTitles();}
    let specialCases = {"": "Choose a Category", "Main Menu": "Main Menu"};
    return Object.assign(specialCases, Sefaria._topicSlugsToTitles);
=======
    this._topicSlugsToTitles = Sefaria.topic_toc.reduce(Sefaria._initTopicTocSlugToTitle, {});
>>>>>>> db0023cf
  },
  _topicTocPages: null,
  _initTopicTocPages: function() {
    this._topicTocPages = this.topic_toc.reduce(this._initTopicTocReducer, {});
    this._topicTocPages[this._topicTocPageKey()] = this.topic_toc.map(({children, ...goodstuff}) => goodstuff);
  },
  _initTopicTocReducer: function(a,c) {
    if (!c.children) { return a; }
    a[Sefaria._topicTocPageKey(c.slug)] = c.children;
    for (let sub_c of c.children) {
      Sefaria._initTopicTocReducer(a, sub_c);
    }
    return a;
  },
<<<<<<< HEAD
  _initTopicTocSlugToTitleReducer: function(a,c) {
    if (!c.children) { return a; }
    a[c.slug] = c.en;
    for (let sub_c of c.children) {
      Sefaria._initTopicTocSlugToTitleReducer(a, sub_c);
=======
  _initTopicTocSlugToTitle: function(a,c) {
    if (!c.children) { return a; }
    a[c.slug] = c.en;
    for (let sub_c of c.children) {
      Sefaria._initTopicTocSlugToTitle(a, sub_c);
>>>>>>> db0023cf
    }
    return a;
  },
  _topicTocCategory: null,
  _initTopicTocCategory: function() {
    this._topicTocCategory = this.topic_toc.reduce(this._initTopicTocCategoryReducer, {});
  },
  _initTopicTocCategoryReducer: function(a,c) {
    if (!c.children) {
      a[c.slug] = c.parent;
      return a;
    }
    for (let sub_c of c.children) {
      sub_c.parent = { en: c.en, he: c.he, slug: c.slug };
      Sefaria._initTopicTocCategoryReducer(a, sub_c);
    }
    return a;
  },
  _topicTocPageKey: slug => "_" + slug,
  topicTocPage: function(parent) {
    const key = this._topicTocPageKey(parent);
    if (!this._topicTocPages) {
        this._initTopicTocPages()
    }
    return this._topicTocPages[key]
  },
  topicTocCategory: function(slug) {
    // return category english and hebrew for slug
    if (!this._topicTocCategory) { this._initTopicTocCategory(); }
    return this._topicTocCategory[slug];
  },
  _topicTocCategoryTitles: null,
  _initTopicTocCategoryTitles: function() {
    this._topicTocCategoryTitles = this.topic_toc.reduce(this._initTopicTocCategoryTitlesReducer, {});
  },
  _initTopicTocCategoryTitlesReducer: function(a,c) {
    if (!c.children) {
      return a;
    }
    a[c.slug] = {en: c.en, he: c.he};

    for (let sub_c of c.children) {
      Sefaria._initTopicTocCategoryReducer(a, sub_c);
    }
    return a;
  },
  topicTocCategoryTitle: function(slug) {
    // returns english and hebrew titles for the topic category named by `slug``
    if (!this._topicTocCategoryTitles) { this._initTopicTocCategoryTitles(); }
    return this._topicTocCategoryTitles[slug];
  },
  isTopicTopLevel: function(slug) {
    // returns true is `slug` is part of the top level of topic toc
    return Sefaria.topic_toc.filter(x => x.slug == slug).length > 0;
  },
  sheets: {
    _loadSheetByID: {},
    loadSheetByID: function(id, callback, reset) {
      if (reset) {
        delete this._loadSheetByID[id];
      }
      const sheet = this._loadSheetByID[id];
      if (sheet) {
        if (callback) { callback(sheet); }
      } else if (callback) {
        const url = "/api/sheets/" + id +"?more_data=1";
         $.getJSON(url, data => {
            if ("error" in data) {
                console.log(data["error"])
            }
            this._loadSheetByID[id] = data;
            callback(data);
            callback(data);
          });
        }
      return sheet;
    },
    deleteSheetById: function(id) {
      return Sefaria._ApiPromise(`/api/sheets/${id}/delete`);
    },
    _userSheets: {},
    userSheets: function(uid, callback, sortBy="date", offset=0, numberToRetrieve=0) {
      // Returns a list of source sheets belonging to `uid`
      // Only a user logged in as `uid` will get private data from this API.
      // Otherwise, only public data will be returned
      const key = uid+"|"+sortBy+offset+numberToRetrieve;
      const sheets = this._userSheets[key];
      if (sheets) {
        if (callback) { callback(sheets); }
      } else {
        const url = Sefaria.apiHost + "/api/sheets/user/" + uid + "/" + sortBy + "/" + numberToRetrieve + "/" + offset;
        Sefaria._ApiPromise(url).then(data => {
          this._userSheets[key] = data.sheets;
          if (callback) { callback(data.sheets); }
        });
      }
      return sheets;
    },
    updateUserSheets: function(sheet, uid, update=true, updateInPlace=false){
      for (const key in this._userSheets) {
        if (key.startsWith(uid.toString()+"|")){
          if (update) {
            const sheetIndex = this._userSheets[key].findIndex(item => item.id === sheet.id);
            if (key.includes("date") && !updateInPlace) { //add to front because we sorted by date
              this._userSheets[key].splice(sheetIndex, 1);
              this._userSheets[key].unshift(sheet);
            } else if (updateInPlace) {
              this._userSheets[key][sheetIndex] = sheet;
            } else {
              this._userSheets[key].unshift(sheet);
            }
          } else {
            this._userSheets[key].push(sheet);
          }
        }
      }
    },
    clearUserSheets: function(uid) {
      this._userSheets  = Object.keys(this._userSheets)
      .filter(key => !key.startsWith(uid.toString()))
      .reduce((obj, key) => {
        return {
          ...obj,
          [key]: this._userSheets[key]
        };
      }, {});
    },
    _publicSheets: {},
    publicSheets: function(offset, limit, options, skipCache, callback) {
      // Returns a list of public sheets
      offset = offset || 0;
      limit = limit || 30;
      options = options || {};

      const params = param(options);
      const path = limit+"/"+offset + (params ? "?" + params : "");

      const sheets = this._publicSheets[path];
      if (sheets && !skipCache) {
        if (callback) { callback(sheets); }
      } else {
        const url = Sefaria.apiHost + "/api/sheets/all-sheets/" + path

        Sefaria._api(url, function(data) {
          this._publicSheets[path] = data.sheets;
          if (callback) { callback(data.sheets); }
        }.bind(this));
      }
      return sheets;
    },
    _sheetsByRef: {},
    sheetsByRef: function(ref, cb) {
      // Returns a list of public sheets that include `ref`.
      var sheets = null;
      if (typeof ref == "string") {
        if (ref in this._sheetsByRef) {
          sheets = this._sheetsByRef[ref];
        }
      } else {
        var sheets = [];
        ref.map(function(r) {
          var newSheets = Sefaria.sheets.sheetsByRef(r);
          if (newSheets) {
            sheets = sheets.concat(newSheets);
          }
        });
        // sheets anchored to spanning refs may cause duplicates
        var seen = {};
        var deduped = [];
        sheets.map(sheet => {
          if (!seen[sheet.id]) { deduped.push(sheet); }
          seen[sheet.id] = true;
        });
        sheets = deduped;
      }
      if (sheets) {
        if (cb) { cb(sheets); }
      } else {
        Sefaria.related(ref, function(data) {
          if (cb) { cb(data.sheets); }
        });
      }
      return sheets;
    },
    _saveSheetsByRefData: function(ref, data) {
      this._sheetsByRef[ref] = data;
      return Sefaria._saveItemsByRef(data, this._sheetsByRef);
    },
    _userSheetsByRef: {},
    userSheetsByRef: function(ref, cb) {
      // Returns a list of public sheets that include `ref`.
      var sheets = null;
      if (typeof ref == "string") {
        if (ref in this._userSheetsByRef) {
          sheets = this._userSheetsByRef[ref];
        }
      } else {
        var sheets = [];
        ref.map(function(r) {
          var newSheets = Sefaria.sheets.userSheetsByRef(r);
          if (newSheets) {
            sheets = sheets.concat(newSheets);
          }
        });
      }
      if (sheets) {
        if (cb) { cb(sheets); }
      } else {
        Sefaria.relatedPrivate(ref, function(data) {
          if (cb) { cb(data.sheets); }
        });
      }
      return sheets;
    },
    _saveUserSheetsByRefData: function(ref, data) {
      this._userSheetsByRef[ref] = data;
      return Sefaria._saveItemsByRef(data, this._userSheetsByRef);
    },
    sheetsTotalCount: function(refs) {
      // Returns the total number of private and public sheets on `refs` without double counting my public sheets.
      var sheets = Sefaria.sheets.sheetsByRef(refs) || [];
      if (Sefaria._uid) {
        var mySheets = Sefaria.sheets.userSheetsByRef(refs) || [];
        sheets = sheets.filter(function(sheet) { return sheet.owner !== Sefaria._uid }).concat(mySheets);
      }
      return sheets.length;
    },
    extractIdFromSheetRef: function (ref) {
      return typeof ref === "string" ? parseInt(ref.split(" ")[1]) : parseInt(ref[0].split(" ")[1]);
    }
  },
  _translations: {},
  getTranslation: function(key) {
    const url = Sefaria.apiHost + "/api/texts/translations/" + key;
    const store = this._translations;
    return this._cachedApiPromise({url, key, store})
  },
  _collections: {},
  getCollection: function(key) {
      const url = Sefaria.apiHost + "/api/collections/" + encodeURIComponent(key);
      const store = this._collections;
      return this._cachedApiPromise({url, key, store});
  },
  getCollectionFromCache: function(key) {
    return Sefaria._collections[key];
  },
  _collectionsList: {},
  getCollectionsList: function() {
      return this._cachedApiPromise({
        url: Sefaria.apiHost + "/api/collections",
        key: "list",
        store: Sefaria._collectionsList
      });
  },
  getCollectionsListFromCache() {
    return Sefaria._collectionsList.list;
  },
  _userCollections: {},
  getUserCollections: function(uid) {
    return this._cachedApiPromise({
      url: `${Sefaria.apiHost}/api/collections/user-collections/${uid}`,
      key: uid,
      store: Sefaria._userCollections
    });
  },
  getUserCollectionsFromCache(uid) {
    return Sefaria._userCollections[uid];
  },
  _userCollectionsForSheet: {},
  getUserCollectionsForSheet: function(sheetID) {
    return this._cachedApiPromise({
      url: `${Sefaria.apiHost}/api/collections/for-sheet/${sheetID}`,
      key: sheetID,
      store: Sefaria._userCollectionsForSheet
    });
  },
  getUserCollectionsForSheetFromCache(sheetID) {
    return Sefaria._userCollectionsForSheet[sheetID];
  },
  getBackgroundData() {
    return Sefaria._ApiPromise("/api/background-data?locale=" + Sefaria.interfaceLang)
      .then(data => { Sefaria = extend(Sefaria, data); });
  },
  calendarRef: function(calendarTitle) {
    const cal = Sefaria.calendars.filter(cal => cal.title.en === calendarTitle);
    return cal.length ? cal[0].ref : null;
  },
  _translateTerms: {},
  _cacheHebrewTerms: function(terms) {
      Sefaria._translateTerms = extend(terms, Sefaria._translateTerms);
  },
  hebrewTerm: function(name) {
    // Returns a string translating `name` into Hebrew.
    const categories = {
      "Quoting Commentary":   "פרשנות מצטטת",
      "Modern Commentary":    "פרשנות מודרנית",
      "Sheets":               "דפי מקורות",
      "Notes":                "הערות",
      "Community":            "קהילה"
    };
    if (name in Sefaria._translateTerms) {
        return Sefaria._translateTerms[name]["he"];
    } else if (Sefaria._translateVersions[Sefaria.getTranslateVersionsKey(name, 'en')]) {
        return Sefaria._translateVersions[Sefaria.getTranslateVersionsKey(name, 'en')]["he"];
    } else if (Sefaria._translateVersions[Sefaria.getTranslateVersionsKey(name, 'he')]) {
        return Sefaria._translateVersions[Sefaria.getTranslateVersionsKey(name, 'he')]["he"];
    } else if (name in categories) {
        return  categories[name];
    } else if (Sefaria.index(name)) {
        return Sefaria.index(name).heTitle;
    } else {
        return name;
    }
  },
  hebrewTranslation: function(inputStr, context = null){
    let translatedString;
    if (context && context in Sefaria._i18nInterfaceStringsWithContext){
      translatedString = Sefaria._getStringCaseInsensitive(Sefaria._i18nInterfaceStringsWithContext[context], inputStr);
      if (translatedString !== null) return translatedString;
    }
    if ((translatedString = Sefaria._getStringCaseInsensitive(Sefaria._i18nInterfaceStrings, inputStr)) !== null ) {
      return translatedString;
    }
    if ((translatedString = Sefaria.hebrewTerm(inputStr)) != inputStr) {
      return translatedString;
    }
    if (inputStr.indexOf(" | ") !== -1) {
      var inputStrs = inputStr.split(" | ");
      return Sefaria._(inputStrs[0])+ " | " + Sefaria._(inputStrs[1]);
    } else {
      //console.warn("Missing Hebrew translation for: " + inputStr);
      return inputStr;
    }
  },
  translation: function(language, inputStr, context=null){
      const translationMatrix = {
          "he": Sefaria.hebrewTranslation
      };
      try {
          return translationMatrix[language.slice(0,2)](inputStr, context);
      }catch (e){
          console.warn("No transaltion available for " + language)
          return inputStr;
      }
  },
  _: function(inputStr, context=null){
    if(Sefaria.interfaceLang != "english"){
      return Sefaria.translation(Sefaria.interfaceLang, inputStr, context);
    } else {
      return inputStr;
    }
  },
  _v: function(langOptions){
    /* Takes an object {en: "something", he: "משהו"}
     * and returns the correct one according to interface language
     * Convenience method for when there are two data variables in an object one wishes to return
     * according to interface, in places where HTML is not allowed (inside <options> tag for ex.
    */
    const lang = Sefaria.interfaceLang.slice(0,2);
    return langOptions[lang] ? langOptions[lang] : "";
  },
  _r: function (inputRef) {
    const oref = Sefaria.getRefFromCache(inputRef);
    if (!oref) { return inputRef; }
    return Sefaria.interfaceLang != "english" ? oref.heRef : oref.ref;
  },
  _getStringCaseInsensitive: function (store, inputStr){
    if(inputStr in store){
        return store[inputStr];
    }else if(inputStr.toLowerCase() in store){
        return store[inputStr.toLowerCase()];
    }else return null;

    //return inputStr in store ? store[inputStr] : (inputStr.toLowerCase() in store ? store[inputStr.toLowerCase()]
      // : null);
  },
  _cacheSiteInterfaceStrings: function() {
    // Ensure that names set in Site Settings are available for translation in JS.
    if (!Sefaria._siteSettings) { return; }
    ["SITE_NAME", "LIBRARY_NAME"].map(key => {
      Sefaria._i18nInterfaceStrings[Sefaria._siteSettings[key]["en"]] = Sefaria._siteSettings[key]["he"];
    });
  },
  _makeBooksDict: function() {
    // Transform books array into a dictionary for quick lookup
    // Which is worse: the cycles wasted in computing this on the client
    // or the bandwidth wasted in letting the server computer once and transmitting the same data twice in different form?
    this.booksDict = {};
    for (let i = 0; i < this.books.length; i++) {
      this.booksDict[this.books[i]] = 1;
    }
  },
  _ajaxObjects: {},   // These are jqXHR objects, which implement the Promise interface
  _api: function(url, callback) {
    // Manage API calls and callbacks to prevent duplicate calls
    // This method will be deprecated, in favor of _ApiPromise
    //
    if (url in this._ajaxObjects) {
      return this._ajaxObjects[url].then(callback);
    }
    return this._ApiPromise(url).then(callback);
  },
  _ApiPromise: function(url) {
    // Uses same _ajaxObjects as _api
    // Use built in Promise logic to handle multiple .then()s
    if (url in this._ajaxObjects) {
      return this._ajaxObjects[url];
    }
    this._ajaxObjects[url] = $.getJSON(url).always(_ => {delete this._ajaxObjects[url];});
    return this._ajaxObjects[url];
  },
  _cachedApi: function(key, store, defaultVal){
      return (key in store) ? store[key] : defaultVal;
  },
  _cachedApiPromise: function({url, key, store, processor}) {
      // Checks store[key].  Resolves to this value, if present.
      // Otherwise, calls Promise(url), caches in store[key], and returns
      return (key in store) ?
          Promise.resolve(store[key]) :
          Sefaria._ApiPromise(url)
              .then(data => {
                  if (processor) { data = processor(data); }
                  store[key] = data;
                  return data;
              })
  },
  //  https://reactjs.org/blog/2015/12/16/ismounted-antipattern.html
  makeCancelable: (promise) => {
      let hasCanceled_ = false;

      const wrappedPromise = new Promise((resolve, reject) => {
        promise.then(
          val => hasCanceled_ ? reject({isCanceled: true}) : resolve(val),
          error => hasCanceled_ ? reject({isCanceled: true}) : reject(error)
        );
      });

      return {
        promise: wrappedPromise,
        cancel() { hasCanceled_ = true; },
      };
  },
  incrementalPromise: async (fetchResponse, data, increment, setResponse, setCancel) => {
    /*
    fetchResponse - func that takes slice of `data` as param and returns promise
    data - array of input data for fetchResponse
    increment - int, how many values to send to fetchResponse at a time
    setResponse - callback to react to send updated results
    setCancel - function that saves cancel function so it can be called in outside scope
    */
    let lastEndIndex = 0;
    while (lastEndIndex <= data.length) {
      const tempData = data.slice(lastEndIndex, lastEndIndex + increment);
      const { promise, cancel } = Sefaria.makeCancelable(fetchResponse(tempData));
      setCancel(cancel);
      const tempResponses = await promise;
      setResponse(prevResponses => !prevResponses ? tempResponses : prevResponses.concat(tempResponses));
      lastEndIndex += increment;
    }
  }
});

Sefaria.unpackDataFromProps = function(props) {
  // Populate local cache with various data passed as props.
  const initialPanels = props.initialPanels || [];
  for (let i = 0; i < initialPanels.length; i++) {
      let panel = initialPanels[i];
      if (panel.text) {
        let settings = {context: 1, enVersion: panel.enVersion, heVersion: panel.heVersion};
        //save versions first, so their new format is also saved on text cache
        if(panel.text?.versions?.length){
            let versions = Sefaria._saveVersions(panel.text.sectionRef, panel.text.versions);
            panel.text.versions = Sefaria._makeVersions(versions, false, null, false);
        }

        Sefaria._saveText(panel.text, settings);
      }
      if(panel.bookRef){
         if(panel.versions?.length){
            let versions = Sefaria._saveVersions(panel.bookRef, panel.versions);
            panel.versions = Sefaria._makeVersions(versions, false, null, false);
         }
      }
      if (panel.indexDetails) {
        Sefaria._indexDetails[panel.bookRef] = panel.indexDetails;
      }
      if (panel.sheet) {
        Sefaria.sheets._loadSheetByID[panel.sheet.id] = panel.sheet;
      }
  }
  if (props.collectionData) {
    Sefaria._collections[props.initialCollectionSlug] = props.collectionData;
  }
  if (props.translationsData) {
    Sefaria._translations[props.initialTranslationsSlug] = props.translationsData;
  }
  if (props.topicData) {
    Sefaria._topics[props.initialTopic] = Sefaria.processTopicsData(props.topicData);
  }
  if (props.topicList) {
    Sefaria._topicList = props.topicList;
  }
  if (props.collectionListing) {
      Sefaria._collectionsList.list = props.collectionListing;
  }
  Sefaria.versionPreferences = new VersionPreferences(props.versionPrefsByCorpus);
  Sefaria.util._initialPath = props.initialPath ? props.initialPath : "/";
  Sefaria.unpackBaseProps(props);

  Sefaria.getBackgroundData();
};

Sefaria.unpackBaseProps = function(props){
    //TODO: verify these are all base props!!!
      if (typeof props === 'undefined') {
          return;
      }
      const dataPassedAsProps = [
      "_uid",
      "_email",
      "_uses_new_editor",
      "slug",
      "is_moderator",
      "is_editor",
      "full_name",
      "profile_pic_url",
      "is_history_enabled",
      "translation_language_preference_suggestion",
      "following",
      "blocking",
      "calendars",
      "notificationCount",
      "notifications",
      "saved",
      "userHistory",
      "last_place",
      "interfaceLang",
      "multiPanel",
      "interruptingMessage",

      "community",
      "followRecommendations",
      "trendingTopics",
      "_siteSettings",
      "_debug",
      "rtc_server"
  ];
  for (const element of dataPassedAsProps) {
      if (element in props) {
        Sefaria[element] = props[element];
      }
  }
}

Sefaria.loadServerData = function(data){
    // data parameter is optional. in the event it isn't passed, we assume that DJANGO_DATA_VARS exists as a global var
    // data should but defined server-side and undefined client-side
    //TODO: Can we get rid of this global scope thing?
    if (typeof data === "undefined") {
        data = typeof DJANGO_DATA_VARS === "undefined" ? undefined : DJANGO_DATA_VARS;
    }
    if (typeof data !== 'undefined') {
        for (const [key, value] of Object.entries(data)) {
            this[key] = value;
        }
    }
};


Sefaria.util    = Util;
Sefaria.hebrew  = Hebrew;
Sefaria.track   = Track;
Sefaria.palette = palette;

Sefaria.palette.indexColor = function(title) {
      return title && Sefaria.index(title) ?
          Sefaria.index(title)['primary_category'] ?
              Sefaria.palette.categoryColor(Sefaria.index(title)['primary_category']):
                Sefaria.palette.categoryColor(Sefaria.index(title).categories[0]):
          Sefaria.palette.categoryColor("Other");
};
Sefaria.palette.refColor = ref => Sefaria.palette.indexColor(Sefaria.parseRef(ref).index);

Sefaria = extend(Sefaria, Strings);

Sefaria.setup = function(data, props = null) {
    Sefaria.loadServerData(data);
    let baseProps = props !=null ? props : (typeof DJANGO_VARS === "undefined" ? undefined : DJANGO_VARS.props);
    Sefaria.unpackBaseProps(baseProps);
    Sefaria.util.setupPrototypes();
    Sefaria.util.setupMisc();
    var cookie = Sefaria.util.handleUserCookie(Sefaria._uid);
    // And store current uid in analytics id
    Sefaria._analytics_uid = Sefaria._uid;
    Sefaria._makeBooksDict();
    Sefaria._cacheFromToc(Sefaria.toc);
    Sefaria._cacheHebrewTerms(Sefaria.terms);
    Sefaria._cacheSiteInterfaceStrings();
    //console.log(`sending user logged in status to GA, uid as bool: ${!!Sefaria._uid} | analytics id: ${Sefaria._analytics_uid}`);
    Sefaria.track.setUserData(!!Sefaria._uid, Sefaria._analytics_uid);
    Sefaria.search = new Search(Sefaria.searchIndexText, Sefaria.searchIndexSheet);
};
Sefaria.setup();


export default Sefaria;<|MERGE_RESOLUTION|>--- conflicted
+++ resolved
@@ -2286,7 +2286,6 @@
   },
   _topicSlugsToTitles: null,
   _initTopicSlugsToTitles: function() {
-<<<<<<< HEAD
     this._topicSlugsToTitles = Sefaria.topic_toc.reduce(Sefaria._initTopicTocSlugToTitleReducer, {});
   },
   slugsToTitles: function() {
@@ -2295,9 +2294,6 @@
     if (!Sefaria._topicSlugsToTitles) { Sefaria._initTopicSlugsToTitles();}
     let specialCases = {"": "Choose a Category", "Main Menu": "Main Menu"};
     return Object.assign(specialCases, Sefaria._topicSlugsToTitles);
-=======
-    this._topicSlugsToTitles = Sefaria.topic_toc.reduce(Sefaria._initTopicTocSlugToTitle, {});
->>>>>>> db0023cf
   },
   _topicTocPages: null,
   _initTopicTocPages: function() {
@@ -2312,19 +2308,11 @@
     }
     return a;
   },
-<<<<<<< HEAD
   _initTopicTocSlugToTitleReducer: function(a,c) {
     if (!c.children) { return a; }
     a[c.slug] = c.en;
     for (let sub_c of c.children) {
       Sefaria._initTopicTocSlugToTitleReducer(a, sub_c);
-=======
-  _initTopicTocSlugToTitle: function(a,c) {
-    if (!c.children) { return a; }
-    a[c.slug] = c.en;
-    for (let sub_c of c.children) {
-      Sefaria._initTopicTocSlugToTitle(a, sub_c);
->>>>>>> db0023cf
     }
     return a;
   },
