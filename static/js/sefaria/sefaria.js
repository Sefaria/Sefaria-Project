import VersionPreferences from "./VersionPreferences";

var extend     = require('extend'),
    param      = require('querystring').stringify;
import Search from './search';
import Strings from './strings';
import palette from './palette';
import Track from './track';
import Hebrew from './hebrew';
import Util from './util';
import $ from './sefariaJquery';
import Cookies from 'js-cookie';
import FilterNode from "./FilterNode";
<<<<<<< HEAD
=======
import { VOICES_MODULE, LIBRARY_MODULE } from '../constants';
>>>>>>> a97f8934


let Sefaria = Sefaria || {
  _dataLoaded: false,
  _inBrowser: (typeof document !== "undefined"),
  toc: [],
  books: [],
  booksDict: {},
  last_place: [],
  VOICES_MODULE,
  LIBRARY_MODULE,
  apiHost: "" // Defaults to localhost, override to talk another server
};

if (typeof window !== 'undefined') {
    window.Sefaria = Sefaria; // allow access to `Sefaria` from console
}

Sefaria = extend(Sefaria, {
  _parseRef: {}, // cache for results of local ref parsing
  parseRef: function(q) {
  // Client side ref parsing without depending on book index data.
  // Does depend on Sefaria.booksDict.
  // One of the oldest functions in Sefaria! But should be intelligently merged into Sefaria.ref()
      q = q || "";
      q = decodeURIComponent(q);
      q = q.replace(/_/g, " ").replace(/[.:]/g, " ").replace(/ +/, " ");
      q = q.trim().toFirstCapital();
      if (q in Sefaria._parseRef) { return Sefaria._parseRef[q]; }

      const response = {book: false,
                      index: false,
                      sections: [],
                      toSections: [],
                      ref: ""};
      if (!q) {
          Sefaria._parseRef[q] = response;
          return response;
      }

      const toSplit = q.split("-");
      const first   = toSplit[0];

      let book, index, nums;
      for (let i = first.length; i >= 0; i--) {
          book   = first.slice(0, i);
          if (Sefaria.virtualBooks.includes(book)) {
              // todo: This assumes that this is a depth one integer indexed node
              const numberMatch = first.match(/([\d ]+)$/);
              if (numberMatch) {
                  nums = String(+numberMatch[0]);
                  book = first.slice(0, numberMatch.index)
              } else {
                  book = first;
              }
              break;
          }
          if (book in Sefaria.booksDict || book === "Sheet") {
              const remainder = first.slice(i);
              if (remainder && remainder[0] !== " ") {
                continue; // book name must be followed by a space, Jobs != Job
              }
              nums = remainder.slice(1);
              break;
          }
      }
      // Get the root index name. (For complex works, this may be different than `book`)
      for (let i = book.length; i >= 0; i--) {
          index = book.slice(0,i);
          if (this.index(index)) { break; }
      }
      if (!book) {
          Sefaria._parseRef[q] = {"error": "Unknown book."};
          return Sefaria._parseRef[q];
      }

      if (nums && !nums.match(/\d+[ab]?( \d+)*$/)) {
          Sefaria._parseRef[q] = {"error": "Bad section string."};
          console.log(Sefaria._parseRef[q]);
          return Sefaria._parseRef[q];
      }

      response.index      = index;
      response.book       = book;
      response.sections   = nums ? nums.split(" ") : [];
      response.toSections = nums ? nums.split(" ") : [];
      response.ref        = q;

      // Parse range end (if any)
      if (toSplit.length === 2) {
          const toSections = toSplit[1].replace(/[.:]/g, " ").split(" ");
          const diff = response.sections.length - toSections.length;
          for (let i = diff; i < toSections.length + diff; i++) {
              response.toSections[i] = toSections[i-diff];
          }
      }

      Sefaria._parseRef[q] = response;
      return response;
  },
  makeRef: function(q) {
      // Returns a string ref corresponding to the parsed ref `q` (like Ref.url() in Python)
      if (!(q.book && q.sections && q.toSections)) {
          return {"error": "Bad input."};
      }
      let ref = q.book.replace(/ /g, "_");
      ref = encodeURIComponent(ref);

      if (q.sections.length)
          ref += "." + q.sections.join(".");

      if (!q.sections.compare(q.toSections)) {
          let i;
          for (i = 0; i < q.toSections.length; i++)
              if (q.sections[i] !== q.toSections[i]) break;
          ref += "-" + q.toSections.slice(i).join(".");
      }

      return ref;
  },
  normRef: function(ref) {
      // Returns a string of the URL normalized form of `ref` (using _ for spaces and . for section seprator).
      // `ref` may be a string, or an array of strings. If ref is an array of strings, it is passed to normRefList.
      if (ref instanceof Array) {
        return Sefaria.normRefList(ref);
      }
      const norm = Sefaria.makeRef(Sefaria.parseRef(ref));
      if (typeof norm === "object" && "error" in norm) {
          // If the ref doesn't parse, just replace spaces with undescores.
          return typeof ref === "string" ? ref.replace(/ /g, "_") : ref;
      }
      return norm;
  },
  humanRef: function(ref) {
      // Returns a string of the normalized form of `ref`.
      // `ref` may be a string, or an array of strings. If ref is an array of strings, it is passed to normRefList.
      ref = Sefaria.normRef(ref);
      const pRef = Sefaria.parseRef(ref);
      if (pRef.error) {return ref}
      if (pRef.sections.length === 0) { return pRef.book; }
      const book = pRef.book + " ";
      const hRef = pRef.ref.replace(/ /g, ":");
      return book + hRef.slice(book.length);
  },
  isRef: function(ref) {
    // Returns true if `ref` appears to be a ref relative to known books in Sefaria.books
    const q = Sefaria.parseRef(ref);
    return ("book" in q && q.book);
  },
  normRefList: function(refs) {
    // Returns a single string ref corresponding the range expressed in the list of `refs`
    // e.g. ["Genesis 1:4", "Genesis 1:5", "Genesis 1:6"] -> "Genesis 1:4-6"
    if (refs.length === 1) {
      return refs[0];
    }
    const pRef = Sefaria.parseRef(refs[0]);
    const pRefEnd = Sefaria.parseRef(refs[refs.length-1]);
    if (pRef.book !== pRefEnd.book) {
      return refs[0]; // We don't handle ranges over multiple nodes of complex texts
    }
    const nRef = Sefaria.util.clone(pRef);
    nRef.toSections = pRefEnd.toSections;
    return Sefaria.makeRef(nRef);
  },
  joinRefList: function(refs, lang){
    // Returns a string Ref in `lang` that corresponds to the range of refs in `refs`
    // Hebrew results depend on `refs` being available in the refs cache.
      //only use for display as it doesn't rely on any ref parsing!
      //since this is just string manipulation it works language agnostically.
      //does not work well in cases like Genesis 1:10, Genesis 1:15 (will return Genesis 1:10-5). Needs fixing
      //Deuteronomy 11:32-2:1 instead of Deuteronomy 11:32-12:1
      const refStrAttr = {
          "he" : "heRef",
          "en": "ref"
      }[lang];
      if(!refs.length){ return null ;}
      let start, end;
      if (refs[0].indexOf("-") != -1) { // did we get a ranged ref for some reason inside the arguemnts
          let startSplit = Sefaria.splitRangingRef(refs[0])
          start = Sefaria.getRefFromCache(startSplit[0]);
      }else{
          start = Sefaria.getRefFromCache(refs[0]);
      }
      if (!start) { // We don't have this ref in cache, fall back to normRefList and sorry no Hebrew
        return Sefaria.humanRef(Sefaria.normRefList(refs));
      }
      start = start[refStrAttr]
      if (refs[refs.length - 1].indexOf("-") != -1) {
          let endSplit = Sefaria.splitRangingRef(refs[refs.length - 1]);
          end = Sefaria.getRefFromCache(endSplit[endSplit.length -1])[refStrAttr];
      }else{
          end = Sefaria.getRefFromCache(refs[refs.length - 1])[refStrAttr];
      }
       //deal with case where this doesnt exist in cache with getName or a new function o combine refs from server side

      //TODO handle ranged refs as input
      if(start == end){
          return start;
      }
      //break down refs into textual part and "numeric "address parts, the comparison of the numeric parts has to be atomic and not char by char
      const lastSpaceStart = start.lastIndexOf(" ");
      const namedPartStart =  start.substr(0, lastSpaceStart);
      const addressPartStart = start.substr(lastSpaceStart + 1).split(":");
      const lastSpaceEnd = end.lastIndexOf(" ");
      const namedPartEnd =  end.substr(0, lastSpaceEnd);
      const addressPartEnd = end.substr(lastSpaceEnd + 1).split(":");
      if(namedPartStart != namedPartEnd){
          //the string part is different already, so the numeric parts will be for sure separated correctly.
          //works mostly for ranged complex text refs
          const similarpart = Sefaria.util.commonSubstring(start, end);
          const startDiff = start.substring(similarpart.length, start.length);
          const endDiff = end.substring(similarpart.length, end.length);
          return `${similarpart}${startDiff}-${endDiff}`;
      }else{
          let similaraddrs = []
          const addrLength = Math.min(addressPartStart.length, addressPartEnd.length);
          let index = 0;
          while(index<addrLength && addressPartStart[index] === addressPartEnd[index]){
              similaraddrs.push(addressPartStart[index]);
              index++;
          }
          const addrStr = similaraddrs.join(":")+(index == 0? "" : ":")+addressPartStart.slice(index).join(":")+"-"+addressPartEnd.slice(index).join(":");
          return `${namedPartStart} ${addrStr}`
      }
  },
  refContains: function(ref1, ref2) {
    // Returns true is `ref1` contains `ref2`
    const oRef1 = Sefaria.parseRef(ref1);
    const oRef2 = Sefaria.parseRef(ref2);
    //need to convert to ints, add ancestors for complex and copy logic from server

    if ("error" in oRef1 || "error" in oRef2) { return null; }

    //We need numerical representations of the sections, and not to trip up on talmud sections
    if (oRef2.index !== oRef2.index || oRef1.book !== oRef2.book) { return false; }
    const [oRef1sections, oRef1toSections, oRef2sections, oRef2toSections] = [oRef1.sections, oRef1.toSections, oRef2.sections, oRef2.toSections].map(arr =>
        arr.map(x => x.match(/\d+[ab]/) ? Sefaria.hebrew.dafToInt(x) : parseInt(x))
    )

    const sectionsLen = Math.min(oRef1sections.length, oRef2sections.length);
    //duplicated from server side logic to finally fix
    for (let i = 0; i < sectionsLen; i++) {
      if (oRef2toSections[i] > oRef1toSections[i]) {
        return false;
      }
      if (oRef2toSections[i] < oRef1toSections[i]) {
        break;
      }
    }
    for (let i = 0; i < sectionsLen; i++) {
      if (oRef2sections[i] < oRef1sections[i]) {
        return false;
      }
      if (oRef2sections[i] > oRef1sections[i]) {
        break;
      }
    }
    return true;
  },
  refCategories: function(ref) {
    // Returns the text categories for `ref`
    let pRef = Sefaria.parseRef(ref);
    if ("error" in pRef) { return []; }
    let index = Sefaria.index(pRef.index);
    return index && index.categories ? index.categories : [];
  },
  refIndexTitle: function(ref) {
    let pRef = Sefaria.parseRef(ref);
    if ("error" in pRef) { return null; }
    let index = Sefaria.index(pRef.index);
    return index?.title
  },
  sectionRef: function(ref, deriveIfNotFound=false) {
    // Returns the section level ref for `ref` or null if no data is available
    const oref = this.getRefFromCache(ref);
    if (deriveIfNotFound && !oref) { //couldn't find `ref` in cache so try to derive it
        const humanRefForm = Sefaria.humanRef(ref);
        if (!!humanRefForm && humanRefForm.length > 0) {
            return humanRefForm.split(":")[0]; // "Genesis 3:3" yields "Genesis 3"
        }
    }
    return oref ? oref.sectionRef : null;

  },
  zoomOutRef: function(ref, zoom=1) {
    // go up `zoom` levels in the ref's sections and toSections
    // for example, if ref == "Ramban on Genesis, Introduction 2" and zoom == 1, this returns "Ramabn on Genesis, Introduction"
    // if ref == "Ramban on Genesis, Introduction 2" and zoom == 2, this returns "Ramban on Genesis, Introduction" because we're only zooming out on the ref's sections/toSections
    const pRef = Sefaria.util.clone(Sefaria.parseRef(ref));
    pRef.sections = pRef.sections.slice(0, -zoom);
    pRef.toSections = pRef.toSections.slice(0, -zoom);
    return Sefaria.makeRef(pRef);
  },
  splitSpanningRefNaive: function(ref){
      if (ref.indexOf("-") == -1) { return ref; }
      return ref.split("-");
  },
  splitRangingRef: function(ref) {
    // Returns an array of segment level refs which correspond to the ranging `ref`
    // e.g. "Genesis 1:1-2" -> ["Genesis 1:1", "Genesis 1:2"]
    if (!ref || typeof ref === "object" || typeof ref === "undefined") { debugger; }

    if (ref.indexOf("-") == -1) { return [ref]; }

    const oRef     = Sefaria.parseRef(ref);
    const isDepth1 = oRef.sections.length === 1;
    const textData = Sefaria.getTextFromCache(ref);
    if (textData) {
        return Sefaria.makeSegments(textData).map(segment => segment.ref);
    } else if (!isDepth1 && oRef.sections[oRef.sections.length - 2] !== oRef.toSections[oRef.sections.length - 2]) {
      // TODO handle spanning refs when no text data is available to answer how many segments are in each section.
      // e.g., in "Shabbat 2a:5-2b:8", what is the last segment of Shabbat 2a?
      // For now, just return the split of the first non-spanning ref.
      const newRef = Sefaria.util.clone(oRef);
      newRef.toSections = newRef.sections;
      return Sefaria.splitRangingRef(this.humanRef(this.makeRef(newRef)));

    } else {
      const refs  = [];
      const start = oRef.sections[oRef.sections.length-1];
      const end   = oRef.toSections[oRef.sections.length-1];
      for (let i = parseInt(start); i <= parseInt(end); i++) {
        const newRef = Sefaria.util.clone(oRef);
        newRef.sections[oRef.sections.length-1] = i;
        newRef.toSections[oRef.sections.length-1] = i;
        refs.push(this.humanRef(this.makeRef(newRef)));
      }
      return refs;
    }
  },
    /**
     * Helps the BookPage toc translate the given integer to the correctly formatted display string for the section given the varying address types.
     * @param {string} addressType - The address type of the schema being requested
     * @param {number} i - The numeric section string from the database
     * @param {number} offset - If needed, an offest to allow section addresses that do not start counting with 0
     * @returns {[string,string]} Section string in both languages.
     */
  getSectionStringByAddressType: function(addressType, i, offset=0) {
    let section = i + offset;
    let enSection, heSection;
    if (addressType === 'Talmud') {
      enSection = Sefaria.hebrew.intToDaf(section);
      heSection = Sefaria.hebrew.encodeHebrewDaf(enSection);
    } else if (addressType === "Year") {
      enSection = section + 1241;
      heSection = Sefaria.hebrew.encodeHebrewNumeral(section+1);
      heSection = heSection.slice(0,-1) + '"' + heSection.slice(-1);
    } else if (addressType === "Folio") {
      enSection = Sefaria.hebrew.intToFolio(section);
      heSection = Sefaria.hebrew.encodeHebrewFolio(enSection);
    } else {
      enSection = section + 1;
      heSection = Sefaria.hebrew.encodeHebrewNumeral(section + 1);
    }
  return [enSection, heSection];
  },
  titlesInText: function(text) {
    // Returns an array of the known book titles that appear in text.
    return Sefaria.books.filter(function(title) {
        return (text.indexOf(title) > -1);
    });
  },
  _eras:  ["GN", "RI", "AH", "CO"],
  makeRefRe: function(titles) {
    // Construct and store a Regular Expression for matching citations
    // based on known books, or a list of titles explicitly passed
    titles = titles || Sefaria.books;
    const books = "(" + titles.map(RegExp.escape).join("|")+ ")";
    const refReStr = books + " (\\d+[ab]?)(?:[:., ]+)?(\\d+)?(?:(?:[\\-–])?(\\d+[ab]?)?(?:[:., ]+)?(\\d+)?)?";
    return new RegExp(refReStr, "gi");
  },
  wrapRefLinks: function(text) {
      if (typeof text !== "string" ||
          text.indexOf("data-ref") !== -1) {
          return text;
      }
      const titles = Sefaria.titlesInText(text);
      if (titles.length === 0) {
          return text;
      }
      const refRe    = Sefaria.makeRefRe(titles);
      const replacer = function(match, p1, p2, p3, p4, p5) {
          // p1: Book
          // p2: From section
          // p3: From segment
          // p4: To section
          // p5: To segment
          let uref, nref, r;

          uref = p1 + "." + p2;
          nref = p1 + " " + p2;
          if (p3) {
              uref += "." + p3;
              nref += ":" + p3;
          }
          if (p4) {
              uref += "-" + p4;
              nref += "-" + p4;
          }
          if (p5) {
              uref += "." + p5;
              nref += ":" + p5;
          }
          r = '<span class="refLink" data-ref="' + uref + '">' + nref + '</span>';
          if (match.slice(-1)[0] === " ") {
              r = r + " ";
          }
          return r;
      };
      return text.replace(refRe, replacer);
  },
  _texts: {},  // cache for data from /api/texts/
  _refmap: {}, // Mapping of simple ref/context keys to the (potentially) versioned key for that ref in _texts.
  _complete_text_settings: function(s = null) {
    let settings = s || {};
    settings = {
      commentary: settings.commentary || 0,
      context:    settings.context    || 0,
      pad:        settings.pad        || 0,
      enVersion:  settings.enVersion  || null,
      heVersion:  settings.heVersion  || null,
      multiple:   settings.multiple   || 0,
      stripItags: settings.stripItags || 0,
      wrapLinks:  ("wrapLinks" in settings) ? settings.wrapLinks : 1,
      wrapNamedEntities: ("wrapNamedEntities" in settings) ? settings.wrapNamedEntities : 1,
      translationLanguagePreference: settings.translationLanguagePreference || null,
      versionPref: settings.versionPref || null,
      firstAvailableRef: ("firstAvailableRef" in settings) ? settings.firstAvailableRef : 1,
      fallbackOnDefaultVersion: ("fallbackOnDefaultVersion" in settings) ? settings.fallbackOnDefaultVersion : 1,
    };
    if (settings.versionPref) {
      // for every lang/vtitle pair in versionPref, update corresponding version url param if it doesn't already exist
      for (let [vlang, vtitle] of Object.entries(settings.versionPref)) {
        const versionPrefKey = `${vlang}Version`;
        if (!settings[versionPrefKey]) {
          settings[versionPrefKey] = vtitle;
        }
      }
    }
    return settings;
  },
  getTextFromCache: function(ref, settings) {
    settings = this._complete_text_settings(settings);
    const key = this._textKey(ref, settings);

    if (key in this._texts) {
        return this._getOrBuildTextData(key, settings);
    }
    return null;
  },
  getText: function(ref, settings) {
    // returns a promise
    settings = this._complete_text_settings(settings);

    const data = this.getTextFromCache(ref, settings);
    if (data && !("updateFromAPI" in data)) {return Promise.resolve(data);}

    return this._ApiPromise(Sefaria.apiHost + this._textUrl(ref, settings))
        .then(d => {
            //swap out original versions from the server with the ones that Sefaria client side has sorted and updated with some fields.
            // This happens before saving the text to cache so that both caches are consistent
            if(d?.versions?.length){
                let versions = Sefaria._saveVersions(d.sectionRef, d.versions);
                d.versions = Sefaria._makeVersions(versions, false);
            }
            Sefaria._saveText(d, settings);
            return d;
        });
  },
  _bulkTexts: {},
  partitionArrayForURL: function(arr, urlMaxLength, dividerToken) {
    const result = [];
    const dividerTokenLength = encodeURIComponent(dividerToken).length;
    let currentPartition = [];
    let currentLength = 0;

    for (let i = 0; i < arr.length; i++) {
        // Calculate the length of the new item when added to the partition
        const item = arr[i];
        const encodedItem = encodeURIComponent(item);
        const newLength = currentPartition.length === 0
            ? encodedItem.length
            : currentLength + encodedItem.length + dividerTokenLength; // consider dividerToken length

        // Check if adding this item exceeds the max length
        if (newLength > urlMaxLength) {
            // If it does, push the current partition to the result and start a new one
            result.push(currentPartition);
            currentPartition = [];
            currentLength = 0;
            currentPartition.push(item);
            continue
        }

        // Add the item to the current partition
        currentPartition.push(item);
        currentLength = newLength;
    }

    // Add the last partition to the result
    if (currentPartition.length > 0) {
        result.push(currentPartition);
    }

    return result;
  },
<<<<<<< HEAD
  SHEETS_MODULE: "sheets",
  LIBRARY_MODULE: "library",
  getModuleURL: function(module=null) {
    // returns a URL object with the href of the module's subdomain.  
    // If no module is provided, just use the active module, and if no domain modules mapping provided, use the apiHost set in templates/js/sefaria.js
    // example: module = "sheets" -> returns URL object with href of "https://sheets.sefaria.org"
=======
  getModuleURL: function(module=null) {
    // returns a URL object with the href of the module's subdomain.  
    // If no module is provided, just use the active module, and if no domain modules mapping provided, use the apiHost set in templates/js/sefaria.js
    // example: module = "voices" -> returns URL object with href of "https://voices.sefaria.org"
>>>>>>> a97f8934
    module = module || Sefaria.activeModule;
    const href = Sefaria.domainModules?.[module] || Sefaria.apiHost;
    try {
      return new URL(href);
    } catch {
      return false;
    }
  },
  isSefariaURL: function(url) {
<<<<<<< HEAD
    return Object.values(Sefaria.domainModules).some(subdomain => subdomain.includes(url.hostname));
=======
    return Object.values(Sefaria.domainModules).some(href => url.href.startsWith(href));
>>>>>>> a97f8934
  },
  getBulkText: function(refs, asSizedString=false, minChar=null, maxChar=null, transLangPref=null) {
    if (refs.length === 0) { return Promise.resolve({}); }

    const MAX_URL_LENGTH = 3800;
    const ASSUMED_HOSTNAME_LENGTH_BOUND = 50;
    const hostStr = encodeURI(`${Sefaria.apiHost}/api/bulktext/`);

    let paramStr = '';
    for (let [paramKey, paramVal] of Object.entries({asSizedString, minChar, maxChar, transLangPref})) {
      paramStr = !!paramVal ? paramStr + `&${paramKey}=${paramVal}` : paramStr;
    }
    paramStr = paramStr.replace(/&/,'?');
    paramStr = encodeURI(paramStr);

    // Split into multiple requests if URL length goes above limit
    const limit = MAX_URL_LENGTH-(hostStr+paramStr).length-ASSUMED_HOSTNAME_LENGTH_BOUND
    const refsSubArrays = this.partitionArrayForURL( refs, limit, '|');
    const refStrs = refsSubArrays.map(refsSubArray => refsSubArray.join('|'));

    let promises = refStrs.map(refStr => this._cachedApiPromise({
      url: `${hostStr}${encodeURIComponent(refStr)}${paramStr}`,
      key: refStr + paramStr,
      store: this._bulkTexts
    }));

    return Promise.all(promises).then(results => Object.assign({}, ...results));
  },
  makeParamsStringForAPIV3: function(language, versionTitle) {
    let versionParamsString;
    if (versionTitle) {
        versionParamsString = `${language}|${versionTitle}`;
    } else if (language) {
        versionParamsString = language;
    }
    return encodeURIComponent(versionParamsString);
  },
  makeUrlForAPIV3Text: function(ref, requiredVersions, mergeText, return_format) {
    const host = Sefaria.apiHost;
    const endPoint = '/api/v3/texts/';
    const versions = requiredVersions.map(obj =>
        Sefaria.makeParamsStringForAPIV3(obj.languageFamilyName, obj.versionTitle)
    );
    versions.sort();

    const mergeTextInt = mergeText ? 1 : 0;
    const return_format_string = (return_format) ? `&return_format=${return_format}` : '';
    const encodedRef = Sefaria.normRef(ref);
    const url = `${host}${endPoint}${encodedRef}?version=${versions.join('&version=')}&fill_in_missing_segments=${mergeTextInt}${return_format_string}`;
    return url;
  },
  _textsStore: {},
  _textsStoreSet: function(key, value) {
    this._textsStore[key] = value;
  },
  getTextsFromAPIV3: async function(ref, requiredVersions, mergeText, return_format) {
    // ref is segment ref or bottom level section ref
    // requiredVersions is an array of objects that can have languageFamilyName and versionTitle
    const url = Sefaria.makeUrlForAPIV3Text(ref, requiredVersions, mergeText, return_format);
    const apiObject = await Sefaria._cachedApiPromise({url: url, key: url, store: Sefaria._textsStore});
    return apiObject;
  },
  _makeV3VersionsUrlCacheKey: function(ref, versions) {
    versions.map(version => version.isPrimary ? { languageFamilyName: 'primary' } : version);
    return Sefaria.makeUrlForAPIV3Text(ref, versions, true, 'wrap_all_entities')
  },
  getAllTranslationsWithText: async function(ref) {
    let returnObj = await Sefaria.getTextsFromAPIV3(ref, [{languageFamilyName: 'translation', versionTitle: 'all'}], false);
    return Sefaria._sortVersionsIntoBuckets(returnObj.versions);
  },
  getPrimaryAndTranslationFromVersions: function(versions) {
    let primary, translation;
    if (versions.length === 1) {
      primary = versions[0];
      translation = {text: []};
    } else if (versions[0].isPrimary && !versions[1].isSource) {
      [primary, translation] = versions;
    } else {
      [translation, primary] = versions;
    }
    return [primary, translation];
  },
  _adaptApiResponse: function(versionsResponse) {
    /**
     * takes an api-v3 texts response for primary and translation versions, and adapt it to the expected 'old' result.
     * it adds the texts to 'he' and 'text', and the sources to 'sources' and 'heSources'
     */
    const versions = versionsResponse.versions;
    const [primary, translation] = Sefaria.getPrimaryAndTranslationFromVersions(versions);
    ({ text: versionsResponse.text, versionTitle: versionsResponse.versionTitle, direction: versionsResponse.translationDirection, languageFamilyName: versionsResponse.translationLang, status: versionsResponse.versionStatus } = translation);
    ({ text: versionsResponse.he, versionTitle: versionsResponse.heVersionTitle, direction: versionsResponse.primaryDirection, languageFamilyName: versionsResponse.primaryLang, status: versionsResponse.heVersionStatus } = primary);
    if (translation.sources && !translation.sources.every(source => source === translation.sources[0])) {
        versionsResponse.sources = translation.sources;
    }
    if (primary.sources && primary.sources.every(source => source === primary.sources[0])) {
        versionsResponse.heSources = primary.sources;
    }
  },
  _findInVersions: function (query, versions) {
      query = Object.fromEntries(
          Object.entries(query).filter(([_, value]) => value != null) // filters also undefined
      );
      return versions.reduce((maxObj, current) => {
          const matchesQuery = Object.entries(query).every(
              ([key, value]) => current[key] === value
          );
          const hasHigherPriority = (current.priority || 0) > (maxObj?.priority ?? -1);
          return matchesQuery && hasHigherPriority ? current : maxObj;
      }, null)
  },
  _getVersionObjects: async function(ref, primaryVersionObj, translationVersionObj, translationLanguagePreference) {
    const [PRIMARY, TRANSLATION] = ['primary', 'translation']
    const versions = await Sefaria.getVersions(ref);
    const flatVersions = Object.values(versions).flat();
    primaryVersionObj = Sefaria._findInVersions({...primaryVersionObj, isPrimary: true}, flatVersions);
    if (primaryVersionObj) {
        const {languageFamilyName, versionTitle} = primaryVersionObj;
        primaryVersionObj = {languageFamilyName, versionTitle};
    } else {
        primaryVersionObj = {languageFamilyName: PRIMARY}
    }
    if (translationVersionObj.versionTitle) {
        translationVersionObj = Sefaria._findInVersions({...translationVersionObj, isSource: false}, flatVersions);
    }
    if (!translationVersionObj?.versionTitle) {
        let requiredVersion;
        const preferredTranslation = Sefaria.versionPreferences.getVersionPref(ref)?.en;
        if (preferredTranslation) {
            requiredVersion = Sefaria._findInVersions({isSource: false, versionTitle: preferredTranslation}, flatVersions);
        }
        if (!requiredVersion && translationLanguagePreference) {
            const langVersions = versions[translationLanguagePreference] || [];
            requiredVersion = Sefaria._findInVersions({isSource: false}, langVersions);
        }
        if (requiredVersion) {
            const {languageFamilyName, versionTitle} = requiredVersion;
            translationVersionObj = {languageFamilyName, versionTitle};
        } else {
            translationVersionObj = {languageFamilyName: TRANSLATION};
        }
    }
    return [primaryVersionObj, translationVersionObj];
  },
  _getPrimaryAndTranslationText: async function(ref, primaryVersionObj, translationVersionObj, translationLanguagePreference) {
    // versionObjs are objects with language and versionTitle
    const requiredVersions = await Sefaria._getVersionObjects(ref, primaryVersionObj, translationVersionObj, translationLanguagePreference);
    const versionsResponse = await Sefaria.getTextsFromAPIV3(ref, requiredVersions, true, 'wrap_all_entities');
    Sefaria._adaptApiResponse(versionsResponse);
    return versionsResponse;
  },
  getTextFromCurrVersions: async function(ref, currVersions, translationLanguagePreference, withContext) {
    let {he, en} = currVersions;
    he = he || {};
    en = en || {};
    let data = await Sefaria._getPrimaryAndTranslationText(ref, he, en, translationLanguagePreference);
    const isDataForSegment = data.textDepth === data.sections.length;
    if (withContext && isDataForSegment) {
        const {text, he, alts} = await Sefaria.getTextFromCurrVersions(data.sectionRef, currVersions, translationLanguagePreference);
        data = {
            ...data,
            text,
            he,
            alts,
        };
    }
    this._saveText(data)
    return data;
  },
  _bulkSheets: {},
  getBulkSheets: function(sheetIds) {
    if (sheetIds.length === 0) { return Promise.resolve({}); }
    const idStr = sheetIds.join("|");
    return this._cachedApiPromise({
      url: `${Sefaria.apiHost}/api/v2/sheets/bulk/${idStr}`,
      key: idStr,
      store: this._bulkSheets
    });
  },
  _guides: {},
  getGuide: function(guideKey = "editor") {
    return this._cachedApiPromise({
      url: `${Sefaria.apiHost}/api/guides/${guideKey}`,
      key: `guide_${guideKey}`,
      store: this._guides
    });
  },
  text: function(ref, settings = null, cb = null) {
    // To be deprecated in favor of `getText`
    if (!ref || typeof ref === "object" || typeof ref === "undefined") { debugger; }
    settings = this._complete_text_settings(settings);
    const key = this._textKey(ref, settings);
    if (!cb) {
      return this._getOrBuildTextData(key, settings);
    }
    if (key in this._texts && !("updateFromAPI" in this._texts[key])) {
      const data = this._getOrBuildTextData(key, settings);
      cb(data);
      return data;
    }
    this._api(Sefaria.apiHost + this._textUrl(ref, settings), function(data) {
        //save versions and then text so both caches have updated versions
        if(data?.versions?.length){
            let versions = this._saveVersions(data.sectionRef, data.versions);
            data.versions = this._makeVersions(versions, false);
        }
        this._saveText(data, settings);
        cb(data);
    }.bind(this));
    return null;
  },
  ISOMap: {
    "ar": {"name": "Arabic", "nativeName": "عربى", "showTranslations": 1, "title": "نصوص يهودية بالعربية"},
    "de": {"name": "German", "nativeName": "Deutsch", "showTranslations": 1, "title": "Jüdische Texte in Deutscher Sprache"},
    "en": {"name": "English", "nativeName": "English", "showTranslations": 1, "title": "Jewish Texts in English"},
    "eo": {"name": "Esperanto", "nativeName": "Esperanto", "showTranslations": 1, "title": "Judaj Tekstoj en Esperanto"},
    "es": {"name": "Spanish", "nativeName": "Español", "showTranslations": 1, "title": "Textos Judíos en Español"},
    "fa": {"name": "Persian", "nativeName": "فارسی", "showTranslations": 1, "title": "متون یهودی به زبان فارسی"},
    "fi": {"name": "Finnish", "nativeName": "suomen kieli", "showTranslations": 1, "title": "Juutalaiset tekstit suomeksi"},
    "fr": {"name": "French", "nativeName": "Français", "showTranslations": 1, "title": "Textes juifs en français"},
    "he": {"name": "Hebrew", "nativeName": "עברית", "showTranslations": 0, "title": "ספריה בעברית"},
    "ro": {"name": "Romanian", "nativeName": "română", "title": "Texte evreiești în limba română"},
    "it": {"name": "Italian", "nativeName": "Italiano", "showTranslations": 1, "title": "Testi ebraici in italiano"},
    "lad": {"name": "Ladino", "nativeName": "Judeo-español", "showTranslations": 0},
    "ro": {"name": "Romanian", "nativeName": "română", "title": "Texte evreiești în limba română", "showTranslations": 1},
    "pl": {"name": "Polish", "nativeName": "Polski", "showTranslations": 1, "title": "Teksty żydowskie w języku polskim"},
    "pt": {"name": "Portuguese", "nativeName": "Português", "showTranslations": 1, "title": "Textos judaicos em portugues"},
    "ru": {"name": "Russian", "nativeName": "Pусский", "showTranslations": 1, "title": "Еврейские тексты на русском языке"},
    "yi": {"name": "Yiddish", "nativeName": "יידיש", "showTranslations": 1, "title": "יידישע טעקסטן אויף יידיש"},
    "jrb": {"name": "Judeo-Arabic", "nativeName": "Arabia Yehudia", "showTranslations": 0},  // nativeName in English because hard to determine correct native name
  },
  translateISOLanguageCode(code, native = false) {
    //takes two-letter ISO 639.2 code and returns full language name
    const lookupVar = native ? "nativeName" : "name";
    return Sefaria.ISOMap?.[code.toLowerCase()]?.[lookupVar] || code;
  },
  getHebrewTitle: function(slug) {
    return Sefaria.ISOMap[slug] ? Sefaria.ISOMap[slug]["title"] ?  Sefaria.ISOMap[slug]["title"] : "Jewish Texts in " + Sefaria.ISOMap[slug]["name"] : "Jewish texts in " + slug ;
  },
  _versions: {},
  _translateVersions: {},
  getVersionFromCache: function(ref,  byLang, filter, excludeFilter){
     let versions = this._cachedApi(ref, this._versions, []);
     return this._makeVersions(versions, byLang)
  },
  getVersions: async function(ref) {
    /**
     * Gets versions from cache or API
     * @ref {string} ref
     * @returns {string: [versions]} Versions by language
     */
    let versionsInCache = ref in this._versions;
    if(!versionsInCache) {
        const url = Sefaria.apiHost + "/api/texts/versions/" + Sefaria.normRef(ref);
        await this._ApiPromise(url).then(d => {
            this._saveVersions(ref, d);
        });
    }
    return Promise.resolve(this._versions[ref]);
  },
  _portals: {},
  getPortal: async function(portalSlug) {
      const cachedPortal = Sefaria._portals[portalSlug];
      if (cachedPortal) {
          return cachedPortal;
      }
      const response = await this._ApiPromise(`${Sefaria.apiHost}/api/portals/${portalSlug}`);
      Sefaria._portals[portalSlug] = response;
      return response;
  },
    getTopicLandingNewsletterMailingLists: function(){
      return this.interfaceLang === "english" ? ["Weekly Topics Newsletter"] : []
    },
  subscribeSefariaNewsletter: async function(firstName, lastName, email, educatorCheck, lists=[]) {
      const payload = {
        language: Sefaria.interfaceLang === "hebrew" ? "he" : "en",
        educator: educatorCheck,
        firstName: firstName,
        lastName: lastName,
        ...(lists?.length && { lists }),
      };
      return await Sefaria.apiRequestWithBody(`/api/subscribe/${email}`, null, payload);
  },
  subscribeSteinsaltzNewsletter: async function(firstName, lastName, email) {
      const payload = {firstName, lastName};
      return await Sefaria.apiRequestWithBody(`/api/subscribe/steinsaltz/${email}`, null, payload);
  },
  postRefTopicLink: function(refInUrl, payload) {
      const url = `/api/ref-topic-links/${Sefaria.normRef(refInUrl)}`;
      // payload will need to be refactored once /api/ref-topic-links takes a more standard input
      return Sefaria.adminEditorApiRequest(url, null, payload);
  },
  adminEditorApiRequest: async function(url, urlParams, payload, method="POST") {
      /**
       * Wraps apiRequestWithBody() with basic alerting if response has an error
       */
      let result;
      try {
          result = await Sefaria.apiRequestWithBody(url, urlParams, payload, method);
      } catch (e) {
          alert(Sefaria._("Something went wrong. Sorry!"));
          throw e;
      }
      if (result.error) {
          alert(result.error);
          throw result.error;
      } else {
          return result;
      }
  },
  apiRequestWithBody: async function(url, urlParams, payload, method="POST", convertResponseToJSON=true) {
    /**
     * Generic function for performing an API request with a payload. Payload and urlParams are optional and will not be used if falsy.
     */
    let apiUrl = this.apiHost + url;
    if (urlParams) {
        apiUrl += '?' + new URLSearchParams(urlParams).toString();
    }
    const response = await fetch(apiUrl, {
        method,
        mode: 'same-origin',
        headers: {
            'X-CSRFToken': Cookies.get('csrftoken'),
            'Content-Type': 'application/json'
        },
        credentials: 'same-origin',
        body: payload && JSON.stringify(payload)
    });
    if (convertResponseToJSON) {
        if (!response.ok) {
            throw new Error("Error posting to API");
        }
        const json = await response.json();
        if (json.error) {
            throw new Error(json.error);
        }
        return json;
    } else {
        return response;
    }
},
  subscribeSefariaAndSteinsaltzNewsletter: async function(firstName, lastName, email, educatorCheck) {
      const responses = await Promise.all([
          Sefaria.subscribeSefariaNewsletter(firstName, lastName, email, educatorCheck),
          Sefaria.subscribeSteinsaltzNewsletter(firstName, lastName, email),
      ]);
      return {status: "ok"};
  },
  filterVersionsByAttr: function(versionsObj, filterObj) {
      /**
       * @versionsObj {object} whose keys are language codes ('he', 'en' etc.) and values are version objects (like the object that getVersions returns)
       * * @filterObj {object} keys are attribute of version objects and values are their values
       * returns the versionsObj after filtering its version, and filtering languages with no matching versions
       */

    return Object.fromEntries(
        Object.entries(versionsObj).reduce((acc, [lang, versions]) => {
            const filteredVersions = versions.filter(version =>
                Object.entries(filterObj).every(([key, value]) => version?.[key] === value)
            );
            if (filteredVersions.length) {
              acc.push([lang, filteredVersions]);
            }
            return acc;
        }, [])
    );
  },
  getSourceVersions: async function(ref) {
    /**
     * Gets all versions that have isSource true
     * * @ref {string} ref
     * @returns {string: [versions]} Versions by language
     */
    return Sefaria.getVersions(ref).then(versions => {
        return Sefaria.filterVersionsByAttr(versions, {isPrimary: true});
    });
  },
  getTranslations: async function(ref) {
    /**
     * Gets all versions that have isSource false
     * @ref {string} ref
     * @returns {string: [versions]} Versions by language
     */
    return Sefaria.getVersions(ref).then(versions => {
        return Sefaria.filterVersionsByAttr(versions, {isSource: false});
    });
  },
  _makeVersions: function(versions, byLang){
    return byLang ? versions : Object.values(versions).flat();
  },
  _saveVersions: function(ref, versions){
      for (let v of versions) {
        Sefaria._translateVersions[Sefaria.getTranslateVersionsKey(v.versionTitle, v.language)] = {
          en: v.versionTitle,
          he: !!v.versionTitleInHebrew ? v.versionTitleInHebrew : v.versionTitle,
        };
      }
      this._versions[ref] = this._sortVersionsIntoBuckets(versions);
      return this._versions[ref];
  },
  _sortVersionsIntoBuckets: function(versions){
      let versionStore = {};
      //let generalCount = 0;
      for (let v of versions) {
        //generalCount++;
        const matches = v.versionTitle.match(new RegExp("\\[([a-z]{2,3})\\]$")); // two-letter ISO language code
        const lang = matches ? matches[1] : v.language;
        v.actualLanguage = lang; //add actual language onto the object. Hopefully its then available always.
        //Sort each language into its own bucket
        versionStore[lang] = !!versionStore[lang] ? versionStore[lang].concat(v)  :  [v];
      }
      return versionStore;
  },
  transformVersionObjectsToByActualLanguageKeys(versionObjects){
    //not related to above, used to turn curent version object in client code into an object mapped by the real language vs just "he/"en
    return Object.entries(versionObjects)
          .filter(([lang, v]) => !!v)
          .reduce((obj, [lang, version]) => {
              if(version?.merged){ //this would be the best guess of the merged language's version currently
                  obj[lang] = version;
              }else if (version?.actualLanguage){
                 obj[version.actualLanguage] = version;
              }
            return obj;
          }, {});
  },
  getTranslateVersionsKey: (vTitle, lang) => `${vTitle}|${lang}`,
  deconstructVersionsKey: (versionsKey) => versionsKey.split('|'),
  setVersionPreference(sref, vtitle, lang) {
    if (lang !== 'en') { return; }  // Currently only tracking preferences for translations
    const title = Sefaria.parseRef(sref).index
    const corpus = Sefaria.index(title).corpus;
    Sefaria.versionPreferences = Sefaria.versionPreferences.update(corpus, vtitle, lang);

    Sefaria.track.event("Reader", "Set Version Preference", `${corpus}|${vtitle}|${lang}`);
    Sefaria.editProfileAPI({version_preferences_by_corpus: {[corpus]: {[lang]: vtitle}}})
  },
  getLicenseMap: function() {
    const licenseMap = {
      "Public Domain": "https://en.wikipedia.org/wiki/Public_domain",
      "CC0": "https://creativecommons.org/publicdomain/zero/1.0/",
      "CC-BY": "https://creativecommons.org/licenses/by/3.0/",
      "CC-BY-SA": "https://creativecommons.org/licenses/by-sa/3.0/",
      "CC-BY-NC": "https://creativecommons.org/licenses/by-nc/4.0/",
      "unknown": "#"
    }
    return licenseMap;
  },
  _textUrl: function(ref, settings) {
    // copy the parts of settings that are used as parameters, but not other
    const params = param({
      commentary: settings.commentary,
      context:    settings.context,
      pad:        settings.pad,
      wrapLinks:  settings.wrapLinks,
      wrapNamedEntities: settings.wrapNamedEntities,
      multiple:   settings.multiple,
      stripItags: settings.stripItags,
      transLangPref: settings.translationLanguagePreference,
      firstAvailableRef: settings.firstAvailableRef,
      fallbackOnDefaultVersion: settings.fallbackOnDefaultVersion,
    });
    let url = "/api/texts/" + Sefaria.normRef(ref);
    if (settings.enVersion) { url += "&ven=" + encodeURIComponent(settings.enVersion.replace(/ /g,"_")); }
    if (settings.heVersion) { url += "&vhe=" + encodeURIComponent(settings.heVersion.replace(/ /g,"_")); }

    url += "&" + params;
    return url.replace("&","?"); // make sure first param has a '?'
  },
  _textKey: function(ref, settings) {
    // Returns a string used as a key for the cache object of `ref` given `settings`.
    if (!ref) { debugger; }
    var key = ref.toLowerCase();
    if (settings) {
      if (settings.enVersion) { key += "&ven=" + settings.enVersion; }
      if (settings.heVersion) { key += "&vhe=" + settings.heVersion; }
      if (settings.translationLanguagePreference) { key += "&transLangPref=" + settings.translationLanguagePreference}
      if (settings.fallbackOnDefaultVersion) { key += "|FALLBACK_ON_DEFAULT_VERSION"; }
      key = settings.context ? key + "|CONTEXT" : key;
    }
    return key;
  },
  _refKey: function(ref, settings) {
    // Returns the key for this ref without any version/language elements
    if (!ref) { debugger; }
    var key = ref.toLowerCase();
    if (settings) {
      key = settings.context ? key + "|CONTEXT" : key;
    }
    return key;
  },
  _getOrBuildTextData: function(key, settings) {
    let cached = this._texts[key];
    if (!cached || !cached.buildable) { return cached; }

    // clone the segment, add text from the section ref
    const segmentData  = Sefaria.util.clone(this._texts[this._textKey(cached.ref, extend(settings, {context: 0}))]);
    const contextData  =  this._texts[this._textKey(cached.sectionRef, extend(settings, {context: 0}))]
                       || this._texts[this._textKey(cached.sectionRef, extend(settings, {context: 1}))];

    segmentData.text = contextData.text;
    segmentData.he   = contextData.he;
    return segmentData;
  // Should we be saving the built data?

  },
  _saveText: function(data, settings) {
    if (Array.isArray(data)) {
      data.map(d => this._saveText(d, settings));
      return;
    }
    if (!data || "error" in data) {
      return;
    }
    settings         = settings || {};
    const key          = this._textKey(data.ref, settings);
    this._texts[key] = data;
    //console.log("Saving", key);
    const refkey           = this._refKey(data.ref, settings);
    this._refmap[refkey] = key;

    const isSectionLevel = (data.sections.length !== data.sectionNames.length);
    if (isSectionLevel && !data.isSpanning) {
      // Save data in buckets for each segment
      this._splitTextSection(data, settings);
    }

    if (settings.context) {
      // Save a copy of the data at section level with & without context flag
      let newData         = Sefaria.util.clone(data);
      newData.ref         = data.sectionRef;
      newData.heRef       = data.heSectionRef;
      if (!isSectionLevel) {
        newData.sections    = data.sections.slice(0,-1);
        newData.toSections  = data.toSections.slice(0,-1);
      }
      const newSettings   = Sefaria.util.clone(settings);
      // Note: data for section level refs is identical when called with or without context,
      // but both are saved in cache for code paths that may always call with or without context.
      if (!isSectionLevel) {
        // Segment level ref with context, save section level marked with context
        this._saveText(newData, newSettings);
      }
      // Any level ref with context, save section level marked without context
      newSettings.context = 0;
      this._saveText(newData, newSettings);
    }

    if (data.isSpanning) {
      const spanningContextSettings = Sefaria.util.clone(settings);
      spanningContextSettings.context = 1;

      for (let i = 0; i < data.spanningRefs.length; i++) {
        // For spanning refs, request each section ref to prime cache.
        // console.log("calling spanning prefetch " + data.spanningRefs[i])
        Sefaria.getText(data.spanningRefs[i], spanningContextSettings)
      }
    }
  },
  _get_offsets: function (data, length=1) {
    let offsets = data?.index_offsets_by_depth?.[data.textDepth] || Array(length).fill(0);
    offsets = (typeof(offsets) === 'number') ? [offsets] : offsets.flat();
    return offsets;
  },
  _splitTextSection: function(data, settings) {
    // Takes data for a section level text and populates cache with segment levels.
    // Don't do this for Refs above section level, like "Rashi on Genesis 1",
    // since it's impossible to correctly derive next & prev.

    // No splits needed for segments
    if (data.textDepth === data.sections.length) {
        return;
    }
    const isSuperSection = data.textDepth == data.sections.length + 2;

    settings = settings || {};
    let en = typeof data.text === "string" ? [data.text] : data.text;
    let he = typeof data.he === "string" ? [data.he] : data.he;
    // Pad the shorter array to make stepping through them easier.
    const length = Math.max(en.length, he.length);
    en = en.pad(length, "");
    he = he.pad(length, "");

    const delim = data.ref === data.book ? " " : ":";
    const offset = this._get_offsets(data);
    const start = data.textDepth === data.sections.length ? data.sections[data.textDepth-1] : 1+offset[0];

    let prev = Array(length);
    let next = Array(length);
    if (isSuperSection) {
      // For supersections, correctly set next and prev on each section to skip empty content
      let hasContent = Array(length);
      for (let i = 0; i < length; i++) {
        hasContent[i] = (!!en[i].length || !!he[i].length);
      }
      prev[0]  = data.prev;
      for (let i = 1; i < length; i++) {
        prev[i] = hasContent[i-1] ? data.ref + delim + (i-1+start) : prev[i-1];
      }
      next[length-1]  = data.next;
      for (let i = length-2; i >= 0; i--) {
        next[i] = hasContent[i+1] ? data.ref + delim + (i+1+start) : next[i+1];
      }
    }
    for (let i = 0; i < length; i++) {
      const ref          = data.ref + delim + (i+start);
      const segment_data = Sefaria.util.clone(data);
      const sectionRef =isSuperSection ? data.ref + delim + (i+1): data.sectionRef
      extend(segment_data, {
        ref: ref,
        heRef: data.heRef + delim + Sefaria.hebrew.encodeHebrewNumeral(i+start),
        text: en[i],
        he: he[i],
        sections: data.sections.concat(i+1),
        toSections: data.sections.concat(i+1),
        sectionRef: sectionRef,
        next: isSuperSection ? next[i] : data.next,
        prev: isSuperSection ? prev[i] : data.prev,
        nextSegment: i+start === length ? data.next + delim + 1 : data.ref + delim + (i+start+1),
        prevSegment: i+start === 1      ? null : data.ref + delim + (i+start-1)
      });
      const context_settings = {};
      if (settings.enVersion) { context_settings.enVersion = settings.enVersion; }
      if (settings.heVersion) { context_settings.heVersion = settings.heVersion; }

      this._saveText(segment_data, context_settings);

      context_settings.context = 1;
      const contextKey = this._textKey(ref, context_settings);
      this._texts[contextKey] = {buildable: "Add Context", ref: ref, sectionRef: sectionRef, updateFromAPI:data.updateFromAPI};

      const refkey           = this._refKey(ref, context_settings);
      this._refmap[refkey] = contextKey;
    }
  },
    /*  Not used?
  _splitSpanningText: function(data) {
    // Returns an array of section level data, corresponding to spanning `data`.
    // Assumes `data` includes context.
    var sections = [];
    var en = data.text;
    var he = data.he;
    var length = Math.max(en.length, he.length);
    en = en.pad(length, []);
    he = he.pad(length, []);
    var length = Math.max(data.text.length, data.he.length);
    for (var i = 0; i < length; i++) {
      var section        = Sefaria.util.clone(data);
      section.text       = en[i];
      section.he         = he[i];
    }
  },
     */

    /* not used?
  _wrapRefs: function(data) {
    // Wraps citations found in text of data
    if (!data.text) { return data; }
    if (typeof data.text === "string") {
      data.text = Sefaria.wrapRefLinks(data.text);
    } else {
      data.text = data.text.map(Sefaria.wrapRefLinks);
    }
    return data;
  }, */
  areCurrVersionObjectsEqual: function(version1, version2) {
      return version1?.versionTitle === version2?.versionTitle && version1?.languageFamilyName === version2?.languageFamilyName;
  },
  areBothVersionsEqual(currVersions1, currVersions2) {
      return Sefaria.areCurrVersionObjectsEqual(currVersions1?.en, currVersions2?.en) &&
          Sefaria.areCurrVersionObjectsEqual(currVersions1?.he, currVersions2?.he);
  },
  _index: {}, // Cache for text index records
   index: function(text, index) {
    if (!index) {
      return this._index[text];
    } else if (text in this._index){
      this._index[text] = extend(this._index[text], index);
    } else {
      this._index[text] = index;
    }
  },
  _shape: {}, // Cache for shape records
  getShape: function(title) {
    return this._cachedApiPromise({
        url:   this.apiHost + "/api/shape/" + title,
        key:   title,
        store: this._shape
    });
  },
  _tocOrderLookup: {},
  _cacheFromToc: function(tocBranch, parentsPath = "", parentsOrders = [], rewrittenFrom = "", rewrittenTo = "") {
    // Cache:
    // - Index Data
    // - Search TOC order
    for (let i = 0; i < tocBranch.length; i++) {
      let thisOrder = parentsOrders.concat([i]) ;
      let thisPath =  (parentsPath ? parentsPath + "/" : "") + ("category" in tocBranch[i] ? tocBranch[i].category : tocBranch[i].title);

      if (tocBranch[i].searchRoot) {
          rewrittenFrom = thisPath;
          rewrittenTo = tocBranch[i].searchRoot + "/" + tocBranch[i].category;
          thisOrder = [100].concat(thisOrder);
          Sefaria._tocOrderLookup[rewrittenTo] = thisOrder;
      } else if (rewrittenFrom) {
          const new_path = thisPath.replace(RegExp("^" + rewrittenFrom), rewrittenTo);
          Sefaria._tocOrderLookup[new_path] = thisOrder;
      } else {
          Sefaria._tocOrderLookup[thisPath] = thisOrder;
      }

      if ("category" in tocBranch[i]) {
          Sefaria._translateTerms[tocBranch[i].category] = {"en": tocBranch[i].category, "he": tocBranch[i].heCategory};
          if (tocBranch[i].contents) {
              Sefaria._cacheFromToc(tocBranch[i].contents, thisPath, thisOrder, rewrittenFrom,  rewrittenTo)
          }
      } else {
          Sefaria.index(tocBranch[i].title, tocBranch[i]);
      }
    }
  },
  compareSearchCatPaths: function(a,b) {
      // Given two paths, sort according to the cached numeric arrays of their locations in the toc
      const aPath = Sefaria._tocOrderLookup[a];
      const bPath = Sefaria._tocOrderLookup[b];

      if (!(Array.isArray(aPath) && Array.isArray(bPath))) {
          console.log(`Failed to compare paths: ${a} and ${b}`);
          return 0;
      }

      // Favor the earliest lesser number
      for (let i = 0; i < Math.min(aPath.length, bPath.length); i++) {
          if (aPath[i] === bPath[i]) { continue; }
          return aPath[i] < bPath[i] ? -1 : 1;
      }

      // Otherwise, favor the one higher in the toc
      return aPath.length < bPath.length ? -1 : 1;
  },

  _indexDetails: {},
  getIndexDetailsFromCache: function(title){
    return this._cachedApi(title, this._indexDetails, null);
  },
  getIndexDetails: function(title) {
    return this._cachedApiPromise({
        url:   Sefaria.apiHost + "/api/v2/index/" + encodeURIComponent(title) + "?with_content_counts=1&with_related_topics=1",
        key:   title,
        store: this._indexDetails
    });
  },
  titleIsTorah: function(title){
      let torah_re = /^(Genesis|Exodus|Leviticus|Numbers|Deuteronomy)/;
      return torah_re.test(title)
  },
  postSegment: function(ref, versionTitle, language, text, success, error) {
    if (!versionTitle || !language) { return; }
    this.getName(ref, undefined, 'ref')
        .then(data => {
            if (!data.is_segment) { return; }
            var d = {json: JSON.stringify({
                versionTitle: versionTitle,
                language: language,
                text: text
              })};
            $.ajax({
              dataType: "json",
              url: Sefaria.apiHost + "/api/texts/" + data.url,
              data: d,
              type: "POST",
              // Clear cache with a sledgehammer.  May need more subtlety down the road.
              success: function(d) {
                  this._texts = {};
                  this._refmap = {};
                  success(d);
                }.bind(this),
              error: error
            }, error);
    });
  },
  isFullSegmentImage: function(text) {
    /**
     * Is `text` a segment with only an image
     * To distinguish from inline images
     * Returns `true` if yes.
     */
    const pattern = /^\s*<img\b[^>]*>\s*$/i;
    return pattern.test(text);
  },
  getRefFromCache: function(ref) {
    if (!ref) return null;
    const versionedKey = this._refmap[this._refKey(ref)] || this._refmap[this._refKey(ref, {context:1})];
    if (versionedKey) { return this._getOrBuildTextData(versionedKey); }
    return null;
  },
  getRef: function(ref, currVersions=null) {
    // Returns Promise for parsed ref info
    // currVersions is enabling getting text from cache
    currVersions = currVersions || {en: null, he: null};
    if (!ref) { return Promise.reject(new Error("No Ref!")); }
    return Sefaria.getTextFromCurrVersions(ref, currVersions);
  },
  ref: function(ref, callback) {
      if (callback) {
          throw new Error("Use of Sefaria.ref() with a callback has been deprecated in favor of Sefaria.getRef()");
      }
      return ref ? this.getRefFromCache(ref) : null;
  },
  openTransBannerApplies: (book, textLanguage) => {
      /**
       * Should we display OpenTransBanner?
       * Return `true` if `book`s corpus is Tanakh, Mishnah or Bavli AND textLanguage isn't Hebrew
       */
      const applicableCorpora = ["Tanakh", "Mishnah", "Bavli"];
      const currCorpus = Sefaria.index(book)?.corpus;
      return textLanguage !== "hebrew" && applicableCorpora.indexOf(currCorpus) !== -1;
  },
  _lookups: {},
  buildQueryString(params) {
    // params is an object where value is string or array of strings
    const encodePair = (key, value) =>
      Array.isArray(value)
        ? value.map(v => encodePair(key, v))
        : `${encodeURIComponent(key)}=${encodeURIComponent(value)}`;
    const queryString = Object.entries(params)
      .flatMap(([key, value]) => encodePair(key, value))
      .join('&');
    return queryString && "?" + queryString;
  },
  // getName w/ refOnly true should work as a replacement for parseRef - it uses a callback rather than return value.  Besides that - same data.
<<<<<<< HEAD
  getName: function(name, limit = undefined, type=undefined, exactContinuations=undefined, orderByMatchedLength=undefined) {
    const trimmed_name = name.trim();
    let params = {active_module: this.activeModule};
    // if (refOnly) { params["ref_only"] = 1; }
    if (limit != undefined) { params["limit"] = limit; }
    if (type != undefined) { params["type"] = type; }
    if (exactContinuations) { params["exact_continuations"] = 1; }
    if (orderByMatchedLength) { params["order_by_matched_length"] = 1; }
    let queryString = Object.keys(params).map(key => key + '=' + params[key]).join('&');
    queryString = (queryString ? "?" + queryString : "");
=======
  getName: function(name, limit = undefined, types=undefined, topicPool=undefined, exactContinuations=undefined, orderByMatchedLength=undefined) {
    const trimmed_name = name.trim();
    const params = {
      ...(limit !== undefined && { limit }),
      ...(types !== undefined && { type: types }),
      ...(topicPool !== undefined && { topic_pool: topicPool }),
      ...(exactContinuations !== undefined && { exact_continuations: 1 }),
      ...(orderByMatchedLength !== undefined && { order_by_matched_length: 1 }),
    };
    const queryString = Sefaria.buildQueryString(params);
>>>>>>> a97f8934
    return this._cachedApiPromise({
        url:   this.apiHost + "/api/name/" + encodeURIComponent(trimmed_name) + queryString,
        key:   trimmed_name + queryString,
        store: this._lookups
    });
  },
  _lexiconCompletions: {},
  lexiconCompletion: function(word, lexicon, callback) {
      word = word.trim();
      var key = lexicon ? word + "/" + lexicon : word;
      if (key in this._lexiconCompletions) {
          callback(this._lexiconCompletions[key]);
          return null;
      }
      return $.ajax({
          dataType: "json",
          url: Sefaria.apiHost + "/api/words/completion/" + word + (lexicon ? "/" + lexicon : ""),
          success: function(data) {
              this._lexiconCompletions[key] = data;
              callback(data);
          }.bind(this)
      });
  },
  _lexiconLookups: {},
  getLexiconWords: function(words, ref) {
    // Returns Promise which resolve to a list of lexicon entries for the given words
    ref = typeof ref !== "undefined" ? ref : null;
    words = typeof words !== "undefined" ? words : "";
    if (words.length <= 0) { return Promise.resolve([]); }
    words = words.normalize("NFC"); //make sure we normalize any errant unicode (vowels and diacritics that may appear to be equal but the underlying characters are out of order or different.
    const key = ref ? words + "|" + ref : words;
    let url = Sefaria.apiHost + "/api/words/" + encodeURIComponent(words)+"?always_consonants=1&never_split=1" + (ref?("&lookup_ref="+encodeURIComponent(ref)):"");
    return this._cachedApiPromise({url, key, store: this._lexiconLookups});
  },
  _links: {},
  getLinks: function(ref) {
    // When there is an error in the returned data, this calls `reject` rather than returning empty.
    return new Promise((resolve, reject) => {
        ref = Sefaria.humanRef(ref);
        if (ref in this._links) {
            resolve(this._links[ref]);
        } else {
            let url = Sefaria.apiHost + "/api/links/" + ref + "?with_text=0";
            let p = this._ApiPromise(url)
                .then(data => {
                    if ("error" in data) reject(data);
                    this._saveLinkData(ref, data);
                    return data;
                });
            resolve(p);
        }
    });
  },
  getLinksFromCache: function(ref) {
    ref = Sefaria.humanRef(ref);
    return ref in this._links ? this._links[ref] : [];
  },
  _saveLinkData: function(ref, data) {
    ref = Sefaria.humanRef(ref);
    const l = this._saveLinksByRef(data);
    this._links[ref] = data;
    this._cacheIndexFromLinks(data);
    this._cacheTranslationsOfEssays(data);
    return l;
  },
  _cacheTranslationsOfEssays: function(links) {
    for (let link of links) {
      if (link.type !== "essay") { continue; }
      Sefaria._translateTerms[link.displayedText.en] = link.displayedText;
    }
  },
  _cacheIndexFromLinks: function(links) {
    // Cache partial index information (title, Hebrew title, categories) found in link data.
    for (let i=0; i < links.length; i++) {
      if (("collectiveTitle" in links[i]) && this.index(links[i].collectiveTitle["en"])) {
          continue;
      }
      const index = {
        title:      links[i].collectiveTitle["en"],
        heTitle:    links[i].collectiveTitle["he"],
        categories: [links[i].category],
      };
      this.index(links[i].collectiveTitle["en"], index);
    }
  },
  _saveLinksByRef: function(data) {
    return this._saveItemsByRef(data, this._links);
  },
  _saveItemsByRef: function(data, store) {
    // For a set of items from the API, save each set split by the specific ref the items points to.
    // E.g, API is called on "Genesis 1", this function also stores the data in buckets like "Genesis 1:1", "Genesis 1:2" etc.
    var splitItems = {}; // Aggregate links by anchorRef
    for (var i = 0; i < data.length; i++) {
      var ref = data[i].anchorRef;
      if (!ref) {
        continue;
      }
      var refs = "anchorRefExpanded" in data[i] ? data[i].anchorRefExpanded : Sefaria.splitRangingRef(ref);
      for (var j = 0; j < refs.length; j++) {
        ref = refs[j];
        if (ref in splitItems) {
          splitItems[ref].push(data[i]);
        } else {
          splitItems[ref] = [data[i]];
        }
      }
    }
    for (var ref in splitItems) {
      if (splitItems.hasOwnProperty(ref)) {
        if (!(ref in store) || store[ref].length <= splitItems[ref].length) {
          // Don't overwrite the cache if it already contains more items than the new list.
          // Due to range logic, if cache was populated with "Genesis 1", a call for "Genesis 1:2-4" could yeild
          // a smaller list of results for "Genesis 1:4" than was already present.
          store[ref] = splitItems[ref];
        }
      }
    }
    return splitItems;
  },
  linksLoaded: function(ref) {
    // Returns true if link data has been loaded for `ref`.
    if (typeof ref === "string") {
      return ref in this._links;
    } else {
      for (let i = 0; i < ref.length; i++) {
        if (!this.linksLoaded(ref[i])) { return false; }
      }
      return true;
    }
  },
  linkCount: function(ref, filter) {
    // Returns the number links available for `ref` filtered by `filter`, an array of strings.
    if (!(ref in this._links)) { return 0; }
    let links = this._links[ref];
    links = filter ? this._filterLinks(links, filter) : links;
    return links.length;
  },
  _filterLinks: function(links, filter) {
    // Filters array `links` for only those that match array `filter`.
    // If `filter` ends with "|Quoting" return Quoting Commentary only,
    // otherwise commentary `filters` will return only links with type `commentary`
    if (filter.length === 0) { return links; }

    const filterAndSuffix = filter[0].split("|");
    filter              = [filterAndSuffix[0]];
    const isQuoting       = filterAndSuffix.length === 2 && filterAndSuffix[1] === "Quoting";
    const isEssay         = filterAndSuffix.length === 2 && filterAndSuffix[1] === "Essay";
    const index           = Sefaria.index(filter);
    const isCommentary    = index && !isQuoting &&
                            (index.categories[0] === "Commentary" || index.primary_category === "Commentary");

    return links.filter(function(link){
      if (isCommentary && link.category !== "Commentary") { return false; }
      if (isQuoting && link.category !== "Quoting Commentary") { return false; }
      if (isEssay) { return link.type === "essay" && Sefaria.util.inArray(link.displayedText["en"], filter) !== -1; }

      return (Sefaria.util.inArray(link.category, filter) !== -1 ||
              Sefaria.util.inArray(link["collectiveTitle"]["en"], filter) !== -1 );
    });
  },
  _dedupeLinks: function(links) {
    const key = (link) => [link.anchorRef, link.sourceRef, link.type].join("|");
    let dedupedLinks = {};
    links.map((link) => {dedupedLinks[key(link)] = link});
    return Object.values(dedupedLinks);
  },
  hasEssayLinks: function(ref) {
      let links = [];
      ref.map(function(r) {
          const newlinks = Sefaria.getLinksFromCache(r);
          links = links.concat(newlinks);
      });
      links = links.filter(l => l["category"] === "Essay");
      return links.length > 0;
  },
  essayLinks: function(ref, versions) {
    let links = [];
    ref.map(function(r) {
      const newlinks = Sefaria.getLinksFromCache(r);
      links = links.concat(newlinks);
    });
    links = this._dedupeLinks(links); // by aggregating links to each ref above, we can get duplicates of links to spanning refs
    let essayLinks = [];
    for (let i=0; i<links.length; i++) {
      if (links[i]["category"] === "Essay" && "displayedText" in links[i]) {
        const linkLang = links[i]["anchorVersion"]["language"];
        const currVersionTitle = versions[linkLang] ? versions[linkLang]["versionTitle"] : "NONE";
        const linkVersionTitle = links[i]["anchorVersion"]["title"];
        if (linkVersionTitle === "ALL" || (linkVersionTitle !== "NONE" && currVersionTitle === linkVersionTitle)) {
          essayLinks.push(links[i]);
        }
      }
    }
    return essayLinks.sort((a, b) => Sefaria.refContains(a["sourceRef"], b["sourceRef"]));
  }
  ,
  _linkSummaries: {},
  shouldBuildLinkSummaries: function(cacheKey, links) {
    // check _linkSummaries[cacheKey]: does this cacheKey (1) exist and (2) is the 'total' up-to-date with links length
    // if it doesn't exist or isn't up-to-date, need to build _linkSummaries for cacheKey
    if (cacheKey in this._linkSummaries) {
      const linkSummariesTotal = this._linkSummaries[cacheKey].total;
      if (linkSummariesTotal < links.length) {  // the _linkSummaries cache is not up-to-date with the _links cache
        delete this._linkSummaries[cacheKey];
        return true;
      }
      else {
        return false;
      }
    }
    else {
      return true;
    }
  },
  getLinksFromCacheAndPreprocess: function(ref, excludedSheet) {
    let links = [];
    if (typeof ref == "string") {
      links = this.getLinksFromCache(ref);
    } else {
      links = [];
      ref.map(function(r) {
        const newlinks = Sefaria.getLinksFromCache(r);
        links = links.concat(newlinks);
      });
      links = this._dedupeLinks(links); // by aggregating links to each ref above, we can get duplicates of links to spanning refs
    }
    links = excludedSheet ? this._filterSheetFromLinks(links, excludedSheet) : links;
    return links.filter(link => link.type !== "essay");
  },
  linkSummary: function(ref, excludedSheet) {
    // Returns an ordered array summarizing the link counts by category and text
    // Takes either a single string `ref` or an array of refs strings.
    const categoryOrderOverrides = {
        "Tanakh": [
            "Talmud",
            "Midrash",
            "Halakhah",
        ],
        "Mishnah": [
            "Tanakh",
            "Mishnah",
            "Talmud",
        ],
        "Talmud": [
            "Tanakh",
            "Talmud",
            "Halakhah",
        ],
        "Midrash": [
            "Tanakh",
            "Talmud",
            "Midrash",
        ],
        "Halakhah": [
            "Tanakh",
            "Talmud",
            "Halakhah",
        ],
        "Kabbalah": [
            "Tanakh",
            "Talmud",
            "Kabbalah"
        ],
        "Liturgy": [
            "Tanakh",
            "Talmud",
            "Liturgy",
        ],
        "Jewish Thought": [
            "Tanakh",
            "Talmud",
            "Jewish Thought"
        ],
        "Tosefta": [
            "Tanakh",
            "Mishnah",
            "Talmud",
        ],
        "Chasidut": [
            "Tanakh",
            "Talmud",
            "Midrash",
        ],
        "Musar": [
            "Tanakh",
            "Talmud",
            "Musar",
        ],
        "Responsa": [
            "Tanakh",
            "Talmud",
            "Halakhah",
        ],
        "Second Temple": [

        ],
        "Reference": [

        ],
    };
    if (!this.linksLoaded(ref)) { return []; }
    const links = this.getLinksFromCacheAndPreprocess(ref, excludedSheet);
    const normRef = Sefaria.humanRef(ref);
    const cacheKey = normRef + "/" + excludedSheet;
    if (!this.shouldBuildLinkSummaries(cacheKey, links)) {  // don't need to build _linkSummaries for this ref
      return this._linkSummaries[cacheKey].data;
    }

    const oref          = (typeof ref == "string") ? Sefaria.ref(ref) : Sefaria.ref(ref[0]);
    const categoryOverridesForRef = (oref && oref.hasOwnProperty("primary_category")) ?  ((categoryOrderOverrides.hasOwnProperty(oref.primary_category)) ? categoryOrderOverrides[oref.primary_category] : null) : null;
    const summary = {};
    for (let i = 0; i < links.length; i++) {
      const link = links[i];
      // Count Category
      if (link.category in summary) {
        summary[link.category].count += 1;
        summary[link.category].hasEnglish = summary[link.category].hasEnglish || link.sourceHasEn;

      } else {
        summary[link.category] = {count: 1, books: {}, hasEnglish: link.sourceHasEn};
      }
      const category = summary[link.category];
      // Count Book
      if (link["collectiveTitle"]["en"] in category.books) {
        category.books[link["collectiveTitle"]["en"]].count += 1;
        category.books[link["collectiveTitle"]["en"]].hasEnglish = category.books[link["collectiveTitle"]["en"]].hasEnglish || link.sourceHasEn;
        category.books[link["collectiveTitle"]["en"]].categoryList = Sefaria.index(link["index_title"]) ? Sefaria.index(link["index_title"]).categories :[]
      } else {
        category.books[link["collectiveTitle"]["en"]] = {count: 1, hasEnglish: link.sourceHasEn};
        category.books[link["collectiveTitle"]["en"]].categoryList = Sefaria.index(link["index_title"]) ? Sefaria.index(link["index_title"]).categories :[]
        category.books[link["collectiveTitle"]["en"]].fullTitle = link["index_title"]
      }
    }
    // Add Zero counts for every commentator in this section not already in list
    const baseRef    = typeof ref == "string" ? ref : ref[0]; // TODO handle refs spanning sections
    const oRef       = Sefaria.getRefFromCache(baseRef);
    const sectionRef = oRef ? oRef.sectionRef : baseRef;
    if (ref !== sectionRef) {
      const sectionLinks = Sefaria.getLinksFromCache(sectionRef);
      for (let i = 0; i < sectionLinks.length; i++) {
        const l = sectionLinks[i];
        if (l.category === "Commentary") {
          if (!("Commentary" in summary)) {
            summary["Commentary"] = {count: 0, books: {}};
          }
          if (!(l["collectiveTitle"]["en"] in summary["Commentary"].books)) {
            summary["Commentary"].books[l["collectiveTitle"]["en"]] = {count: 0};
            summary["Commentary"].books[l["collectiveTitle"]["en"]].categoryList = Sefaria.index(l["index_title"]) ? Sefaria.index(l["index_title"]).categories :[]
          }
        }
      }
    }
    // Convert object into ordered list
    const summaryList = Object.keys(summary).map(function(category) {
      const categoryData = summary[category];
      categoryData.category = category;
      categoryData.books = Object.keys(categoryData.books).map(function(book) {
        const bookData = categoryData.books[book];
        const index      = Sefaria.index(book);
        const fullTitleIndex = Sefaria.index(bookData.fullTitle) ? Sefaria.index(bookData.fullTitle) : index
        bookData.book     = index.title;
        bookData.heBook   = index.heTitle;
        bookData.category = category;
        bookData.enShortDesc = fullTitleIndex.enShortDesc || fullTitleIndex.enDesc;
        bookData.heShortDesc = fullTitleIndex.heShortDesc || fullTitleIndex.heDesc;
        bookData.categoryList = index.categories[0] == ['Commentary'] ? bookData.categoryList : index.categories;
        if (bookData.categoryList != "Quoting Commentary") {
            bookData.categoryListNew = []
            for (let i = 0; i < bookData.categoryList.length; i++) {
                if (bookData.categoryList[i] === bookData.book || bookData.book.split(" ")[0] === bookData.categoryList[i] || bookData.book.split(" ")[0] === bookData.categoryList[i].split(" ")[0]) {
                    break;
                } else {
                  bookData.categoryListNew.push(bookData.categoryList[i]);
                }
            }
            bookData.categoryList = bookData.categoryListNew
            // bookData.enShortDesc = Sefaria.tocItemsByCategories(bookData.categoryList).map((e)=>(e.category || e.title === bookData.book ? e.enShortDesc: null))
        }
        if (bookData.categoryList && !bookData.enShortDesc) {
            const desc = Sefaria.getDescriptionDict(bookData.book, bookData.categoryList)
            if (desc) {
                bookData.enShortDesc = desc[0] || null;
                bookData.heShortDesc = desc[1] || null;
            }
        }

        return bookData;
      });
      // Sort the books in the category
      const cat = oRef ? oRef["categories"][0] : null;
      categoryData.books.sort(Sefaria.linkSummaryBookSort.bind(null, cat));

      return categoryData;
    });
    // Sort the categories
    const categoryOrder = Sefaria.toc.map(function(cat) { return cat.category; });
    categoryOrder.splice(0, 0, "Commentary"); // Always show Commentary First
    categoryOrder.splice(2, 0, "Targum");     // Show Targum after Tanakh (Or Tanakh's original location)
    if (categoryOverridesForRef && categoryOverridesForRef.length >1){ //if we have been passed the "top connection categories" for this ref's categroy, preference them
        categoryOrder.splice(1, 0, ...categoryOverridesForRef);
    }
    summaryList.sort(function(a, b) {
      let orderA = categoryOrder.indexOf(a.category);
      let orderB = categoryOrder.indexOf(b.category);
      orderA = orderA === -1 ? categoryOrder.length : orderA;
      orderB = orderB === -1 ? categoryOrder.length : orderB;
      return orderA - orderB;
    });
    const total = summaryList.reduce((sum, current) => {
        return sum + current.count;
    }, 0);
    Sefaria._linkSummaries[cacheKey] = {"data": summaryList, "total": total};
    return summaryList;
  },
  linkSummaryBookSort: function(category, a, b, byHebrew) {
    // Sorter for links in a link summary, included a hard coded list of top spots by category
    // First sort by predefined "top"
    const hebrewTopByCategory = {
      "Tanakh": ["Rashi", "Ibn Ezra", "Ramban", "Sforno"],
      "Talmud": ["Rashi", "Rashbam", "Tosafot"],
      "Mishnah": ["Bartenura", "Rambam", "Ikar Tosafot Yom Tov", "Yachin", "Boaz"]
    };
    const englishTopByCategory = {
      "Tanakh": ["Rashi", "Ibn Ezra", "Ramban", "Sforno"],
      "Talmud": ["Rashi", "Rashbam", "Tosafot"],
      "Mishnah": ["Bartenura", "English Explanation of Mishnah", "Rambam", "Ikar Tosafot Yom Tov", "Yachin", "Boaz"]
    };
    const top = (byHebrew ? hebrewTopByCategory[category] : englishTopByCategory[category]) || [];
    let aTop = top.indexOf(a.book);
    let bTop = top.indexOf(b.book);
    if (aTop !== -1 || bTop !== -1) {
      aTop = aTop === -1 ? 999 : aTop;
      bTop = bTop === -1 ? 999 : bTop;
      return aTop < bTop ? -1 : 1;
    }
    // Then sort alphabetically
    if (byHebrew) {
      return a.heBook > b.heBook ? 1 : -1;
    }
    return a.book > b.book ? 1 : -1;
  },
  linkSummaryBookSortHebrew: function(category, a, b) {
    return Sefaria.linkSummaryBookSort(category, a, b, true);
  },
  _descDict: {}, // cache for the description dictionary
  getDescriptions: function(keyName, categoryList) {
      const catlist = Sefaria.tocItemsByCategories(categoryList)
        let catmap = catlist.map((e) => [e.category || e.title, e.enShortDesc, e.heShortDesc])
        let d = {}
        catmap.map((e) => {
            // return array of key: name of "book" value: list of both descriptions
            if (e) {
                d[e[0]]=[e[1], e[2]]
            }
            // special case for commentators that the book name is "on" eg. "Ramban on Genesis"
            if (e[0].includes("on")) {
                d[e[0].split(" on")[0]] = [e[1], e[2]]
            }
        })
        let descs = d[keyName] || d[Sefaria.index(keyName).collectiveTitle] || d[keyName.split(" on")[0]];
        let enShortDesc = descs && descs[0]? descs[0]: null;
        let heShortDesc = descs && descs[1]? descs[1]: null;
        return [enShortDesc, heShortDesc];
  },
  getDescriptionDict: function(keyName, categoryList){
        let desc = this._cachedApi([keyName, categoryList], this._descDict, null);
        if (Object.keys(this._descDict).length === 0){
            //Init of the Dict with the Category level descriptions
            Sefaria.toc.map(e=> {this._descDict[[e.category, []]] = [e.enShortDesc, e.heShortDesc]})
            // todo: get this data out of code (into db?)
            this._descDict[["Commentary", []]] = ["Interpretations and discussions surrounding Jewish texts, ranging from early medieval to contemporary.", "פירושים ודיונים סביב טקסטים תורניים, מימי הביניים ועד ימינו."]
            this._descDict[["Quoting Commentary", []]] = ["References to this source within commentaries on other texts in the wider library.", "התייחסויות אל המקור הנוכחי במפרשים משניים."]

            // special case of a category in sidebar that is a sub cat on the navigation toc pages
            this._descDict[["Targum", []]] = this.getDescriptions("Targum", ["Tanakh"])
        }
        if (!desc && categoryList.length !== 0) {
            desc = this.getDescriptions(keyName, categoryList)
            this._descDict[[keyName, categoryList]] = desc
        }
        if (desc) {
            return [desc[0], desc[1]]
        }
        else
        {
            return [null, null];
        }
  },
  _notes: {},
  notes: function(ref, callback) {
    var notes = null;
    if (typeof ref == "string") {
      if (ref in this._notes) {
        notes = this._notes[ref];
      }
    } else {
      var notes = [];
      ref.map(function(r) {
        var newNotes = Sefaria.notes(r);
        notes = newNotes ? notes.concat(newNotes) : notes;
      });
    }
    if (notes) {
      if (callback) { callback(notes); }
    } else {
      Sefaria.related(ref, function(data) {
        if (callback) { callback(data.notes); }
      });
    }
    return notes;
  },
  _saveNoteData: function(ref, data) {
    return this._saveItemsByRef(data, this._notes);
  },
  _privateNotes: {},
  privateNotes: function(refs, callback) {
    // Returns an array of private notes for `refs` (a string or array or strings)
    // or `null` if notes have not yet been loaded.
    if(!Sefaria._uid) return;
    var notes = null;
    if (typeof refs == "string") {
      if (refs in this._privateNotes) {
        notes = this._privateNotes[refs];
      }
      refs = [refs] // Stanfardize type to simplify processing below
    } else {
      var notesByRef = refs.map(function(ref) {
        return Sefaria._privateNotes[ref];
      });
      if (notesByRef.some(function(e) { return !e })) {
        // If any ref in `refs` returned `null`, treat the whole thing as not yet loaded, call the API.
        notes = null;
      } else {
        notes = [];
        notesByRef.map(function(n) { notes = notes.concat(n); });
      }
    }

    if (notes) {
      if (callback) { callback(notes); }
    } else {
      var aggregateCallback = function() {
        // Check if all refs have loaded, call callback if so
       if (Sefaria.privateNotesLoaded(refs) && callback) {
        callback(Sefaria.privateNotes(refs));
       }
      };
      refs.map(function(ref) {
       if (ref in Sefaria._privateNotes) { return; } // Only make API calls for unloaded refs
       var url = Sefaria.apiHost + "/api/notes/" + Sefaria.normRef(ref) + "?private=1";
       this._api(url, function(data) {
          if ("error" in data) {
            return;
          }
          this._savePrivateNoteData(ref, data);
          aggregateCallback(data);
        }.bind(this));
      }.bind(this));
    }
    return notes;
  },
  privateNotesLoaded: function(refs) {
    // Returns true if private notes have been loaded for every ref in `refs.
    refs.map(function(ref) {
      if (!(ref in Sefaria._privateNotes)) {
        return false;
      }
    });
    return true;
  },
  addPrivateNote: function(note) {
    // Add a single private note to the cache of private notes.
    var notes = this.privateNotes(note["anchorRef"]) || [];
    notes = [note].concat(notes);
    this._saveItemsByRef(notes, this._privateNotes);
  },
  clearPrivateNotes: function() {
    this._privateNotes = {};
    this._allPrivateNotes = null;
  },
  _allPrivateNotes: null,
  allPrivateNotes: function(callback) {
    if (!callback)  { return this._allPrivateNotes; }

    if (this._allPrivateNotes) {
      callback(this._allPrivateNotes);
    } else {
      const url = Sefaria.apiHost + "/api/notes/all?private=1";
      this._api(url, (data) => {
        if ("error" in data) {
          return;
        }
        this._savePrivateNoteData(null, data);
        this._allPrivateNotes = data;
        callback(data);
      });
    }
    return this._allPrivateNotes;
  },
  _savePrivateNoteData: function(ref, data) {
    return this._saveItemsByRef(data, this._privateNotes);
  },
  notesTotalCount: function(refs) {
    // Returns the total number of private and public notes on `refs` without double counting my public notes.
    var notes = Sefaria.notes(refs) || [];
    if (Sefaria._uid) {
      var myNotes  = Sefaria.privateNotes(refs) || [];
      notes = notes.filter(function(note) { return note.owner !== Sefaria._uid }).concat(myNotes);
    }
    return notes.length;
  },
  deleteNote: function(noteId) {
    return new Promise((resolve, reject) => {
      $.ajax({
        type: "delete",
        url: `/api/notes/${noteId}`,
        success: () => {
          Sefaria.clearPrivateNotes();
          Sefaria.track.event("Tools", "Delete Note", noteId);
          resolve();
        },
        error: reject
      });
    });
  },


_media: {},
  mediaByRef: function(refs) {
    refs = typeof refs == "string" ? Sefaria.splitRangingRef(refs) : refs.slice();
    var ref = Sefaria.normRefList(refs);

    var media = [];
    refs.map(r => {
      if (this._media[r]) { media = media.concat(this._media[r]); }
    }, this);
	return media;
  },


  _webpages: {},
  _processedWebpages: {},
  webPagesByRef: function(refs) {
    refs = typeof refs == "string" ? Sefaria.splitRangingRef(refs) : refs.slice();
    var ref = Sefaria.normRefList(refs);
    if (ref in this._processedWebpages) { return this._processedWebpages[ref]; }

    var webpages = [];
    refs.map(r => {
      if (this._webpages[r]) { webpages = webpages.concat(this._webpages[r]); }
    }, this);

    webpages.map(page => page.isHebrew = Sefaria.hebrew.isHebrew(page.title));

    webpages = webpages.sort((a, b) => {
      // Sort first by page language matching interface language
      if (a.isHebrew !== b.isHebrew) { return (b.isHebrew ? -1 : 1) * (Sefaria.interfaceLang === "hebrew" ? -1 : 1); }

      // Second, sort by how many anchorRefExpanded refs there are.  Intuition: Genesis 1:2 should come before Genesis 1:2-5, which in turn should come before Genesis 1
      var aNumAnchorRefs, bNumAnchorRefs;
      [aNumAnchorRefs, bNumAnchorRefs] = [a, b].map(page => page.anchorRefExpanded.length);
      if (aNumAnchorRefs !== bNumAnchorRefs) {  return (aNumAnchorRefs - bNumAnchorRefs); }

      // Genesis 2 should come before Genesis 1-3
      var aIsRange, bIsRange;
      [aIsRange, bIsRange] = [a, b].map(page => page.anchorRef.indexOf("-") !== -1);
      if (aIsRange !== bIsRange) { return bIsRange ? -1 : 1; }

      return (a.linkerHits > b.linkerHits) ? -1 : 1;
    });
    this._processedWebpages[ref] = webpages;
    return webpages;
  },
  _refTopicLinks: {},
  _saveTopicByRef: function(ref, data) {
    ref = Sefaria.humanRef(ref);
    const split = this._saveItemsByRef(data, this._refTopicLinks);
    this._refTopicLinks[ref] = data;
    return split;
  },
  topicsByRef: function(refs) {
    refs = typeof refs == "string" ? Sefaria.splitRangingRef(refs) : refs.slice();
    const topicsObj = {};
    let resultLoaded = false;  // _refTopicLinks will have an empty array for ref if ref's topics were loaded
    for (let r of refs) {
      const tempTopicList = this._refTopicLinks[r];
      if (!tempTopicList) { continue; }
      resultLoaded = true;
      for (let tempTopic of tempTopicList) {
        if (!topicsObj[tempTopic.topic]) {
          tempTopic.order = tempTopic.order || {};
          tempTopic.dataSources = {};
          topicsObj[tempTopic.topic] = tempTopic;
        }
        // aggregate dataSources for display in tooltip
        topicsObj[tempTopic.topic].dataSources[tempTopic.dataSource.slug] = tempTopic.dataSource;
      }
    }
    if (!resultLoaded) { return null ;}
    return Object.values(topicsObj).sort((a, b) => b.order.pr - a.order.pr);
  },
  topicsByRefCount: function(refs) {
    const topics = Sefaria.topicsByRef(refs);
    return topics && topics.length;
  },
  _TopicsByPool: {},
  getTopicsByPool: function(poolName, numOfTopics, order) {
    let params = {};
    if (numOfTopics != undefined) { params["n"] = numOfTopics; }
    if (order != undefined) { params["order"] = order; }
    const queryString = Sefaria.buildQueryString(params);
    const url = this.apiHost + "/api/topics/pools/" + encodeURIComponent(poolName) + queryString;

    const shouldBeCached = order != undefined && order != 'random';
    if (!shouldBeCached) {return this._ApiPromise(url)}

    return this._cachedApiPromise({
        url:   url,
        key:   poolName + queryString,
        store: this._TopicsByPool
    });
  },
  getTopicPoolNameForModule: function(activeModule) {
    // Maps active_module to the correct topic pool name
    // When active_module is 'voices', use 'sheets' pool
    const moduleToPoolMapping = {
      'library': 'library',
      'voices': 'sheets',  // When active_module is 'voices', use 'sheets' pool
    };
    return moduleToPoolMapping[activeModule] || activeModule;
  },
    getLangSpecificTopicPoolName: function(poolName){
      const lang = this.interfaceLang == 'hebrew' ? 'he' : 'en';
      return `${poolName}_${lang}`
    },
  _related: {},
  related: function(ref, callback) {
    // Single API to bundle public links, sheets, and notes by ref.
    // `ref` may be either a string or an array of consecutive ref strings.
    ref = Sefaria.humanRef(ref);
    if (!callback) {
      return this._related[ref] || null;
    }
    if (ref in this._related) {
      callback(this._related[ref]);
    } else {
       this.relatedApi(ref, callback);
    }
  },
  _manuscripts: {},
  manuscriptsByRef: function(refs) {
    refs = typeof refs === "string" ? Sefaria.splitRangingRef(refs) : refs.slice();
    let manuscriptPages = [];
    refs.forEach(r => {
      if (this._manuscripts[r]) {
        manuscriptPages = manuscriptPages.concat(this._manuscripts[r]);
      }
    })
    return manuscriptPages
  },
  _guides: {},
 guidesByRef: function(refs) {
    refs = typeof refs === "string" ? Sefaria.splitRangingRef(refs) : refs.slice();
    let guides = [];
    refs.forEach(r => {
      if (this._guides[r]) {
        guides = guides.concat(this._guides[r]);
      }
    })
    return guides
  },
  relatedApi: function(ref, callback) {
    var url = Sefaria.apiHost + "/api/related/" + Sefaria.normRef(ref) + "?with_sheet_links=1";
    return this._api(url, data => {
      if ("error" in data) {
        return;
      }
      var originalData = Sefaria.util.clone(data);

      // Save link, note, and sheet data, and retain the split data from each of these saves
      var split_data = {
          links: this._saveLinkData(ref, data.links),
          notes: this._saveNoteData(ref, data.notes),
          sheets: this.sheets._saveSheetsByRefData(ref, data.sheets),
          webpages: this._saveItemsByRef(data.webpages, this._webpages),
          topics: this._saveTopicByRef(ref, data.topics || []),
          media: this._saveItemsByRef(data.media, this._media),
          manuscripts: this._saveItemsByRef(data.manuscripts, this._manuscripts),
          guides: this._saveItemsByRef(data.guides, this._guides)
      };

       // Build split related data from individual split data arrays
      ["links", "notes", "sheets", "webpages", "media", "guides"].forEach(obj_type => {
        for (var ref in split_data[obj_type]) {
          if (split_data[obj_type].hasOwnProperty(ref)) {
            if (!(ref in this._related)) {
                this._related[ref] = {links: [], notes: [], sheets: [], webpages: [], media: [], topics: [], guides: []};
            }
            this._related[ref][obj_type] = split_data[obj_type][ref];
          }
        }
      }, this);


      // Save the original data after the split data - lest a split version overwrite it.
      this._related[ref] = originalData;

      callback(data);
    });
  },
  _relatedPrivate: {},
  relatedPrivate: function(ref, callback) {
    // Single API to bundle private user sheets and notes by ref.
    // `ref` may be either a string or an array of consecutive ref strings.
    // Separated from public content so that public content can be cached
    ref = Sefaria.humanRef(ref);
    if (!callback) {
      return this._relatedPrivate[ref] || null;
    }
    if (ref in this._relatedPrivate) {
      callback(this._relatedPrivate[ref]);
    } else {
       var url = Sefaria.apiHost + "/api/related/" + Sefaria.normRef(ref) + "?private=1";
       this._api(url, function(data) {
          if ("error" in data) {
            return;
          }
          var originalData = Sefaria.util.clone(data);

          // Save link, note, and sheet data, and retain the split data from each of these saves
          var split_data = {
              notes: this._savePrivateNoteData(ref, data.notes),
              sheets: this.sheets._saveUserSheetsByRefData(ref, data.sheets)
          };

          // If ref is a range or section, mark the cache as empty for any subref we didn't encouter.
          let potentialEmptyRefs = Sefaria.splitRangingRef(ref);
          potentialEmptyRefs.forEach(eref => {
            split_data["notes"][eref] = eref in split_data["notes"] ? split_data["notes"][eref] : [];
            this._privateNotes[eref] = eref in this._privateNotes ? this._privateNotes[eref] : [];
          });
          potentialEmptyRefs.forEach(eref => {
            split_data["sheets"][eref] = eref in split_data["sheets"] ? split_data["sheets"][eref] : [];
            this.sheets._userSheetsByRef[eref] = eref in this.sheets._userSheetsByRef ? this.sheets._userSheetsByRef[eref] : [];
          });

           // Build split related data from individual split data arrays
          ["notes", "sheets"].forEach(function(obj_type) {
            for (var ref in split_data[obj_type]) {
              if (split_data[obj_type].hasOwnProperty(ref)) {
                if (!(ref in this._relatedPrivate)) {
                    this._relatedPrivate[ref] = {notes: [], sheets: []};
                }
                this._relatedPrivate[ref][obj_type] = split_data[obj_type][ref];
              }
            }
          }, this);

           // Save the original data after the split data - lest a split version overwrite it.
          this._relatedPrivate[ref] = originalData;

          callback(data);

        }.bind(this));
    }
  },
  clearLinks: function() {
    this._related = {};
    this._links = {};
    this._linkSummaries = {};
  },
  removeLink: function(_id) {

  },
  isACaseVariant: function(query, data) {
    // Check if query is just an improper capitalization of something that otherwise would be a ref
    // query: string
    // data: dictionary, as returned by /api/name
    return (!(data["is_ref"]) &&
          data["completions"] &&
          data["completions"].length &&
          data["completions"][0] != query &&
          data["completions"][0].toLowerCase().replace('״','"') == query.slice(0, data["completions"][0].length).toLowerCase().replace('״','"') &&
          data["completions"][0] != query.slice(0, data["completions"][0].length))
  },
  repairCaseVariant: function(query, data) {
    if (Sefaria.isACaseVariant(query, data)) {
        const completionArray = data["completion_objects"].map(x => x.title);
        let normalizedQuery = query.toLowerCase();
        let bestMatch = "";
        let bestMatchLength = 0;

        completionArray.forEach((completion) => {
            let normalizedCompletion = completion.toLowerCase();
            if (normalizedQuery.includes(normalizedCompletion) && normalizedCompletion.length > bestMatchLength) {
                bestMatch = completion;
                bestMatchLength = completion.length;
            }
        });
        return bestMatch + query.slice(bestMatch.length);
    }
    return query;
  },
  repairGershayimVariant: function(query, data) {
    if (!data["is_ref"] && data.completions && !data.completions.includes(query)) {
        function normalize_gershayim(string) {
            return string.replace('״', '"');
        }
        const normalized_query = normalize_gershayim(query);
        for (let c of data.completions) {
            if (normalize_gershayim(c) === normalized_query) {
                return c;
            }
        }
    }
    return query;
  },
  makeSegments: function(data, withContext, sheets=false) {
    // Returns a flat list of annotated segment objects,
    // derived from the walking the text in data
    if (!data || "error" in data) { return []; }
    var segments  = [];
    var highlight = data.sections.length === data.textDepth;
    var wrapEn = (typeof data.text == "string");
    var wrapHe = (typeof data.he == "string");
    var en = wrapEn ? [data.text] : data.text;
    var he = wrapHe ? [data.he] : data.he;
    var topLength = Math.max(en.length, he.length);
    en = en.pad(topLength, "");
    he = he.pad(topLength, "");

    const index_offsets_by_depth = this._get_offsets(data, topLength);
    var start = (data.textDepth == data.sections.length && !withContext ?
                  data.sections.slice(-1)[0] : 1+index_offsets_by_depth[0]);
    if (!data.isSpanning) {
      for (var i = 0; i < topLength; i++) {
        var number = i+start;
        var delim  = data.textDepth == 1 ? " " : ":";
        var ref = data.sectionRef + delim + number;
        segments.push({
          ref: ref,
          en: en[i],
          he: he[i],
          number: number,
          highlight: highlight && number >= data.sections.slice(-1)[0] && number <= data.toSections.slice(-1)[0],
          alt: ("alts" in data && i < data.alts.length) ? data.alts[i] : null
        });
      }
    } else {
      for (var n = 0; n < topLength; n++) {
        var en2 = typeof en[n] == "string" ? [en[n]] : en[n];
        var he2 = typeof he[n] == "string" ? [he[n]] : he[n];
        var length = Math.max(en2.length, he2.length);
        en2 = en2.pad(length, "");
        he2 = he2.pad(length, "");
        var baseRef     = data.book;
        var baseSection = data.sections.slice(0,-2).join(":");
        var delim       = baseSection ? ":" : " ";
        var baseRef     = baseSection ? baseRef + " " + baseSection : baseRef;

        start = (n == 0 ? start : 1+index_offsets_by_depth[n]);
        for (var i = 0; i < length; i++) {
          var startSection = data.sections.slice(-2)[0];
          var section = typeof startSection == "string" ?
                        Sefaria.hebrew.intToDaf(n+Sefaria.hebrew.dafToInt(startSection))
                        : n + startSection;
          var number  = i + start;
          var ref = baseRef + delim + section + ":" + number;
          segments.push({
            ref: ref,
            en: en2[i],
            he: he2[i],
            number: number,
            highlight: highlight &&
                        ((n == 0 && number >= data.sections.slice(-1)[0]) ||
                         (n == topLength-1 && number <= data.toSections.slice(-1)[0]) ||
                         (n > 0 && n < topLength -1)),
            alt: ("alts" in data && n < data.alts.length && i < data.alts[n].length) ? data.alts[n][i] : null
          });
        }
      }
    }
    return segments;
  },
  stripImagesFromSegments: function(segments) {
      // Used by sheets editors.  Sefaria.makeSegments creates a list of segments and this function handles the images.
      return segments.map(x => {
          x.he = Sefaria.util.stripImgs(x.he);
          x.en = Sefaria.util.stripImgs(x.en);
          return x;
      })
  },
  sectionString: function(ref) {
    // Returns a pair of nice strings (en, he) of the sections indicated in ref. e.g.,
    // "Genesis 4" -> "Chapter 4", "Guide for the Perplexed, Introduction" - > "Introduction"
    const data = this.getRefFromCache(ref);
    let result = {
          en: {named: "", numbered: ""},
          he: {named: "", numbered: ""}
        };
    if (!data) { return result; }

    // English
    var sections = ref.slice(data.indexTitle.length+1);
    var name = data.sectionNames.length > 1 ? data.sectionNames[0] + " " : "";
    if (data.isComplex) {
      var numberedSections = data.ref.slice(data.book.length+1);
      if (numberedSections) {
        var namedSections    = sections.slice(0, -(numberedSections.length+1));
        var string           = (namedSections ? namedSections + ", " : "") + name +  numberedSections;
      } else {
        var string = sections;
      }
    } else {
      var string = name + sections;
    }
    result.en.named    = string;
    result.en.numbered = sections;

    // Hebrew
    var sections = data.heSectionRef.slice(data.heIndexTitle.length+1);
    var name = ""; // missing he section names // data.sectionNames.length > 1 ? " " + data.sectionNames[0] : "";
    if (data.isComplex) {
      var numberedSections = data.heRef.slice(data.heTitle.length+1);
      if (numberedSections) {
        var namedSections    = sections.slice(0, -(numberedSections.length+1));
        var string           = (namedSections ? namedSections + ", " : "") + name + " " + numberedSections;
      } else {
        string = sections;
      }

    } else {
      var string = name + sections;
    }
    result.he.named    = string;
    result.he.numbered = sections;

    return result;
  },
  isCommentaryWithBaseText(book) {
      /* Only returns true for commentaries with a base_text_mapping to one and only one base_text_title
       * @param {Object} book: Corresponds to a book in Sefaria.toc
       */
      return book?.dependence === "Commentary" && !!book?.base_text_titles && !!book?.base_text_mapping && book?.base_text_titles.length === 1;
  },
  isCommentaryRefWithBaseText(ref, forceOpenCommentaryPanel) {
      /* This is a helper function for openPanelAt. Determines whether the ref(s) are part of a commentary
       * with a base_text_mapping to one and only one base_text_title.
       * Example: "Ibn Ezra on Genesis 3" returns True because this commentary has a base_text_mapping to one and only one book, Genesis.
       * @param {string/array of strings} ref: if ref is an array, checks the first ref
       * @param {bool} forceOpenCommentaryPanel: If true, the commentary side panel will open regardless of the ref's depth.
       *                                        If false, side panel will only open if ref is depth 3 or greater.
       */
      let refToCheck = Array.isArray(ref) ? ref[0] : ref;
      const parsedRef = Sefaria.parseRef(refToCheck);
      const depth = parsedRef.sections.length;
      if (!forceOpenCommentaryPanel && depth < 3) {
          // This is because in some Talmud commentaries and in complex texts where the node has a depth less than 3,
          // it can be difficult to know what comments to show in the sidebar so we should open the commentary in the main panel.
          return false;
      }
      const book = Sefaria.index(parsedRef.index);
      if (!this.isCommentaryWithBaseText(book)) {
          return false;
      }

      // by this point, we know the book is in the right form, but we still need to check that the ref is in the right form
      return Sefaria.isCommentaryRefValid(book, parsedRef);
  },
  isCommentaryRefValid(book, parsedRef) {
      /* This is a helper function for isCommentaryRefWithBaseText.  After isCommentaryRefWithBaseText determines
       * the ref belongs to the right kind of book, we still need to check the ref is in valid form.
       * The ref 'Ramban on Genesis, Introduction 1' shouldn't generate "Genesis, Introduction 1" ' +
       * this can be tested by modifying the parsedRef and then calling Sefaria.parseRef on the modified parsedRef
       * @param {Object} parsedRef: Object created with Sefaria.parseRef.  Its `ref` property is what we need to check
       * @param {Object} book: Object created with Sefaria.index.  We want to use `book`'s metadata to modify the ref.
       */
      const parsedRefCopy = Object.create(parsedRef);  // copy object to avoid modifying Sefaria._parseRef
      const baseText = book.base_text_titles[0];
      parsedRefCopy.ref = parsedRefCopy.ref.replace(book.title, baseText);
      return (!Sefaria.parseRef(parsedRefCopy.ref).error);
  },
  convertCommentaryRefToBaseRef(commRef) {
    /* Converts commentary ref, `commRef`, to base ref:
     @param {string} commRef - string to be converted.
     Example input and output: commRef = "Rashi on Genesis 1:2" returns "Genesis 1:2",
                               commRef = "Rashi on Exodus 2:3:1" returns "Exodus 2:3"
     */
    const book = Sefaria.index(commRef.index);
    if (!book || !this.isCommentaryWithBaseText(book)) {
        // if book is not isCommentaryWithBaseText just return the ref
        return Sefaria.humanRef(commRef.ref);
    }
    const base_text = book.base_text_titles[0];
    const many_to_one = book.base_text_mapping.startsWith("many_to_one");  // four options, two start with many_to_one and two start with one_to_one
    const commRefCopy = Object.create(commRef);  // need to create a copy so that the Sefaria._parseRef cache isn't changed
    if (commRefCopy.sections.length <= 2 || !many_to_one) {
        // Rashi on Genesis 1:2 => Genesis 1:2 and Rashi on Genesis => Genesis.  in this case, sections stay the same so just change the book title
        commRefCopy.ref = commRefCopy.ref.replace(book.title, base_text);
        return Sefaria.humanRef(commRefCopy.ref);
    }
    else if (many_to_one) {
        // Rashi on Genesis 1:2:4 => Genesis 1:2; sections and book title need to change
        commRefCopy.sections = commRefCopy.sections.slice(0, commRef.sections.length - 1);
        commRefCopy.toSections = commRefCopy.toSections.slice(0, commRef.toSections.length - 1);
        commRefCopy.book = commRefCopy.index = commRefCopy.index.replace(book.title, base_text);
        commRefCopy.ref = commRefCopy.ref.replace(book.title, base_text);
        commRefCopy.ref = commRefCopy.ref.split(' ').slice(0, -1).join(' ');
        return Sefaria.humanRef(Sefaria.makeRef(commRefCopy));
    }
    return Sefaria.humanRef(commRef.ref);
  },
  getBaseRefAndFilter(ref) {
    /* This is a helper function for openPanelAt. This function converts a commentary ref(s) (Rashi on Genesis 3:3:1)
     to a base ref(s) (Genesis 3:3) and returns the filter ["Rashi"].
     `ref` can be an array or a string, in which case the returned ref will be an array or string
     */
    let filter, book;
    if (Array.isArray(ref)) {
        const parsedRefs = ref.map(x => Sefaria.parseRef(x)); // get a parsed ref version of `ref` in order to access book's collective title, base_text_titles, and base_text_mapping
        book = Sefaria.index(parsedRefs[0].index);
        ref = parsedRefs.map(x => Sefaria.convertCommentaryRefToBaseRef(x));
    }
    else {
        const parsedRef = Sefaria.parseRef(ref); // get a parsed ref version of `ref` in order to access book's collective title, base_text_titles, and base_text_mapping
        book = Sefaria.index(parsedRef.index);
        ref = Sefaria.convertCommentaryRefToBaseRef(parsedRef);
    }
    filter = book?.collectiveTitle ? [book.collectiveTitle] : [];
    return {ref: ref, filter: filter};
  },
  commentaryList: function(title, toc) {
    var title = arguments.length == 0 || arguments[0] === undefined ? null : arguments[0];
    /** Returns the list of commentaries for 'title' which are found in Sefaria.toc **/
    var toc = arguments.length <= 1 || arguments[1] === undefined ? Sefaria.util.clone(Sefaria.toc) : arguments[1];
    if (title != null){
        var index = this.index(title); //TODO: a little bit redundant to do on every recursion
        if (!index) { return []; }
        title = index.title;
    }
    var results = [];
    for (var i=0; i < toc.length; i++) {
        var curTocElem = toc[i];
        if (curTocElem.title) { //this is a book
            if(curTocElem.dependence == 'Commentary'){
                if((title && curTocElem.base_text_titles && (title in curTocElem.refs_to_base_texts)) || (title == null)){
                    results.push(curTocElem);
                }
            }
        } else if (curTocElem.contents) { //this is still a category and might have books under it
          results = results.concat(Sefaria.commentaryList(title, curTocElem.contents));
        }
    }
    return results;
  },
  tocObjectByCategories: function(cats) {
    // Returns the TOC entry that corresponds to list of categories `cats`
    let found, item;
    let list = Sefaria.toc;
    for (let i = 0; i < cats.length; i++) {
      found = false;
      item = null;
      for (let k = 0; k < list.length; k++) {
        if (list[k].category === cats[i]) {
          item = list[k];
          list = item.contents || [];
          found = true;
          break;
        }
      }
      if (!found) { return null; }
    }
    return item;
  },
  tocItemsByCategories: function(cats) {
    // Returns the TOC items that correspond to the list of categories 'cats'
    const object = Sefaria.tocObjectByCategories(cats);
    return object ? Sefaria.util.clone(object.contents) : [];
  },
  categoryAttribution: function(categories) {
    var attributions = [
      {
        categories: ["Talmud", "Bavli"],
        english: "The William Davidson Talmud",
        hebrew: "תלמוד מהדורת ויליאם דוידסון",
        englishAsEdition: "The William Davidson Edition",
        hebrewAsEdition: "מהדורת ויליאם דוידסון",
        link: "/william-davidson-talmud"
      }
    ];
    var attribution = null;
    for (var i = 0; i < attributions.length; i++) {
      if (categories.length >= attributions[i].categories.length &&
        attributions[i].categories.compare(categories.slice(0, attributions[i].categories.length))) {
        attribution = attributions[i];
        break;
      }
    }
    return attribution;
  },
  getPassages: function(refs) {
    // refs: list of ref strings
    // resolves to dictionary mapping ref to sugya ref
    return this._ApiPromise(Sefaria.apiHost + "/api/passages/" + refs.join("|"));
  },
  areVersionsEqual(savedVersion, currVersion) {
    // Determines if two versions are equal, but we don't know what format the data is in so consider both old and new format.
    // New format is an object with two props: 'versionTitle' and 'languageFamilyName', while old format is a string.
    const checkEquality = (lang, prop) => {
      const propValues = [savedVersion, currVersion].map(version => {
        version = version?.[lang];
        const propValue = typeof version === 'string' ? version : version?.[prop];
        return propValue ?? "";
      });
      return propValues[0] === propValues[1];
    }
    for (const prop of ["versionTitle", "languageFamilyName"]) {
      for (const lang of ["he", "en"]) {
        if (!checkEquality(lang, prop)) {
          return false;
        }
      }
    }
    return true;
  },
  getSavedItem: ({ ref, versions }) => {
    return Sefaria.saved.items.find(s => s.ref === ref && Sefaria.areVersionsEqual(s.versions, versions));
  },
  removeSavedItem: ({ ref, versions }) => {
    Sefaria.saved.items = Sefaria.saved.items.filter(x => !(x.ref === ref && Sefaria.areVersionsEqual(x.versions, versions)));
  },
  toggleSavedItem: ({ ref, versions, sheet_owner, sheet_title }) => {
    return new Promise((resolve, reject) => {
      const action = !!Sefaria.getSavedItem({ ref, versions }) ? "delete_saved" : "add_saved";
      const savedItem = { ref, versions, time_stamp: Sefaria.util.epoch_time(), action, sheet_owner, sheet_title };
      if (Sefaria._uid) {
        $.post(`${Sefaria.apiHost}/api/profile/sync?no_return=1`,
          { user_history: JSON.stringify([savedItem]), client: 'web' }
        ).done(response => {
          if (!!response['error']) {
            reject(response['error'])
          } else {
            if (action === "add_saved" && !!response.created && response.created.length > 0) {
              Sefaria.saved.items = response.created.concat(Sefaria.saved.items);
            } else {
              // delete
              Sefaria.removeSavedItem({ ref, versions });
            }
            resolve(response);
          }
        }).fail((jqXHR, textStatus, errorThrown) => {
          reject(errorThrown);
        })
      } else {
        reject('notSignedIn');
      }
    });
  },
  editProfileAPI: (partialProfile) => {
    const data = {json: JSON.stringify(partialProfile)};
    return new Promise((resolve, reject) => {
      $.post(`${Sefaria.apiHost}/api/profile`, data, resolve);
    });
  },
  followAPI: (slug, ftype) => {
    return Sefaria._ApiPromise(Sefaria.apiHost + `/api/profile/${slug}/${ftype}`);
  },
  messageAPI: (uid, message) => {
    const data = {json: JSON.stringify({recipient: uid, message: message.escapeHtml()})};
    return new Promise((resolve, reject) => {
      $.post(`${Sefaria.apiHost}/api/messages`, data, resolve);
    });
  },
  chatMessageAPI: (roomId, senderId, timestamp, messageContent) => {
    const data = {json: JSON.stringify({roomId: roomId, senderId: senderId, timestamp, messageContent})};
    return new Promise((resolve, reject) => {
      $.post(`${Sefaria.apiHost}/api/chat-messages`, data, resolve);
    })
  },
  getChatMessagesAPI: (roomId) => {
    return Sefaria._ApiPromise(Sefaria.apiHost + `/api/chat-messages/?room_id=${roomId}`);
  },
  getRefSavedHistory: tref => {
    return Sefaria._ApiPromise(Sefaria.apiHost + `/api/user_history/saved?tref=${tref}`);
  },
  _profiles: {},
  profileAPI: slug => {
    return Sefaria._cachedApiPromise({
      url:   Sefaria.apiHost + "/api/profile/" + slug,
      key:   slug,
      store: Sefaria._profiles
    });
  },
  userHistory: {loaded: false, items: []},
  loadUserHistory: function (limit, callback) {
      const skip = Sefaria.userHistory.items.length;
      const url = `/api/profile/user_history?secondary=0&annotate=1&limit=${limit}&skip=${skip}`;
      fetch(url)
          .then(response => response.json())
          .then(data => {
              Sefaria.userHistory.loaded = true;
              Sefaria.userHistory.items.push(...data);
              callback();
          });
  },
  saveUserHistory: function(history_item) {
    // history_item contains:
    // `ref`, `book`, `versions`, `sheet_title`, `sheet_owner``
    // optionally: `secondary`, `he_ref`, `language`
    if(!Sefaria.is_history_enabled || !history_item) {
        return;
    }
    const history_item_array = Array.isArray(history_item) ? history_item : [history_item];
    for (let h of history_item_array) {
      h.time_stamp = Sefaria.util.epoch_time();
    }
    if (Sefaria._uid) {
        $.post(Sefaria.apiHost + "/api/profile/sync?no_return=1&annotate=1",
              {user_history: JSON.stringify(history_item_array)},
              data => {
                // Insert new items to beginning of history
                Sefaria.userHistory.items = data.created.concat(Sefaria.userHistory.items);
              } );
    } else {
      // we need to get the heRef for each history item
      Promise.all(history_item_array.filter(x=>!x.secondary).map(h => new Promise((resolve, reject) => {
        Sefaria.getRef(h.ref).then(oref => {
          h.he_ref = oref.heRef;
          resolve(h);
        });
      }))).then(new_hist_array => {
        const cookie = Sefaria._inBrowser ? $.cookie : Sefaria.util.cookie;
        const user_history_cookie = cookie("user_history");
        const user_history = !!user_history_cookie ? JSON.parse(user_history_cookie) : [];
        cookie("user_history", JSON.stringify(new_hist_array.concat(user_history)), {path: "/"});
        Sefaria.userHistory.items = new_hist_array.concat(user_history);

        //console.log("saving history cookie", new_hist_array);
        if (Sefaria._inBrowser) {
          // check if we've reached the cookie size limit
          const cookie_hist = JSON.parse(cookie("user_history"));
          if (cookie_hist.length < (user_history.length + new_hist_array.length)) {
            // save failed silently. resave by popping old history
            if (new_hist_array.length < user_history.length) {
              new_hist_array = new_hist_array.concat(user_history.slice(0, -new_hist_array.length));
            }
            cookie("user_history", JSON.stringify(new_hist_array), {path: "/"});
          }
        }
      });
    }
    Sefaria.last_place = history_item_array.filter(x=>!x.secondary).concat(Sefaria.last_place);  // while technically we should remove dup. books, this list is only used on client
  },
    isNewVisitor: () => {
        return (
            ("isNewVisitor" in sessionStorage &&
                JSON.parse(sessionStorage.getItem("isNewVisitor"))) ||
            (!("isNewVisitor" in sessionStorage) && !("isReturningVisitor" in localStorage))
        );
    },
    isReturningVisitor: () => {
        return (
            !Sefaria.isNewVisitor() &&
            "isReturningVisitor" in localStorage &&
            JSON.parse(localStorage.getItem("isReturningVisitor"))
        );
    },
    markUserAsNewVisitor: () => {
        sessionStorage.setItem("isNewVisitor", "true");
        // Setting this at this time will make the current new visitor a returning one once their session is cleared
        localStorage.setItem("isReturningVisitor", "true");
    },
    markUserAsReturningVisitor: () => {
      sessionStorage.setItem("isNewVisitor", "false");
      localStorage.setItem("isReturningVisitor", "true");
    },
  uploadProfilePhoto: (formData) => {
    return new Promise((resolve, reject) => {
      if (Sefaria._uid) {
        $.ajax({
          url: Sefaria.apiHost + "/api/profile/upload-photo",
          type: 'post',
          data: formData,
          contentType: false,
          processData: false,
          success: function(data) {
            resolve(data);
          },
          error: function(e) {
            console.log("photo upload ERROR", e);
            reject(e);
          }
        });
      }
    })
  },
  lastPlaceForText: function(title) {
    // Return the most recently visited item for text `title` or undefined if `title` is not present in last_place.
    return Sefaria.last_place.find(x => x.book === title);
  },
  _topicList: null,
  topicList: function(callback) {
    // Returns promise for all topics list.
    if (this._topicList) { return Promise.resolve(this._topicList); }
    return this._ApiPromise(Sefaria.apiHost + "/api/topics?limit=0")
        .then(d => {
          for (let topic of d) {
            topic.normTitles = topic.titles.map(title => title.text.toLowerCase());
          }
          this._topicList = d;
          return d;
        });
  },
  shouldDisplayInActiveModule: function(topic) {
    /*
    Returns true if topic should be displayed in the topic list, topic TOC, or topic page side column.
     */
<<<<<<< HEAD
    const inActiveModule = topic?.pools?.includes(Sefaria.activeModule);
=======
    // Get the actual pool name that should be used for this activeModule
    const expectedPoolName = Sefaria.getTopicPoolNameForModule(Sefaria.activeModule);
    const inActiveModule = topic?.pools?.includes(expectedPoolName);
>>>>>>> a97f8934
    return !!topic?.shouldDisplay && inActiveModule;
  },
  sortTopicsCompareFn: function(a, b) {
    // a compare function that is useful for sorting topics
    // Don't use display order intended for top level a category level. Bandaid for unclear semantics on displayOrder.
    const [aDisplayOrder, bDisplayOrder] = [a, b].map(x => Sefaria.isTopicTopLevel(x.slug) ? 10000 : x.displayOrder);

    // Sort alphabetically according to interface lang in absense of display order
    if (aDisplayOrder === bDisplayOrder) {
      const stripInitialPunctuation = str => str.replace(/^["#]/, "");
      const [aAlpha, bAlpha] = [a, b].map(x => {
        if (Sefaria.interfaceLang === "hebrew") {
          return (x.primaryTitle.he.length) ?
            stripInitialPunctuation(x.primaryTitle.he) :
           "תתת" + stripInitialPunctuation(x.primaryTitle.en);
        } else {
          return (x.primaryTitle.en.length) ?
            stripInitialPunctuation(x.primaryTitle.en) :
            stripInitialPunctuation(x.primaryTitle.he)
        }
      });

      return aAlpha < bAlpha ? -1 : 1;
    }

    return aDisplayOrder - bDisplayOrder;

  },
  _tableOfContentsDedications: {},
    _strapiContent: null,
  _inAppAds: null,
  _upcomingDay: {},  // for example, possible keys are 'parasha' and 'holiday'
  getUpcomingDay: function(day) {
      // currently `day` can be 'holiday' or 'parasha'
      if (day !== 'holiday' && day !== 'parasha') {
        throw new Error('Invalid day. Expected "holiday" or "parasha".');
      }
      return this._cachedApiPromise({
          url:   `${this.apiHost}/api/calendars/topics/${day}`,
          key:   day,
          store: this._upcomingDay,
     });
  },
  _parashaNextRead: {},
  getParashaNextRead: function(parasha) {
    return this._cachedApiPromise({
      url:   `${this.apiHost}/api/calendars/next-read/${parasha}`,
      key:   parasha,
      store: this._parashaNextRead,
    });
  },
  _bookSearchPathFilter: {},
  bookSearchPathFilterAPI: title => {
    return Sefaria._cachedApiPromise({
      url:   Sefaria.apiHost + "/api/search-path-filter/" + title,
      key:   title,
      store: Sefaria._bookSearchPathFilter
    });
  },
  _topics: {},
  _topicPageSize: 70, // how many sources should show when incrementally loading sources
  _CAT_REF_LINK_TYPE_FILTER_MAP: {
    'authors': ['popular-writing-of'],
  },
  getTopic: function(slug, {annotated=true, with_html=false}={}) {
    const cat = Sefaria.displayTopicTocCategory(slug);
    let ref_link_type_filters = ['about', 'popular-writing-of']
    // overwrite ref_link_type_filters with predefined list. currently used to hide "Sources" and "Sheets" on author pages in library module.
    if (!!cat && !!Sefaria._CAT_REF_LINK_TYPE_FILTER_MAP[cat.slug] && Sefaria.activeModule === Sefaria.LIBRARY_MODULE) {
      ref_link_type_filters = Sefaria._CAT_REF_LINK_TYPE_FILTER_MAP[cat.slug];
    }
    const a = 0 + annotated;
    const url = `${this.apiHost}/api/v2/topics/${slug}?annotate_time_period=1&ref_link_type_filters=${ref_link_type_filters.join('|')}&with_html=${0 + with_html}&with_links=${a}&annotate_links=${a}&with_refs=${a}&group_related=${a}&with_indexes=${a}`;
    const key = this._getTopicCacheKey(slug, {annotated, with_html});
    return this._cachedApiPromise({
      url,
      key,
      store: this._topics,
      processor: this.processTopicsTabsData,
    });
  },
  _getTopicCacheKey: function(slug, {annotated=true, with_html=false}={}) {
      return slug + (annotated ? "-a" : "") + (with_html ? "-h" : "");
  },
  _deriveTabDataForTopicLink: function (linkType, refObj) {
    /* Helper function for processTopicsTabsData
     @param {string} linkType - string to be converted.
     @param {object} refObj - 'refObj' is an object with description, title, is_sheet, ref, and more
     Based on linkType and refObj, we return the appropriate 'tabKey' and 'title' of the tab that will display in the topic page.
     We support two types of 'linkType's -- confusingly called "about" and "popular-writing-of". This distinction is only relevant for the library module.
     In the library module, an author's topic links' are "Top Citations".  These are of type "popular-writing-of" and all other topics are of type "about".
     In the sheets module, every source is under the "Sheets" tab.
     */
    let tabKey, title;
<<<<<<< HEAD
    if (Sefaria.activeModule === 'sheets' && refObj.is_sheet) {
      tabKey = 'sheets';
      title = {en: "Sheets", he: Sefaria.translation('hebrew', "Sheets")};
    } 
    else if (Sefaria.activeModule === 'library' && !refObj?.is_sheet) {
=======
    if (Sefaria.activeModule === Sefaria.VOICES_MODULE && refObj.is_sheet) {
      tabKey = 'sheets';
      title = {en: "Sheets", he: Sefaria.translation('hebrew', "Sheets")};
    } 
    else if (Sefaria.activeModule === Sefaria.LIBRARY_MODULE && !refObj?.is_sheet) {
>>>>>>> a97f8934
      if (linkType === 'popular-writing-of') {
        tabKey = linkType;
        title = {en: 'Top Citations', he: Sefaria.translation('hebrew', 'Top Citations')};
      } else if (linkType === 'about') {
        const lang = Sefaria._getShortInterfaceLang();
        const desc = refObj.descriptions?.[lang];
        const isNotableSource = (desc?.title || desc?.prompt) && desc?.published !== false;
        if (isNotableSource) {
          tabKey = 'notable-sources';
          title = {en: 'Notable Sources', he: Sefaria.translation('hebrew', 'Notable Sources')};
        } else {
          tabKey = 'sources';
          title = {en: 'Sources', he: Sefaria.translation('hebrew', 'Sources')};
        }
      }
    }
    return {tabKey, title};
  },
  processTopicsTabsData: function(topicData) {
    // In the library module, topic tabs can be "Admin", "Notable Sources", "Sources", and "Top Citations".  In the sheets module, the only topic tab is "Sheets"
    // This function takes the ref topic links in the topicData and puts each ref in the appropriate tab.
    // After this function 'topicData' now has a 'tabs' property which is an object with keys for each tab and values that are objects with 'refs' and 'title' properties.
    if (!topicData || !topicData.refs) { return topicData || null; }
    const tabs = {};
    for (let [linkType, topicLinks] of Object.entries(topicData.refs)) {
        for (let refObj of topicLinks.refs) {
          const {tabKey, title} = Sefaria._deriveTabDataForTopicLink(linkType, refObj);
          if (!tabKey) continue;
          if (!tabs[tabKey]) {
          tabs[tabKey] = {
              refs: new Set(),
              title,
              shouldDisplay: topicLinks.shouldDisplay,
            };
          }
          if (refObj.order) {
            refObj.order = {
              ...refObj.order, availableLangs: refObj?.order?.availableLangs || [],
              numDatasource: refObj?.order?.numDatasource || 1,
              tfidf: refObj?.order?.tfidf || 0,
              pr: refObj?.order?.pr || 0,
              curatedPrimacy: {he: refObj?.order?.curatedPrimacy?.he || 0, en: refObj?.order?.curatedPrimacy?.en || 0}
            }
          }
          tabs[tabKey].refs.add({
            ref: refObj.ref,
            order: refObj.order,
            dataSources: refObj.dataSources,
            descriptions: refObj.descriptions
          });
        }
    }
    for (let tabObj of Object.values(tabs)) {
      tabObj.refs = [...tabObj.refs];  // dont want it to be set
    }

<<<<<<< HEAD
    if (Sefaria.activeModule === 'library') {
=======
    if (Sefaria.activeModule === Sefaria.LIBRARY_MODULE) {
>>>>>>> a97f8934
      // turn "sources" tab into 'super-set', containing all refs from all tabs:
      if (tabs["notable-sources"]) {
        if (!tabs.sources) {
          tabs.sources = {
            shouldDisplay: true,
            refs: [],
            title: {en: 'All Sources', he: Sefaria.translation('hebrew', 'All Sources')}
          };
        }
        tabs.sources.refs = [...tabs["notable-sources"].refs, ...tabs.sources.refs];
      }

      // set up admin tab which contains all 'sources'
      if (Sefaria.is_moderator && !!tabs.sources) {
        tabs["admin"] = {...tabs["sources"]};
        tabs["admin"].title = {en: 'Admin', he: Sefaria.translation('hebrew', "Admin")};
      }
    }
    topicData.tabs = tabs;
    return topicData;
  },
  getTopicFromCache: function(slug, {annotated=true, with_html=false}={}) {
      const key = this._getTopicCacheKey(slug, {annotated, with_html});
      return this._topics[key];
  },
  _featuredTopic: {},
  getFeaturedTopic: function() {
    return this._cachedApiPromise({
        url: `${Sefaria.apiHost}/_api/topics/featured-topic?lang=${Sefaria.interfaceLang.slice(0, 2)}`,
        key: (new Date()).toLocaleDateString(),
        store: this._featuredTopic,
    });
  },
  _seasonalTopic: {},
  getSeasonalTopic: function() {
    return this._cachedApiPromise({
        url: `${Sefaria.apiHost}/_api/topics/seasonal-topic?lang=${Sefaria.interfaceLang.slice(0, 2)}`,
        key: (new Date()).toLocaleDateString(),
        store: this._seasonalTopic,
    });
  },
  trendingSheetsTopics: {},
  trendingLibraryTopics: {},
  getTrendingTopics: function(n=10) {
<<<<<<< HEAD
    return this.activeModule === "library" ? this.getTrendingLibraryTopics(n) : this.getTrendingSheetsTopics(n);
=======
    return this.activeModule === Sefaria.LIBRARY_MODULE ? this.getTrendingLibraryTopics(n) : this.getTrendingSheetsTopics(n);
>>>>>>> a97f8934
  },
  getTrendingLibraryTopics: function(n=10) {
    const url = `api/topics/trending?n=${n}&pool=general_${Sefaria.interfaceLang.slice(0, 2)}`;
    return this._cachedApiPromise({
      url: `${Sefaria.apiHost}/${url}`,
      key: (new Date()).toLocaleDateString(),
      store: this.trendingLibraryTopics,
    });
  },
  getTrendingSheetsTopics: function(n=10) {
      const url = `api/sheets/trending-tags?n=${n}`
      return this._cachedApiPromise({
        url: `${Sefaria.apiHost}/${url}`,
        key: (new Date()).toLocaleDateString(),
        store: this.trendingSheetsTopics,
    });
  },
  _topicSlugsToTitles: null,
  slugsToTitles: function() {
    //initializes _topicSlugsToTitles for Topic Editor tool and adds necessary "Choose a Category" and "Main Menu" for
    //proper use of the Topic Editor tool
    if (!Sefaria._topicSlugsToTitles) { this._topicSlugsToTitles = Sefaria.topic_toc.reduce(Sefaria._initTopicTocSlugToTitleReducer, {});}
    return Sefaria._topicSlugsToTitles;
  },
  _topicTocPages: null,
  _initTopicTocPages: function() {
    this._topicTocPages = this.topic_toc.reduce(this._initTopicTocReducer, {});
    this._topicTocPages[this._topicTocPageKey()] = this.topic_toc.map(({children, ...goodstuff}) => goodstuff);
  },
  _initTopicTocReducer: function(a,c) {
    if (!c.children) { return a; }
    a[Sefaria._topicTocPageKey(c.slug)] = c.children;
    for (let sub_c of c.children) {
      Sefaria._initTopicTocReducer(a, sub_c);
    }
    return a;
  },
  _initTopicTocSlugToTitleReducer: function(a,c) {
    if (!c.children) { return a; }
    a[c.slug] = {"en": c.primaryTitle.en, "he": c.primaryTitle.he};
    for (let sub_c of c.children) {
      Sefaria._initTopicTocSlugToTitleReducer(a, sub_c);
    }
    return a;
  },
  _topicTocCategory: null,
  _initTopicTocCategory: function() {
    this._topicTocCategory = this.topic_toc.reduce(this._initTopicTocCategoryReducer, {});
  },
  _initTopicTocCategoryReducer: function(a,c) {
    a[c.slug] = c.parents;
    if (!c.children) {
        return a;
    }
    if (!c.parents) {
        c.parents = [];
    }
    for (let sub_c of c.children) {
        sub_c.parents = c.parents.concat({ en: c.primaryTitle.en, he: c.primaryTitle.he, slug: c.slug });
        Sefaria._initTopicTocCategoryReducer(a, sub_c);
    }
    return a;
  },
  _topicTocPageKey: slug => "_" + slug,
  topicTocPage: function(parent) {
    const key = this._topicTocPageKey(parent);
    if (!this._topicTocPages) {
        this._initTopicTocPages()
    }
    return this._topicTocPages[key]
  },
  topicTocCategories: function(slug) {
    // return category english and hebrew for slug
    if (!this._topicTocCategory) { this._initTopicTocCategory(); }
    return this._topicTocCategory[slug];
  },
  displayTopicTocCategory: function(slug) {
    return this.topicTocCategories(slug)?.at(-1);
  },
  _topicTocCategoryTitles: null,
  _initTopicTocCategoryTitles: function() {
    this._topicTocCategoryTitles = this.topic_toc.reduce(this._initTopicTocCategoryTitlesReducer, {});
  },
  _initTopicTocCategoryTitlesReducer: function(a,c) {
    if (!c.children) {
      return a;
    }
    a[c.slug] = {en: c.primaryTitle.en, he: c.primaryTitle.he};

    for (let sub_c of c.children) {
      Sefaria._initTopicTocCategoryTitlesReducer(a, sub_c);
    }
    return a;
  },
  topicTocCategoryTitle: function(slug) {
    // returns english and hebrew titles for the topic category named by `slug``
    if (!this._topicTocCategoryTitles) { this._initTopicTocCategoryTitles(); }
    return this._topicTocCategoryTitles[slug];
  },
  isTopicTopLevel: function(slug) {
    // returns true is `slug` is part of the top level of topic toc
    return Sefaria.topic_toc.filter(x => x.slug == slug).length > 0;
  },
  sheets: {
    getSheetsByRef: function(srefs, callback) {
        return Sefaria._cachedApiPromise({
          url: `${Sefaria.apiHost}/api/sheets/ref/${srefs}?include_collections=1`,
          key: `include_collections|${srefs}`,
          store: Sefaria.sheets._sheetsByRef,
          processor: callback
        });
      },
    sheetsWithRefFilterNodes(sheets) {
      /*
      This function is used to generate the SearchState with its relevant
      FilterNodes to be used by SheetsWithRef for filtering sheets by topic and collection
       */
      const newFilter = (item, type) => {
          let title, heTitle;
          if (type === 'topics') {
              [title, heTitle] = [item.en, item.he];
              type = 'topics_en';
          }
          else if (type === 'collections') {
              [title, heTitle] = [item.name, item.name];
          }
          return {
              title, heTitle,
              docCount: 0, aggKey: item.slug,
              selected: 0, aggType: type,
          };
      }

      let filters = {};
      sheets.forEach(sheet => {
        let slugsFound = new Set();  // keep track of slugs in this sheet\n
        ['topics', 'collections'].forEach(itemsType => {
            sheet[itemsType]?.forEach(item => {
              const key = `${item.slug}|${itemsType}`;
              if (!slugsFound.has(key)) { // we don't want to increase docCount when one sheet already
                                              // has a topic/collection with the same slug as the current topic/collection
                let filter = filters[key];
                if (!filter) {
                  filter = newFilter(item, itemsType);
                  filters[key] = filter;
                }
                slugsFound.add(key);
                filter.docCount += 1;
              }
            })
        })
      })
      return Object.values(filters).map(f => new FilterNode(f));;
    },
    _loadSheetByID: {},
    loadSheetByID: function(id, callback, reset) {
      if (reset) {
        delete this._loadSheetByID[id];
      }
      const sheet = this._loadSheetByID[id];
      if (sheet) {
        if (callback) { callback(sheet); }
      } else if (callback) {
        const url = "/api/sheets/" + id +"?more_data=1";
         $.getJSON(url, data => {
            if ("error" in data) {
                console.log(data["error"])
            }
            this._loadSheetByID[id] = data;
            callback(data);
         });
      }
      return sheet;
    },
    deleteSheetById: function(id) {
      return Sefaria.apiRequestWithBody(`/api/sheets/${id}/delete`, null, null, "POST");
    },
    _userSheets: {},
    userSheets: function(uid, callback, sortBy="date", offset=0, numberToRetrieve=0) {
      // Returns a list of source sheets belonging to `uid`
      // Only a user logged in as `uid` will get private data from this API.
      // Otherwise, only public data will be returned
      const key = uid+"|"+sortBy+offset+numberToRetrieve;
      const sheets = this._userSheets[key];
      if (sheets) {
        if (callback) { callback(sheets); }
      } else {
        const url = Sefaria.apiHost + "/api/sheets/user/" + uid + "/" + sortBy + "/" + numberToRetrieve + "/" + offset;
        Sefaria._ApiPromise(url).then(data => {
          this._userSheets[key] = data.sheets;
          if (callback) { callback(data.sheets); }
        });
      }
      return sheets;
    },
    updateUserSheets: function(sheet, uid, update=true, updateInPlace=false){
      for (const key in this._userSheets) {
        if (key.startsWith(uid.toString()+"|")){
          if (update) {
            const sheetIndex = this._userSheets[key].findIndex(item => item.id === sheet.id);
            if (key.includes("date") && !updateInPlace) { //add to front because we sorted by date
              this._userSheets[key].splice(sheetIndex, 1);
              this._userSheets[key].unshift(sheet);
            } else if (updateInPlace) {
              this._userSheets[key][sheetIndex] = sheet;
            } else {
              this._userSheets[key].unshift(sheet);
            }
          } else {
            this._userSheets[key].push(sheet);
          }
        }
      }
    },
    clearUserSheets: function(uid) {
      this._userSheets  = Object.keys(this._userSheets)
      .filter(key => !key.startsWith(uid.toString()))
      .reduce((obj, key) => {
        return {
          ...obj,
          [key]: this._userSheets[key]
        };
      }, {});
    },
    _publicSheets: {},
    publicSheets: function(offset, limit, options, skipCache, callback) {
      // Returns a list of public sheets
      offset = offset || 0;
      limit = limit || 30;
      options = options || {};

      const params = param(options);
      const path = limit+"/"+offset + (params ? "?" + params : "");

      const sheets = this._publicSheets[path];
      if (sheets && !skipCache) {
        if (callback) { callback(sheets); }
      } else {
        const url = Sefaria.apiHost + "/api/sheets/all-sheets/" + path

        Sefaria._api(url, function(data) {
          this._publicSheets[path] = data.sheets;
          if (callback) { callback(data.sheets); }
        }.bind(this));
      }
      return sheets;
    },
    _sheetsByRef: {},
    sheetsByRef: function(ref, cb) {
      // Returns a list of public sheets that include `ref`.
      var sheets = null;
      if (typeof ref == "string") {
        if (ref in this._sheetsByRef) {
          sheets = this._sheetsByRef[ref];
        }
      } else {
        var sheets = [];
        ref.map(function(r) {
          var newSheets = Sefaria.sheets.sheetsByRef(r);
          if (newSheets) {
            sheets = sheets.concat(newSheets);
          }
        });
        // sheets anchored to spanning refs may cause duplicates
        var seen = {};
        var deduped = [];
        sheets.map(sheet => {
          if (!seen[sheet.id]) { deduped.push(sheet); }
          seen[sheet.id] = true;
        });
        sheets = deduped;
      }
      if (sheets) {
        if (cb) { cb(sheets); }
      } else {
        Sefaria.related(ref, function(data) {
          if (cb) { cb(data.sheets); }
        });
      }
      return sheets;
    },
    _saveSheetsByRefData: function(ref, data) {
      this._sheetsByRef[ref] = data;
      return Sefaria._saveItemsByRef(data, this._sheetsByRef);
    },
    _userSheetsByRef: {},
    userSheetsByRef: function(ref, cb) {
      // Returns a list of public sheets that include `ref`.
      var sheets = null;
      if (typeof ref == "string") {
        if (ref in this._userSheetsByRef) {
          sheets = this._userSheetsByRef[ref];
        }
      } else {
        var sheets = [];
        ref.map(function(r) {
          var newSheets = Sefaria.sheets.userSheetsByRef(r);
          if (newSheets) {
            sheets = sheets.concat(newSheets);
          }
        });
      }
      if (sheets) {
        if (cb) { cb(sheets); }
      } else {
        Sefaria.relatedPrivate(ref, function(data) {
          if (cb) { cb(data.sheets); }
        });
      }
      return sheets;
    },
    _saveUserSheetsByRefData: function(ref, data) {
      this._userSheetsByRef[ref] = data;
      return Sefaria._saveItemsByRef(data, this._userSheetsByRef);
    },
    sheetsTotalCount: function(refs) {
      // Returns the total number of private and public sheets on `refs` without double counting my public sheets.
      let sheets = Sefaria.sheets.sheetsByRef(refs) || [];
      if (Sefaria._uid) {
        const mySheets = Sefaria.sheets.userSheetsByRef(refs) || [];
        sheets = mySheets.concat(sheets.filter(function(sheet) { return sheet.owner !== Sefaria._uid }));
      }
      return sheets.length;
    },
    extractIdFromSheetRef: function (ref) {
      return typeof ref === "string" ? parseInt(ref.split(" ")[1]) : parseInt(ref[0].split(" ")[1]);
    },
    getSheetTitle: function(sheet) {
      // Returns a sheet's title with fallback to "Untitled" 
      return sheet?.title?.stripHtml() || Sefaria._("Untitled");
    }
  },
  testUnknownNewEditorSaveError: false,
  _translations: {},
  getTranslation: function(key) {
    const url = Sefaria.apiHost + "/api/texts/translations/" + key;
    const store = this._translations;
    return this._cachedApiPromise({url, key, store})
  },
  _collections: {},
  getCollection: function(key) {
      const url = Sefaria.apiHost + "/api/collections/" + encodeURIComponent(key);
      const store = this._collections;
      return this._cachedApiPromise({url, key, store});
  },
  getCollectionFromCache: function(key) {
    return Sefaria._collections[key];
  },
  _collectionsList: {},
  getCollectionsList: function() {
      return this._cachedApiPromise({
        url: Sefaria.apiHost + "/api/collections",
        key: "list",
        store: Sefaria._collectionsList
      });
  },
  getCollectionsListFromCache() {
    return Sefaria._collectionsList.list;
  },
  _userCollections: {},
  getUserCollections: function(uid) {
    return this._cachedApiPromise({
      url: `${Sefaria.apiHost}/api/collections/user-collections/${uid}`,
      key: uid,
      store: Sefaria._userCollections
    });
  },
  getUserCollectionsFromCache(uid) {
    return Sefaria._userCollections[uid];
  },
  _userCollectionsForSheet: {},
  getUserCollectionsForSheet: function(sheetID) {
    return this._cachedApiPromise({
      url: `${Sefaria.apiHost}/api/collections/for-sheet/${sheetID}`,
      key: sheetID,
      store: Sefaria._userCollectionsForSheet
    });
  },
  getUserCollectionsForSheetFromCache(sheetID) {
    return Sefaria._userCollectionsForSheet[sheetID];
  },
  getBackgroundData() {
    return Sefaria._ApiPromise("/api/background-data?locale=" + Sefaria.interfaceLang)
      .then(data => { Sefaria = extend(Sefaria, data); });
  },
  calendarRef: function(calendarTitle) {
    const cal = Sefaria.calendars.filter(cal => cal.title.en === calendarTitle);
    return cal.length ? cal[0].ref : null;
  },
  _translateTerms: {},
  _cacheHebrewTerms: function(terms) {
      Sefaria._translateTerms = extend(terms, Sefaria._translateTerms);
  },
  hebrewTerm: function(name) {
    // Returns a string translating `name` into Hebrew.
    const categories = {
      "Quoting Commentary":   "פרשנות מצטטת",
      "Modern Commentary":    "פרשנות מודרנית",
      "Sheets":               "דפי מקורות",
      "Notes":                "הערות",
      "Community":            "קהילה"
    };
    if (name in Sefaria._translateTerms) {
        return Sefaria._translateTerms[name]["he"];
    } else if (Sefaria._translateVersions[Sefaria.getTranslateVersionsKey(name, 'en')]) {
        return Sefaria._translateVersions[Sefaria.getTranslateVersionsKey(name, 'en')]["he"];
    } else if (Sefaria._translateVersions[Sefaria.getTranslateVersionsKey(name, 'he')]) {
        return Sefaria._translateVersions[Sefaria.getTranslateVersionsKey(name, 'he')]["he"];
    } else if (name in categories) {
        return  categories[name];
    } else if (Sefaria.index(name)) {
        return Sefaria.index(name).heTitle;
    } else {
        return name;
    }
  },
  hebrewTranslation: function(inputStr, context = null){
    let translatedString;
    if (context && context in Sefaria._i18nInterfaceStringsWithContext){
      translatedString = Sefaria._getStringCaseInsensitive(Sefaria._i18nInterfaceStringsWithContext[context], inputStr);
      if (translatedString !== null) return translatedString;
    }
    if ((translatedString = Sefaria._getStringCaseInsensitive(Sefaria._i18nInterfaceStrings, inputStr)) !== null ) {
      return translatedString;
    }
    if ((translatedString = Sefaria.hebrewTerm(inputStr)) != inputStr) {
      return translatedString;
    }
    if (inputStr.indexOf(" | ") !== -1) {
      var inputStrs = inputStr.split(" | ");
      return Sefaria._(inputStrs[0])+ " | " + Sefaria._(inputStrs[1]);
    } else {
      //console.warn("Missing Hebrew translation for: " + inputStr);
      return inputStr;
    }
  },
  translation: function(language, inputStr, context=null){
      const translationMatrix = {
          "he": Sefaria.hebrewTranslation
      };
      try {
          return translationMatrix[language.slice(0,2)](inputStr, context);
      }catch (e){
          console.warn("No transaltion available for " + language)
          return inputStr;
      }
  },
  _: function(inputStr, context=null){
    if(Sefaria.interfaceLang != "english"){
      return Sefaria.translation(Sefaria.interfaceLang, inputStr, context);
    } else {
      return inputStr;
    }
  },
  _getShortInterfaceLang: function() {
    return Sefaria.interfaceLang.slice(0, 2);
  },
  _v: function(langOptions){
    /* Takes an object {en: "something", he: "משהו"}
     * and returns the correct one according to interface language
     * Convenience method for when there are two data variables in an object one wishes to return
     * according to interface, in places where HTML is not allowed (inside <options> tag for ex.
    */
    const lang = Sefaria._getShortInterfaceLang();
    return langOptions[lang] ? langOptions[lang] : "";
  },
  _r: function (inputRef) {
    const oref = Sefaria.getRefFromCache(inputRef);
    if (!oref) { return inputRef; }
    return Sefaria.interfaceLang != "english" ? oref.heRef : oref.ref;
  },
  _getStringCaseInsensitive: function (store, inputStr){
    if(inputStr in store){
        return store[inputStr];
    }else if(inputStr.toLowerCase() in store){
        return store[inputStr.toLowerCase()];
    }else return null;

    //return inputStr in store ? store[inputStr] : (inputStr.toLowerCase() in store ? store[inputStr.toLowerCase()]
      // : null);
  },
  _cacheSiteInterfaceStrings: function() {
    // Ensure that names set in Site Settings are available for translation in JS.
    if (!Sefaria._siteSettings) { return; }
    ["SITE_NAME", "LIBRARY_NAME"].map(key => {
      Sefaria._i18nInterfaceStrings[Sefaria._siteSettings[key]["en"]] = Sefaria._siteSettings[key]["he"];
    });
  },
  _makeBooksDict: function() {
    // Transform books array into a dictionary for quick lookup
    // Which is worse: the cycles wasted in computing this on the client
    // or the bandwidth wasted in letting the server computer once and transmitting the same data twice in different form?
    this.booksDict = {};
    for (let i = 0; i < this.books.length; i++) {
      this.booksDict[this.books[i]] = 1;
    }
  },
  _ajaxObjects: {},   // These are jqXHR objects, which implement the Promise interface
  _api: function(url, callback) {
    // Manage API calls and callbacks to prevent duplicate calls
    // This method will be deprecated, in favor of _ApiPromise
    //
    if (url in this._ajaxObjects) {
      return this._ajaxObjects[url].then(callback);
    }
    return this._ApiPromise(url).then(callback);
  },
  _ApiPromise: function(url) {
    // Uses same _ajaxObjects as _api
    // Use built in Promise logic to handle multiple .then()s
    if (url in this._ajaxObjects) {
      return this._ajaxObjects[url];
    }
    this._ajaxObjects[url] = $.getJSON(url).always(_ => {delete this._ajaxObjects[url];});
    return this._ajaxObjects[url];
  },
  _cachedApi: function(key, store, defaultVal){
      return (key in store) ? store[key] : defaultVal;
  },
  _cachedApiPromise: function({url, key, store, processor}) {
      // Checks store[key].  Resolves to this value, if present.
      // Otherwise, calls Promise(url), caches in store[key], and returns
      return (key in store) ?
          Promise.resolve(store[key]) :
          Sefaria._ApiPromise(url)
              .then(data => {
                  if (processor) { data = processor(data); }
                  store[key] = data;
                  return data;
              })
  },
  //  https://reactjs.org/blog/2015/12/16/ismounted-antipattern.html
  makeCancelable: (promise) => {
      let hasCanceled_ = false;

      const wrappedPromise = new Promise((resolve, reject) => {
        promise.then(
          val => hasCanceled_ ? reject({isCanceled: true}) : resolve(val),
          error => hasCanceled_ ? reject({isCanceled: true}) : reject(error)
        );
      });

      return {
        promise: wrappedPromise,
        cancel() { hasCanceled_ = true; },
      };
  },
  incrementalPromise: async (fetchResponse, data, increment, setResponse, setCancel) => {
    /*
    fetchResponse - func that takes slice of `data` as param and returns promise
    data - array of input data for fetchResponse
    increment - int, how many values to send to fetchResponse at a time
    setResponse - callback to react to send updated results
    setCancel - function that saves cancel function so it can be called in outside scope
    */
    let lastEndIndex = 0;
    while (lastEndIndex <= data.length) {
      const tempData = data.slice(lastEndIndex, lastEndIndex + increment);
      const { promise, cancel } = Sefaria.makeCancelable(fetchResponse(tempData));
      setCancel(cancel);
      const tempResponses = await promise;
      setResponse(prevResponses => !prevResponses ? tempResponses : prevResponses.concat(tempResponses));
      lastEndIndex += increment;
    }
  },
  getLogoutUrl: () => {
<<<<<<< HEAD
    const next = Sefaria.activeModule === 'sheets' ? 'sheets' : 'texts';
=======
    const next = Sefaria.activeModule === Sefaria.VOICES_MODULE ? '' : 'texts';
>>>>>>> a97f8934
    return `/logout?next=/${next}`;
  },
});

Sefaria.unpackDataFromProps = function(props) {
  // Populate local cache with various data passed as props.
  const initialPanels = props.initialPanels || [];
  for (let i = 0; i < initialPanels.length; i++) {
      let panel = initialPanels[i];
      if (panel.text) {
        const urlKey = Sefaria._makeV3VersionsUrlCacheKey(panel.text.ref, panel.text.versions)
        Sefaria._textsStoreSet(urlKey, panel.text);

        let settings = {context: 1, enVersion: panel.enVersion, heVersion: panel.heVersion};
        //save versions first, so their new format is also saved on text cache
        if(panel.text?.versions?.length){
            let versions = Sefaria._saveVersions(panel.text.sectionRef, panel.text.available_versions);
            panel.text.versions = Sefaria._makeVersions(versions, false);
        }

        Sefaria._saveText(panel.text, settings);
      }
      if(panel.bookRef){
         if(panel.versions?.length){
            let versions = Sefaria._saveVersions(panel.bookRef, panel.versions);
            panel.versions = Sefaria._makeVersions(versions, false);
         }
      }
      if (panel.indexDetails) {
        Sefaria._indexDetails[panel.bookRef] = panel.indexDetails;
      }
      if (panel.sheet) {
        Sefaria.sheets._loadSheetByID[panel.sheet.id] = panel.sheet;
      }
  }
  if (props.collectionData) {
    Sefaria._collections[props.initialCollectionSlug] = props.collectionData;
  }
  if (props.translationsData) {
    Sefaria._translations[props.initialTranslationsSlug] = props.translationsData;
  }
  if (props.topicData) {
    Sefaria._topics[props.initialTopic] = Sefaria.processTopicsTabsData(props.topicData);
  }
  if (props.topicList) {
    Sefaria._topicList = props.topicList;
  }
  if (props.collectionListing) {
      Sefaria._collectionsList.list = props.collectionListing;
  }
  Sefaria.versionPreferences = new VersionPreferences(props.versionPrefsByCorpus);
  Sefaria.util._initialPath = props.initialPath ? props.initialPath : "/";
  Sefaria.unpackBaseProps(props);

  Sefaria.getBackgroundData();
};

Sefaria.unpackBaseProps = function(props){
    //TODO: verify these are all base props!!!
      if (typeof props === 'undefined') {
          return;
      }
      const dataPassedAsProps = [
      "activeModule",
      "_uid",
      "_email",
      "slug",
      "is_moderator",
      "is_editor",
      "is_sustainer",
      "full_name",
      "profile_pic_url",
      "is_history_enabled",
      "translation_language_preference_suggestion",
      "following",
      "blocking",
      "calendars",
      "notificationCount",
      "notifications",
      "saved",
      "userHistory",
      "last_place",
      "interfaceLang",
      "multiPanel",
      "community",
      "followRecommendations",
      "trendingTopics",
      "numLibraryTopics",
      "_siteSettings",
      "domainModules",
<<<<<<< HEAD
      "moduleRoutes",
=======
>>>>>>> a97f8934
      "_debug"
  ];
  for (const element of dataPassedAsProps) {
      if (element in props) {
        Sefaria[element] = props[element];
      }
  }
}

Sefaria.loadServerData = function(data){
    // data parameter is optional. in the event it isn't passed, we assume that DJANGO_DATA_VARS exists as a global var
    // data should but defined server-side and undefined client-side
    //TODO: Can we get rid of this global scope thing?
    if (typeof data === "undefined") {
        data = typeof DJANGO_DATA_VARS === "undefined" ? undefined : DJANGO_DATA_VARS;
    }
    if (typeof data !== 'undefined') {
        for (const [key, value] of Object.entries(data)) {
            this[key] = value;
        }
    }
};


Sefaria.util    = Util;
Sefaria.hebrew  = Hebrew;
Sefaria.track   = Track;
Sefaria.palette = palette;

Sefaria.palette.indexColor = function(title) {
      return title && Sefaria.index(title) ?
          Sefaria.index(title)['primary_category'] ?
              Sefaria.palette.categoryColor(Sefaria.index(title)['primary_category']):
                Sefaria.palette.categoryColor(Sefaria.index(title).categories[0]):
          Sefaria.palette.categoryColor("Other");
};
Sefaria.palette.refColor = ref => Sefaria.palette.indexColor(Sefaria.parseRef(ref).index);

Sefaria = extend(Sefaria, Strings);

Sefaria.setup = function(data, props = null, resetCache = false) {
    if (resetCache) {
        Sefaria.resetCache();
    }
    Sefaria.loadServerData(data);
    let baseProps = props !=null ? props : (typeof DJANGO_VARS === "undefined" ? undefined : DJANGO_VARS.props);
    Sefaria.unpackBaseProps(baseProps);
    Sefaria.util.setupPrototypes();
    Sefaria.util.setupMisc();
    var cookie = Sefaria.util.handleUserCookie(Sefaria._uid);
    // And store current uid in analytics id
    Sefaria._analytics_uid = Sefaria._uid;
    Sefaria._makeBooksDict();
    Sefaria._cacheFromToc(Sefaria.toc);
    Sefaria._cacheHebrewTerms(Sefaria.terms);
    Sefaria._cacheSiteInterfaceStrings();
    //console.log(`sending user logged in status to GA, uid as bool: ${!!Sefaria._uid} | analytics id: ${Sefaria._analytics_uid}`);
    Sefaria.track.setUserData(!!Sefaria._uid, Sefaria._analytics_uid);
    Sefaria.search = new Search(Sefaria.searchIndexText, Sefaria.searchIndexSheet);
};
Sefaria.setup();

Sefaria.resetCache = function() {
    // Used when site is run in a server context for SSR.
    // Clears out caches that are intended for browser rendering, and resets system to clean state.

    // Caches that are user-level or can grow unbounded
    this.last_place = [];   // Code smell: user state stored in library
    this._parseRef = {};
    this._texts = {};
    this._textsStore = {};
    this._refmap = {};
    this._bulkTexts = {};
    this._bulkSheets = {};
    this._versions = {};
    this._translateVersions = {};
    this._shape = {};
    this._lookups = {};
    this._lexiconCompletions = {};
    this._lexiconLookups = {};
    this._links = {};
    this._linkSummaries = {};
    this._notes = {};
    this._privateNotes = {};
    this._media = {};
    this._webpages = {};
    this._processedWebpages = {};
    this._refTopicLinks = {};
    this._related = {};
    this._relatedPrivate = {};
    this._manuscripts = {};
    this._guides = {};
    this._profiles = {};
    this._topics = {};
    this._translations = {};
    this._collections = {};
    this._collectionsList = {};
    this._userCollections = {};
    this._userCollectionsForSheet = {};
    this._ajaxObjects = {};
    this._i18nInterfaceStringsWithContext = {}; // Not sure about this one.  May be retainable.
    this._siteSettings = {}; // Where does this get set?

    this.sheets._loadSheetByID = {};
    this.sheets._userSheets = {};
    this.sheets._publicSheets = {};
    this.sheets._sheetsByRef = {};
    this.sheets._userSheetsByRef = {};

    // These change slowly, but they do change
    this._inAppAds = {};
    this._upcomingDay = {};
    this._parashaNextRead = {};
    this._featuredTopic = {};
    this._seasonalTopic = {};
    this._index = {};
    this._indexDetails = {};
    this._bookSearchPathFilter  = {};
    this.booksDict    = {};  // This gets built from setup, via  _makeBooksDict
    this._tocOrderLookup = {};  // This gets built from setup, via _cacheFromToc
    this._translateTerms = {}; // This gets built from setup, via  _cacheHebrewTerms
    this._descDict = {};  // Stays constant
    this._TopicsByPool = {};  // constant
    this._portals = {}; // constant
    this._tableOfContentsDedications  = {};
    
    // Resetting _i18nInterfaceStrings will break ssr translation
    // this._i18nInterfaceStrings = {}; // This gets built from setup, via  _cacheSiteInterfaceStrings

  };

export default Sefaria;<|MERGE_RESOLUTION|>--- conflicted
+++ resolved
@@ -11,10 +11,7 @@
 import $ from './sefariaJquery';
 import Cookies from 'js-cookie';
 import FilterNode from "./FilterNode";
-<<<<<<< HEAD
-=======
 import { VOICES_MODULE, LIBRARY_MODULE } from '../constants';
->>>>>>> a97f8934
 
 
 let Sefaria = Sefaria || {
@@ -521,19 +518,10 @@
 
     return result;
   },
-<<<<<<< HEAD
-  SHEETS_MODULE: "sheets",
-  LIBRARY_MODULE: "library",
-  getModuleURL: function(module=null) {
-    // returns a URL object with the href of the module's subdomain.  
-    // If no module is provided, just use the active module, and if no domain modules mapping provided, use the apiHost set in templates/js/sefaria.js
-    // example: module = "sheets" -> returns URL object with href of "https://sheets.sefaria.org"
-=======
   getModuleURL: function(module=null) {
     // returns a URL object with the href of the module's subdomain.  
     // If no module is provided, just use the active module, and if no domain modules mapping provided, use the apiHost set in templates/js/sefaria.js
     // example: module = "voices" -> returns URL object with href of "https://voices.sefaria.org"
->>>>>>> a97f8934
     module = module || Sefaria.activeModule;
     const href = Sefaria.domainModules?.[module] || Sefaria.apiHost;
     try {
@@ -543,11 +531,7 @@
     }
   },
   isSefariaURL: function(url) {
-<<<<<<< HEAD
-    return Object.values(Sefaria.domainModules).some(subdomain => subdomain.includes(url.hostname));
-=======
     return Object.values(Sefaria.domainModules).some(href => url.href.startsWith(href));
->>>>>>> a97f8934
   },
   getBulkText: function(refs, asSizedString=false, minChar=null, maxChar=null, transLangPref=null) {
     if (refs.length === 0) { return Promise.resolve({}); }
@@ -1378,18 +1362,6 @@
     return queryString && "?" + queryString;
   },
   // getName w/ refOnly true should work as a replacement for parseRef - it uses a callback rather than return value.  Besides that - same data.
-<<<<<<< HEAD
-  getName: function(name, limit = undefined, type=undefined, exactContinuations=undefined, orderByMatchedLength=undefined) {
-    const trimmed_name = name.trim();
-    let params = {active_module: this.activeModule};
-    // if (refOnly) { params["ref_only"] = 1; }
-    if (limit != undefined) { params["limit"] = limit; }
-    if (type != undefined) { params["type"] = type; }
-    if (exactContinuations) { params["exact_continuations"] = 1; }
-    if (orderByMatchedLength) { params["order_by_matched_length"] = 1; }
-    let queryString = Object.keys(params).map(key => key + '=' + params[key]).join('&');
-    queryString = (queryString ? "?" + queryString : "");
-=======
   getName: function(name, limit = undefined, types=undefined, topicPool=undefined, exactContinuations=undefined, orderByMatchedLength=undefined) {
     const trimmed_name = name.trim();
     const params = {
@@ -1400,7 +1372,6 @@
       ...(orderByMatchedLength !== undefined && { order_by_matched_length: 1 }),
     };
     const queryString = Sefaria.buildQueryString(params);
->>>>>>> a97f8934
     return this._cachedApiPromise({
         url:   this.apiHost + "/api/name/" + encodeURIComponent(trimmed_name) + queryString,
         key:   trimmed_name + queryString,
@@ -2818,13 +2789,9 @@
     /*
     Returns true if topic should be displayed in the topic list, topic TOC, or topic page side column.
      */
-<<<<<<< HEAD
-    const inActiveModule = topic?.pools?.includes(Sefaria.activeModule);
-=======
     // Get the actual pool name that should be used for this activeModule
     const expectedPoolName = Sefaria.getTopicPoolNameForModule(Sefaria.activeModule);
     const inActiveModule = topic?.pools?.includes(expectedPoolName);
->>>>>>> a97f8934
     return !!topic?.shouldDisplay && inActiveModule;
   },
   sortTopicsCompareFn: function(a, b) {
@@ -2919,19 +2886,11 @@
      In the sheets module, every source is under the "Sheets" tab.
      */
     let tabKey, title;
-<<<<<<< HEAD
-    if (Sefaria.activeModule === 'sheets' && refObj.is_sheet) {
-      tabKey = 'sheets';
-      title = {en: "Sheets", he: Sefaria.translation('hebrew', "Sheets")};
-    } 
-    else if (Sefaria.activeModule === 'library' && !refObj?.is_sheet) {
-=======
     if (Sefaria.activeModule === Sefaria.VOICES_MODULE && refObj.is_sheet) {
       tabKey = 'sheets';
       title = {en: "Sheets", he: Sefaria.translation('hebrew', "Sheets")};
     } 
     else if (Sefaria.activeModule === Sefaria.LIBRARY_MODULE && !refObj?.is_sheet) {
->>>>>>> a97f8934
       if (linkType === 'popular-writing-of') {
         tabKey = linkType;
         title = {en: 'Top Citations', he: Sefaria.translation('hebrew', 'Top Citations')};
@@ -2988,11 +2947,7 @@
       tabObj.refs = [...tabObj.refs];  // dont want it to be set
     }
 
-<<<<<<< HEAD
-    if (Sefaria.activeModule === 'library') {
-=======
     if (Sefaria.activeModule === Sefaria.LIBRARY_MODULE) {
->>>>>>> a97f8934
       // turn "sources" tab into 'super-set', containing all refs from all tabs:
       if (tabs["notable-sources"]) {
         if (!tabs.sources) {
@@ -3037,11 +2992,7 @@
   trendingSheetsTopics: {},
   trendingLibraryTopics: {},
   getTrendingTopics: function(n=10) {
-<<<<<<< HEAD
-    return this.activeModule === "library" ? this.getTrendingLibraryTopics(n) : this.getTrendingSheetsTopics(n);
-=======
     return this.activeModule === Sefaria.LIBRARY_MODULE ? this.getTrendingLibraryTopics(n) : this.getTrendingSheetsTopics(n);
->>>>>>> a97f8934
   },
   getTrendingLibraryTopics: function(n=10) {
     const url = `api/topics/trending?n=${n}&pool=general_${Sefaria.interfaceLang.slice(0, 2)}`;
@@ -3608,11 +3559,7 @@
     }
   },
   getLogoutUrl: () => {
-<<<<<<< HEAD
-    const next = Sefaria.activeModule === 'sheets' ? 'sheets' : 'texts';
-=======
     const next = Sefaria.activeModule === Sefaria.VOICES_MODULE ? '' : 'texts';
->>>>>>> a97f8934
     return `/logout?next=/${next}`;
   },
 });
@@ -3703,10 +3650,6 @@
       "numLibraryTopics",
       "_siteSettings",
       "domainModules",
-<<<<<<< HEAD
-      "moduleRoutes",
-=======
->>>>>>> a97f8934
       "_debug"
   ];
   for (const element of dataPassedAsProps) {
