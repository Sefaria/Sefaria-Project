--- conflicted
+++ resolved
@@ -1448,7 +1448,6 @@
     }
     return attribution;
   },
-<<<<<<< HEAD
   getPassages: function(refs) {
       // refs: list of ref strings
       // resolves to dictionary mapping ref to sugya ref
@@ -1458,12 +1457,6 @@
         resolve(p);
     });
   },
-  saveRecentItem: function(recentItem) {
-    var recent = Sefaria.recentlyViewed;
-    if (recent.length && recent[0].ref == recentItem.ref) { return; }
-    recent = recent.filter(function(item) {
-      return item.book !== recentItem.book; // Remove this item if it's in the list already
-=======
   areVersionsEqual(v1, v2) {
     // v1, v2 are `currVersions` objects stored like {en: ven, he: vhe}
     return v1.en == v2.en && v1.he == v2.he;
@@ -1506,7 +1499,6 @@
       Sefaria._api(Sefaria.apiHost + "/api/profile/user_history?secondary=0", data => {
         resolve(data);
       })
->>>>>>> 21cb7de9
     });
   },
   saveUserHistory: function(history_item) {
