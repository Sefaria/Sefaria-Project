const Strings = {
  _i18nInterfaceStrings: {
    "Sefaria": "ספריא",
    "Topics":"נושאים",
    "Community": "קהילה",
    "Donate": "תרומה",
    "Sefaria Notifications": "הודעות בספריא",
    "Sefaria: a Living Library of Jewish Texts Online": "ספריא: ספריה יהודית דינמית",
    "Recently Viewed" : "נצפו לאחרונה",
    "The Sefaria Library": "תוכן העניינים של ספריא",
    "Sefaria Search": "חיפוש בספריא",
    "Sefaria Account": "חשבון בספריא",
    "Notifcations": "התראות",
    "New Additions to the Sefaria Library": "חידושים בארון הספרים של ספריא",
    "My Notes on Sefaria": "ההערות שלי בספריא",
    "Texts & Source Sheets from Torah, Talmud and Sefaria's library of Jewish sources.": "טקסטים ודפי מקורות מן התורה, התלמוד וספריית המקורות של ספריא.",
    "Moderator Tools": "כלי מנהלים",
    " with " : " עם ",
    "Connections" : "קשרים",
    " & ": " | ",
    "My Source Sheets" : "דפי המקורות שלי",
    "Public Source Sheets":"דפי מקורות פומביים",
    "Log in": "התחברות",
<<<<<<< HEAD
    "Sign up": "הרשמה",
    "A": "א",
=======
    "Sign up": "להרשמה",
    "Sign Up": "להרשמה",
>>>>>>> 948c97e3

    // Texts Page
    "Learn More": "לקריאה נוספת",
    "Learning Schedules": "לוח לימוד יומי",
    "Teach with Sefaria": "מלמדים עם ספריא",
    "Visualizations": "תרשימים גרפיים",
    "Torah Tab": "תורה טאב (תוסף)",
    "Get the Mobile App": "הורידו את היישומון",
    "Access the Jewish library anywhere and anytime with the": "בעזרת היישומון תוכלו לגשת לארון הספרים היהודי בכל מקום ובכל זמן.",
    "Sefaria mobile app.": "אפליקציית ספריא לנייד.",
    "Stay Connected": "הישארו מעודכנים",
    "Get updates on new texts, learning resources, features, and more.": "קבלו עדכונים על מקורות חדשים, כלי למידה חדשים ועוד.",
    "Support Sefaria": "תמכו בספריא",
    "Sefaria is an open source, nonprofit project. Support us by making a tax-deductible donation.": "ספריא היא מאגר פתוח וחינמי. תמכו בנו בעזרת תרומה.",
    "Make a Donation": "לתרומה",
    "Join the Conversation": "קחו חלק בשיח" ,
    "Explore the Community": "לעמוד הקהילה",
    "People around the world use Sefaria to create and share Torah resources. You're invited to add your voice.": "לומדים ולומדות מכל רחבי העולם משתמשים בספריא כדי ליצור ולשתף מקורות יהודיים. אנו מזמינים אתכם לקחת חלק בשיח זה.",
    "Create with Sefaria": "צרו בעזרת ספריא",
    "Mobile Apps": "יישומון לטלפון הנייד",
    "Browse the Library": "עיון בספריה",
    "Weekly Torah Portion": "פרשת השבוע",
    "All Learning Schedules": "לוחות לימוד נוספים",
    "Sponsor A Day of Learning": "תרמו יום לימוד בספריא",
    "With your help, we can add more texts and translations to the library, develop new tools for learning, and keep Sefaria accessible for Torah study anytime, anywhere.": "בעזרת התרומה שלכם נוכל להוסיף מקורות, תרגומים, לפתח כלים חדשים ללימוד ולשמור על גישה חופשית ללימוד תורה, בכל מקום ובכל זמן.",
    "Sponsor A Day": "הקדישו יום לימוד",

    // Text Category Pages
    "All Portions": "פרשות השבוע",
    "Popular Texts": "מקורות פופולריים",
    "Explore interconnections among texts with our interactive visualizations.": "העזרו בתרשימים הגרפיים כדי לגלות קשרים מעניינים בין מקורות.",
    "All Visualizations": "תרשימים גרפיים נוספים",
    "Daily Study": "לימוד יומי",

    // Topics and Category Admin tools
    "English Short Description for Table of Contents": "תיאור קצר עבור עמוד מפתח תוכן העניינים אנגלית",
    "Hebrew Short Description for Table of Contents": "תיאור קצר עבור עמוד מפתח תוכן העניינים עברית",
    "Choose a Category": "בחר קטגוריה",
    "Main Menu": "תפריט ראשי",
    "Saving topic information.": "מעדכן נתוני נושא",
    "Processing title changes may take some time.": "עדכון השינויים עלול להמשך זמן מה",
    "Add a short description.": "הוסף תיאור קצר",
    "Add a description.": "הוסף תיאור",
    "Add a title.": "הוסף שם כותר",
    "Explore Jewish Texts by Topic": "עיון בארון הספרים היהודי לפי נושא",
    "Explore by Topic": "לימוד לפי נושאים",
    "About Topics": "אודות \"נושאים\"",
    "Trending Topics": "נושאים נפוצים",
    "More": "עוד",
    "Less": "פחות",
    "All Topics A-Z": "כל הנושאים א-ת",
    "Browse or search our complete list of topics.": "חיפוש ברשימת הנושאים.",
    "Create a Topic": "ליצירת נושא חדש",
    "Edit Topic": "עריכת נושא",
    "English Title": "כותרת אנגלית",
    "Title": "כותרת",
    "English Description": "תיאור אנגלית",
    "Hebrew Description": "תיאור עברית",
    "Topic Deleted": "הנושא נמחק",
    "Topic Editor": "עריכת נושאים",
    "Please choose a category.": "אנא בחרו קטגוריה",
    "Title must be provided": "יש לספק כותרת",
    "Unfortunately, there may have been an error saving this topic information": "הודעת שגיאה: נראה כי חלה שגיאה במהלך שמירת הנתונים",
    "Something went wrong. Sorry!": "מצטערים, משהו השתבש",


    // Topics Tool
    "Search for a Topic.": "חפש נושא",
    "Add Topic": "הוספת נושא",
    "Create a new topic: ": "יצירת נושא: ",
    "Enter Source Ref (for example: 'Yevamot.62b.9-11' or 'Yevamot 62b:9-11')": "הכניסו מראה מקום, לדוגמא שבת פח א:ו",
    "Add sub-category": "הוסף קטגוריה",
    "Reorder sources": "סַדַּר המקורות",


    // All Topics
    "All Topics": "כל הנושאים",
    "Reset": "לאתחל",
    "Search Topics": "חפש נושאים",


    // Community Page
    "From the Community: Today on Sefaria": "מן הקהילה: היום בספריא",
    "Today on Sefaria": "היום בספריא",
    "Who to Follow": "משתמשים שכדאי לעקוב אחריהם",
    "Explore Collections": "עיינו באסופות",
    "Organizations, communities and individuals around the world curate and share collections of sheets for you to explore.": "ארגונים, קהילות ויחידים מרחבי העולם מציגים ומשתפים אסופות של דפי מקורות שתוכלו לגלות.",
    "Recently Published": "פורסמו לאחרונה",
    "Make a Sheet": "יצירת דף מקורות",
    "Combine sources from our library with your own comments, questions, images, and videos.": "השתמשו במקורות מהספריה ושלבו בהם את התגובות, השאלות, התמונות והסרטונים שלכם.",
    "A Living Library of Torah": "ספריה יהודית דינמית",

    // Search
    "Results for": "תוצאות עבור",
    "Results": "תוצאות",
    "Options": "אפשרויות",
    "Exact Matches Only": "התאמה מדויקת למילות החיפוש",
    "Search Texts": "חפש מקורות",
    "Search in this text": "חפש בטקסט",

    // Sheets
    "Sheet": "דף מקורות",
    "About this Sheet": "אודות דף המקורות",
    "Tags": "תוויות",
    "Search for a text...": "חפש מקור בספריא",
    "Paste a link to an image, video, or audio": "הוסף קישור לתמונה, סרטון, או אודיו",
    "Add media": "הוסף מדיה",
    "Add an image": "הוסף תמונה",
    "Add a source": "הוסף מקור",
    "Create a New Sheet": "יצירת דף מקורות",
    "Source Sheets": "דפי מקורות",
    "Sheets": "דפי מקורות",
    "Start a New Source Sheet": "התחלת דף מקורות חדש",
    "Untitled Source Sheet" : "דף מקורות ללא שם",
    "Untitled": "ללא שם",
    "New Source Sheet" : "דף מקורות חדש",
    "Name New Sheet" : "כותרת לדף חדש",
    "Copy" : "העתקה",
    "Edit": "עריכה",
    "View in Editor": "לתצוגת עריכה",
     "Enter link URL": "הכנס קישור",
    "Copied" : "הועתק",
    "Copying..." : "מעתיק...",
    "Delete": "מחיקה",
    "Sorry, there was a problem saving your note.": "סליחה, ארעה שגיאה בזמן השמירה",
    "Unfortunately, there was an error saving this note. Please try again or try reloading this page.": "ארעה שגיאה בזמן השמירה. אנא נסו שוב או טענו את הדף מחדש",
    "Are you sure you want to delete this note?": "האם אתם בטוחים שברצונכם למחוק?",
    "Something went wrong (that's all I know).":"משהו השתבש. סליחה",
    "Write a note...":"כתבו הערות כאן...",
    "Aa": "א",
    "Decrease font size": "הקטן גופן",
    "Increase font size": "הגדל גופן",
    "this comment":"הערה זו",
    "this source":"מקור זה",
    "was added to": "נוסף ל-",
    "View sheet": "מעבר ל-דף המקורות",
    "Please select a source sheet.": "אנא בחרו דף מקורות.",
    "New Source Sheet Name:" : "כותרת דף מקורות חדש:",
    "Source Sheet by" : "דף מקורות מאת",
    "Created with": 'נוצר עבורך ע"י',
    " hasn't shared any sheets yet.": " טרם שיתפ/ה דפי מקורות כלשהם",
    "Loading..." : "טוען...",
    "Saving..." : "שומר...",
    "Your Source Sheet has unsaved changes. Before leaving the page, click Save to keep your work.":
    "קיימים שינויים בלתי שמורים בדף המקורות. השתמשו בכפתור השמירה לפני עזיבת הדף.",
    "Your Source Sheet has unsaved changes. Please wait for the autosave to finish.":
    "קיימים שינויים בלתי שמורים בדף המקורות. אנא חכו שפעולת השמירה האוטומטית תסתיים.",
    "Are you sure you want to delete this sheet? There is no way to undo this action.":
    "מחיקת דף מקורות היא פעולה בלתי הפיכה. האם אתם בטוחים?",
    "Unfortunately an error has occurred. If you've recently edited text on this page, you may want to copy your recent work out of this page and click reload to ensure your work is properly saved.":
    "לצערנו ארעה שגיאה. אם ערכתם לאחרונה את הדף הנוכחי, ייתכן ותרצו להעתיק את השינויים למקור חיצוני ואז לטעון מחדש את הדף כדי לוודא שהשינויים נשמרו.",
    "Are you sure you want to remove this?": "בטוח שברצונך למחוק?",
    "Would you like to save this sheet? You only need to save once, after that changes are saved automatically.": "רוצה לשמור את הדף הזה? כל שעליך לעשות הוא לשמור פעם אחת – לאחר מכן השינויים יישמרו באופן אוטומטי.",
    "Like": "אהבתי",
    "Unlike": "ביטול סימון אהבתי",
    "No one has liked this sheet yet. Will you be the first?":
    "אף אחד עדיין לא אהב את דף המקורות הזה. תרצו להיות ראשונים?",
    "1 Person Likes This Sheet": "אדם אחד אהב את דף המקורות",
    " People Like This Sheet": " אנשים אהבו את דף המקורות",
    "Tags Saved": "תוית נשמרה",
    "Assignments allow you to create a template that your students can fill out on their own.":
    "מטלות מאפשרות ליצור דף בסיס שתלמידים יכולים להשתמש בו כדי למלא וליצור את העבודה שלהם.",
    "Students can complete their assignment at this link:":
    "תלמידים יכולים לבצע את המטלה שלהם בקישור הבא:",
    "Reset text of Hebrew, English or both?": "האם לאפס את התוכן של המקור בעברית, אנגלית או הכל?",
    "Any edits you have made to this source will be lost": "כל השינויים שנעשו במקור זה יאבדו",
    "Looking up Connections..." : "מחפש קישורים...",
    "No connections known for this source.": "למקור הזה אין קשרים ידועים",
    "Edit Source title" : "עריכת כותרת",
    "Add Source Below" : "הוספת מקור מתחת",
    "Add Source": "הוספת מקור",
    "Add Comment": "הוספת תגובה",
    "Add All Connections": "הוספת כל המקורות הקשורים",
    "Reset Source Text": "איפוס טקסט מקור",
    "Copy to Sheet" : "העתקה לדף מקורות",
    "Change Source Layout/Language": "שינוי שפת/עימוד מקור",
    "Move Source Up": "הזזת מקור מעלה",
    "Move Source Down": "הזזת מקור מטה",
    "Outdent Source": "הזחת מקור החוצה",
    "Indent Source": "הזחת מקור פנימה",
    "Create New" : "יצירת חדש",
    "Close" : "סגירה",
    "Reset": "איפוס",
    "Views": "צפיות",
    "Saves": "שמירות",

    //publish flow:
    "Not Published" : "לא פורסם",
    "Publish Settings": "הגדרות פרסום",
    "Publish Sheet": "פרסום דף מקורות",
    "Your sheet is": "דף המקורות שלך",
    "published": "פורסם",
    "on Sefaria and visible to others through search and topics.": ".בספריא ומשתמשים אחרים יכולים למצוא אותו בחיפוש ובדפי הנושא",
    "List your sheet on Sefaria for others to discover.": ".רישום דף המקורות שלך בספריא באופן שמשתמשים אחרים יוכלו למצוא אותו",
    "Summary": "תקציר דף המקורות",
    "Write a short description of your sheet..." : "תיאור קצר של דף המקורות...",
    "Add a topic...": "הוספת נושא...",
    "Publish": "פרסום דף המקורות",
    "Unpublish": "ביטול",
    "Please add a description and topics to publish your sheet.": "יש להוסיף תיאור ונושאים כדי לפרסם את הדף",
    "Please add topics to publish your sheet.": "יש להוסיף נושאים כדי לפרסם את הדף",
    "Please add a description to publish your sheet.": "יש להוסיף תיאור כדי לפרסם את הדף",
    "The summary description is limited to 280 characters.": "תקציר דף המקורות מוגבל ל280 תווים.",
    "People with this link can": "משתמשים עם קישור זה יכולים",
    "Publish your sheet on Sefaria for others to discover.": "פרסמו את דף המקורות בספריא כדי שאחרים יוכלו ללמוד ממנו.",

    // Reader Panel
    "Search" : "חיפוש",
    "Search Dictionary": "חיפוש במילון",
    "Search for": "חיפוש",
    "Search for:": "חיפוש:",
    "Views": "צפיות",
    "Search for Texts or Keywords Here": "חיפוש טקסט או מילות מפתח",
    "Versions": "מהדורות",
    "Version Open": "מהדורה פתוחה",
    "About": "אודות",
    "Current Version": "מהדורה נוכחית",
    "Current Translation": "תרגום נוכחי",
    "Select Version": "בחירת מהדורה",
    "Select Translation": "בחירת תרגום",
    "View in Sidebar": "פתיחת תרגום",
    'Select': 'בחירה',
    'Currently Selected': 'נוכחי',
    "Merged from": "נוצר ממיזוג",
    "Sources": "מקורות",
    "Key Sources": "מקורות מרכזיים",
    "All Sources": "כל המקורות",
    "Source" : "מקור",
    "Translation": "תרגום",
    "Source with Translation": "מקור עם תרגום",
    "Source Language": "שפת המקורות",
    "Digitization" : "דיגיטציה",
    "License" : "רשיון",
    "Revision History" : "היסטורית עריכה",
    "Buy in Print" : "לרכישה בדפוס",
    "Buy Now" : "רכישה",
    "Read More": "קרא עוד",
    "Web Pages": "דפי אינטרנט",
    "Members": "חברים",
    "Send": "שלח",
    "Cancel": "בטל",
    "Send a message to ": "שלח הודעה ל-",
    "Following": "נעקבים",
    "Followers": "עוקבים",
    "following": "נעקבים",
    "followers": "עוקבים",
    "Recent": "תאריך",
    "Unlisted": "חסוי",
    "History": "היסטוריה",
    "Digitized by Sefaria": 'הונגש ועובד לצורה דיגיטלית על ידי ספריא',
    "Public Domain": "בנחלת הכלל",
    "Copyright: JPS, 1985": "זכויות שמורות ל-JPS, 1985",
    "Location: ": "מיקום: ",
    "Translations": "תרגומים",
    "Uncategorized": "לא מסווג",

    // Collections
    "Collections": "אסופות",
    "My Collections": "אסופות שלי",
    "Public Collections": "אסופות ציבוריות",
    "About Collections": "אודות \"אסופות\"",
    "Collection": "אסופה",
    "Collections of sheets are created by Sefaria users and can be privately, shared with friends, or made public on Sefaria.": "אסופות הן מקבצים של דפי מקורות שנוצרו על ידי משתמשי האתר. הן ניתנות לשימוש פרטי, לצורך שיתוף עם אחרים או לשימוש ציבורי באתר ספריא.",
    "Sefaria Collections": "אסופות של ספריא",
    "Create a Collection": "יצירת אסופה",
    "Create a New Collection": "יצירת אסופה חדשה",

    // Collection Page
    "Owner": "מנהל/ת",
    "Editor": "עורך/ה",
    "Editors": "עורכים",
    "There are no sheets in this collection yet.": "לאסופה זו טרם נוספו דפי מקורות.",
    "You can add sheets to this collection on your profile.": "באפשרותך להוסיף דפי מקורות לאסופה הזאת דרך הפרופיל האישי שלך.",
    "Open Profile": "לפרופיל האישי",
    "Search the full text of this collection for": "באפשרותך לחפש בטקסט המלא של האסופה את",
    "No sheets matching ": "לא נמצאו דפים מתאימים ל",
    "Pinned Sheet - click to unpin": "דף מקורות נעוץ - לחצו להסרה",
    "Pinned Sheet" : "דף מקורות נעוץ",
    "Pin Sheet" : "נעיצת דף מקורות",
    "can invite & edit settings": "יכולים לשלוח הזמנות ולערוך את ההגדרות",
    "can add & remove sheets": "יכולים להוסיף ולערוך דפים",
    "Leave Collection": "עזיבת האסופה",
    "Invite": "שליחת הזמנה",
    "Inviting...": "שולח...",
    "Invitation Sent": "נשלח",
    "Invited": "הוזמן",
    "Resend Invitation": "שליחת הזמנה חוזרת",
    "Invitation Resent": "ההזמנה החוזרת נשלחה",
    "There was an error sending your invitation.": "אירעה שגיאה בשליחת ההזמנה שלך.",
    "Are you sure you want to change your collection role? You won't be able to undo this action unless another owner restores your permissions.": "האם ברצונך לשנות את ההרשאה שלך באסופה? פעולה זו היא בלתי הפיכה, ולאחריה רק מנהלים אחרים של האסופה יוכל לשחזר את ההרשאות שלך.",
    "Are you sure you want to leave this collection?": "האם ברצונך לעזוב את האסופה?",
    "Are you sure you want to remove this person from this collection?": "האם ברצונך להסיר משתמש זה מן האסופה?",
    "Are you sure you want to remove this invitation?": "האם ברצונך למחוק הזמנה זו?",
    "There was an error pinning your sheet.": "אירעה שגיאה בצירוף דף המקורות.",

    // Public Collections Page
    "There are no public collections yet.": "טרם נוצרו אסופות ציבוריות",

    // Collections in Profile
    "You can use collections to organize your sheets or public sheets you like. Collections can be shared privately or made public on Sefaria.": "באפשרותך ליצור אסופות כדי לארגן את דפי המקורות שלך או דפי מקורות פתוחים לשימוש שאהבת. את האסופות אפשר לשתף באופן פרטי או לפרסם באופן ציבורי באתר ספריא.",
    " hasn't shared any collections yet.": " טרם שיתפ/ה אסופות כלשהם",
    "Create new collection": "יצירת אסופה חדשה",
    "Create": "יצירה",
    "Done": "סיום",
    "Add to Collection": "צירוף לאסופה",

    // Edit Collection page
    "Edit Collection": "עריכת אסופה",
    "Collection Name": "שם האסופה",
    "Website": "כתובת אתר",
    "Description": "תיאור",
    "Collection Image": "תמונת האסופה",
    "Upload Image": "העלאת תמונה",
    "Recommended size: 350px x 350px or larger": 'גודל מומלץ: לפחות 350 פיקסל ע"ג 350 פיקסל',
    "Default Sheet Header": "כותרת עמוד ראשונית",
    "Recommended size: 1000px width to fill sheet, smaller images align right": "גודל מומלץ: 1000 פיקסל כדי למלא את חלל הדף. גודל קטן יותר יתיישר לימין",
    "List on Sefaria": "הצג לכלל משתמשי ספריא",
    "Your collection will appear on the public collections page where others can find it.": "האסופה שלך תופיע בדף האסופות הציבוריות ותהיה זמינה לעיון של משתמשות ומשתמשים אחרים.",
    "Delete Collection": "מחיקת אסופה",
    "Are you sure you want to delete this collection? This cannot be undone.": "האם ברצונך למחוק את האסופה הזו? אין אפשרות לבטל את הפעולה אחר כך.",
    "You have unsaved changes to your collection.": "האסופה שלך כוללת שינויים שלא נשמרו.",
    "Images must be smaller than ": "תמונות חייבות להיות קטנות מ",
    "Unfortunately an error occurred uploading your file.": "אירעה שגיאה בהעלאת הקובץ שלך.",
    "Unfortunately an error occurred saving your collection.": "אירעה שגיאה בשמירת האסופה שלך.",
    "Unfortunately an error occurred deleting your collection.": "אירעה שגיאה במחיקת האסופה שלך.",

    // Saved / History / Notifications
    "Saved": "שמורים",
    "Notifications": "התראות",
    "Texts and sheets that you read will be available for you to see here.": "מקורות ודפי מקורות שקראתם יהיו זמינים עבורכם כאן לעיון חוזר.",
    "Click the bookmark icon on texts or sheets to save them here.": "לחצו על סמל הסימניה בתוך מקורות או דפי מקורות כדי לשמור מראי מקומות מסוימים כאן.",
    "New Text": "טקסט חדש",
    "sent you a message": "שלח/ה לך הודעה",
    "published a new sheet": "פרסמ/ה דף מקורות חדש",
    "liked your sheet": "שמר/ה את דף המקורות שלך",
    "is now following you": "נרשמ/ה לעדכונים ממך",
    "Reply": "תשובה",
    "added you to a collection": "הוסיפ/ה אותך לאסופה",

    // Learning Schedules
    "Daily Learning": "לימוד יומי",
    "Weekly Learning": "לימוד שבועי",
    "Since ancient times, the Torah has been divided into sections which are read each week on a set yearly calendar. Following this practice, many other calendars have been created to help communities of learners work through specific texts together.": "מימי קדם חולקה התורה לקטעי קריאה שבועיים שנועדו לסיום הספר כולו במשך תקופת זמן של שנה. בעקבות המנהג הזה התפתחו לאורך השנים סדרי לימוד תקופתיים רבים נוספים, ובעזרתם יכולות קהילות וקבוצות של לומדים ללמוד יחד טקסטים שלמים.",

    //languages
    "English": "אנגלית",
    "Hebrew": "עברית",
    "Yiddish": "יידיש",
    "Finnish": "פינית",
    "Portuguese": "פורטוגזית",
    "Spanish": "ספרדית",
    "French": "צרפתית",
    "German": "גרמנית",
    "Arabic": "ערבית",
    "Italian": "איטלקית",
    "Polish": "פולנית",
    "Russian": "רוסית",
    "Esperanto": "אספרנטו",
    "Persian": "פרסית",
    "Ladino" : "לאדינו",

    "On": "הצג",
    "Off": "הסתר",
    "Yes": "כן",
    "No": "לא",
    "Show Parasha Aliyot": "עליות לתורה מוצגות",
    "Hide Parasha Aliyot": "עליות לתורה מוסתרות",
    "Language": "שפה",
    "Layout": "עימוד",
    "Bilingual Layout" : "עימוד דו לשוני",
    "Color": "צבע",
    "Font Size" : "גודל גופן",
    "Aliyot" : "עליות לתורה",
    "Taamim and Nikkud" : "טעמים וניקוד",
    "Punctuation" : "פיסוק",
    "Show Punctuation": "הצגת סימני פיסוק",
    "Hide Punctuation": "הסתרת סימני פיסוק",
    "Show Vowels and Cantillation": "הצג טקסט עם טעמי מקרא וניקוד",
    "Vocalization": "טעמים וניקוד",
    "Vowels": "ניקוד",
    "Show only vowel points": "הצג טקסט עם ניקוד",
    "Show only consonantal text": "הצג טקסט עיצורי בלבד",
    "Email Address" : 'כתובת דוא"ל',
    "Describe the issue..." : "טקסט המשוב",
    "Report an issue with the text" : "דיווח על בעיה בטקסט",
    "Request translation" : "בקשה לתרגום",
    "Go to translations": "לרשימת התרגומים",
    "Report a bug" : "דיווח על תקלה באתר",
    "Get help" : "עזרה",
    "Help": "עזרה",
    "Get the Newsletter": "הירשמו לקבלת הניוזלטר",
    "Sign up to get updates": "הירשמו לקבלת עדכונים",
    "Request a feature": "בקשה להוספת אפשרות באתר",
    "Give thanks": "תודה",
    "Other": "אחר",
    "Please select a feedback type": "אנא בחרו סוג משוב",
    "Unfortunately, there was an error sending this feedback. Please try again or try reloading this page.": "לצערנו ארעה שגיאה בשליחת המשוב. אנא נסו שוב או רעננו את הדף הנוכחי",
    "Tell us what you think..." : "ספרו לנו מה אתם חושבים...",
    "Select Type" : "סוג משוב",
    "Added by" : "נוסף בידי",
    "Love Learning?": "אוהבים ללמוד?",
    "Sign up to get more from Sefaria" : "הרשמו כדי לקבל יותר מספריא",
    "Make source sheets": "הכינו דפי מקורות",
    "Take notes": "שמרו הערות",
    "Save texts": "שמרו טקסטים לקריאה חוזרת",
    "Follow your favorite authors": "עקבו אחר הסופרים האהובים עליכם",
    "Stay in the know": "השארו מעודכנים",
    "Already have an account?": "כבר יש לכם חשבון?",
    "Account Settings": "הגדרות",
    "Sign in": "התחברו",
    "Save": "שמירה",
    "Remove": "הסרה",
    "Logout": "ניתוק",
    "Email was successfully changed!": 'כתובת הדוא"ל שונתה בהצלחה!',
    "Settings Saved": "הגדרות נשמרו",
    "Turning this feature off will permanently delete your reading history." : "כיבוי אפשרות זו תמחק לצמיתות את היסטורית הקריאה שלך.",
    "Filter": "סינון",
    "Relevance": 'רלוונטיות',
    "Chronological": 'כרונולוגי',
    "Newest": "הכי חדש",
    "This source is connected to ": "מקור הזה קשור ל-",
    "This topic is connected to ": "נושא הזה קשור ל-",
    "by": "על ידי",
    "based on": "ע“פ",
    "research of Dr. Michael Sperling": "המחקר של ד\"ר מיכאל ספרלינג",
    "Read the Portion": "קראו את הפרשה",
    "My Notes": "הרשומות שלי",
    "Updates": "עדכונים",
    "Preferred Translation": "תרגום מועדף",
    "Text Title": "כותר לועזי",
    "Hebrew Title": "כותר עברי",
    "Text Structure": "מבנה טקסט",
    "Category": "קטגוריה",
    "Alternate Hebrew Titles": "חלופות כותר עבריות",
    "Alternate English Titles": "חלופות כותר לועזיות",
    "Optional": "אופציונלי",
    "Recently viewed": "נצפו לאחרונה",
    "All history ": "כל ההסטוריה ",
    "All History": "כל ההסטוריה",


    //user stats
    "Torah Tracker" : "לימוד במספרים",
    "Previous Year": "לשנה האחרונה",
    "All Time": "כל הזמן",
    "Texts Read" : "ספרים שנקראו",
    "Sheets Read" : "דפי מקורות שנקראו",
    "Sheets Created" : "דפי מקורות שנוצרו",
    "Average Sefaria User" : "משתמש ממוצע בספריא",
    "Etc": "שאר",

    // Subscribe & Register
    "Please enter a valid email address.": 'כתובת הדוא"ל שהוזנה אינה תקינה.',
    "Subscribed! Welcome to our list.": "הרשמה בוצעה בהצלחה!",
    "Sorry, there was an error.": "סליחה, ארעה שגיאה",

    // Footer
    "Connect": "צרו קשר",
    "Site Language": "שפת האתר",

    //Profile
    "Profile": "פרופיל",
    " at ": " ב-",
    "on Sefaria": " בספריא",

    //New Editor Flow
    "Thanks for Trying the New Editor!": "תודה שבחרת לנסות את העורך החדש שלנו!",
    "Go to your profile to create a new sheet, or edit an existing sheet, to try out the new experience. After you’ve had a chance to try it out, we would love to hear your feedback. You can reach us at" : "כדי להתנסות בחוויית העריכה החדשה, יש להיכנס לפרופיל האישי שלך וליצור דף מקורות חדש או לערוך דף מקורות קיים. נשמח מאוד לקבל ממך משוב אחרי השימוש. אפשר ליצור איתנו קשר בדוא\"ל",
    "Back to Profile": "חזרה לפרופיל האישי שלך",
    "Go back to old version": "חזרה לגרסה הישנה",
    "Request for Feedback": "נא למלא משוב",
    "Thank you for trying the new Sefaria editor! We’d love to hear what you thought. Please take a few minutes to give us feedback on your experience.": "תודה שניסית את עורך ספריא החדש! נשמח מאוד לשמוע את דעתך עליו. אנו מבקשים ממך להקדיש כמה דקות למילוי משוב על חוויית השימוש שלך.",
    "Did you encounter any issues while using the new editor? For example:": "האם נתקלת בבעיות בעת השימוש בעורך החדש? למשל...",
    "Technical problems": "בעיות טכניות",
    "Difficulties using the editor": "קושי להשתמש בעורך",
    "Missing features": "תכונות חסרות",
    "Tell us about it...": "ספר/י לנו על כך...",
    "Submit Feedback": "לשליחת המשוב",
    "Thank you!": "תודה רבה!",
    "You are currently testing the new Sefaria editor.": "ברגע זה הינך עושה שימוש בעורך החדש של ספריא",
    "You are currently using the old Sefaria editor.": "כעת הינך עושה שימוש בגרסה הישנה של עורך ספריא",
    "Try the new version": "להתנסוּת בגרסה החדשה",
    "Your feedback is greatly appreciated. You can now edit your sheets again using the old source sheet editor. If you have any questions or additional feedback you can reach us at": "אנחנו מעריכים מאוד את המשוב שלך. כעת באפשרותך לחזור לערוך את הדפים שלך באמצעות עורך המסמכים הישן. לשאלות או למשוב נוסף אפשר לפנות אלינו בדוא\"ל:",

    //TextTableofContents
    "Contents": "תוכן",
    "Download": "הורדה",
    "Table of Contents": "תוכן העניינים",
    "Hebrew Versions": "בעברית",
    "English Versions": "באנגלית",
    "Continue Reading": "המשך קריאה",
    "Start Reading": "התחלת קריאה",
    "Composed": "זמן חיבור",
    "Author": "מחבר",
    "Authors": "מחברים",

    "Install Now": "התקינו עכשיו",

    //Topics
    "Wikipedia": "ויקיפדיה",
    "Jewish Encyclopedia": "האנציקלופדיה היהודית",
    "National Library of Israel": "הספרייה הלאומית",
    "Works on Sefaria": "חיבורים וכתבים בספריא",

    //Module Names
    "Download Text": "הורדת טקסט",
    "About this Text" : "אודות ספר זה",
    "About This Text" : "אודות ספר זה",
    "Related Topics": "נושאים קשורים",

    // FilterableList
    "Sort by": "מיון לפי",

    //Mobile Nav Header
    "Get Help": "עזרה", //already has a similar string here but with different capitalization, maybe fix bug when not right before a launch?
    "About Sefaria": "אודות ספריא",
    "Saved & History": "היסטורית קריאה ושמורים",

    //Misc
    "Lorem ipsum dolor sit amet, consectetur adipiscing elit. Aliquam arcu felis, molestie sed mauris a, hendrerit vestibulum augue." : "בראיט ולחת צורק מונחף, בגורמי מג׳מש. תרבנך וסתעד לכנו סתשם השמה – לתכי מורגם בורק? לתיג ישבעס",

    //WebPage
    'Citing': 'מצטט',
    'Sites that are listed here use the': 'אתרים המפורטים כאן משתמשים',
    'Sefaria Linker': 'במרשתת ההפניות',

    //alt tags
    'Notifications': 'עדכונים',
    'Bookmarks': 'שמורים',
    'Toggle Interface Language Menu' : 'פתח תפריט שפת ממשק',
  },

  _i18nInterfaceStringsWithContext: {
    "AddConnectionBox": {
      "Select Type": "בחר סוג קישור",
      "None": "ללא",
      "Commentary": "פירוש",
      "Quotation": "ציטוט",
      "Midrash": "מדרש",
      "Ein Mishpat / Ner Mitsvah": "עין משפט / נר מצווה",
      'Mesorat HaShas': 'מסורת הש"ס',
      "Reference": "עיון",
      "Related Passage": "קשר אחר",
    },
    "SheetAuthorStatement": {
      "by ": "", // by line on sheets in reader, intentionally left blank
    },
    "AboutParashah": {
      "Torah Reading": "פרשת השבוע",
    },
    "ConnectionPanelSection":{
      "Related Texts": "מקורות לעיון",
      "Resources": "עזרים",
      "Tools": "כלים",
      "Share Link": "שיתוף קישור",
      "More Options": "אפשרויות נוספות",
    },
    "FollowButton": {
      "Follow": "עקבו",
      "Unfollow": "הסרת עוקב",
      "Following": "עוקב",
      "Follow Back": "עקבו בחזרה",
    },
    "DownloadVersions":{
      "Select Format": "בחירת פורמט הורדה",
      "Text (with Tags)": "טקסט (עם תיוגים)",
      "Text (without Tags)": "טקסט (ללא תיוגים)",
      "Select Version": "בחירת מהדורה/תרגום",
      "Merged Version": "גרסה משולבת"
    },
    "FilterableList": {
      "Alphabetical": "אלפביתי",
      "Recent": "הכי חדש",
      "Views": "הכי נצפה",
      /*"Relevance": 'רלוונטיות', //these 3 are duplicates but it doesnt seem to work without them, why?
      "Chronological": 'כרונולוגי',
      "Newest": "הכי חדש",*/
    },
    "Header": {
      "Texts": "מקורות",
    },
    "RecentlyPublished": {
      "Load More": "דפי מקורות נוספים",
    },
    "ResourcesModule": {
      "Resources": "כלי עזר",
    },
    "SearchFilters": {
      "Texts": "מקורות",
      "Topics": "נושאים",
      "Collections": "באסופות",
      "See More": "עוד",
    },
    "CalendarListing": {
      "Tanakh": "",
      "Talmud": ""
    },
    "Sheet Share": {
      "View": "לצפות",
      "Add": "להוסיף",
      "Edit": "לערוך",
    },
    "WebPageList": {
      'Author': 'מחבר'
    }
  },
};


export default Strings;<|MERGE_RESOLUTION|>--- conflicted
+++ resolved
@@ -21,13 +21,9 @@
     "My Source Sheets" : "דפי המקורות שלי",
     "Public Source Sheets":"דפי מקורות פומביים",
     "Log in": "התחברות",
-<<<<<<< HEAD
-    "Sign up": "הרשמה",
     "A": "א",
-=======
     "Sign up": "להרשמה",
     "Sign Up": "להרשמה",
->>>>>>> 948c97e3
 
     // Texts Page
     "Learn More": "לקריאה נוספת",
