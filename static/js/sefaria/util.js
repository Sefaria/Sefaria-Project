--- conflicted
+++ resolved
@@ -6,13 +6,11 @@
 var INBROWSER = (typeof document !== 'undefined');
 
 class Util {
-<<<<<<< HEAD
     static localeDate(dateString) {
       // takes dateString (usually generated from Python datetime object) and returns a human readable string depending on interfaceLang
       const locale = Sefaria.interfaceLang === 'english' ? 'en-US' : 'iw-IL';
       const dateOptions = { year: 'numeric', month: 'short', day: 'numeric' };
       return (new Date(dateString)).toLocaleDateString(locale, dateOptions).replace(',', '');  // remove comma from english date
-=======
     static sign_up_user_testing() {
       // temporary function to be used in template 'user_testing_israel.html'
         const validateEmail = function(email) {
@@ -34,7 +32,6 @@
         };
         const postData = {json: JSON.stringify(feedback)};
         $.post('/api/send_feedback', postData);
->>>>>>> 2f263666
     }
     static naturalTimePlural(n, singular, plural) {
       return n <= 1 ? singular : plural;
