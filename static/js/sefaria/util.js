import $ from './sefariaJquery';
import extend from 'extend';
import striptags from 'striptags';
import humanizeDuration from 'humanize-duration';
import sanitizeHtml from 'sanitize-html';
import Sefaria  from './sefaria';
import {HDate, months} from '@hebcal/core';

var INBROWSER = (typeof document !== 'undefined');

class Util {

    /**
     * Method to scroll into view port, if it's outside the viewport
     * From: https://medium.com/@makk.bit/scroll-into-view-if-needed-10a96e0bdb61
     * @param {Object} target - DOM Element
     * @returns {undefined}
     * See also: https://www.javascripttutorial.net/dom/css/check-if-an-element-is-visible-in-the-viewport/
     *
     */
    static scrollIntoViewIfNeeded(target, scrollIntoViewOptions) {
        // Target is outside the viewport from the bottom
        if (target.getBoundingClientRect().bottom > window.innerHeight) {
            //  The bottom of the target will be aligned to the bottom of the visible area of the scrollable ancestor.
            target.scrollIntoView(scrollIntoViewOptions);
        }

        // Target is outside the view from the top
        if (target.getBoundingClientRect().top < 0) {
            // The top of the target will be aligned to the top of the visible area of the scrollable ancestor
            target.scrollIntoView(scrollIntoViewOptions);
        }
    }
    static selectElementContents(el) {
      //source: https://stackoverflow.com/questions/4183401/can-you-set-and-or-change-the-user-s-text-selection-in-javascript
      if (window.getSelection && document.createRange) {
        var sel = window.getSelection();
        var range = document.createRange();
        range.selectNodeContents(el);
        sel.removeAllRanges();
        sel.addRange(range);
      } else if (document.selection && document.body.createTextRange) {
        var textRange = document.body.createTextRange();
        textRange.moveToElementText(el);
        textRange.select();
      }
    }
    static encodeVtitle(vtitle) {
      return vtitle.replace(/\s/g, '_').replace(/;/g, '%3B');
    }
    static _getVersionParams(version) {
      return `${version.languageFamilyName}|${this.encodeVtitle(version.versionTitle)}`;
    }
    static getUrlVersionsParams(currVersions, i=0) {
      if (currVersions) {
        return Object.entries(currVersions)
          .filter(([vlang, version]) => !!version?.versionTitle)
          .map(([vlang, version]) =>`&v${vlang}${i > 1 ? i : ""}=${this._getVersionParams(version)}`)
          .join("");
      } else {
        return "";
      }
    }
    static getObjectFromUrlParam(param) {
      const params = (params) ? param.split('|') : '';
      return {languageFamilyName: params[0], versionTitle: params[1]};
    }
    static decodeVtitle(vtitle) {
      return vtitle.replace(/_/g, ' ').replace(/%3B/g, ';');
    }
    static localeDate(dateString) {
        // takes dateString (usually generated from Python datetime object) and returns a human readable string depending on interfaceLang
        const locale = Sefaria.interfaceLang === 'english' ? 'en-US' : 'he-Hebr-IL';
        const dateOptions = {year: 'numeric', month: 'long', day: 'numeric'};
        return (new Date(dateString)).toLocaleDateString(locale, dateOptions);  // remove comma from english date
    }
    static createTimeZoneAgnosticDate = (dateString)=>{
      if (!dateString) return null;
      const [year, month, day] = dateString.split('-').map(Number);
      return new Date(Date.UTC(year, month - 1, day, 12)); // Use noon UTC to avoid time shifts (most time zones are 12 hours off from UTC)
}
    static hebrewCalendarDateStr(dateObjStr){
        //returns a fully qualified Hebrew calendar date from a Gregorian input. Can output in English or Hebrew
        const hd = new HDate(new Date(dateObjStr));
        //Up to this we could have gotten away with built in international date objects in js:
        // By specifying dateOptions['calendar'] = 'hebrew'; as in the function above.
        //That would result in a hybrid hebrew date though, that still uses English numerals for day and year.
        //So we use Hebcal's renderGematriya()
        return Sefaria.interfaceLang === 'english' ? hd.render() : hd.renderGematriya();
    }
    static sign_up_user_testing() {
      // temporary function to be used in template 'user_testing_israel.html'
        const validateEmail = function(email) {
          const re = /^(([^<>()\[\]\\.,;:\s@"]+(\.[^<>()\[\]\\.,;:\s@"]+)*)|(".+"))@((\[[0-9]{1,3}\.[0-9]{1,3}\.[0-9]{1,3}\.[0-9]{1,3}])|(([a-zA-Z\-0-9]+\.)+[a-zA-Z]{2,}))$/;
          return re.test(email);
        };
        const email = $('#email-input').val();
        if (!validateEmail(email)) {
            alert(email + ' is not a valid email');
            return;
        }
        console.log('Email valid', email);
        const feedback = {
          refs: null,
          type: 'user_testing',
          url: null,
          currVersions: null,
          email: email
        };
        const postData = {json: JSON.stringify(feedback)};
        $.post('/api/send_feedback', postData);
    }
    static naturalTimePlural(n, singular, plural) {
      return n <= 1 ? singular : plural;
    }
    static naturalTime(timeStamp, {lang, short}={}) {
      // given epoch time stamp, return string of time delta between `timeStamp` and now
      const now = Util.epoch_time();
      let language = lang ? lang : (Sefaria._getShortInterfaceLang());
      let spacer = " ";
      if(short){
          language = language == "en" ? "shortEn" : "shortHe";
          spacer = language == "shortEn" ? "" : " ";
      }
      return Util.sefariaHumanizeDuration(now - timeStamp, { "language": language, "spacer": spacer });
    }
    static object_equals(a, b) {
        // simple object equality assuming values are primitive. see here
        // http://adripofjavascript.com/blog/drips/object-equality-in-javascript.html
        if ((typeof a) !== (typeof b))      { return false; }
        if ((a === null && b !== null) || (a !== null && b === null))
                                            { return false; }
        const aProps = Object.getOwnPropertyNames(a);
        const bProps = Object.getOwnPropertyNames(b);
        if (aProps.length != bProps.length) { return false; }
        for (let propName of aProps) {
          if (a[propName] !== b[propName])  { return false; }
        }
        return true;
    }
    static epoch_time() {
      // get current epoch time in UTC
      // silly but thus is JS
      // see: https://stackoverflow.com/a/6777470/4246723
      const now = new Date();
      const nowUTC =  Date.UTC(now.getUTCFullYear(), now.getUTCMonth(), now.getUTCDate(),
                               now.getUTCHours(), now.getUTCMinutes(), now.getUTCSeconds());
      return Math.round(nowUTC/1000);
    }
    static stripImgs(s) {
      return !s ? "" : sanitizeHtml(s, {
          allowedTags: sanitizeHtml.defaults.allowedTags.filter(tag => tag !== 'img'),
          allowedAttributes: sanitizeHtml.defaults.allowedAttributes
      });
    }
    static zip(...rows) {
      // rows is an array
      // corrolary to zip in python
      return rows[0].map((_,c)=>rows.map(row=>row[c]));
    }
    static clone(obj, prepareForSerialization) {
        // Handle the 3 simple types, and null or undefined
        if (null == obj || "object" != typeof obj) {
            return obj;
        }

        if (typeof obj.clone === 'function') {
          // this handles any object with a clone function which currently
          // includes SearchState and FilterNode
          return obj.clone(prepareForSerialization);
        }

        // Handle Date
        if (obj instanceof Date) {
            const copy = new Date();
            copy.setTime(obj.getTime());
            return copy;
        }

        // Handle Array
        if (obj instanceof Array) {
            return obj.map(item => this.clone(item, prepareForSerialization));
        }

        // Handle Object
        if (obj instanceof Object) {
            const copy = {};
            for (const [attr, value] of Object.entries(obj)) {
                copy[attr] = this.clone(value, prepareForSerialization);
            }
            return copy;
        }

        throw new Error("Unable to copy obj! Its type isn't supported.");
    }
    static throttle(func, limit) {
      // Returns a functions which throttle `func`
        var wait = false;                 // Initially, we're not waiting
        return function () {              // We return a throttled function
            if (!wait) {                  // If we're not waiting
                func.call();              // Execute users function
                wait = true;              // Prevent future invocations
                setTimeout(function () {  // After a period of time
                    wait = false;         // And allow future invocations
                }, limit);
            }
        }
    }

    static htmlToText(html){
        //remove code brakes and tabs
        html = html.replace(/\n/g, "");
        html = html.replace(/\t/g, "");

        //keep html brakes and tabs
        html = html.replace(/<\/td>/g, "\t");
        html = html.replace(/<\/table>/g, "\n");
        html = html.replace(/<\/tr>/g, "\n");
        html = html.replace(/<\/p>/g, "\n");
        html = html.replace(/<\/div>/g, "\n");
        html = html.replace(/<br>/g, "\n");
        html = html.replace(/<br( )*\/>/g, "\n");


        //parse html into text
        const dom = (new DOMParser()).parseFromString('<!doctype html><body>' + html, 'text/html');
        //remove duplicate line breaks
        const text = dom.body.textContent.replace(/\n\s*\n/g, "\n");

        return text
      }



    static cleanHTML(html) {
        html = html.replace(/\u00a0/g, ' ').replace(/&nbsp;/g, ' ').replace(new RegExp ("(\\n)+$", 'gm'), '');
        var clean = sanitizeHtml(html, {
            allowedTags: ['blockquote', 'p', 'a', 'ul', 'ol',
                'nl', 'li', 'b', 'i', 'strong', 'em', 'small', 'big', 'span', 'strike', 'hr', 'br', 'div',
                'table', 'thead', 'caption', 'tbody', 'tr', 'th', 'td', 'pre', 'sup','u', 'h1'],
            allowedAttributes: {
                a: ['href', 'name', 'target', 'class', 'data-ref'],
                img: ['src'],
                p: ['style'],
                span: ['style'],
                div: ['style'],
                td: ['colspan'],
            },
            allowedStyles: {
                '*': {
                    'color': [/^\#(0x)?[0-9a-f]+$/i, /^rgb\(\s*(\d{1,3})\s*,\s*(\d{1,3})\s*,\s*(\d{1,3})\s*\)$/],
                    'background-color': [/^\#(0x)?[0-9a-f]+$/i, /^rgb(?!\(\s*255\s*,\s*255\s*,\s*255\s*\))\(\s*(\d{1,3})\s*,\s*(\d{1,3})\s*,\s*(\d{1,3})\s*\)$/],
                    'text-align': [/^left$/, /^right$/, /^center$/],
                },
            },
            exclusiveFilter: function (frame) {
                return frame.tag === 'p' && !frame.text.trim();
            } //removes empty p tags  generated by ckeditor...

        });
        return clean;
    }

    static debounce(func, wait, immediate) {
      // Returns a function which debounces `func`
        var timeout;
        return function() {
            var context = this, args = arguments;
            var later = function() {
                timeout = null;
                if (!immediate) func.apply(context, args);
            };
            var callNow = immediate && !timeout;
            clearTimeout(timeout);
            timeout = setTimeout(later, wait);
            if (callNow) func.apply(context, args);
        };
    }
    static inArray(needle, haystack) {
      if (!haystack) { return -1 } //For parity of behavior w/ JQuery inArray
      var index = -1;
      for (var i = 0; i < haystack.length; i++) {
        if ((needle.compare && needle.compare(haystack[i])) || haystack[i] === needle) {
          index = i;
          break;
        }
      }
      return index;
    }
    static currentPath() {
      // Returns the current path plus search string if a browser context
      // or "/" in a browser-less context.
      return (typeof window === "undefined" ) ? this._initialPath :
                window.location.pathname + window.location.search;
    }
<<<<<<< HEAD
    static modifyRelativePathbasedOnModule(path) {
      const sheetsPrefix = Sefaria.moduleRoutes[Sefaria.SHEETS_MODULE].slice(0, -1); // remove the last / from the sheets prefix
      if (Sefaria.activeModule === Sefaria.SHEETS_MODULE && (!path.startsWith(sheetsPrefix))) {
        // For modularization QA, we want to make sure /sheets is at the beginning of URL if and only if we are in the sheets module.
        return sheetsPrefix + path;
      }
      else if (Sefaria.activeModule !== Sefaria.SHEETS_MODULE && path.startsWith(sheetsPrefix)) {
        // If we are not in the sheets module, remove /sheets from the beginning of the URL
        return path.replace(sheetsPrefix, "");
      }
      return path;
    }
    static fullURL(relativePath, moduleTarget) {
      if (relativePath.startsWith("/")) { // if the path is relative, prepend the module URL
        const moduleURL = Sefaria.getModuleURL(moduleTarget); // derive the host URL from the module target (e.g. 'https://sheets.sefaria.org' or 'https://www.sefaria.org')
=======
    static fullURL(relativePath, moduleTarget) {
      if (relativePath.startsWith("/")) { // if the path is relative, prepend the module URL
        const moduleURL = Sefaria.getModuleURL(moduleTarget); // derive the host URL from the module target (e.g. 'https://voices.sefaria.org' or 'https://www.sefaria.org')
>>>>>>> a97f8934
        return moduleURL.origin + relativePath;
      }
      // If it's already a full URL or not a relative path, return as is
      return relativePath;
    }
    static isUrl(string) {
      var res = string.match(/(http(s)?:\/\/.)?(www\.)?[-a-zA-Z0-9@:%._\+~#=]{2,256}\.[a-z]{2,6}\b([-a-zA-Z0-9@:%_\+.~#?&//=]*)/g);
      return (res !== null)
    }

    static parseUrl(url) {
      var a =  document.createElement('a');
      a.href = url;
      return {
        source: url,
        protocol: a.protocol.replace(':',''),
        host: a.hostname,
        port: a.port,
        query: a.search,
        params: (function(){
          var ret = {},
            seg = a.search.replace(/^\?/,'').split('&'),
            len = seg.length, i = 0, s;
          for (;i<len;i++) {
            if (!seg[i]) { continue; }
            s = seg[i].split('=');
            ret[s[0]] = s[1];
          }
          return ret;
        })(),
        file: (a.pathname.match(/\/([^\/?#]+)$/i) || [,''])[1],
        hash: a.hash.replace('#',''),
        path: a.pathname.replace(/^([^\/])/,'/$1'),
        relative: (a.href.match(/tps?:\/\/[^\/]+(.+)/) || [,''])[1],
        segments: a.pathname.replace(/^\//,'').split('/')
      };
    }

    static parseHash(urlHash) {
      let sections = urlHash.split("&");
      let hashDict = {}
      sections.forEach(x => {
        const i = x.indexOf("=");
        if (i !== -1) {
          hashDict[x.slice(0,i)] = x.slice(i+1);
        } else {
          hashDict[x] = x;
        }
      })
      return hashDict;
    }
    static isValidEmailAddress(emailAddress) {
      var pattern = new RegExp(/^((([a-z]|\d|[!#\$%&'\*\+\-\/=\?\^_`{\|}~]|[\u00A0-\uD7FF\uF900-\uFDCF\uFDF0-\uFFEF])+(\.([a-z]|\d|[!#\$%&'\*\+\-\/=\?\^_`{\|}~]|[\u00A0-\uD7FF\uF900-\uFDCF\uFDF0-\uFFEF])+)*)|((\x22)((((\x20|\x09)*(\x0d\x0a))?(\x20|\x09)+)?(([\x01-\x08\x0b\x0c\x0e-\x1f\x7f]|\x21|[\x23-\x5b]|[\x5d-\x7e]|[\u00A0-\uD7FF\uF900-\uFDCF\uFDF0-\uFFEF])|(\\([\x01-\x09\x0b\x0c\x0d-\x7f]|[\u00A0-\uD7FF\uF900-\uFDCF\uFDF0-\uFFEF]))))*(((\x20|\x09)*(\x0d\x0a))?(\x20|\x09)+)?(\x22)))@((([a-z]|\d|[\u00A0-\uD7FF\uF900-\uFDCF\uFDF0-\uFFEF])|(([a-z]|\d|[\u00A0-\uD7FF\uF900-\uFDCF\uFDF0-\uFFEF])([a-z]|\d|-|\.|_|~|[\u00A0-\uD7FF\uF900-\uFDCF\uFDF0-\uFFEF])*([a-z]|\d|[\u00A0-\uD7FF\uF900-\uFDCF\uFDF0-\uFFEF])))\.)+(([a-z]|[\u00A0-\uD7FF\uF900-\uFDCF\uFDF0-\uFFEF])|(([a-z]|[\u00A0-\uD7FF\uF900-\uFDCF\uFDF0-\uFFEF])([a-z]|\d|-|\.|_|~|[\u00A0-\uD7FF\uF900-\uFDCF\uFDF0-\uFFEF])*([a-z]|[\u00A0-\uD7FF\uF900-\uFDCF\uFDF0-\uFFEF])))\.?$/i);
      return pattern.test(emailAddress);
    }
    static cookie(key, value) {
     // Mock cookie function to mirror $.cookie for use Server Side
     if (typeof value === "undefined") {
      return Util._cookies[key];
     }
     Util._cookies[key] = value;
    }
    static openInNewTab(url) {
      var win = window.open(url, '_blank');
      win.focus();
    }
    static commonSubstring(str1, str2){
        const length = Math.min(str1.length, str2.length);
        let index = 0;
        while(index<length && str1[index] === str2[index])
            index++;
        return str1.substring(0, index);
    }

    // ========== Keyboard & Accessibility Utilities ==========

    /**
     * Makes clickable elements keyboard accessible with Enter and Space keys.
     * Use this for divs, spans, or other non-button elements that need to be clickable.
     * 
     * @param {Event} e - Keyboard event
     * @param {Function} [onClick] - Custom click handler. If not provided, triggers element.click()
     * 
     * @example
     * // For elements that should trigger their own click behavior:
     * <a href="/path" onKeyDown={(e) => Util.handleKeyboardClick(e)}>Link</a>
     * 
     * @example
     * // For elements with custom click handlers:
     * <div onKeyDown={(e) => Util.handleKeyboardClick(e, myHandler)}>Clickable div</div>
     */
    static handleKeyboardClick(e, onClick) {
      if (e.key === 'Enter' || e.key === ' ') {
        e.preventDefault();
        if (onClick) {
          onClick(e);
        } else {
          e.currentTarget.click();
        }
      }
    }

    /**
     * Makes links keyboard accessible with Space key.
     * For <a> elements: Enter is handled by default browser behavior, we only need Space.
     * 
     * @param {Event} e - Keyboard event
     * @param {Function} [onClick] - Optional click handler. If not provided, navigates to href.
     * 
     * @example
     * // For simple navigation links:
     * <a href="/path" onKeyDown={(e) => Util.handleLinkSpaceKey(e)}>Link</a>
     * 
     * @example
     * // For links with custom click handlers:
     * <a href="/path" onClick={myHandler} onKeyDown={(e) => Util.handleLinkSpaceKey(e, myHandler)}>Link</a>
     */
    static handleLinkSpaceKey(e, onClick) {
      if (e.key === ' ') {
        e.preventDefault();
        if (onClick) {
          onClick(e);
        } else {
          // For links without onClick, trigger default navigation
          e.target.click();
        }
      }
    }

    /**
     * Handles Enter key for form submissions and searches.
     * Commonly used for input fields to trigger search/submit on Enter.
     * 
     * @param {Event} e - Keyboard event
     * @param {Function} onEnter - Function to call when Enter is pressed
     * 
     * @example
     * <input onKeyUp={(e) => Util.handleEnterKey(e, submitForm)} />
     */
    static handleEnterKey(e, onEnter) {
      if (e.key === 'Enter') {
        onEnter(e);
      }
    }

    /**
     * Keyboard handler for dropdown/listbox trigger buttons.
     * Handles Enter, Space, and ArrowDown keys according to ARIA best practices.
     * Focus management when opening is handled by component lifecycle methods.
     * 
     * @param {Event} e - Keyboard event
     * @param {Object} options - Configuration object
     * @param {Function} options.onToggle - Called when Enter or Space is pressed
     * @param {boolean} options.isOpen - Whether the dropdown is currently open
     * 
     * @example
     * <button onKeyDown={(e) => Util.handleDropdownTriggerKeyDown(e, {
     *   onToggle: () => this.toggleMenu(),
     *   isOpen: this.state.menuOpen
     * })}>Menu</button>
     */
    static handleDropdownTriggerKeyDown(e, { onToggle, isOpen }) {
      if (e.key === 'Enter' || e.key === ' ') {
        e.preventDefault();
        onToggle && onToggle();
      }
      if (e.key === 'ArrowDown') {
        e.preventDefault();
        if (!isOpen) {
          onToggle && onToggle();
        }
      }
    }

    /**
     * Keyboard handler for dropdown/listbox content.
     * Handles arrow keys, Home, End, Enter, Space, and Escape according to ARIA best practices.
     * 
     * @param {Event} e - Keyboard event
     * @param {Object} options - Configuration object
     * @param {number} options.currentIndex - Current focused item index
     * @param {number} options.maxIndex - Maximum index (array.length - 1)
     * @param {Function} options.onNavigate - Called with new index when navigation occurs
     * @param {Function} options.onSelect - Called when Enter or Space is pressed
     * @param {Function} options.onClose - Called when Escape is pressed
     * @param {Function} [options.onScroll] - Optional callback to scroll focused item into view
     * @param {HTMLElement} [options.triggerRef] - Optional reference to trigger button (for focus return on close)
     * 
     * @example
     * <div role="listbox" onKeyDown={(e) => Util.handleListboxKeyDown(e, {
     *   currentIndex: this.state.focusedIndex,
     *   maxIndex: options.length - 1,
     *   onNavigate: (newIndex) => this.setState({ focusedIndex: newIndex }),
     *   onSelect: () => this.selectItem(this.state.focusedIndex),
     *   onClose: () => this.setState({ isOpen: false }),
     *   onScroll: () => this.activeOptionRef?.scrollIntoView({ block: 'nearest' }),
     *   triggerRef: this.triggerRef
     * })}>...</div>
     */
    static handleListboxKeyDown(e, { currentIndex, maxIndex, onNavigate, onSelect, onClose, onScroll, triggerRef }) {
      if (e.key === 'Escape') {
        e.preventDefault();
        e.stopPropagation();
        onClose && onClose();
        if (triggerRef) {
          triggerRef.focus();
        }
        return;
      }

      if (e.key === 'ArrowDown') {
        e.preventDefault();
        const newIndex = Math.min(currentIndex + 1, maxIndex);
        onNavigate && onNavigate(newIndex);
        onScroll && onScroll();
        return;
      }

      if (e.key === 'ArrowUp') {
        e.preventDefault();
        const newIndex = Math.max(currentIndex - 1, 0);
        onNavigate && onNavigate(newIndex);
        onScroll && onScroll();
        return;
      }

      if (e.key === 'Home') {
        e.preventDefault();
        onNavigate && onNavigate(0);
        onScroll && onScroll();
        return;
      }

      if (e.key === 'End') {
        e.preventDefault();
        onNavigate && onNavigate(maxIndex);
        onScroll && onScroll();
        return;
      }

      if (e.key === 'Enter' || e.key === ' ') {
        e.preventDefault();
        onSelect && onSelect();
        return;
      }
    }

    /**
     * Standard selector for focusable elements used throughout the application.
     * Use this constant to ensure consistency in focus management.
     */
    static FOCUSABLE_SELECTOR = '[tabindex="0"], button:not([disabled]), [href], input:not([disabled]), select:not([disabled]), textarea:not([disabled]), [role="radio"]:not([disabled])';

    /**
     * Gets all focusable elements within a container.
     * 
     * @param {HTMLElement} container - The container element to search within
     * @param {string} [selector] - Optional custom selector. Defaults to FOCUSABLE_SELECTOR
     * @returns {NodeList} - Collection of focusable elements
     * 
     * @example
     * const focusable = Util.getFocusableElements(menuRef.current);
     */
    static getFocusableElements(container, selector = null) {
      if (!container) return [];
      return container.querySelectorAll(selector || this.FOCUSABLE_SELECTOR);
    }

    /**
     * Focuses the first focusable element within a container.
     * Commonly used when opening menus or dialogs.
     * 
     * @param {HTMLElement} container - The container element to search within
     * @param {string} [selector] - Optional custom selector. Defaults to FOCUSABLE_SELECTOR
     * @returns {boolean} - True if an element was focused, false otherwise
     * 
     * @example
     * useEffect(() => {
     *   if (isOpen && menuRef.current) {
     *     Util.focusFirstElement(menuRef.current);
     *   }
     * }, [isOpen]);
     */
    static focusFirstElement(container, selector = null) {
      if (!container) return false;
      const firstFocusable = container.querySelector(selector || this.FOCUSABLE_SELECTOR);
      if (firstFocusable) {
        firstFocusable.focus();
        return true;
      }
      return false;
    }

    /**
     * Handles Tab key focus trapping and Escape key for dropdown menus.
     * Traps focus within the container when Tab is pressed, and closes menu on Escape.
     * 
     * @param {Event} e - Keyboard event
     * @param {Object} options - Configuration object
     * @param {HTMLElement} options.container - The container to trap focus within
     * @param {Function} options.onClose - Called when Escape is pressed
     * @param {HTMLElement} [options.returnFocusRef] - Element to return focus to on Escape
     * @param {string} [options.selector] - Optional custom selector for focusable elements
     * 
     * @example
     * const handleMenuKeyDown = (e) => {
     *   Util.trapFocusWithTab(e, {
     *     container: menuRef.current,
     *     onClose: () => setIsOpen(false),
     *     returnFocusRef: buttonRef.current
     *   });
     * };
     */
    static trapFocusWithTab(e, { container, onClose, returnFocusRef, selector = null }) {
      if (e.key === 'Escape') {
        e.preventDefault();
        e.stopPropagation();
        onClose && onClose();
        if (returnFocusRef) {
          returnFocusRef.focus();
        }
        return;
      }

      if (e.key === 'Tab' && container) {
        const focusableElements = this.getFocusableElements(container, selector);
        if (focusableElements.length === 0) return;

        const firstElement = focusableElements[0];
        const lastElement = focusableElements[focusableElements.length - 1];

        if (e.shiftKey && document.activeElement === firstElement) {
          e.preventDefault();
          lastElement.focus();
        } else if (!e.shiftKey && document.activeElement === lastElement) {
          e.preventDefault();
          firstElement.focus();
        }
      }
    }

    /**
     * Handles keyboard navigation for radio button groups according to ARIA best practices.
     * Arrow keys navigate between radio buttons (with wrapping), Enter/Space activates.
     * 
     * @param {Event} e - Keyboard event
     * @param {Object} options - Configuration object
     * @param {string} options.name - The name attribute of the radio group
     * @param {Function} options.onSelect - Called when Enter or Space is pressed
     * @param {Function} [options.onKeyDown] - Optional additional keydown handler
     * 
     * @example
     * <input 
     *   type="radio"
     *   onKeyDown={(e) => Util.handleRadioKeyDown(e, {
     *     name: 'myRadioGroup',
     *     onSelect: () => onClick(),
     *     onKeyDown: customHandler
     *   })}
     * />
     */
    static handleRadioKeyDown(e, { name, onSelect, onKeyDown }) {
      // Handle arrow keys for radio group navigation
      if (e.key === 'ArrowLeft' || e.key === 'ArrowUp' || e.key === 'ArrowRight' || e.key === 'ArrowDown') {
        e.stopPropagation(); // Prevent event from bubbling up
        e.preventDefault();

        // Find all radio buttons in the same group
        const radioGroup = document.querySelectorAll(`input[name="${name}"]`);
        const currentIndex = Array.from(radioGroup).findIndex(radio => radio === e.target);

        // Calculate next index with wrapping
        let nextIndex;
        if (e.key === 'ArrowLeft' || e.key === 'ArrowUp') {
          nextIndex = currentIndex === 0 ? radioGroup.length - 1 : currentIndex - 1;
        } else {
          nextIndex = currentIndex === radioGroup.length - 1 ? 0 : currentIndex + 1;
        }

        // Focus and select the next radio button
        const nextRadio = radioGroup[nextIndex];
        if (nextRadio) {
          nextRadio.focus();
          nextRadio.click(); // Trigger the selection
        }
        return;
      }

      // Handle Enter/Space for selection
      if (e.key === 'Enter' || e.key === ' ') {
        e.preventDefault();
        e.stopPropagation();
        onSelect && onSelect();
        return;
      }

      // Call custom onKeyDown if provided
      if (onKeyDown) {
        onKeyDown(e);
      }
    }

    /**
     * Handles keyboard navigation for ARIA tablist according to best practices.
     * ArrowLeft/ArrowRight navigate between tabs (with wrapping), Enter/Space activates.
     * 
     * @param {Event} e - Keyboard event
     * @param {Object} options - Configuration object
     * @param {number} options.currentIndex - Current tab index
     * @param {number} options.tabCount - Total number of tabs
     * @param {Function} options.onNavigate - Called with new tab index when arrow keys are pressed
     * @param {Function} options.onActivate - Called when Enter or Space is pressed
     * @param {string} [options.tabSelector] - Optional selector for tab elements (defaults to '[data-tab-index="{index}"]')
     * 
     * @example
     * <div 
     *   role="tab"
     *   onKeyDown={(e) => Util.handleTabKeyDown(e, {
     *     currentIndex: index,
     *     tabCount: tabs.length,
     *     onNavigate: (newIndex) => setActiveTab(newIndex),
     *     onActivate: () => activateTab(index)
     *   })}
     * />
     */
    static handleTabKeyDown(e, { currentIndex, tabCount, onNavigate, onActivate, tabSelector }) {
      // Handle Enter/Space for activation
      if (e.key === 'Enter' || e.key === ' ') {
        e.preventDefault();
        onActivate && onActivate();
        return;
      }

      // Handle arrow keys for navigation
      if (e.key === 'ArrowLeft' || e.key === 'ArrowRight') {
        e.preventDefault();
        const direction = e.key === 'ArrowLeft' ? -1 : 1;
        const newIndex = (currentIndex + direction + tabCount) % tabCount;
        
        onNavigate && onNavigate(newIndex);
        
        // Focus the newly active tab using requestAnimationFrame for better timing
        // This ensures the DOM has been updated before attempting to focus
        requestAnimationFrame(() => {
          const selector = tabSelector || `[data-tab-index="${newIndex}"]`;
          const newTabElement = document.querySelector(selector);
          if (newTabElement) {
            newTabElement.focus();
          }
        });
        return;
      }
    }

    // ========== End Keyboard & Accessibility Utilities ==========
    
    /**
     * Finds the longest common suffix among an array of strings
     * 
     * This function is similar to commonSubstring but works from the end (suffix)
     * instead of the beginning (prefix), and works with an array of strings instead
     * of just two strings.
     * 
     * @param {string[]} strings - Array of strings to analyze
     * @returns {string} - The longest common suffix
     * 
     * @example
     * findLongestCommonSuffix(["hello world", "goodbye world"]) // returns " world"
     * findLongestCommonSuffix(["abc", "def"]) // returns ""
     * findLongestCommonSuffix(["www.sefaria.org", "sheets.sefaria.org"]) // returns ".sefaria.org"
     */
    static findLongestCommonSuffix(strings) {
        if (strings.length === 0) return '';
        if (strings.length === 1) return strings[0];
        
        // Start with the first string as the potential common suffix
        let commonSuffix = strings[0];
        
        // Check each subsequent string to see if it ends with the current common suffix
        for (let i = 1; i < strings.length; i++) {
            const str = strings[i];
            
            // Keep removing characters from the beginning until we find a match
            while (commonSuffix && !str.endsWith(commonSuffix)) {
                commonSuffix = commonSuffix.slice(1);
            }
            
            // If no common suffix found, return empty string
            if (!commonSuffix) {
                return '';
            }
        }
        
        return commonSuffix;
    }
    
    /**
     * Checks if a hostname is an IP address (IPv4).
     * 
     * @param {string} hostname - The hostname to check
     * @returns {boolean} - True if the hostname is an IPv4 address
     */
    static isIPAddress(hostname) {
        return /^\d+\.\d+\.\d+\.\d+$/.test(hostname);
    }
    
    /**
     * Determines the appropriate cookie domain for cross-subdomain cookie sharing.
     * 
     * This function analyzes Sefaria.domainModules to find the common parent domain
     * that all configured modules share, then uses that as the cookie domain.
     * 
     * Why this approach is better:
     * - Uses the actual configured domains rather than guessing from current hostname
     * - Automatically adapts to any domain configuration without hardcoded logic
     * - Leverages the existing domain module system that's already working
     * 
     * How it works:
     * 1. Extract hostnames from all domain modules (e.g., "www.sefaria.org", "sheets.sefaria.org")
     * 2. Use Sefaria.util.findLongestCommonSuffix() to find the longest common suffix that all hostnames share
     * 3. Use that as the cookie domain (e.g., ".sefaria.org")
     * 
     * Examples:
     * - Production: ["www.sefaria.org", "sheets.sefaria.org"] → ".sefaria.org"
     * - Cauldron: ["modularization.cauldron.sefaria.org", "sheets.modularization.cauldron.sefaria.org"] → ".modularization.cauldron.sefaria.org"
     * - Development: ["localhost:8000", "localhost:8000"] → null (no domain set)
     * 
     * @returns {string|null} - The cookie domain (e.g., ".sefaria.org") or null if no domain should be set
     */
    static getCookieDomain() {
        // Check if Sefaria.domainModules is available
        if (!Sefaria.domainModules || typeof Sefaria.domainModules !== 'object') {
            return null;
        }
        
        // Extract hostnames from all domain modules
        const hostnames = [];
        for (const [_, moduleUrl] of Object.entries(Sefaria.domainModules)) {
            try {
                const url = new URL(moduleUrl);
                hostnames.push(url.hostname);
            } catch (e) {
                // Invalid URL - skip this module
            }
        }
        
        // Skip domain setting for empty hostnames and local development.
        // IP addresses don't have subdomain support.
        // Browsers don't allow setting cookies with domain ".localhost"
        // For localhost development, we need to dismiss the cookie banner on each module if we are using sheets.localhost
        if (!hostnames.length || hostnames.some(hostname => Util.isIPAddress(hostname) || hostname.includes('localhost'))) {
            return null;
        }
        
        // Find the longest common suffix
        const commonSuffix = Util.findLongestCommonSuffix(hostnames);
        
        if (commonSuffix && commonSuffix.length > 0) {
            // Special handling for domain suffixes that don't start with "."
            // This happens when we have a mix of bare domains and subdomains:
            // - ["sefaria.org", "sheets.sefaria.org"] → commonSuffix = "sefaria.org" (should be ".sefaria.org")
            let domainSuffix = commonSuffix;
            if (!domainSuffix.startsWith('.')) {
                domainSuffix = '.' + domainSuffix;
            }
            
            return domainSuffix;
        }
        
        // No common suffix found - fallback to original simple logic (no domain set)
        return null;
    }
    
    static setupPrototypes() {

        String.prototype.toProperCase = function() {
          // Treat anything after ", " as a new clause
          // so that titles like "Orot, The Ideals of Israel" keep a capital The
          var clauses = this.split(", ");

          for (var n = 0; n < clauses.length; n++) {
              var i, j, str, lowers, uppers;
              str = clauses[n].replace(/([^\W_]+[^\s-]*) */g, function(txt) {
                // We're not lowercasing the end of the string because of cases like "HaRambam"
                return txt.charAt(0).toUpperCase() + txt.substr(1);
              });

              // Certain minor words should be left lowercase unless
              // they are the first or last words in the string
              lowers = ['A', 'An', 'The', 'And', 'But', 'Or', 'For', 'Nor', 'As', 'At',
              'By', 'For', 'From', 'Is', 'In', 'Into', 'Near', 'Of', 'On', 'Onto', 'To', 'With'];
              for (i = 0, j = lowers.length; i < j; i++) {
                str = str.replace(new RegExp('\\s' + lowers[i] + '\\s', 'g'),
                  function(txt) {
                    return txt.toLowerCase();
                  });
               }

              // Certain words such as initialisms or acronyms should be left uppercase
              uppers = ['Id', 'Tv', 'Ii', 'Iii', "Iv"];
              for (i = 0, j = uppers.length; i < j; i++) {
                str = str.replace(new RegExp('\\b' + uppers[i] + '\\b', 'g'),
                  uppers[i].toUpperCase());
              }

              clauses[n] = str;
          }

          return clauses.join(", ");
        };

        String.prototype.toFirstCapital = function() {
            return this.charAt(0).toUpperCase() + this.substr(1);
        };

        String.prototype.stripHtml = function() {
          return striptags(this.replace(/\u00a0/g, ' ').decodeHtmlEntities());
        };

        String.prototype.stripNikkud = function() {
          return this.replace(/[\u0591-\u05C7]/g,"");
        }

        String.prototype.stripHtmlConvertLineBreaks = function() {
          // Converts line breaks to spaces
          return striptags(this.replace(/\u00a0/g, ' ').decodeHtmlEntities().replace(/<p>/g, ' <p>').replace(/(<br>|\n)+/g,' '));
        };

        String.prototype.stripPunctuation = function() {
          const regex = /[!"#$%&'()*+,-./:;<=>?@[\]^_`{|}~]/g;
          return this.replace(regex, '');
        };

        String.prototype.escapeHtml = function() {
          return this.replace(/&/g,'&amp;')
                      .replace(/</g,'&lt;')
                      .replace(/>/g,'&gt;')
                      .replace(/'/g,'&apos;')
                      .replace(/"/g,'&quot;')
                      .replace(/([^>\r\n]?)(\r\n|\n\r|\r|\n)/g, '$1<br />$2');
        };

        String.prototype.decodeHtmlEntities = function() {
          return this.replace(/&nbsp;/gi, " ")
                      .replace(/&amp;/gi, "&")
                      .replace(/&quot;/gi, `"`)
                      .replace(/&lt;/gi, "<")
                      .replace(/&gt;/gi, ">");
        };

        if (!String.prototype.startsWith) {
            String.prototype.startsWith = function(searchString, position){
              position = position || 0;
              return this.substr(position, searchString.length) === searchString;
          };
        }

        String.prototype.splitCamelCase = function() {
              return this.replace(/([A-Z])/g, ' $1')
                          .trim()
                          .replace(/^./, str => str.toUpperCase())
        };

        String.prototype.camelize = function() {
          return this.replace(/(?:^\w|[A-Z]|\b\w|\s+)/g, function(match, index) {
            if (+match === 0) return ""; // or if (/\s+/.test(match)) for white spaces
            return index === 0 ? match.toLowerCase() : match.toUpperCase();
          });
        }

        Array.prototype.compare = function(testArr) {
            if (this.length != testArr.length) return false;
            for (var i = 0; i < testArr.length; i++) {
                if (this[i].compare) {
                    if (!this[i].compare(testArr[i])) return false;
                }
                if (this[i] !== testArr[i]) return false;
            }
            return true;
        };

        Array.prototype.elementsAreEqual = function (testArr) {
          // uses Object.is() to determine is elements point to same objects even if outer array is different
          if (!testArr || (this.length != testArr.length)) return false;
          for (var i = 0; i < testArr.length; i++) {
              if (!Object.is(this[i], testArr[i])) return false;
          }
          return true;
        }

        Array.prototype.pad = function(s,v) {
            var l = Math.abs(s) - this.length;
            var a = [].concat(this);
            if (l <= 0)
              return a;
            for(var i=0; i<l; i++)
              s < 0 ? a.unshift(v) : a.push(v);
            return a;
        };

        Array.prototype.unique = function() {
            var a = [];
            var l = this.length;
            for(var i=0; i<l; i++) {
              for(var j=i+1; j<l; j++) {
                // If this[i] is found later in the array
                if (this[i] === this[j])
                  j = ++i;
              }
              a.push(this[i]);
            }
            return a;
        };

        Array.prototype.toggle = function(value) {
            var index = this.indexOf(value);

            if (index === -1) {
                this.push(value);
            } else {
                this.splice(index, 1);
            }
            return this;
        };

        Array.prototype.move = function (old_index, new_index) {
            if (new_index >= this.length) {
                var k = new_index - this.length;
                while ((k--) + 1) {
                    this.push(undefined);
                }
            }
            this.splice(new_index, 0, this.splice(old_index, 1)[0]);
            return this; // for testing purposes
        };
        /*  I highly suspect that these functions work properly. Not worth the slight performance gain. Commenting out for now in case we want to revisit later.
        Array.prototype.insertInOrder = function(element, comparer) {
          // see https://stackoverflow.com/questions/1344500/efficient-way-to-insert-a-number-into-a-sorted-array-of-numbers
          // insert `element` into array so that the array remains sorted, assuming it was sorted to begin with
          this.splice(this.locationOfSorted(element, comparer) + 1, 0, element);
          return this;
        };

        Array.prototype.locationOfSorted = function(element, comparer, start, end) {
          // https://stackoverflow.com/questions/1344500/efficient-way-to-insert-a-number-into-a-sorted-array-of-numbers
          // get index to insert `element` into array so that array remains sorted, assuming it was sorted to begin with
          if (this.length === 0)
            return -1;

          start = start || 0;
          end = end || this.length;
          const pivot = (start + end) >> 1;  // should be faster than dividing by 2

          const c = comparer(element, this[pivot]);
          if (end - start <= 1) return c == -1 ? pivot - 1 : pivot;

          switch (c) {
            case -1: return this.locationOfSorted(element, comparer, start, pivot);
            case 0: return pivot;
            case 1: return this.locationOfSorted(element, comparer, pivot, end);
          };
        };
        */

        Number.prototype.addCommas = function() {
          return this.toString().replace(/\B(?=(\d{3})+(?!\d))/g, ",");
        };

        if (!Array.prototype.fill) {
          Object.defineProperty(Array.prototype, 'fill', {
            value: function(value) {

              if (this == null) {
                throw new TypeError('this is null or not defined');
              }

              var O = Object(this);
              var len = O.length >>> 0;

              var start = arguments[1];
              var relativeStart = start >> 0;
              var k = relativeStart < 0 ?
                Math.max(len + relativeStart, 0) :
                Math.min(relativeStart, len);
              var end = arguments[2];
              var relativeEnd = end === undefined ?
                len : end >> 0;
              var final = relativeEnd < 0 ?
                Math.max(len + relativeEnd, 0) :
                Math.min(relativeEnd, len);
              while (k < final) {
                O[k] = value;
                k++;
              }
              return O;
            }
          });
        }

        // https://tc39.github.io/ecma262/#sec-array.prototype.find
        if (!Array.prototype.find) {
          Object.defineProperty(Array.prototype, 'find', {
            value: function(predicate) {
             // 1. Let O be ? ToObject(this value).
              if (this == null) {
                throw new TypeError('"this" is null or not defined');
              }

              var o = Object(this);

              // 2. Let len be ? ToLength(? Get(O, "length")).
              var len = o.length >>> 0;

              // 3. If IsCallable(predicate) is false, throw a TypeError exception.
              if (typeof predicate !== 'function') {
                throw new TypeError('predicate must be a function');
              }

              // 4. If thisArg was supplied, let T be thisArg; else let T be undefined.
              var thisArg = arguments[1];

              // 5. Let k be 0.
              var k = 0;

              // 6. Repeat, while k < len
              while (k < len) {
                // a. Let Pk be ! ToString(k).
                // b. Let kValue be ? Get(O, Pk).
                // c. Let testResult be ToBoolean(? Call(predicate, T, « kValue, k, O »)).
                // d. If testResult is true, return kValue.
                var kValue = o[k];
                if (predicate.call(thisArg, kValue, k, o)) {
                  return kValue;
                }
                // e. Increase k by 1.
                k++;
              }

              // 7. Return undefined.
              return undefined;
            }
          });
        }

        RegExp.escape = function(s) {
            return s.replace(/[-\/\\^$*+?.()|[\]{}]/g, '\\$&');
        };
    }
    static setupMisc() {
        // Protect against browsers without consoles and forgotten console statements
        if(typeof(console) === 'undefined') {
            var console = {};
            console.log = function() {};
        }
    }
    static handleUserCookie(uid) {
        var cookie = INBROWSER ? $.cookie : this.cookie;

        if (uid) {
            // If logged in, replace cookie with current system details

            var expires = new Date(); // starts with current time
            expires.setTime(expires.getTime() + 2 * 365 * 24 * 3600 * 1000);  // milliseconds

            cookie("_user", JSON.stringify({
               _uid: uid,
            }), { path: "/", expires: expires });
        } else {
            // If not logged in, get details from cookie
            var c = cookie("_user");
            if (c) {
              c = JSON.parse(c);
              return c;
            }
        }
    }
    static getNormalizedSelectionString(){
          const selection = window.getSelection()
          if (selection.rangeCount) {
              let container = document.createElement("div");
              for (let i = 0, len = selection.rangeCount; i < len; ++i) {
                  container.appendChild(selection.getRangeAt(i).cloneContents());
              }
                //remove line numbers
              let lineNumbers = container.getElementsByClassName('segmentNumber');
              while(lineNumbers.length > 0){
                  lineNumbers[0].parentNode.removeChild(lineNumbers[0]);
              }
              let titleBoxes = container.getElementsByClassName('titleBox');
              while(titleBoxes.length > 0){
                  titleBoxes[0].parentNode.removeChild(titleBoxes[0]);
              }
              //remove other language. will need to be generalized for
              var curReaderPanel = (selection.getRangeAt(0).commonAncestorContainer.parentNode.closest('.readerPanel'))
              if (curReaderPanel && curReaderPanel.classList.contains('hebrew')) {
                  var elsToRemove = container.getElementsByClassName('en')
                  while(elsToRemove.length > 0){
                      elsToRemove[0].parentNode.removeChild(elsToRemove[0]);
                  }
              }
              else if (curReaderPanel && curReaderPanel.classList.contains('english')) {
                  var elsToRemove = container.getElementsByClassName('he')
                  while(elsToRemove.length > 0){
                      elsToRemove[0].parentNode.removeChild(elsToRemove[0]);
                  }
              }
              return container.innerText;
          }
          else {
              return selection.toString();
          }
    }
    static getSelectionBoundaryElement(isStart) {
        // http://stackoverflow.com/questions/1335252/how-can-i-get-the-dom-element-which-contains-the-current-selection
        var range, sel, container;
        if (document.selection) {
            range = document.selection.createRange();
            range.collapse(isStart);
            return range.parentElement();
        } else {
            sel = window.getSelection();
            if (sel.getRangeAt) {
                if (sel.rangeCount > 0) {
                    range = sel.getRangeAt(0);
                }
            } else {
                // Old WebKit
                range = document.createRange();
                range.setStart(sel.anchorNode, sel.anchorOffset);
                range.setEnd(sel.focusNode, sel.focusOffset);

                // Handle the case when the selection was selected backwards (from the end to the start in the document)
                if (range.collapsed !== sel.isCollapsed) {
                    range.setStart(sel.focusNode, sel.focusOffset);
                    range.setEnd(sel.anchorNode, sel.anchorOffset);
                }
           }

            if (range) {
               container = range[isStart ? "startContainer" : "endContainer"];

               // Check if the container is a text node and return its parent if so
               return container.nodeType === 3 ? container.parentNode : container;
            }
        }
    }
    static getUrlVars() {
      var vars = {};
      var url = INBROWSER ? window.location.href : this._initialPath;
      var parts = url.replace(/[?&]+([^=&]+)=([^&]*)/gi, function(m,key,value) {
          vars[key] = decodeURIComponent(value);
      });
      return vars;
    }
    static replaceUrlParam(paramName, paramValue){
      //TODO: This does not create the correct urls for multipanel views. It ends up just tacking on an extra "with" param on the end
      var url = INBROWSER ? window.location.href : this._initialPath;
      if(paramValue == null)
          paramValue = '';
      var pattern = new RegExp('\\b('+paramName+'=).*?(&|$)')
      if(url.search(pattern)>=0){
          return url.replace(pattern,'$1' + paramValue + '$2');
      }
      return url + (url.indexOf('?')>0 ? '&' : '?') + paramName + '=' + paramValue
    }
    static removeUrlParam(paramName){
      var url = INBROWSER ? window.location.href : this._initialPath;
      var pattern = new RegExp('\\b(&|\\?)('+paramName+'=).*?(&|$)');
      return url.replace(pattern, '$1');
    }
    static linkify(str) {
      return str.replace(/(?:(https?\:\/\/[^\s]+))/m, '<a target="_blank" href="$1">$1</a>');
    }
    static getScrollbarWidth() {
      // Returns the size of the browser scrollbars in pixels
      // May be 0 for browsers that hide scrollbars when not in use
      if (Util._scrollbarWidth !== null) {
        return Util._scrollbarWidth;
      }
      $("body").append(
        '<div id="scrollbarTestA" style="display:none;overflow:scroll">' +
          '<div id="scrollbarTestB"></div>' +
        '</div>');
        Util._scrollbarWidth = $("#scrollbarTestA").width() - $("#scrollbarTestB").width();
        $("#scrollbarTestA").remove();
        return Util._scrollbarWidth;
    }
    static subscribeToAnnouncementsList(email) {

    }

    static RefValidator($input, $msg, $ok, $preview, options = {}) {
        /** Replacement for utils.js:sjs.checkref that uses only new tools.
         * Instantiated as an object, and then invoked with `check` method
         * $input - input element
         * $msg - status message element
         * $ok - Ok button element
         * $preview - Text preview box (optional)
         * config - a dictionary, with named arguments:
             * disallow_segments - if true, only allows book and section level refs.
                                By default, allows section and segment level references.
             * allow_new_titles = if true, allows names not recognized by the system.
                                  By default, does not allow unrecognized names.

         * example usage:

         new Sefaria.util.RefValidator($("#inlineAdd"), $("#inlineAddDialogTitle"), $("#inlineAddSourceOK"), $("#preview"));

         The object is instantiated, and sets up its own events.
         It doesn't need to be interacted with from the outside.
         */

        this.$input = $input;
        this.$msg = $msg;
        this.$ok = $ok;
        this.$preview = $preview;
        this.options = options;

        // We want completion messages to be somewhat sticky.
        // This records the string used to build the current message.
        this.completion_message_base = undefined;
        // And the current message
        this.completion_message = "";

        this.current_lookup_ajax = null;

        this.dropdownAnchorSide = this.options.interfaceLang == "he" ? "right" : "left";

        this.$input
            .on("input", this.check.bind(this))
            .keyup(function(e) {
                  if (e.keyCode == 13) {
                      if (!this.$ok.hasClass('disabled')) { this.$ok.trigger("click"); }
                  }
                }.bind(this))
            .autocomplete({
                source: function(request, response) {
                  Sefaria.getName(request.term, undefined, ['ref'])
                         .then(d => d.completions)
                         .then(response);
                },
                position: {my: this.dropdownAnchorSide + " top", at: this.dropdownAnchorSide + " bottom"},
                select: (event, ui) => this._lookupAndRoute(ui.item.value),
                minLength: 3,
                focus: ( event, ui ) => {
                  $(".ui-menu-item.ui-state-focus").removeClass("ui-state-focus");
                  $("a.ui-state-focus").parent().addClass("ui-state-focus");
                }
            });
    };
}

Util.RefValidator.prototype = {
  _sectionListString: function(arr, lang) {
      //Put together an "A, B, and C" type string from [A,B,C]
      //arr - array of strings
      if (arr.length == 1) return arr[0];                            // One alone
      var lastTwo = arr.slice(-2).join((lang=="en")?" and ":" ו");   // and together last two:
      return arr.slice(0,-2).concat(lastTwo).join(", ");            // join the rest with a ,
  },
  //Too simple to merit a function, but function calls are cheap!
  _addressListString: function(arr, lang) {
      //Put together an "A:B:C" type string from [A,B,C]
      //arr - array of strings
      return arr.join((lang=="en")?":":" ");
  },
  _getCompletionMessage: function(inString, data, depthUp) {
    // instring - the originally entered string
    // data - data returned from api/names
    // depthUp: 0 for segment.  1 for section.
    if (!data["sectionNames"] || data["sectionNames"].length == 0) return;

    var lang = data["lang"];
    var sectionNames = (lang=="en")?data["sectionNames"]:data["heSectionNames"];
    var addressExamples = (lang=="en")?data["addressExamples"]:data["heAddressExamples"];
    var current = data["sections"].length;
    var sectionListString = this._sectionListString(sectionNames.slice(current, depthUp?-depthUp:undefined), lang);
    var addressListString = this._addressListString(addressExamples.slice(current, depthUp?-depthUp:undefined), lang);
    var separator = (lang == "en" && !data["is_node"])?":":" ";
    var exampleRef = inString + separator + addressListString;
    return ((lang=="en")?
    "Enter a " + sectionListString + ". E.g: '<b>" + exampleRef +"</b>'":
    "הקלידו " + sectionListString + ". לדוגמא " + exampleRef)
  },
  _getSegmentCompletionMessage: function(inString, data) {
      return this._getCompletionMessage(inString, data, 0);
  },
  _getSectionCompletionMessage: function(inString, data) {
      return this._getCompletionMessage(inString, data, 1);
  },
  _getMessage: function(inString, data) {
      // If current string contains string used for last message, and itself isn't a new state, use current message.
      if (inString.indexOf(this.completion_message_base) == 0 && !data["is_ref"]) {
          return this.completion_message;
      }

      var return_message = "";
      var prompt_message = (data["lang"]=="en")?"Select a text":"נא בחרו טקסט";
      var create_new_message = (data["lang"]=="en")?"Create a new Index record":"צור טקסט חדש";
      var success_message = (data["lang"]=="en")?"OK. Click <b>add</b> to continue":("לחצו " + "<b>הוסף</b>" + " בכדי להמשיך");
      var no_segment_message = "Segment Level References Not Allowed Here.";
      var or_phrase = (data["lang"]=="en")?" or ":" או ";
      var range_phrase = (data["lang"] == "en")?"enter a range.  E.g. ":"הוסיפו טווח. לדוגמא ";

      if (!data["is_ref"] && this.options.allow_new_titles) {
          return_message = create_new_message + or_phrase + prompt_message;
      } else if ((data["is_node"]) ||
          (data["is_ref"] && (!(data["is_segment"] || data["is_section"])))
      ) {
          return_message = this._getSectionCompletionMessage(inString, data) || prompt_message;
      } else if (data["is_section"]) {
          if (this.options.disallow_segments) {
              return_message = success_message;
          } else {
              return_message = success_message + or_phrase + this._getSegmentCompletionMessage(inString, data);
          }
      } else if (data["is_segment"] && this.options.disallow_segments) {
          return_message = no_segment_message;
      } else if (data["is_segment"] && !data["is_range"] &&  +(data["sections"].slice(-1)) > 0) {  // check that it's an int
          var range_end = +(data["sections"].slice(-1)) + 1;
          return_message = success_message + or_phrase + range_phrase + "<b>" + inString + "-" + range_end + "</b>";
      } else if (data["is_segment"]) {
          return_message = success_message + ".";
      } else {
          return_message = prompt_message;
      }

      this.completion_message_base = inString;
      this.completion_message = return_message;
      return return_message;
  },
  _lookupAndRoute: function(inString) {
      if (this.current_lookup_ajax) {this.current_lookup_ajax.cancel();}
      this.current_lookup_ajax = Sefaria.makeCancelable(Sefaria.getName(inString, undefined, ['ref']));
      this.current_lookup_ajax.promise.then(data => {
              // If this query has been outpaced by typing, just return.
              if (this.$input.val() != inString) { this.current_lookup_ajax = null; return; }

              // If the query isn't recognized as a ref, but only for reasons of capitalization. Resubmit with recognizable caps.
              if (Sefaria.isACaseVariant(inString, data)) {
                this._lookupAndRoute(Sefaria.repairCaseVariant(inString, data));
                this.current_lookup_ajax = null;
                return;
              }

              this.$msg.css("direction", (data["lang"]=="he"?"rtl":"ltr"))
                  .html(this._getMessage(inString, data));
              if (!data.is_ref && this.options.allow_new_titles) {
                  this._allow(inString);
                  this.current_lookup_ajax = null;
                  return;
              }
              if (data.is_ref && (data.is_section || (data.is_segment && !this.options.disallow_segments))) {
                this._allow(inString, data["ref"]);  //pass normalized ref
                this.current_lookup_ajax = null;
                return;
              }
              this._disallow();
              this.current_lookup_ajax = null;
          });
  },
  _allow: function(inString, ref) {
    if (inString != this.$input.val()) {
      // Ref was corrected (likely for capitalization)
      this.$input.val(inString);
    }
    this.$ok.removeClass("inactive").removeClass("disabled");
    if (ref) {
        this.$input.autocomplete("disable");
        this._inlineAddSourcePreview(inString, ref);
    }
  },
  _disallow: function() {
    this.$ok.addClass("inactive").addClass("disabled");
  },
  _preview_segment_mapper: function(lang, s) {
    return (s[lang])?
        ("<div class='previewLine'><span class='previewNumber'>(" + (s.number) + ")</span> " + s[lang] + "</div> "):
        "";
  },
  _inlineAddSourcePreview: function(inString, ref) {
    Sefaria.text(ref, {}, function (data) {
        if (this.$input.val() != inString) { return; }
        if (!this.$preview) { return; }

        var segments = Sefaria.makeSegments(data);
        segments = Sefaria.stripImagesFromSegments(segments);
        var en = segments.map(this._preview_segment_mapper.bind(this, "en")).filter(Boolean);
        var he = segments.map(this._preview_segment_mapper.bind(this, "he")).filter(Boolean);

        // Handle missing text cases
        var path = parseURL(document.URL).path;
        if (!en.length && !he.length) {this.$msg.html("<i>No text available. Click below to add this text.</i>");}

        // Set it on the DOM
        this.$input.autocomplete("disable");
        this.$preview.show();
        this.$preview.html("<div class='en'>" + en.join("") + "</div>" + "<div class='he'>" + he.join("") + "</div>");
        this.$preview.position({my: this.dropdownAnchorSide + " top", at: this.dropdownAnchorSide + " bottom", of: this.$input, collision: "none" }).width('691px');
    }.bind(this));
  },
  check: function() {
      if (this.$preview) {
          this.$preview.html("");
          this.$preview.hide();
      }
      this.$input.autocomplete("enable");
      var inString = this.$input.val();
      if (inString.length < 3) {
          this._disallow();
          return;
      }
      this._lookupAndRoute(inString);
  }
};
const secsInDay = 24 * 60 * 60;
Util._cookies = {};
Util._scrollbarWidth = null;
Util.sefariaHumanizeDuration = humanizeDuration.humanizer({
  units: ['y', 'mo', 'w', 'd', 'h', 'm', 's'],
  largest: 1,
  round: true,
  unitMeasures: {
    y: 365 * secsInDay,
    mo: 30 * secsInDay,
    w: 7 * secsInDay,
    d: secsInDay,
    h: 60 * 60,
    m: 60,
    s: 1,
  },
  languages: {
    shortEn: {
      y: () => "y",
      mo: () => "mo",
      w: () => "w",
      d: () => "d",
      h: () => "h",
      m: () => "m",
      s: () => "s",
      ms: () => "ms",
    },
    shortHe: {
      y: () => "ש'",
      mo: () => "ח'",
      w: () => "שב'",
      d: () => "י'",
      h: () => "שע'",
      m: () => "דק'",
      s: () => "שנ'",
      ms: () => "מלש'",
    },
  },
});


export default Util;<|MERGE_RESOLUTION|>--- conflicted
+++ resolved
@@ -293,27 +293,9 @@
       return (typeof window === "undefined" ) ? this._initialPath :
                 window.location.pathname + window.location.search;
     }
-<<<<<<< HEAD
-    static modifyRelativePathbasedOnModule(path) {
-      const sheetsPrefix = Sefaria.moduleRoutes[Sefaria.SHEETS_MODULE].slice(0, -1); // remove the last / from the sheets prefix
-      if (Sefaria.activeModule === Sefaria.SHEETS_MODULE && (!path.startsWith(sheetsPrefix))) {
-        // For modularization QA, we want to make sure /sheets is at the beginning of URL if and only if we are in the sheets module.
-        return sheetsPrefix + path;
-      }
-      else if (Sefaria.activeModule !== Sefaria.SHEETS_MODULE && path.startsWith(sheetsPrefix)) {
-        // If we are not in the sheets module, remove /sheets from the beginning of the URL
-        return path.replace(sheetsPrefix, "");
-      }
-      return path;
-    }
-    static fullURL(relativePath, moduleTarget) {
-      if (relativePath.startsWith("/")) { // if the path is relative, prepend the module URL
-        const moduleURL = Sefaria.getModuleURL(moduleTarget); // derive the host URL from the module target (e.g. 'https://sheets.sefaria.org' or 'https://www.sefaria.org')
-=======
     static fullURL(relativePath, moduleTarget) {
       if (relativePath.startsWith("/")) { // if the path is relative, prepend the module URL
         const moduleURL = Sefaria.getModuleURL(moduleTarget); // derive the host URL from the module target (e.g. 'https://voices.sefaria.org' or 'https://www.sefaria.org')
->>>>>>> a97f8934
         return moduleURL.origin + relativePath;
       }
       // If it's already a full URL or not a relative path, return as is
