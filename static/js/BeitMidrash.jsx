import {
    InterfaceText,
    LoadingMessage,
    ProfilePic
} from './Misc';
import React, { useState, useEffect, useRef } from 'react';
import Sefaria  from './sefaria/sefaria';

const BeitMidrash = ({socket}) => {
    const beitMidrashId = "tempString";
    const [peopleInBeitMidrash, setPeopleInBeitMidrash] = useState(null);
    const [activeChatRooms, setActiveChatRooms] = useState([]);
    const [chatDataStore, setChatDataStore] = useState(() => {
        // const saved = localStorage.getItem("chatDataStore");
        // const initialValue = JSON.parse(saved);
        const initialValue = {}
        return initialValue || {};
      });
    const [profile, setProfile] = useState({});
    const [currentChatRoom, setCurrentChatRoom] = useState("");
    const [beitMidrashHome, setBeitMidrashHome] = useState(true)
    const [outgoingCall, setOutgoingCall] = useState(false)
    const [userB, setUserB] = useState({})
    const [socketConnected, setSocketConnected] = useState(false)

    const addMessageToDataStore = (user, room, message) => {
        const roomExists = chatDataStore[room.roomId]

        setChatDataStore(chatDataStore => ({
            ...chatDataStore,
            [room.roomId]: {
                chatMembers: [
                    room.userB,
                    room.user
                ],
                messages: [...(roomExists ? chatDataStore[room.roomId].messages : []), {
                senderId: user.uid,
                message: message,
                timestamp: Date.now()
                }]}
            }));

    }


    useEffect(() => {
        socket.connect();
        socket.on("connectionStarted", () => {setSocketConnected(socket)})

        socket.on("change in people", function(people) {
            const dedupedPeople = people.filter((person, index,self) => {
                return index === self.findIndex((p) => p.uid === person.uid)
            })
            const filteredDedupedPeople = dedupedPeople.filter(person => person.beitMidrashId === beitMidrashId)
            setPeopleInBeitMidrash(filteredDedupedPeople);
        })

        if (Sefaria._uid) {
            Sefaria.profileAPI(Sefaria.slug).then(profile => {
                setProfile(profile)
                socket.emit("enter beit midrash", Sefaria._uid, Sefaria.full_name, Sefaria.profile_pic_url, profile.organization, beitMidrashId);
            });
        }

        //user B receives connection request
        socket.on("connection request", (user) => {
            chavrutaRequestReceived(user)
        })
        //sends rejection to user A
        socket.on("send connection rejection", ()=>{
            setBeitMidrashHome(true)
        })
        //user A gets acceptance alert
        socket.on("send room ID to client", (room)=> {
            window.location = `/chavruta?rid=${room}`;
        });

        const onDisconnect = () => {
            setSocketConnected(false);
            socket.disconnect();
        }

        window.addEventListener("beforeunload", onDisconnect)

        return () => {
            window.removeEventListener("beforeunload", onDisconnect)
            onDisconnect()
        }
    }, [])

    useEffect(()=>{
       socket.off("received chat message")

       socket.on("received chat message", (user, message, room) => {
        room.userB = user;
        room.user = {uid: Sefaria._uid, name: Sefaria.full_name, pic: Sefaria.profile_pic_url, organization: profile.organization};

        addMessageToDataStore(user, room, message);

        const currentActiveChatRoomIds = activeChatRooms.map(room => {return room.roomId})
        if (!currentActiveChatRoomIds.includes(room.roomId)) {
            setActiveChatRooms(rooms=>[...rooms, room])
            socket.emit("join chat room", room);
        };

        setCurrentChatRoom(room.roomId)

        })
    }, [activeChatRooms])

    useEffect (()=> {
        // localStorage.setItem("chatDataStore", JSON.stringify(chatDataStore))
    }, [chatDataStore]);

    const pairsLearning = (people) => {
        //create an array of roomIds
        const rooms = people.map(user => user.roomId);
        //initialize empty object for pairs
        const pairs = {};
        //loop through the rooms, find matching users for each room, push into pairs object
        rooms.forEach(room => {
            if (room) {
                pairs[room] = people.filter(user => room === user.roomId);
            }
        })
        return Object.values(pairs);
    }

    const startChat = (user) => {
        let roomId;
        if (user.uid < Sefaria._uid) {
            roomId = `${user.uid}-${Sefaria._uid}`;
        } else {
            roomId = `${Sefaria._uid}-${user.uid}`;
        }

        const room = {roomId, userB: user, user: {uid: Sefaria._uid, name: Sefaria.full_name, pic: Sefaria.profile_pic_url, organization: profile.organization}};

        const currentActiveChatRoomIds = activeChatRooms.map(room => {return room.roomId})
        if (!currentActiveChatRoomIds.includes(roomId)) {
            setActiveChatRooms(rooms => [...rooms, room]);
        }
        setCurrentChatRoom(roomId)

        if (!chatDataStore[roomId]) {
            setChatDataStore({...chatDataStore,
                [roomId]: {
                    chatMembers: [
                        user,
                        {uid: Sefaria._uid, name: Sefaria.full_name, pic: Sefaria.profile_pic_url, organization: profile.organization}
                    ],
                    messages: []
                }});
        }
    }

    const handleCloseChat = (roomObj) => {
        setActiveChatRooms(activeChatRooms.filter(room => room.roomId !== roomObj.roomId));
    }

    const chavrutaCallInitiated = (uid) => {
        console.log('connect with other user', uid)
        setBeitMidrashHome(false)
        setOutgoingCall(true)
    }

    const chavrutaRequestReceived = (user) => {
        setUserB(user)
        setBeitMidrashHome(false)
        setOutgoingCall(false)
    }

    return (
        socketConnected ?
        <div id="beitMidrashContainer">
            { beitMidrashHome ?
            <BeitMidrashHome
                beitMidrashId = {beitMidrashId}
                peopleInBeitMidrash={peopleInBeitMidrash}
                activeChatRooms={activeChatRooms}
                currentChatRoom={currentChatRoom}
                startChat={startChat}
                chatDataStore={chatDataStore}
                setChatDataStore={setChatDataStore}
                handleCloseChat={handleCloseChat}
                chavrutaCallInitiated={chavrutaCallInitiated}
                chavrutaRequestReceived={chavrutaRequestReceived}
                setUserB={setUserB}
                socket={socketConnected}
            /> :
            <ChavrutaCall
                outgoingCall={outgoingCall}
                userB={userB}
                setBeitMidrashHome={setBeitMidrashHome}
                socket={socketConnected}
            />}
        </div> : <LoadingMessage/>
    )
}

const BeitMidrashHome = ({beitMidrashId,
                        peopleInBeitMidrash,
                        activeChatRooms,
                        currentChatRoom,
                        startChat,
                        chatDataStore,
                        setChatDataStore,
                        handleCloseChat,
                        chavrutaCallInitiated,
                        chavrutaRequestReceived,
                        setUserB,
                        socket
                        }) => {

    return (<div>
        <div>
        <div id="beitMidrashHeader">Chavruta {beitMidrashId}</div>
        <div id="newCall"><a href="/chavruta"><img src="/static/img/camera_with_plus.svg" id="newCallImg" /><span>New Call</span></a></div>
        <hr className="beitMidrashHR" />
            <div className="peopleInBeitMidrash">
                {peopleInBeitMidrash && peopleInBeitMidrash.length > 1 ? peopleInBeitMidrash
                .filter(user => !user.roomId)
                .map(user => {
                    if (user.uid !== Sefaria._uid) {
                    return <div id="beitMidrashUser" key={user.uid}>
                        <ProfilePic len={42.67} url={user.pic} name={user.name} id="beitMidrashProfilePic" />
                        <div id ="beitMidrashUserText" onClick={() => startChat(user)}>
                        {user.name}
                        {/* {currentActiveChatUsers.includes(user.uid) ? null : <button onClick={() => startChat(user)}>Chat</button>
                        } */}
                        <div id="beitMidrashOrg">{user.organization}</div>
                        </div>
                    </div>
                    } else {
                        return null
                    }
                }) : <div className="noUsers">No users online.</div>}
            </div>
            {/* <div>
            {peopleInBeitMidrash ? pairsLearning(peopleInBeitMidrash).map((pair, i)  => <li key={i}>{pair.map(user => user.name).join(", ")}</li>) : null}
            </div> */}
        </div>
        <div>
        <hr className="beitMidrashHR" />
        {activeChatRooms.map(room => {
            if (room.roomId === currentChatRoom) {
                return <ChatBox
                            key={room.roomId}
                            room={room}
                            chatDataStore={chatDataStore}
                            setChatDataStore={setChatDataStore}
                            handleCloseChat={handleCloseChat}
                            chavrutaCallInitiated={chavrutaCallInitiated}
                            chavrutaRequestReceived={chavrutaRequestReceived}
                            setUserB={setUserB}
                            socket={socket}
                        />
            }
        })}
        </div>
    </div>)
}

const ChavrutaCall = ({outgoingCall, userB, setBeitMidrashHome, socket}) => {
    const handleCallAccepted = (name) => {
        const room = Math.random().toString(36).substring(7);
        socket.emit("send room ID to server", name, room);
        window.location = `/chavruta?rid=${room}`;
    }

    const handleCallDeclined = (name) => {
        socket.emit("connection rejected", name);
        setBeitMidrashHome(true)
    }

    const endCall = (name) => {
        socket.emit("connection rejected", name)
        setBeitMidrashHome(true)
    }

    return (
        outgoingCall ? 
        <div className="callContainer">
            <div>
                <ProfilePic len={300} url={userB.pic} name={userB.name} />
                <div id="endCallButtonHolder">
                    <span id="endCallIcon"><span id="endCall" className="endCallButton" onClick={()=>endCall(userB.name)}></span></span>
                </div>
                <div className = "callText">Calling {userB.name}...</div>
            </div>
            <div className="chavrutaFooter">Questions? Email <a href="mailto:hello@sefaria.org">hello@sefaria.org</a></div>
        </div> : 
        <div className="callContainer">
            <div>
                <ProfilePic len={300} url={userB.pic} name={userB.name} />
                <div className = "callText">Receiving call from {userB.name}...</div>
                <div id="incomingCallButtonHolder">
                    <button id="acceptButton" onClick={()=> handleCallAccepted(userB.name)}>Accept</button>
                    <button id="declineButton" onClick={()=> handleCallDeclined(userB.name)}>Decline</button>
                </div>
            </div>
            <div className="chavrutaFooter">Questions? Email <a href="mailto:hello@sefaria.org">hello@sefaria.org</a></div>
        </div>
    )
}

const ChatBox = ({room,
                chatDataStore,
                setChatDataStore, 
                handleCloseChat,
                chavrutaCallInitiated,
                chavrutaRequestReceived,
                setUserB,
                socket,
                 }) => {
                   
    const [chatMessage, setChatMessage] = useState(null);
    const [partnerLeftNotification, setPartnerLeftNotification] = useState(false);
    const [inputArrowBlue, setInputArrowBlue] = useState(false)
    const roomId = room.roomId;
    const chatBox = useRef();

    useEffect(()=>{
        setUserB(room.userB);

        socket.on("leaving chat room", ()=>{
            console.log("your partner left the chat!")
            setPartnerLeftNotification(true);
        })
    }, []);

    useEffect(()=>{
        const lastMessage = chatBox.current.querySelector(".chatMessage:last-of-type")
        if (lastMessage) {
            lastMessage.scrollIntoView()
        }

    }, [chatDataStore, partnerLeftNotification])

    const handleChange = (e) =>{
        setChatMessage(e.target.value);
        setInputArrowBlue(true)
    }
    
    const handleSubmit = (e) => {
        e.preventDefault();
        
        socket.emit("send chat message", room, chatMessage);
        
        const roomId = room.roomId;
      
        setChatDataStore(chatDataStore => 
            ({...chatDataStore, [roomId]: {...chatDataStore[roomId], 
               messages: [...chatDataStore[roomId].messages, {
                senderId: Sefaria._uid,
                message: chatMessage,
                timestamp: Date.now()
            }]}
           }));
        e.target.reset();
    }

<<<<<<< HEAD
    console.log("room.userB", room.userB)
=======
    const handleStartCall = (uid) => {
        socket.emit("connect with other user", uid, {uid: Sefaria._uid, name: Sefaria.full_name, pic: Sefaria.profile_pic_url});
        chavrutaCallInitiated(uid)
    }

>>>>>>> 25786f43
 
    return (
    <div className="chat" ref={chatBox}>
        <div id="hideButtonHolder">
            <div id="hideButton" onClick={()=>handleCloseChat(room)}>Hide{" "}<img src="/static/img/downward_carrot.svg" /></div>
        </div>
        <div className="chatBoxHeader">
            <div id="chatUser">
                <ProfilePic len={42.67} url={room.userB.pic} name={room.userB.name} />
                <div className="chatBoxName">{room.userB.name}</div>
            </div>
            <img 
                onClick={()=>handleStartCall(room["userB"]["uid"])}
                id="greenCameraButton"
                src="/static/img/green_camera.svg" 
                alt="icon of green video camera"
                role="button"
                tabIndex="0"
                aria-roledescription={`click to open a video call with ${room.userB.name}`}
                />
        </div>
        <div className="chats-container">
            {chatDataStore[roomId].messages.map((message, i) => {
                return (
                    message.senderId === Sefaria._uid ? 
                        <Message user={room.user} key={i} message={message} /> :
                        <Message user={room.userB} key={i} message={message} />
                )
            })}
            {partnerLeftNotification ? <div className="chatMessage">{room.userB.name} has left the chat.</div> : null}
        </div>
        <form className="chat-form" onSubmit={handleSubmit}>
            <input type="text" className="chat-input" onChange={handleChange} placeholder="Send a Message"></input>
          <input type="submit" className={inputArrowBlue? "chat-submit chat-submit-blue" : "chat-submit"} value=""/>
        </form>
    </div>
    )
}

const Message = ({user, message}) => {

    const parsedTimeStamp = new Date(message.timestamp).toLocaleTimeString([], {hour: '2-digit', minute: '2-digit' })

    return (
        <div className="chatMessage">
                <ProfilePic len={35} url={user.pic} name={user.name} />
            <div className = "chatText">
                <div className="chatNameAndTime"><span>{user.name}</span>{"  "}<span>{parsedTimeStamp}</span></div>
                <div>{message.message}</div> 
            </div>
        </div>
    )
}


export default BeitMidrash;<|MERGE_RESOLUTION|>--- conflicted
+++ resolved
@@ -360,15 +360,11 @@
         e.target.reset();
     }
 
-<<<<<<< HEAD
-    console.log("room.userB", room.userB)
-=======
     const handleStartCall = (uid) => {
         socket.emit("connect with other user", uid, {uid: Sefaria._uid, name: Sefaria.full_name, pic: Sefaria.profile_pic_url});
         chavrutaCallInitiated(uid)
     }
 
->>>>>>> 25786f43
  
     return (
     <div className="chat" ref={chatBox}>
