const {
  CategoryColorLine,
  CategoryAttribution,
  ReaderNavigationMenuMenuButton,
  ReaderNavigationMenuDisplaySettingsButton,
  TwoOrThreeBox,
  LanguageToggleButton,
}                = require('./Misc');
const React      = require('react');
const classNames = require('classnames');
const PropTypes  = require('prop-types');
const Sefaria    = require('./sefaria/sefaria');
const Footer     = require('./Footer');
import Component from 'react-class';


class ReaderNavigationCategoryMenu extends Component {
  // Navigation Menu for a single category of texts (e.g., "Tanakh", "Bavli")
  render() {
    var footer = this.props.compare ? null :
                    (<footer id="footer" className={`interface-${this.props.interfaceLang} static sans`}>
                      <Footer />
                    </footer> );
    // Show Talmud with Toggles
    var categories  = this.props.categories[0] === "Talmud" && this.props.categories.length == 1 ?
                        ["Talmud", "Bavli"] : this.props.categories;

    if (categories[0] === "Talmud" && categories.length <= 2) {
      var setBavli = function() {
        this.props.setCategories(["Talmud", "Bavli"]);
      }.bind(this);
      var setYerushalmi = function() {
        this.props.setCategories(["Talmud", "Yerushalmi"]);
      }.bind(this);
      var bClasses = classNames({navToggle:1, active: categories[1] === "Bavli"});
      var yClasses = classNames({navToggle:1, active: categories[1] === "Yerushalmi", second: 1});

      var toggle =(<div className="navToggles">
                            <span className={bClasses} onClick={setBavli}>
                              <span className="en">Bavli</span>
                              <span className="he">בבלי</span>
                            </span>
                            <span className="navTogglesDivider">|</span>
                            <span className={yClasses} onClick={setYerushalmi}>
                              <span className="en">Yerushalmi</span>
                              <span className="he">ירושלמי</span>
                            </span>
                         </div>);
      var catTitle   = (categories.length > 1) ? categories[0] +  " " + categories[1] : categories[0];
      var heCatTitle = (categories.length > 1) ? Sefaria.hebrewTerm(categories[0]) + " " + Sefaria.hebrewTerm(categories[1]): Sefaria.hebrewTerm(categories[0]);
    } else {
      var toggle = null;
      if (this.props.category === "Commentary") {
        var catTitle   = this.props.categories[0] + " Commentary";
        var heCatTitle = Sefaria.hebrewTerm(this.props.categories[0]) + " " + Sefaria.hebrewTerm("Commentary"); // HEBREW NEEDED
      } else {
        var catTitle   = this.props.category;
        var heCatTitle = Sefaria.hebrewTerm(this.props.category);
      }

    }
    var catContents    = Sefaria.tocItemsByCategories(categories);
    var nestLevel      = this.props.category == "Commentary" ? 1 : 0;
    var navMenuClasses = classNames({readerNavCategoryMenu: 1, readerNavMenu: 1, noHeader: this.props.hideNavHeader, noLangToggleInHebrew: 1});
    var navTopClasses  = classNames({readerNavTop: 1, searchOnly: 1, colorLineOnly: this.props.hideNavHeader});
    var contentClasses = classNames({content: 1, hasFooter: footer != null});
    return (<div className={navMenuClasses}>
              <div className={navTopClasses}>
                <CategoryColorLine category={categories[0]} />
                {this.props.hideNavHeader ? null : (<ReaderNavigationMenuMenuButton onClick={this.props.navHome} compare={this.props.compare} interfaceLang={this.props.interfaceLang}/>)}
                {this.props.hideNavHeader ? null : (<h2>
                  <span className="en">{catTitle}</span>
                  <span className="he">{heCatTitle}</span>
                </h2>)}
                {this.props.hideNavHeader ? null : 
                  (this.props.interfaceLang === "hebrew" ? 
                    <ReaderNavigationMenuDisplaySettingsButton placeholder={true} /> 
                    : <ReaderNavigationMenuDisplaySettingsButton onClick={this.props.openDisplaySettings} />)}
              </div>
              <div className={contentClasses}>
                <div className="contentInner">
                  {this.props.hideNavHeader ? (<h1>
                      {this.props.interfaceLang !== "hebrew" ? <LanguageToggleButton toggleLanguage={this.props.toggleLanguage} /> : null }
                      <span className="en">{catTitle}</span>
                      <span className="he">{heCatTitle}</span>
                    </h1>) : null}
                  {toggle}
                  <CategoryAttribution categories={categories} />
                  <ReaderNavigationCategoryMenuContents 
                    contents={catContents} 
                    categories={categories}
                    width={this.props.width} 
                    category={this.props.category}
                    contentLang={this.props.contentLang}
                    nestLevel={nestLevel} />
                </div>
                {footer}
              </div>
            </div>);
  }
}
ReaderNavigationCategoryMenu.propTypes = {
  category:            PropTypes.string.isRequired,
  categories:          PropTypes.array.isRequired,
  closeNav:            PropTypes.func.isRequired,
  setCategories:       PropTypes.func.isRequired,
  toggleLanguage:      PropTypes.func.isRequired,
  openDisplaySettings: PropTypes.func.isRequired,
  navHome:             PropTypes.func.isRequired,
  width:               PropTypes.number,
  compare:             PropTypes.bool,
  hideNavHeader:       PropTypes.bool,
  contentLang:         PropTypes.string,
  interfaceLang:       PropTypes.string,
};


class ReaderNavigationCategoryMenuContents extends Component {
  // Inner content of Category menu (just category title and boxes of texts/subcategories)
  getRenderedTextTitleString(title, heTitle){
    var whiteList = ['Midrash Mishlei', 'Midrash Tehillim', 'Midrash Tanchuma'];
    var displayCategory = this.props.category;
    var displayHeCategory = Sefaria.hebrewTerm(this.props.category);
    if (whiteList.indexOf(title) == -1){
      var replaceTitles = {
        "en": ['Jerusalem Talmud', displayCategory],
        "he": ['תלמוד ירושלמי', displayHeCategory]
      };
      var replaceOther = {
        "en" : [", ", " on ", " to ", " of "],
        "he" : [", ", " על "]
      };
      //this will replace a category name at the beginning of the title string and any connector strings (0 or 1) that follow.
      var titleRe = new RegExp(`^(${replaceTitles['en'].join("|")})(${replaceOther['en'].join("|")})?`);
      var heTitleRe = new RegExp(`^(${replaceTitles['he'].join("|")})(${replaceOther['he'].join("|")})?`);
      title   = title == displayCategory ? title : title.replace(titleRe, "");
      heTitle = heTitle == displayHeCategory ? heTitle : heTitle.replace(heTitleRe, "");
    }
    return [title, heTitle];
  }
  hebrewContentSort(cats) {
    // Sorts contents of this category by Hebrew Alphabetical
    var heCats = cats.slice().map(function(item, indx) {
      item.enOrder = indx;
      return item;
    });
    heCats = heCats.sort(function(a, b) {
      if ("order" in a || "order" in b) {
        var aOrder = "order" in a ? a.order : 9999;
        var bOrder = "order" in b ? b.order : 9999;
        return aOrder > bOrder ? 1 : -1;
      
      } else if (("category" in a) != ("category" in b)) {
        return a.enOrder - b.enOrder;      
      
      } else if (a.heComplete != b.heComplete) {
        return a.heComplete ? -1 : 1;
      
      } else if (a.heTitle && b.heTitle) {
        return a.heTitle > b.heTitle ? 1 : -1;
      
      }
      return a.enOrder - b.enOrder;
    });
    return heCats; 
  }
  render() {
      var content = [];
      var cats = this.props.categories || [];
      var contents = this.props.contentLang == "hebrew" ?
                      this.hebrewContentSort(this.props.contents) 
                      : this.props.contents;
      for (var i = 0; i < contents.length; i++) {
        var item = contents[i];
        if (item.category) {
          // Category
          var newCats = cats.concat(item.category);
          // Special Case categories which should nest but normally wouldn't given their depth
          var subcats = ["Mishneh Torah", "Shulchan Arukh", "Maharal"];
          if (Sefaria.util.inArray(item.category, subcats) > -1 || this.props.nestLevel > 0) {
            if(item.contents && item.contents.length == 1 && !("category" in item.contents[0])){
                var chItem = item.contents[0];
                var [title, heTitle] = this.getRenderedTextTitleString(chItem.title, chItem.heTitle);
                var url     = "/" + Sefaria.normRef(chItem.firstSection);
                var incomplete = this.props.contentLang == "hebrew" ? !chItem.heComplete : !chItem.enComplete;
                var classes = classNames({refLink: 1, blockLink: 1, incomplete: incomplete});
                content.push((<a href={url} className={classes} data-ref={chItem.firstSection} key={"text." + this.props.nestLevel + "." + i}>
                                <span className='en'>{title}</span>
                                <span className='he'>{heTitle}</span>
                              </a>
                              ));
            
            } else {
              // Create a link to a subcategory
              var url = "/texts/" + newCats.join("/");
              var incomplete = this.props.contentLang == "hebrew" ? !item.heComplete : !item.enComplete;
              var classes = classNames({catLink: 1, incomplete: incomplete});
              content.push((<a href={url} className={classes} data-cats={newCats.join("|")} key={"cat." + this.props.nestLevel + "." + i}>
                              <span className='en'>{item.category}</span>
                              <span className='he'>{item.heCategory}</span>
                            </a>
                          ));
            }
          } else {
            // Add a Category
            content.push((<div className='category' key={"cat." + this.props.nestLevel + "." + i}>
                            <h3>
                              <span className='en'>{item.category}</span>
                              <span className='he'>{item.heCategory}</span>
                            </h3>
                            <ReaderNavigationCategoryMenuContents 
                              contents={item.contents}
                              categories={newCats}
                              width={this.props.width}
                              nestLevel={this.props.nestLevel + 1}
                              category={this.props.category} 
                              contentLang={this.props.contentLang} />
                          </div>));
          }
        } else {
          // Add a Text
          var [title, heTitle] = this.getRenderedTextTitleString(item.title, item.heTitle);
          var recentItem = Sefaria.recentItemForText(item.title)
          var ref =  recentItem ? recentItem.ref : item.firstSection;
          var url = "/" + Sefaria.normRef(ref);
<<<<<<< HEAD
          content.push((<a href={url} 
                          className={'refLink blockLink'} 
                          data-ref={ref}
                          key={"text." + this.props.nestLevel + "." + i}>
=======
          var incomplete = this.props.contentLang == "hebrew" ? !item.heComplete : !item.enComplete;
          var classes = classNames({refLink: 1, blockLink: 1, incomplete: incomplete});
          content.push((<a href={url} className={classes} data-ref={ref} key={"text." + this.props.nestLevel + "." + i}>
>>>>>>> 244fe932
                          <span className='en'>{title}</span>
                          <span className='he'>{heTitle}</span>
                        </a>
                        ));
        }
      }
      var boxedContent = [];
      var currentRun   = [];
      for (var i = 0; i < content.length; i++) {
        // Walk through content looking for runs of texts/subcats to group together into a table
        if (content[i].type == "div") { // this is a subcategory
          if (currentRun.length) {
            boxedContent.push((<TwoOrThreeBox content={currentRun} width={this.props.width} key={i} />));
            currentRun = [];
          }
          boxedContent.push(content[i]);
        } else  { // this is a single text
          currentRun.push(content[i]);
        }
      }
      if (currentRun.length) {
        boxedContent.push((<TwoOrThreeBox content={currentRun} width={this.props.width} key={i} />));
      }
      return (<div>{boxedContent}</div>);
  }
}
ReaderNavigationCategoryMenuContents.propTypes = {
  category:   PropTypes.string.isRequired,
  contents:   PropTypes.array.isRequired,
  categories: PropTypes.array.isRequired,
  width:      PropTypes.number,
  nestLevel:  PropTypes.number
};


module.exports = ReaderNavigationCategoryMenu;<|MERGE_RESOLUTION|>--- conflicted
+++ resolved
@@ -223,16 +223,12 @@
           var recentItem = Sefaria.recentItemForText(item.title)
           var ref =  recentItem ? recentItem.ref : item.firstSection;
           var url = "/" + Sefaria.normRef(ref);
-<<<<<<< HEAD
+          var incomplete = this.props.contentLang == "hebrew" ? !item.heComplete : !item.enComplete;
+          var classes = classNames({refLink: 1, blockLink: 1, incomplete: incomplete});
           content.push((<a href={url} 
                           className={'refLink blockLink'} 
                           data-ref={ref}
                           key={"text." + this.props.nestLevel + "." + i}>
-=======
-          var incomplete = this.props.contentLang == "hebrew" ? !item.heComplete : !item.enComplete;
-          var classes = classNames({refLink: 1, blockLink: 1, incomplete: incomplete});
-          content.push((<a href={url} className={classes} data-ref={ref} key={"text." + this.props.nestLevel + "." + i}>
->>>>>>> 244fe932
                           <span className='en'>{title}</span>
                           <span className='he'>{heTitle}</span>
                         </a>
