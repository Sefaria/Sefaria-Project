--- conflicted
+++ resolved
@@ -144,6 +144,8 @@
                 cats        = {newCats}
                 title       = {item.category}
                 heTitle     = {item.heCategory}
+                enDesc      = {item.enShortDesc}
+                heDesc      = {item.heShortDesc}
               />
           ));
         }
@@ -257,8 +259,7 @@
   );
 };
 
-<<<<<<< HEAD
-=======
+
 const TextMenuItem = ({item, categories, showInHebrew, nestLevel}) => {
         const [title, heTitle] = getRenderedTextTitleString(item.title, item.heTitle, categories);
         const lastPlace = Sefaria.lastPlaceForText(item.title);
@@ -271,26 +272,10 @@
                 nestLevel   = {nestLevel}
                 title       = {title}
                 heTitle     = {heTitle}
+                enDesc      = {item.enShortDesc}
+                heDesc      = {item.heShortDesc}
             />
         );
->>>>>>> 518a4d45
-
-const TextMenuItem = ({item, category, showInHebrew, nestLevel}) => {
-  const [title, heTitle] = getRenderedTextTitleString(item.title, item.heTitle, category);
-  const lastPlace = Sefaria.lastPlaceForText(item.title);
-  const ref =  lastPlace ? lastPlace.ref : item.firstSection;
-  return (
-    <MenuItem
-      href        = {"/" + Sefaria.normRef(ref)}
-      incomplete  = {showInHebrew ? !item.heComplete : !item.enComplete}
-      dref        = {ref}
-      nestLevel   = {nestLevel}
-      title       = {title}
-      heTitle     = {heTitle}
-      enDesc      = {item.enShortDesc}
-      heDesc      = {item.heShortDesc}
-    />
-  );
 };
 
 
@@ -317,11 +302,7 @@
 };
 
 
-<<<<<<< HEAD
-const getRenderedTextTitleString = (title, heTitle, category) => {
-=======
 const getRenderedTextTitleString = (title, heTitle, categories) => {
->>>>>>> 518a4d45
 
     const whiteList = ['Imrei Yosher on Ruth', 'Duties of the Heart (abridged)'];  // ['Midrash Mishlei', 'Midrash Tehillim', 'Midrash Tanchuma', 'Midrash Aggadah'];
     if (whiteList.indexOf(title) > -1) {
@@ -379,7 +360,7 @@
     });
     //console.log(heCats)
     return heCats;
-  };
+};
 
 
 const getSidebarModules = (categories) => {
