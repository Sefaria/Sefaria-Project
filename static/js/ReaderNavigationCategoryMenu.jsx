import React  from 'react';
import classNames  from 'classnames';
import PropTypes  from 'prop-types';
import Sefaria  from './sefaria/sefaria';
import { NavSidebar } from './NavSidebar';
import Footer  from './Footer';
import ComparePanelHeader from './ComparePanelHeader';
import {
  CategoryAttribution,
  CategoryColorLine,
  ResponsiveNBox,
  LanguageToggleButton,
  InterfaceText,
  ContentText,
} from './Misc';


// Navigation Menu for a single category of texts (e.g., "Tanakh", "Bavli")
const ReaderNavigationCategoryMenu = ({category, categories, setCategories, toggleLanguage,
  openDisplaySettings, onCompareBack, openTextTOC, multiPanel, initialWidth, compare, contentLang}) => {

  // Show Talmud with Toggles
  const cats  = categories[0] === "Talmud" && categories.length === 1 ?
                      ["Talmud", "Bavli"]
                      : (categories[0] === "Tosefta" && categories.length === 1) ?
                      ["Tosefta", "Vilna Edition"]
                      : categories;
  const aboutCats = categories[0] === "Talmud" && categories.length === 2 ?
                      ["Talmud"] : categories;
  
  let catTitle = '', heCatTitle = '';

  if ((cats[0] === "Talmud" || cats[0] === "Tosefta") && cats.length === 2) {
    category   = cats[0]; 
    catTitle   = cats[0];
    heCatTitle = Sefaria.hebrewTerm(cats[0]);
  } else {
    if (category === "Commentary") {
      const onCat = cats.slice(-2)[0];
      catTitle   = onCat + " Commentary";
      heCatTitle = Sefaria.hebrewTerm(onCat) + " " + Sefaria.hebrewTerm("Commentary");
    } else {
      catTitle   = category;
      heCatTitle = Sefaria.hebrewTerm(category);
    }
  }

  const tocObject = Sefaria.tocObjectByCategories(cats);

  const catContents = Sefaria.tocItemsByCategories(cats);
  const nestLevel   = category === "Commentary" ? 1 : 0;
  const aboutModule = [
    multiPanel ? {type: "AboutTextCategory", props: {cats: aboutCats}} : {type: null},
  ];

  const sidebarModules = aboutModule.concat(getSidebarModules(cats));

  const categoryToggle = <TalmudToggle categories={cats} setCategories={setCategories} /> || 
                          <ToseftaToggle categories={cats} setCategories={setCategories} />;
  
  const title = compare ? categoryToggle :
    <div className="navTitle">
      <h1>
        <ContentText text={{en: catTitle, he: heCatTitle}} defaultToInterfaceOnBilingual={true} />
      </h1>
      {categoryToggle}
      {multiPanel && Sefaria.interfaceLang !== "hebrew"  && Sefaria._siteSettings.TORAH_SPECIFIC ? 
      <LanguageToggleButton toggleLanguage={toggleLanguage} /> : null }
    </div>;

  const comparePanelHeader = compare ? (
    <ComparePanelHeader
      category={cats[0]}
      openDisplaySettings={openDisplaySettings}
      onBack={() => setCategories(aboutCats.slice(0, -1))}
      catTitle={catTitle}
      heCatTitle={heCatTitle} />
  ) : null;

  const footer         = compare ? null : <Footer />;
  const navMenuClasses = classNames({readerNavCategoryMenu: 1, readerNavMenu: 1, noLangToggleInHebrew: 1, compare: compare});
  return (
    <div className={navMenuClasses}>
      <CategoryColorLine category={categories[0]} />
      { comparePanelHeader }
      <div className="content">
        <div className="sidebarLayout">
          <div className="contentInner followsContentLang">
            { title }
            {!multiPanel ? 
            <div className="categoryDescription top">
              <ContentText text={{en: tocObject.enDesc, he: tocObject.heDesc}} defaultToInterfaceOnBilingual={true} />
            </div> : null}
            <CategoryAttribution categories={cats} asEdition={true} />
            <ReaderNavigationCategoryMenuContents
              contents={catContents}
              categories={cats}
              category={category}
              setCategories={setCategories}
              openTextTOC={openTextTOC}
              initialWidth={initialWidth}
              contentLang={contentLang}
              nestLevel={nestLevel} />
          </div>
          {!compare ? <NavSidebar modules={sidebarModules} /> : null}
        </div>
        {footer}
      </div>
    </div>
  );
};
ReaderNavigationCategoryMenu.propTypes = {
  category:            PropTypes.string.isRequired,
  categories:          PropTypes.array.isRequired,
  setCategories:       PropTypes.func.isRequired,
  toggleLanguage:      PropTypes.func.isRequired,
  openDisplaySettings: PropTypes.func.isRequired,
  //onCompareBack:       PropTypes.func.isRequired,
  initialWidth:        PropTypes.number,
  compare:             PropTypes.bool,
  contentLang:         PropTypes.string,
};


// Inner content of Category menu (just category title and boxes of texts/subcategories)
const ReaderNavigationCategoryMenuContents = ({category, contents, categories, contentLang, 
  setCategories, openTextTOC, initialWidth, nestLevel}) =>  {
  const content = [];
  const cats = categories || [];
  const showInHebrew = contentLang === "hebrew" || Sefaria.interfaceLang === "hebrew";
  const sortedContents = showInHebrew ? hebrewContentSort(contents) : contents;

  for (const item of sortedContents) {

    if (item.category) {
      // Category
      const newCats = cats.concat(item.category);

      // Special Case categories which should nest but normally wouldn't given their depth   ["Mishneh Torah", "Shulchan Arukh", "Tur"]
      if (item.isPrimary || nestLevel > 0) {

        // There's just one text in this category, render the text.
        if(item.contents && item.contents.length === 1 && !("category" in item.contents[0])) {
          const chItem = item.contents[0];
          if (chItem.hidden) { continue; }
          const onClick = e => {
            if (openTextTOC) {
              e.preventDefault();
              openTextTOC(item.title);
            }
          };
          content.push(
            <TextMenuItem
              item={chItem}
              categories={categories}
              onClick={onClick}
              showInHebrew={showInHebrew}
              nestLevel={nestLevel} />
          );

        // Create a link to a subcategory
        } else {
          content.push((
            <MenuItem
              href        = {"/texts/" + newCats.join("/")}
              incomplete  = {showInHebrew ? !item.heComplete : !item.enComplete}
              onClick     = {(e) => {e.preventDefault(); setCategories(newCats)}}
              cats        = {newCats}
              title       = {item.category}
              heTitle     = {item.heCategory}
              enDesc      = {item.enShortDesc}
              heDesc      = {item.heShortDesc}
            />
          ));
        }

      // Add a nested subcategory
      } else {
        let shortDesc = contentLang === "hebrew" ? item.heShortDesc : item.enShortDesc;
        const hasDesc  = !!shortDesc;
        const longDesc = hasDesc && shortDesc.split(" ").length > 5;
        shortDesc = hasDesc && !longDesc ? `(${shortDesc})` : shortDesc;

        content.push(
          <div className='category' key={"cat." + nestLevel + "." + item.category}>
            <h2>
              <ContentText text={{en: item.category, he: item.heCategory}} defaultToInterfaceOnBilingual={true} />
              {hasDesc && !longDesc ? 
              <span className="categoryDescription">
                <ContentText text={{en: shortDesc, he: shortDesc}} defaultToInterfaceOnBilingual={true} />
              </span> : null }
            </h2>
            {hasDesc && longDesc ? 
            <div className="categoryDescription">
              <ContentText text={{en: shortDesc, he: shortDesc}} defaultToInterfaceOnBilingual={true} />
            </div> : null }
            <ReaderNavigationCategoryMenuContents
              contents      = {item.contents}
              categories    = {newCats}
              category      = {item.category}
              setCategories = {setCategories}
              openTextTOC   = {openTextTOC}
              initialWidth  = {initialWidth}
              nestLevel     = {nestLevel + 1}
              contentLang   = {contentLang} />
          </div>
        );
      }

    // Add a Collection
    } else if (item.isCollection) {
        content.push(
          <MenuItem
            href        = {"/collections/" + item.slug}
            nestLevel   = {nestLevel}
            title       = {item.title}
            heTitle     = {item.heTitle}
            enDesc      = {item.enShortDesc}
            heDesc      = {item.heShortDesc} />
        );

    // Skip hidden texts
    } else if (item.hidden) {
        continue;

    // Add a Text
    } else {
        const onClick = e => {
          if (openTextTOC) {
            e.preventDefault();
            openTextTOC(item.title);
          }
        };
        content.push((
          <TextMenuItem 
            item={item}
            categories={categories}
            onClick={onClick}
            showInHebrew={showInHebrew}
            nestLevel={nestLevel} />
        ));
    }
  }

  const boxedContent = [];
  let currentRun   = [];
  let i;
  for (i = 0; i < content.length; i++) {
    // Walk through content looking for runs of texts/subcats to group together into a table
    if (content[i].type === "div") { // this is a subcategory
      if (currentRun.length) {
        boxedContent.push((<ResponsiveNBox content={currentRun} intialWidth={initialWidth} key={i} />));
        currentRun = [];
      }
      boxedContent.push(content[i]);
    } else  { // this is a single text
      currentRun.push(content[i]);
    }
  }
  if (currentRun.length) {
    boxedContent.push((<ResponsiveNBox content={currentRun} initialWidth={initialWidth} key={i} />));
  }
  return (<div>{boxedContent}</div>);

};
ReaderNavigationCategoryMenuContents.propTypes = {
  category:     PropTypes.string.isRequired,
  contents:     PropTypes.array.isRequired,
  categories:   PropTypes.array.isRequired,
  contentLang:  PropTypes.string,
  initialWidth: PropTypes.number,
  nestLevel:    PropTypes.number
};
ReaderNavigationCategoryMenuContents.defaultProps = {
  contents: []
};


const MenuItem = ({href, nestLevel, title, heTitle, cats, onClick, incomplete, enDesc, heDesc}) => {
  const keytype  = !!cats ? "cat" : "text";
  const classes = classNames({ navBlockTitle: 1, incomplete: incomplete});
  return (
    <div className="navBlock">
      <a href={href}
        className   = {classes}
        onClick     = {onClick}
        key         = {keytype + "." + nestLevel + "." + title}
      >
        <ContentText text={{en: title, he: heTitle}} />
      </a>
      {enDesc || heDesc ? 
      <div className="navBlockDescription">
        <ContentText text={{en: enDesc, he: heDesc}} />
      </div> : null }
    </div>
  );
};

<<<<<<< HEAD
const TextMenuItem = ({item, categories, showInHebrew, nestLevel}) => {
        const [title, heTitle] = getRenderedTextTitleString(item.title, item.heTitle, categories);
        const lastPlace = Sefaria.lastPlaceForText(item.title);
        const ref =  lastPlace ? lastPlace.ref : item.firstSection ? item.firstSection : item.title;
        return (
            <MenuItem
                href        = {"/" + Sefaria.normRef(ref)}
                onClick     = {onClick}
                incomplete  = {showInHebrew ? !item.heComplete : !item.enComplete}
                nestLevel   = {nestLevel}
                title       = {title}
                heTitle     = {heTitle}
                enDesc      = {item.enShortDesc}
                heDesc      = {item.heShortDesc}
            />
        );
=======
>>>>>>> 38a9a0d6

const TextMenuItem = ({item, categories, showInHebrew, nestLevel, onClick}) => {
  const [title, heTitle] = getRenderedTextTitleString(item.title, item.heTitle, categories);
  return (
    <MenuItem
      href        = {"/" + Sefaria.normRef(item.title)}
      onClick     = {onClick}
      incomplete  = {showInHebrew ? !item.heComplete : !item.enComplete}
      nestLevel   = {nestLevel}
      title       = {title}
      heTitle     = {heTitle}
      enDesc      = {item.enShortDesc}
      heDesc      = {item.heShortDesc}
    />
  );
};


const TalmudToggle = ({categories, setCategories}) => {
    if ( categories.length !== 2 || categories[0] !== "Talmud") {
        return null;
    }

    const setBavli = () => { setCategories(["Talmud", "Bavli"]); };
    const setYerushalmi = () => { setCategories(["Talmud", "Yerushalmi"]); };
    const bClasses = classNames({navToggle: 1, active: categories[1] === "Bavli"});
    const yClasses = classNames({navToggle: 1, active: categories[1] === "Yerushalmi", second: 1});

    return (
      <div className="navToggles">
        <span className={bClasses} onClick={setBavli}>
          <ContentText text={{en: "Babylonian", he: "בבלי"}} />
        </span>
        <span className={yClasses} onClick={setYerushalmi}>
          <ContentText text={{en: "Jerusalem", he: "ירושלמי"}} />
        </span>
      </div>
    );
};


const ToseftaToggle = ({categories, setCategories}) => {
    if ( categories.length !== 2 || categories[0] !== "Tosefta") {
        return null;
    }

    const setVilna = () => { setCategories(["Tosefta", "Vilna Edition"]); };
    const setLieberman = () => { setCategories(["Tosefta", "Lieberman Edition"]); };
    const vClasses = classNames({navToggle: 1, active: categories[1] === "Vilna Edition"});
    const lClasses = classNames({navToggle: 1, active: categories[1] === "Lieberman Edition", second: 1});

    return (
      <div className="navToggles">
        <span className={vClasses} onClick={setVilna}>
          <ContentText text={{en: "Vilna Edition", he: "דפוס וילנא"}} />
        </span>
        <span className="navTogglesDivider">|</span>
        <span className={lClasses} onClick={setLieberman}>
          <ContentText text={{en: "Lieberman Edition", he: "מהדורת ליברמן"}} />
        </span>
      </div>
    );
};


const getRenderedTextTitleString = (title, heTitle, categories) => {
    if (title === "Pesach Haggadah") {
        return ["Pesach Haggadah Ashkenaz", "הגדה של פסח אשכנז"]
    }
    const whiteList = ['Imrei Yosher on Ruth', 'Duties of the Heart (abridged)', 'Midrash Mishlei',
        'Midrash Tehillim', 'Midrash Tanchuma', 'Midrash Aggadah', 'Pesach Haggadah Edot Hamizrah'];
    if (whiteList.indexOf(title) > -1 || categories.slice(-1)[0] === "Siddur") {
        return [title, heTitle];
    }

    const replaceTitles = {
        "en": ['Jerusalem Talmud', 'Tosefta Kifshutah'].concat(categories),
        "he": ['תלמוד ירושלמי', 'תוספתא כפשוטה'].concat(categories.map(Sefaria.hebrewTerm))
    };
    const replaceOther = {
        "en" : [", ", "; ", " on ", " to ", " of "],
        "he" : [", ", " על "]
    };

    //this will replace a category name at the beginning of the title string and any connector strings (0 or 1) that follow.
    const titleRe = new RegExp(`^(${replaceTitles['en'].join("|")})(${replaceOther['en'].join("|")})?`);
    const heTitleRe = new RegExp(`^(${replaceTitles['he'].join("|")})(${replaceOther['he'].join("|")})?`);
    title   = title === categories.slice(-1)[0] ? title : title.replace(titleRe, "");
    heTitle = heTitle === Sefaria.hebrewTerm(categories.slice(-1)[0]) ? heTitle : heTitle.replace(heTitleRe, "");

    return [title, heTitle];
};


const hebrewContentSort = (enCats) => {
    // Sorts contents of this category by Hebrew Alphabetical
    //console.log(cats);
    const heCats = enCats.slice().map(function(item, indx) {
      item.enOrder = indx;
      return item;
    });

    // If all of the cats have a base_text_order, don't re-sort.
    if (heCats.every(c => !!c.base_text_order))   {
        return heCats;
    }
    heCats.sort(function(a, b) {
      if ("order" in a || "order" in b) {
        const aOrder = "order" in a ? a.order : 9999;
        const bOrder = "order" in b ? b.order : 9999;
        return aOrder > bOrder ? 1 : -1;

      } else if (("category" in a) !== ("category" in b)) {
        return a.enOrder > b.enOrder ? 1 : -1;

      //} else if (a.heComplete !== b.heComplete) {
      //  return a.heComplete ? -1 : 1;

      } else if (a.heTitle && b.heTitle) {
        return a.heTitle > b.heTitle ? 1 : -1;

      }
      return a.enOrder > b.enOrder ? 1 : -1;
    });
    //console.log(heCats)
    return heCats;
};


const getSidebarModules = (categories) => {
  const path = categories.join("|");

  const modules = {
    "Tanakh": [
      {type: "WeeklyTorahPortion"},
      {type: "PopularTexts", props: {texts: ["Genesis", "Psalms", "Isaiah", "Job", "Proverbs"]}}
    ],
    "Talmud|Bavli": [
      {type: "DafYomi"},
      {type: "PopularTexts", props: {texts: ["Sanhedrin", "Bava Metzia", "Shabbat", "Berakhot", "Kiddushin"]}}      
    ]
  };

  const customModules = path in modules ? modules[path] : [];

  const defaultModules = [
    {type: "Visualizations", props: {categories}},
    {type: "SupportSefaria"},
  ]; 

  return customModules.concat(defaultModules);
};


export default ReaderNavigationCategoryMenu;<|MERGE_RESOLUTION|>--- conflicted
+++ resolved
@@ -296,31 +296,14 @@
   );
 };
 
-<<<<<<< HEAD
-const TextMenuItem = ({item, categories, showInHebrew, nestLevel}) => {
-        const [title, heTitle] = getRenderedTextTitleString(item.title, item.heTitle, categories);
-        const lastPlace = Sefaria.lastPlaceForText(item.title);
-        const ref =  lastPlace ? lastPlace.ref : item.firstSection ? item.firstSection : item.title;
-        return (
-            <MenuItem
-                href        = {"/" + Sefaria.normRef(ref)}
-                onClick     = {onClick}
-                incomplete  = {showInHebrew ? !item.heComplete : !item.enComplete}
-                nestLevel   = {nestLevel}
-                title       = {title}
-                heTitle     = {heTitle}
-                enDesc      = {item.enShortDesc}
-                heDesc      = {item.heShortDesc}
-            />
-        );
-=======
->>>>>>> 38a9a0d6
 
 const TextMenuItem = ({item, categories, showInHebrew, nestLevel, onClick}) => {
   const [title, heTitle] = getRenderedTextTitleString(item.title, item.heTitle, categories);
+  const lastPlace = Sefaria.lastPlaceForText(item.title);
+  const ref =  lastPlace ? lastPlace.ref : item.firstSection ? item.firstSection : item.title;
   return (
     <MenuItem
-      href        = {"/" + Sefaria.normRef(item.title)}
+      href        = {"/" + Sefaria.normRef(ref)}
       onClick     = {onClick}
       incomplete  = {showInHebrew ? !item.heComplete : !item.enComplete}
       nestLevel   = {nestLevel}
