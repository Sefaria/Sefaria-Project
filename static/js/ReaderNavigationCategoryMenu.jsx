import {
  CategoryAttribution,
  NBox,
  LanguageToggleButton,
} from './Misc';
import React  from 'react';
import classNames  from 'classnames';
import PropTypes  from 'prop-types';
import Sefaria  from './sefaria/sefaria';
import NavSidebar from './NavSidebar';
import Footer  from './Footer';
import MobileHeader from './MobileHeader';


// Navigation Menu for a single category of texts (e.g., "Tanakh", "Bavli")
const ReaderNavigationCategoryMenu = ({category, categories, setCategories,
            toggleLanguage, openDisplaySettings, navHome, width, compare, hideNavHeader,
            contentLang, interfaceLang}) => {
<<<<<<< HEAD
=======

>>>>>>> 5f5f48ee

    // Show Talmud with Toggles
    const cats  = categories[0] === "Talmud" && categories.length === 1 ?
                        ["Talmud", "Bavli"] : categories;
<<<<<<< HEAD
    const aboutCats = categories[0] === "Talmud" && categories.length === 2 ?
                        ["Talmud"] : categories;
    let catTitle = '', heCatTitle = '';

    if (cats[0] === "Talmud" && cats.length === 2) {
      catTitle   = cats[0];
      heCatTitle = Sefaria.hebrewTerm(cats[0]);
=======
    let catTitle = '', heCatTitle = '';

    if (cats[0] === "Talmud" && cats.length === 2) {
      catTitle   = (cats.length > 1) ? cats[0] +  " " + cats[1] : cats[0];
      heCatTitle = (cats.length > 1) ? Sefaria.hebrewTerm(cats[0]) + " " + Sefaria.hebrewTerm(cats[1]): Sefaria.hebrewTerm(cats[0]);
>>>>>>> 5f5f48ee
    } else {
      if (category === "Commentary") {
        const onCat = cats.slice(-2)[0];
        catTitle   = onCat + " Commentary";
        heCatTitle = Sefaria.hebrewTerm(onCat) + " " + Sefaria.hebrewTerm("Commentary");  // HEBREW NEEDED
      } else {
        catTitle   = category;
        heCatTitle = Sefaria.hebrewTerm(category);
      }
    }

<<<<<<< HEAD
    const tocObject = Sefaria.tocObjectByCategories(cats);

    const catContents    = Sefaria.tocItemsByCategories(cats);
    const nestLevel      = category === "Commentary" ? 1 : 0;
    const aboutModule = Sefaria._showDescriptionAtTop ? [] : [
      {type: "AboutTextCategory", props: {cats: aboutCats}},
    ];

    const sidebarModules = aboutModule.concat(getSidebarModules(cats));

    const talmudToggle   = <TalmudToggle categories={cats} setCategories={setCategories} />
=======
    const catContents    = Sefaria.tocItemsByCategories(cats);
    const nestLevel      = category === "Commentary" ? 1 : 0;
>>>>>>> 5f5f48ee
    const footer         = compare ? null : <Footer />;
    const navMenuClasses = classNames({readerNavCategoryMenu: 1, readerNavMenu: 1, noHeader: hideNavHeader, noLangToggleInHebrew: 1, compare: compare});
    const contentClasses = classNames({content: 1, hasFooter: footer != null});
    return (<div className={navMenuClasses}>
              <MobileHeader
                mode={'innerTOC'}
                hideNavHeader={hideNavHeader}
                interfaceLang={interfaceLang}
                category={cats[0]}
                openDisplaySettings={openDisplaySettings}
                navHome={navHome}
                compare={compare}
                catTitle={catTitle}
                heCatTitle={heCatTitle}
              />
              <div className={contentClasses}>
<<<<<<< HEAD
                <div className="sidebarLayout">
                  <div className="contentInner followsContentLang">
                    {hideNavHeader ? 
                    <div className="navTitle">
                      <h1>
                        <span className="en">{catTitle}</span>
                        <span className="he">{heCatTitle}</span>
                      </h1>
                      {talmudToggle}
                      {interfaceLang !== "hebrew"  && Sefaria._siteSettings.TORAH_SPECIFIC ? <LanguageToggleButton toggleLanguage={toggleLanguage} /> : null }
                    </div> : {talmudToggle} }
                    {Sefaria._showDescriptionAtTop ? 
                    <div className="categoryDescription top">
                      <span className="en">{tocObject.enDesc}</span>
                      <span className="he">{tocObject.heDesc}</span>
                    </div> : null}
                    <CategoryAttribution categories={cats} asEdition={true} />
                    <ReaderNavigationCategoryMenuContents
                      contents={catContents}
                      categories={cats}
                      width={width}
                      category={category}
                      contentLang={contentLang}
                      nestLevel={nestLevel} />
                  </div>
                  <NavSidebar modules={sidebarModules} />
=======
                <div className="contentInner">
                  {hideNavHeader ? (<h1>
                      {interfaceLang !== "hebrew"  && Sefaria._siteSettings.TORAH_SPECIFIC ? <LanguageToggleButton toggleLanguage={toggleLanguage} /> : null }
                      <span className="en">{catTitle}</span>
                      <span className="he">{heCatTitle}</span>
                    </h1>) : null}
                  <TalmudToggle categories={cats} setCategories={setCategories} />
                  <CategoryAttribution categories={cats} />
                  <ReaderNavigationCategoryMenuContents
                    contents={catContents}
                    categories={cats}
                    width={width}
                    category={category}
                    contentLang={contentLang}
                    nestLevel={nestLevel} />
>>>>>>> 5f5f48ee
                </div>
                {footer}
              </div>
            </div>);
};
ReaderNavigationCategoryMenu.propTypes = {
  category:            PropTypes.string.isRequired,
  categories:          PropTypes.array.isRequired,
  setCategories:       PropTypes.func.isRequired,
  toggleLanguage:      PropTypes.func.isRequired,
  openDisplaySettings: PropTypes.func.isRequired,
  navHome:             PropTypes.func.isRequired,
  width:               PropTypes.number,
  compare:             PropTypes.bool,
  hideNavHeader:       PropTypes.bool,
  contentLang:         PropTypes.string,
  interfaceLang:       PropTypes.string,
};

// Inner content of Category menu (just category title and boxes of texts/subcategories)
const ReaderNavigationCategoryMenuContents = ({category, contents, categories, contentLang, width, nestLevel}) =>  {

<<<<<<< HEAD
// Inner content of Category menu (just category title and boxes of texts/subcategories)
const ReaderNavigationCategoryMenuContents = ({category, contents, categories, contentLang, width, nestLevel}) =>  {
=======
>>>>>>> 5f5f48ee
  const content = [];
  const cats = categories || [];
  const showInHebrew = contentLang === "hebrew" || Sefaria.interfaceLang === "hebrew";
  const sortedContents = showInHebrew ? hebrewContentSort(contents) : contents;

  for (const item of sortedContents) {

    if (item.category) {
      // Category
      const newCats = cats.concat(item.category);

      // Special Case categories which should nest but normally wouldn't given their depth   ["Mishneh Torah", "Shulchan Arukh", "Tur"]
      if (item.isPrimary || nestLevel > 0) {

        // There's just one text in this category, render the text.
        if(item.contents && item.contents.length === 1 && !("category" in item.contents[0])) {
            const chItem = item.contents[0];
            if (chItem.hidden) { continue; }
            content.push((
                <TextMenuItem item={chItem} categories={categories} showInHebrew={showInHebrew} nestLevel={nestLevel}/>
            ));

        // Create a link to a subcategory
        } else {
          content.push((
              <MenuItem
                href        = {"/texts/" + newCats.join("/")}
                incomplete  = {showInHebrew ? !item.heComplete : !item.enComplete}
                cats        = {newCats}
                title       = {item.category}
                heTitle     = {item.heCategory}
<<<<<<< HEAD
                enDesc      = {item.enShortDesc}
                heDesc      = {item.heShortDesc}
=======
>>>>>>> 5f5f48ee
              />
          ));
        }

      // Add a nested subcategory
      } else {
<<<<<<< HEAD
        const hasDesc  = item.enShortDesc || item.heShortDesc;
        const longDesc = hasDesc.split(" ").length > 5; 
        content.push((<div className='category' key={"cat." + nestLevel + "." + item.category}>
                        <h2>
                          <span className='en'>{item.category}</span>
                          <span className='he'>{item.heCategory}</span>
                          {hasDesc && !longDesc ? 
                          <span className="categoryDescription">
                            <span className='en'> ({item.enShortDesc})</span>
                            <span className='he'> ({item.heShortDesc})</span>
                          </span> : null }
                        </h2>
                        {hasDesc && longDesc ? 
                        <div className="categoryDescription">
                          <span className='en'>{item.enShortDesc}</span>
                          <span className='he'>{item.heShortDesc}</span>
                        </div> : null }
=======
        content.push((<div className='category' key={"cat." + nestLevel + "." + item.category}>
                        <h3>
                          <span className='en'>{item.category}</span>
                          <span className='he'>{item.heCategory}</span>
                        </h3>
>>>>>>> 5f5f48ee
                        <ReaderNavigationCategoryMenuContents
                          contents      = {item.contents}
                          categories    = {newCats}
                          width         = {width}
                          nestLevel     = {nestLevel + 1}
                          category      = {item.category}
                          contentLang   = {contentLang} />
                      </div>));
      }

    // Add a Collection
    } else if (item.isCollection) {
        content.push((
            <MenuItem
                href        = {"/collections/" + item.slug}
<<<<<<< HEAD
=======
                group       = {item.name}
>>>>>>> 5f5f48ee
                nestLevel   = {nestLevel}
                title       = {item.title}
                heTitle     = {item.heTitle}
            />
        ));

    // Skip hidden texts
    } else if (item.hidden) {
        continue;

    // Add a Text
    } else {
        content.push((
            <TextMenuItem item={item} categories={categories} showInHebrew={showInHebrew} nestLevel={nestLevel}/>
        ));
    }
  }

  const boxedContent = [];
  let currentRun   = [];
  let i;
  for (i = 0; i < content.length; i++) {
    // Walk through content looking for runs of texts/subcats to group together into a table
    if (content[i].type === "div") { // this is a subcategory
      if (currentRun.length) {
<<<<<<< HEAD
        boxedContent.push((<NBox content={currentRun} n={2} key={i} />));
=======
        boxedContent.push((<TwoOrThreeBox content={currentRun} width={width} key={i} />));
>>>>>>> 5f5f48ee
        currentRun = [];
      }
      boxedContent.push(content[i]);
    } else  { // this is a single text
      currentRun.push(content[i]);
    }
  }
  if (currentRun.length) {
<<<<<<< HEAD
    boxedContent.push((<NBox content={currentRun} n={2} key={i} />));
=======
    boxedContent.push((<TwoOrThreeBox content={currentRun} width={width} key={i} />));
>>>>>>> 5f5f48ee
  }
  return (<div>{boxedContent}</div>);

};
ReaderNavigationCategoryMenuContents.propTypes = {
<<<<<<< HEAD
  category:    PropTypes.string.isRequired,
  contents:    PropTypes.array.isRequired,
  categories:  PropTypes.array.isRequired,
  contentLang: PropTypes.string,
  width:       PropTypes.number,
  nestLevel:   PropTypes.number
};
=======
  category:   PropTypes.string.isRequired,
  contents:   PropTypes.array.isRequired,
  categories: PropTypes.array.isRequired,
  contentLang: PropTypes.string,
  width:      PropTypes.number,
  nestLevel:  PropTypes.number
};

>>>>>>> 5f5f48ee
ReaderNavigationCategoryMenuContents.defaultProps = {
  contents: []
};

<<<<<<< HEAD

const MenuItem = ({href, dref, nestLevel, title, heTitle, cats, incomplete, enDesc, heDesc}) => {
  const keytype  = !!cats ? "cat" : "text";
  const classes = classNames({ navBlockTitle: 1, incomplete: incomplete});
  return (
    <div className="navBlock">
      <a href={href}
        className   = {classes}
        data-ref    = {dref ? dref : null}
        data-cats   = {cats ? cats.join("|") : null}
        key         = {keytype + "." + nestLevel + "." + title}
      >
        <span className='en'>{title}</span>
        <span className='he'>{heTitle}</span>
      </a>
      {enDesc || heDesc ? 
      <div className="navBlockDescription">
        <span className='en'>{enDesc}</span>
        <span className='he'>{heDesc}</span>
      </div> : null }
    </div>
  );
};


=======
const MenuItem = ({href, dref, nestLevel, title, heTitle, group, cats, incomplete}) => {
    const keytype  = !!group ? "group" : !!cats ? "cat" : "text";
    const classes = classNames({ blockLink: 1, refLink: !!dref, groupLink: !!group, catLink: !!cats, incomplete: incomplete});
    return (
        <a href={href}
            className   = {classes}
            data-ref    = {dref ? dref : null}
            data-group  = {group ? group : null}
            data-cats   = {cats ? cats.join("|") : null}
            key         = {keytype + "." + nestLevel + "." + title}
        >
            <span className='en'>{title}</span>
            <span className='he'>{heTitle}</span>
        </a>
    );
};

>>>>>>> 5f5f48ee
const TextMenuItem = ({item, categories, showInHebrew, nestLevel}) => {
        const [title, heTitle] = getRenderedTextTitleString(item.title, item.heTitle, categories);
        const lastPlace = Sefaria.lastPlaceForText(item.title);
        const ref =  lastPlace ? lastPlace.ref : item.firstSection;
        return (
            <MenuItem
                href        = {"/" + Sefaria.normRef(ref)}
                incomplete  = {showInHebrew ? !item.heComplete : !item.enComplete}
                dref        = {ref}
                nestLevel   = {nestLevel}
                title       = {title}
                heTitle     = {heTitle}
<<<<<<< HEAD
                enDesc      = {item.enShortDesc}
                heDesc      = {item.heShortDesc}
            />
        );
};

=======
            />
        );

};
>>>>>>> 5f5f48ee

const TalmudToggle = ({categories, setCategories}) => {
    if ( categories.length !== 2 || categories[0] !== "Talmud") {
        return null;
    }

    const setBavli = () => { setCategories(["Talmud", "Bavli"]); };
    const setYerushalmi = () => { setCategories(["Talmud", "Yerushalmi"]); };
    const bClasses = classNames({navToggle: 1, active: categories[1] === "Bavli"});
    const yClasses = classNames({navToggle: 1, active: categories[1] === "Yerushalmi", second: 1});

    return (<div className="navToggles">
                <span className={bClasses} onClick={setBavli}>
                  <span className="en">Bavli</span>
                  <span className="he">בבלי</span>
                </span>
<<<<<<< HEAD
=======
                <span className="navTogglesDivider">|</span>
>>>>>>> 5f5f48ee
                <span className={yClasses} onClick={setYerushalmi}>
                  <span className="en">Yerushalmi</span>
                  <span className="he">ירושלמי</span>
                </span>
    </div>);
};


const getRenderedTextTitleString = (title, heTitle, categories) => {

<<<<<<< HEAD
    const whiteList = ['Imrei Yosher on Ruth', 'Duties of the Heart (abridged)', 'Midrash Mishlei',
        'Midrash Tehillim', 'Midrash Tanchuma', 'Midrash Aggadah'];
    if (whiteList.indexOf(title) > -1) {
=======
    if (title === "Pesach Haggadah") {
        return ["Pesach Haggadah Ashkenaz", "הגדה של פסח אשכנז"]
    }
    const whiteList = ['Imrei Yosher on Ruth', 'Duties of the Heart (abridged)', 'Midrash Mishlei',
        'Midrash Tehillim', 'Midrash Tanchuma', 'Midrash Aggadah', 'Pesach Haggadah Edot Hamizrah'];
    if (whiteList.indexOf(title) > -1 || categories.slice(-1)[0] === "Siddur") {
>>>>>>> 5f5f48ee
        return [title, heTitle];
    }

    const replaceTitles = {
        "en": ['Jerusalem Talmud'].concat(categories),
        "he": ['תלמוד ירושלמי'].concat(categories.map(Sefaria.hebrewTerm))
    };
    const replaceOther = {
        "en" : [", ", "; ", " on ", " to ", " of "],
        "he" : [", ", " על "]
    };

    //this will replace a category name at the beginning of the title string and any connector strings (0 or 1) that follow.
    const titleRe = new RegExp(`^(${replaceTitles['en'].join("|")})(${replaceOther['en'].join("|")})?`);
    const heTitleRe = new RegExp(`^(${replaceTitles['he'].join("|")})(${replaceOther['he'].join("|")})?`);
    title   = title === categories.slice(-1)[0] ? title : title.replace(titleRe, "");
    heTitle = heTitle === Sefaria.hebrewTerm(categories.slice(-1)[0]) ? heTitle : heTitle.replace(heTitleRe, "");

    return [title, heTitle];
};


const hebrewContentSort = (enCats) => {
    // Sorts contents of this category by Hebrew Alphabetical
    //console.log(cats);
    const heCats = enCats.slice().map(function(item, indx) {
      item.enOrder = indx;
      return item;
    });

    // If all of the cats have a base_text_order, don't re-sort.
    if (heCats.every(c => !!c.base_text_order))   {
        return heCats;
    }
    heCats.sort(function(a, b) {
      if ("order" in a || "order" in b) {
        const aOrder = "order" in a ? a.order : 9999;
        const bOrder = "order" in b ? b.order : 9999;
        return aOrder > bOrder ? 1 : -1;

      } else if (("category" in a) !== ("category" in b)) {
        return a.enOrder > b.enOrder ? 1 : -1;

      //} else if (a.heComplete !== b.heComplete) {
      //  return a.heComplete ? -1 : 1;

      } else if (a.heTitle && b.heTitle) {
        return a.heTitle > b.heTitle ? 1 : -1;

      }
      return a.enOrder > b.enOrder ? 1 : -1;
    });
    //console.log(heCats)
    return heCats;
<<<<<<< HEAD
};


const getSidebarModules = (categories) => {
  const path = categories.join("|");

  const modules = {
    "Tanakh": [
      {type: "WeeklyTorahPortion"},
      {type: "PopularTexts", props: {texts: ["Genesis", "Psalms", "Isaiah", "Job", "Proverbs"]}}
    ],
    "Talmud|Bavli": [
      {type: "DafYomi"},
      {type: "PopularTexts", props: {texts: ["Sanhedrin", "Bava Metzia", "Shabbat", "Berakhot", "Kiddushin"]}}      
    ]
  };

  const customModules = path in modules ? modules[path] : [];

  const defaultModules = [
    {type: "Visualizations", props: {categories}},
    {type: "SupportSefaria"},
  ]; 

  return customModules.concat(defaultModules);

};
=======
  };

>>>>>>> 5f5f48ee


export default ReaderNavigationCategoryMenu;<|MERGE_RESOLUTION|>--- conflicted
+++ resolved
@@ -16,15 +16,10 @@
 const ReaderNavigationCategoryMenu = ({category, categories, setCategories,
             toggleLanguage, openDisplaySettings, navHome, width, compare, hideNavHeader,
             contentLang, interfaceLang}) => {
-<<<<<<< HEAD
-=======
-
->>>>>>> 5f5f48ee
 
     // Show Talmud with Toggles
     const cats  = categories[0] === "Talmud" && categories.length === 1 ?
                         ["Talmud", "Bavli"] : categories;
-<<<<<<< HEAD
     const aboutCats = categories[0] === "Talmud" && categories.length === 2 ?
                         ["Talmud"] : categories;
     let catTitle = '', heCatTitle = '';
@@ -32,13 +27,6 @@
     if (cats[0] === "Talmud" && cats.length === 2) {
       catTitle   = cats[0];
       heCatTitle = Sefaria.hebrewTerm(cats[0]);
-=======
-    let catTitle = '', heCatTitle = '';
-
-    if (cats[0] === "Talmud" && cats.length === 2) {
-      catTitle   = (cats.length > 1) ? cats[0] +  " " + cats[1] : cats[0];
-      heCatTitle = (cats.length > 1) ? Sefaria.hebrewTerm(cats[0]) + " " + Sefaria.hebrewTerm(cats[1]): Sefaria.hebrewTerm(cats[0]);
->>>>>>> 5f5f48ee
     } else {
       if (category === "Commentary") {
         const onCat = cats.slice(-2)[0];
@@ -50,7 +38,6 @@
       }
     }
 
-<<<<<<< HEAD
     const tocObject = Sefaria.tocObjectByCategories(cats);
 
     const catContents    = Sefaria.tocItemsByCategories(cats);
@@ -62,10 +49,6 @@
     const sidebarModules = aboutModule.concat(getSidebarModules(cats));
 
     const talmudToggle   = <TalmudToggle categories={cats} setCategories={setCategories} />
-=======
-    const catContents    = Sefaria.tocItemsByCategories(cats);
-    const nestLevel      = category === "Commentary" ? 1 : 0;
->>>>>>> 5f5f48ee
     const footer         = compare ? null : <Footer />;
     const navMenuClasses = classNames({readerNavCategoryMenu: 1, readerNavMenu: 1, noHeader: hideNavHeader, noLangToggleInHebrew: 1, compare: compare});
     const contentClasses = classNames({content: 1, hasFooter: footer != null});
@@ -82,7 +65,6 @@
                 heCatTitle={heCatTitle}
               />
               <div className={contentClasses}>
-<<<<<<< HEAD
                 <div className="sidebarLayout">
                   <div className="contentInner followsContentLang">
                     {hideNavHeader ? 
@@ -109,23 +91,6 @@
                       nestLevel={nestLevel} />
                   </div>
                   <NavSidebar modules={sidebarModules} />
-=======
-                <div className="contentInner">
-                  {hideNavHeader ? (<h1>
-                      {interfaceLang !== "hebrew"  && Sefaria._siteSettings.TORAH_SPECIFIC ? <LanguageToggleButton toggleLanguage={toggleLanguage} /> : null }
-                      <span className="en">{catTitle}</span>
-                      <span className="he">{heCatTitle}</span>
-                    </h1>) : null}
-                  <TalmudToggle categories={cats} setCategories={setCategories} />
-                  <CategoryAttribution categories={cats} />
-                  <ReaderNavigationCategoryMenuContents
-                    contents={catContents}
-                    categories={cats}
-                    width={width}
-                    category={category}
-                    contentLang={contentLang}
-                    nestLevel={nestLevel} />
->>>>>>> 5f5f48ee
                 </div>
                 {footer}
               </div>
@@ -145,14 +110,9 @@
   interfaceLang:       PropTypes.string,
 };
 
+
 // Inner content of Category menu (just category title and boxes of texts/subcategories)
 const ReaderNavigationCategoryMenuContents = ({category, contents, categories, contentLang, width, nestLevel}) =>  {
-
-<<<<<<< HEAD
-// Inner content of Category menu (just category title and boxes of texts/subcategories)
-const ReaderNavigationCategoryMenuContents = ({category, contents, categories, contentLang, width, nestLevel}) =>  {
-=======
->>>>>>> 5f5f48ee
   const content = [];
   const cats = categories || [];
   const showInHebrew = contentLang === "hebrew" || Sefaria.interfaceLang === "hebrew";
@@ -184,18 +144,14 @@
                 cats        = {newCats}
                 title       = {item.category}
                 heTitle     = {item.heCategory}
-<<<<<<< HEAD
                 enDesc      = {item.enShortDesc}
                 heDesc      = {item.heShortDesc}
-=======
->>>>>>> 5f5f48ee
               />
           ));
         }
 
       // Add a nested subcategory
       } else {
-<<<<<<< HEAD
         const hasDesc  = item.enShortDesc || item.heShortDesc;
         const longDesc = hasDesc.split(" ").length > 5; 
         content.push((<div className='category' key={"cat." + nestLevel + "." + item.category}>
@@ -213,13 +169,6 @@
                           <span className='en'>{item.enShortDesc}</span>
                           <span className='he'>{item.heShortDesc}</span>
                         </div> : null }
-=======
-        content.push((<div className='category' key={"cat." + nestLevel + "." + item.category}>
-                        <h3>
-                          <span className='en'>{item.category}</span>
-                          <span className='he'>{item.heCategory}</span>
-                        </h3>
->>>>>>> 5f5f48ee
                         <ReaderNavigationCategoryMenuContents
                           contents      = {item.contents}
                           categories    = {newCats}
@@ -235,10 +184,6 @@
         content.push((
             <MenuItem
                 href        = {"/collections/" + item.slug}
-<<<<<<< HEAD
-=======
-                group       = {item.name}
->>>>>>> 5f5f48ee
                 nestLevel   = {nestLevel}
                 title       = {item.title}
                 heTitle     = {item.heTitle}
@@ -264,11 +209,7 @@
     // Walk through content looking for runs of texts/subcats to group together into a table
     if (content[i].type === "div") { // this is a subcategory
       if (currentRun.length) {
-<<<<<<< HEAD
         boxedContent.push((<NBox content={currentRun} n={2} key={i} />));
-=======
-        boxedContent.push((<TwoOrThreeBox content={currentRun} width={width} key={i} />));
->>>>>>> 5f5f48ee
         currentRun = [];
       }
       boxedContent.push(content[i]);
@@ -277,17 +218,12 @@
     }
   }
   if (currentRun.length) {
-<<<<<<< HEAD
     boxedContent.push((<NBox content={currentRun} n={2} key={i} />));
-=======
-    boxedContent.push((<TwoOrThreeBox content={currentRun} width={width} key={i} />));
->>>>>>> 5f5f48ee
   }
   return (<div>{boxedContent}</div>);
 
 };
 ReaderNavigationCategoryMenuContents.propTypes = {
-<<<<<<< HEAD
   category:    PropTypes.string.isRequired,
   contents:    PropTypes.array.isRequired,
   categories:  PropTypes.array.isRequired,
@@ -295,21 +231,10 @@
   width:       PropTypes.number,
   nestLevel:   PropTypes.number
 };
-=======
-  category:   PropTypes.string.isRequired,
-  contents:   PropTypes.array.isRequired,
-  categories: PropTypes.array.isRequired,
-  contentLang: PropTypes.string,
-  width:      PropTypes.number,
-  nestLevel:  PropTypes.number
-};
-
->>>>>>> 5f5f48ee
 ReaderNavigationCategoryMenuContents.defaultProps = {
   contents: []
 };
 
-<<<<<<< HEAD
 
 const MenuItem = ({href, dref, nestLevel, title, heTitle, cats, incomplete, enDesc, heDesc}) => {
   const keytype  = !!cats ? "cat" : "text";
@@ -335,25 +260,6 @@
 };
 
 
-=======
-const MenuItem = ({href, dref, nestLevel, title, heTitle, group, cats, incomplete}) => {
-    const keytype  = !!group ? "group" : !!cats ? "cat" : "text";
-    const classes = classNames({ blockLink: 1, refLink: !!dref, groupLink: !!group, catLink: !!cats, incomplete: incomplete});
-    return (
-        <a href={href}
-            className   = {classes}
-            data-ref    = {dref ? dref : null}
-            data-group  = {group ? group : null}
-            data-cats   = {cats ? cats.join("|") : null}
-            key         = {keytype + "." + nestLevel + "." + title}
-        >
-            <span className='en'>{title}</span>
-            <span className='he'>{heTitle}</span>
-        </a>
-    );
-};
-
->>>>>>> 5f5f48ee
 const TextMenuItem = ({item, categories, showInHebrew, nestLevel}) => {
         const [title, heTitle] = getRenderedTextTitleString(item.title, item.heTitle, categories);
         const lastPlace = Sefaria.lastPlaceForText(item.title);
@@ -366,19 +272,12 @@
                 nestLevel   = {nestLevel}
                 title       = {title}
                 heTitle     = {heTitle}
-<<<<<<< HEAD
                 enDesc      = {item.enShortDesc}
                 heDesc      = {item.heShortDesc}
             />
         );
 };
 
-=======
-            />
-        );
-
-};
->>>>>>> 5f5f48ee
 
 const TalmudToggle = ({categories, setCategories}) => {
     if ( categories.length !== 2 || categories[0] !== "Talmud") {
@@ -395,10 +294,6 @@
                   <span className="en">Bavli</span>
                   <span className="he">בבלי</span>
                 </span>
-<<<<<<< HEAD
-=======
-                <span className="navTogglesDivider">|</span>
->>>>>>> 5f5f48ee
                 <span className={yClasses} onClick={setYerushalmi}>
                   <span className="en">Yerushalmi</span>
                   <span className="he">ירושלמי</span>
@@ -409,18 +304,12 @@
 
 const getRenderedTextTitleString = (title, heTitle, categories) => {
 
-<<<<<<< HEAD
-    const whiteList = ['Imrei Yosher on Ruth', 'Duties of the Heart (abridged)', 'Midrash Mishlei',
-        'Midrash Tehillim', 'Midrash Tanchuma', 'Midrash Aggadah'];
-    if (whiteList.indexOf(title) > -1) {
-=======
     if (title === "Pesach Haggadah") {
         return ["Pesach Haggadah Ashkenaz", "הגדה של פסח אשכנז"]
     }
     const whiteList = ['Imrei Yosher on Ruth', 'Duties of the Heart (abridged)', 'Midrash Mishlei',
         'Midrash Tehillim', 'Midrash Tanchuma', 'Midrash Aggadah', 'Pesach Haggadah Edot Hamizrah'];
     if (whiteList.indexOf(title) > -1 || categories.slice(-1)[0] === "Siddur") {
->>>>>>> 5f5f48ee
         return [title, heTitle];
     }
 
@@ -475,7 +364,6 @@
     });
     //console.log(heCats)
     return heCats;
-<<<<<<< HEAD
 };
 
 
@@ -503,10 +391,6 @@
   return customModules.concat(defaultModules);
 
 };
-=======
-  };
-
->>>>>>> 5f5f48ee
 
 
 export default ReaderNavigationCategoryMenu;