import React  from 'react';
import PropTypes  from 'prop-types';
import Sefaria  from './sefaria/sefaria';
import {VersionsBlocksList}  from './VersionBlock';
import Component             from 'react-class';
import {EnglishText, HebrewText, InterfaceText, LoadingMessage} from "./Misc";
import {RecentFilterSet} from "./ConnectionFilters";
import TextRange from "./TextRange";
import {AddConnectionToSheetButton, ConnectionButtons, OpenConnectionTabButton} from "./TextList";

class TranslationsBox extends Component {
  constructor(props) {
    super(props);
    this._excludedLangs = ["he"];
    this.state = {
      versionLangMap: null,  // object with version languages as keys and array of versions in that lang as values
      currentVersionsByActualLangs: Sefaria.transformVersionObjectsToByActualLanguageKeys(this.props.currObjectVersions),
    };
  }
  componentDidMount() {
    if(!this.isSheet()) {
      Sefaria.getTranslations(this.props.sectionRef).then(this.onVersionsLoad);
    }
  }
  componentDidUpdate(prevProps, prevState) {
    if (!this.isSheet() && prevProps.sectionRef !== this.props.sectionRef) {
      Sefaria.getTranslations(this.props.sectionRef).then(this.onVersionsLoad);
    }
  }
  onVersionsLoad(versions) {
    //rearrange the current selected versions to be mapped by their real language,
    // then sort the current version to the top of its language list
    let versionsByLang = versions;
    let currentVersionsByActualLangs = Sefaria.transformVersionObjectsToByActualLanguageKeys(this.props.currObjectVersions);
    for(let [lang,ver] of Object.entries(currentVersionsByActualLangs)){
      if (!this._excludedLangs.includes(lang)) {
        versionsByLang[lang].sort((a, b) => {
          return a.versionTitle === ver.versionTitle ? -1 : b.versionTitle === ver.versionTitle ? 1 : 0;
        });
      }
    }
    this.setState({versionLangMap: versionsByLang, currentVersionsByActualLangs:currentVersionsByActualLangs});
  }
  openVersionInSidebar(versionTitle, versionLanguage) {
    this.props.setConnectionsMode("Translation Open");
    this.props.setFilter(Sefaria.getTranslateVersionsKey(versionTitle, versionLanguage));
  }
  isSheet(){
    return this.props.srefs[0].startsWith("Sheet");
  }
  render() {
    if (this.isSheet()) {
      return (
          <div className="versionsBox">
            <LoadingMessage message="There are no Translations for this sheet source" heMessage="למקור זה אין תרגומים"/>
          </div>
      );
    }
    if (this.props.mode === "Translation Open") { // A single translation open in the sidebar
      return (
        <VersionsTextList
          srefs={this.props.srefs}
          vFilter={this.props.vFilter}
          recentVFilters={this.props.recentVFilters}
          setFilter={this.props.setFilter}
          onRangeClick={this.props.onRangeClick}
          setConnectionsMode={this.props.setConnectionsMode}
          onCitationClick={this.props.onCitationClick}
          translationLanguagePreference={this.props.translationLanguagePreference}
        />
      );
    }else if(this.props.mode === "Translations"){
      if (!this.state.versionLangMap) {
        return (
          <div className="versionsBox">
            <LoadingMessage />
          </div>
        );
      }
      return (
<<<<<<< HEAD
        <VersionsBlocksList key={`versions-${Object.values(this.props.currObjectVersions).map((v) => v?.versionTitle ?? "").join("|")}`}
          versionsByLanguages={this.state.versionLangMap}
          currObjectVersions={this.props.currObjectVersions}
          sortPrioritizeLanugage={"en"}
          currentRef={this.props.srefs[0]}
          openVersionInReader={this.props.openVersionInReader}
          openVersionInSidebar={this.openVersionInSidebar}
          viewExtendedNotes={this.props.viewExtendedNotes}
          inTranslationBox={true}
        />
=======
          <>
            <TranslationsHeader />
            <VersionsBlocksList
                versionsByLanguages={this.state.versionLangMap}
                currObjectVersions={this.props.currObjectVersions}
                sortPrioritizeLanugage={"en"}
                currentRef={this.props.srefs[0]}
                openVersionInReader={this.props.openVersionInReader}
                openVersionInSidebar={this.openVersionInSidebar}
                viewExtendedNotes={this.props.viewExtendedNotes}
                inTranslationBox={true}
            />
          </>
>>>>>>> e8c28c06
      );
    }
  }
}
TranslationsBox.propTypes = {
  currObjectVersions:       PropTypes.object.isRequired,
  mode:                     PropTypes.oneOf(["Translations", "Translation Open"]),
  vFilter:                  PropTypes.array,
  recentVFilters:           PropTypes.array,
  srefs:                    PropTypes.array.isRequired,
  setConnectionsMode:       PropTypes.func.isRequired,
  setFilter:                PropTypes.func.isRequired,
  openVersionInReader:      PropTypes.func.isRequired,
  sectionRef:               PropTypes.string.isRequired,
  onRangeClick:             PropTypes.func.isRequired,
  onCitationClick:          PropTypes.func.isRequired,
  translationLanguagePreference: PropTypes.string,
  inTranslationBox:            PropTypes.bool,
};


const TranslationsHeader = () => (
  <div className="translationsHeader">
    <h3>
      <InterfaceText>Translations</InterfaceText>
    </h3>
    <div className="translationsDesc sans-serif">
      <InterfaceText>
        <EnglishText>Sefaria acquires translations to enrich your learning experience. Preview or choose a different translation below.</EnglishText>
        <HebrewText>ספריא עושה מאמצים להוסיף תרגומים שונים לספרים כדי להעשיר את חווית הלמידה שלכם. כאן ניתן להחליף לתרגום אחר או לראות תצוגה מקדימה שלו לצד הטקסט הנוכחי.</HebrewText>
      </InterfaceText>
      <a href="/sheets/511573" target="_blank" className="inTextLink">
        <InterfaceText>
          <EnglishText>Learn more ›</EnglishText>
          <HebrewText>למידע נוסף ›</HebrewText>
        </InterfaceText>
      </a>
    </div>
  </div>
);


class VersionsTextList extends Component {
  constructor(props) {
    super(props);
    this.state = {
      loaded: false,
    };
  }
  componentDidMount() {
    this.preloadText(this.props.vFilter);
  }
  componentWillReceiveProps(nextProps) {
    this.preloadText(nextProps.vFilter);
  }
  preloadText(filter) {
    if (filter.length) {
      this.setState({loaded: false});
      const sectionRef = this.getSectionRef();
      const [vTitle, language] = Sefaria.deconstructVersionsKey(filter[0]);
      let enVersion = null, heVersion = null;
      if (language === "en") { enVersion = vTitle; }
      else                   { heVersion = vTitle; }
      Sefaria.getText(sectionRef, {enVersion, heVersion}).then(() => {this.setState({loaded: true})});
    }
  }
  getSectionRef() {
    const ref = this.props.srefs[0]; // TODO account for selections spanning sections
    const sectionRef = Sefaria.sectionRef(ref) || ref;
    return sectionRef;
  }
  render() {
    const [vTitle, language] = Sefaria.deconstructVersionsKey(this.props.vFilter[0]);
    const currSelectedVersions = {[language]: vTitle};
    const onRangeClick = (sref) => {this.props.onRangeClick(sref, false, currSelectedVersions)};
    return !this.state.loaded || !this.props.vFilter.length ?
      (<LoadingMessage />) :
      (<div className="versionsTextList">
        <RecentFilterSet
          srefs={this.props.srefs}
          asHeader={false}
          filter={this.props.vFilter}
          recentFilters={this.props.recentVFilters}
          setFilter={this.props.setFilter}/>
        <TextRange
          sref={Sefaria.humanRef(this.props.srefs)}
          currVersions={currSelectedVersions}
          useVersionLanguage={true}
          hideTitle={true}
          numberLabel={0}
          basetext={false}
          onCitationClick={this.props.onCitationClick}
          translationLanguagePreference={this.props.translationLanguagePreference}
        />
        <ConnectionButtons>
          <OpenConnectionTabButton srefs={this.props.srefs} openInTabCallback={onRangeClick}/>
          <AddConnectionToSheetButton srefs={this.props.srefs} versions={{[language]: vTitle}} addToSheetCallback={this.props.setConnectionsMode}/>
        </ConnectionButtons>
      </div>);
  }
}
VersionsTextList.propTypes = {
  srefs:           PropTypes.array,
  vFilter:         PropTypes.array,
  recentVFilters:  PropTypes.array,
  setFilter:       PropTypes.func.isRequired,
  onRangeClick:    PropTypes.func.isRequired,
  onCitationClick: PropTypes.func.isRequired,
  translationLanguagePreference: PropTypes.string,
};


export {TranslationsBox as default};<|MERGE_RESOLUTION|>--- conflicted
+++ resolved
@@ -78,18 +78,6 @@
         );
       }
       return (
-<<<<<<< HEAD
-        <VersionsBlocksList key={`versions-${Object.values(this.props.currObjectVersions).map((v) => v?.versionTitle ?? "").join("|")}`}
-          versionsByLanguages={this.state.versionLangMap}
-          currObjectVersions={this.props.currObjectVersions}
-          sortPrioritizeLanugage={"en"}
-          currentRef={this.props.srefs[0]}
-          openVersionInReader={this.props.openVersionInReader}
-          openVersionInSidebar={this.openVersionInSidebar}
-          viewExtendedNotes={this.props.viewExtendedNotes}
-          inTranslationBox={true}
-        />
-=======
           <>
             <TranslationsHeader />
             <VersionsBlocksList
@@ -103,7 +91,6 @@
                 inTranslationBox={true}
             />
           </>
->>>>>>> e8c28c06
       );
     }
   }
