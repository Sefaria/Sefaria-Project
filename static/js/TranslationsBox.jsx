--- conflicted
+++ resolved
@@ -134,11 +134,7 @@
         <EnglishText>Sefaria acquires translations to enrich your learning experience. Preview or choose a different translation below.</EnglishText>
         <HebrewText>ספריא עושה מאמצים להוסיף תרגומים שונים לספרים כדי להעשיר את חווית הלמידה שלכם. כאן ניתן להחליף לתרגום אחר או לראות תצוגה מקדימה שלו לצד הטקסט הנוכחי.</HebrewText>
       </InterfaceText>
-<<<<<<< HEAD
-      <a href="/sheets/511573" data-target-module={Sefaria.SHEETS_MODULE} className="inTextLink">
-=======
       <a href="/sheets/511573" data-target-module={Sefaria.VOICES_MODULE} className="inTextLink">
->>>>>>> a97f8934
         <InterfaceText>
           <EnglishText>Learn more ›</EnglishText>
           <HebrewText>למידע נוסף ›</HebrewText>
