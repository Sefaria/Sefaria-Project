--- conflicted
+++ resolved
@@ -173,16 +173,11 @@
       }
     }.bind(this);
 
-<<<<<<< HEAD
-    let sectionLinks = Sefaria.links(sectionRef);
+    let sectionLinks = Sefaria.getLinksFromCache(sectionRef);
     sectionLinks.map(link => {
       if (!("anchorRefExpanded" in link)) { link.anchorRefExpanded = Sefaria.splitRangingRef(link.anchorRef); }
     });
     let overlaps = link => (!(link.anchorRefExpanded.every(aref => Sefaria.util.inArray(aref, refs) === -1)));
-=======
-    let sectionLinks = Sefaria.getLinksFromCache(sectionRef);
-    let overlaps = link => (!(Sefaria.splitRangingRef(link.anchorRef).every(aref => Sefaria.util.inArray(aref, refs) === -1)));
->>>>>>> 5ec04786
     let links = Sefaria._filterLinks(sectionLinks, filter)
       .filter(overlaps)
       .sort(sortConnections);
