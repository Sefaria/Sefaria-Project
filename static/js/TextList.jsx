--- conflicted
+++ resolved
@@ -279,11 +279,8 @@
   selectedWords:           PropTypes.string,
   checkVisibleSegments:    PropTypes.func.isRequired,
   translationLanguagePreference: PropTypes.string,
-<<<<<<< HEAD
   textHighlights:          PropTypes.array,
-=======
   filterRef:             PropTypes.string
->>>>>>> c6cd797e
 };
 
 const DeleteConnectionButton = ({delUrl, connectionDeleteCallback}) =>{
