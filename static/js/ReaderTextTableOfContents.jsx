import {
  ReaderNavigationMenuCloseButton,
  ReaderNavigationMenuMenuButton,
  ReaderNavigationMenuDisplaySettingsButton,
  CategoryAttribution,
  CategoryColorLine,
  LoadingMessage,
  NBox,
  ResponsiveNBox,
  InterfaceText,
  ContentText, EnglishText, HebrewText, LanguageToggleButton,
} from './Misc';
import React  from 'react';
import ReactDOM  from 'react-dom';
import $  from './sefaria/sefariaJquery';
import Sefaria  from './sefaria/sefaria';
import { NavSidebar, Modules } from './NavSidebar';
import DictionarySearch  from './DictionarySearch';
import VersionBlock  from './VersionBlock';
import ExtendedNotes from './ExtendedNotes';
import Footer  from './Footer';
import classNames  from 'classnames';
import PropTypes  from 'prop-types';
import Component   from 'react-class';
import {ContentLanguageContext} from './context';


class ReaderTextTableOfContents extends Component {
  // Menu for the Table of Contents for a single text
  constructor(props) {
    super(props);

    this.state = {
      versions: [],
      versionsLoaded: false,
      currentVersion: null,
      currObjectVersions: {en: null, he: null},
      indexDetails: null,
      dlVersionTitle: null,
      dlVersionLanguage: null,
      dlVersionFormat: null,
      dlReady: false
    };
  }
  componentDidMount() {
    this.loadData();
  }
  componentDidUpdate(prevProps, prevState) {
    if ((this.props.settingsLanguage != prevProps.settingsLanguage)) {
      this.forceUpdate();
    }
  }
  getDataRef() {
    // Returns ref to be used to looking up data
    return Sefaria.sectionRef(this.props.currentRef) || this.props.currentRef;
  }
  getData() {
    // Gets data about this text from cache, which may be null.
    return Sefaria.text(this.getDataRef(), {context: 1, enVersion: this.props.currVersions.en, heVersion: this.props.currVersions.he});
  }
  loadData() {
    // Ensures data this text is in cache, rerenders after data load if needed
    Sefaria.getIndexDetails(this.props.title).then(data => this.setState({indexDetails: data}));

    if (this.isBookToc() && !this.props.compare) {
      if(!this.state.versionsLoaded){
        Sefaria.versions(this.props.title, false, null, false).then(this.onVersionsLoad);
      }
    }
  }
  onVersionsLoad(versions){
    this.setState({versions: versions, currObjectVersions: this.makeFullCurrentVersionsObjects(versions), versionsLoaded: true})
  }
  makeFullCurrentVersionsObjects(versions){
    //build full versions of current object versions
    let currObjectVersions = {en: null, he: null};
    for(let [lang,ver] of Object.entries(this.props.currVersions)){
      if(!!ver){
        let fullVer = versions.find(version => version.versionTitle == ver && version.language == lang);
        currObjectVersions[lang] = fullVer ? fullVer : null;
      }
    }
    return currObjectVersions;
  }
  getCurrentVersion() {
    // For now treat bilingual as english. TODO show attribution for 2 versions in bilingual case.
    if (this.isBookToc()) { return null; }
    let d = this.getData();
    if (!d) { return null; }
    let currentLanguage = this.props.settingsLanguage == "he" ? "he" : "en";
    if (currentLanguage == "en" && !d.text.length) {currentLanguage = "he"}
    if (currentLanguage == "he" && !d.he.length) {currentLanguage = "en"}
    let currObjectVersions;
    if(this.state.versions.length){
      currObjectVersions = this.state.currObjectVersions;
    }else{
      currObjectVersions = this.makeFullCurrentVersionsObjects(d.versions);
    }
    let currentVersion = {
      ... currObjectVersions[currentLanguage],
      ...{
        sources: currentLanguage == "he" ? d.heSources : d.sources,
        language:               currentLanguage,
        versionTitle:           currentLanguage == "he" ? d.heVersionTitle : d.versionTitle,
        versionSource:          currentLanguage == "he" ? d.heVersionSource : d.versionSource,
        versionStatus:          currentLanguage == "he" ? d.heVersionStatus : d.versionStatus,
        license:                currentLanguage == "he" ? d.heLicense : d.license,
        sources:                currentLanguage == "he" ? d.heSources : d.sources,
        versionNotes:           currentLanguage == "he" ? d.heVersionNotes : d.versionNotes,
        digitizedBySefaria:     currentLanguage == "he" ? d.heDigitizedBySefaria : d.digitizedBySefaria,
        versionTitleInHebrew: currentLanguage == "he" ? d.heVersionTitleInHebrew : d.VersionTitleInHebrew,
        versionNotesInHebrew: currentLanguage == "he" ? d.heVersionNotesInHebrew : d.VersionNotesInHebrew,
        extendedNotes:        currentLanguage == "he" ? d.heExtendedNotes : d.extendedNotes,
        extendedNotesHebrew:  currentLanguage == "he" ? d.extendedNotesHebrew : d.heExtendedNotesHebrew,
      }
    };
    currentVersion.merged = !!(currentVersion.sources);
    return currentVersion;
  }
  handleClick(e) {
    const $a = $(e.target).closest("a");
    if ($a.length && ($a.hasClass("sectionLink") || $a.hasClass("linked"))) {
      let ref = $a.attr("data-ref");
      ref = decodeURIComponent(ref);
      ref = Sefaria.humanRef(ref);
      this.props.close();
      this.props.showBaseText(ref, false, this.props.currVersions);
      e.preventDefault();
    }
  }
  openVersion(version, language) {
    // Selects a version and closes this menu to show it.
    // Calling this functon wihtout parameters resets to default
    this.props.selectVersion(version, language);
    this.props.close();
  }
  isBookToc() {
    return (this.props.mode == "book toc")
  }
  isTextToc() {
    return (this.props.mode == "text toc")
  }
  extendedNotesBack(event){
    return null;
  }
  render() {
    const title     = this.props.title;
    const index     = Sefaria.index(title);
    const heTitle   = index ? index.heTitle : title;
    const category  = this.props.category;
    let catUrl;
    if (category == "Commentary") {
      catUrl  = "/texts/" + index.categories.slice(0, index.categories.indexOf("Commentary") + 1).join("/");
    } else if (category == "Targum") {
      catUrl  = "/texts/" + index.categories.slice(0, index.categories.indexOf("Targum") + 1).join("/");
    } else {
      catUrl  = "/texts/" + category;
    }
    let currObjectVersions = this.state.currObjectVersions;

    const readButton = !this.state.indexDetails || this.isTextToc() || this.props.compare ? null :
      Sefaria.lastPlaceForText(title) ? 
        <a className="button small readButton" href={"/" + Sefaria.normRef(Sefaria.lastPlaceForText(title).ref)}>
          <InterfaceText>Continue Reading</InterfaceText>
        </a>
        :
        <a className="button small readButton" href={"/" + Sefaria.normRef(this.state.indexDetails["firstSectionRef"])}>
          <InterfaceText>Start Reading</InterfaceText>
        </a>   

    const sidebarModules = !this.state.indexDetails ? [] :
      [
        this.props.multiPanel ? {type: "AboutText", props: {index: this.state.indexDetails}} : {type: null},
        {type: "RelatedTopics", props: { topics: this.state.indexDetails.relatedTopics}},
        {type: "DownloadVersions", props:{sref: this.props.title}},
      ];

    const isDictionary = this.state.indexDetails && !!this.state.indexDetails.lexiconName;
    const moderatorSection = Sefaria.is_moderator || Sefaria.is_editor ? (<ModeratorButtons title={title} />) : null;
    const categories = Sefaria.index(this.props.title).categories;

    const classes = classNames({
      readerTextTableOfContents: 1,
      readerNavMenu: 1,
      bookPage: this.isBookToc(),
      narrowPanel: this.props.narrowPanel,
      compare: this.props.compare,
      noLangToggleInHebrew: Sefaria.interfaceLang == 'hebrew'
    });

    return (
      <div className={classes}>
        <CategoryColorLine category={category} />
        {this.isTextToc() || this.props.compare ?
        <>
          <div className="readerControls">
            <div className="readerControlsInner">
              <div className="leftButtons">
                {this.props.compare ?
                <ReaderNavigationMenuMenuButton onClick={this.props.onCompareBack} compare={true} />
                : <ReaderNavigationMenuCloseButton onClick={this.props.close} />}
              </div>
              <div className="readerTextToc readerTextTocHeader">
                {this.props.compare ?
                <div className="readerTextTocBox">
                  <InterfaceText>{title}</InterfaceText>
                </div>
                :
                <div className="readerTextTocBox sans-serif">
                  <InterfaceText>Table of Contents</InterfaceText>
                </div>}
              </div>
              <div className="rightButtons">
                {Sefaria.interfaceLang !== "hebrew" ?
                  <ReaderNavigationMenuDisplaySettingsButton onClick={this.props.openDisplaySettings} />
                  : <ReaderNavigationMenuDisplaySettingsButton placeholder={true} />}
              </div>
            </div>
          </div>
        </> : null}

        <div className="content">
          <div className="sidebarLayout">
            <div className="contentInner followsContentLang">
              {this.props.compare ? null :
              <div className="tocTop">
                <div className="tocTitle" role="heading" aria-level="1">
                  <div className="tocTitleControls">
                    <ContentText text={{en:title, he:heTitle}}/>
                    {moderatorSection}
                  </div>
                  { this.props.multiPanel && this.props.toggleLanguage && Sefaria.interfaceLang !== "hebrew" && Sefaria._siteSettings.TORAH_SPECIFIC ?
                  <LanguageToggleButton toggleLanguage={this.props.toggleLanguage} /> : null }
                </div>

                <a className="tocCategory" href={catUrl}>
                  <ContentText text={{en:category, he:Sefaria.hebrewTerm(category)}}/>
                </a>

<<<<<<< HEAD
                <CategoryAttribution categories={categories} />
=======
                <CategoryAttribution categories={categories} asEdition={true} />
>>>>>>> 3ec8a06a

                {this.state.indexDetails && this.state.indexDetails.dedication ?
                  <div className="dedication">
                    <span>
                      <ContentText html={{en:this.state.indexDetails.dedication.en, he:this.state.indexDetails.dedication.he}}/>
                    </span>
                  </div> : null }
              </div>}

              {this.state.indexDetails ?
              <div>
                {readButton}

                {this.props.multiPanel ? null :
                <div className="about">
                  <Modules type={"AboutText"} props={{index: this.state.indexDetails, hideTitle: true}} />
                </div>} 

                {isDictionary ? 
                <DictionarySearch
                  lexiconName={this.state.indexDetails.lexiconName}
                  title={this.props.title}
                  showBaseText={this.props.showBaseText}
                  contextSelector=".readerTextTableOfContents"
                  currVersions={this.props.currVersions}/> : null }

                <div onClick={this.handleClick}>
                  <TextTableOfContentsNavigation
                    schema={this.state.indexDetails.schema}
                    isDictionary={isDictionary}
                    commentatorList={Sefaria.commentaryList(this.props.title)}
                    alts={this.state.indexDetails.alts}
                    defaultStruct={"default_struct" in this.state.indexDetails && this.state.indexDetails.default_struct in this.state.indexDetails.alts ? this.state.indexDetails.default_struct : "default"}
                    narrowPanel={this.props.narrowPanel}
                    title={this.props.title}
                    versionsTabProps={{
                      currObjectVersions: currObjectVersions,
                      openVersionInReader: this.openVersion,
                      currentRef: this.props.currentRef,
                      viewExtendedNotes : this.props.viewExtendedNotes,
                    }}
                  />
                </div>
              </div> : <LoadingMessage />}
            </div>
            {this.isBookToc() && ! this.props.compare ? 
            <NavSidebar modules={sidebarModules} /> : null}
          </div>
          {this.isBookToc() && ! this.props.compare ?
          <Footer /> : null}
        </div>
      </div>
    );
  }
}
ReaderTextTableOfContents.propTypes = {
  mode:                  PropTypes.string.isRequired,
  title:                 PropTypes.string.isRequired,
  category:              PropTypes.string.isRequired,
  currentRef:            PropTypes.string.isRequired,
  settingsLanguage:      PropTypes.string.isRequired,
  currVersions:          PropTypes.object.isRequired,
  compare:               PropTypes.bool,
  narrowPanel:           PropTypes.bool,
  close:                 PropTypes.func.isRequired,
  showBaseText:          PropTypes.func.isRequired,
  selectVersion:         PropTypes.func,
  viewExtendedNotes:     PropTypes.func,
  onCompareBack:         PropTypes.func,
  backFromExtendedNotes: PropTypes.func,
  extendedNotes:         PropTypes.string,
  extendedNotesHebrew:   PropTypes.string
};


class TextTableOfContentsNavigation extends Component {
  // The content section of the text table of contents that includes links to text sections,
  // and tabs for alternate structures and commentary.
  constructor(props) {
    super(props);
    this.state = {
      tab: props.defaultStruct
    };
  }
  setTab(tab) {
    this.setState({tab: tab});
  }
  render() {
    let options;
    const isTorah =["Genesis", "Exodus", "Leviticus", "Numbers", "Deuteronomy"].indexOf(this.props.title) > -1;
    if (isTorah) {
      // Special case for Torah -- show both chapters and parshiot on one tab
      options = [{
        name: "default",
        text: "Contents",
        onPress: this.setTab.bind(null, "default")
      }];
    } else {
      options = [{
        name: "default",
        text: "sectionNames" in this.props.schema ? this.props.schema.sectionNames[0] : "Contents",
        onPress: this.setTab.bind(null, "default")
      }];
      if (this.props.alts) {
        for (let alt in this.props.alts) {
          if (this.props.alts.hasOwnProperty(alt)) {
            options.push({
              name: alt,
              text: alt,
              onPress: this.setTab.bind(null, alt)
            });
          }
        }
      }
      options = options.sort(function(a, b) {
        return a.name == this.props.defaultStruct ? -1 :
                b.name == this.props.defaultStruct ? 1 : 0;
      }.bind(this));
    }
    options.push({
        name: "versions",
        text: "Versions",
        heText: "מהדורות",
        onPress: this.setTab.bind(null, "versions")
    });
    if (this.props.commentatorList.length) {
      options.push({
        name: "commentary",
        text: "Commentary",
        heText: "מפרשים",
        onPress: this.setTab.bind(null, "commentary")
      });
    }

    const toggle = (this.props.isDictionary ? null :
                  <TabbedToggleSet
                    tabOptions={options}
                    activeTab={this.state.tab}
                    narrowPanel={this.props.narrowPanel} />);
    
    let content;
    switch(this.state.tab) {
      case "default":
        if (isTorah) {
          content = (
            <>
              <div className="torahNavSectionHeader">
                <ContentText text={{en: "Chapters", he: Sefaria.hebrewTranslation("Chapters")}}/>
              </div>
              <SchemaNode
                schema={this.props.schema}
                addressTypes={this.props.schema.addressTypes}
                refPath={this.props.title}
                topLevel={true} />

              <div className="torahNavSectionHeader">
                <ContentText text={{en: "Torah Portions", he: Sefaria.hebrewTranslation("Torah Portions")}}/>
              </div>
              <div className="torahNavParshiot">
                <SchemaNode
                  schema={this.props.alts["Parasha"]}
                  addressTypes={this.props.schema.addressTypes}
                  refPath={this.props.title} />
              </div>
            </>
          );
        } else {
          content = <SchemaNode
                      schema={this.props.schema}
                      addressTypes={this.props.schema.addressTypes}
                      refPath={this.props.title}
                      topLevel={true} />;
        }
        break;
      case "commentary":
        content = <CommentatorList
                    commentatorList={this.props.commentatorList}
                    title={this.props.title} />;


        break;
      case "versions":
        content = <VersionsList {...this.props.versionsTabProps}/>;
        break;
      default:
        content = <SchemaNode
                    schema={this.props.alts[this.state.tab]}
                    addressTypes={this.props.schema.addressTypes}
                    refPath={this.props.title}
                    topLevel={true} />;
        break;
    }

    return (
      <div className="tocContent">
        {toggle}
        {content}
      </div>
    );
  }
}
TextTableOfContentsNavigation.propTypes = {
  schema:          PropTypes.object.isRequired,
  commentatorList: PropTypes.array,
  alts:            PropTypes.object,
  defaultStruct:   PropTypes.string,
  narrowPanel:     PropTypes.bool,
  isDictionary:    PropTypes.bool,
  title:           PropTypes.string.isRequired,
};


const TabbedToggleSet = ({tabOptions, activeTab, narrowPanel}) => {
  let options = tabOptions.map(function(option, i) {
    const handleClick = function(e) {
      e.preventDefault();
      option.onPress();
    }.bind(this);

    let classes = classNames({altStructToggle: 1, "sans-serif": 1, active: activeTab === option.name});
    const url = Sefaria.util.replaceUrlParam("tab", option.name);
    return (
      <div className="altStructToggleBox" key={i}>
        <a className={classes} onClick={handleClick} href={url}>
            <InterfaceText>{option.text}</InterfaceText>
        </a>
      </div>
    );
    }.bind(this));

    let rows = [];
    if (narrowPanel) {
      const rowSize = options.length == 4 ? 2 : 3;
      for (let i = 0; i < options.length; i += rowSize) {
        rows.push(options.slice(i, i+rowSize));
      }
    } else {
      rows = [options];
    }

    return (
        <div className="structToggles">
            {rows.map(function(row, i) {
              return (<div className="structTogglesInner" key={i}>{row}</div>);
            })}
        </div>
    );

}
TabbedToggleSet.propTypes = {
  tabOptions:     PropTypes.array.isRequired, // array of object with `name`. `text`, `heText`, `onPress`
  activeTab:      PropTypes.string.isRequired,
  narrowPanel: PropTypes.bool
};


class SchemaNode extends Component {
  constructor(props) {
    super(props);
    this.state = {
      // Collapse nodes below top level, and those that aren't default or makred includedSections
      collapsed: "nodes" in props.schema ? props.schema.nodes.map(node => !(props.topLevel || node.default || node.includeSections)) : []
    };
  }
  toggleCollapse(i) {
    this.state.collapsed[i] = !this.state.collapsed[i];
    this.setState({collapsed: this.state.collapsed});
  }
  render() {
    if (!("nodes" in this.props.schema)) {
      if (this.props.schema.nodeType === "JaggedArrayNode") {
        return (
          <JaggedArrayNode
            schema={this.props.schema}
            refPath={this.props.refPath} />
        );
      } else if (this.props.schema.nodeType === "ArrayMapNode") {
        return (
          <ArrayMapNode schema={this.props.schema} />
        );
      } else if (this.props.schema.nodeType === "DictionaryNode") {
        return (
          <DictionaryNode schema={this.props.schema} />
        );
      }

    } else {
      let content = this.props.schema.nodes.map(function(node, i) {
        let path;
        if ("nodes" in node || ("refs" in node && node.refs.length)) {
          // SchemaNode with children (nodes) or ArrayMapNode with depth (refs)
          path = this.props.refPath + ", " + node.title;
          return (
            <div className="schema-node-toc" data-ref={path} key={i}>
              <span className={`schema-node-title ${this.state.collapsed[i] ? "collapsed" : "open"}`}
                    onClick={this.toggleCollapse.bind(null, i)}
                    onKeyPress={function(e) {e.charCode == 13 ? this.toggleCollapse(i):null}.bind(this)}
                    role="heading"
                    aria-level="3"
                    aria-hidden="true" tabIndex={0}>
                <ContentText text={{en: node.title, he: node.heTitle}} />
              </span>
              {!this.state.collapsed[i] ?
              <div className="schema-node-contents">
                <SchemaNode
                  schema={node}
                  refPath={this.props.refPath + ", " + node.title} />
              </div>
              : null }
            </div>);
        } else if (node.nodeType == "ArrayMapNode") {
          // ArrayMapNode with only wholeRef
          return <ArrayMapNode schema={node} key={i}/>;
        } else if (node.nodeType == "DictionaryNode") {
          return <DictionaryNode schema={node} key={i}/>;
        } else if (node.depth == 1 && !node.default) {
          // SchemaNode title that points straight to content
          path = this.props.refPath + ", " + node.title;
          return (
            <a className="schema-node-toc linked" href={Sefaria.normRef(path)} data-ref={path} key={i}>
              <span className="schema-node-title" role="heading" aria-level="3">
                <ContentText text={{en:node.title , he:node.heTitle }}/>
              </span>
            </a>);
        } else {
          // SchemaNode that has a JaggedArray below it
          return (
            <div className="schema-node-toc" key={i}>
              { !node.default ?
              <span className={`schema-node-title ${this.state.collapsed[i] ? "collapsed" : "open"}`}
                    role="heading" aria-level="3" tabIndex={0}
                    onClick={this.toggleCollapse.bind(null, i)}
                    onKeyPress={function(e) {e.charCode == 13 ? this.toggleCollapse(i):null}.bind(this)} >
                <ContentText text={{en: node.title, he: node.heTitle}} />
              </span>
              : null }
              { !this.state.collapsed[i] ?
              <div className="schema-node-contents">
                <JaggedArrayNode
                  schema={node}
                  contentLang={this.props.contentLang}
                  refPath={this.props.refPath + (node.default ? "" : ", " + node.title)} />
              </div>
              : null }
            </div>);
        }
      }.bind(this));
      return (
        <div className="tocLevel">{content}</div>
      );
    }
  }
}
SchemaNode.propTypes = {
  schema:      PropTypes.object.isRequired,
  refPath:     PropTypes.string.isRequired
};


class JaggedArrayNode extends Component {
  render() {
    if ("toc_zoom" in this.props.schema) {
      let zoom = this.props.schema.toc_zoom - 1;
      return (<JaggedArrayNodeSection
                depth={this.props.schema.depth - zoom}
                sectionNames={this.props.schema.sectionNames.slice(0, -zoom)}
                addressTypes={this.props.schema.addressTypes.slice(0, -zoom)}
                contentCounts={this.props.schema.content_counts}
                refPath={this.props.refPath} />);
    }
    return (<JaggedArrayNodeSection
              depth={this.props.schema.depth}
              sectionNames={this.props.schema.sectionNames}
              addressTypes={this.props.schema.addressTypes}
              contentCounts={this.props.schema.content_counts}
              refPath={this.props.refPath} />);
  }
}
JaggedArrayNode.propTypes = {
  schema:      PropTypes.object.isRequired,
  refPath:     PropTypes.string.isRequired
};


class JaggedArrayNodeSection extends Component {
  contentCountIsEmpty(count) {
    // Returns true if count is zero or is an an array (of arrays) of zeros.
    if (typeof count == "number") { return count == 0; }
    let innerCounts = count.map(this.contentCountIsEmpty);
    return innerCounts.unique().compare([true]);
  }
  refPathTerminal(count) {
    // Returns a string to be added to the end of a section link depending on a content count
    // Used in cases of "zoomed" JaggedArrays, where `contentCounts` is deeper than `depth` so that zoomed section
    // links still point to section level.
    if (typeof count == "number") { return ""; }
    let terminal = ":";
    for (let i = 0; i < count.length; i++) {
      if (count[i]) {
        terminal += (i+1) + this.refPathTerminal(count[i]);
        break;
      }
    }
    return terminal;
  }
  render() {
    if (this.props.depth > 2) {
      let content = [];
      let enSection, heSection;
      for (let i = 0; i < this.props.contentCounts.length; i++) {
        if (this.contentCountIsEmpty(this.props.contentCounts[i])) { continue; }
        if (this.props.addressTypes[0] === "Talmud") {
          enSection = Sefaria.hebrew.intToDaf(i);
          heSection = Sefaria.hebrew.encodeHebrewDaf(enSection);
        } else if (this.props.addressTypes[0] === "Year") {
          enSection = i + 1241;
          heSection = Sefaria.hebrew.encodeHebrewNumeral(i+1);
          heSection = heSection.slice(0,-1) + '"' + heSection.slice(-1)
        }
        else {
          enSection = i+1;
          heSection = Sefaria.hebrew.encodeHebrewNumeral(i+1);
        }
        content.push(
          <div className="tocSection" key={i}>
            <div className="sectionName">
              <ContentText text={{ en:this.props.sectionNames[0] + " " + enSection , he: Sefaria.hebrewTerm(this.props.sectionNames[0]) + " " +heSection}}/>
            </div>
            <JaggedArrayNodeSection
              depth={this.props.depth - 1}
              sectionNames={this.props.sectionNames.slice(1)}
              addressTypes={this.props.addressTypes.slice(1)}
              contentCounts={this.props.contentCounts[i]}
              refPath={this.props.refPath + ":" + enSection} />
          </div>);
      }
      return ( <div className="tocLevel">{content}</div> );
    }
    let contentCounts = this.props.depth == 1 ? new Array(this.props.contentCounts).fill(1) : this.props.contentCounts;
    let sectionLinks = [];
    let section, heSection;
    for (let i = 0; i < contentCounts.length; i++) {
      if (this.contentCountIsEmpty(contentCounts[i])) { continue; }
      if (this.props.addressTypes[0] === "Talmud") {
          section = Sefaria.hebrew.intToDaf(i);
          heSection = Sefaria.hebrew.encodeHebrewDaf(section);
        } else if (this.props.addressTypes[0] === "Year") {
          section = i + 1241;
          heSection = Sefaria.hebrew.encodeHebrewNumeral(i+1);
          heSection = heSection.slice(0,-1) + '"' + heSection.slice(-1)
        }
        else {
          section = i+1;
          heSection = Sefaria.hebrew.encodeHebrewNumeral(i+1);
        }
      let ref  = (this.props.refPath + ":" + section).replace(":", " ") + this.refPathTerminal(contentCounts[i]);
      let link = (
        <a className="sectionLink" href={Sefaria.normRef(ref)} data-ref={ref} key={i}>
          <ContentText text={{en:section, he:heSection}}/>
        </a>
      );
      sectionLinks.push(link);
    }
    return (
      <div className="tocLevel">{sectionLinks}</div>
    );
  }
}
JaggedArrayNodeSection.propTypes = {
  depth:           PropTypes.number.isRequired,
  sectionNames:    PropTypes.array.isRequired,
  addressTypes:    PropTypes.array.isRequired,
  contentCounts:   PropTypes.oneOfType([
                      PropTypes.array,
                      PropTypes.number
                    ]),
  refPath:         PropTypes.string.isRequired,
};


class ArrayMapNode extends Component {
  constructor(props) {
    super(props);
  }
  render() {
    if ("refs" in this.props.schema && this.props.schema.refs.length) {
      let section, heSection;
      let sectionLinks = this.props.schema.refs.map(function(ref, i) {
        i += this.props.schema.offset || 0;
        if (ref === "") {
          return null;
        }
        if (this.props.schema.addressTypes[0] === "Talmud") {
          section = Sefaria.hebrew.intToDaf(i);
          heSection = Sefaria.hebrew.encodeHebrewDaf(section);
        } else if (this.props.schema.addressTypes[0] === "Folio") {
          section = Sefaria.hebrew.intToFolio(i);
          heSection = Sefaria.hebrew.encodeHebrewFolio(section);
        } else {
          section = i+1;
          heSection = Sefaria.hebrew.encodeHebrewNumeral(i+1);
        }
        return (
          <a className="sectionLink" href={Sefaria.normRef(ref)} data-ref={ref} key={i}>
            <ContentText text={{en:section, he:heSection}}/>
          </a>
        );
      }.bind(this));

      return (<div>{sectionLinks}</div>);

    } else {
      return (
        <a className="schema-node-toc linked" href={Sefaria.normRef(this.props.schema.wholeRef)} data-ref={this.props.schema.wholeRef}>
          <span className="schema-node-title" role="heading" aria-level="3">
            <ContentText text={{en:this.props.schema.title, he:this.props.schema.heTitle}}/>
          </span>
        </a>);
    }
  }
}
ArrayMapNode.propTypes = {
  schema:      PropTypes.object.isRequired
};


class DictionaryNode extends Component {
  render() {
    if (this.props.schema.headwordMap) {
      let sectionLinks = this.props.schema.headwordMap.map(function(m,i) {
      let letter = m[0];
      let ref = m[1];
      return (
          <a className="sectionLink" href={Sefaria.normRef(ref)} data-ref={ref} key={i}>
            <ContentText text={{en:letter, he:letter}} />
          </a>
        );
      });
      return (<div className="schema-node-toc"><div className="schema-node-contents"><div className="tocLevel">{sectionLinks}</div></div></div>);
    }
  }
}
DictionaryNode.propTypes = {
  schema:      PropTypes.object.isRequired
};

class CommentatorList extends Component {
  render() {
    let content = this.props.commentatorList.map(function(commentator, i) {
      let ref = commentator.refs_to_base_texts[this.props.title];
      return (<a className="refLink linked" href={Sefaria.normRef(ref)} data-ref={ref} key={i}>
                <ContentText text={{en:commentator.collectiveTitle, he:commentator.heCollectiveTitle}}/>
            </a>);
    }.bind(this));

    return (<NBox n={2} content={content} />);
  }
}
CommentatorList.propTypes = {
  commentatorList: PropTypes.array.isRequired,
  title:           PropTypes.string.isRequired,
};


class VersionsList extends Component {
  componentDidMount() {
    Sefaria.versions(this.props.currentRef, false, [], true).then(this.onVersionsLoad);
  }
  onVersionsLoad(versions){
    versions.sort(
      (a, b) => {
        if      (a.priority > b.priority)                {return -1;}
        else if (a.priority < b.priority)                {return 1;}
        else if (a.versionTitle < b.versionTitle)        {return -1;}
        else if (a.versionTitle > b.versionTitle)        {return  1;}
        else                                             {return  0;}
      }
    );
    this.setState({versions: versions});
  }
  render() {
    if (!this?.state?.versions) {
        return (
          <div className="versionsBox">
            <LoadingMessage />
          </div>
        );
    }
    let versions = this.state.versions;
    let vblocks = versions.map(v =>
      <VersionBlock
        rendermode="book-page"
        version={v}
        currObjectVersions={this.props.currObjectVersions}
        currentRef={this.props.currentRef}
        firstSectionRef={"firstSectionRef" in v ? v.firstSectionRef : null}
        openVersionInReader={this.props.openVersionInReader}
        viewExtendedNotes={this.props.viewExtendedNotes}
        key={v.versionTitle + "/" + v.language}/>
     );
    return (
      <div className="versionsBox">
        {vblocks}
      </div>
    );
  }
}
VersionsList.propTypes = {
  currentRef:                PropTypes.string,
  currObjectVersions:        PropTypes.object,
  openVersionInReader:       PropTypes.func,

  viewExtendedNotes:         PropTypes.func,
};


class ModeratorButtons extends Component {
  constructor(props) {
    super(props);

    this.state = {
      expanded: false,
      message: null,
    }
  }
  expand() {
    this.setState({expanded: true});
  }
  editIndex() {
    window.location = "/edit/textinfo/" + this.props.title;
  }
  addSection() {
    window.location = "/add/" + this.props.title;
  }
  deleteIndex() {
    const title = this.props.title;

    const confirm = prompt("Are you sure you want to delete this text version? Doing so will completely delete this text from Sefaria, including all existing versions, translations and links. This action CANNOT be undone. Type DELETE to confirm.", "");
    if (confirm !== "DELETE") {
      alert("Delete canceled.");
      return;
    }

    const url = "/api/index/" + title;
    $.ajax({
      url: url,
      type: "DELETE",
      success: function(data) {
        if ("error" in data) {
          alert(data.error)
        } else {
          alert("Text Deleted.");
          window.location = "/";
        }
      }
    }).fail(function() {
      alert("Something went wrong. Sorry!");
    });
    this.setState({message: "Deleting text (this may time a while)..."});
  }
  render() {
    if (!this.state.expanded) {
      return (<div className="moderatorSectionExpand" onClick={this.expand}>
                <i className="fa fa-cog"></i>
              </div>);
    }
    let editTextInfo = <div className="button white" onClick={this.editIndex}>
                          <span><i className="fa fa-info-circle"></i> Edit Text Info</span>
                        </div>;
    let addSection   = <div className="button white" onClick={this.addSection}>
                          <span><i className="fa fa-plus-circle"></i> Add Section</span>
                        </div>;
    let deleteText   = <div className="button white" onClick={this.deleteIndex}>
                          <span><i className="fa fa-exclamation-triangle"></i> Delete {this.props.title}</span>
                        </div>
    let textButtons = (<span className="moderatorTextButtons">
                          {Sefaria.is_moderator ? editTextInfo : null}
                          {Sefaria.is_moderator || Sefaria.is_editor ? addSection : null}
                          {Sefaria.is_moderator ? deleteText : null}
                        </span>);
    let message = this.state.message ? (<div className="moderatorSectionMessage">{this.state.message}</div>) : null;
    return (<div className="moderatorSection">
              {textButtons}
              {message}
            </div>);
  }
}
ModeratorButtons.propTypes = {
  title: PropTypes.string.isRequired,
};


class ReadMoreText extends Component {
  constructor(props) {
    super(props);
    this.state = {expanded: props.text.split(" ").length < props.initialWords};
  }
  render() {
    /** todo fix interfacetext */
    let text = this.state.expanded ? this.props.text : this.props.text.split(" ").slice(0, this.props.initialWords).join (" ") + "...";
    return <div className="readMoreText">
      {text}
      {this.state.expanded ? null :
        <span className="readMoreLink" onClick={() => this.setState({expanded: true})}>
          <InterfaceText>
            <EnglishText className="int-en">Read More ›</EnglishText>
            <HebrewText className="int-he">קרא עוד ›</HebrewText>
          </InterfaceText>

        </span>
      }
    </div>
  }
}
ReadMoreText.propTypes = {
  text: PropTypes.string.isRequired,
  initialWords: PropTypes.number,
};
ReadMoreText.defaultProps = {
  initialWords: 30
};


/*
  TODO what happened to ExtendedNotes?

  {this.props.mode === "extended notes" ?
  <ExtendedNotes
    title={this.props.title}
    currVersions={this.props.currVersions}
    backFromExtendedNotes={this.props.backFromExtendedNotes}
  />
  : null }
*/



export default ReaderTextTableOfContents;<|MERGE_RESOLUTION|>--- conflicted
+++ resolved
@@ -237,11 +237,7 @@
                   <ContentText text={{en:category, he:Sefaria.hebrewTerm(category)}}/>
                 </a>
 
-<<<<<<< HEAD
-                <CategoryAttribution categories={categories} />
-=======
                 <CategoryAttribution categories={categories} asEdition={true} />
->>>>>>> 3ec8a06a
 
                 {this.state.indexDetails && this.state.indexDetails.dedication ?
                   <div className="dedication">
