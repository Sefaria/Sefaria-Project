const {
  ReaderNavigationMenuCloseButton,
  ReaderNavigationMenuDisplaySettingsButton,
  CategoryAttribution,
  CategoryColorLine,
  LoadingMessage,
  TwoBox,
}                  = require('./Misc');
const React        = require('react');
const ReactDOM     = require('react-dom');
const $            = require('./sefaria/sefariaJquery');
const Sefaria      = require('./sefaria/sefaria');
const VersionBlock = require('./VersionBlock');
const classNames   = require('classnames');
const PropTypes    = require('prop-types');
import Component   from 'react-class';


class ReaderTextTableOfContents extends Component {
  // Menu for the Table of Contents for a single text
  constructor(props) {
    super(props);

    this.state = {
      versions: [],
      versionsLoaded: false,
      currentVersion: null,
      showAllVersions: false,
      versionsDropDownOpen: false,
      dlVersionTitle: null,
      dlVersionLanguage: null,
      dlVersionFormat: null,
      dlReady: false
    };
  }
  componentDidMount() {
    this.loadData();
  }
  componentDidUpdate(prevProps, prevState) {
    if ((this.props.settingsLanguage != prevProps.settingsLanguage)) {
      this.forceUpdate();
    }
  }
  getDataRef() {
    // Returns ref to be used to looking up data
    return Sefaria.sectionRef(this.props.currentRef) || this.props.currentRef;
  }
  getData() {
    // Gets data about this text from cache, which may be null.
    var data = Sefaria.text(this.getDataRef(), {context: 1, enVersion: this.props.currVersions.en, heVersion: this.props.currVersions.he});
    return data;
  }
  loadData() {
    // Ensures data this text is in cache, rerenders after data load if needed
    var details = Sefaria.indexDetails(this.props.title);
    if (!details) {
      Sefaria.indexDetails(this.props.title, () => this.forceUpdate() );
    }
    if (this.isBookToc()) {
      var ref  = this.getDataRef();
      var versions = Sefaria.versions(ref);
      if (!versions) {
        Sefaria.versions(ref, () => this.forceUpdate() );
      }
    } else if (this.isTextToc()) {
      var ref  = this.getDataRef();
      var data = this.getData();
      if (!data) {
        Sefaria.text(
          ref,
          {context: 1, enVersion: this.props.currVersions.en, heVersion: this.props.currVersions.he},
          () => this.forceUpdate());
      }
    }
  }
  getVersionsList() {
    if (this.isTextToc()) {
      var data = this.getData();
      if (!data) { return null; }
      return data.versions;
    } else if (this.isBookToc()) {
      return Sefaria.versions(this.props.title);
    }
  }
  getCurrentVersion() {
    // For now treat bilingual as english. TODO show attribution for 2 versions in bilingual case.
    if (this.isBookToc()) { return null; }
    var d = this.getData();
    if (!d) { return null; }
    var currentLanguage = this.props.settingsLanguage == "he" ? "he" : "en";
    if (currentLanguage == "en" && !d.text.length) {currentLanguage = "he"}
    if (currentLanguage == "he" && !d.he.length) {currentLanguage = "en"}

    var currentVersion = {
      language:               currentLanguage,
      versionTitle:           currentLanguage == "he" ? d.heVersionTitle : d.versionTitle,
      versionSource:          currentLanguage == "he" ? d.heVersionSource : d.versionSource,
      versionStatus:          currentLanguage == "he" ? d.heVersionStatus : d.versionStatus,
      license:                currentLanguage == "he" ? d.heLicense : d.license,
      sources:                currentLanguage == "he" ? d.heSources : d.sources,
      versionNotes:           currentLanguage == "he" ? d.heVersionNotes : d.versionNotes,
      digitizedBySefaria:     currentLanguage == "he" ? d.heDigitizedBySefaria : d.digitizedBySefaria,
      versionTitleInHebrew: currentLanguage == "he" ? d.heVersionTitleInHebrew : d.VersionTitleInHebrew,
      versionNotesInHebrew: currentLanguage == "he" ? d.heVersionNotesInHebrew : d.VersionNotesInHebrew
    };
    currentVersion.merged = !!(currentVersion.sources);
    return currentVersion;
  }
  handleClick(e) {
    var $a = $(e.target).closest("a");
    if ($a.length && ($a.hasClass("sectionLink") || $a.hasClass("linked"))) {
      var ref = $a.attr("data-ref");
      ref = decodeURIComponent(ref);
      ref = Sefaria.humanRef(ref);
      this.props.close();
      this.props.showBaseText(ref, false, this.props.currVersions);
      e.preventDefault();
    }
  }
  openVersion(version, language) {
    // Selects a version and closes this menu to show it.
    // Calling this functon wihtout parameters resets to default
    this.props.selectVersion(version, language);
    this.props.close();
  }
  toggleVersionsDropDownOpen(event) {
    this.setState({versionsDropDownOpen: !this.state.versionsDropDownOpen});
  }
  onDlVersionSelect(event) {
    var versionTitle, versionLang;
    [versionTitle, versionLang] = event.target.value.split("/");
    this.setState({
      dlVersionTitle: versionTitle,
      dlVersionLanguage: versionLang
    });
  }
  onDlFormatSelect(event) {
    this.setState({dlVersionFormat: event.target.value});
  }
  versionDlLink() {
    return `/download/version/${this.props.title} - ${this.state.dlVersionLanguage} - ${this.state.dlVersionTitle}.${this.state.dlVersionFormat}`;
  }
  recordDownload() {
    Sefaria.track.event("Reader", "Version Download", `${this.props.title} / ${this.state.dlVersionTitle} / ${this.state.dlVersionLanguage} / ${this.state.dlVersionFormat}`);
    return true;
  }
  isBookToc() {
    return (this.props.mode == "book toc")
  }
  isTextToc() {
    return (this.props.mode == "text toc")
  }
  isVersionPublicDomain(v) {
    return !(v.license && v.license.startsWith("Copyright"));
  }
  extendedNotesBack(event){
    return null;
  }
  render() {
    var title     = this.props.title;
    var index     = Sefaria.index(title);
    var heTitle   = index ? index.heTitle : title;
    var category  = this.props.category;
    var catUrl    = "/texts/" + (category == "Commentary" ?
                                  index.categories.slice(0, index.categories.indexOf("Commentary") + 1).join("/")
                                  : category);

    var currentVersionElement = null;
    var defaultVersionString = "Default Version"; // TODO. this var is currently unused. consider removing
    var defaultVersionObject = null; // TODO also unused
    var versionSection = null;
    var downloadSection = null;

    // Text Details
    var details = Sefaria.indexDetails(this.props.title);
    var detailsSection = details ? <TextDetails index={details} narrowPanel={this.props.narrowPanel} /> : null;

    if (this.isTextToc()) {
      var sectionStrings = Sefaria.sectionString(this.props.currentRef);
      var section   = sectionStrings.en.named;
      var heSection = sectionStrings.he.named;
    }

    // Current Version (Text TOC only)
    var cv = this.getCurrentVersion();
    if (cv) {
      if (cv.merged) {
        var uniqueSources = cv.sources.filter(function(item, i, ar){ return ar.indexOf(item) === i; }).join(", ");
        defaultVersionString += " (Merged from " + uniqueSources + ")";
        currentVersionElement = (<div className="versionTitle">Merged from { uniqueSources }</div>);
      } else {
        if (!this.props.version) {
          defaultVersionObject = this.state.versions.find(v => (cv.language == v.language && cv.versionTitle == v.versionTitle));
          defaultVersionString += defaultVersionObject ? " (" + defaultVersionObject.versionTitle + ")" : "";
        }
<<<<<<< HEAD
        currentVersionElement = (<VersionBlock title={title} version={cv} currentRef={this.props.currentRef}
                                               showHistory={true} getLicenseMap={this.props.getLicenseMap} viewExtendedNotes={this.props.viewExtendedNotes}/>);
=======
        currentVersionElement = (
          <VersionBlock
            title={title}
            version={cv}
            currVersions={this.props.currVersions}
            currentRef={this.props.currentRef}
            showHistory={true}
            getLicenseMap={this.props.getLicenseMap}
          />);
>>>>>>> 1e36ab53
      }
    }

    // Versions List
    let versions = this.getVersionsList();
    if (versions) {
      const numVersions = versions.reduce((prevVal, elem) => { prevVal[elem.language]++; return prevVal; }, {"en": 0, "he": 0});
      versionSection = (
        <section>
          <h2
            className="versionSectionHeader"
            tabIndex="0"
            role="button"
            aria-pressed={`${this.state.versionsDropDownOpen}`}
            onClick={this.toggleVersionsDropDownOpen}
            onKeyPress={(e) => {e.charCode == 13 ? this.toggleVersionsDropDownOpen(e):null}}>
            <div className="versionSectionSummary versionSectionSummaryHidden" aria-hidden="true">
              <span className="int-en">{`${numVersions["en"]} English, ${numVersions["he"]} Hebrew`}</span>
              <span className="int-he">{`${numVersions["he"]} עברית, ${numVersions["en"]} אנגלית`}</span>
            </div>
            <div className="versionSectionTitle">
              <span className="int-en">Versions</span>
              <span className="int-he">גרסאות</span>
              {(this.state.versionsDropDownOpen) ? <img src="/static/img/arrow-up.png" alt=""/> : <img src="/static/img/arrow-down.png" alt=""/>}
            </div>
            <div className="versionSectionSummary">
              <span className="int-en">{`${numVersions["en"]} English, ${numVersions["he"]} Hebrew`}</span>
              <span className="int-he">{`${numVersions["he"]} עברית, ${numVersions["en"]} אנגלית`}</span>
            </div>
          </h2>
          { this.state.versionsDropDownOpen ?
            <VersionsList
              versionsList={versions}
              currVersions={this.props.currVersions}
              openVersion={this.openVersion}
              title={this.props.title}
              currentRef={this.props.currentRef}
              getLicenseMap={this.props.getLicenseMap}
              viewExtendedNotes={this.props.viewExtendedNotes}
            /> : null
          }
        </section>
      );
    }


    var moderatorSection = Sefaria.is_moderator || Sefaria.is_editor ? (<ModeratorButtons title={title} />) : null;

    // Downloading
    var languageInHebrew = {'en': 'אנגלית', 'he': 'עברית'};
    if (versions) {
      var dlReady = (this.state.dlVersionTitle && this.state.dlVersionFormat && this.state.dlVersionLanguage);
      var dl_versions = [<option key="/" value="0" dir="auto" disabled>{ Sefaria.interfaceLang == "hebrew"? "הגדרות גרסה" : "Version Settings" }</option>];
      var pdVersions = versions.filter(this.isVersionPublicDomain);
      if (cv && cv.merged) {
        var other_lang = cv.language == "he" ? "en" : "he";
        dl_versions = dl_versions.concat([
          <option dir="auto" value={"merged/" + cv.language} key={"merged/" + cv.language} data-lang={cv.language} data-version="merged">
              {Sefaria.interfaceLang == "hebrew" ? "גרסה משולבת נוכחית" + `(${languageInHebrew[cv.language]})` :`Current Merged Version (${cv.language})`}
          </option>,
          <option dir="auto" value={"merged/" + other_lang} key={"merged/" + other_lang} data-lang={other_lang} data-version="merged">
              {Sefaria.interfaceLang == "hebrew" ? `גרסה משולבת` + `(${languageInHebrew[other_lang]})` : `Merged Version (${other_lang})`}
          </option>
        ]);
        dl_versions = dl_versions.concat(pdVersions.map(v =>
          <option dir="auto" value={v.versionTitle + "/" + v.language} key={v.versionTitle + "/" + v.language}>
            {(Sefaria.interfaceLang == "hebrew" && v.versionTitleInHebrew) ? `${v.versionTitleInHebrew} (${languageInHebrew[v.language]})` : `${v.versionTitle} (${v.language})`}
              </option>
        ));
      }
      else if (cv) {
        if (this.isVersionPublicDomain(cv)) {
          dl_versions.push(<option value={cv.versionTitle + "/" + cv.language} key={cv.versionTitle + "/" + cv.language}>
            {Sefaria.interfaceLang == "hebrew" ? "גרסה נוכחית" + `(${languageInHebrew[cv.language]})` :`Current Version (${cv.language})`}
          </option>);
        }
        dl_versions = dl_versions.concat([
          <option dir="auto" value="merged/he" key="merged/he">{Sefaria.interfaceLang == "hebrew" ?"גרסה משולבת (עברית)" :"Merged Version (he)"}</option>,
          <option dir="auto" value="merged/en" key="merged/en">{Sefaria.interfaceLang == "hebrew" ?"גרסה משולבת (אנגלית)" :"Merged Version (en)"}</option>
        ]);
        dl_versions = dl_versions.concat(pdVersions.filter(v => v.language != cv.language || v.versionTitle != cv.versionTitle).map(v =>
          <option dir="auto" value={v.versionTitle + "/" + v.language} key={v.versionTitle + "/" + v.language}>
              {(Sefaria.interfaceLang == "hebrew" && v.versionTitleInHebrew) ? `${v.versionTitleInHebrew} (${languageInHebrew[v.language]})` : `${v.versionTitle} (${v.language})`}
              </option>
        ));
      }
      else {
        dl_versions = dl_versions.concat([
          <option dir="auto" value="merged/he" key="merged/he">{Sefaria.interfaceLang == "hebrew" ?"גרסה משולבת (עברית)" :"Merged Version (he)"}</option>,
          <option dir="auto" value="merged/en" key="merged/en">{Sefaria.interfaceLang == "hebrew" ?"גרסה משולבת (אנגלית)" :"Merged Version (en)"}</option>
        ]);
        dl_versions = dl_versions.concat(pdVersions.map(v =>
          <option dir="auto" value={v.versionTitle + "/" + v.language} key={v.versionTitle + "/" + v.language}>
              {(Sefaria.interfaceLang == "hebrew" && v.versionTitleInHebrew) ? `${v.versionTitleInHebrew} (${languageInHebrew[v.language]})` : `${v.versionTitle} (${v.language})`}
              </option>
        ));
      }
      var downloadButton = <div className="versionDownloadButton">
          <div className="downloadButtonInner">
            <span className="int-en">Download</span>
            <span className="int-he">הורדה</span>
          </div>
        </div>;
      var formatStrings = {
        none: {english: "File Format", hebrew: "סוג הקובץ"},
        txt: {english: "File Format", hebrew: "טקסט (עם תיוגים)"},
        plaintxt: {english: "File Format", hebrew: "טקסט (ללא תיוגים)"}
      };
      var downloadSection = (
        <div className="dlSection">
          <h2 className="dlSectionTitle">
            <span className="int-en">Download Text</span>
            <span className="int-he">הורדת הטקסט</span>
          </h2>
          <select
            className="dlVersionSelect dlVersionTitleSelect"
            value={(this.state.dlVersionTitle && this.state.dlVersionLanguage) ? this.state.dlVersionTitle + "/" + this.state.dlVersionLanguage : "0"}
            onChange={this.onDlVersionSelect}>
            {dl_versions}
          </select>
          <select className="dlVersionSelect dlVersionFormatSelect" value={this.state.dlVersionFormat || "0"} onChange={this.onDlFormatSelect}>
            <option key="none" value="0" disabled>{ formatStrings.none[Sefaria.interfaceLang] }</option>
            <option key="txt" value="txt" >{ formatStrings.txt[Sefaria.interfaceLang] }</option>
            <option key="plain.txt" value="plain.txt" >{ formatStrings.plaintxt[Sefaria.interfaceLang] }</option>
            <option key="csv" value="csv" >CSV</option>
            <option key="json" value="json" >JSON</option>
          </select>
          {dlReady?<a onClick={this.recordDownload} href={this.versionDlLink()} download>{downloadButton}</a>:downloadButton}
        </div>
      );
    }

    var closeClick = (this.isBookToc()) ? this.props.closePanel : this.props.close;
    var classes = classNames({readerTextTableOfContents:1, readerNavMenu:1, narrowPanel: this.props.narrowPanel, noLangToggleInHebrew: this.props.interfaceLang == 'hebrew'});
    var categories = Sefaria.index(this.props.title).categories;


    return (<div className={classes}>
              <CategoryColorLine category={category} />
              <div className="readerControls">
                <div className="readerControlsInner">
                  <div className="leftButtons">
                    <ReaderNavigationMenuCloseButton onClick={closeClick}/>
                  </div>
                  <div className="readerTextToc readerTextTocHeader">
                    <div className="readerTextTocBox">
                      <span className="int-en">Table of Contents</span>
                      <span className="int-he">תוכן העניינים</span>
                    </div>
                  </div>
                  <div className="rightButtons">
                    {this.props.interfaceLang !== "hebrew" ?
                      <ReaderNavigationMenuDisplaySettingsButton onClick={this.props.openDisplaySettings} />
                      : <ReaderNavigationMenuDisplaySettingsButton placeholder={true} />}
                  </div>
                </div>
              </div>
              <div className="content">
                {this.props.mode === "extended notes"
                  ? <ExtendedNotes
                    title={this.props.title}
                    currVersions={this.props.currVersions}
                    backFromExtendedNotes={this.props.backFromExtendedNotes}
                  />
                  :<div className="contentInner">
                  <div className="tocTop">
                    <CategoryAttribution categories={categories} />
                    <a className="tocCategory" href={catUrl}>
                      <span className="en">{category}</span>
                      <span className="he">{Sefaria.hebrewTerm(category)}</span>
                    </a>
                    <div className="tocTitle" role="heading" aria-level="1">
                      <span className="en">{title}</span>
                      <span className="he">{heTitle}</span>
                      {moderatorSection}
                    </div>
                    {this.isTextToc()?
                      <div className="currentSection" role="heading" aria-level="2">
                        <span className="en">{section}</span>
                        <span className="he">{heSection}</span>
                      </div>
                    : null}
                    {detailsSection}
                  </div>
                  {this.isTextToc()?
                    <div className="currentVersionBox">
                      {currentVersionElement || (<LoadingMessage />)}
                    </div>
                  : null}
                  {details ?
                  <div onClick={this.handleClick}>
                    <TextTableOfContentsNavigation
                      schema={details.schema}
                      commentatorList={Sefaria.commentaryList(this.props.title)}
                      alts={details.alts}
                      defaultStruct={"default_struct" in details && details.default_struct in details.alts ? details.default_struct : "default"}
                      narrowPanel={this.props.narrowPanel}
                      title={this.props.title}/>

                  </div>
                  : <LoadingMessage />}
                  {versionSection}
                  {downloadSection}
                </div>}
              </div>
            </div>);
  }
}
ReaderTextTableOfContents.propTypes = {
  mode:             PropTypes.string.isRequired,
  title:            PropTypes.string.isRequired,
  category:         PropTypes.string.isRequired,
  currentRef:       PropTypes.string.isRequired,
  settingsLanguage: PropTypes.string.isRequired,
  currVersions:     PropTypes.object.isRequired,
  narrowPanel:      PropTypes.bool,
  close:            PropTypes.func.isRequired,
  openNav:          PropTypes.func.isRequired,
  showBaseText:     PropTypes.func.isRequired,
  getLicenseMap:    PropTypes.func.isRequired,
  selectVersion:    PropTypes.func,
  viewExtendedNotes: PropTypes.func,
  backFromExtendedNotes: PropTypes.func,
  interfaceLang:    PropTypes.string,
  extendedNotes:    PropTypes.string,
  extendedNotesHebrew: PropTypes.string
};


class TextDetails extends Component {
 render() {
    var index = this.props.index;
    var makeDescriptionText = function(compWord, compPlace, compDate, description) {
      var composed = compPlace || compDate ? compWord + [compPlace, compDate].filter(x => !!x).join(" ") : null;
      return [composed, description].filter(x => !!x).join(". ");
    };
    var enDesc = makeDescriptionText("Composed in ", "compPlaceString" in index ? index.compPlaceString.en : null, "compDateString" in index ? index.compDateString.en : null, index.enDesc);
    var heDesc = makeDescriptionText("נוצר/נערך ב", "compPlaceString" in index ? index.compPlaceString.he : null, "compDateString" in index ? index.compDateString.he : null, index.heDesc);

    if (index.categories.length == 2 && index.categories[0] == "Tanakh") {
      // Don't show date/time for Tanakh.
      enDesc = index.enDesc || "";
      heDesc = index.heDesc || "";
    }

    var authors = "authors" in this.props.index ? this.props.index.authors : [];

    if (!authors.length && !enDesc) { return null; }

    var initialWords = this.props.narrowPanel ? 12 : 30;

    return (
      <div className="tocDetails">
        { authors.length ?
          <div className="tocDetail">
              <span className="int-he">
                מחבר: {authors.map(author => <a key={author.en} href={"/person/" + author.en}>{author.he}</a> )}
              </span>
              <span className="int-en">
                Author: {authors.map(author => <a key={author.en} href={"/person/" + author.en}>{author.en}</a> )}
              </span>
          </div>
          : null }
        { !!enDesc ?
          <div className="tocDetail description">
              <div className="int-he">
                <ReadMoreText text={heDesc} initialWords={initialWords} />
              </div>
              <div className="int-en">
                <ReadMoreText text={enDesc} initialWords={initialWords} />
              </div>
          </div>
          : null }
      </div>);
  }
}
TextDetails.propTypes = {
  index:       PropTypes.object.isRequired,
  narrowPanel: PropTypes.bool,
};


class TextTableOfContentsNavigation extends Component {
  // The content section of the text table of contents that includes links to text sections,
  // and tabs for alternate structures and commentary.
  constructor(props) {
    super(props);
    this.shrinkWrap = this.shrinkWrap.bind(this);
    this.state = {
      tab: props.defaultStruct
    };
  }
  componentDidMount() {
    this.shrinkWrap();
    window.addEventListener('resize', this.shrinkWrap);
  }
  componentWillUnmount() {
    window.removeEventListener('resize', this.shrinkWrap);
  }
  componentDidUpdate(prevProps, prevState) {
    if (prevState.tab != this.state.tab &&
        this.state.tab !== "commentary") {
      this.shrinkWrap();
    }
  }
  setTab(tab) {
    this.setState({tab: tab});
  }
  shrinkWrap() {
    // Shrink the width of the container of a grid of inline-line block elements,
    // so that is is tight around its contents thus able to appear centered.
    // As far as I can tell, there's no way to do this in pure CSS.
    // TODO - flexbox should be able to solve this
    var shrink  = function(i, container) {
      var $container = $(container);
      // don't run on complex nodes without sectionlinks
      if ($container.hasClass("schema-node-toc") && !$container.find(".sectionLink").length) { return; }
      var maxWidth   = $container.parent().innerWidth();
      var itemWidth  = $container.find(".sectionLink").outerWidth(true);
      var nItems     = $container.find(".sectionLink").length;

      if (maxWidth / itemWidth > nItems) {
        var width = nItems * itemWidth;
      } else {
        var width = Math.floor(maxWidth / itemWidth) * itemWidth;
      }
      $container.width(width + "px");
    };
    var $root = $(ReactDOM.findDOMNode(this));
    if ($root.find(".tocSection").length) {             // nested simple text
      //$root.find(".tocSection").each(shrink); // Don't bother with these for now
    } else if ($root.find(".schema-node-toc").length) { // complex text or alt struct
      // $root.find(".schema-node-toc, .schema-node-contents").each(shrink);
    } else {
      $root.find(".tocLevel").each(shrink);             // Simple text, no nesting
    }
  }
  render() {
    var options = [{
      name: "default",
      text: "sectionNames" in this.props.schema ? this.props.schema.sectionNames[0] : "Contents",
      heText: "sectionNames" in this.props.schema ? Sefaria.hebrewTerm(this.props.schema.sectionNames[0]) : "תוכן",
      onPress: this.setTab.bind(null, "default")
    }];
    if (this.props.alts) {
      for (var alt in this.props.alts) {
        if (this.props.alts.hasOwnProperty(alt)) {
          options.push({
            name: alt,
            text: alt,
            heText: Sefaria.hebrewTerm(alt),
            onPress: this.setTab.bind(null, alt)
          });
        }
      }
    }
    options = options.sort(function(a, b) {
      return a.name == this.props.defaultStruct ? -1 :
              b.name == this.props.defaultStruct ? 1 : 0;
    }.bind(this));

    if (this.props.commentatorList.length) {
      options.push({
        name: "commentary",
        text: "Commentary",
        heText: "מפרשים",
        onPress: this.setTab.bind(null, "commentary")
      });
    }

    var toggle = <TabbedToggleSet
                    options={options}
                    active={this.state.tab}
                    narrowPanel={this.props.narrowPanel} />;

    switch(this.state.tab) {
      case "default":
        var content = <SchemaNode
                          schema={this.props.schema}
                          addressTypes={this.props.schema.addressTypes}
                          refPath={this.props.title}
                          key="default"/>;
        break;
      case "commentary":
        var content = <CommentatorList
                        commentatorList={this.props.commentatorList}
                        title={this.props.title} />;


        break;
      default:
        var content = <SchemaNode
                          schema={this.props.alts[this.state.tab]}
                          addressTypes={this.props.schema.addressTypes}
                          refPath={this.props.title}
                          key="alt_struct"/>;
        break;
    }

    return (
      <div className="tocContent">
        {toggle}
        {content}
      </div>
    );
  }
}
TextTableOfContentsNavigation.propTypes = {
  schema:          PropTypes.object.isRequired,
  commentatorList: PropTypes.array,
  alts:            PropTypes.object,
  defaultStruct:   PropTypes.string,
  narrowPanel:     PropTypes.bool,
  title:           PropTypes.string.isRequired,
};


class TabbedToggleSet extends Component {
  render() {
    var options = this.props.options.map(function(option, i) {

      var handleClick = function(e) {
        e.preventDefault();
        option.onPress();
      }.bind(this);

      var classes = classNames({altStructToggle: 1, active: this.props.active === option.name});
      var url = Sefaria.util.replaceUrlParam("tab", option.name);
      return (
        <div className="altStructToggleBox" key={i}>
          <a className={classes} onClick={handleClick} href={url}>
              <span className="int-he">{option.heText}</span>
              <span className="int-en">{option.text}</span>
          </a>
        </div>
      );
    }.bind(this));

    if (this.props.narrowPanel) {
      var rows = [];
      var rowSize = options.length == 4 ? 2 : 3;
      for (var i = 0; i < options.length; i += rowSize) {
        rows.push(options.slice(i, i+rowSize));
      }
    } else {
      var rows = [options];
    }

    return (<div className="structToggles">
              {rows.map(function(row, i) {
                return (<div className="structTogglesInner" key={i}>{row}</div>);
              })}
            </div>);
  }
}
TabbedToggleSet.propTypes = {
  options:     PropTypes.array.isRequired, // array of object with `name`. `text`, `heText`, `onPress`
  active:      PropTypes.string.isRequired,
  narrowPanel: PropTypes.bool
};


class SchemaNode extends Component {
  constructor(props) {
    super(props);
    this.state = {
      // Collapse everything except default nodes to start.
      collapsed: "nodes" in props.schema ? props.schema.nodes.map(function(node) { return !(node.default || node.includeSections) }) : []
    };
  }
  toggleCollapse(i) {
    this.state.collapsed[i] = !this.state.collapsed[i];
    this.setState({collapsed: this.state.collapsed});
  }
  render() {
    if (!("nodes" in this.props.schema)) {
      if (this.props.schema.nodeType === "JaggedArrayNode") {
        return (
          <JaggedArrayNode
            schema={this.props.schema}
            refPath={this.props.refPath} />
        );
      } else if (this.props.schema.nodeType === "ArrayMapNode") {
        return (
          <ArrayMapNode schema={this.props.schema} />
        );
      }

    } else {
      var content = this.props.schema.nodes.map(function(node, i) {
        if ("nodes" in node || ("refs" in node && node.refs.length)) {
          // SchemaNode with children (nodes) or ArrayMapNode with depth (refs)
          return (
            <div className="schema-node-toc" key={i}>
              <span className="schema-node-title" onClick={this.toggleCollapse.bind(null, i)} onKeyPress={function(e) {e.charCode == 13 ? this.toggleCollapse(i):null}.bind(this)} role="heading" aria-level="3" tabIndex={0}>
                <span className="he">{node.heTitle} <i className={"schema-node-control fa fa-angle-" + (this.state.collapsed[i] ? "left" : "down")}></i></span>
                <span className="en">{node.title} <i className={"schema-node-control fa fa-angle-" + (this.state.collapsed[i] ? "right" : "down")}></i></span>
              </span>
              {!this.state.collapsed[i] ?
              <div className="schema-node-contents">
                <SchemaNode
                  schema={node}
                  refPath={this.props.refPath + ", " + node.title} />
              </div>
              : null }
            </div>);
        } else if (node.nodeType == "ArrayMapNode") {
          // ArrayMapNode with only wholeRef
          return <ArrayMapNode schema={node} key={i} />;
        } else if (node.depth == 1 && !node.default) {
          // SchemaNode title that points straight to content
          var path = this.props.refPath + ", " + node.title;
          return (
            <a className="schema-node-toc linked" href={Sefaria.normRef(path)} data-ref={path} key={i}>
              <span className="schema-node-title" role="heading" aria-level="3">
                <span className="he">{node.heTitle}</span>
                <span className="en">{node.title}</span>
              </span>
            </a>);
        } else {
          // SchemaNode that has a JaggedArray below it
          return (
            <div className="schema-node-toc" key={i}>
              { !node.default ?
              <span className="schema-node-title" onClick={this.toggleCollapse.bind(null, i)} role="heading" aria-level="3" tabIndex={0} onKeyPress={function(e) {e.charCode == 13 ? this.toggleCollapse(i):null}.bind(this)} >
                <span className="he">{node.heTitle} <i className={"schema-node-control fa fa-angle-" + (this.state.collapsed[i] ? "left" : "down")}></i></span>
                <span className="en">{node.title} <i className={"schema-node-control fa fa-angle-" + (this.state.collapsed[i] ? "right" : "down")}></i></span>
              </span>
              : null }
              { !this.state.collapsed[i] ?
              <div className="schema-node-contents">
                <JaggedArrayNode
                  schema={node}
                  contentLang={this.props.contentLang}
                  refPath={this.props.refPath + (node.default ? "" : ", " + node.title)} />
              </div>
              : null }
            </div>);
        }
      }.bind(this));
      return (
        <div className="tocLevel">{content}</div>
      );
    }
  }
}
SchemaNode.propTypes = {
  schema:      PropTypes.object.isRequired,
  refPath:     PropTypes.string.isRequired
};


class JaggedArrayNode extends Component {
  render() {
    if ("toc_zoom" in this.props.schema) {
      var zoom = this.props.schema.toc_zoom - 1;
      return (<JaggedArrayNodeSection
                depth={this.props.schema.depth - zoom}
                sectionNames={this.props.schema.sectionNames.slice(0, -zoom)}
                addressTypes={this.props.schema.addressTypes.slice(0, -zoom)}
                contentCounts={this.props.schema.content_counts}
                refPath={this.props.refPath} />);
    }
    return (<JaggedArrayNodeSection
              depth={this.props.schema.depth}
              sectionNames={this.props.schema.sectionNames}
              addressTypes={this.props.schema.addressTypes}
              contentCounts={this.props.schema.content_counts}
              refPath={this.props.refPath} />);
  }
}
JaggedArrayNode.propTypes = {
  schema:      PropTypes.object.isRequired,
  refPath:     PropTypes.string.isRequired
};


class JaggedArrayNodeSection extends Component {
  contentCountIsEmpty(count) {
    // Returns true if count is zero or is an an array (of arrays) of zeros.
    if (typeof count == "number") { return count == 0; }
    var innerCounts = count.map(this.contentCountIsEmpty);
    return innerCounts.unique().compare([true]);
  }
  refPathTerminal(count) {
    // Returns a string to be added to the end of a section link depending on a content count
    // Used in cases of "zoomed" JaggedArrays, where `contentCounts` is deeper than `depth` so that zoomed section
    // links still point to section level.
    if (typeof count == "number") { return ""; }
    var terminal = ":";
    for (var i = 0; i < count.length; i++) {
      if (count[i]) {
        terminal += (i+1) + this.refPathTerminal(count[i]);
        break;
      }
    }
    return terminal;
  }
  render() {
    if (this.props.depth > 2) {
      var content = [];
      for (var i = 0; i < this.props.contentCounts.length; i++) {
        if (this.contentCountIsEmpty(this.props.contentCounts[i])) { continue; }
        if (this.props.addressTypes[0] === "Talmud") {
          var enSection = Sefaria.hebrew.intToDaf(i);
          var heSection = Sefaria.hebrew.encodeHebrewDaf(enSection);
        } else {
          var enSection = i+1;
          var heSection = Sefaria.hebrew.encodeHebrewNumeral(i+1);
        }
        content.push(
          <div className="tocSection" key={i}>
            <div className="sectionName">
              <span className="he">{Sefaria.hebrewTerm(this.props.sectionNames[0]) + " " +heSection}</span>
              <span className="en">{this.props.sectionNames[0] + " " + enSection}</span>
            </div>
            <JaggedArrayNodeSection
              depth={this.props.depth - 1}
              sectionNames={this.props.sectionNames.slice(1)}
              addressTypes={this.props.addressTypes.slice(1)}
              contentCounts={this.props.contentCounts[i]}
              refPath={this.props.refPath + ":" + enSection} />
          </div>);
      }
      return ( <div className="tocLevel">{content}</div> );
    }
    var contentCounts = this.props.depth == 1 ? new Array(this.props.contentCounts).fill(1) : this.props.contentCounts;
    var sectionLinks = [];
    for (var i = 0; i < contentCounts.length; i++) {
      if (this.contentCountIsEmpty(contentCounts[i])) { continue; }
      if (this.props.addressTypes[0] === "Talmud") {
        var section = Sefaria.hebrew.intToDaf(i);
        var heSection = Sefaria.hebrew.encodeHebrewDaf(section);
      } else {
        var section = i+1;
        var heSection = Sefaria.hebrew.encodeHebrewNumeral(i+1);
      }
      var ref  = (this.props.refPath + ":" + section).replace(":", " ") + this.refPathTerminal(contentCounts[i]);
      var link = (
        <a className="sectionLink" href={Sefaria.normRef(ref)} data-ref={ref} key={i}>
          <span className="he">{heSection}</span>
          <span className="en">{section}</span>
        </a>
      );
      sectionLinks.push(link);
    }
    return (
      <div className="tocLevel">{sectionLinks}</div>
    );
  }
}
JaggedArrayNodeSection.propTypes = {
  depth:           PropTypes.number.isRequired,
  sectionNames:    PropTypes.array.isRequired,
  addressTypes:    PropTypes.array.isRequired,
  contentCounts:   PropTypes.oneOfType([
                      PropTypes.array,
                      PropTypes.number
                    ]),
  refPath:         PropTypes.string.isRequired,
};


class ArrayMapNode extends Component {
  constructor(props) {
    super(props);
  }
  render() {
    if ("refs" in this.props.schema && this.props.schema.refs.length) {
      var sectionLinks = this.props.schema.refs.map(function(ref, i) {
        i += this.props.schema.offset || 0;
        if (this.props.schema.addressTypes[0] === "Talmud") {
          var section = Sefaria.hebrew.intToDaf(i);
          var heSection = Sefaria.hebrew.encodeHebrewDaf(section);
        } else {
          var section = i+1;
          var heSection = Sefaria.hebrew.encodeHebrewNumeral(i+1);
        }
        return (
          <a className="sectionLink" href={Sefaria.normRef(ref)} data-ref={ref} key={i}>
            <span className="he">{heSection}</span>
            <span className="en">{section}</span>
          </a>
        );
      }.bind(this));

      return (<div>{sectionLinks}</div>);

    } else {
      return (
        <a className="schema-node-toc linked" href={Sefaria.normRef(this.props.schema.wholeRef)} data-ref={this.props.schema.wholeRef}>
          <span className="schema-node-title" role="heading" aria-level="3">
            <span className="he">{this.props.schema.heTitle} <i className="schema-node-control fa fa-angle-left"></i></span>
            <span className="en">{this.props.schema.title} <i className="schema-node-control fa fa-angle-right"></i></span>
          </span>
        </a>);
    }
  }
}
ArrayMapNode.propTypes = {
  schema:      PropTypes.object.isRequired
};


class CommentatorList extends Component {
  render() {
    var content = this.props.commentatorList.map(function(commentator, i) {
      var ref = commentator.refs_to_base_texts[this.props.title];
      return (<a className="refLink linked" href={Sefaria.normRef(ref)} data-ref={ref} key={i}>
                <span className="he">{commentator.heCollectiveTitle}</span>
                <span className="en">{commentator.collectiveTitle}</span>
            </a>);
    }.bind(this));

    return (<TwoBox content={content} />);
  }
}
CommentatorList.propTypes = {
  commentatorList: PropTypes.array.isRequired,
  title:           PropTypes.string.isRequired,
};


class VersionsList extends Component {
  render() {
    var versions = this.props.versionsList;
    var [heVersionBlocks, enVersionBlocks] = ["he","en"].map(lang =>
     versions.filter(v => v.language == lang).map(v =>
      <VersionBlock
        title={this.props.title}
        version={v}
        currVersions={this.props.currVersions}
        currentRef={this.props.currentRef || this.props.title}
        firstSectionRef={"firstSectionRef" in v ? v.firstSectionRef : null}
<<<<<<< HEAD
        openVersion={this.props.openVersion}
        viewExtendedNotes={this.props.viewExtendedNotes}
=======
        openVersionInReader={this.props.openVersion}
>>>>>>> 1e36ab53
        key={v.versionTitle + "/" + v.language}
        getLicenseMap={this.props.getLicenseMap}/>
     )
    );

    return (
      <div className="versionBlocks">
        {(!!heVersionBlocks.length) ?
          <div className="versionLanguageBlock">
            <div className="versionLanguageHeader">
              <span className="int-en">Hebrew Versions</span><span className="int-he">בעברית</span>
            </div>
            <div>{heVersionBlocks}</div>
          </div> : null}
        {(!!enVersionBlocks.length) ?
          <div className="versionLanguageBlock">
            <div className="versionLanguageHeader">
              <span className="int-en">English Versions</span><span className="int-he">באנגלית</span>
            </div>
            <div>{enVersionBlocks}</div>
          </div>: null}
      </div>);
  }
}
VersionsList.propTypes = {
<<<<<<< HEAD
  versionsList:      PropTypes.array.isRequired,
  openVersion:       PropTypes.func.isRequired,
  title:             PropTypes.string.isRequired,
  currentRef:        PropTypes.string,
  viewExtendedNotes: PropTypes.func,
  getLicenseMap:     PropTypes.func.isRequired,
};


class VersionBlock extends Component {
  constructor(props) {
    super(props);
    this.updateableVersionAttributes = [
      "versionTitle",
      "versionSource",
      "versionNotes",
      "license",
      "priority",
      "digitizedBySefaria",
      "status",
      "versionTitleInHebrew",
      "versionNotesInHebrew"
    ];
    var s = {
      editing: false,
      error: null,
      originalVersionTitle: props.version["versionTitle"]
    };
    this.updateableVersionAttributes.forEach(attr => s[attr] = props.version[attr]);
    this.state = s;
  }
  openVersion(e) {
    e.preventDefault();
    if (this.props.firstSectionRef) {
      window.location = `/${this.props.firstSectionRef}?v${this.props.version.language}=${this.props.version.versionTitle}`;
    } else if (this.props.openVersion) {
      this.props.openVersion(this.props.version.versionTitle, this.props.version.language);
    }
  }
  onLicenseChange(event) {
    this.setState({license: event.target.value, "error": null});
  }
  onVersionSourceChange(event) {
    this.setState({versionSource: event.target.value, "error": null});
  }
  onVersionNotesChange(event) {
    this.setState({versionNotes: event.target.value, "error": null});
  }
  onVersionNotesInHebrewChange(event) {
    this.setState({versionNotesInHebrew: event.target.value, "error": null});
  }
  onPriorityChange(event) {
    this.setState({priority: event.target.value, "error": null});
  }
  onDigitizedBySefariaChange(event) {
    this.setState({digitizedBySefaria: event.target.checked, "error": null});
  }
  onLockedChange(event) {
    this.setState({status: event.target.checked ? "locked" : null, "error": null});
  }
  onVersionTitleChange(event) {
    this.setState({versionTitle: event.target.value, "error": null});
  }
  onVersionTitleInHebrewChange(event) {
    this.setState({versionTitleInHebrew: event.target.value, "error": null});
  }
  saveVersionUpdate(event) {
    var v = this.props.version;

    var payloadVersion = {};
    this.updateableVersionAttributes.forEach(function(attr) {
      if (this.state[attr] || this.state[attr] != this.props.version[attr]) {
        payloadVersion[attr] = this.state[attr];
      }
    }.bind(this));
    delete payloadVersion.versionTitle;
    if (this.state.versionTitle != this.state.originalVersionTitle) {
      payloadVersion.newVersionTitle = this.state.versionTitle;
    }
    this.setState({"error": "Saving.  Page will reload on success."});
    $.ajax({
      url: `/api/version/flags/${this.props.title}/${v.language}/${v.versionTitle}`,
      dataType: 'json',
      type: 'POST',
      data: {json: JSON.stringify(payloadVersion)},
      success: function(data) {
        if (data.status == "ok") {
          document.location.reload(true);
        } else {
          this.setState({error: data.error});
        }
      }.bind(this),
      error: function(xhr, status, err) {
        this.setState({error: err.toString()});
      }.bind(this)
    });
  }
  deleteVersion() {
    if (!confirm("Are you sure you want to delete this text version?")) { return; }

    var title = this.props.title;
    var url = "/api/texts/" + title + "/" + this.props.version.language + "/" + this.props.version.versionTitle;

    $.ajax({
      url: url,
      type: "DELETE",
      success: function(data) {
        if ("error" in data) {
          alert(data.error)
        } else {
          alert("Text Version Deleted.");
          window.location = "/" + Sefaria.normRef(title);
        }
      }
    }).fail(function() {
      alert("Something went wrong. Sorry!");
    });
  }
  openEditor() {
    this.setState({editing:true});
  }
  closeEditor() {
    this.setState({editing:false});
  }
  openExtendedNotes(e){
    e.preventDefault();
    this.props.viewExtendedNotes(this.props.title, this.props.version.language, this.props.version.versionTitle);
  }
  render() {
    var v = this.props.version;

    if (this.state.editing) {
      // Editing View
      var close_icon = (Sefaria.is_moderator)?<i className="fa fa-times-circle" aria-hidden="true" onClick={this.closeEditor}/>:"";

      var licenses = Object.keys(this.props.getLicenseMap());
      licenses = licenses.includes(v.license) ? licenses : [v.license].concat(licenses);

      return (
        <div className = "versionBlock">
          <div className="error">{this.state.error}</div>
          <div className="versionEditForm">

            <label htmlFor="versionTitle" className="">Version Title</label>
            {close_icon}
            <input id="versionTitle" className="" type="text" value={this.state.versionTitle} onChange={this.onVersionTitleChange} />

            <label htmlFor="versionTitleInHebrew" className="">Hebrew Version Title</label>
            <input id="versionTitleInHebrew" className="" type="text" value={this.state.versionTitleInHebrew} onChange={this.onVersionTitleInHebrewChange} />

            <label htmlFor="versionSource">Version Source</label>
            <input id="versionSource" className="" type="text" value={this.state.versionSource} onChange={this.onVersionSourceChange} />

            <label id="license_label" htmlFor="license">License</label>
            <select id="license" className="" value={this.state.license} onChange={this.onLicenseChange}>
              {licenses.map(v => <option key={v} value={v}>{v?v:"(None Listed)"}</option>)}
            </select>

            <label id="digitzedBySefaria_label" htmlFor="digitzedBySefaria">Digitized by Sefaria</label>
            <input type="checkbox" id="digitzedBySefaria" checked={this.state.digitizedBySefaria} onChange={this.onDigitizedBySefariaChange}/>

            <label id="priority_label" htmlFor="priority">Priority</label>
            <input id="priority" className="" type="text" value={this.state.priority} onChange={this.onPriorityChange} />

            <label id="locked_label" htmlFor="locked">Locked</label>
            <input type="checkbox" id="locked" checked={this.state.status == "locked"} onChange={this.onLockedChange}/>

            <label id="versionNotes_label" htmlFor="versionNotes">VersionNotes</label>
            <textarea id="versionNotes" placeholder="Version Notes" onChange={this.onVersionNotesChange} value={this.state.versionNotes} rows="5" cols="40"/>

            <label id="versionNotesInHebrew_label" htmlFor="versionNotes_in_hebrew">Hebrew VersionNotes</label>
            <textarea id="versionNotesInHebrew" placeholder="Hebrew Version Notes" onChange={this.onVersionNotesInHebrewChange} value={this.state.versionNotesInHebrew} rows="5" cols="40"/>
            <div>
              <div id="delete_button" onClick={this.deleteVersion}>Delete Version</div>
              <div id="save_button" onClick={this.saveVersionUpdate}>SAVE</div>
              <div className="clearFix"></div>
            </div>
          </div>
        </div>
      );
    } else {
      // Presentation View
      var license = this.props.getLicenseMap()[v.license]?<a href={this.props.getLicenseMap()[v.license]} target="_blank">{Sefaria._(v.license)}</a>:v.license;
      var digitizedBySefaria = v.digitizedBySefaria
          ? <a className="versionDigitizedBySefaria" href="/digitized-by-sefaria">{Sefaria._("Digitized by Sefaria")}</a> : "";
      var licenseLine = "";
      if (v.license && v.license != "unknown") {
        licenseLine =
          <span className="versionLicense">
            {license}
            {digitizedBySefaria?" - ":""}{digitizedBySefaria}
          </span>
        ;
      }
      var edit_icon = (Sefaria.is_moderator)?<i className="fa fa-pencil" aria-hidden="true" onClick={this.openEditor}/>:"";

      var versionNotes = "";
      if (this.props.showNotes) {
        if (Sefaria.interfaceLang=="english" && !!(v.versionNotes)) {
          versionNotes = v.versionNotes;
        }
        else if (Sefaria.interfaceLang=="hebrew" && !!(v.versionNotesInHebrew)) {
          versionNotes = v.versionNotesInHebrew;
        }
      }

      return (
        <div className = "versionBlock">
          <div className="versionTitle">
            <a onClick={this.openVersion} href={"/" + (this.props.firstSectionRef ? this.props.firstSectionRef : this.props.version.versionTitle) + "/" + this.props.version.language + "/" + this.props.version.versionTitle}>
                {(Sefaria.interfaceLang=="english" || v.versionTitleInHebrew==="") ? v.versionTitle : v.versionTitleInHebrew}
                </a>
            {edit_icon}
          </div>
          <div className="versionDetails">
            <a className="versionSource" target="_blank" href={v.versionSource}>
            { Sefaria.util.parseURL(v.versionSource).host }
            </a>
            {licenseLine ? <span className="separator">-</span>: null}
            {licenseLine}
            {this.props.showHistory ? <span className="separator">-</span>: null}
            {this.props.showHistory ? <a className="versionHistoryLink" href={`/activity/${Sefaria.normRef(this.props.currentRef)}/${v.language}/${v.versionTitle && v.versionTitle.replace(/\s/g,"_")}`}>{Sefaria._("Version History") + " "}›</a>:""}
          </div>
          {versionNotes ? <div className="versionNotes" dangerouslySetInnerHTML={ {__html: versionNotes} } ></div> : ""}
            {(this.props.version.extendedNotes || this.props.version.extendedNotesHebrew) ? <div className="extendedNotesLinks">
              <a onClick={this.openExtendedNotes} href={`/${this.props.title}/${this.props.version.language}/${this.props.version.versionTitle}/notes`}>
                {Sefaria.interfaceLang === "english" ? "More" : "עוד"}
              </a>
            </div> : ""}
        </div>
      );
    }

  }
}
VersionBlock.propTypes = {
  title:           PropTypes.string.isRequired,
  version:         PropTypes.object.isRequired,
  currentRef:      PropTypes.string,
  firstSectionref: PropTypes.string,
  showHistory:     PropTypes.bool,
  showNotes:       PropTypes.bool,
  openVersion:     PropTypes.func,
  getLicenseMap:   PropTypes.func.isRequired,
  openVersion:     PropTypes.func,
  viewExtendedNotes: PropTypes.func
};
VersionBlock.defaultProps = {
  showHistory: true,
  showNotes: true
};


=======
  currVersions: PropTypes.object.isRequired,
  versionsList: PropTypes.array.isRequired,
  openVersion:  PropTypes.func.isRequired,
  title:        PropTypes.string.isRequired,
  currentRef:   PropTypes.string,
  getLicenseMap:PropTypes.func.isRequired,
};


>>>>>>> 1e36ab53
class ModeratorButtons extends Component {
  constructor(props) {
    super(props);

    this.state = {
      expanded: false,
      message: null,
    }
  }
  expand() {
    this.setState({expanded: true});
  }
  editIndex() {
    window.location = "/edit/textinfo/" + this.props.title;
  }
  addSection() {
    window.location = "/add/" + this.props.title;
  }
  deleteIndex() {
    var title = this.props.title;

    var confirm = prompt("Are you sure you want to delete this text version? Doing so will completely delete this text from Sefaria, including all existing versions and links. This action CANNOT be undone. Type DELETE to confirm.", "");
    if (confirm !== "DELETE") {
      alert("Delete canceled.");
      return;
    }

    var url = "/api/index/" + title;
    $.ajax({
      url: url,
      type: "DELETE",
      success: function(data) {
        if ("error" in data) {
          alert(data.error)
        } else {
          alert("Text Deleted.");
          window.location = "/";
        }
      }
    }).fail(function() {
      alert("Something went wrong. Sorry!");
    });
    this.setState({message: "Deleting text (this may time a while)..."});
  }
  render() {
    if (!this.state.expanded) {
      return (<div className="moderatorSectionExpand" onClick={this.expand}>
                <i className="fa fa-cog"></i>
              </div>);
    }
    var editTextInfo = <div className="button white" onClick={this.editIndex}>
                          <span><i className="fa fa-info-circle"></i> Edit Text Info</span>
                        </div>;
    var addSection   = <div className="button white" onClick={this.addSection}>
                          <span><i className="fa fa-plus-circle"></i> Add Section</span>
                        </div>;
    var deleteText   = <div className="button white" onClick={this.deleteIndex}>
                          <span><i className="fa fa-exclamation-triangle"></i> Delete {this.props.title}</span>
                        </div>
    var textButtons = (<span className="moderatorTextButtons">
                          {Sefaria.is_moderator ? editTextInfo : null}
                          {Sefaria.is_moderator || Sefaria.is_editor ? addSection : null}
                          {Sefaria.is_moderator ? deleteText : null}
                        </span>);
    var message = this.state.message ? (<div className="moderatorSectionMessage">{this.state.message}</div>) : null;
    return (<div className="moderatorSection">
              {textButtons}
              {message}
            </div>);
  }
}
ModeratorButtons.propTypes = {
  title: PropTypes.string.isRequired,
};


class ReadMoreText extends Component {
  constructor(props) {
    super(props);
    this.state = {expanded: props.text.split(" ").length < props.initialWords};
  }
  render() {
    var text = this.state.expanded ? this.props.text : this.props.text.split(" ").slice(0, this.props.initialWords).join (" ") + "...";
    return <div className="readMoreText">
      {text}
      {this.state.expanded ? null :
        <span className="readMoreLink" onClick={() => this.setState({expanded: true})}>
          <span className="int-en">Read More ›</span>
          <span className="int-he">קרא עוד ›</span>
        </span>
      }
    </div>
  }
}
ReadMoreText.propTypes = {
  text: PropTypes.string.isRequired,
  initialWords: PropTypes.number,
};
ReadMoreText.defaultProps = {
  initialWords: 30
};

class ExtendedNotes extends Component {
  constructor(props) {
    super(props);
    this.state = {'notesLanguage': Sefaria.interfaceLang, 'extendedNotes': '', 'langToggle': false};
  }
  getVersionData(versionList){
    const versionTitle = this.props.currVersions['en'] ? this.props.currVersions['en'] : this.props.currVersions['he'];
    const thisVersion = versionList.filter(x=>x.versionTitle===versionTitle)[0];
    let extendedNotes = {'english': thisVersion.extendedNotes, 'hebrew': thisVersion.extendedNotesHebrew};

    if (extendedNotes.english && extendedNotes.hebrew){
      this.setState({'extendedNotes': extendedNotes, 'langToggle': true});
    }
    else if (extendedNotes.english && !extendedNotes.hebrew) {
      this.setState({'extendedNotes': extendedNotes, 'notesLanguage': 'english'});
    }
    else if (extendedNotes.hebrew && !extendedNotes.english) {
      this.setState({'extendedNotes': extendedNotes, 'notesLanguage': 'hebrew'});
    }
    else{
      this.props.backFromExtendedNotes();
    }
  }
  componentDidMount() {
    // use Sefaria.versions(ref, cb), where cb will invoke setState
    Sefaria.versions(this.props.title, this.getVersionData);
  }
  goBack(event) {
    event.preventDefault();
    this.props.backFromExtendedNotes();
  }
  changeLanguage(event) {
    event.preventDefault();
    if (this.state.notesLanguage==='english') {
      this.setState({'notesLanguage': 'hebrew'});
    }
    else {
      this.setState({'notesLanguage': 'english'});
    }
  }
  render() {
    let notes = '';
    if (this.state.extendedNotes) {
      notes = this.state.extendedNotes[this.state.notesLanguage];
      if (this.state.notesLanguage==='hebrew' && !notes){
        notes = 'לא קיימים רשימות מורחבות בשפה העברית עבור גרסה זו';
      }
      else if (this.state.notesLanguage==='english' && !notes){
        notes = 'Extended notes in English do not exist for this version';
      }
    }
      return <div className="extendedNotes">
        <a onClick={this.goBack} href={`${this.props.title}`}>
          {Sefaria.interfaceLang==="hebrew" ? "חזור" : "Back"}
        </a>
        {this.state.extendedNotes
          ? <div className="extendedNotesText" dangerouslySetInnerHTML={ {__html: notes} }></div>
        : <LoadingMessage/>}
        {this.state.langToggle ? <a onClick={this.changeLanguage} href={`${this.props.title}`}>
          {this.state.notesLanguage==='english' ? 'עברית' : 'English'}
        </a> : ''}
      </div>
  }
}


module.exports = ReaderTextTableOfContents;<|MERGE_RESOLUTION|>--- conflicted
+++ resolved
@@ -193,20 +193,7 @@
           defaultVersionObject = this.state.versions.find(v => (cv.language == v.language && cv.versionTitle == v.versionTitle));
           defaultVersionString += defaultVersionObject ? " (" + defaultVersionObject.versionTitle + ")" : "";
         }
-<<<<<<< HEAD
-        currentVersionElement = (<VersionBlock title={title} version={cv} currentRef={this.props.currentRef}
-                                               showHistory={true} getLicenseMap={this.props.getLicenseMap} viewExtendedNotes={this.props.viewExtendedNotes}/>);
-=======
-        currentVersionElement = (
-          <VersionBlock
-            title={title}
-            version={cv}
-            currVersions={this.props.currVersions}
-            currentRef={this.props.currentRef}
-            showHistory={true}
-            getLicenseMap={this.props.getLicenseMap}
-          />);
->>>>>>> 1e36ab53
+        currentVersionElement = (<VersionBlock title={title} version={cv}currVersions={this.props.currVersions} currentRef={this.props.currentRef} showHistory={true} getLicenseMap={this.props.getLicenseMap}viewExtendedNotes={this.props.viewExtendedNotes}/>);
       }
     }
 
@@ -941,12 +928,8 @@
         currVersions={this.props.currVersions}
         currentRef={this.props.currentRef || this.props.title}
         firstSectionRef={"firstSectionRef" in v ? v.firstSectionRef : null}
-<<<<<<< HEAD
-        openVersion={this.props.openVersion}
+        openVersionInReader={this.props.openVersion}
         viewExtendedNotes={this.props.viewExtendedNotes}
-=======
-        openVersionInReader={this.props.openVersion}
->>>>>>> 1e36ab53
         key={v.versionTitle + "/" + v.language}
         getLicenseMap={this.props.getLicenseMap}/>
      )
@@ -972,7 +955,7 @@
   }
 }
 VersionsList.propTypes = {
-<<<<<<< HEAD
+  currVersions: PropTypes.object.isRequired,
   versionsList:      PropTypes.array.isRequired,
   openVersion:       PropTypes.func.isRequired,
   title:             PropTypes.string.isRequired,
@@ -982,261 +965,6 @@
 };
 
 
-class VersionBlock extends Component {
-  constructor(props) {
-    super(props);
-    this.updateableVersionAttributes = [
-      "versionTitle",
-      "versionSource",
-      "versionNotes",
-      "license",
-      "priority",
-      "digitizedBySefaria",
-      "status",
-      "versionTitleInHebrew",
-      "versionNotesInHebrew"
-    ];
-    var s = {
-      editing: false,
-      error: null,
-      originalVersionTitle: props.version["versionTitle"]
-    };
-    this.updateableVersionAttributes.forEach(attr => s[attr] = props.version[attr]);
-    this.state = s;
-  }
-  openVersion(e) {
-    e.preventDefault();
-    if (this.props.firstSectionRef) {
-      window.location = `/${this.props.firstSectionRef}?v${this.props.version.language}=${this.props.version.versionTitle}`;
-    } else if (this.props.openVersion) {
-      this.props.openVersion(this.props.version.versionTitle, this.props.version.language);
-    }
-  }
-  onLicenseChange(event) {
-    this.setState({license: event.target.value, "error": null});
-  }
-  onVersionSourceChange(event) {
-    this.setState({versionSource: event.target.value, "error": null});
-  }
-  onVersionNotesChange(event) {
-    this.setState({versionNotes: event.target.value, "error": null});
-  }
-  onVersionNotesInHebrewChange(event) {
-    this.setState({versionNotesInHebrew: event.target.value, "error": null});
-  }
-  onPriorityChange(event) {
-    this.setState({priority: event.target.value, "error": null});
-  }
-  onDigitizedBySefariaChange(event) {
-    this.setState({digitizedBySefaria: event.target.checked, "error": null});
-  }
-  onLockedChange(event) {
-    this.setState({status: event.target.checked ? "locked" : null, "error": null});
-  }
-  onVersionTitleChange(event) {
-    this.setState({versionTitle: event.target.value, "error": null});
-  }
-  onVersionTitleInHebrewChange(event) {
-    this.setState({versionTitleInHebrew: event.target.value, "error": null});
-  }
-  saveVersionUpdate(event) {
-    var v = this.props.version;
-
-    var payloadVersion = {};
-    this.updateableVersionAttributes.forEach(function(attr) {
-      if (this.state[attr] || this.state[attr] != this.props.version[attr]) {
-        payloadVersion[attr] = this.state[attr];
-      }
-    }.bind(this));
-    delete payloadVersion.versionTitle;
-    if (this.state.versionTitle != this.state.originalVersionTitle) {
-      payloadVersion.newVersionTitle = this.state.versionTitle;
-    }
-    this.setState({"error": "Saving.  Page will reload on success."});
-    $.ajax({
-      url: `/api/version/flags/${this.props.title}/${v.language}/${v.versionTitle}`,
-      dataType: 'json',
-      type: 'POST',
-      data: {json: JSON.stringify(payloadVersion)},
-      success: function(data) {
-        if (data.status == "ok") {
-          document.location.reload(true);
-        } else {
-          this.setState({error: data.error});
-        }
-      }.bind(this),
-      error: function(xhr, status, err) {
-        this.setState({error: err.toString()});
-      }.bind(this)
-    });
-  }
-  deleteVersion() {
-    if (!confirm("Are you sure you want to delete this text version?")) { return; }
-
-    var title = this.props.title;
-    var url = "/api/texts/" + title + "/" + this.props.version.language + "/" + this.props.version.versionTitle;
-
-    $.ajax({
-      url: url,
-      type: "DELETE",
-      success: function(data) {
-        if ("error" in data) {
-          alert(data.error)
-        } else {
-          alert("Text Version Deleted.");
-          window.location = "/" + Sefaria.normRef(title);
-        }
-      }
-    }).fail(function() {
-      alert("Something went wrong. Sorry!");
-    });
-  }
-  openEditor() {
-    this.setState({editing:true});
-  }
-  closeEditor() {
-    this.setState({editing:false});
-  }
-  openExtendedNotes(e){
-    e.preventDefault();
-    this.props.viewExtendedNotes(this.props.title, this.props.version.language, this.props.version.versionTitle);
-  }
-  render() {
-    var v = this.props.version;
-
-    if (this.state.editing) {
-      // Editing View
-      var close_icon = (Sefaria.is_moderator)?<i className="fa fa-times-circle" aria-hidden="true" onClick={this.closeEditor}/>:"";
-
-      var licenses = Object.keys(this.props.getLicenseMap());
-      licenses = licenses.includes(v.license) ? licenses : [v.license].concat(licenses);
-
-      return (
-        <div className = "versionBlock">
-          <div className="error">{this.state.error}</div>
-          <div className="versionEditForm">
-
-            <label htmlFor="versionTitle" className="">Version Title</label>
-            {close_icon}
-            <input id="versionTitle" className="" type="text" value={this.state.versionTitle} onChange={this.onVersionTitleChange} />
-
-            <label htmlFor="versionTitleInHebrew" className="">Hebrew Version Title</label>
-            <input id="versionTitleInHebrew" className="" type="text" value={this.state.versionTitleInHebrew} onChange={this.onVersionTitleInHebrewChange} />
-
-            <label htmlFor="versionSource">Version Source</label>
-            <input id="versionSource" className="" type="text" value={this.state.versionSource} onChange={this.onVersionSourceChange} />
-
-            <label id="license_label" htmlFor="license">License</label>
-            <select id="license" className="" value={this.state.license} onChange={this.onLicenseChange}>
-              {licenses.map(v => <option key={v} value={v}>{v?v:"(None Listed)"}</option>)}
-            </select>
-
-            <label id="digitzedBySefaria_label" htmlFor="digitzedBySefaria">Digitized by Sefaria</label>
-            <input type="checkbox" id="digitzedBySefaria" checked={this.state.digitizedBySefaria} onChange={this.onDigitizedBySefariaChange}/>
-
-            <label id="priority_label" htmlFor="priority">Priority</label>
-            <input id="priority" className="" type="text" value={this.state.priority} onChange={this.onPriorityChange} />
-
-            <label id="locked_label" htmlFor="locked">Locked</label>
-            <input type="checkbox" id="locked" checked={this.state.status == "locked"} onChange={this.onLockedChange}/>
-
-            <label id="versionNotes_label" htmlFor="versionNotes">VersionNotes</label>
-            <textarea id="versionNotes" placeholder="Version Notes" onChange={this.onVersionNotesChange} value={this.state.versionNotes} rows="5" cols="40"/>
-
-            <label id="versionNotesInHebrew_label" htmlFor="versionNotes_in_hebrew">Hebrew VersionNotes</label>
-            <textarea id="versionNotesInHebrew" placeholder="Hebrew Version Notes" onChange={this.onVersionNotesInHebrewChange} value={this.state.versionNotesInHebrew} rows="5" cols="40"/>
-            <div>
-              <div id="delete_button" onClick={this.deleteVersion}>Delete Version</div>
-              <div id="save_button" onClick={this.saveVersionUpdate}>SAVE</div>
-              <div className="clearFix"></div>
-            </div>
-          </div>
-        </div>
-      );
-    } else {
-      // Presentation View
-      var license = this.props.getLicenseMap()[v.license]?<a href={this.props.getLicenseMap()[v.license]} target="_blank">{Sefaria._(v.license)}</a>:v.license;
-      var digitizedBySefaria = v.digitizedBySefaria
-          ? <a className="versionDigitizedBySefaria" href="/digitized-by-sefaria">{Sefaria._("Digitized by Sefaria")}</a> : "";
-      var licenseLine = "";
-      if (v.license && v.license != "unknown") {
-        licenseLine =
-          <span className="versionLicense">
-            {license}
-            {digitizedBySefaria?" - ":""}{digitizedBySefaria}
-          </span>
-        ;
-      }
-      var edit_icon = (Sefaria.is_moderator)?<i className="fa fa-pencil" aria-hidden="true" onClick={this.openEditor}/>:"";
-
-      var versionNotes = "";
-      if (this.props.showNotes) {
-        if (Sefaria.interfaceLang=="english" && !!(v.versionNotes)) {
-          versionNotes = v.versionNotes;
-        }
-        else if (Sefaria.interfaceLang=="hebrew" && !!(v.versionNotesInHebrew)) {
-          versionNotes = v.versionNotesInHebrew;
-        }
-      }
-
-      return (
-        <div className = "versionBlock">
-          <div className="versionTitle">
-            <a onClick={this.openVersion} href={"/" + (this.props.firstSectionRef ? this.props.firstSectionRef : this.props.version.versionTitle) + "/" + this.props.version.language + "/" + this.props.version.versionTitle}>
-                {(Sefaria.interfaceLang=="english" || v.versionTitleInHebrew==="") ? v.versionTitle : v.versionTitleInHebrew}
-                </a>
-            {edit_icon}
-          </div>
-          <div className="versionDetails">
-            <a className="versionSource" target="_blank" href={v.versionSource}>
-            { Sefaria.util.parseURL(v.versionSource).host }
-            </a>
-            {licenseLine ? <span className="separator">-</span>: null}
-            {licenseLine}
-            {this.props.showHistory ? <span className="separator">-</span>: null}
-            {this.props.showHistory ? <a className="versionHistoryLink" href={`/activity/${Sefaria.normRef(this.props.currentRef)}/${v.language}/${v.versionTitle && v.versionTitle.replace(/\s/g,"_")}`}>{Sefaria._("Version History") + " "}›</a>:""}
-          </div>
-          {versionNotes ? <div className="versionNotes" dangerouslySetInnerHTML={ {__html: versionNotes} } ></div> : ""}
-            {(this.props.version.extendedNotes || this.props.version.extendedNotesHebrew) ? <div className="extendedNotesLinks">
-              <a onClick={this.openExtendedNotes} href={`/${this.props.title}/${this.props.version.language}/${this.props.version.versionTitle}/notes`}>
-                {Sefaria.interfaceLang === "english" ? "More" : "עוד"}
-              </a>
-            </div> : ""}
-        </div>
-      );
-    }
-
-  }
-}
-VersionBlock.propTypes = {
-  title:           PropTypes.string.isRequired,
-  version:         PropTypes.object.isRequired,
-  currentRef:      PropTypes.string,
-  firstSectionref: PropTypes.string,
-  showHistory:     PropTypes.bool,
-  showNotes:       PropTypes.bool,
-  openVersion:     PropTypes.func,
-  getLicenseMap:   PropTypes.func.isRequired,
-  openVersion:     PropTypes.func,
-  viewExtendedNotes: PropTypes.func
-};
-VersionBlock.defaultProps = {
-  showHistory: true,
-  showNotes: true
-};
-
-
-=======
-  currVersions: PropTypes.object.isRequired,
-  versionsList: PropTypes.array.isRequired,
-  openVersion:  PropTypes.func.isRequired,
-  title:        PropTypes.string.isRequired,
-  currentRef:   PropTypes.string,
-  getLicenseMap:PropTypes.func.isRequired,
-};
-
-
->>>>>>> 1e36ab53
 class ModeratorButtons extends Component {
   constructor(props) {
     super(props);
