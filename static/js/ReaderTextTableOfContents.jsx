--- conflicted
+++ resolved
@@ -350,7 +350,6 @@
       narrowPanel: this.props.narrowPanel,
       noLangToggleInHebrew: Sefaria.interfaceLang == 'hebrew'});
 
-<<<<<<< HEAD
     return (
       <div className={classes}>
         <CategoryColorLine category={category} />
@@ -362,27 +361,8 @@
                 <ReaderNavigationMenuCloseButton onClick={closeClick}/>
               </div>
               <div className="readerTextToc readerTextTocHeader">
-                <div className="readerTextTocBox">
+                <div className="readerTextTocBox sans-serif">
                   <InterfaceText>Table of Contents</InterfaceText>
-=======
-    return (<div className={classes}>
-              <CategoryColorLine category={category} />
-              <div className="readerControls">
-                <div className="readerControlsInner">
-                  <div className="leftButtons">
-                    <ReaderNavigationMenuCloseButton onClick={closeClick}/>
-                  </div>
-                  <div className="readerTextToc readerTextTocHeader">
-                    <div className="readerTextTocBox sans-serif">
-                      <InterfaceText>Table of Contents</InterfaceText>
-                    </div>
-                  </div>
-                  <div className="rightButtons">
-                    {this.props.interfaceLang !== "hebrew" ?
-                      <ReaderNavigationMenuDisplaySettingsButton onClick={this.props.openDisplaySettings} />
-                      : <ReaderNavigationMenuDisplaySettingsButton placeholder={true} />}
-                  </div>
->>>>>>> b0b4d594
                 </div>
               </div>
               <div className="rightButtons">
