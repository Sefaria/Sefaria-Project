--- conflicted
+++ resolved
@@ -63,37 +63,10 @@
   loadData() {
     // Ensures data this text is in cache, rerenders after data load if needed
     Sefaria.getIndexDetails(this.props.title).then(data => this.setState({indexDetails: data}));
-<<<<<<< HEAD
-    let ref;
+
     if (this.isBookToc() && !this.props.compare) {
-      ref  = this.getDataRef();
-      let versions = Sefaria.versions(ref);
-      if (!versions) {
-        Sefaria.versions(ref, () => this.forceUpdate() );
-      }
-    }
-  }
-  getVersionsList() {
-    if (this.isBookToc()) {
-      return Sefaria.versions(this.props.title);
-    }
-    return null;
-=======
-    if (this.isBookToc()) {
       if(!this.state.versionsLoaded){
         Sefaria.versions(this.props.title, false, null, false).then(this.onVersionsLoad);
-      }
-    } else if (this.isTextToc()) {
-      let ref  = this.getDataRef();
-      if(!this.state.versionsLoaded){
-        Sefaria.versions(ref, false, null, false).then(this.onVersionsLoad);
-      }
-      let data = this.getData();
-      if (!data) {
-        Sefaria.text(
-          ref,
-          {context: 1, enVersion: this.props.currVersions.en, heVersion: this.props.currVersions.he},
-          () => this.forceUpdate());
       }
     }
   }
@@ -113,7 +86,6 @@
   }
   getVersionsList() {
      return this.state.versions;
->>>>>>> 1dcf7877
   }
   getCurrentVersion() {
     // For now treat bilingual as english. TODO show attribution for 2 versions in bilingual case.
@@ -221,44 +193,6 @@
     let versionSection = null;
     let downloadSection = null;
 
-<<<<<<< HEAD
-=======
-    // Text Details
-    let detailsSection = this.state.indexDetails ? <TextDetails index={this.state.indexDetails} narrowPanel={this.props.narrowPanel} /> : null;
-    let isDictionary = this.state.indexDetails && !!this.state.indexDetails.lexiconName;
-
-    let section, heSection;
-    if (this.isTextToc()) {
-      let sectionStrings = Sefaria.sectionString(this.props.currentRef);
-      section   = sectionStrings.en.named;
-      heSection = sectionStrings.he.named;
-    }
-
-    // Current Version (Text TOC only)
-    let cv = this.getCurrentVersion();
-    if (cv) {
-      if (cv.merged) {
-        let uniqueSources = cv.sources.filter(function(item, i, ar){ return ar.indexOf(item) === i; }).join(", ");
-        defaultVersionString += " (Merged from " + uniqueSources + ")";
-        currentVersionElement = (<div className="versionTitle">Merged from { uniqueSources }</div>);
-      } else {
-        if (!this.props.version) {
-          defaultVersionObject = this.state.versions.find(v => (cv.language == v.language && cv.versionTitle == v.versionTitle));
-          defaultVersionString += defaultVersionObject ? " (" + defaultVersionObject.versionTitle + ")" : "";
-        }
-        currentVersionElement = (<VersionBlock
-          rendermode="toc-open-version"
-          title={title}
-          version={cv}
-          currObjectVersions={currObjectVersions}
-          currentRef={this.props.currentRef}
-          showHistory={true}
-          getLicenseMap={this.props.getLicenseMap}
-          viewExtendedNotes={this.props.viewExtendedNotes}/>);
-      }
-    }
-
->>>>>>> 1dcf7877
     // Versions List
     let versions = this.getVersionsList();
     if (versions) {
@@ -528,72 +462,8 @@
   viewExtendedNotes:     PropTypes.func,
   onCompareBack:         PropTypes.func,
   backFromExtendedNotes: PropTypes.func,
-<<<<<<< HEAD
   extendedNotes:         PropTypes.string,
   extendedNotesHebrew:   PropTypes.string
-=======
-  interfaceLang:    PropTypes.string,
-  extendedNotes:    PropTypes.string,
-  extendedNotesHebrew: PropTypes.string
-};
-
-
-class TextDetails extends Component {
- render() {
-   /** todo fix interfacetext */
-    const index = this.props.index;
-    const makeDescriptionText = function(compWord, compPlace, compDate, description) {
-      let composed = compPlace || compDate ? compWord + [compPlace, compDate].filter(x => !!x).join(" ") : null;
-      return [composed, description].filter(x => !!x).join(". ");
-    };
-    let enDesc = makeDescriptionText("Composed in ", "compPlaceString" in index ? index.compPlaceString.en : null, "compDateString" in index ? index.compDateString.en : null, index.enDesc);
-    let heDesc = makeDescriptionText("נוצר/נערך ב", "compPlaceString" in index ? index.compPlaceString.he : null, "compDateString" in index ? index.compDateString.he : null, index.heDesc);
-
-    if (index.categories.length == 2 && index.categories[0] == "Tanakh") {
-      // Don't show date/time for Tanakh.
-      enDesc = index.enDesc || "";
-      heDesc = index.heDesc || "";
-    }
-
-    let authors = "authors" in this.props.index ? this.props.index.authors : [];
-
-    if (!authors.length && !enDesc) { return null; }
-
-    let initialWords = this.props.narrowPanel ? 12 : 30;
-
-    return (
-      <div className="tocDetails">
-        { authors.length ?
-          <div className="tocDetail">
-            <InterfaceText>
-              <HebrewText>
-                מחבר: {authors.map(author => <a key={author.en} href={"/person/" + author.en}>{author.he}</a> )}
-              </HebrewText>
-              <EnglishText>
-                Author: {authors.map(author => <a key={author.en} href={"/person/" + author.en}>{author.en}</a> )}
-              </EnglishText>
-            </InterfaceText>
-          </div>
-          : null }
-        { !!enDesc ?
-          <div className="tocDetail description">
-            <InterfaceText>
-              <EnglishText>
-                <ReadMoreText text={enDesc} initialWords={initialWords} />
-              </EnglishText>
-              <HebrewText>
-                <ReadMoreText text={heDesc} initialWords={initialWords} />
-              </HebrewText>
-            </InterfaceText>
-          </div>
-          : null }
-      </div>);
-  }
-}
-TextDetails.propTypes = {
-  index:       PropTypes.object.isRequired,
-  narrowPanel: PropTypes.bool,
->>>>>>> 1dcf7877
 };
 
 
@@ -609,7 +479,6 @@
   setTab(tab) {
     this.setState({tab: tab});
   }
-<<<<<<< HEAD
   render() {
     let options;
     const isTorah =["Genesis", "Exodus", "Leviticus", "Numbers", "Deuteronomy"].indexOf(this.props.title) > -1;
@@ -627,7 +496,7 @@
         onPress: this.setTab.bind(null, "default")
       }];
       if (this.props.alts) {
-        for (var alt in this.props.alts) {
+        for (let alt in this.props.alts) {
           if (this.props.alts.hasOwnProperty(alt)) {
             options.push({
               name: alt,
@@ -635,53 +504,6 @@
               onPress: this.setTab.bind(null, alt)
             });
           }
-=======
-  shrinkWrap() {
-    // Shrink the width of the container of a grid of inline-line block elements,
-    // so that is is tight around its contents thus able to appear centered.
-    // As far as I can tell, there's no way to do this in pure CSS.
-    // TODO - flexbox should be able to solve this
-    const shrink  = function(i, container) {
-      const $container = $(container);
-      // don't run on complex nodes without sectionlinks
-      if ($container.hasClass("schema-node-toc") && !$container.find(".sectionLink").length) { return; }
-      let maxWidth   = $container.parent().innerWidth();
-      let itemWidth  = $container.find(".sectionLink").outerWidth(true);
-      let nItems     = $container.find(".sectionLink").length;
-      let width;
-      if (maxWidth / itemWidth > nItems) {
-        width = nItems * itemWidth;
-      } else {
-        width = Math.floor(maxWidth / itemWidth) * itemWidth;
-      }
-      $container.width(width + "px");
-    };
-    const $root = $(ReactDOM.findDOMNode(this));
-    if ($root.find(".tocSection").length) {             // nested simple text
-      //$root.find(".tocSection").each(shrink); // Don't bother with these for now
-    } else if ($root.find(".schema-node-toc").length) { // complex text or alt struct
-      // $root.find(".schema-node-toc, .schema-node-contents").each(shrink);
-    } else {
-      $root.find(".tocLevel").each(shrink);             // Simple text, no nesting
-    }
-  }
-  render() {
-    let options = [{
-      name: "default",
-      text: "sectionNames" in this.props.schema ? this.props.schema.sectionNames[0] : "Contents",
-      heText: "sectionNames" in this.props.schema ? Sefaria.hebrewTerm(this.props.schema.sectionNames[0]) : "תוכן",
-      onPress: this.setTab.bind(null, "default")
-    }];
-    if (this.props.alts) {
-      for (let alt in this.props.alts) {
-        if (this.props.alts.hasOwnProperty(alt)) {
-          options.push({
-            name: alt,
-            text: alt,
-            heText: Sefaria.hebrewTerm(alt),
-            onPress: this.setTab.bind(null, alt)
-          });
->>>>>>> 1dcf7877
         }
       }
       options = options.sort(function(a, b) {
@@ -698,22 +520,16 @@
         onPress: this.setTab.bind(null, "commentary")
       });
     }
-<<<<<<< HEAD
 
     const toggle = (this.props.isDictionary ? null :
-=======
-    let content;
-    let toggle = (this.props.isDictionary ? "" :
->>>>>>> 1dcf7877
-                  <TabbedToggleSet
-                    options={options}
-                    active={this.state.tab}
-                    narrowPanel={this.props.narrowPanel} />);
+      <TabbedToggleSet
+        options={options}
+        active={this.state.tab}
+        narrowPanel={this.props.narrowPanel} />);
     
     let content;
     switch(this.state.tab) {
       case "default":
-<<<<<<< HEAD
         if (isTorah) {
           content = (
             <>
@@ -749,34 +565,13 @@
         content = <CommentatorList
                     commentatorList={this.props.commentatorList}
                     title={this.props.title} />;
-=======
-        content = <SchemaNode
-                          schema={this.props.schema}
-                          addressTypes={this.props.schema.addressTypes}
-                          refPath={this.props.title}
-                          key="default"/>;
-        break;
-      case "commentary":
-        content = <CommentatorList
-                        commentatorList={this.props.commentatorList}
-                        title={this.props.title} />;
->>>>>>> 1dcf7877
-
-
         break;
       default:
         content = <SchemaNode
-<<<<<<< HEAD
                     schema={this.props.alts[this.state.tab]}
                     addressTypes={this.props.schema.addressTypes}
                     refPath={this.props.title}
                     topLevel={true} />;
-=======
-                          schema={this.props.alts[this.state.tab]}
-                          addressTypes={this.props.schema.addressTypes}
-                          refPath={this.props.title}
-                          key="alt_struct"/>;
->>>>>>> 1dcf7877
         break;
     }
 
@@ -1307,7 +1102,6 @@
 };
 
 
-<<<<<<< HEAD
 /*
   TODO what happened to ExtendedNotes?
 
@@ -1320,8 +1114,6 @@
   : null }
 */
 
-=======
->>>>>>> 1dcf7877
 
 
 export default ReaderTextTableOfContents;