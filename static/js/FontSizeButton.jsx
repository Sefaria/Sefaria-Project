--- conflicted
+++ resolved
@@ -6,29 +6,12 @@
     const {setOption} = useContext(ReaderPanelContext);
     return (
         <div className="font-size-line">
-<<<<<<< HEAD
-            <button onClick={()=>setOption('fontSize', 'smaller')} className="font-size-button" data-prevent-close={true}>
-                <img src="/static/icons/reduce_font.svg" alt="Reduce font size" />
+            <button onClick={()=>setOption('fontSize', 'smaller')} className="font-size-button" data-prevent-close={true} aria-label="Decrease font size">
+                <img src="/static/icons/reduce_font.svg"/>
             </button>
             <InterfaceText>Font Size</InterfaceText>
-            <button onClick={()=>setOption('fontSize', 'larger')} className="font-size-button" data-prevent-close={true}>
-                <img src="/static/icons/enlarge_font.svg" alt="Enlarge font size" />
-=======
-            <button
-                onClick={()=>setOption('fontSize', 'smaller')}
-                className="font-size-button preventClosing"
-                aria-label="Decrease font size"
-            >
-                <img src="/static/icons/reduce_font.svg" alt=""/>
-            </button>
-            <InterfaceText>Font Size</InterfaceText>
-            <button
-                onClick={()=>setOption('fontSize', 'larger')}
-                className="font-size-button preventClosing"
-                aria-label="Decrease font size"
-            >
-                <img src="/static/icons/enlarge_font.svg" alt=""/>
->>>>>>> 6120c1e7
+            <button onClick={()=>setOption('fontSize', 'larger')} className="font-size-button" data-prevent-close={true} aria-label="Decrease font size">
+                <img src="/static/icons/enlarge_font.svg"/>
             </button>
         </div>
     );
