import React, {useContext} from "react";
import {InterfaceText} from "./Misc";
import {ReaderPanelContext} from "./context";

function FontSizeButtons() {
    const {setOption} = useContext(ReaderPanelContext);
    return (
        <div className="font-size-line">
<<<<<<< HEAD
            <button onClick={()=>setOption('fontSize', 'smaller')} className="font-size-button" data-prevent-close={true} aria-label={Sefaria._("Decrease font size")}>
                <img src="/static/icons/reduce_font.svg" alt={Sefaria._("Decrease font size")}/>
            </button>
            <InterfaceText>Font Size</InterfaceText>
            <button onClick={()=>setOption('fontSize', 'larger')} className="font-size-button" data-prevent-close={true} aria-label={Sefaria._("Increase font size")}>
=======
            <button onClick={()=>setOption('fontSize', 'smaller')} className="font-size-button" aria-label={Sefaria._("Decrease font size")}>
                <img src="/static/icons/reduce_font.svg" alt={Sefaria._("Decrease font size")}/>
            </button>
            <InterfaceText>Font Size</InterfaceText>
            <button onClick={()=>setOption('fontSize', 'larger')} className="font-size-button" aria-label={Sefaria._("Increase font size")}>
>>>>>>> 014e25e9
                <img src="/static/icons/enlarge_font.svg" alt={Sefaria._("Increase font size")}/>
            </button>
        </div>
    );
}
export default FontSizeButtons;<|MERGE_RESOLUTION|>--- conflicted
+++ resolved
@@ -6,19 +6,11 @@
     const {setOption} = useContext(ReaderPanelContext);
     return (
         <div className="font-size-line">
-<<<<<<< HEAD
-            <button onClick={()=>setOption('fontSize', 'smaller')} className="font-size-button" data-prevent-close={true} aria-label={Sefaria._("Decrease font size")}>
-                <img src="/static/icons/reduce_font.svg" alt={Sefaria._("Decrease font size")}/>
-            </button>
-            <InterfaceText>Font Size</InterfaceText>
-            <button onClick={()=>setOption('fontSize', 'larger')} className="font-size-button" data-prevent-close={true} aria-label={Sefaria._("Increase font size")}>
-=======
             <button onClick={()=>setOption('fontSize', 'smaller')} className="font-size-button" aria-label={Sefaria._("Decrease font size")}>
                 <img src="/static/icons/reduce_font.svg" alt={Sefaria._("Decrease font size")}/>
             </button>
             <InterfaceText>Font Size</InterfaceText>
             <button onClick={()=>setOption('fontSize', 'larger')} className="font-size-button" aria-label={Sefaria._("Increase font size")}>
->>>>>>> 014e25e9
                 <img src="/static/icons/enlarge_font.svg" alt={Sefaria._("Increase font size")}/>
             </button>
         </div>
