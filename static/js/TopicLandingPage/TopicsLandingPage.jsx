import React from 'react';
import {TopicLandingSearch} from "./TopicLandingSearch";
<<<<<<< HEAD
import {TopicOfTheDay} from "./TopicOfTheDay";


export const TopicsLandingPage = ({openTopic}) => {
    return (
        <div className='readerNavMenu topic-landing-page-wrapper'>
            <div>Hello, would you like a serving of topics salad?</div>
            <TopicLandingSearch openTopic={openTopic} numOfTopics={5000}/>
            <TopicOfTheDay />
=======
import {NavSidebar} from "../NavSidebar";
import Footer from "../Footer";


export const TopicsLandingPage = ({openTopic}) => {
    const sidebarModules = [
        {type: 'TrendingTopics'},
    ];
    return (
        <div className="readerNavMenu" key="0">
            <div className="content">
                <div className="sidebarLayout">
                    <div className="contentInner mainColumn">
                        <TopicLandingSearch openTopic={openTopic} numOfTopics={5000}/>
                    </div>
                    <NavSidebar sidebarModules={sidebarModules} />
                </div>
                <Footer />
            </div>
>>>>>>> 5f51398d
        </div>
    )
};<|MERGE_RESOLUTION|>--- conflicted
+++ resolved
@@ -1,18 +1,8 @@
 import React from 'react';
 import {TopicLandingSearch} from "./TopicLandingSearch";
-<<<<<<< HEAD
-import {TopicOfTheDay} from "./TopicOfTheDay";
-
-
-export const TopicsLandingPage = ({openTopic}) => {
-    return (
-        <div className='readerNavMenu topic-landing-page-wrapper'>
-            <div>Hello, would you like a serving of topics salad?</div>
-            <TopicLandingSearch openTopic={openTopic} numOfTopics={5000}/>
-            <TopicOfTheDay />
-=======
 import {NavSidebar} from "../NavSidebar";
 import Footer from "../Footer";
+import {TopicOfTheDay} from "./TopicOfTheDay";
 
 
 export const TopicsLandingPage = ({openTopic}) => {
@@ -25,12 +15,12 @@
                 <div className="sidebarLayout">
                     <div className="contentInner mainColumn">
                         <TopicLandingSearch openTopic={openTopic} numOfTopics={5000}/>
+                        <TopicOfTheDay />
                     </div>
                     <NavSidebar sidebarModules={sidebarModules} />
                 </div>
                 <Footer />
             </div>
->>>>>>> 5f51398d
         </div>
     )
 };