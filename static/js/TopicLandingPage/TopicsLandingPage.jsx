--- conflicted
+++ resolved
@@ -18,7 +18,6 @@
             <div className="content">
                 <div className="sidebarLayout">
                     <div className="contentInner mainColumn topic-landing-page-content">
-<<<<<<< HEAD
                         <h1 className="topic-landing-header">
                             <InterfaceText>Let Your Curiosity Lead The Way</InterfaceText>
                         </h1>
@@ -28,19 +27,13 @@
                         <div className="topic-landing-section">
                             <TopicSalad/>
                         </div>
+                        <div className="topic-landing-section">
+                            <FeaturedTopic />
+                        </div>
                         <div className="topic-landing-section topic-landing-temporal">
                             <TopicLandingParasha/>
                             <TopicLandingSeasonal/>
                         </div>
-=======
-                        <TopicLandingSearch openTopic={openTopic} numOfTopics={Sefaria.numLibraryTopics}/>
-                        <TopicSalad/>
-                        <FeaturedTopic />
-                    <div className="topic-landing-temporal">
-                        <TopicLandingParasha/>
-                        <TopicLandingSeasonal/>
-                    </div>
->>>>>>> 3a478cc0
                     </div>
                     <NavSidebar sidebarModules={sidebarModules} />
                 </div>
