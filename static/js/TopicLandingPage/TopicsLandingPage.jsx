import React from 'react';
import {TopicLandingSearch} from "./TopicLandingSearch";
import {NavSidebar} from "../NavSidebar";
import Footer from "../Footer";
import {FeaturedTopic} from "./FeaturedTopic";
import {TopicSalad} from "./TopicSalad";
import {TopicLandingParasha} from "./TopicLandingParasha";
import {TopicLandingSeasonal} from "./TopicLandingSeasonal";
import {TopicLandingNewsletter} from "./TopicLandingNewsletter";
import {InterfaceText} from "../Misc";
import Sefaria from "../sefaria/sefaria";
import {RandomTopicCardWithDescriptionRow} from "./RandomTopicCardWithDescriptionRow";


export const TopicsLandingPage = ({openTopic}) => {
    const sidebarModules = [
    ];
    return (
        <div className="readerNavMenu" key="0">
            <div className="content">
                <div className="sidebarLayout">
                    <div className="contentInner mainColumn topic-landing-page-content">
<<<<<<< HEAD
                        <TopicLandingSearch openTopic={openTopic} numOfTopics={Sefaria.numLibraryTopics}/>
                        <TopicSalad/>
                        <FeaturedTopic />
                    <div className="topic-landing-temporal">
                        <TopicLandingParasha/>
                        <TopicLandingSeasonal/>
                    </div>
                        <RandomTopicCardWithDescriptionRow/>
                </div>
=======
                        <h1 className="topic-landing-header">
                            <InterfaceText>Let Your Curiosity Lead The Way</InterfaceText>
                        </h1>
                        <div className="topic-landing-section">
                            <TopicLandingSearch openTopic={openTopic} numOfTopics={Sefaria.numLibraryTopics}/>
                        </div>
                        <div className="topic-landing-section">
                            <TopicSalad/>
                        </div>
                        <div className="topic-landing-section">
                            <FeaturedTopic />
                        </div>
                        <div className="topic-landing-section">
                            <TopicLandingNewsletter />
                        </div>
                        <div className="topic-landing-section topic-landing-temporal">
                            <TopicLandingParasha/>
                            <TopicLandingSeasonal/>
                        </div>
                    </div>
>>>>>>> dee2a87d
                    <NavSidebar sidebarModules={sidebarModules} />
                </div>
                <Footer />
            </div>
        </div>
    )
};<|MERGE_RESOLUTION|>--- conflicted
+++ resolved
@@ -20,17 +20,6 @@
             <div className="content">
                 <div className="sidebarLayout">
                     <div className="contentInner mainColumn topic-landing-page-content">
-<<<<<<< HEAD
-                        <TopicLandingSearch openTopic={openTopic} numOfTopics={Sefaria.numLibraryTopics}/>
-                        <TopicSalad/>
-                        <FeaturedTopic />
-                    <div className="topic-landing-temporal">
-                        <TopicLandingParasha/>
-                        <TopicLandingSeasonal/>
-                    </div>
-                        <RandomTopicCardWithDescriptionRow/>
-                </div>
-=======
                         <h1 className="topic-landing-header">
                             <InterfaceText>Let Your Curiosity Lead The Way</InterfaceText>
                         </h1>
@@ -46,12 +35,14 @@
                         <div className="topic-landing-section">
                             <TopicLandingNewsletter />
                         </div>
+                        <div className="topic-landing-section">
+                            <RandomTopicCardWithDescriptionRow/>
+                        </div>
                         <div className="topic-landing-section topic-landing-temporal">
                             <TopicLandingParasha/>
                             <TopicLandingSeasonal/>
                         </div>
                     </div>
->>>>>>> dee2a87d
                     <NavSidebar sidebarModules={sidebarModules} />
                 </div>
                 <Footer />
