import React, {useState}  from 'react';
import Component from 'react-class';
import classNames  from 'classnames';
import ReactDOM  from 'react-dom';
import PropTypes  from 'prop-types';
import extend  from 'extend';
import Sefaria  from './sefaria/sefaria';
import {ContentLanguageContext} from './context';
import $  from './sefaria/sefariaJquery';
import TextColumn  from './TextColumn';
import TextsPage  from './TextsPage';
import {
  ConnectionsPanel,
  ConnectionsPanelHeader,
} from './ConnectionsPanel';
import BookPage  from './BookPage';
import SearchPage  from './SearchPage';
import Sheet  from './Sheet';
import SheetMetadata  from './SheetMetadata';
import TopicPageAll  from './TopicPageAll';
import {TopicPage, TopicCategory}  from './TopicPage';
import TopicsPage from './TopicsPage';
import CollectionPage from "./CollectionPage"
import { NotificationsPanel } from './NotificationsPanel';
import UserHistoryPanel  from './UserHistoryPanel';
import UserProfile  from './UserProfile';
import UpdatesPanel  from './UpdatesPanel';
import CommunityPage  from './CommunityPage';
import CalendarsPage from './CalendarsPage'
import StoryEditor  from './StoryEditor';
import UserStats  from './UserStats';
import ModeratorToolsPanel  from './ModeratorToolsPanel';
import PublicCollectionsPage from './PublicCollectionsPage';
import {
  CloseButton,
  MenuButton,
  DisplaySettingsButton,
  SaveButton,
  CategoryColorLine,
  CategoryAttribution,
  ToggleSet, ContentText, InterfaceText, EnglishText, HebrewText,
} from './Misc';


class ReaderPanel extends Component {
  constructor(props) {
    super(props);

    let state = this.clonePanel(props.initialState);
    state["initialAnalyticsTracked"] = false;
    state.width = this.props.multiPanel ? 1000 : 500; // Assume we're in a small panel not using multipanel 
    this.state = state;
    this.sheetRef = React.createRef();
    this.readerContentRef = React.createRef();

    return;
  }
  componentDidMount() {
    window.addEventListener("resize", this.setWidth);
    this.setWidth();
    if (this.props.panelPosition) {  //Focus on the first focusable element of the newly loaded panel. Mostly for a11y
      const curPanel = $(".readerPanel")[this.props.panelPosition];
      $(curPanel).find(':focusable').first().focus();
    }
  }
  componentWillUnmount() {
    window.removeEventListener("resize", this.setWidth);
  }
  componentWillReceiveProps(nextProps) {
    if (nextProps.searchQuery && this.state.menuOpen !== "search") {
      this.openSearch(nextProps.searchQuery);
    }
    if (this.state.menuOpen !== nextProps.initialMenu) {
      this.setState({menuOpen: nextProps.initialMenu});
    }
    this.setState(nextProps.initialState);
  }
  componentDidUpdate(prevProps, prevState) {
    if (prevProps.layoutWidth !== this.props.layoutWidth) {
      this.setWidth();
    }
    if ($('*:focus').length == 0 && this.props.multiPanel && $("body").hasClass("user-is-tabbing")) {
        const curPanel = $(".readerPanel")[($(".readerPanel").length)-1];
        $(curPanel).find(':focusable').first().focus();
    }
    this.replaceHistory = false;
    if (this.state.displaySettingsOpen) {
      $(".readerOptionsPanel").find('.on:focusable').first().focus();
    }
  }
  conditionalSetState(state) {
    // Set state either in the central app or in the local component,
    // depending on whether a setCentralState function was given.
    if (this.props.setCentralState) {
      this.props.setCentralState(state, this.replaceHistory);
      this.replaceHistory = false;
    } else {
      this.setState(state);
    }
  }
  onError(message) {
    if (this.props.onError) {
      this.props.onError(message);
      return;
    }
    this.setState({"error": message})
  }
  getContentLanguageOverride(originalLanguage, mode, menuOpen) {
    // Determines the actual content language used inside this ReaderPanel.
    // Because it's called in the constructor, assume state isnt necessarily defined and pass 
    // variables mode and menuOpen manually
    let contentLangOverride = originalLanguage;
    if (["topics", "topicsAll", "story_editor", "calendars", "community" ].includes(menuOpen)) {
      // Always bilingual for English interface, always Hebrew for Hebrew interface
      contentLangOverride = (Sefaria.interfaceLang === "english") ? "bilingual" : "hebrew";

    } else if (mode === "Connections" || !!menuOpen){
      // Always Hebrew for Hebrew interface, treat bilingual as English for English interface
      contentLangOverride = (Sefaria.interfaceLang === "hebrew") ? "hebrew" : ((originalLanguage === "bilingual") ? "english" : originalLanguage);

    }
    return contentLangOverride;
  }
  clonePanel(panel) {
    // Todo: Move the multiple instances of this out to a utils file
    return Sefaria.util.clone(panel);
  }
  handleBaseSegmentClick(ref, showHighlight = true) {
    if (this.state.mode === "TextAndConnections") {
      this.closeConnectionsInPanel();
    } else if (this.state.mode === "Text") {
      Sefaria.track.event("Reader", "Open Connections Panel", ref);
      if (this.props.multiPanel) {
        this.conditionalSetState({showHighlight: showHighlight});
        this.props.onSegmentClick(ref);
      } else {
        this.openConnectionsInPanel(ref);
      }
    }
  }
  handleSheetSegmentClick(source) {
    if(source === 0){
      //the click may be coming from the sheet reader controls, and so we need to find
      // the first node or the node thats in the url
      const sheet = Sefaria.sheets.loadSheetByID(this.state.sheetID); // Should already be loaded and in cache
      source = this.state.highlightedNode ? sheet.sources.find(source => source.node === this.state.highlightedNode) : sheet.sources[0];
    }
    this.conditionalSetState({highlightedNode: source.node});
    const sheetRef = "Sheet " + this.state.sheetID + ":" + source.node;
    if (this.state.mode ==="SheetAndConnections") {
      this.closeSheetConnectionsInPanel();
    }
    else if (this.state.mode === "Sheet") {
      if (this.props.multiPanel) {
        if (source.ref) {
          this.props.onSegmentClick(Sefaria.splitRangingRef(source.ref), source.node);
        } else {
          this.props.onSegmentClick(sheetRef, source.node)
        }
      } else {
        this.openSheetConnectionsInPanel(source.ref || sheetRef, source.node);
      }
    }
  }
  handleCitationClick(citationRef, textRef, replace, currVersions) {
    if (this.props.multiPanel) {
      this.props.onCitationClick(citationRef, textRef, replace, currVersions);
    } else {
      this.showBaseText(citationRef, currVersions);
    }
  }
  handleTextListClick(ref, replaceHistory, currVersions) {
    this.showBaseText(ref, replaceHistory, currVersions);
  }
  setCurrVersions(currVersions) {
    this.conditionalSetState({ currVersions });
  }
  openConnectionsInPanel(ref, additionalState) {
    let refs = typeof ref == "string" ? [ref] : ref;
    this.replaceHistory = this.state.mode === "TextAndConnections"; // Don't push history for change in Connections focus
    let newState = {highlightedRefs: refs, mode: "TextAndConnections" };
    if (additionalState) {
      newState = {...newState, ...additionalState};
    }
    this.conditionalSetState(newState, this.replaceHistory);
  }
  onNamedEntityClick(slug, textRef, namedEntityText) {
    // decide whether to open side panel in current panel or in new panel based on whether app is multipanel
    const namedEntityState = { connectionsMode: "Lexicon", selectedNamedEntity: slug, selectedNamedEntityText: namedEntityText };
    if (this.props.multiPanel) {
      this.props.openNamedEntityInNewPanel(textRef, namedEntityState);
    } else {
      this.openConnectionsInPanel([textRef], namedEntityState);
    }
  }
  closeConnectionsInPanel() {
    // Return to the original text in the ReaderPanel contents
    this.conditionalSetState({highlightedRefs: [], mode: "Text"});
  }
  openSheetConnectionsInPanel(ref, node) {
    let refs = typeof ref == "string" ? [ref] : ref;
    this.replaceHistory = this.state.mode === "SheetAndConnections"; // Don't push history for change in Connections focus
    this.conditionalSetState({highlightedNode: node, highlightedRefs: refs, mode: "SheetAndConnections" }, this.replaceHistory);
  }
  closeSheetConnectionsInPanel() {
    // Return to the original text in the ReaderPanel contents
    this.conditionalSetState({highlightedNode: null, highlightedRefs: [], mode: "Sheet"});
  }
  handleSheetClick(e, sheet, highlightedNode, highlightedRefsInSheet) {
    e.preventDefault();
    this.conditionalSetState({
      mode: "Sheet",
      sheetID: sheet.id,
      highlightedNode,
      highlightedRefsInSheet
    });
  }
  showBaseText(ref, replaceHistory, currVersions={en: null, he: null}, filter=[]) {
    // Set the current primary text `ref`, which may be either a string or an array of strings.
    // `replaceHistory` - bool whether to replace browser history rather than push for this change
    if (!ref) { return; }
    this.replaceHistory = Boolean(replaceHistory);
    // console.log("showBaseText", ref, replaceHistory);
    if (this.state.mode == "Connections" && this.props.masterPanelLanguage == "bilingual") {
      // Connections panels are forced to be mono-lingual. When opening a text from a connections panel,
      // allow it to return to bilingual.
      this.state.settings.language = "bilingual";
    }
    let refs, currentlyVisibleRef, highlightedRefs;
    if (ref.constructor == Array) {
      // When called with an array, set highlight for the whole spanning range
      refs = ref;
      currentlyVisibleRef = Sefaria.humanRef(ref);
      let splitArray = refs.map(ref => Sefaria.splitRangingRef(ref));
      highlightedRefs = [].concat.apply([], splitArray);
    } else {
      const oRef = Sefaria.parseRef(ref);
      if (oRef.book === "Sheet") {
        this.openSheet(ref);
        return;
      }
      refs = [ref];
      currentlyVisibleRef = ref;
      highlightedRefs = [];
    }

    if (this.replaceHistory) {
      this.props.saveLastPlace({ mode: "Text", refs, currVersions, settings: this.state.settings }, this.props.panelPosition);
    }
    this.conditionalSetState({
      mode: "Text",
      refs,
      filter,
      currentlyVisibleRef,
      currVersions,
      highlightedRefs,
      recentFilters: [],
      menuOpen: null,
      compare: false,
      sheetID: null,
      connectionsMode: "Resources",
      settings: this.state.settings
    });
  }
  openSheet(sheetRef, replaceHistory) {
    this.replaceHistory = Boolean(replaceHistory);
    const parsedRef = Sefaria.parseRef(sheetRef);
    let [sheetID, sheetNode] = parsedRef.sections;
    sheetID = parseInt(sheetID);
    sheetNode = sheetNode ? parseInt(sheetNode) : null;
    if (this.replaceHistory) {
      // Replacing sheet history occurs after sheet data has been loaded,
      // when we have all the data we need to store history.
      this.props.saveLastPlace({ mode: "Sheet", sheetID, settings: this.state.settings}, this.props.panelPosition);
    }
    this.conditionalSetState({
      mode: 'Sheet',
      sheetID,
      highlightedNode: sheetNode,
      menuOpen: null
    });
  }
  updateTextColumn(refs) {
    // Change the refs in the current TextColumn, for infinite scroll up/down.
    this.replaceHistory = true;
    this.conditionalSetState({ refs: refs });
  }
  setTextListHighlight(refs, showHighlight) {
    refs = typeof refs === "string" ? [refs] : refs;
    this.replaceHistory = true;
    this.conditionalSetState({highlightedRefs: refs, showHighlight: showHighlight});
    this.props.setTextListHighlight(refs);
  }
  setFocusedText(refs) {
    refs = typeof refs === "string" ? [refs] : refs;
    this.replaceHistory = true;
    this.conditionalSetState({highlightedRefs: refs});
    if (this.props.multiPanel) {
      this.props.setTextListHighlight(refs);
    }
  }
  updateCollectionName(name) {
    // Replace history with collection name, which may be loaded from API with slug
    // after the CollectionPage has initiall rendered.
    this.replaceHistory = true;
    this.conditionalSetState({ collectionName: name });
  }
  setSelectedWords(words){
    words = (typeof words !== "undefined" && words.length) ?  words : "";
    words = words.trim();
    this.replaceHistory = false;
    if (this.props.multiPanel) {
      this.props.setSelectedWords(words);
    } else {
      this.conditionalSetState({'selectedWords':  words});
    }
  }
  clearSelectedWords() {
    this.replaceHistory = false;
    if (this.props.multiPanel) {
      this.props.clearSelectedWords();
    } else {
      this.conditionalSetState({'selectedWords':  ''});
    }
  }
  closeMenus() {
    let state = {
      // If there's no content to show, return to navigation
      menuOpen: this.state.refs.slice(-1)[0] ? null: "navigation",
      navigationCategories: null,
      navigationTopicCategory: null,
    };
    this.conditionalSetState(state);
  }
  closeSheetMetaData() {
    let state = {
      menuOpen: null,
      mode: "Sheet",
      navigationCategories: null,
      navigationTopicCategory: null,
    };
    this.conditionalSetState(state);

  }
  openMenu(menu) {
    this.conditionalSetState({
      menuOpen: menu,
      mode: "Text",
      initialAnalyticsTracked: false,
      navigationCategories: null,
      navigationTopic: null,
      navigationTopicTitle: null,
      topicTitle: null,
    });
  }
  setNavigationCategories(categories) {
    this.conditionalSetState({navigationCategories: categories});
  }
  setNavigationTopic(topic, topicTitle) {
    this.conditionalSetState({
      menuOpen: 'topics',
      navigationTopicCategory: topic,
      navigationTopicTitle: topicTitle,
      navigationTopic: null,
      topicTitle: null,
      navigationCategories: null,
    });
  }
  setCollectionTag (tag) {
    this.conditionalSetState({collectionTag: tag});
  }
  setFilter(filter, updateRecent) {
    // Sets the current filter for Connected Texts (TextList)
    // If updateRecent is true, include the current setting in the list of recent filters.
    if (this.props.setConnectionsFilter) {
      this.props.setConnectionsFilter(filter, updateRecent);
    } else {
      if (updateRecent && filter) {
        if (Sefaria.util.inArray(filter, this.state.recentFilters) !== -1) {
          this.state.recentFilters.toggle(filter);
        }
        this.state.recentFilters = [filter].concat(this.state.recentFilters);
      }
      filter = filter ? [filter] : [];
      this.conditionalSetState({recentFilters: this.state.recentFilters, filter: filter, connectionsMode: "TextList"});
    }

  }
  setVersionFilter(filter) {
    if (this.props.setVersionFilter) {
      this.props.setVersionFilter(filter);
    } else {
      const filtInd = Sefaria.util.inArray(filter, this.state.recentVersionFilters);
      if (filtInd === -1) {
        this.state.recentVersionFilters = [filter].concat(this.state.recentVersionFilters);
      }
      filter = filter ? [filter] : [];
      this.conditionalSetState({recentVersionFilters: this.state.recentVersionFilters, versionFilter: filter, connectionsMode: "Translation Open"});
    }
  }
  setWebPagesFilter(filter) {
    this.conditionalSetState({webPagesFilter: filter, connectionsMode: "WebPagesList"});
  }
  setTopic(navigationTopic, topicTitle) {
    this.conditionalSetState({
      menuOpen: "topics",
      navigationTopicCategory: null,
      navigationTopic,
      topicTitle
    });
  }
  openCompareTextTOC(title) {
    // Opens the Text TOC in a compare panel
    console.log("openCompareTextTOC")
    this.conditionalSetState({
      menuOpen: "book toc",
      compare: true,
      bookRef: title,
      previousCategories: this.state.navigationCategories,
    });
  }
  toggleLanguage() {
    if (this.state.settings.language === "hebrew") {
      this.setOption("language", "english");
      if (Sefaria.site) { Sefaria.track.event("Reader", "Change Language", "english");}
    } else {
      this.setOption("language", "hebrew");
      if (Sefaria.site) { Sefaria.track.event("Reader", "Change Language", "hebrew");}
    }
  }
  openSearch(query) {
    this.conditionalSetState({
      menuOpen: "search",
      searchQuery: query
    });
  }
  openDisplaySettings() {
    this.conditionalSetState({displaySettingsOpen: true});
  }
  closeDisplaySettings() {
    this.conditionalSetState({displaySettingsOpen: false});
  }
  setOption(option, value) {
    if (option === "fontSize") {
      const step = 1.15;
      const size = this.state.settings.fontSize;
      value = (value === "smaller" ? size/step : size*step);
    } else if (option === "layout") {
      const category = this.currentCategory();
      option = category === "Tanakh" || category === "Talmud" ? "layout" + category : "layoutDefault";
    }

    this.state.settings[option] = value;
    let state = {settings: this.state.settings};
    if (option !== "fontSize") { state.displaySettingsOpen = false; }
    if (option === "language") {
      $.cookie("contentLang", value, {path: "/"});
      this.replaceHistory = true;
      this.props.setDefaultOption && this.props.setDefaultOption(option, value);
    }
    $.cookie(option, value, {path: "/"});
    this.conditionalSetState(state);
  }
  setConnectionsMode(mode, connectionData = null) {
    let loginRequired = {
      "Add Connection": 1,
    };
    if (mode == "Add Connection" && this.props.allOpenRefs.length == 1) {
      this.props.openComparePanel(true);
      return;
    }
    Sefaria.track.event("Tools", mode + " Click"); // TODO Shouldn't be tracking clicks here, this function is called programmatically
    if (!Sefaria._uid && mode in loginRequired) {
      Sefaria.track.event("Tools", "Prompt Login");
      mode = "Login";
    }
    let state = {connectionsMode: mode};
    if (mode === "Resources") {
      this.setFilter();
    }
    state["connectionData"] = !!connectionData ? connectionData : null;
    this.conditionalSetState(state);
  }
  setConnectionsCategory(category) {
    this.setFilter(category, false); // Set filter so that basetext shows link dots according to this category
    this.conditionalSetState({connectionsCategory: category, connectionsMode: "ConnectionsList"});
  }
  editNote(note) {
    this.conditionalSetState({
      connectionsMode: "Edit Note",
      noteBeingEdited: note
    });
  }
  setWidth() {
    this.setState({width: $(ReactDOM.findDOMNode(this)).width()});
    //console.log("Setting panel width", this.width);
  }
  setCurrentlyVisibleRef(ref) {
     this.replaceHistory = true;
     //var ref = this.state.highlightedRefs.length ? Sefaria.normRef(this.state.highlightedRefs) : ref;
     this.conditionalSetState({
      currentlyVisibleRef: ref,
    });
  }
  setProfileTab(tab) {
    this.replaceHistory = true;
    this.conditionalSetState({profileTab: tab});
  }
  currentMode() {
    return this.state.mode;
  }
  currentRef() {
    // Returns a string of the current ref, the first if there are many
    return this.state.refs && this.state.refs.length ? this.state.refs[0]
            : this.state.highlightedRefs && this.state.highlightedRefs ? this.state.highlightedRefs[0]
              : null;
  }
  currentData() {
    // Returns the data from the library of the current ref
    const ref  = this.currentRef();
    if (!ref) { return null; }
    if (typeof ref !== "string") { debugger; }
    let data = Sefaria.ref(ref);
    return data;
  }
  currentBook() {
    let data = this.currentData();
    if (data) {
      return data.indexTitle;
    } else {
      let pRef = Sefaria.parseRef(this.currentRef());
      return "index" in pRef ? pRef.index : ("book" in pRef ? pRef.book : null);
    }
  }
  currentCategory() {
    if (this.state.mode == "Sheet") {
      return "Sheets"
    }
    else {
      const book = this.currentBook();
      return (Sefaria.index(book) ? Sefaria.index(book)['primary_category'] : null);
    }
  }
  currentLayout() {
    if (this.state.settings.language == "bilingual") {
      return this.state.width > 500 ? this.state.settings.biLayout : "stacked";
    }
    const category = this.currentCategory();
    const option = (category && (category === "Tanakh" || category === "Talmud")) ? "layout" + category : "layoutDefault";
    return this.state.settings[option];
  }
  handleKeyPress(e) {
    if (e.keyCode === 27) {
      this.props.closePanel(e);
    }
  }
  backFromExtendedNotes(){
    let bookRef = this.state.bookRef ? this.state.bookRef : this.currentBook();
    this.props.backFromExtendedNotes(bookRef, this.state.currVersions);
  }
  whereIsElementInViewport(element) {
    const elementbbox = element.getBoundingClientRect();
    const vh = Math.max(document.documentElement.clientHeight || 0, window.innerHeight || 0)
    if (elementbbox.top >= 200 && elementbbox.bottom < vh) {
        return "in viewport"
    }
    if (elementbbox.bottom >= vh/2 && element) {
        return "past half"
    }
  };
  getHighlightedByScrollPos() {
    let segmentToHighlight = null

    const segments = this.readerContentRef.current.querySelectorAll(".sheetItem");

    for (let segment of segments) {
        const elementLoc = this.whereIsElementInViewport(segment);
        if (elementLoc === "in viewport" || elementLoc === "past half") {
            segmentToHighlight = segment;
            break;
        }
    }

    return segmentToHighlight
  };
  openSidePanel() {
    const highlighted = this.getHighlightedByScrollPos();
    highlighted.click();
  }
  render() {
    if (this.state.error) {
      return (
        <div
        ref={this.readerContentRef}
        className="readerContent">
          <div className="readerError">
            <span className="int-en">Something went wrong! Please use the back button or the menus above to get back on track.</span>
            <span className="int-he">ארעה תקלה במערכת. אנא חזרו לתפריט הראשי או אחורנית על ידי שימוש בכפתורי התפריט או החזור.</span>
            <div className="readerErrorText">
              <span className="int-en">Error Message: </span>
              <span className="int-he">שגיאה: </span>
              {this.state.error}
            </div>
          </div>
        </div>
      );
    }

    let items = [];
    let menu = null;
    const contextContentLang = {"language": this.getContentLanguageOverride(this.state.settings.language, this.state.mode, this.state.menuOpen)};

    if (this.state.mode === "Text" || this.state.mode === "TextAndConnections") {
      const oref  = Sefaria.parseRef(this.state.refs[0]);
      const showHighlight = this.state.showHighlight || (this.state.highlightedRefs.length > 1);
      const index = oref && oref.index ? Sefaria.index(oref.index) : null;
      const [textColumnBookTitle, heTextColumnBookTitle] = index ? [index.title, index.heTitle] : [null, null];
      items.push(
        <TextColumn
          panelPosition ={this.props.panelPosition}
          srefs={this.state.refs.slice()}
          currVersions={this.state.currVersions}
          highlightedRefs={this.state.highlightedRefs}
          showHighlight={showHighlight}
          basetext={true}
          bookTitle={textColumnBookTitle}
          heBookTitle={heTextColumnBookTitle}
          withContext={true}
          loadLinks={true}
          prefetchNextPrev={true}
          multiPanel={this.props.multiPanel}
          mode={this.state.mode}
          settings={Sefaria.util.clone(this.state.settings)}
          hasSidebar={this.props.hasSidebar}
          interfaceLang={this.props.interfaceLang}
          setOption={this.setOption}
          showBaseText={this.showBaseText}
          updateTextColumn={this.updateTextColumn}
          onSegmentClick={this.handleBaseSegmentClick}
          onCitationClick={this.handleCitationClick}
          onNamedEntityClick={this.onNamedEntityClick}
          setTextListHighlight={this.setTextListHighlight}
          setCurrentlyVisibleRef={this.setCurrentlyVisibleRef}
          setSelectedWords={this.setSelectedWords}
          selectedWords={this.state.selectedWords}
          panelsOpen={this.props.panelsOpen}
          layoutWidth={this.props.layoutWidth}
          filter={this.state.filter}
          textHighlights={this.state.textHighlights}
          unsetTextHighlight={this.props.unsetTextHighlight}
          translationLanguagePreference={this.props.translationLanguagePreference}
          setCurrVersions={this.setCurrVersions}
          key={`${textColumnBookTitle ? textColumnBookTitle : "empty"}-TextColumn`} />
      );
    }
    if (this.state.mode === "Sheet" || this.state.mode === "SheetAndConnections" ) {
      items.push(
        <Sheet
          nodeRef={this.sheetRef}
          adjustHighlightedAndVisible={this.adjustSheetHighlightedAndVisible}
          panelPosition ={this.props.panelPosition}
          id={this.state.sheetID}
          key={"sheet-"+this.state.sheetID}
          multiPanel={this.props.multiPanel}
          highlightedNode={this.state.highlightedNode}
          highlightedRefsInSheet={this.state.highlightedRefsInSheet}
          scrollToHighlighted={this.state.scrollToHighlighted}
          onRefClick={this.handleCitationClick}
          onSegmentClick={this.handleSheetSegmentClick}
          openSheet={this.openSheet}
          hasSidebar={this.props.hasSidebar}
          setSelectedWords={this.setSelectedWords}
          contentLang={this.state.settings.language}
        />
      );
    }

    if (this.state.mode === "Connections" || this.state.mode === "TextAndConnections" || this.state.mode === "SheetAndConnections") {
      const langMode = this.props.masterPanelLanguage || this.state.settings.language;
      let data     = this.currentData();
      const canEditText = data &&
                        ((langMode === "hebrew" && data.heVersionStatus !== "locked") ||
                        (langMode === "english" && data.versionStatus !== "locked") ||
                        (Sefaria.is_moderator && langMode !== "bilingual"));
      items.push(
        <ConnectionsPanel
          panelPosition ={this.props.panelPosition}
          selectVersion={this.props.selectVersion}
          srefs={this.state.mode === "Connections" ? this.state.refs.slice() : this.state.highlightedRefs.slice()}
          filter={this.state.filter || []}
          mode={this.state.connectionsMode || "Resources"}
          recentFilters={this.state.recentFilters}
          connectionsCategory={this.state.connectionsCategory}
          connectionData={this.state.connectionData}
          interfaceLang={this.props.interfaceLang}
          contentLang={this.state.settings.language}
          title={this.currentBook()}
          currentlyVisibleRef={this.state.currentlyVisibleRef}
          currVersions={this.state.currVersions}
          fullPanel={this.props.multiPanel}
          multiPanel={this.props.multiPanel}
          allOpenRefs={this.props.allOpenRefs}
          canEditText={canEditText}
          setFilter={this.setFilter}
          toggleSignUpModal={this.props.toggleSignUpModal}
          setConnectionsMode={this.setConnectionsMode}
          setConnectionsCategory={this.setConnectionsCategory}
          webPagesFilter={this.state.webPagesFilter}
          setWebPagesFilter={this.setWebPagesFilter}
          nodeRef={this.state.nodeRef}
          closeConectionsInPanel={this.closeConnectionsInPanel}
          handleSheetClick={this.handleSheetClick}
          openNav={this.openMenu.bind(null, "navigation")}
          openDisplaySettings={this.openDisplaySettings}
          editNote={this.editNote}
          noteBeingEdited={this.state.noteBeingEdited}
          onTextClick={this.handleTextListClick}
          onCitationClick={this.handleCitationClick}
          openComparePanel={this.props.openComparePanel}
          closePanel={this.props.closePanel}
          selectedWords={this.state.selectedWords}
          selectedNamedEntity={this.state.selectedNamedEntity}
          selectedNamedEntityText={this.state.selectedNamedEntityText}
          clearSelectedWords={this.clearSelectedWords}
          clearNamedEntity={this.props.clearNamedEntity}
          masterPanelLanguage={this.props.masterPanelLanguage}
          masterPanelMode={this.props.initialState.mode === "SheetAndConnections" && this.props.multiPanel === false ? "Sheet" : this.props.masterPanelMode}
          masterPanelSheetId={this.props.initialState.mode === "SheetAndConnections" && this.props.multiPanel === false ? this.props.initialState.sheetID : this.props.masterPanelSheetId}
          versionFilter={this.state.versionFilter}
          recentVersionFilters={this.state.recentVersionFilters}
          setVersionFilter={this.setVersionFilter}
          viewExtendedNotes={this.props.viewExtendedNotes.bind(null, "Connections")}
          checkIntentTimer={this.props.checkIntentTimer}
          navigatePanel={this.props.navigatePanel}
          translationLanguagePreference={this.props.translationLanguagePreference}
          key="connections" />
      );
    }

    if (this.state.menuOpen == "navigation") {

      const openNav     = this.state.compare ? this.props.openComparePanel : this.openMenu.bind(null, "navigation");
      const openTextTOC = this.state.compare ? this.openCompareTextTOC : null;

      menu = (<TextsPage
                    key={this.state.navigationCategories ? this.state.navigationCategories.join("-") : this.state.navigationTopicCategory ? this.state.navigationTopicCategory: "navHome"}
                    compare={this.state.compare}
                    multiPanel={this.props.multiPanel}
                    categories={this.state.navigationCategories || []}
                    settings={this.state.settings}
                    setCategories={this.setNavigationCategories}
                    openTextTOC={openTextTOC}
                    setOption={this.setOption}
                    toggleLanguage={this.toggleLanguage}
                    onCompareBack={this.props.closePanel}
                    openSearch={this.openSearch}
                    openDisplaySettings={this.openDisplaySettings}
                    initialWidth={this.state.width}
                    toggleSignUpModal={this.props.toggleSignUpModal} />);

    } else if (this.state.menuOpen === "sheet meta") {
      menu = (<SheetMetadata
                    mode={this.state.menuOpen}
                    toggleSignUpModal={this.props.toggleSignUpModal}
                    interfaceLang={this.props.interfaceLang}
                    close={this.closeSheetMetaData}
                    id={this.state.sheetID}
                    versionLanguage={this.state.versionLanguage}
                    settingsLanguage={this.state.settings.language == "hebrew"?"he":"en"}
                    narrowPanel={!this.props.multiPanel}
                    currentRef={this.state.currentlyVisibleRef}
                    openNav={this.openMenu.bind(null, "navigation")}
                    openDisplaySettings={this.openDisplaySettings}
                    selectVersion={this.props.selectVersion}
                    showBaseText={this.showBaseText} />);

    } else if (this.state.menuOpen === "text toc") {
      menu = (<BookPage
                    mode={this.state.menuOpen}
                    multiPanel={this.props.multiPanel}
                    close={this.closeMenus}
                    title={this.currentBook()}
                    currVersions={this.state.currVersions}
                    settingsLanguage={this.state.settings.language == "hebrew"?"he":"en"}
                    category={this.currentCategory()}
                    narrowPanel={!this.props.multiPanel}
                    currentRef={this.state.currentlyVisibleRef}
                    openNav={this.openMenu.bind(null, "navigation")}
                    openDisplaySettings={this.openDisplaySettings}
                    selectVersion={this.props.selectVersion}
                    viewExtendedNotes={this.props.viewExtendedNotes.bind(null, "toc")}
                    showBaseText={this.showBaseText}/>);

    } else if (this.state.menuOpen === "book toc") {
      const onCompareBack = () => {
        this.conditionalSetState({
          menuOpen: "navigation",
          navigationCategories: this.state.previousCategories,
        });
      };
      menu = (<BookPage
                    mode={this.state.menuOpen}
                    multiPanel={this.props.multiPanel}
                    close={this.closeMenus}
                    title={this.state.bookRef}
                    currVersions={this.state.currVersions}
                    settingsLanguage={this.state.settings.language == "hebrew"?"he":"en"}
                    toggleLanguage={this.toggleLanguage}
                    category={Sefaria.index(this.state.bookRef).primary_category}
                    currentRef={this.state.bookRef}
                    compare={this.state.compare}
                    onCompareBack={onCompareBack}
                    narrowPanel={!this.props.multiPanel}
                    key={this.state.bookRef}
                    openDisplaySettings={this.openDisplaySettings}
                    selectVersion={this.props.selectVersion}
                    showBaseText={this.showBaseText}
                    viewExtendedNotes={this.props.viewExtendedNotes.bind(null, "toc")} />);

    } else if (this.state.menuOpen === "extended notes" && this.state.mode !== "Connections") {
      menu = (<BookPage
                    mode={this.state.menuOpen}
                    interfaceLang={this.props.interfaceLang}
                    close={this.closeMenus}
                    title={this.state.bookRef ? this.state.bookRef : this.currentBook()}
                    currVersions={this.state.currVersions}
                    settingsLanguage={this.state.settings.language == "hebrew"?"he":"en"}
                    category={Sefaria.index(this.state.bookRef) ? Sefaria.index(this.state.bookRef).primary_category : this.currentCategory()}
                    currentRef={this.state.bookRef ? this.state.bookRef : this.state.currentlyVisibleRef}
                    narrowPanel={!this.props.multiPanel}
                    openDisplaySettings={this.openDisplaySettings}
                    selectVersion={this.props.selectVersion}
                    showBaseText={this.showBaseText}
                    backFromExtendedNotes={
                      this.state.mode==="Connections" ? this.closeMenus : this.backFromExtendedNotes
                    }/>);

    } else if (this.state.menuOpen === "search" && this.state.searchQuery) {
      menu = (<SearchPage
                    key={"searchPage"}
                    interfaceLang={this.props.interfaceLang}
                    query={this.state.searchQuery}
                    tab={this.state.searchTab}
                    textSearchState={this.state.textSearchState}
                    sheetSearchState={this.state.sheetSearchState}
                    settings={Sefaria.util.clone(this.state.settings)}
                    panelsOpen={this.props.panelsOpen}
                    onResultClick={this.props.onSearchResultClick}
                    openDisplaySettings={this.openDisplaySettings}
                    toggleLanguage={this.toggleLanguage}
                    close={this.props.closePanel}
                    onQueryChange={this.props.onQueryChange}
                    updateTab={this.props.updateSearchTab}
                    updateAppliedFilter={this.props.updateSearchFilter}
                    updateAppliedOptionField={this.props.updateSearchOptionField}
                    updateAppliedOptionSort={this.props.updateSearchOptionSort}
                    registerAvailableFilters={this.props.registerAvailableFilters}
                    compare={this.state.compare}
                  />);

    } else if (this.state.menuOpen === "topics") {
      if (this.state.navigationTopicCategory) {
        menu = (
          <TopicCategory
            topic={this.state.navigationTopicCategory}
            topicTitle={this.state.navigationTopicTitle}
            setTopic={this.setTopic}
            setNavTopic={this.setNavigationTopic}
            interfaceLang={this.props.interfaceLang}
            compare={this.state.compare}
            initialWidth={this.state.width}
            openDisplaySettings={this.openDisplaySettings}
            openSearch={this.openSearch}
          />
        );
      } else if (this.state.navigationTopic) {
        menu = (
          <TopicPage
            tab={this.state.topicsTab}
            topic={this.state.navigationTopic}
            topicTitle={this.state.topicTitle}
            interfaceLang={this.props.interfaceLang}
            setTopic={this.setTopic}
            setNavTopic={this.setNavigationTopic}
            openTopics={this.openMenu.bind(null, "topics")}
            showBaseText={this.props.onNavTextClick || this.showBaseText}
            openNav={this.openMenu.bind(null, "navigation")}
            openSearch={this.openSearch}
            close={this.closeMenus}
            multiPanel={this.props.multiPanel}
            navHome={this.openMenu.bind(null, "navigation")}
            openDisplaySettings={this.openDisplaySettings}
            toggleSignUpModal={this.props.toggleSignUpModal}
            updateTopicsTab={this.props.updateTopicsTab}
            translationLanguagePreference={this.props.translationLanguagePreference}
            key={"TopicPage"}
          />
        );
      } else {
        menu = (
          <TopicsPage
            key={"TopicsPage"}
            setNavTopic={this.setNavigationTopic}
            multiPanel={this.props.multiPanel}
            initialWidth={this.state.width}
          />
        );
      }

    } else if (this.state.menuOpen === "allTopics") {
      menu = (
        <TopicPageAll
          interfaceLang={this.props.interfaceLang}
          topicLetter={this.state.navigationTopicLetter}
          intiialWidth={this.state.width}
          setTopic={this.setTopic}
          openNav={this.openMenu.bind(null, "navigation")}
          close={this.closeMenus}
          multiPanel={this.props.multiPanel}
          toggleLanguage={this.toggleLanguage}
          navHome={this.openMenu.bind(null, "navigation")}
          openDisplaySettings={this.openDisplaySettings}
          key={"TopicPageAll"} />
      );
      
    } else if (this.state.menuOpen === "notifications") {
      menu = (
        <NotificationsPanel
          setUnreadNotificationsCount={this.props.setUnreadNotificationsCount}
          interfaceLang={this.props.interfaceLang} />
      );

    } else if (this.state.menuOpen === "collection") {
      menu = (
        <CollectionPage
          name={this.state.collectionName}
          slug={this.state.collectionSlug}
          tag={this.state.collectionTag}
          setCollectionTag={this.setCollectionTag}
          width={this.state.width}
          searchInCollection={this.props.searchInCollection}
          toggleLanguage={this.toggleLanguage}
          toggleSignUpModal={this.props.toggleSignUpModal}
          updateCollectionName={this.updateCollectionName}
          navHome={this.openMenu.bind(null, "navigation")}
          multiPanel={this.props.multiPanel}
          initialWidth={this.state.width}
          interfaceLang={this.props.interfaceLang} />
      );
      
    } else if (this.state.menuOpen === "collectionsPublic") {
      menu = (
        <PublicCollectionsPage
          multiPanel={this.props.multiPanel}
          initialWidth={this.state.width} />
      );

    } else if (this.state.menuOpen === "community") {
      menu = (
        <CommunityPage
          multiPanel={this.props.multiPanel}
          toggleSignUpModal={this.props.toggleSignUpModal}
          initialWidth={this.state.width} />
      );

    } else if (this.state.menuOpen === "story_editor") {
      menu = (
        <StoryEditor
          toggleSignUpModal={this.props.toggleSignUpModal}
          interfaceLang={this.props.interfaceLang} />
      );

    } else if (this.state.menuOpen === "updates") {
      menu = (
        <UpdatesPanel
          interfaceLang={this.props.interfaceLang}
          multiPanel={this.props.multiPanel}
          navHome={this.openMenu.bind(null, "navigation")} />
      );

    } else if (this.state.menuOpen === "user_stats") {
      menu = (<UserStats />);

    } else if (this.state.menuOpen === "modtools") {
      menu = (
        <ModeratorToolsPanel
          interfaceLang={this.props.interfaceLang} />
      );

    } else if (this.state.menuOpen === "saved" || this.state.menuOpen === "history") {
      menu = (
        <UserHistoryPanel
          multiPanel={this.props.multiPanel}
          menuOpen={this.state.menuOpen}
          openMenu={this.openMenu}
          openNav={this.openMenu.bind(null, "navigation")}
          openDisplaySettings={this.openDisplaySettings}
          toggleLanguage={this.toggleLanguage}
          compare={this.state.compare}
          toggleSignUpModal={this.props.toggleSignUpModal} />
      );

    } else if (this.state.menuOpen === "profile") {
      menu = (
        <UserProfile
          profile={this.state.profile}
          tab={this.state.profileTab}
          setProfileTab={this.setProfileTab}
          toggleSignUpModal={this.props.toggleSignUpModal}
          multiPanel={this.props.multiPanel}
          navHome={this.openMenu.bind(null, "navigation")} />
      );

    } else if (this.state.menuOpen === "calendars") {
      menu = (
        <CalendarsPage 
          multiPanel={this.props.multiPanel}
          initialWidth={this.state.width} />
      );
    }

    let classes  = {readerPanel: 1, serif: 1, narrowColumn: this.state.width < 730};
    classes[contextContentLang.language] = 1;
    classes[this.currentLayout()]        = 1;
    classes[this.state.settings.color]   = 1;
    classes = classNames(classes);

    const style = {"fontSize": this.state.settings.fontSize + "%"};

    const sheet = Sefaria.sheets.loadSheetByID(this.state.sheetID);
    const sheetTitle = !!sheet ? sheet.title.stripHtmlConvertLineBreaks() : null;

    const hideReaderControls = (
      this.state.mode === "TextAndConnections" ||
      this.state.menuOpen ||
      this.props.hideNavHeader
    );
    return (
      <ContentLanguageContext.Provider value={contextContentLang}>
        <div ref={this.readerContentRef} className={classes} onKeyDown={this.handleKeyPress} role="region" id={"panel-"+this.props.panelPosition}>
          {hideReaderControls ? null :
          <ReaderControls
            showBaseText={this.showBaseText}
            hasSidebar={this.state.hasSidebar}
            toggleSheetEditMode={this.toggleSheetEditMode}
            currentRef={this.state.currentlyVisibleRef}
            highlightedRefs={this.state.highlightedRefs}
            sheetID={this.state.sheetID}
            sheetTitle={sheetTitle}
            currentMode={this.currentMode.bind(this)}
            currentCategory={this.currentCategory}
            currentBook={this.currentBook.bind(this)}
            currVersions={this.state.currVersions}
            multiPanel={this.props.multiPanel}
            settings={this.state.settings}
            setOption={this.setOption}
            setConnectionsMode={this.setConnectionsMode}
            setConnectionsCategory={this.setConnectionsCategory}
            openMenu={this.openMenu}
            closeMenus={this.closeMenus}
            onTextTitleClick={this.handleBaseSegmentClick}
            onSheetTitleClick={this.handleSheetSegmentClick}
            openMobileNavMenu={this.props.openMobileNavMenu}
            openDisplaySettings={this.openDisplaySettings}
            currentLayout={this.currentLayout}
            onError={this.onError}
            openSidePanel={this.openSidePanel}
            connectionsMode={this.state.filter.length && this.state.connectionsMode === "Connections" ? "Connection Text" : this.state.connectionsMode}
            connectionsCategory={this.state.connectionsCategory}
            closePanel={this.props.closePanel}
            toggleLanguage={this.toggleLanguage}
            interfaceLang={this.props.interfaceLang}
            toggleSignUpModal={this.props.toggleSignUpModal}
            historyObject={this.props.getHistoryObject(this.state, this.props.hasSidebar)}
            connectionData={this.state.connectionData}
            translationLanguagePreference={this.props.translationLanguagePreference}
            setTranslationLanguagePreference={this.props.setTranslationLanguagePreference}
          />}

          {(items.length > 0 && !menu) ?
          <div className="readerContent" style={style}>
            {items}
          </div> : null}

          {menu}

          {this.state.displaySettingsOpen ?
          <ReaderDisplayOptionsMenu
            settings={this.state.settings}
            multiPanel={this.props.multiPanel}
            setOption={this.setOption}
            parentPanel={this.props.initialState.mode}
            currentLayout={this.currentLayout}
            currentBook={this.currentBook}
            currentData={this.currentData}
            width={this.state.width}
            menuOpen={this.state.menuOpen} /> : null}

          {this.state.displaySettingsOpen ?
          <div className="mask" onClick={this.closeDisplaySettings}></div> : null}

        </div>
      </ContentLanguageContext.Provider>
    );
  }
}
ReaderPanel.propTypes = {
  initialState:                PropTypes.object,
  interfaceLang:               PropTypes.string,
  setCentralState:             PropTypes.func,
  onSegmentClick:              PropTypes.func,
  onCitationClick:             PropTypes.func,
  openNamedEntityInNewPanel:   PropTypes.func,
  onNavTextClick:              PropTypes.func,
  onSearchResultClick:         PropTypes.func,
  onUpdate:                    PropTypes.func,
  onError:                     PropTypes.func,
  closePanel:                  PropTypes.func,
  closeMenus:                  PropTypes.func,
  setConnectionsFilter:        PropTypes.func,
  setDefaultOption:            PropTypes.func,
  selectVersion:               PropTypes.func,
  viewExtendedNotes:           PropTypes.func,
  backFromExtendedNotes:       PropTypes.func,
  unsetTextHighlight:          PropTypes.func,
  onQueryChange:               PropTypes.func,
  updateSearchTab:             PropTypes.func,
  updateTopicsTab:             PropTypes.func,
  updateSearchFilter:          PropTypes.func,
  updateSearchOptionField:     PropTypes.func,
  updateSearchOptionSort:      PropTypes.func,
  registerAvailableFilters:    PropTypes.func,
  searchInCollection:          PropTypes.func,
  openComparePanel:            PropTypes.func,
  setUnreadNotificationsCount: PropTypes.func,
  highlightedRefs:             PropTypes.array,
  multiPanel:                  PropTypes.bool,
  masterPanelLanguage:         PropTypes.string,
  panelsOpen:                  PropTypes.number,
  allOpenRefs:                 PropTypes.array,
  hasSidebar:                  PropTypes.bool,
  layoutWidth:                 PropTypes.number,
  setTextListHighlight:        PropTypes.func,
  setSelectedWords:            PropTypes.func,
  analyticsInitialized:        PropTypes.bool,
  setVersionFilter:            PropTypes.func,
  saveLastPlace:               PropTypes.func,
  checkIntentTimer:            PropTypes.func,
  toggleSignUpModal:           PropTypes.func.isRequired,
  getHistoryRef:               PropTypes.func,
  profile:                     PropTypes.object,
  masterPanelMode:             PropTypes.string,
  masterPanelSheetId:          PropTypes.number,
  translationLanguagePreference: PropTypes.string,
  setTranslationLanguagePreference: PropTypes.func.isRequired,
};


class ReaderControls extends Component {
  // The Header of a Reader panel when looking at a text
  // contains controls for display, navigation etc.
  constructor(props) {
    super(props);
    this.state = {
      displayVersionTitle: {},  // lang codes as keys and version title to display in header as values. prefers shortVersionTitle when available but falls back on versionTitle
    };
  }
  openTextConnectionsPanel(e) {
    e.preventDefault();
    if(!this.props.hasSidebar){ //Prevent click on title from opening connections panel if its already open
      Sefaria.track.event("Reader", "Open Connections Panel from Header", this.props.currentRef);
      this.props.onTextTitleClick(this.props.currentRef, false);
    }
  }
  openSheetConnectionsPanel(e) {
    e.preventDefault();
    this.props.onSheetTitleClick(0);
  }
  shouldShowVersion(props) {
    props = props || this.props;
    return props.settings.language === "english" || props.settings.language === "bilingual";
  }
  setDisplayVersionTitle(version) {
    const en = version.shortVersionTitle || version.versionTitle;
    this.setState({
      displayVersionTitle: {
        en,
        he: version.shortVersionTitleInHebrew || en,
      }
    });
  }
  loadTranslations() {
    /**
     * Preload translation versions to get shortVersionTitle to display
     */
    if (!this.shouldShowVersion()) { return; }
    Sefaria.getVersions(this.props.currentRef, false, ['he'], true).then(versionList => {
      if (!this.props.currVersions.en) {
        // default version. choose highest priority
        if (versionList.length === 0) { return; }
        versionList.sort((a, b) => b.priority - a.priority);
        this.setDisplayVersionTitle(versionList[0]);
        return;
      }
      for (let version of versionList) {
        if (version.versionTitle === this.props.currVersions.en) {
          this.setDisplayVersionTitle(version);
          break;
        }
      }
    });
  }
  componentDidMount() {
    const title = this.props.currentRef;
    if (title) {
      // If we don't have this data yet, rerender when we do so we can set the Hebrew title
      const versionPref = Sefaria.versionPreferences.getVersionPref(title);
      const getTextPromise = Sefaria.getText(title, {context: 1, translationLanguagePreference: this.props.translationLanguagePreference, versionPref}).then(data => {
        if ("error" in data) { this.props.onError(data.error); }
        this.setState({runningQuery: null});   // Causes re-render
      });
      this.setState({runningQuery: Sefaria.makeCancelable(getTextPromise)});
    }
    this.loadTranslations();
  }
  componentDidUpdate(prevProps, prevState) {
    if (
      this.shouldShowVersion() !== this.shouldShowVersion(prevProps) ||
      this.props.currVersions !== prevProps.currVersions
    ) {
      this.loadTranslations();
    }
  }
  componentWillUnmount() {
    if (this.state.runningQuery) {
      this.state.runningQuery.cancel();
    }
  }
  stopPropagation(e){
    e.stopPropagation();
  }
  render() {
    let title = this.props.currentRef || "";
    let heTitle = "";
    let sectionString = "";
    let heSectionString = "";
    let categoryAttribution = null;
    const oref = Sefaria.getRefFromCache(this.props.currentRef);

    if (this.props.sheetID) {
      if (this.props.sheetTitle === null) {
        title = heTitle = Sefaria._("Loading...");
      } else {
        title = heTitle = this.props.sheetTitle;
        if (title === "") {
          title = heTitle = Sefaria._("Untitled")
        }
      }

    } else if (oref) {
      sectionString = oref.ref.replace(oref.indexTitle, "");
      heSectionString = oref.heRef.replace(oref.heIndexTitle, "");
      title = oref.indexTitle;
      heTitle = oref.heIndexTitle;
      categoryAttribution = oref && Sefaria.categoryAttribution(oref.categories);
    }

    const mode              = this.props.currentMode();
    const hideHeader        = !this.props.multiPanel && mode === "Connections";
    const connectionsHeader = this.props.multiPanel && mode === "Connections";
    let displayVersionTitle = this.props.settings.language === 'hebrew' ? this.state.displayVersionTitle.he : this.state.displayVersionTitle.en;
    if (categoryAttribution) { displayVersionTitle = `(${displayVersionTitle})`; }
    const url = this.props.sheetID ? "/sheets/" + this.props.sheetID : oref ? "/" + Sefaria.normRef(oref.book) : Sefaria.normRef(this.props.currentRef);
<<<<<<< HEAD
    const readerTextTocClasses = classNames({readerTextToc: 1, attributed: !!categoryAttribution || this.shouldShowVersion(), connected: this.isConnectionsPanelOpenHeuristic()})
=======
    const readerTextTocClasses = classNames({readerTextToc: 1, attributed: !!categoryAttribution, connected: this.props.hasSidebar})
>>>>>>> b086e3f7


    let centerContent = connectionsHeader ?
      <div className="readerTextToc">
        <ConnectionsPanelHeader
          connectionsMode={this.props.connectionsMode}
          previousCategory={this.props.connectionsCategory}
          previousMode={this.props.connectionData?.previousMode}
          multiPanel={this.props.multiPanel}
          setConnectionsMode={this.props.setConnectionsMode}
          setConnectionsCategory={this.props.setConnectionsCategory}
          closePanel={this.props.closePanel}
          toggleLanguage={this.props.toggleLanguage}
          interfaceLang={this.props.interfaceLang}
        />
      </div>
      :
      <div className={readerTextTocClasses} onClick={this.props.sheetID ? this.openSheetConnectionsPanel : this.openTextConnectionsPanel}>
        <div className={"readerTextTocBox" + (this.props.sheetID ? " sheetBox" : "")} role="heading" aria-level="1" aria-live="polite">
          <div>
            <a href={url} aria-label={"Show Connection Panel contents for " + title} >
              { this.props.sheetID ?
              <img src={"/static/img/sheet.svg"} className="sheetTocIcon" alt="" /> : null}
              { this.props.sheetID ?
              <h1 style={{direction: Sefaria.hebrew.isHebrew(title) ? "rtl" : "ltr"}}>
                {title}
              </h1>
              :
              <h1>
                <ContentText text={{en: title, he: heTitle}} defaultToInterfaceOnBilingual={true} />
                <span className="sectionString">
                  <ContentText text={{en: sectionString, he: heSectionString }} defaultToInterfaceOnBilingual={true} />
                </span>
              </h1>
              }
            </a>
          </div>
          <div onClick={this.stopPropagation}>
            {categoryAttribution ? <CategoryAttribution categories={oref.categories} linked={false} /> : null }
            {
              this.shouldShowVersion() && displayVersionTitle ?
              <span className="readerTextVersion">
                <span className="en">{displayVersionTitle}</span>
              </span> : null
            }
          </div>
        </div>
      </div>;

    let leftControls = hideHeader || connectionsHeader ? null :
      (<div className="leftButtons">
          {this.props.multiPanel ? (<CloseButton onClick={this.props.closePanel} />) : null}
          {this.props.multiPanel ? null : (<MenuButton onClick={this.props.openMobileNavMenu}/>)}
          <SaveButton placeholder={true}/>
        </div>);

    let rightControls = hideHeader || connectionsHeader ? null :
      (<div className="rightButtons">
          <SaveButton
            historyObject={this.props.historyObject}
            tooltip={true}
            toggleSignUpModal={this.props.toggleSignUpModal}
          />
          <DisplaySettingsButton onClick={this.props.openDisplaySettings} />
        </div>);
    let transLangPrefSuggBann = hideHeader || connectionsHeader ? null : <TranslationLanguagePreferenceSuggestionBanner setTranslationLanguagePreference={this.props.setTranslationLanguagePreference} />;
    const classes = classNames({
      readerControls: 1,
      connectionsHeader: mode == "Connections",
      fullPanel: this.props.multiPanel,
      sheetReaderControls: !!this.props.sheetID
    });

    let readerControls = hideHeader ? null :
        (<header className={classes}>
          <div className="readerControlsInner">
            {leftControls}
            {centerContent}
            {rightControls}
          </div>
        </header>);
    return (
      <div>
        {connectionsHeader ? null : <CategoryColorLine category={this.props.currentCategory()} />}
        {readerControls}
        {transLangPrefSuggBann}
      </div>
    );
  }
}
ReaderControls.propTypes = {
  settings:                PropTypes.object.isRequired,
  showBaseText:            PropTypes.func.isRequired,
  setOption:               PropTypes.func.isRequired,
  setConnectionsMode:      PropTypes.func.isRequired,
  setConnectionsCategory:  PropTypes.func.isRequired,
  openMenu:                PropTypes.func.isRequired,
  openDisplaySettings:     PropTypes.func.isRequired,
  openMobileNavMenu:       PropTypes.func.isRequired,
  closeMenus:              PropTypes.func.isRequired,
  currentMode:             PropTypes.func.isRequired,
  currentCategory:         PropTypes.func.isRequired,
  currentBook:             PropTypes.func.isRequired,
  currentLayout:           PropTypes.func.isRequired,
  onError:                 PropTypes.func.isRequired,
  closePanel:              PropTypes.func,
  toggleLanguage:          PropTypes.func,
  currentRef:              PropTypes.string,
  currVersions:            PropTypes.object,
  connectionsMode:         PropTypes.string,
  connectionsCategory:     PropTypes.string,
  multiPanel:              PropTypes.bool,
  openSidePanel:           PropTypes.func.isRequired,
  interfaceLang:           PropTypes.string,
  toggleSignUpModal:       PropTypes.func.isRequired,
  historyObject:           PropTypes.object,
  setTranslationLanguagePreference: PropTypes.func.isRequired,
};


const TranslationLanguagePreferenceSuggestionBanner = ({ setTranslationLanguagePreference }) => {
  const [accepted, setAccepted] = useState(false);
  const [closed, setClosed] = useState(false);

  const cookie = Sefaria._inBrowser ? $.cookie : Sefaria.util.cookie;
  const { translation_language_preference_suggestion } = Sefaria;
  if (closed || (!accepted && cookie("translation_language_preference_suggested")) || !translation_language_preference_suggestion) {
    return null;
  }
  const closeBanner = () => {
    setClosed(true);
    cookie("translation_language_preference_suggested", JSON.stringify(1), {path: "/"});
    Sefaria.editProfileAPI({settings: {translation_language_preference_suggested: true}});
  }
  const accept = () => {
    setAccepted(true);
    setTranslationLanguagePreference(translation_language_preference_suggestion);
  }
  const lang = Sefaria.translateISOLanguageCode(translation_language_preference_suggestion);

  return (
    <div className="readerControls transLangPrefSuggBann">
      <div className="readerControlsInner transLangPrefSuggBannInner sans-serif">
        {
          accepted ? (
            <div className="transLangPrefCentered">
              <InterfaceText>
                  <EnglishText> Thanks! We'll show you {lang} translations first when we have them. </EnglishText>
                  <HebrewText>תודה! כשנוכל, נציג לכם תרגומים בשפה ה<span className="bold">{Sefaria._(lang)}</span> כאשר אלו יהיו זמינים. </HebrewText>
              </InterfaceText>              
            </div>
          ) : (
            <div className="transLangPrefCentered">
            <InterfaceText>
                <EnglishText> Prefer to see <span className="bold"> {lang} </span> translations when available? </EnglishText>
                <HebrewText>האם תעדיפו לראות תרגומים בשפה ה<span className="bold">{Sefaria._(lang)}</span> כאשר הם זמינים?</HebrewText>
            </InterfaceText>
            <div className="yesNoGroup">
              <a className="yesNoButton" onClick={accept}>
                <InterfaceText>Yes</InterfaceText>
              </a>
              <a className="yesNoButton" onClick={closeBanner}>
                <InterfaceText>No</InterfaceText>
              </a>
            </div>
          </div>
          )
        }
        <CloseButton onClick={closeBanner} />
      </div>
    </div>
  );
}


class ReaderDisplayOptionsMenu extends Component {
  renderAliyotToggle() {
    let torah = ["Genesis", "Exodus", "Leviticus", "Numbers", "Deuteronomy", "Onkelos Genesis", "Onkelos Exodus", "Onkelos Leviticus", "Onkelos Numbers", "Onkelos Deuteronomy"];
    return this.props.currentBook ? torah.includes(this.props.currentBook()) : false;
  }
  vowelToggleAvailability(){
    let data = this.props.currentData();
    if(!data) return 2;
    let sample = data["he"];
    while (Array.isArray(sample)) {
        sample = sample[0];
    }
    const vowels_re = /[\u05b0-\u05c3\u05c7]/g;
    const cantillation_re = /[\u0591-\u05af]/g;
    if(cantillation_re.test(sample)){
      //console.log("all");
      return 0;
    }else if(vowels_re.test(sample)){
      //console.log("partial");
      return 1;
    }else{
      //console.log("none");
      return 2;
    }
  }
  showLangaugeToggle() {
    if (Sefaria._siteSettings.TORAH_SPECIFIC) return true;

    let data = this.props.currentData();
    if (!data) return true // Sheets don't have currentData, also show for now (4x todo)

    const hasHebrew = !!data.he.length;
    const hasEnglish = !!data.text.length;
    return !(hasHebrew && hasEnglish);
  }
  shouldPunctuationToggleRender() {
    if (this.props.currentData?.()?.primary_category === "Talmud" && (this.props.settings?.language === "hebrew" || this.props.settings?.language === "bilingual")) { return true; }
    else { return false; }
  }

  render() {
    let languageOptions = [
      {name: "english",   content: "<span class='en'>A</span>", role: "radio", ariaLabel: "Show English Text" },
      {name: "bilingual", content: "<span class='en'>A</span><span class='he'>א</span>", role: "radio", ariaLabel: "Show English & Hebrew Text" },
      {name: "hebrew",    content: "<span class='he'>א</span>", role: "radio", ariaLabel: "Show Hebrew Text" }
    ];
    let languageToggle = this.showLangaugeToggle() ? (
        <ToggleSet
          ariaLabel="Language toggle"
          label={Sefaria._("Language")}
          name="language"
          options={languageOptions}
          setOption={this.props.setOption}
          currentValue={this.props.settings.language} />) : null;

    let layoutOptions = [
      {name: "continuous", fa: "align-justify", role: "radio", ariaLabel: "Show Text as a paragram" },
      {name: "segmented", fa: "align-left", role: "radio", ariaLabel: "Show Text segmented" },
    ];
    let biLayoutOptions = [
      {name: "stacked", content: "<img src='/static/img/stacked.png' alt='Stacked Language Toggle'/>", role: "radio", ariaLabel: "Show Hebrew & English Stacked"},
      {name: "heLeft", content: "<img src='/static/img/backs.png' alt='Hebrew Left Toggle' />", role: "radio", ariaLabel: "Show Hebrew Text Left of English Text"},
      {name: "heRight", content: "<img src='/static/img/faces.png' alt='Hebrew Right Toggle' />", role: "radio", ariaLabel: "Show Hebrew Text Right of English Text"}
    ];
    let layoutToggle = this.props.settings.language !== "bilingual" ?
      this.props.parentPanel == "Sheet" ? null :
      (<ToggleSet
          ariaLabel="text layout toggle"
          label={Sefaria._("Layout")}
          name="layout"
          options={layoutOptions}
          setOption={this.props.setOption}
          currentValue={this.props.currentLayout()} />) :
      (this.props.width > 500 ?
        <ToggleSet
          ariaLabel="bidirectional text layout toggle"
          label={Sefaria._("Bilingual Layout")}
          name="biLayout"
          options={biLayoutOptions}
          setOption={this.props.setOption}
          currentValue={this.props.currentLayout()} /> : null);

    let colorOptions = [
      {name: "light", content: "", role: "radio", ariaLabel: "Toggle light mode" },
      /*{name: "sepia", content: "", role: "radio", ariaLabel: "Toggle sepia mode" },*/
      {name: "dark", content: "", role: "radio", ariaLabel: "Toggle dark mode" }
    ];
    let colorToggle = (
        <ToggleSet
          ariaLabel="Color toggle"
          label={Sefaria._("Color")}
          name="color"
          separated={true}
          options={colorOptions}
          setOption={this.props.setOption}
          currentValue={this.props.settings.color} />);
    colorToggle = this.props.multiPanel ? null : colorToggle;

    let sizeOptions = [
      {name: "smaller", content: Sefaria._("Aa"), role: "button", ariaLabel: Sefaria._("Decrease font size") },
      {name: "larger", content: Sefaria._("Aa"), role: "button", ariaLabel: Sefaria._("Increase font size")  }
    ];
    let sizeToggle = (
        <ToggleSet
          ariaLabel="Increase/Decrease Font Size Buttons"
          label={Sefaria._("Font Size")}
          name="fontSize"
          options={sizeOptions}
          setOption={this.props.setOption}
          currentValue={null} />);

    let aliyahOptions = [
      {name: "aliyotOn",   content: Sefaria._("On"), role: "radio", ariaLabel: Sefaria._("Show Parasha Aliyot") },
      {name: "aliyotOff", content: Sefaria._("Off"), role: "radio", ariaLabel: Sefaria._("Hide Parasha Aliyot") },
    ];
    let aliyahToggle = this.renderAliyotToggle() ? (
      this.props.parentPanel == "Sheet" ? null :
        <ToggleSet
          ariaLabel="Toggle Aliyot"
          label={Sefaria._("Aliyot")}
          name="aliyotTorah"
          options={aliyahOptions}
          setOption={this.props.setOption}
          currentValue={this.props.settings.aliyotTorah} />) : null;
    
    let vowelsOptions = [
      {name: "all", content: "<span class='he'>אָ֑</span>", role: "radio", ariaLabel: Sefaria._("Show Vowels and Cantillation")},
      {name: "partial", content: "<span class='he'>אָ</span>", role: "radio", ariaLabel: Sefaria._("Show only vowel points")},
      {name: "none", content: "<span class='he'>א</span>", role: "radio", ariaLabel: Sefaria._("Show only consonantal text")}
    ];
    let vowelToggle = null;
    if(!this.props.menuOpen){
      let vowelOptionsSlice = this.vowelToggleAvailability();
      let vowelOptionsTitle = (vowelOptionsSlice == 0) ? Sefaria._("Vocalization") : Sefaria._("Vowels");
      vowelsOptions = vowelsOptions.slice(vowelOptionsSlice);
      vowelToggle = (this.props.settings.language !== "english" && vowelsOptions.length > 1) ?
        this.props.parentPanel == "Sheet" ? null :
        (<ToggleSet
          ariaLabel="vowels and cantillation toggle"
          label={vowelOptionsTitle}
          name="vowels"
          options={vowelsOptions}
          setOption={this.props.setOption}
          currentValue={this.props.settings.vowels} />): null;
    }

    let punctuationOptions = [
      {name: "punctuationOn", content: Sefaria._("On"), role: "radio", ariaLabel: Sefaria._("Show Punctuation")},
      {name: "punctuationOff", content: Sefaria._("Off"), role: "radio", ariaLabel: Sefaria._("Hide Punctuation")}
    ]
    let punctuationToggle = this.shouldPunctuationToggleRender() ? (
        <ToggleSet
          ariaLabel="Punctuation Toggle"
          label={Sefaria._("Punctuation")}
          name="punctuationTalmud"
          options={punctuationOptions}
          setOption={this.props.setOption}
          currentValue={this.props.settings.punctuationTalmud} />) : null;
    if (this.props.menuOpen === "search") {
      return (<div className="readerOptionsPanel" role="dialog">
                <div className="readerOptionsPanelInner">
                  {languageToggle}
                  {sizeToggle}
                </div>
            </div>);
    } else if (this.props.menuOpen) {
      return (<div className="readerOptionsPanel" role="dialog">
                <div className="readerOptionsPanelInner">
                  {languageToggle}
                </div>
            </div>);
    } else {
      return (<div className="readerOptionsPanel" role="dialog">
                <div className="readerOptionsPanelInner">
                  {languageToggle}
                  {layoutToggle}
                  {colorToggle}
                  {sizeToggle}
                  {aliyahToggle}
                  {vowelToggle}
                  {punctuationToggle}
                </div>
              </div>);
    }
  }
}
ReaderDisplayOptionsMenu.propTypes = {
  setOption:     PropTypes.func.isRequired,
  currentLayout: PropTypes.func.isRequired,
  currentBook:   PropTypes.func,
  currentData:   PropTypes.func,
  menuOpen:      PropTypes.string,
  multiPanel:    PropTypes.bool.isRequired,
  width:         PropTypes.number.isRequired,
  settings:      PropTypes.object.isRequired,
};


export default ReaderPanel;<|MERGE_RESOLUTION|>--- conflicted
+++ resolved
@@ -1271,11 +1271,7 @@
     let displayVersionTitle = this.props.settings.language === 'hebrew' ? this.state.displayVersionTitle.he : this.state.displayVersionTitle.en;
     if (categoryAttribution) { displayVersionTitle = `(${displayVersionTitle})`; }
     const url = this.props.sheetID ? "/sheets/" + this.props.sheetID : oref ? "/" + Sefaria.normRef(oref.book) : Sefaria.normRef(this.props.currentRef);
-<<<<<<< HEAD
-    const readerTextTocClasses = classNames({readerTextToc: 1, attributed: !!categoryAttribution || this.shouldShowVersion(), connected: this.isConnectionsPanelOpenHeuristic()})
-=======
-    const readerTextTocClasses = classNames({readerTextToc: 1, attributed: !!categoryAttribution, connected: this.props.hasSidebar})
->>>>>>> b086e3f7
+    const readerTextTocClasses = classNames({readerTextToc: 1, attributed: !!categoryAttribution || this.shouldShowVersion(), connected: this.props.hasSidebar});
 
 
     let centerContent = connectionsHeader ?
