import React, {useState}  from 'react';
import Component from 'react-class';
import classNames  from 'classnames';
import ReactDOM  from 'react-dom';
import PropTypes  from 'prop-types';
import extend  from 'extend';
import Sefaria  from './sefaria/sefaria';
import {ReaderPanelContext} from './context';
import $  from './sefaria/sefariaJquery';
import TextColumn  from './TextColumn';
import TextsPage  from './TextsPage';
import {
  ConnectionsPanel,
  ConnectionsPanelHeader,
} from './ConnectionsPanel';
import BookPage  from './BookPage';
import SearchPage  from './SearchPage';
import Sheet  from './Sheet';
import SheetMetadata  from './SheetMetadata';
import TopicPageAll  from './TopicPageAll';
import {TopicPage, TopicCategory}  from './TopicPage';
import TopicsPage from './TopicsPage';
import CollectionPage from "./CollectionPage"
import { NotificationsPanel } from './NotificationsPanel';
import UserHistoryPanel  from './UserHistoryPanel';
import UserProfile  from './UserProfile';
import CommunityPage  from './CommunityPage';
import CalendarsPage from './CalendarsPage'
import UserStats  from './UserStats';
import ModeratorToolsPanel  from './ModeratorToolsPanel';
import PublicCollectionsPage from './PublicCollectionsPage';
import TranslationsPage from './TranslationsPage';
import { TextColumnBannerChooser } from './TextColumnBanner';
import {
  CloseButton,
  MenuButton,
  DisplaySettingsButton,
  SaveButton,
  CategoryColorLine,
  CategoryAttribution,
  ToggleSet, InterfaceText, EnglishText, HebrewText, SignUpModal,
} from './Misc';
import {ContentText} from "./ContentText";
import ReaderDisplayOptionsMenu from "./ReaderDisplayOptionsMenu";
import PopoverMenu from "./components/PopoverMenu";


class ReaderPanel extends Component {
  constructor(props) {
    super(props);

<<<<<<< HEAD
    this.state = {
      ...this.clonePanel(props.initialState),
      initialAnalyticsTracked: false,
      width: this.props.multiPanel ? 1000 : 500, // Assume we're in a small panel not using multipanel
      data: null,
    };
=======
    let state = this.clonePanel(props.initialState);
    state["initialAnalyticsTracked"] = false;
    state.width = this.props.multiPanel ? 1000 : 500; // Assume we're in a small panel not using multipanel
    state.backButtonSettings = null;
    this.state = state;
>>>>>>> 3f7790ef
    this.sheetRef = React.createRef();
    this.readerContentRef = React.createRef();
  }
  conditionalSetTextData() {
    this.setState({data: null});
    if (this.state.mode === "Text" || this.state.mode === "TextAndConnections") {
      const ref = this.state.currentlyVisibleRef;
      Sefaria.getTextFromCurrVersions(ref, this.state.currVersions).then(data => {
        this.setState({data: data});
      })
    }
  }
  componentDidMount() {
    this.conditionalSetTextData();
    window.addEventListener("resize", this.setWidth);
    this.setWidth();
    if (this.props.panelPosition) {  //Focus on the first focusable element of the newly loaded panel. Mostly for a11y
      const curPanel = $(".readerPanel")[this.props.panelPosition];
      $(curPanel).find(':focusable').first().focus();
    }
  }
  componentWillUnmount() {
    window.removeEventListener("resize", this.setWidth);
  }
  componentWillReceiveProps(nextProps) {
    if (nextProps.searchQuery && this.state.menuOpen !== "search") {
      this.openSearch(nextProps.searchQuery);
    }
    if (this.state.menuOpen !== nextProps.initialMenu) {
      this.setState({menuOpen: nextProps.initialMenu});
    }
    this.setState(nextProps.initialState);
  }
  componentDidUpdate(prevProps, prevState) {
    if (prevProps.layoutWidth !== this.props.layoutWidth) {
      this.setWidth();
    }
    if ($('*:focus').length == 0 && this.props.multiPanel && $("body").hasClass("user-is-tabbing")) {
        const curPanel = $(".readerPanel")[($(".readerPanel").length)-1];
        $(curPanel).find(':focusable').first().focus();
    }
    this.replaceHistory = false;
    if (this.state.displaySettingsOpen) {
      $(".readerOptionsPanel").find('.on:focusable').first().focus();
    }
    if (!Sefaria.areBothVersionsEqual(prevState.currVersions, this.state.currVersions) ||
        this.state.currentlyVisibleRef !== prevState.currentlyVisibleRef) {
      this.conditionalSetTextData();
    }
    if (this.shouldLayoutUpdate(prevState)) {
      const newLayout = (this.state.data.primaryDirection === 'rtl') ? 'heRight' : 'heLeft';
      this.setOption('biLayout', newLayout);
    }
  }
  shouldLayoutUpdate(prevState) {
    //when we switch to two rtl (or ltr) texts and layout is side by side, we want the primary to be first
    const [data, prevData] = [this.state.data, prevState.data];
    return this.getContentLanguageOverride() === 'bilingual' &&
        this.state.settings.biLayout !== 'stacked' &&
        (data?.primaryDirection !== prevData?.primaryDirection || data?.translationDirection !== prevData?.translationDirection) &&
        data?.primaryDirection === data?.translationDirection;
  }
  conditionalSetState(state) {
    // Set state either in the central app or in the local component.
    // If setCentralState function is present, then this ReaderPanel's state is managed from within the ReaderApp component.
    // If it is not present, then the state for this ReaderPanel is managed from the component itself.
    if (this.props.setCentralState) {
      this.props.setCentralState(state, this.replaceHistory);
      this.replaceHistory = false;
    } else {
      this.setState(state);
    }
  }
  onError(message) {
    if (this.props.onError) {
      this.props.onError(message);
      return;
    }
    this.setState({"error": message})
  }
  getContentLanguageOverride() {
    // Determines the actual content language used inside this ReaderPanel.
    // Because it's called in the constructor, assume state isnt necessarily defined and pass
    // variables mode and menuOpen manually
    const [originalLanguage, mode, menuOpen] = [this.state.settings.language, this.state.mode, this.state.menuOpen]
    let contentLangOverride = originalLanguage;
    if (["topics", "allTopics", "calendars", "community", "collection" ].includes(menuOpen)) {   //  "story_editor",
      // Always bilingual for English interface, always Hebrew for Hebrew interface
      contentLangOverride = (Sefaria.interfaceLang === "english") ? "bilingual" : "hebrew";

    } else if (mode === "Connections" || !!menuOpen){
      // Always Hebrew for Hebrew interface, treat bilingual as English for English interface
      contentLangOverride = (Sefaria.interfaceLang === "hebrew") ? "hebrew" : ((originalLanguage === "bilingual") ? "english" : originalLanguage);

    }
    return contentLangOverride;
  }
  clonePanel(panel) {
    // Todo: Move the multiple instances of this out to a utils file
    return Sefaria.util.clone(panel);
  }
  handleBaseSegmentClick(ref, showHighlight = true) {
    if (this.state.mode === "TextAndConnections") {
      this.closeConnectionsInPanel();
    } else if (this.state.mode === "Text") {
      Sefaria.track.event("Reader", "Open Connections Panel", ref);
      if (this.props.multiPanel) {
        this.conditionalSetState({showHighlight: showHighlight});
        this.props.onSegmentClick(ref);
      } else {
        this.openConnectionsInPanel(ref);
      }
    }
  }
  handleSheetSegmentClick(source) {
    if(source === 0){
      //the click may be coming from the sheet reader controls, and so we need to find
      // the first node or the node thats in the url
      const sheet = Sefaria.sheets.loadSheetByID(this.state.sheetID); // Should already be loaded and in cache
      source = this.state.highlightedNode ? sheet.sources.find(source => source.node === this.state.highlightedNode) : sheet.sources[0];
    }
    this.conditionalSetState({highlightedNode: source.node});
    const sheetRef = "Sheet " + this.state.sheetID + ":" + source.node;
    if (this.state.mode ==="SheetAndConnections") {
      this.closeSheetConnectionsInPanel();
    }
    else if (this.state.mode === "Sheet") {
      if (this.props.multiPanel) {
        if (source.ref) {
          this.props.onSegmentClick(Sefaria.splitRangingRef(source.ref), source.node);
        } else {
          this.props.onSegmentClick(sheetRef, source.node)
        }
      } else {
        this.openSheetConnectionsInPanel(source.ref || sheetRef, source.node);
      }
    }
  }
  handleCitationClick(citationRef, textRef, replace, currVersions) {
    if (this.props.multiPanel) {
      this.props.onCitationClick(citationRef, textRef, replace, currVersions);
    } else {
      this.showBaseText(citationRef, replace, currVersions, [], true);
    }
  }
  handleTextListClick(ref, replaceHistory, currVersions) {
    this.showBaseText(ref, replaceHistory, currVersions, [], false);  // don't attempt to convert commentary to base ref when opening from connections panel
  }
  openConnectionsPanel(ref, additionalState) {
    /**
     * Decides whether to open a new connections panel or to open connections in the current panel
     * depending on whether we're in multi-panel mode
     */
    if (this.props.multiPanel) {
      this.props.openConnectionsPanel(ref, null, additionalState);
    } else {
      this.openConnectionsInPanel(ref, additionalState);
    }
  }
  openConnectionsInPanel(ref, additionalState) {
    let refs = typeof ref == "string" ? [ref] : ref;
    this.replaceHistory = this.state.mode === "TextAndConnections"; // Don't push history for change in Connections focus
    let newState = {highlightedRefs: refs, mode: "TextAndConnections" };
    if (additionalState) {
      newState = {...newState, ...additionalState};
    }
    this.conditionalSetState(newState, this.replaceHistory);
  }
  onNamedEntityClick(slug, textRef, namedEntityText) {
    // make sure text list is highlighted for segment with named entity
    this.setTextListHighlight(textRef, true);

    // decide whether to open side panel in current panel or in new panel based on whether app is multipanel
    const namedEntityState = { connectionsMode: "Lexicon", selectedNamedEntity: slug, selectedNamedEntityText: namedEntityText };
    if (this.props.multiPanel) {
      this.props.openNamedEntityInNewPanel(textRef, namedEntityState);
    } else {
      this.openConnectionsInPanel([textRef], namedEntityState);
    }
  }
  closeConnectionsInPanel() {
    // Return to the original text in the ReaderPanel contents
    this.conditionalSetState({highlightedRefs: [], mode: "Text"});
  }
  openSheetConnectionsInPanel(ref, node) {
    let refs = typeof ref == "string" ? [ref] : ref;
    this.replaceHistory = this.state.mode === "SheetAndConnections"; // Don't push history for change in Connections focus
    this.conditionalSetState({highlightedNode: node, highlightedRefs: refs, mode: "SheetAndConnections" }, this.replaceHistory);
  }
  closeSheetConnectionsInPanel() {
    // Return to the original text in the ReaderPanel contents
    this.conditionalSetState({highlightedNode: null, highlightedRefs: [], mode: "Sheet"});
  }
  handleSheetClick(e, sheet, highlightedNode, highlightedRefsInSheet) {
    e.preventDefault();
    this.conditionalSetState({
      mode: "Sheet",
      sheetID: sheet.id,
      highlightedNode,
      highlightedRefsInSheet
    });
  }
  setPreviousSettings(backButtonSettings) {
    this.setState({ backButtonSettings });
  }
  showBaseText(ref, replaceHistory, currVersions={en: null, he: null}, filter=[], convertCommentaryRefToBaseRef=true) {
    /* Set the current primary text `ref`, which may be either a string or an array of strings.
    * @param {bool} `replaceHistory` - whether to replace browser history rather than push for this change
    * @param {bool} `convertCommentaryRefToBaseRef` - whether to try to convert commentary refs like "Rashi on Genesis 3:2" to "Genesis 3:2"
    */
    if (!ref) { return; }
    this.replaceHistory = Boolean(replaceHistory);
    convertCommentaryRefToBaseRef = this.state.compare ? false : convertCommentaryRefToBaseRef;
    // console.log("showBaseText", ref, replaceHistory);
    if (this.state.mode === "Connections" && this.props.masterPanelLanguage === "bilingual") {
      // Connections panels are forced to be mono-lingual. When opening a text from a connections panel,
      // allow it to return to bilingual.
      this.state.settings.language = "bilingual";
    }
    let refs;
    if (!Array.isArray(ref)) {
      const oRef = Sefaria.parseRef(ref);
      if (oRef.book === "Sheet") {
        this.openSheet(ref);
        return;
      }
      refs = [ref];
    }
    else {
      refs = ref;
    }
    if (this.replaceHistory) {
      this.props.saveLastPlace({ mode: "Text", refs, currVersions, settings: this.state.settings }, this.props.panelPosition);
    }
    this.props.openPanelAt(this.props.panelPosition, ref, currVersions, {settings: this.state.settings},
                          true, convertCommentaryRefToBaseRef, this.replaceHistory, false);
  }
  openSheet(sheetRef, replaceHistory) {
    this.replaceHistory = Boolean(replaceHistory);
    const parsedRef = Sefaria.parseRef(sheetRef);
    let [sheetID, sheetNode] = parsedRef.sections;
    sheetID = parseInt(sheetID);
    sheetNode = sheetNode ? parseInt(sheetNode) : null;
    if (this.replaceHistory) {
      // Replacing sheet history occurs after sheet data has been loaded,
      // when we have all the data we need to store history.
      this.props.saveLastPlace({ mode: "Sheet", sheetID, settings: this.state.settings}, this.props.panelPosition);
    }
    this.conditionalSetState({
      mode: 'Sheet',
      sheetID,
      highlightedNode: sheetNode,
      menuOpen: null
    });
  }
  updateTextColumn(refs) {
    // Change the refs in the current TextColumn, for infinite scroll up/down.
    this.replaceHistory = true;
    this.conditionalSetState({ refs: refs });
  }
  setTextListHighlight(refs, showHighlight) {
    refs = typeof refs === "string" ? [refs] : refs;
    this.replaceHistory = true;
    if (!Sefaria.util.object_equals(refs, this.state.highlightedRefs)) {
      this.props.closeNamedEntityInConnectionPanel();
    }
    this.conditionalSetState({highlightedRefs: refs, showHighlight: showHighlight});
    this.props.setTextListHighlight(refs);
  }
  setFocusedText(refs) {
    refs = typeof refs === "string" ? [refs] : refs;
    this.replaceHistory = true;
    this.conditionalSetState({highlightedRefs: refs});
    if (this.props.multiPanel) {
      this.props.setTextListHighlight(refs);
    }
  }
  updateCollectionName(name) {
    // Replace history with collection name, which may be loaded from API with slug
    // after the CollectionPage has initiall rendered.
    this.replaceHistory = true;
    this.conditionalSetState({ collectionName: name });
  }
  setSelectedWords(words){
    words = (typeof words !== "undefined" && words.length) ?  words : "";
    words = words.trim();
    this.replaceHistory = false;
    if (this.props.multiPanel) {
      this.props.setSelectedWords(words);
    } else {
      this.conditionalSetState({'selectedWords':  words});
    }
  }
  clearSelectedWords() {
    this.replaceHistory = false;
    if (this.props.multiPanel) {
      this.props.clearSelectedWords();
    } else {
      this.conditionalSetState({'selectedWords':  ''});
    }
  }
  closeMenus() {
    let state = {
      // If there's no content to show, return to navigation
      menuOpen: this.state.refs.slice(-1)[0] ? null: "navigation",
      navigationCategories: null,
      navigationTopicCategory: null,
    };
    this.conditionalSetState(state);
  }
  closeSheetMetaData() {
    let state = {
      menuOpen: null,
      mode: "Sheet",
      navigationCategories: null,
      navigationTopicCategory: null,
    };
    this.conditionalSetState(state);

  }
  openMenu(menu) {
    this.conditionalSetState({
      menuOpen: menu,
      mode: "Text",
      initialAnalyticsTracked: false,
      navigationCategories: null,
      navigationTopic: null,
      navigationTopicTitle: null,
      topicTitle: null,
    });
  }
  setNavigationCategories(categories) {
    this.conditionalSetState({navigationCategories: categories});
  }
  setNavigationTopic(topic, topicTitle) {
    this.conditionalSetState({
      menuOpen: 'topics',
      navigationTopicCategory: topic,
      navigationTopicTitle: topicTitle,
      navigationTopic: null,
      topicTitle: null,
      navigationCategories: null,
    });
  }
  setCollectionTag (tag) {
    this.conditionalSetState({collectionTag: tag});
  }
  setFilter(filter, updateRecent) {
    // Sets the current filter for Connected Texts (TextList)
    // If updateRecent is true, include the current setting in the list of recent filters.
    if (this.props.setConnectionsFilter) {
      this.props.setConnectionsFilter(filter, updateRecent);
    } else {
      if (updateRecent && filter) {
        if (Sefaria.util.inArray(filter, this.state.recentFilters) !== -1) {
          this.state.recentFilters.toggle(filter);
        }
        this.state.recentFilters = [filter].concat(this.state.recentFilters);
      }
      filter = filter ? [filter] : [];
      this.conditionalSetState({recentFilters: this.state.recentFilters, filter: filter, connectionsMode: "TextList"});
    }

  }
  setVersionFilter(filter) {
    if (this.props.setVersionFilter) {
      this.props.setVersionFilter(filter);
    } else {
      const filtInd = Sefaria.util.inArray(filter, this.state.recentVersionFilters);
      if (filtInd === -1) {
        this.state.recentVersionFilters = [filter].concat(this.state.recentVersionFilters);
      }
      filter = filter ? [filter] : [];
      this.conditionalSetState({recentVersionFilters: this.state.recentVersionFilters, versionFilter: filter, connectionsMode: "Translation Open"});
    }
  }
  setWebPagesFilter(filter) {
    this.conditionalSetState({webPagesFilter: filter, connectionsMode: "WebPagesList"});
  }
  setTopic(navigationTopic, topicTitle) {
    this.conditionalSetState({
      menuOpen: "topics",
      navigationTopicCategory: null,
      topicTestVersion: this.props.topicTestVersion,
      navigationTopic,
      topicTitle
    });
  }
  openCompareTextTOC(title) {
    // Opens the book TOC in a compare panel
    console.log("openCompareTextTOC")
    this.conditionalSetState({
      menuOpen: "book toc",
      compare: true,
      bookRef: title,
      previousCategories: this.state.navigationCategories,
    });
  }
  toggleLanguage() {
    if (this.state.settings.language === "hebrew") {
      this.setOption("language", "english");
      if (Sefaria.site) { Sefaria.track.event("Reader", "Change Language", "english");}
    } else {
      this.setOption("language", "hebrew");
      if (Sefaria.site) { Sefaria.track.event("Reader", "Change Language", "hebrew");}
    }
  }
  openSearch(query) {
    this.conditionalSetState({
      menuOpen: "search",
      searchQuery: query
    });
  }
  setDisplaySettingsOpen(bool) {
    this.conditionalSetState({displaySettingsOpen: bool});
  }
  getLayoutCategory() {
    const category = this.currentCategory();
    return category === "Tanakh" || category === "Talmud" ? "layout" + category : "layoutDefault";
  }
  setOption(option, value) {
    if (option === "fontSize") {
      const step = 1.15;
      const size = this.state.settings.fontSize;
      value = (value === "smaller" ? size/step : size*step);
    } else if (option === "layout") {
      option = this.getLayoutCategory();
    }

    this.state.settings[option] = value;
    let state = {settings: this.state.settings};
    if (option !== "fontSize") { state.displaySettingsOpen = false; }
    if (option === "language") {
      $.cookie("contentLang", value, {path: "/"});
      this.replaceHistory = true;
      this.props.setDefaultOption && this.props.setDefaultOption(option, value);
    }
    $.cookie(option, value, {path: "/"});
    this.conditionalSetState(state);
  }
  setConnectionsMode(mode, connectionData = null) {
    let loginRequired = {
      "Add Connection": 1,
    };
    if (mode == "Add Connection" && this.props.allOpenRefs.length == 1) {
      this.props.openComparePanel(true);
      return;
    }
    Sefaria.track.event("Tools", mode + " Click"); // TODO Shouldn't be tracking clicks here, this function is called programmatically
    if (!Sefaria._uid && mode in loginRequired) {
      Sefaria.track.event("Tools", "Prompt Login");
      mode = "Login";
    }
    let state = {connectionsMode: mode};
    if (mode === "Resources") {
      this.setFilter();
    }
    state["connectionData"] = !!connectionData ? connectionData : null;
    this.conditionalSetState(state);
  }
  setConnectionsCategory(category) {
    this.setFilter(category, false); // Set filter so that basetext shows link dots according to this category
    this.conditionalSetState({connectionsCategory: category, connectionsMode: "ConnectionsList"});
  }
  editNote(note) {
    this.conditionalSetState({
      connectionsMode: "Edit Note",
      noteBeingEdited: note
    });
  }
  setWidth() {
    this.setState({width: $(ReactDOM.findDOMNode(this)).width()});
    //console.log("Setting panel width", this.width);
  }
  setCurrentlyVisibleRef(ref) {
    this.replaceHistory = true;
    //var ref = this.state.highlightedRefs.length ? Sefaria.normRef(this.state.highlightedRefs) : ref;
    this.conditionalSetState({
      currentlyVisibleRef: ref,
    });
  }
  setTab(tab, replaceHistoryIfReaderAppUpdated=false) {
    // There is a race condition such that when navigating to a new page that has a TabView component, sometimes TabView
    // mounts before ReaderApp's componentDidUpdate gets called, which results in setTab calling conditionalSetState
    // before the previous page's history state has been pushed to the history object. If this happens, we want
    // this.replaceHistory to be false so that we don't override the previous page's history.
    // If history.state.panels[0].mode is undefined, we know that conditionalSetState has been called already, and we
    // can replace the history state. Otherwise, we want to push the history state, so we set replaceHistory to false.
    this.replaceHistory = replaceHistoryIfReaderAppUpdated ?
        history.state ? !history.state.panels[0].mode : true // on page load history state may not yet exist -- in that case force update
        : false
    this.conditionalSetState({tab: tab})
  }
  onSetTopicSort(topicSort) {
    this.conditionalSetState({topicSort});
  }
  currentMode() {
    return this.state.mode;
  }
  currentRef() {
    // Returns a string of the current ref, the first if there are many
    return this.state.refs && this.state.refs.length ? this.state.refs[0]
            : this.state.highlightedRefs && this.state.highlightedRefs ? this.state.highlightedRefs[0]
              : null;
  }
  currentBook() {
    let data = this.state.data;
    if (data) {
      return data.indexTitle;
    } else {
      let pRef = Sefaria.parseRef(this.currentRef());
      return "index" in pRef ? pRef.index : ("book" in pRef ? pRef.book : null);
    }
  }
  currentCategory() {
    if (this.state.mode == "Sheet") {
      return "Sheets"
    }
    else {
      const book = this.currentBook();
      return (Sefaria.index(book) ? Sefaria.index(book)['primary_category'] : null);
    }
  }
  currentLayout() {
    if (this.state.settings.language == "bilingual") {
      return this.state.width > 500 ? this.state.settings.biLayout : "stacked";
    }
    // dont allow continuous mode in sidebar since it's currently not possible to control layout from sidebar
    if (this.state.mode === "Connections") {return "segmented"}
    const option = this.getLayoutCategory();
    return this.state.settings[option];
  }
  handleKeyPress(e) {
    if (e.keyCode === 27) {
      this.props.closePanel(e);
    }
  }
  backFromExtendedNotes(){
    let bookRef = this.state.bookRef ? this.state.bookRef : this.currentBook();
    this.props.backFromExtendedNotes(bookRef, this.state.currVersions);
  }
  whereIsElementInViewport(element) {
    const elementbbox = element.getBoundingClientRect();
    const vh = Math.max(document.documentElement.clientHeight || 0, window.innerHeight || 0)
    if (elementbbox.top >= 200 && elementbbox.bottom < vh) {
        return "in viewport"
    }
    if (elementbbox.bottom >= vh/2 && element) {
        return "past half"
    }
  };
  getHighlightedByScrollPos() {
    let segmentToHighlight = null

    const segments = this.readerContentRef.current.querySelectorAll(".sheetItem");

    for (let segment of segments) {
        const elementLoc = this.whereIsElementInViewport(segment);
        if (elementLoc === "in viewport" || elementLoc === "past half") {
            segmentToHighlight = segment;
            break;
        }
    }

    return segmentToHighlight
  };
  openSidePanel() {
    const highlighted = this.getHighlightedByScrollPos();
    highlighted.click();
  }
  render() {
    if (this.state.error) {
      return (
        <div
        ref={this.readerContentRef}
        className="readerContent">
          <div className="readerError">
            <span className="int-en">Something went wrong! Please use the back button or the menus above to get back on track.</span>
            <span className="int-he">ארעה תקלה במערכת. אנא חזרו לתפריט הראשי או אחורנית על ידי שימוש בכפתורי התפריט או החזור.</span>
            <div className="readerErrorText">
              <span className="int-en">Error Message: </span>
              <span className="int-he">שגיאה: </span>
              {this.state.error}
            </div>
          </div>
        </div>
      );
    }

    let items = [];
    let menu = null;
    const readerPanelContextData = {
      language: this.getContentLanguageOverride(),
      isMenuOpen: this.state.displaySettingsOpen,
      setIsMenuOpen: this.setDisplaySettingsOpen,
      setOption: this.setOption,
      textsData: this.state.data,
      layout: this.currentLayout(),
      panelMode: this.state.mode,
      aliyotShowStatus: this.state.settings.aliyotTorah,
      vowelsAndCantillationState: this.state.settings.vowels,
      punctuationState: this.state.settings.punctuationTalmud,
      width: this.state.width,
    };

    if (this.state.mode === "Text" || this.state.mode === "TextAndConnections") {
      const oref  = Sefaria.parseRef(this.state.refs[0]);
      const showHighlight = this.state.showHighlight || (this.state.highlightedRefs.length > 1);
      const index = oref && oref.index ? Sefaria.index(oref.index) : null;
      const [textColumnBookTitle, heTextColumnBookTitle] = index ? [index.title, index.heTitle] : [null, null];
      items.push(
        <TextColumn
          panelPosition ={this.props.panelPosition}
          srefs={this.state.refs.slice()}
          currVersions={this.state.currVersions}
          highlightedRefs={this.state.highlightedRefs}
          currentlyVisibleRef={this.state.currentlyVisibleRef}
          showHighlight={showHighlight}
          basetext={true}
          bookTitle={textColumnBookTitle}
          heBookTitle={heTextColumnBookTitle}
          withContext={true}
          loadLinks={true}
          prefetchNextPrev={true}
          multiPanel={this.props.multiPanel}
          mode={this.state.mode}
          settings={Sefaria.util.clone(this.state.settings)}
          hasSidebar={this.props.hasSidebar}
          interfaceLang={this.props.interfaceLang}
          setOption={this.setOption}
          showBaseText={this.showBaseText}
          updateTextColumn={this.updateTextColumn}
          onSegmentClick={this.handleBaseSegmentClick}
          onCitationClick={this.handleCitationClick}
          onNamedEntityClick={this.onNamedEntityClick}
          setTextListHighlight={this.setTextListHighlight}
          setCurrentlyVisibleRef={this.setCurrentlyVisibleRef}
          setSelectedWords={this.setSelectedWords}
          selectedWords={this.state.selectedWords}
          panelsOpen={this.props.panelsOpen}
          layoutWidth={this.props.layoutWidth}
          filter={this.state.filter}
          textHighlights={this.state.textHighlights}
          unsetTextHighlight={this.props.unsetTextHighlight}
          translationLanguagePreference={this.props.translationLanguagePreference}
          navigatePanel={this.props.navigatePanel}
          key={`${textColumnBookTitle ? textColumnBookTitle : "empty"}-TextColumn`} />
      );
    }
    if (this.state.mode === "Sheet" || this.state.mode === "SheetAndConnections" ) {
      items.push(
        <Sheet
          nodeRef={this.sheetRef}
          adjustHighlightedAndVisible={this.adjustSheetHighlightedAndVisible}
          panelPosition ={this.props.panelPosition}
          id={this.state.sheetID}
          key={"sheet-"+this.state.sheetID}
          multiPanel={this.props.multiPanel}
          highlightedNode={this.state.highlightedNode}
          highlightedRefsInSheet={this.state.highlightedRefsInSheet}
          scrollToHighlighted={this.state.scrollToHighlighted}
          onRefClick={this.handleCitationClick}
          onSegmentClick={this.handleSheetSegmentClick}
          onCitationClick={this.handleCitationClick}
          openSheet={this.openSheet}
          hasSidebar={this.props.hasSidebar}
          setSelectedWords={this.setSelectedWords}
          contentLang={this.state.settings.language}
          setDivineNameReplacement={this.props.setDivineNameReplacement}
          divineNameReplacement={this.props.divineNameReplacement}
        />
      );
    }

    if (this.state.mode === "Connections" || this.state.mode === "TextAndConnections" || this.state.mode === "SheetAndConnections") {
      const langMode = this.props.masterPanelLanguage || this.state.settings.language;
      let data     = this.state.data;
      const canEditText = data &&
                        ((langMode === "hebrew" && data.heVersionStatus !== "locked") ||
                        (langMode === "english" && data.versionStatus !== "locked") ||
                        (Sefaria.is_moderator && langMode !== "bilingual"));
      items.push(
        <ConnectionsPanel
          panelPosition ={this.props.panelPosition}
          selectVersion={this.props.selectVersion}
          srefs={this.state.mode === "Connections" ? this.state.refs.slice() : this.state.highlightedRefs.slice()}
          filter={this.state.filter || []}
          mode={this.state.connectionsMode || "Resources"}
          recentFilters={this.state.recentFilters}
          connectionsCategory={this.state.connectionsCategory}
          connectionData={this.state.connectionData}
          interfaceLang={this.props.interfaceLang}
          contentLang={this.state.settings.language}
          title={this.currentBook()}
          currentlyVisibleRef={this.state.currentlyVisibleRef}
          currVersions={this.state.currVersions}
          fullPanel={this.props.multiPanel}
          multiPanel={this.props.multiPanel}
          allOpenRefs={this.props.allOpenRefs}
          canEditText={canEditText}
          setFilter={this.setFilter}
          scrollPosition={this.state.sideScrollPosition || 0}
          setSideScrollPosition={this.props.setSideScrollPosition}
          toggleSignUpModal={this.props.toggleSignUpModal}
          setConnectionsMode={this.setConnectionsMode}
          setConnectionsCategory={this.setConnectionsCategory}
          webPagesFilter={this.state.webPagesFilter}
          setWebPagesFilter={this.setWebPagesFilter}
          nodeRef={this.state.nodeRef}
          closeConectionsInPanel={this.closeConnectionsInPanel}
          handleSheetClick={this.handleSheetClick}
          openNav={this.openMenu.bind(null, "navigation")}
          editNote={this.editNote}
          noteBeingEdited={this.state.noteBeingEdited}
          onTextClick={this.handleTextListClick}
          onCitationClick={this.handleCitationClick}
          openComparePanel={this.props.openComparePanel}
          closePanel={this.props.closePanel}
          selectedWords={this.state.selectedWords}
          sidebarSearchQuery={this.state.sidebarSearchQuery}
          onSidebarSearchClick={this.props.onSidebarSearchClick}
          selectedNamedEntity={this.state.selectedNamedEntity}
          selectedNamedEntityText={this.state.selectedNamedEntityText}
          clearSelectedWords={this.clearSelectedWords}
          clearNamedEntity={this.props.clearNamedEntity}
          setSidebarSearchQuery={this.props.setSidebarSearchQuery}
          masterPanelLanguage={this.props.masterPanelLanguage}
          masterPanelMode={this.props.initialState.mode === "SheetAndConnections" && this.props.multiPanel === false ? "Sheet" : this.props.masterPanelMode}
          masterPanelSheetId={this.props.initialState.mode === "SheetAndConnections" && this.props.multiPanel === false ? this.props.initialState.sheetID : this.props.masterPanelSheetId}
          versionFilter={this.state.versionFilter}
          recentVersionFilters={this.state.recentVersionFilters}
          setVersionFilter={this.setVersionFilter}
          viewExtendedNotes={this.props.viewExtendedNotes.bind(null, "Connections")}
          checkIntentTimer={this.props.checkIntentTimer}
          navigatePanel={this.props.navigatePanel}
          translationLanguagePreference={this.props.translationLanguagePreference}
          setDivineNameReplacement={this.props.setDivineNameReplacement}
          divineNameReplacement={this.props.divineNameReplacement}
          setPreviousSettings={this.setPreviousSettings}
          filterRef={this.state.filterRef}
          backButtonSettings={this.state.backButtonSettings}
          key="connections" />
      );
    }

    if (this.state.menuOpen === "navigation") {

      const openNav     = this.state.compare ? this.props.openComparePanel : this.openMenu.bind(null, "navigation");
      const openTextTOC = this.state.compare ? this.openCompareTextTOC : null;

      menu = (<TextsPage
                    key={this.state.navigationCategories ? this.state.navigationCategories.join("-") : this.state.navigationTopicCategory ? this.state.navigationTopicCategory: "navHome"}
                    compare={this.state.compare}
                    multiPanel={this.props.multiPanel}
                    categories={this.state.navigationCategories || []}
                    settings={this.state.settings}
                    setCategories={this.setNavigationCategories}
                    openTextTOC={openTextTOC}
                    setOption={this.setOption}
                    toggleLanguage={this.toggleLanguage}
                    onCompareBack={this.props.closePanel}
                    openSearch={this.openSearch}
                    initialWidth={this.state.width}
                    toggleSignUpModal={this.props.toggleSignUpModal} />);

    } else if (this.state.menuOpen === "book toc") {
      const onCompareBack = () => {
        this.conditionalSetState({
          menuOpen: "navigation",
          navigationCategories: this.state.previousCategories,
        });
      };
      menu = (<BookPage
                    tab={this.state.tab}
                    setTab={this.setTab}
                    mode={this.state.menuOpen}
                    multiPanel={this.props.multiPanel}
                    close={this.closeMenus}
                    title={this.state.bookRef}
                    currVersions={this.state.currVersions}
                    settingsLanguage={this.state.settings.language == "hebrew"?"he":"en"}
                    toggleLanguage={this.toggleLanguage}
                    category={Sefaria.index(this.state.bookRef).primary_category}
                    currentRef={this.state.bookRef}
                    compare={this.state.compare}
                    onCompareBack={onCompareBack}
                    narrowPanel={!this.props.multiPanel}
                    key={this.state.bookRef}
                    selectVersion={this.props.selectVersion}
                    showBaseText={this.showBaseText}
                    viewExtendedNotes={this.props.viewExtendedNotes.bind(null, "toc")} />);

    } else if (this.state.menuOpen === "extended notes" && this.state.mode !== "Connections") {
      menu = (<BookPage
                    tab={this.state.tab}
                    setTab={this.setTab}
                    mode={this.state.menuOpen}
                    interfaceLang={this.props.interfaceLang}
                    close={this.closeMenus}
                    title={this.state.bookRef ? this.state.bookRef : this.currentBook()}
                    currVersions={this.state.currVersions}
                    settingsLanguage={this.state.settings.language == "hebrew"?"he":"en"}
                    category={Sefaria.index(this.state.bookRef) ? Sefaria.index(this.state.bookRef).primary_category : this.currentCategory()}
                    currentRef={this.state.bookRef ? this.state.bookRef : this.state.currentlyVisibleRef}
                    narrowPanel={!this.props.multiPanel}
                    selectVersion={this.props.selectVersion}
                    showBaseText={this.showBaseText}
                    backFromExtendedNotes={
                      this.state.mode==="Connections" ? this.closeMenus : this.backFromExtendedNotes
                    }/>);

    } else if (this.state.menuOpen === "search" && this.state.searchQuery) {
      menu = (<SearchPage
                    key={"searchPage"}
                    interfaceLang={this.props.interfaceLang}
                    query={this.state.searchQuery}
                    tab={this.state.searchTab}
                    textSearchState={this.state.textSearchState}
                    sheetSearchState={this.state.sheetSearchState}
                    settings={Sefaria.util.clone(this.state.settings)}
                    panelsOpen={this.props.panelsOpen}
                    onResultClick={this.props.onSearchResultClick}
                    toggleLanguage={this.toggleLanguage}
                    close={this.props.closePanel}
                    onQueryChange={this.props.onQueryChange}
                    updateTab={this.props.updateSearchTab}
                    updateAppliedFilter={this.props.updateSearchFilter}
                    updateAppliedOptionField={this.props.updateSearchOptionField}
                    updateAppliedOptionSort={this.props.updateSearchOptionSort}
                    registerAvailableFilters={this.props.registerAvailableFilters}
                    compare={this.state.compare}
                  />);

    } else if (this.state.menuOpen === "topics") {
      if (this.state.navigationTopicCategory) {
        menu = (
          <TopicCategory
            topic={this.state.navigationTopicCategory}
            topicTitle={this.state.navigationTopicTitle}
            setTopic={this.setTopic}
            setNavTopic={this.setNavigationTopic}
            interfaceLang={this.props.interfaceLang}
            compare={this.state.compare}
            initialWidth={this.state.width}
            openSearch={this.openSearch}
          />
        );
      } else if (this.state.navigationTopic) {
        menu = (
          <TopicPage
            tab={this.state.tab}
            setTab={this.setTab}
            onSetTopicSort={this.onSetTopicSort}
            topicSort={this.state.topicSort}
            topic={this.state.navigationTopic}
            topicTitle={this.state.topicTitle}
            interfaceLang={this.props.interfaceLang}
            setTopic={this.setTopic}
            setNavTopic={this.setNavigationTopic}
            openTopics={this.openMenu.bind(null, "topics")}
            showBaseText={this.props.onNavTextClick || this.showBaseText}
            openNav={this.openMenu.bind(null, "navigation")}
            openSearch={this.openSearch}
            close={this.closeMenus}
            multiPanel={this.props.multiPanel}
            navHome={this.openMenu.bind(null, "navigation")}
            toggleSignUpModal={this.props.toggleSignUpModal}
            translationLanguagePreference={this.props.translationLanguagePreference}
            topicTestVersion={this.props.topicTestVersion}
            key={"TopicPage"}
          />
        );
      } else {
        menu = (
          <TopicsPage
            key={"TopicsPage"}
            setNavTopic={this.setNavigationTopic}
            multiPanel={this.props.multiPanel}
            initialWidth={this.state.width}
          />
        );
      }

    } else if (this.state.menuOpen === "allTopics") {
      menu = (
        <TopicPageAll
          interfaceLang={this.props.interfaceLang}
          topicLetter={this.state.navigationTopicLetter}
          intiialWidth={this.state.width}
          setTopic={this.setTopic}
          openNav={this.openMenu.bind(null, "navigation")}
          close={this.closeMenus}
          multiPanel={this.props.multiPanel}
          toggleLanguage={this.toggleLanguage}
          navHome={this.openMenu.bind(null, "navigation")}
          key={"TopicPageAll"} />
      );

    } else if (this.state.menuOpen === "notifications") {
      menu = (
        <NotificationsPanel
          setUnreadNotificationsCount={this.props.setUnreadNotificationsCount}
          interfaceLang={this.props.interfaceLang} />
      );

    } else if (this.state.menuOpen === "collection") {
      menu = (
        <CollectionPage
          name={this.state.collectionName}
          setTab={this.setTab}
          tab={this.state.tab}
          slug={this.state.collectionSlug}
          tag={this.state.collectionTag}
          setCollectionTag={this.setCollectionTag}
          width={this.state.width}
          searchInCollection={this.props.searchInCollection}
          toggleLanguage={this.toggleLanguage}
          toggleSignUpModal={this.props.toggleSignUpModal}
          updateCollectionName={this.updateCollectionName}
          navHome={this.openMenu.bind(null, "navigation")}
          multiPanel={this.props.multiPanel}
          initialWidth={this.state.width}
          interfaceLang={this.props.interfaceLang} />
      );

    } else if (this.state.menuOpen === "collectionsPublic") {
      menu = (
        <PublicCollectionsPage
          multiPanel={this.props.multiPanel}
          initialWidth={this.state.width} />
      );

    } else if (this.state.menuOpen === "translationsPage") {
      menu = <TranslationsPage
        translationsSlug={this.state.translationsSlug}
      />
    }
    else if (this.state.menuOpen === "community") {
      menu = (
        <CommunityPage
          multiPanel={this.props.multiPanel}
          toggleSignUpModal={this.props.toggleSignUpModal}
          initialWidth={this.state.width} />
      );

    } else if (this.state.menuOpen === "user_stats") {
      menu = (<UserStats />);

    } else if (this.state.menuOpen === "modtools") {
      menu = (
        <ModeratorToolsPanel
          interfaceLang={this.props.interfaceLang} />
      );

    } else if (this.state.menuOpen === "saved" || this.state.menuOpen === "history") {
      menu = (
        <UserHistoryPanel
          multiPanel={this.props.multiPanel}
          menuOpen={this.state.menuOpen}
          openMenu={this.openMenu}
          openNav={this.openMenu.bind(null, "navigation")}
          toggleLanguage={this.toggleLanguage}
          compare={this.state.compare}
          toggleSignUpModal={this.props.toggleSignUpModal} />
      );

    } else if (this.state.menuOpen === "profile") {
      menu = (
        <UserProfile
          profile={this.state.profile}
          tab={this.state.tab}
          setTab={this.setTab}
          toggleSignUpModal={this.props.toggleSignUpModal}
          multiPanel={this.props.multiPanel}
          navHome={this.openMenu.bind(null, "navigation")} />
      );

    } else if (this.state.menuOpen === "calendars") {
      menu = (
        <CalendarsPage
          multiPanel={this.props.multiPanel}
          initialWidth={this.state.width} />
      );
    }

    let classes  = {readerPanel: 1, serif: 1, narrowColumn: this.state.width < 730};
    classes[readerPanelContextData.language] = 1;
    classes[this.currentLayout()]        = 1;
    classes[this.state.settings.color]   = 1;
    if (readerPanelContextData.language !== 'bilingual' || !this.state.data?.text?.length) {
      let isPrimaryShown = readerPanelContextData.language === 'hebrew' || !this.state.data?.text?.length;
      let primaryOrTranslation = isPrimaryShown ? 'primary' : 'translation';
      let direction = this.state.data?.[`${primaryOrTranslation}Direction`];
      classes[direction] = 1;
    }
    classes = classNames(classes);

    const style = {"fontSize": this.state.settings.fontSize + "%"};

    const sheet = Sefaria.sheets.loadSheetByID(this.state.sheetID);
    const sheetTitle = !!sheet ? sheet.title.stripHtmlConvertLineBreaks() : null;

    const hideReaderControls = (
      this.state.mode === "TextAndConnections" ||
      this.state.menuOpen ||
      this.props.hideNavHeader
    );
    return (
      <ReaderPanelContext.Provider value={readerPanelContextData}>
        <div ref={this.readerContentRef} className={classes} onKeyDown={this.handleKeyPress} role="region" id={"panel-"+this.props.panelPosition}>
          {hideReaderControls ? null :
<<<<<<< HEAD
            <ReaderControls
              showBaseText={this.showBaseText}
              hasSidebar={this.state.hasSidebar}
              toggleSheetEditMode={this.toggleSheetEditMode}
              currentRef={this.state.currentlyVisibleRef}
              highlightedRefs={this.state.highlightedRefs}
              sheetID={this.state.sheetID}
              sheetTitle={sheetTitle}
              currentMode={this.currentMode.bind(this)}
              currentCategory={this.currentCategory}
              currentBook={this.currentBook.bind(this)}
              currVersions={this.state.currVersions}
              multiPanel={this.props.multiPanel}
              settings={this.state.settings}
              setOption={this.setOption}
              setConnectionsMode={this.setConnectionsMode}
              setConnectionsCategory={this.setConnectionsCategory}
              openMenu={this.openMenu}
              closeMenus={this.closeMenus}
              onTextTitleClick={this.handleBaseSegmentClick}
              onSheetTitleClick={this.handleSheetSegmentClick}
              openMobileNavMenu={this.props.openMobileNavMenu}
              onError={this.onError}
              openConnectionsPanel={this.openConnectionsPanel}
              connectionsMode={this.state.filter.length && this.state.connectionsMode === "Connections" ? "Connection Text" : this.state.connectionsMode}
              connectionsCategory={this.state.connectionsCategory}
              closePanel={this.props.closePanel}
              toggleLanguage={this.toggleLanguage}
              interfaceLang={this.props.interfaceLang}
              toggleSignUpModal={this.props.toggleSignUpModal}
              historyObject={this.props.getHistoryObject(this.state, this.props.hasSidebar)}
              connectionData={this.state.connectionData}
              translationLanguagePreference={this.props.translationLanguagePreference}
              setTranslationLanguagePreference={this.props.setTranslationLanguagePreference}
              data={this.state.data}
            />}
=======
          <ReaderControls
            showBaseText={this.showBaseText}
            hasSidebar={this.state.hasSidebar}
            toggleSheetEditMode={this.toggleSheetEditMode}
            currentRef={this.state.currentlyVisibleRef}
            highlightedRefs={this.state.highlightedRefs}
            sheetID={this.state.sheetID}
            sheetTitle={sheetTitle}
            currentMode={this.currentMode.bind(this)}
            currentCategory={this.currentCategory}
            currentBook={this.currentBook.bind(this)}
            currVersions={this.state.currVersions}
            multiPanel={this.props.multiPanel}
            settings={this.state.settings}
            setOption={this.setOption}
            setConnectionsMode={this.setConnectionsMode}
            setConnectionsCategory={this.setConnectionsCategory}
            openMenu={this.openMenu}
            closeMenus={this.closeMenus}
            onTextTitleClick={this.handleBaseSegmentClick}
            onSheetTitleClick={this.handleSheetSegmentClick}
            openMobileNavMenu={this.props.openMobileNavMenu}
            openDisplaySettings={this.openDisplaySettings}
            currentLayout={this.currentLayout}
            onError={this.onError}
            openConnectionsPanel={this.openConnectionsPanel}
            connectionsMode={this.state.filter.length && this.state.connectionsMode === "Connections" ? "Connection Text" : this.state.connectionsMode}
            connectionsCategory={this.state.connectionsCategory}
            closePanel={this.props.closePanel}
            toggleLanguage={this.toggleLanguage}
            interfaceLang={this.props.interfaceLang}
            toggleSignUpModal={this.props.toggleSignUpModal}
            historyObject={this.props.getHistoryObject(this.state, this.props.hasSidebar)}
            connectionData={this.state.connectionData}
            translationLanguagePreference={this.props.translationLanguagePreference}
            setTranslationLanguagePreference={this.props.setTranslationLanguagePreference}
            backButtonSettings={this.state.backButtonSettings}
          />}
>>>>>>> 3f7790ef

          {(items.length > 0 && !menu) ?
          <div className="readerContent" style={style}>
            {items}
          </div> : null}

          {menu}

        </div>
      </ReaderPanelContext.Provider>
    );
  }
}
ReaderPanel.propTypes = {
  initialState:                PropTypes.object,
  interfaceLang:               PropTypes.string,
  setCentralState:             PropTypes.func,
  onSegmentClick:              PropTypes.func,
  onCitationClick:             PropTypes.func,
  openNamedEntityInNewPanel:   PropTypes.func,
  onNavTextClick:              PropTypes.func,
  onSearchResultClick:         PropTypes.func,
  onUpdate:                    PropTypes.func,
  onError:                     PropTypes.func,
  closePanel:                  PropTypes.func,
  closeMenus:                  PropTypes.func,
  setConnectionsFilter:        PropTypes.func,
  setSideScrollPosition:       PropTypes.func,
  setDefaultOption:            PropTypes.func,
  selectVersion:               PropTypes.func,
  viewExtendedNotes:           PropTypes.func,
  backFromExtendedNotes:       PropTypes.func,
  unsetTextHighlight:          PropTypes.func,
  onQueryChange:               PropTypes.func,
  updateSearchTab:             PropTypes.func,
  updateSearchFilter:          PropTypes.func,
  updateSearchOptionField:     PropTypes.func,
  updateSearchOptionSort:      PropTypes.func,
  registerAvailableFilters:    PropTypes.func,
  searchInCollection:          PropTypes.func,
  openComparePanel:            PropTypes.func,
  setUnreadNotificationsCount: PropTypes.func,
  highlightedRefs:             PropTypes.array,
  multiPanel:                  PropTypes.bool,
  masterPanelLanguage:         PropTypes.string,
  panelsOpen:                  PropTypes.number,
  allOpenRefs:                 PropTypes.array,
  hasSidebar:                  PropTypes.bool,
  layoutWidth:                 PropTypes.number,
  setTextListHighlight:        PropTypes.func,
  setSelectedWords:            PropTypes.func,
  analyticsInitialized:        PropTypes.bool,
  setVersionFilter:            PropTypes.func,
  saveLastPlace:               PropTypes.func,
  setDivineNameReplacement:    PropTypes.func,
  checkIntentTimer:            PropTypes.func,
  toggleSignUpModal:           PropTypes.func.isRequired,
  getHistoryRef:               PropTypes.func,
  profile:                     PropTypes.object,
  masterPanelMode:             PropTypes.string,
  masterPanelSheetId:          PropTypes.number,
  translationLanguagePreference: PropTypes.string,
  setTranslationLanguagePreference: PropTypes.func.isRequired,
  topicTestVersion:            PropTypes.string,
};


class ReaderControls extends Component {
  // The Header of a Reader panel when looking at a text
  // contains controls for display, navigation etc.
  constructor(props) {
    super(props);
    this.state = {
      displayVersionTitle: {},  // lang codes as keys and version title to display in header as values. prefers shortVersionTitle when available but falls back on versionTitle
    };
  }
  openTextConnectionsPanel(e) {
    e.preventDefault();
    if(!this.props.hasSidebar){ //Prevent click on title from opening connections panel if its already open
      Sefaria.track.event("Reader", "Open Connections Panel from Header", this.props.currentRef);
      this.props.onTextTitleClick(this.props.currentRef, false);
    }
  }
  openSheetConnectionsPanel(e) {
    e.preventDefault();
    this.props.onSheetTitleClick(0);
  }
  shouldShowVersion(props) {
    props = props || this.props;
    // maybe one day sheets will have versions (e.g Nachama) but for now, let's ignore that possibility
    return !props.sheetID && (props.settings.language === "english" || props.settings.language === "bilingual");
  }
  setDisplayVersionTitle(version) {
    const en = version.shortVersionTitle || version.versionTitle;
    this.setState({
      displayVersionTitle: {
        en,
        he: version.shortVersionTitleInHebrew || en,
      }
    });
  }
  loadTranslations() {
    /**
     * Preload translation versions to get shortVersionTitle to display
     */
    if (!this.shouldShowVersion()) { return; }
    const data = this.props.data;
    if (!data) {return;}
    if (data.sources) {
      // merged version from API
      this.setDisplayVersionTitle({});
      return;
    }
    for (const version of Object.values(data.available_versions)) {
      if (!version.isSource && version.versionTitle === data.versionTitle) {
        this.setDisplayVersionTitle(version);
        break;
      }
    }
  }
  openTranslations() {
    this.props.openConnectionsPanel([this.props.currentRef], {"connectionsMode": "Translations"});
  }
  componentDidMount() {
    this.loadTranslations();
  }
  componentDidUpdate(prevProps, prevState) {
    if (this.props.data && (
      this.shouldShowVersion() !== this.shouldShowVersion(prevProps) ||
      this.props.data.versionTitle !== prevProps.data?.versionTitle ||
      this.props.currentRef !== prevProps.currentRef
      )
    ) {
      this.loadTranslations();
    }
  }
  componentWillUnmount() {
    if (this.state.runningQuery) {
      this.state.runningQuery.cancel();
    }
  }
  stopPropagation(e){
    e.stopPropagation();
  }
  render() {
    let title = this.props.currentRef || "";
    let heTitle = "";
    let sectionString = "";
    let heSectionString = "";
    let categoryAttribution = null;
    const data = this.props.data;

    if (this.props.sheetID) {
      if (this.props.sheetTitle === null) {
        title = heTitle = Sefaria._("Loading...");
      } else {
        title = heTitle = this.props.sheetTitle;
        if (title === "") {
          title = heTitle = Sefaria._("Untitled")
        }
      }

    } else if (data) {
      sectionString = data.ref.replace(data.indexTitle, "");
      heSectionString = data.heRef.replace(data.heIndexTitle, "");
      title = data.indexTitle;
      heTitle = data.heIndexTitle;
      categoryAttribution = data && Sefaria.categoryAttribution(data.categories);
    }

    const mode              = this.props.currentMode();
    const hideHeader        = !this.props.multiPanel && mode === "Connections";
    const connectionsHeader = this.props.multiPanel && mode === "Connections";
    let displayVersionTitle = this.props.settings.language === 'hebrew' ? this.state.displayVersionTitle.he : this.state.displayVersionTitle.en;
    if (categoryAttribution && displayVersionTitle) { displayVersionTitle = `(${displayVersionTitle})`; }
    const url = this.props.sheetID ? "/sheets/" + this.props.sheetID : data ? "/" + Sefaria.normRef(data.book) : Sefaria.normRef(this.props.currentRef);
    const readerTextTocClasses = classNames({readerTextToc: 1, attributed: !!categoryAttribution || this.shouldShowVersion(), connected: this.props.hasSidebar});


    let centerContent = connectionsHeader ?
      <div className="readerTextToc">
        <ConnectionsPanelHeader
          connectionsMode={this.props.connectionsMode}
          previousCategory={this.props.connectionsCategory}
          previousMode={this.props.connectionData?.previousMode}
          multiPanel={this.props.multiPanel}
          setConnectionsMode={this.props.setConnectionsMode}
          setConnectionsCategory={this.props.setConnectionsCategory}
          closePanel={this.props.closePanel}
          toggleLanguage={this.props.toggleLanguage}
          interfaceLang={this.props.interfaceLang}
          backButtonSettings={this.props.backButtonSettings}
        />
      </div>
      :
      <div className={readerTextTocClasses} onClick={this.props.sheetID ? this.openSheetConnectionsPanel : this.openTextConnectionsPanel}>
        <div className={"readerTextTocBox" + (this.props.sheetID ? " sheetBox" : "")} role="heading" aria-level="1" aria-live="polite">
          <div>
            <a href={url} aria-label={"Show Connection Panel contents for " + title} >
              <div className="readerControlsTitle">
                { this.props.sheetID ?
                <img src={"/static/img/sheet.svg"} className="sheetTocIcon" alt="" /> : null}
                { this.props.sheetID ?
                <h1 style={{direction: Sefaria.hebrew.isHebrew(title) ? "rtl" : "ltr"}}>
                  {title}
                </h1>
                :
                <h1>
                  <ContentText text={{en: title, he: heTitle}} defaultToInterfaceOnBilingual={true} />
                  <span className="sectionString">
                    <ContentText text={{en: sectionString, he: heSectionString }} defaultToInterfaceOnBilingual={true} />
                  </span>
                </h1>
                }
              </div>
              <div className="readerTextVersion">
                {categoryAttribution ? <CategoryAttribution categories={data.categories} linked={false} /> : null }
                {
                  this.shouldShowVersion() && displayVersionTitle ?
                  <span className="readerTextVersion">
                    <span className="en">{displayVersionTitle}</span>
                  </span> : null
                }
              </div>
            </a>
          </div>
        </div>
      </div>;

    let leftControls = hideHeader || connectionsHeader ? null :
      (<div className="leftButtons">
          {this.props.multiPanel ? (<CloseButton onClick={this.props.closePanel} />) : null}
          {this.props.multiPanel ? null : (<MenuButton onClick={this.props.openMobileNavMenu}/>)}
          <SaveButton placeholder={true}/>
        </div>);


    const displaySettingsButton = (<DisplaySettingsButton/>);
    let displaySettingsMenu = (<ReaderDisplayOptionsMenu/>);
    let rightControls = hideHeader || connectionsHeader ? null :
      (<div className="rightButtons">
          <SaveButton
            historyObject={this.props.historyObject}
            tooltip={true}
            toggleSignUpModal={this.props.toggleSignUpModal}
          />
          <PopoverMenu buttonContent={displaySettingsButton} menu={displaySettingsMenu} context={ReaderPanelContext}/>
        </div>);
    const openTransBannerApplies = () => Sefaria.openTransBannerApplies(this.props.currentBook(), this.props.settings.language);
    let banner = (hideHeader || connectionsHeader) ? null : (
        <TextColumnBannerChooser
            setTranslationLanguagePreference={this.props.setTranslationLanguagePreference}
            openTranslations={this.openTranslations}
            openTransBannerApplies={openTransBannerApplies}
        />
    );
    const classes = classNames({
      readerControls: 1,
      connectionsHeader: mode == "Connections",
      fullPanel: this.props.multiPanel,
      sheetReaderControls: !!this.props.sheetID
    });

    let readerControls = hideHeader ? null :
        (<header className={classes}>
          <div className="readerControlsInner">
            {leftControls}
            {centerContent}
            {rightControls}
          </div>
        </header>);
    return (
      <div className='readerControlsOuter'>
        {connectionsHeader ? null : <CategoryColorLine category={this.props.currentCategory()} />}
        {readerControls}
        {banner}
      </div>
    );
  }
}
ReaderControls.propTypes = {
  settings:                PropTypes.object.isRequired,
  showBaseText:            PropTypes.func.isRequired,
  setOption:               PropTypes.func.isRequired,
  setConnectionsMode:      PropTypes.func.isRequired,
  setConnectionsCategory:  PropTypes.func.isRequired,
  openMenu:                PropTypes.func.isRequired,
  openMobileNavMenu:       PropTypes.func.isRequired,
  closeMenus:              PropTypes.func.isRequired,
  currentMode:             PropTypes.func.isRequired,
  currentCategory:         PropTypes.func.isRequired,
  currentBook:             PropTypes.func.isRequired,
  onError:                 PropTypes.func.isRequired,
  closePanel:              PropTypes.func,
  toggleLanguage:          PropTypes.func,
  currentRef:              PropTypes.string,
  currVersions:            PropTypes.object,
  connectionsMode:         PropTypes.string,
  connectionsCategory:     PropTypes.string,
  multiPanel:              PropTypes.bool,
  openSidePanel:           PropTypes.func.isRequired,
  interfaceLang:           PropTypes.string,
  toggleSignUpModal:       PropTypes.func.isRequired,
  historyObject:           PropTypes.object,
  setTranslationLanguagePreference: PropTypes.func.isRequired,
  backButtonSettings:      PropTypes.object,
};


export default ReaderPanel;<|MERGE_RESOLUTION|>--- conflicted
+++ resolved
@@ -49,20 +49,13 @@
   constructor(props) {
     super(props);
 
-<<<<<<< HEAD
     this.state = {
       ...this.clonePanel(props.initialState),
       initialAnalyticsTracked: false,
       width: this.props.multiPanel ? 1000 : 500, // Assume we're in a small panel not using multipanel
+      backButtonSettings: null,
       data: null,
     };
-=======
-    let state = this.clonePanel(props.initialState);
-    state["initialAnalyticsTracked"] = false;
-    state.width = this.props.multiPanel ? 1000 : 500; // Assume we're in a small panel not using multipanel
-    state.backButtonSettings = null;
-    this.state = state;
->>>>>>> 3f7790ef
     this.sheetRef = React.createRef();
     this.readerContentRef = React.createRef();
   }
@@ -1074,7 +1067,6 @@
       <ReaderPanelContext.Provider value={readerPanelContextData}>
         <div ref={this.readerContentRef} className={classes} onKeyDown={this.handleKeyPress} role="region" id={"panel-"+this.props.panelPosition}>
           {hideReaderControls ? null :
-<<<<<<< HEAD
             <ReaderControls
               showBaseText={this.showBaseText}
               hasSidebar={this.state.hasSidebar}
@@ -1110,47 +1102,8 @@
               translationLanguagePreference={this.props.translationLanguagePreference}
               setTranslationLanguagePreference={this.props.setTranslationLanguagePreference}
               data={this.state.data}
+              backButtonSettings={this.state.backButtonSettings}
             />}
-=======
-          <ReaderControls
-            showBaseText={this.showBaseText}
-            hasSidebar={this.state.hasSidebar}
-            toggleSheetEditMode={this.toggleSheetEditMode}
-            currentRef={this.state.currentlyVisibleRef}
-            highlightedRefs={this.state.highlightedRefs}
-            sheetID={this.state.sheetID}
-            sheetTitle={sheetTitle}
-            currentMode={this.currentMode.bind(this)}
-            currentCategory={this.currentCategory}
-            currentBook={this.currentBook.bind(this)}
-            currVersions={this.state.currVersions}
-            multiPanel={this.props.multiPanel}
-            settings={this.state.settings}
-            setOption={this.setOption}
-            setConnectionsMode={this.setConnectionsMode}
-            setConnectionsCategory={this.setConnectionsCategory}
-            openMenu={this.openMenu}
-            closeMenus={this.closeMenus}
-            onTextTitleClick={this.handleBaseSegmentClick}
-            onSheetTitleClick={this.handleSheetSegmentClick}
-            openMobileNavMenu={this.props.openMobileNavMenu}
-            openDisplaySettings={this.openDisplaySettings}
-            currentLayout={this.currentLayout}
-            onError={this.onError}
-            openConnectionsPanel={this.openConnectionsPanel}
-            connectionsMode={this.state.filter.length && this.state.connectionsMode === "Connections" ? "Connection Text" : this.state.connectionsMode}
-            connectionsCategory={this.state.connectionsCategory}
-            closePanel={this.props.closePanel}
-            toggleLanguage={this.toggleLanguage}
-            interfaceLang={this.props.interfaceLang}
-            toggleSignUpModal={this.props.toggleSignUpModal}
-            historyObject={this.props.getHistoryObject(this.state, this.props.hasSidebar)}
-            connectionData={this.state.connectionData}
-            translationLanguagePreference={this.props.translationLanguagePreference}
-            setTranslationLanguagePreference={this.props.setTranslationLanguagePreference}
-            backButtonSettings={this.state.backButtonSettings}
-          />}
->>>>>>> 3f7790ef
 
           {(items.length > 0 && !menu) ?
           <div className="readerContent" style={style}>
