--- conflicted
+++ resolved
@@ -1094,21 +1094,6 @@
       
     } else if (["saved", "history", "notes"].includes(this.state.menuOpen)) {
       menu = (
-<<<<<<< HEAD
-          <LibraryUserHistoryPanelWrapper
-              menuOpen={this.state.menuOpen}
-              openMenu={this.openMenu}
-              openNav={this.openMenu.bind(null, "navigation")}
-              openDisplaySettings={this.openDisplaySettings}
-              toggleLanguage={this.toggleLanguage}
-              compare={this.state.compare}
-              toggleSignUpModal={this.props.toggleSignUpModal}/>
-      );
-
-    } else if (["sheets-saved", "sheets-history"].includes(this.state.menuOpen)) {
-      menu = (
-          <SheetsUserHistoryPanelWrapper
-=======
         <UserHistoryPanel              
             menuOpen={this.state.menuOpen}
             openMenu={this.openMenu}
@@ -1122,7 +1107,6 @@
       menu = (<SheetsHomePage setNavTopic={this.setNavigationTopic}
               setTopic={this.setTopic}
               multiPanel={this.props.multiPanel}
->>>>>>> 014e25e9
               menuOpen={this.state.menuOpen}
               openMenu={this.openMenu}
               openNav={this.openMenu.bind(null, "navigation")}
@@ -1132,13 +1116,6 @@
               toggleSignUpModal={this.props.toggleSignUpModal}/>
       );
 
-<<<<<<< HEAD
-    } else if (this.state.menuOpen === "voices") {
-      menu = (<SheetsHomePage setNavTopic={this.setNavigationTopic}
-                              multiPanel={this.props.multiPanel}
-                              setTopic={this.setTopic}/>);
-=======
->>>>>>> 014e25e9
     } else if (this.state.menuOpen === "profile") {
       menu = (
         <UserProfile
