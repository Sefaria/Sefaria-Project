<<<<<<< HEAD
import React  from 'react';
import Component from 'react-class';
=======
import React, {useState}  from 'react';
>>>>>>> e4f4ff12
import classNames  from 'classnames';
import ReactDOM  from 'react-dom';
import PropTypes  from 'prop-types';
import extend  from 'extend';
import Sefaria  from './sefaria/sefaria';
import {ContentLanguageContext} from './context';
import $  from './sefaria/sefariaJquery';
import TextColumn  from './TextColumn';
import ReaderNavigationMenu  from './ReaderNavigationMenu';
import {
  ConnectionsPanel,
  ConnectionsPanelHeader,
} from './ConnectionsPanel';
import BookPage  from './BookPage';
import SearchPage  from './SearchPage';
import Sheet  from './Sheet';
import SheetMetadata  from './SheetMetadata';
import TopicPageAll  from './TopicPageAll';
import {TopicPage, TopicCategory}  from './TopicPage';
import TopicsPage from './TopicsPage';
import CollectionPage from "./CollectionPage"
import { NotificationsPanel } from './NotificationsPanel';
import UserHistoryPanel  from './UserHistoryPanel';
import UserProfile  from './UserProfile';
import UpdatesPanel  from './UpdatesPanel';
import CommunityPage  from './CommunityPage';
import CalendarsPage from './CalendarsPage'
import StoryEditor  from './StoryEditor';
import UserStats  from './UserStats';
import ModeratorToolsPanel  from './ModeratorToolsPanel';
import PublicCollectionsPage from './PublicCollectionsPage';
import {
  ReaderNavigationMenuCloseButton,
  ReaderNavigationMenuMenuButton,
  ReaderNavigationMenuDisplaySettingsButton,
  SaveButton,
  CategoryColorLine,
  CategoryAttribution,
  ToggleSet, ContentText, InterfaceText, EnglishText, HebrewText,
} from './Misc';


class ReaderPanel extends Component {
  constructor(props) {
    super(props);
    let state = this.clonePanel(props.initialState);
    state["initialAnalyticsTracked"] = false;
    state.width = this.props.multiPanel ? 1000 : 500; // Assume we're in a small panel not using multipanel 

    this.state = state;
    return;
  }
  componentDidMount() {
    window.addEventListener("resize", this.setWidth);
    this.setWidth();
    if (this.props.panelPosition) {  //Focus on the first focusable element of the newly loaded panel. Mostly for a11y
      const curPanel = $(".readerPanel")[this.props.panelPosition];
      $(curPanel).find(':focusable').first().focus();
    }
  }
  componentWillUnmount() {
    window.removeEventListener("resize", this.setWidth);
  }
  componentWillReceiveProps(nextProps) {
    if (nextProps.searchQuery && this.state.menuOpen !== "search") {
      this.openSearch(nextProps.searchQuery);
    }
    if (this.state.menuOpen !== nextProps.initialMenu) {
      this.setState({menuOpen: nextProps.initialMenu});
    }
    this.setState(nextProps.initialState);
  }
  componentDidUpdate(prevProps, prevState) {
    if (prevProps.layoutWidth !== this.props.layoutWidth) {
      this.setWidth();
    }
    if ($('*:focus').length == 0 && this.props.multiPanel && $("body").hasClass("user-is-tabbing")) {
        const curPanel = $(".readerPanel")[($(".readerPanel").length)-1];
        $(curPanel).find(':focusable').first().focus();
    }
    this.replaceHistory = false;
    if (this.state.displaySettingsOpen) {
      $(".readerOptionsPanel").find('.on:focusable').first().focus();
    }
  }
  conditionalSetState(state) {
    // Set state either in the central app or in the local component,
    // depending on whether a setCentralState function was given.
    if (this.props.setCentralState) {
      this.props.setCentralState(state, this.replaceHistory);
      this.replaceHistory = false;
    } else {
      this.setState(state);
    }
  }
  onError(message) {
    if (this.props.onError) {
      this.props.onError(message);
      return;
    }
    this.setState({"error": message})
  }
  getContentLanguageOverride(originalLanguage, mode, menuOpen) {
    // Determines the actual content language used inside this ReaderPanel.
    // Because it's called in the constructor, assume state isnt necessarily defined and pass 
    // variables mode and menuOpen manually
    let contentLangOverride = originalLanguage;
    if (["topics", "story_editor" ].includes(menuOpen)) {
      // Always bilingual for English interface, always Hebrew for Hebrew interface
      contentLangOverride = (Sefaria.interfaceLang === "english") ? "bilingual" : "hebrew";

    } else if (mode === "Connections" || !!menuOpen){
      // Always Hebrew for Hebrew interface, treat bilingual as English for English interface
      contentLangOverride = (Sefaria.interfaceLang === "hebrew") ? "hebrew" : ((originalLanguage === "bilingual") ? "english" : originalLanguage);

    }
    return contentLangOverride;
  }
  clonePanel(panel) {
    // Todo: Move the multiple instances of this out to a utils file
    return Sefaria.util.clone(panel);
  }
  handleBaseSegmentClick(ref) {
    if (this.state.mode === "TextAndConnections") {
      this.closeConnectionsInPanel();
    } else if (this.state.mode === "Text") {
      if (this.props.multiPanel) {
        this.props.onSegmentClick(ref);
      } else {
        this.openConnectionsInPanel(ref);
      }
    }
  }
  handleSheetSegmentClick(source) {
    this.conditionalSetState({highlightedNode: source.node});
    const sheetRef = "Sheet " + this.state.sheetID + ":" + source.node;
    if (this.state.mode ==="SheetAndConnections") {
      this.closeSheetConnectionsInPanel();
    }
    else if (this.state.mode === "Sheet") {
      if (this.props.multiPanel) {
        if (source.ref) {
          this.props.onSegmentClick(Sefaria.splitRangingRef(source.ref), source.node);
        } else {
          this.props.onSegmentClick(sheetRef, source.node)
        }
      } else {
        this.openSheetConnectionsInPanel(source.ref || sheetRef, source.node);
      }
    }
  }
  handleCitationClick(citationRef, textRef, replace) {
    if (this.props.multiPanel) {
      this.props.onCitationClick(citationRef, textRef, replace);
    } else {
      this.showBaseText(citationRef);
    }
  }
  handleTextListClick(ref, replaceHistory, currVersions) {
    this.showBaseText(ref, replaceHistory, currVersions);
  }
  openConnectionsInPanel(ref, additionalState) {
    let refs = typeof ref == "string" ? [ref] : ref;
    this.replaceHistory = this.state.mode === "TextAndConnections"; // Don't push history for change in Connections focus
    let newState = {highlightedRefs: refs, mode: "TextAndConnections" };
    if (additionalState) {
      newState = {...newState, ...additionalState};
    }
    this.conditionalSetState(newState, this.replaceHistory);
  }
  onNamedEntityClick(slug, textRef, namedEntityText) {
    // decide whether to open side panel in current panel or in new panel based on whether app is multipanel
    const namedEntityState = { connectionsMode: "Lexicon", selectedNamedEntity: slug, selectedNamedEntityText: namedEntityText };
    if (this.props.multiPanel) {
      this.props.openNamedEntityInNewPanel(textRef, namedEntityState);
    } else {
      this.openConnectionsInPanel([textRef], namedEntityState);
    }
  }
  closeConnectionsInPanel() {
    // Return to the original text in the ReaderPanel contents
    this.conditionalSetState({highlightedRefs: [], mode: "Text"});
  }
  openSheetConnectionsInPanel(ref, node) {
    let refs = typeof ref == "string" ? [ref] : ref;
    this.replaceHistory = this.state.mode === "SheetAndConnections"; // Don't push history for change in Connections focus
    this.conditionalSetState({highlightedNode: node, highlightedRefs: refs, mode: "SheetAndConnections" }, this.replaceHistory);
  }
  closeSheetConnectionsInPanel() {
    // Return to the original text in the ReaderPanel contents
    this.conditionalSetState({highlightedNode: [], highlightedRefs: [], mode: "Sheet"});
  }
  handleSheetClick(e, sheet, highlightedNode, highlightedRefsInSheet) {
    e.preventDefault();
    this.conditionalSetState({
      mode: "Sheet",
      sheetID: sheet.id,
      highlightedNode,
      highlightedRefsInSheet
    });
  }
  showBaseText(ref, replaceHistory, currVersions={en: null, he: null}, filter=[]) {
    // Set the current primary text `ref`, which may be either a string or an array of strings.
    // `replaceHistory` - bool whether to replace browser history rather than push for this change
    if (!ref) { return; }
    this.replaceHistory = Boolean(replaceHistory);
    // console.log("showBaseText", ref, replaceHistory);
    if (this.state.mode == "Connections" && this.props.masterPanelLanguage == "bilingual") {
      // Connections panels are forced to be mono-lingual. When opening a text from a connections panel,
      // allow it to return to bilingual.
      this.state.settings.language = "bilingual";
    }
    let refs, currentlyVisibleRef, highlightedRefs;
    if (ref.constructor == Array) {
      // When called with an array, set highlight for the whole spanning range
      refs = ref;
      currentlyVisibleRef = Sefaria.humanRef(ref);
      let splitArray = refs.map(ref => Sefaria.splitRangingRef(ref));
      highlightedRefs = [].concat.apply([], splitArray);
    } else {
      const oRef = Sefaria.parseRef(ref);
      if (oRef.book === "Sheet") {
        this.openSheet(ref);
        return;
      }
      refs = [ref];
      currentlyVisibleRef = ref;
      highlightedRefs = [];
    }

    if (this.replaceHistory) {
      this.props.saveLastPlace({ mode: "Text", refs, currVersions, settings: this.state.settings }, this.props.panelPosition);
    }
    this.conditionalSetState({
      mode: "Text",
      refs,
      filter,
      currentlyVisibleRef,
      currVersions,
      highlightedRefs,
      recentFilters: [],
      menuOpen: null,
      compare: false,
      sheetID: null,
      connectionsMode: "Resources",
      settings: this.state.settings
    });
  }
  openSheet(sheetRef, replaceHistory) {
    this.replaceHistory = Boolean(replaceHistory);
    const parsedRef = Sefaria.parseRef(sheetRef);
    let [sheetID, sheetNode] = parsedRef.sections;
    sheetID = parseInt(sheetID);
    sheetNode = sheetNode ? parseInt(sheetNode) : null;
    if (this.replaceHistory) {
      // Replacing sheet history occurs after sheet data has been loaded,
      // when we have all the data we need to store history.
      this.props.saveLastPlace({ mode: "Sheet", sheetID, settings: this.state.settings}, this.props.panelPosition);
    }
    this.conditionalSetState({
      mode: 'Sheet',
      sheetID,
      highlightedNode: sheetNode,
      menuOpen: null
    });
  }
  updateTextColumn(refs) {
    // Change the refs in the current TextColumn, for infinite scroll up/down.
    this.replaceHistory = true;
    this.conditionalSetState({ refs: refs });
  }
  setTextListHighlight(refs) {
    refs = typeof refs === "string" ? [refs] : refs;
    this.replaceHistory = true;
    this.conditionalSetState({highlightedRefs: refs});
    if (this.props.multiPanel) {
      this.props.setTextListHighlight(refs);
    }
  }
  updateCollectionName(name) {
    // Replace history with collection name, which may be loaded from API with slug
    // after the CollectionPage has initiall rendered.
    this.replaceHistory = true;
    this.conditionalSetState({ collectionName: name });
  }
  setSelectedWords(words){
    words = (typeof words !== "undefined" && words.length) ?  words : "";
    words = words.trim();
    this.replaceHistory = false;
    if (this.props.multiPanel) {
      this.props.setSelectedWords(words);
    } else {
      this.conditionalSetState({'selectedWords':  words});
    }
  }
  clearSelectedWords() {
    this.replaceHistory = false;
    if (this.props.multiPanel) {
      this.props.clearSelectedWords();
    } else {
      this.conditionalSetState({'selectedWords':  ''});
    }
  }
  closeMenus() {
    let state = {
      // If there's no content to show, return to navigation
      menuOpen: this.state.refs.slice(-1)[0] ? null: "navigation",
      navigationCategories: null,
      navigationTopicCategory: null,
    };
    this.conditionalSetState(state);
  }
  closeSheetMetaData() {
    let state = {
      menuOpen: null,
      mode: "Sheet",
      navigationCategories: null,
      navigationTopicCategory: null,
    };
    this.conditionalSetState(state);

  }
  openMenu(menu) {
    this.conditionalSetState({
      menuOpen: menu,
      mode: "Text",
      initialAnalyticsTracked: false,
      navigationCategories: null,
      navigationTopic: null,
      navigationTopicTitle: null,
      topicTitle: null,
    });
  }
  setNavigationCategories(categories) {
    this.conditionalSetState({navigationCategories: categories});
  }
  setNavigationTopic(topic, topicTitle) {
    this.conditionalSetState({
      menuOpen: 'topics',
      navigationTopicCategory: topic,
      navigationTopicTitle: topicTitle,
      navigationTopic: null,
      topicTitle: null,
      navigationCategories: null,
    });
  }
  setCollectionTag (tag) {
    this.conditionalSetState({collectionTag: tag});
  }
  setFilter(filter, updateRecent) {
    // Sets the current filter for Connected Texts (TextList)
    // If updateRecent is true, include the current setting in the list of recent filters.
    if (this.props.setConnectionsFilter) {
      this.props.setConnectionsFilter(filter, updateRecent);
    } else {
      if (updateRecent && filter) {
        if (Sefaria.util.inArray(filter, this.state.recentFilters) !== -1) {
          this.state.recentFilters.toggle(filter);
        }
        this.state.recentFilters = [filter].concat(this.state.recentFilters);
      }
      filter = filter ? [filter] : [];
      this.conditionalSetState({recentFilters: this.state.recentFilters, filter: filter, connectionsMode: "TextList"});
    }

  }
  setVersionFilter(filter) {
    if (this.props.setVersionFilter) {
      this.props.setVersionFilter(filter);
    } else {
      const filtInd = Sefaria.util.inArray(filter, this.state.recentVersionFilters);
      if (filtInd === -1) {
        this.state.recentVersionFilters = [filter].concat(this.state.recentVersionFilters);
      }
      filter = filter ? [filter] : [];
      this.conditionalSetState({recentVersionFilters: this.state.recentVersionFilters, versionFilter: filter, connectionsMode: "Translation Open"});
    }
  }
  setWebPagesFilter(filter) {
    this.conditionalSetState({webPagesFilter: filter, connectionsMode: "WebPagesList"});
  }
  setTopic(navigationTopic, topicTitle) {
    this.conditionalSetState({
      menuOpen: "topics",
      navigationTopicCategory: null,
      navigationTopic,
      topicTitle
    });
  }
  openCompareTextTOC(title) {
    // Opens the Text TOC in a compare panel
    console.log("openCompareTextTOC")
    this.conditionalSetState({
      menuOpen: "book toc",
      compare: true,
      bookRef: title,
      previousCategories: this.state.navigationCategories,
    });
  }
  toggleLanguage() {
    if (this.state.settings.language === "hebrew") {
      this.setOption("language", "english");
      if (Sefaria.site) { Sefaria.track.event("Reader", "Change Language", "english");}
    } else {
      this.setOption("language", "hebrew");
      if (Sefaria.site) { Sefaria.track.event("Reader", "Change Language", "hebrew");}
    }
  }
  openSearch(query) {
    this.conditionalSetState({
      menuOpen: "search",
      searchQuery: query
    });
  }
  openDisplaySettings() {
    this.conditionalSetState({displaySettingsOpen: true});
  }
  closeDisplaySettings() {
    this.conditionalSetState({displaySettingsOpen: false});
  }
  setOption(option, value) {
    if (option === "fontSize") {
      const step = 1.15;
      const size = this.state.settings.fontSize;
      value = (value === "smaller" ? size/step : size*step);
    } else if (option === "layout") {
      const category = this.currentCategory();
      option = category === "Tanakh" || category === "Talmud" ? "layout" + category : "layoutDefault";
    }

    this.state.settings[option] = value;
    let state = {settings: this.state.settings};
    if (option !== "fontSize") { state.displaySettingsOpen = false; }
    if (option === "language") {
      $.cookie("contentLang", value, {path: "/"});
      this.replaceHistory = true;
      this.props.setDefaultOption && this.props.setDefaultOption(option, value);
    }
    $.cookie(option, value, {path: "/"});
    this.conditionalSetState(state);
  }
  setConnectionsMode(mode, connectionData = null) {
    let loginRequired = {
      "Add Connection": 1,
    };
    if (mode == "Add Connection" && this.props.allOpenRefs.length == 1) {
      this.props.openComparePanel(true);
      return;
    }
    Sefaria.track.event("Tools", mode + " Click"); // TODO Shouldn't be tracking clicks here, this function is called programmatically
    if (!Sefaria._uid && mode in loginRequired) {
      Sefaria.track.event("Tools", "Prompt Login");
      mode = "Login";
    }
    let state = {connectionsMode: mode};
    if (mode === "Resources") {
      this.setFilter();
    }
    state["connectionData"] = !!connectionData ? connectionData : null;
    this.conditionalSetState(state);
  }
  setConnectionsCategory(category) {
    this.setFilter(category, false); // Set filter so that basetext shows link dots according to this category
    this.conditionalSetState({connectionsCategory: category, connectionsMode: "ConnectionsList"});
  }
  editNote(note) {
    this.conditionalSetState({
      connectionsMode: "Edit Note",
      noteBeingEdited: note
    });
  }
  setWidth() {
    this.setState({width: $(ReactDOM.findDOMNode(this)).width()});
    //console.log("Setting panel width", this.width);
  }
  setCurrentlyVisibleRef(ref) {
     this.replaceHistory = true;
     //var ref = this.state.highlightedRefs.length ? Sefaria.normRef(this.state.highlightedRefs) : ref;
     this.conditionalSetState({
      currentlyVisibleRef: ref,
    });
  }
  setProfileTab(tab) {
    this.replaceHistory = true;
    this.conditionalSetState({profileTab: tab});
  }
  currentMode() {
    return this.state.mode;
  }
  currentRef() {
    // Returns a string of the current ref, the first if there are many
    return this.state.refs && this.state.refs.length ? this.state.refs[0]
            : this.state.highlightedRefs && this.state.highlightedRefs ? this.state.highlightedRefs[0]
              : null;
  }
  currentData() {
    // Returns the data from the library of the current ref
    const ref  = this.currentRef();
    if (!ref) { return null; }
    if (typeof ref !== "string") { debugger; }
    let data = Sefaria.ref(ref);
    return data;
  }
  currentBook() {
    let data = this.currentData();
    if (data) {
      return data.indexTitle;
    } else {
      let pRef = Sefaria.parseRef(this.currentRef());
      return "book" in pRef ? pRef.book : null;
    }
  }
  currentCategory() {
    if (this.state.mode == "Sheet") {
      return "Sheets"
    }
    else {
      const book = this.currentBook();
      return (Sefaria.index(book) ? Sefaria.index(book)['primary_category'] : null);
    }
  }
  currentLayout() {
    if (this.state.settings.language == "bilingual") {
      return this.state.width > 500 ? this.state.settings.biLayout : "stacked";
    }
    const category = this.currentCategory();
    const option = (category && (category === "Tanakh" || category === "Talmud")) ? "layout" + category : "layoutDefault";
    return this.state.settings[option];
  }
  handleKeyPress(e) {
    if (e.keyCode === 27) {
      this.props.closePanel(e);
    }
  }
  backFromExtendedNotes(){
    let bookRef = this.state.bookRef ? this.state.bookRef : this.currentBook();
    this.props.backFromExtendedNotes(bookRef, this.state.currVersions);
  }
  render() {
    if (this.state.error) {
      return (
        <div className="readerContent">
          <div className="readerError">
            <span className="int-en">Something went wrong! Please use the back button or the menus above to get back on track.</span>
            <span className="int-he">ארעה תקלה במערכת. אנא חזרו לתפריט הראשי או אחורנית על ידי שימוש בכפתורי התפריט או החזור.</span>
            <div className="readerErrorText">
              <span className="int-en">Error Message: </span>
              <span className="int-he">שגיאה: </span>
              {this.state.error}
            </div>
          </div>
        </div>
      );
    }

    let items = [];
    let menu = null;
    const contextContentLang = {"language": this.getContentLanguageOverride(this.state.settings.language, this.state.mode, this.state.menuOpen)};

    if (this.state.mode === "Text" || this.state.mode === "TextAndConnections") {
      const oref  = Sefaria.parseRef(this.state.refs[0]);
      const index = oref && oref.index ? Sefaria.index(oref.index) : null;
      const [textColumnBookTitle, heTextColumnBookTitle] = index ? [index.title, index.heTitle] : [null, null];
      items.push(
        <TextColumn
          panelPosition ={this.props.panelPosition}
          srefs={this.state.refs.slice()}
          currVersions={this.state.currVersions}
          highlightedRefs={this.state.highlightedRefs}
          basetext={true}
          bookTitle={textColumnBookTitle}
          heBookTitle={heTextColumnBookTitle}
          withContext={true}
          loadLinks={true}
          prefetchNextPrev={true}
          multiPanel={this.props.multiPanel}
          mode={this.state.mode}
          settings={Sefaria.util.clone(this.state.settings)}
          hasSidebar={this.props.hasSidebar}
          interfaceLang={this.props.interfaceLang}
          setOption={this.setOption}
          showBaseText={this.showBaseText}
          updateTextColumn={this.updateTextColumn}
          onSegmentClick={this.handleBaseSegmentClick}
          onCitationClick={this.handleCitationClick}
          onNamedEntityClick={this.onNamedEntityClick}
          setTextListHighlight={this.setTextListHighlight}
          setCurrentlyVisibleRef={this.setCurrentlyVisibleRef}
          setSelectedWords={this.setSelectedWords}
          selectedWords={this.state.selectedWords}
          panelsOpen={this.props.panelsOpen}
          layoutWidth={this.props.layoutWidth}
          filter={this.state.filter}
          textHighlights={this.state.textHighlights}
          unsetTextHighlight={this.props.unsetTextHighlight}
          translationLanguagePreference={this.props.translationLanguagePreference}
          key={`${textColumnBookTitle ? textColumnBookTitle : "empty"}-TextColumn`} />
      );
    }
    if (this.state.mode === "Sheet" || this.state.mode === "SheetAndConnections" ) {
      items.push(
        <Sheet
          panelPosition ={this.props.panelPosition}
          id={this.state.sheetID}
          key={"sheet-"+this.state.sheetID}
          highlightedNode={this.state.highlightedNode}
          highlightedRefsInSheet={this.state.highlightedRefsInSheet}
          scrollToHighlighted={this.state.scrollToHighlighted}
          onRefClick={this.handleCitationClick}
          onSegmentClick={this.handleSheetSegmentClick}
          openSheet={this.openSheet}
          openURL={this.props.openURL}
          hasSidebar={this.props.hasSidebar}
          setSelectedWords={this.setSelectedWords}
          contentLang={this.state.settings.language}
        />
      );
    }

    if (this.state.mode === "Connections" || this.state.mode === "TextAndConnections" || this.state.mode === "SheetAndConnections") {
      const langMode = this.props.masterPanelLanguage || this.state.settings.language;
      let data     = this.currentData();
      const canEditText = data &&
                        ((langMode === "hebrew" && data.heVersionStatus !== "locked") ||
                        (langMode === "english" && data.versionStatus !== "locked") ||
                        (Sefaria.is_moderator && langMode !== "bilingual"));
      items.push(
        <ConnectionsPanel
          panelPosition ={this.props.panelPosition}
          selectVersion={this.props.selectVersion}
          srefs={this.state.mode === "Connections" ? this.state.refs.slice() : this.state.highlightedRefs.slice()}
          filter={this.state.filter || []}
          mode={this.state.connectionsMode || "Resources"}
          recentFilters={this.state.recentFilters}
          connectionsCategory={this.state.connectionsCategory}
          connectionData={this.state.connectionData}
          interfaceLang={this.props.interfaceLang}
          contentLang={this.state.settings.language}
          title={this.currentBook()}
          currVersions={this.state.currVersions}
          fullPanel={this.props.multiPanel}
          multiPanel={this.props.multiPanel}
          allOpenRefs={this.props.allOpenRefs}
          canEditText={canEditText}
          setFilter={this.setFilter}
          toggleSignUpModal={this.props.toggleSignUpModal}
          setConnectionsMode={this.setConnectionsMode}
          setConnectionsCategory={this.setConnectionsCategory}
          webPagesFilter={this.state.webPagesFilter}
          setWebPagesFilter={this.setWebPagesFilter}
          nodeRef={this.state.nodeRef}
          closeConectionsInPanel={this.closeConnectionsInPanel}
          handleSheetClick={this.handleSheetClick}
          openNav={this.openMenu.bind(null, "navigation")}
          openDisplaySettings={this.openDisplaySettings}
          editNote={this.editNote}
          noteBeingEdited={this.state.noteBeingEdited}
          onTextClick={this.handleTextListClick}
          onCitationClick={this.handleCitationClick}
          openComparePanel={this.props.openComparePanel}
          closePanel={this.props.closePanel}
          selectedWords={this.state.selectedWords}
          selectedNamedEntity={this.state.selectedNamedEntity}
          selectedNamedEntityText={this.state.selectedNamedEntityText}
          clearSelectedWords={this.clearSelectedWords}
          clearNamedEntity={this.props.clearNamedEntity}
          masterPanelLanguage={this.props.masterPanelLanguage}
          versionFilter={this.state.versionFilter}
          recentVersionFilters={this.state.recentVersionFilters}
          setVersionFilter={this.setVersionFilter}
          viewExtendedNotes={this.props.viewExtendedNotes.bind(null, "Connections")}
          checkIntentTimer={this.props.checkIntentTimer}
<<<<<<< HEAD
          close={this.closeMenus}
          showBaseText={this.showBaseText} //these two were added for future adding toc to the sidebar
=======
          translationLanguagePreference={this.props.translationLanguagePreference}
>>>>>>> e4f4ff12
          key="connections" />
      );
    }

    if (this.state.menuOpen == "navigation") {

      const openNav     = this.state.compare ? this.props.openComparePanel : this.openMenu.bind(null, "navigation");
      const openTextTOC = this.state.compare ? this.openCompareTextTOC : null;

      menu = (<ReaderNavigationMenu
                    key={this.state.navigationCategories ? this.state.navigationCategories.join("-") : this.state.navigationTopicCategory ? this.state.navigationTopicCategory: "navHome"}
                    compare={this.state.compare}
                    multiPanel={this.props.multiPanel}
                    categories={this.state.navigationCategories || []}
                    settings={this.state.settings}
                    setCategories={this.setNavigationCategories}
                    openTextTOC={openTextTOC}
                    setOption={this.setOption}
                    toggleLanguage={this.toggleLanguage}
                    onCompareBack={this.props.closePanel}
                    openSearch={this.openSearch}
                    openDisplaySettings={this.openDisplaySettings}
                    initialWidth={this.state.width}
                    toggleSignUpModal={this.props.toggleSignUpModal} />);

    } else if (this.state.menuOpen === "sheet meta") {
      menu = (<SheetMetadata
                    mode={this.state.menuOpen}
                    toggleSignUpModal={this.props.toggleSignUpModal}
                    interfaceLang={this.props.interfaceLang}
                    close={this.closeSheetMetaData}
                    id={this.state.sheetID}
                    versionLanguage={this.state.versionLanguage}
                    settingsLanguage={this.state.settings.language == "hebrew"?"he":"en"}
                    narrowPanel={!this.props.multiPanel}
                    currentRef={this.state.currentlyVisibleRef}
                    openNav={this.openMenu.bind(null, "navigation")}
                    openDisplaySettings={this.openDisplaySettings}
                    selectVersion={this.props.selectVersion}
                    showBaseText={this.showBaseText} />);

    } else if (this.state.menuOpen === "text toc") {
      menu = (<BookPage
                    mode={this.state.menuOpen}
                    multiPanel={this.props.multiPanel}
                    close={this.closeMenus}
                    title={this.currentBook()}
                    currVersions={this.state.currVersions}
                    settingsLanguage={this.state.settings.language == "hebrew"?"he":"en"}
                    category={this.currentCategory()}
                    narrowPanel={!this.props.multiPanel}
                    currentRef={this.state.currentlyVisibleRef}
                    openNav={this.openMenu.bind(null, "navigation")}
                    openDisplaySettings={this.openDisplaySettings}
                    selectVersion={this.props.selectVersion}
                    viewExtendedNotes={this.props.viewExtendedNotes.bind(null, "toc")}
                    showBaseText={this.showBaseText}/>);

    } else if (this.state.menuOpen === "book toc") {
      const onCompareBack = () => {
        this.conditionalSetState({
          menuOpen: "navigation",
          navigationCategories: this.state.previousCategories,
        });
      };
      menu = (<BookPage
                    mode={this.state.menuOpen}
                    multiPanel={this.props.multiPanel}
                    close={this.closeMenus}
                    title={this.state.bookRef}
                    currVersions={this.state.currVersions}
                    settingsLanguage={this.state.settings.language == "hebrew"?"he":"en"}
                    toggleLanguage={this.toggleLanguage}
                    category={Sefaria.index(this.state.bookRef).primary_category}
                    currentRef={this.state.bookRef}
                    compare={this.state.compare}
                    onCompareBack={onCompareBack}
                    narrowPanel={!this.props.multiPanel}
                    key={this.state.bookRef}
                    openDisplaySettings={this.openDisplaySettings}
                    selectVersion={this.props.selectVersion}
                    showBaseText={this.showBaseText}
                    viewExtendedNotes={this.props.viewExtendedNotes.bind(null, "toc")} />);

    } else if (this.state.menuOpen === "extended notes" && this.state.mode !== "Connections") {
      menu = (<BookPage
                    mode={this.state.menuOpen}
                    interfaceLang={this.props.interfaceLang}
                    close={this.closeMenus}
                    title={this.state.bookRef ? this.state.bookRef : this.currentBook()}
                    currVersions={this.state.currVersions}
                    settingsLanguage={this.state.settings.language == "hebrew"?"he":"en"}
                    category={Sefaria.index(this.state.bookRef) ? Sefaria.index(this.state.bookRef).primary_category : this.currentCategory()}
                    currentRef={this.state.bookRef ? this.state.bookRef : this.state.currentlyVisibleRef}
                    narrowPanel={!this.props.multiPanel}
                    openDisplaySettings={this.openDisplaySettings}
                    selectVersion={this.props.selectVersion}
                    showBaseText={this.showBaseText}
                    backFromExtendedNotes={
                      this.state.mode==="Connections" ? this.closeMenus : this.backFromExtendedNotes
                    }/>);

    } else if (this.state.menuOpen === "search" && this.state.searchQuery) {
      menu = (<SearchPage
                    key={"searchPage"}
                    interfaceLang={this.props.interfaceLang}
                    query={this.state.searchQuery}
                    tab={this.state.searchTab}
                    textSearchState={this.state.textSearchState}
                    sheetSearchState={this.state.sheetSearchState}
                    settings={Sefaria.util.clone(this.state.settings)}
                    panelsOpen={this.props.panelsOpen}
                    onResultClick={this.props.onSearchResultClick}
                    openDisplaySettings={this.openDisplaySettings}
                    toggleLanguage={this.toggleLanguage}
                    close={this.props.closePanel}
                    onQueryChange={this.props.onQueryChange}
                    updateTab={this.props.updateSearchTab}
                    updateAppliedFilter={this.props.updateSearchFilter}
                    updateAppliedOptionField={this.props.updateSearchOptionField}
                    updateAppliedOptionSort={this.props.updateSearchOptionSort}
                    registerAvailableFilters={this.props.registerAvailableFilters}
                    compare={this.state.compare}
                  />);

    } else if (this.state.menuOpen === "topics") {
      if (this.state.navigationTopicCategory) {
        menu = (
          <TopicCategory
            topic={this.state.navigationTopicCategory}
            topicTitle={this.state.navigationTopicTitle}
            setTopic={this.setTopic}
            setNavTopic={this.setNavigationTopic}
            interfaceLang={this.props.interfaceLang}
            compare={this.state.compare}
            initialWidth={this.state.width}
            openDisplaySettings={this.openDisplaySettings}
            openSearch={this.openSearch}
          />
        );
      } else if (this.state.navigationTopic) {
        menu = (
          <TopicPage
            tab={this.state.topicsTab}
            topic={this.state.navigationTopic}
            topicTitle={this.state.topicTitle}
            interfaceLang={this.props.interfaceLang}
            setTopic={this.setTopic}
            setNavTopic={this.setNavigationTopic}
            openTopics={this.openMenu.bind(null, "topics")}
            showBaseText={this.props.onNavTextClick || this.showBaseText}
            openNav={this.openMenu.bind(null, "navigation")}
            openSearch={this.openSearch}
            close={this.closeMenus}
            multiPanel={this.props.multiPanel}
            navHome={this.openMenu.bind(null, "navigation")}
            openDisplaySettings={this.openDisplaySettings}
            toggleSignUpModal={this.props.toggleSignUpModal}
            updateTopicsTab={this.props.updateTopicsTab}
            key={"TopicPage"}
          />
        );
      } else {
        menu = (
          <TopicsPage
            key={"TopicsPage"}
            setNavTopic={this.setNavigationTopic}
            multiPanel={this.props.multiPanel}
            initialWidth={this.state.width}
          />
        );
      }

    } else if (this.state.menuOpen === "allTopics") {
      menu = (
        <TopicPageAll
          interfaceLang={this.props.interfaceLang}
          topicLetter={this.state.navigationTopicLetter}
          intiialWidth={this.state.width}
          setTopic={this.setTopic}
          openNav={this.openMenu.bind(null, "navigation")}
          close={this.closeMenus}
          multiPanel={this.props.multiPanel}
          toggleLanguage={this.toggleLanguage}
          navHome={this.openMenu.bind(null, "navigation")}
          openDisplaySettings={this.openDisplaySettings}
          key={"TopicPageAll"} />
      );
      
    } else if (this.state.menuOpen === "notifications") {
      menu = (
        <NotificationsPanel
          setUnreadNotificationsCount={this.props.setUnreadNotificationsCount}
          interfaceLang={this.props.interfaceLang} />
      );

    } else if (this.state.menuOpen === "collection") {
      menu = (
        <CollectionPage
          name={this.state.collectionName}
          slug={this.state.collectionSlug}
          tag={this.state.collectionTag}
          setCollectionTag={this.setCollectionTag}
          width={this.state.width}
          searchInCollection={this.props.searchInCollection}
          toggleLanguage={this.toggleLanguage}
          toggleSignUpModal={this.props.toggleSignUpModal}
          updateCollectionName={this.updateCollectionName}
          navHome={this.openMenu.bind(null, "navigation")}
          multiPanel={this.props.multiPanel}
          initialWidth={this.state.width}
          interfaceLang={this.props.interfaceLang} />
      );
      
    } else if (this.state.menuOpen === "collectionsPublic") {
      menu = (
        <PublicCollectionsPage
          multiPanel={this.props.multiPanel}
          initialWidth={this.state.width} />
      );

    } else if (this.state.menuOpen === "community") {
      menu = (
        <CommunityPage
          multiPanel={this.props.multiPanel}
          toggleSignUpModal={this.props.toggleSignUpModal}
          initialWidth={this.state.width} />
      );

    } else if (this.state.menuOpen === "story_editor") {
      menu = (
        <StoryEditor
          toggleSignUpModal={this.props.toggleSignUpModal}
          interfaceLang={this.props.interfaceLang} />
      );

    } else if (this.state.menuOpen === "updates") {
      menu = (
        <UpdatesPanel
          interfaceLang={this.props.interfaceLang}
          multiPanel={this.props.multiPanel}
          navHome={this.openMenu.bind(null, "navigation")} />
      );

    } else if (this.state.menuOpen === "user_stats") {
      menu = (<UserStats />);

    } else if (this.state.menuOpen === "modtools") {
      menu = (
        <ModeratorToolsPanel
          interfaceLang={this.props.interfaceLang} />
      );

    } else if (this.state.menuOpen === "saved" || this.state.menuOpen === "history") {
      menu = (
        <UserHistoryPanel
          multiPanel={this.props.multiPanel}
          menuOpen={this.state.menuOpen}
          openMenu={this.openMenu}
          openNav={this.openMenu.bind(null, "navigation")}
          openDisplaySettings={this.openDisplaySettings}
          toggleLanguage={this.toggleLanguage}
          compare={this.state.compare}
          toggleSignUpModal={this.props.toggleSignUpModal} />
      );

    } else if (this.state.menuOpen === "profile") {
      menu = (
        <UserProfile
          profile={this.state.profile}
          tab={this.state.profileTab}
          setProfileTab={this.setProfileTab}
          toggleSignUpModal={this.props.toggleSignUpModal}
          multiPanel={this.props.multiPanel}
          navHome={this.openMenu.bind(null, "navigation")} />
      );

    } else if (this.state.menuOpen === "calendars") {
      menu = (
        <CalendarsPage 
          multiPanel={this.props.multiPanel}
          initialWidth={this.state.width} />
      );
    }

    let classes  = {readerPanel: 1, serif: 1, narrowColumn: this.state.width < 730};
    classes[contextContentLang.language] = 1;
    classes[this.currentLayout()]        = 1;
    classes[this.state.settings.color]   = 1;
    classes = classNames(classes);

    const style = {"fontSize": this.state.settings.fontSize + "%"};

    const sheet = Sefaria.sheets.loadSheetByID(this.state.sheetID);
    const sheetTitle = !!sheet ? sheet.title.stripHtmlConvertLineBreaks() : null;

    const hideReaderControls = (
      this.state.mode === "TextAndConnections" ||
      this.state.menuOpen ||
      this.props.hideNavHeader
    );
    return (
      <ContentLanguageContext.Provider value={contextContentLang}>
        <div className={classes} onKeyDown={this.handleKeyPress} role="region" id={"panel-"+this.props.panelPosition}>
          {hideReaderControls ? null :
          <ReaderControls
            showBaseText={this.showBaseText}
            toggleSheetEditMode={this.toggleSheetEditMode}
            currentRef={this.state.currentlyVisibleRef}
            sheetID={this.state.sheetID}
            sheetTitle={sheetTitle}
            currentMode={this.currentMode.bind(this)}
            currentCategory={this.currentCategory}
            currentBook={this.currentBook.bind(this)}
            currVersions={this.state.currVersions}
            multiPanel={this.props.multiPanel}
            settings={this.state.settings}
            setOption={this.setOption}
            setConnectionsMode={this.setConnectionsMode}
            setConnectionsCategory={this.setConnectionsCategory}
            openMenu={this.openMenu}
            closeMenus={this.closeMenus}
            openMobileNavMenu={this.props.openMobileNavMenu}
            openDisplaySettings={this.openDisplaySettings}
            currentLayout={this.currentLayout}
            onError={this.onError}
            connectionsMode={this.state.filter.length && this.state.connectionsMode === "Connections" ? "Connection Text" : this.state.connectionsMode}
            connectionsCategory={this.state.connectionsCategory}
            closePanel={this.props.closePanel}
            toggleLanguage={this.toggleLanguage}
            interfaceLang={this.props.interfaceLang}
            toggleSignUpModal={this.props.toggleSignUpModal}
            historyObject={this.props.getHistoryObject(this.state, this.props.hasSidebar)}
            connectionData={this.state.connectionData}
            translationLanguagePreference={this.props.translationLanguagePreference}
            setTranslationLanguagePreference={this.props.setTranslationLanguagePreference}
          />}

          {(items.length > 0 && !menu) ?
          <div className="readerContent" style={style}>
            {items}
          </div> : null}

          {menu}

          {this.state.displaySettingsOpen ?
          <ReaderDisplayOptionsMenu
            settings={this.state.settings}
            multiPanel={this.props.multiPanel}
            setOption={this.setOption}
            parentPanel={this.props.initialState.mode}
            currentLayout={this.currentLayout}
            currentBook={this.currentBook}
            currentData={this.currentData}
            width={this.state.width}
            menuOpen={this.state.menuOpen} /> : null}

          {this.state.displaySettingsOpen ?
          <div className="mask" onClick={this.closeDisplaySettings}></div> : null}

        </div>
      </ContentLanguageContext.Provider>
    );
  }
}
ReaderPanel.propTypes = {
  initialState:                PropTypes.object,
  interfaceLang:               PropTypes.string,
  setCentralState:             PropTypes.func,
  onSegmentClick:              PropTypes.func,
  onCitationClick:             PropTypes.func,
  openNamedEntityInNewPanel:   PropTypes.func,
  onNavTextClick:              PropTypes.func,
  onSearchResultClick:         PropTypes.func,
  onUpdate:                    PropTypes.func,
  onError:                     PropTypes.func,
  closePanel:                  PropTypes.func,
  closeMenus:                  PropTypes.func,
  setConnectionsFilter:        PropTypes.func,
  setDefaultOption:            PropTypes.func,
  selectVersion:               PropTypes.func,
  viewExtendedNotes:           PropTypes.func,
  backFromExtendedNotes:       PropTypes.func,
  unsetTextHighlight:          PropTypes.func,
  onQueryChange:               PropTypes.func,
  updateSearchTab:             PropTypes.func,
  updateTopicsTab:             PropTypes.func,
  updateSearchFilter:          PropTypes.func,
  updateSearchOptionField:     PropTypes.func,
  updateSearchOptionSort:      PropTypes.func,
  registerAvailableFilters:    PropTypes.func,
  searchInCollection:          PropTypes.func,
  openComparePanel:            PropTypes.func,
  setUnreadNotificationsCount: PropTypes.func,
  highlightedRefs:             PropTypes.array,
  multiPanel:                  PropTypes.bool,
  masterPanelLanguage:         PropTypes.string,
  panelsOpen:                  PropTypes.number,
  allOpenRefs:                 PropTypes.array,
  hasSidebar:                  PropTypes.bool,
  layoutWidth:                 PropTypes.number,
  setTextListHighlight:        PropTypes.func,
  setSelectedWords:            PropTypes.func,
  analyticsInitialized:        PropTypes.bool,
  setVersionFilter:            PropTypes.func,
  saveLastPlace:               PropTypes.func,
  checkIntentTimer:            PropTypes.func,
  toggleSignUpModal:           PropTypes.func.isRequired,
  getHistoryRef:               PropTypes.func,
  profile:                     PropTypes.object,
  translationLanguagePreference: PropTypes.string,
  setTranslationLanguagePreference: PropTypes.func.isRequired,
};


class ReaderControls extends Component {
  // The Header of a Reader panel when looking at a text
  // contains controls for display, navigation etc.
  constructor(props) {
    super(props);
    this.state = {};
  }
  openTextToc(e) {
    e.preventDefault();
    this.props.openMenu("text toc");
  }
  openSheetMeta(e) {
    e.preventDefault();
    this.props.openMenu("sheet meta");
  }
  componentDidMount() {
    const title = this.props.currentRef;
    if (title) {
      // If we don't have this data yet, rerender when we do so we can set the Hebrew title
      const getTextPromise = Sefaria.getText(title, {context: 1, translationLanguagePreference: this.props.translationLanguagePreference}).then(data => {
        if ("error" in data) { this.props.onError(data.error); }
        this.setState({runningQuery: null});   // Causes re-render
      });
      this.setState({runningQuery: Sefaria.makeCancelable(getTextPromise)});
    }
  }
  componentWillUnmount() {
    if (this.state.runningQuery) {
      this.state.runningQuery.cancel();
    }
  }
  stopPropagation(e){
    e.stopPropagation();
  }
  render() {
    let title = this.props.currentRef || "";
    let heTitle = "";
    let sectionString = "";
    let heSectionString = "";
    let categoryAttribution = null;
    const oref = Sefaria.ref(this.props.currentRef);

    if (this.props.sheetID) {
      if (this.props.sheetTitle === null) {
        title = heTitle = Sefaria._("Loading...");
      } else {
        title = heTitle = this.props.sheetTitle;
        if (title === "") {
          title = heTitle = Sefaria._("Untitled")
        }
      }

    } else if (oref) {
      sectionString = oref.ref.replace(oref.indexTitle, "");
      heSectionString = oref.heRef.replace(oref.heIndexTitle, "");
      title = oref.indexTitle;
      heTitle = oref.heIndexTitle;
      categoryAttribution = oref && Sefaria.categoryAttribution(oref.categories);
    }

    const mode              = this.props.currentMode();
    const hideHeader        = !this.props.multiPanel && mode === "Connections";
    const connectionsHeader = this.props.multiPanel && mode === "Connections";
    const showVersion = this.props.currVersions.en && (this.props.settings.language === "english" || this.props.settings.language === "bilingual");
    const versionTitle = this.props.currVersions.en ? this.props.currVersions.en.replace(/_/g," ") : "";
    const url = this.props.sheetID ? "/sheets/" + this.props.sheetID : oref ? "/" + Sefaria.normRef(oref.book) : Sefaria.normRef(this.props.currentRef);

    let centerContent = connectionsHeader ?
      <div className="readerTextToc">
        <ConnectionsPanelHeader
          connectionsMode={this.props.connectionsMode}
          previousCategory={this.props.connectionsCategory}
          previousMode={this.props.connectionData?.previousMode}
          multiPanel={this.props.multiPanel}
          setConnectionsMode={this.props.setConnectionsMode}
          setConnectionsCategory={this.props.setConnectionsCategory}
          closePanel={this.props.closePanel}
          toggleLanguage={this.props.toggleLanguage}
          interfaceLang={this.props.interfaceLang}
        />
      </div>
      :
      <div className={"readerTextToc" + (categoryAttribution ? ' attributed' : '')} onClick={this.props.sheetID ? this.openSheetMeta : this.openTextToc}>
        <div className={"readerTextTocBox" + (this.props.sheetID ? " sheetBox" : "")} role="heading" aria-level="1" aria-live="polite">
          <div>
            <a href={url} aria-label={"Show table of contents for " + title} >
              { title ?
              <i className="fa fa-angle-down invisible"></i> : null }

              { this.props.sheetID ?
              <img src={"/static/img/sheet.svg"} className="sheetTocIcon" alt="" /> : null}

              { this.props.sheetID ?
              <h1 style={{direction: Sefaria.hebrew.isHebrew(title) ? "rtl" : "ltr"}}>
                {title}
              </h1>
              :
              <h1>
                <ContentText text={{en: title, he: heTitle}} defaultToInterfaceOnBilingual={true} />
                <span className="sectionString">
                  <ContentText text={{en: sectionString, he: heSectionString }} defaultToInterfaceOnBilingual={true} />
                </span>
              </h1>
              }
              { title ? (<i className="fa fa-angle-down"></i>) : null }
              { showVersion ?
              <span className="readerTextVersion">
                <span className="en">{versionTitle}</span>
              </span> : null}
            </a>
          </div>
          <div onClick={this.stopPropagation}>
            {categoryAttribution ?
            <CategoryAttribution categories={oref.categories} linked={false} /> : null }
          </div>
        </div>
      </div>;

    let leftControls = hideHeader || connectionsHeader ? null :
      (<div className="leftButtons">
          {this.props.multiPanel ? (<ReaderNavigationMenuCloseButton onClick={this.props.closePanel} />) : null}
          {this.props.multiPanel ? null : (<ReaderNavigationMenuMenuButton onClick={this.props.openMobileNavMenu}/>)}
          <SaveButton placeholder={true}/>
        </div>);

    let rightControls = hideHeader || connectionsHeader ? null :
      (<div className="rightButtons">
          <SaveButton
            historyObject={this.props.historyObject}
            tooltip={true}
            toggleSignUpModal={this.props.toggleSignUpModal}
          />
          <ReaderNavigationMenuDisplaySettingsButton onClick={this.props.openDisplaySettings} />
        </div>);
    let transLangPrefSuggBann = hideHeader || connectionsHeader ? null : <TranslationLanguagePreferenceSuggestionBanner setTranslationLanguagePreference={this.props.setTranslationLanguagePreference} />;
    const classes = classNames({
      readerControls: 1,
      connectionsHeader: mode == "Connections",
      fullPanel: this.props.multiPanel,
      sheetReaderControls: !!this.props.sheetID
    });

    let readerControls = hideHeader ? null :
        (<header className={classes}>
          <div className="readerControlsInner">
            {leftControls}
            {centerContent}
            {rightControls}
          </div>
        </header>);
    return (
      <div>
        {connectionsHeader ? null : <CategoryColorLine category={this.props.currentCategory()} />}
        {readerControls}
        {transLangPrefSuggBann}
      </div>
    );
  }
}
ReaderControls.propTypes = {
  settings:                PropTypes.object.isRequired,
  showBaseText:            PropTypes.func.isRequired,
  setOption:               PropTypes.func.isRequired,
  setConnectionsMode:      PropTypes.func.isRequired,
  setConnectionsCategory:  PropTypes.func.isRequired,
  openMenu:                PropTypes.func.isRequired,
  openDisplaySettings:     PropTypes.func.isRequired,
  openMobileNavMenu:       PropTypes.func.isRequired,
  closeMenus:              PropTypes.func.isRequired,
  currentMode:             PropTypes.func.isRequired,
  currentCategory:         PropTypes.func.isRequired,
  currentBook:             PropTypes.func.isRequired,
  currentLayout:           PropTypes.func.isRequired,
  onError:                 PropTypes.func.isRequired,
  closePanel:              PropTypes.func,
  toggleLanguage:          PropTypes.func,
  currentRef:              PropTypes.string,
  currVersions:            PropTypes.object,
  connectionsMode:         PropTypes.string,
  connectionsCategory:     PropTypes.string,
  multiPanel:              PropTypes.bool,
  interfaceLang:           PropTypes.string,
  toggleSignUpModal:       PropTypes.func.isRequired,
  historyObject:           PropTypes.object,
  setTranslationLanguagePreference: PropTypes.func.isRequired,
};


const TranslationLanguagePreferenceSuggestionBanner = ({ setTranslationLanguagePreference }) => {
  const [accepted, setAccepted] = useState(false);
  const [closed, setClosed] = useState(false);

  const cookie = Sefaria._inBrowser ? $.cookie : Sefaria.util.cookie;
  const { translation_language_preference_suggestion } = Sefaria;
  if (closed || (!accepted && cookie("translation_language_preference_suggested")) || !translation_language_preference_suggestion) {
    return null;
  }
  const closeBanner = () => {
    setClosed(true);
    cookie("translation_language_preference_suggested", JSON.stringify(1), {path: "/"});
    Sefaria.editProfileAPI({settings: {translation_language_preference_suggested: true}});
  }
  const accept = () => {
    setAccepted(true);
    setTranslationLanguagePreference(translation_language_preference_suggestion);
  }
  const lang = Sefaria.translateISOLanguageCode(translation_language_preference_suggestion);

  return (
    <div className="readerControls transLangPrefSuggBann">
      <div className="readerControlsInner transLangPrefSuggBannInner sans-serif">
        {
          accepted ? (
            <div className="transLangPrefCentered">
              <InterfaceText>
                  <EnglishText> Thanks! We'll show you {lang} translations first when we have them. </EnglishText>
                  <HebrewText>תודה! כשנוכל, נציג לכם תרגומים בשפה ה<span className="bold">{Sefaria._(lang)}</span> כאשר אלו יהיו זמינים. </HebrewText>
              </InterfaceText>              
            </div>
          ) : (
            <div className="transLangPrefCentered">
            <InterfaceText>
                <EnglishText> Prefer to see <span className="bold"> {lang} </span> translations when available? </EnglishText>
                <HebrewText>האם תעדיפו לראות תרגומים בשפה ה<span className="bold">{Sefaria._(lang)}</span> כאשר הם זמינים?</HebrewText>
            </InterfaceText>
            <div className="yesNoGroup">
              <a className="yesNoButton" onClick={accept}>
                <InterfaceText>Yes</InterfaceText>
              </a>
              <a className="yesNoButton" onClick={closeBanner}>
                <InterfaceText>No</InterfaceText>
              </a>
            </div>
          </div>
          )
        }
        <ReaderNavigationMenuCloseButton onClick={closeBanner} />
      </div>
    </div>
  );
}


class ReaderDisplayOptionsMenu extends Component {
  renderAliyotToggle() {
    let torah = ["Genesis", "Exodus", "Leviticus", "Numbers", "Deuteronomy", "Onkelos Genesis", "Onkelos Exodus", "Onkelos Leviticus", "Onkelos Numbers", "Onkelos Deuteronomy"];
    return this.props.currentBook ? torah.includes(this.props.currentBook()) : false;
  }
  vowelToggleAvailability(){
    let data = this.props.currentData();
    if(!data) return 2;
    let sample = data["he"];
    while (Array.isArray(sample)) {
        sample = sample[0];
    }
    const vowels_re = /[\u05b0-\u05c3\u05c7]/g;
    const cantillation_re = /[\u0591-\u05af]/g;
    if(cantillation_re.test(sample)){
      //console.log("all");
      return 0;
    }else if(vowels_re.test(sample)){
      //console.log("partial");
      return 1;
    }else{
      //console.log("none");
      return 2;
    }
  }
  showLangaugeToggle() {
    if (Sefaria._siteSettings.TORAH_SPECIFIC) return true;

    let data = this.props.currentData();
    if (!data) return true // Sheets don't have currentData, also show for now (4x todo)

    const hasHebrew = !!data.he.length;
    const hasEnglish = !!data.text.length;
    return !(hasHebrew && hasEnglish);
  }
  shouldPunctuationToggleRender() {
    if (this.props.currentData?.()?.primary_category === "Talmud" && (this.props.settings?.language === "hebrew" || this.props.settings?.language === "bilingual")) { return true; }
    else { return false; }
  }

  render() {
    let languageOptions = [
      {name: "english",   content: "<span class='en'>A</span>", role: "radio", ariaLabel: "Show English Text" },
      {name: "bilingual", content: "<span class='en'>A</span><span class='he'>א</span>", role: "radio", ariaLabel: "Show English & Hebrew Text" },
      {name: "hebrew",    content: "<span class='he'>א</span>", role: "radio", ariaLabel: "Show Hebrew Text" }
    ];
    let languageToggle = this.showLangaugeToggle() ? (
        <ToggleSet
          ariaLabel="Language toggle"
          label={Sefaria._("Language")}
          name="language"
          options={languageOptions}
          setOption={this.props.setOption}
          currentValue={this.props.settings.language} />) : null;

    let layoutOptions = [
      {name: "continuous", fa: "align-justify", role: "radio", ariaLabel: "Show Text as a paragram" },
      {name: "segmented", fa: "align-left", role: "radio", ariaLabel: "Show Text segmented" },
    ];
    let biLayoutOptions = [
      {name: "stacked", content: "<img src='/static/img/stacked.png' alt='Stacked Language Toggle'/>", role: "radio", ariaLabel: "Show Hebrew & English Stacked"},
      {name: "heLeft", content: "<img src='/static/img/backs.png' alt='Hebrew Left Toggle' />", role: "radio", ariaLabel: "Show Hebrew Text Left of English Text"},
      {name: "heRight", content: "<img src='/static/img/faces.png' alt='Hebrew Right Toggle' />", role: "radio", ariaLabel: "Show Hebrew Text Right of English Text"}
    ];
    let layoutToggle = this.props.settings.language !== "bilingual" ?
      this.props.parentPanel == "Sheet" ? null :
      (<ToggleSet
          ariaLabel="text layout toggle"
          label={Sefaria._("Layout")}
          name="layout"
          options={layoutOptions}
          setOption={this.props.setOption}
          currentValue={this.props.currentLayout()} />) :
      (this.props.width > 500 ?
        <ToggleSet
          ariaLabel="bidirectional text layout toggle"
          label={Sefaria._("Bilingual Layout")}
          name="biLayout"
          options={biLayoutOptions}
          setOption={this.props.setOption}
          currentValue={this.props.currentLayout()} /> : null);

    let colorOptions = [
      {name: "light", content: "", role: "radio", ariaLabel: "Toggle light mode" },
      /*{name: "sepia", content: "", role: "radio", ariaLabel: "Toggle sepia mode" },*/
      {name: "dark", content: "", role: "radio", ariaLabel: "Toggle dark mode" }
    ];
    let colorToggle = (
        <ToggleSet
          ariaLabel="Color toggle"
          label={Sefaria._("Color")}
          name="color"
          separated={true}
          options={colorOptions}
          setOption={this.props.setOption}
          currentValue={this.props.settings.color} />);
    colorToggle = this.props.multiPanel ? null : colorToggle;

    let sizeOptions = [
      {name: "smaller", content: Sefaria._("Aa"), role: "button", ariaLabel: Sefaria._("Decrease font size") },
      {name: "larger", content: Sefaria._("Aa"), role: "button", ariaLabel: Sefaria._("Increase font size")  }
    ];
    let sizeToggle = (
        <ToggleSet
          ariaLabel="Increase/Decrease Font Size Buttons"
          label={Sefaria._("Font Size")}
          name="fontSize"
          options={sizeOptions}
          setOption={this.props.setOption}
          currentValue={null} />);

    let aliyahOptions = [
      {name: "aliyotOn",   content: Sefaria._("On"), role: "radio", ariaLabel: Sefaria._("Show Parasha Aliyot") },
      {name: "aliyotOff", content: Sefaria._("Off"), role: "radio", ariaLabel: Sefaria._("Hide Parasha Aliyot") },
    ];
    let aliyahToggle = this.renderAliyotToggle() ? (
      this.props.parentPanel == "Sheet" ? null :
        <ToggleSet
          ariaLabel="Toggle Aliyot"
          label={Sefaria._("Aliyot")}
          name="aliyotTorah"
          options={aliyahOptions}
          setOption={this.props.setOption}
          currentValue={this.props.settings.aliyotTorah} />) : null;
    
    let vowelsOptions = [
      {name: "all", content: "<span class='he'>אָ֑</span>", role: "radio", ariaLabel: Sefaria._("Show Vowels and Cantillation")},
      {name: "partial", content: "<span class='he'>אָ</span>", role: "radio", ariaLabel: Sefaria._("Show only vowel points")},
      {name: "none", content: "<span class='he'>א</span>", role: "radio", ariaLabel: Sefaria._("Show only consonantal text")}
    ];
    let vowelToggle = null;
    if(!this.props.menuOpen){
      let vowelOptionsSlice = this.vowelToggleAvailability();
      let vowelOptionsTitle = (vowelOptionsSlice == 0) ? Sefaria._("Vocalization") : Sefaria._("Vowels");
      vowelsOptions = vowelsOptions.slice(vowelOptionsSlice);
      vowelToggle = (this.props.settings.language !== "english" && vowelsOptions.length > 1) ?
        this.props.parentPanel == "Sheet" ? null :
        (<ToggleSet
          ariaLabel="vowels and cantillation toggle"
          label={vowelOptionsTitle}
          name="vowels"
          options={vowelsOptions}
          setOption={this.props.setOption}
          currentValue={this.props.settings.vowels} />): null;
    }

    let punctuationOptions = [
      {name: "punctuationOn", content: Sefaria._("On"), role: "radio", ariaLabel: Sefaria._("Show Punctuation")},
      {name: "punctuationOff", content: Sefaria._("Off"), role: "radio", ariaLabel: Sefaria._("Hide Punctuation")}
    ]
    let punctuationToggle = this.shouldPunctuationToggleRender() ? (
        <ToggleSet
          ariaLabel="Punctuation Toggle"
          label={Sefaria._("Punctuation")}
          name="punctuationTalmud"
          options={punctuationOptions}
          setOption={this.props.setOption}
          currentValue={this.props.settings.punctuationTalmud} />) : null;
    if (this.props.menuOpen === "search") {
      return (<div className="readerOptionsPanel" role="dialog">
                <div className="readerOptionsPanelInner">
                  {languageToggle}
                  {sizeToggle}
                </div>
            </div>);
    } else if (this.props.menuOpen) {
      return (<div className="readerOptionsPanel" role="dialog">
                <div className="readerOptionsPanelInner">
                  {languageToggle}
                </div>
            </div>);
    } else {
      return (<div className="readerOptionsPanel" role="dialog">
                <div className="readerOptionsPanelInner">
                  {languageToggle}
                  {layoutToggle}
                  {colorToggle}
                  {sizeToggle}
                  {aliyahToggle}
                  {vowelToggle}
                  {punctuationToggle}
                </div>
              </div>);
    }
  }
}
ReaderDisplayOptionsMenu.propTypes = {
  setOption:     PropTypes.func.isRequired,
  currentLayout: PropTypes.func.isRequired,
  currentBook:   PropTypes.func,
  currentData:   PropTypes.func,
  menuOpen:      PropTypes.string,
  multiPanel:    PropTypes.bool.isRequired,
  width:         PropTypes.number.isRequired,
  settings:      PropTypes.object.isRequired,
};


export default ReaderPanel;<|MERGE_RESOLUTION|>--- conflicted
+++ resolved
@@ -1,9 +1,5 @@
-<<<<<<< HEAD
-import React  from 'react';
+import React, {useState}  from 'react';
 import Component from 'react-class';
-=======
-import React, {useState}  from 'react';
->>>>>>> e4f4ff12
 import classNames  from 'classnames';
 import ReactDOM  from 'react-dom';
 import PropTypes  from 'prop-types';
@@ -676,12 +672,9 @@
           setVersionFilter={this.setVersionFilter}
           viewExtendedNotes={this.props.viewExtendedNotes.bind(null, "Connections")}
           checkIntentTimer={this.props.checkIntentTimer}
-<<<<<<< HEAD
           close={this.closeMenus}
           showBaseText={this.showBaseText} //these two were added for future adding toc to the sidebar
-=======
           translationLanguagePreference={this.props.translationLanguagePreference}
->>>>>>> e4f4ff12
           key="connections" />
       );
     }
