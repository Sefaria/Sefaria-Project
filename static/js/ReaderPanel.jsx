--- conflicted
+++ resolved
@@ -106,15 +106,9 @@
     //Determines the actual content language used inside this ReaderPanel.
     //Because it's called in the constructor, assume state isnt necessarily defined and pass variables mode and menuOpen manually
     let contentLangOverride = originalLanguage;
-<<<<<<< HEAD
-    if (mode === "Connections" && Sefaria.interfaceLang === "hebrew") {
-      contentLangOverride = "hebrew";
-    } else if (["topics", "community", "story_editor" ].includes(menuOpen)) {
-=======
     if (mode === "Connections"){
       contentLangOverride = (Sefaria.interfaceLang === "hebrew") ? "hebrew" : ((originalLanguage === "bilingual") ? "english" : originalLanguage);
-    }else if (["topics", "homefeed", "story_editor" ].includes(menuOpen)) {
->>>>>>> 1dcf7877
+    } else if (["topics", "community", "story_editor" ].includes(menuOpen)) {
       contentLangOverride = (["english", "bilingual"].includes(Sefaria.interfaceLang)) ? "bilingual" : "hebrew";
     } else if (["text toc", "book toc"].includes(menuOpen)) {
       contentLangOverride = (Sefaria.interfaceLang === "hebrew") ? "hebrew" : ((originalLanguage === "bilingual") ? "english" : originalLanguage);
