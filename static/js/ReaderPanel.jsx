import React, {useState}  from 'react';
import Component from 'react-class';
import classNames  from 'classnames';
import ReactDOM  from 'react-dom';
import PropTypes  from 'prop-types';
import extend  from 'extend';
import Sefaria  from './sefaria/sefaria';
import {ContentLanguageContext} from './context';
import $  from './sefaria/sefariaJquery';
import TextColumn  from './TextColumn';
import TextsPage  from './TextsPage';
import {SearchResultList} from "./SearchResultList";
import {
  ConnectionsPanel,
  ConnectionsPanelHeader,
} from './ConnectionsPanel';
import BookPage  from './BookPage';
import SearchPage  from './SearchPage';
import Sheet  from './Sheet';
import SheetMetadata  from './SheetMetadata';
import TopicPageAll  from './TopicPageAll';
import {TopicPage, TopicCategory}  from './TopicPage';
import TopicsPage from './TopicsPage';
import CollectionPage from "./CollectionPage"
import { NotificationsPanel } from './NotificationsPanel';
import UserHistoryPanel  from './UserHistoryPanel';
import UserProfile  from './UserProfile';
import CommunityPage  from './CommunityPage';
import CalendarsPage from './CalendarsPage'
import UserStats  from './UserStats';
import ModeratorToolsPanel  from './ModeratorToolsPanel';
import PublicCollectionsPage from './PublicCollectionsPage';
import TranslationsPage from './TranslationsPage';
import { TextColumnBannerChooser } from './TextColumnBanner';
import {
  CloseButton,
  MenuButton,
  DisplaySettingsButton,
  SaveButton,
  CategoryColorLine,
  CategoryAttribution,
  ToggleSet, InterfaceText, EnglishText, HebrewText, SignUpModal,
} from './Misc';
import {ContentText} from "./ContentText";
import SheetsWithRefPage from "./Sheets/SheetsWithRefPage";
import {ElasticSearchQuerier} from "./ElasticSearchQuerier";
import SheetsHomePage from "./Sheets/SheetsHomePage";


class ReaderPanel extends Component {
  constructor(props) {
    super(props);

    let state = this.clonePanel(props.initialState);
    state["initialAnalyticsTracked"] = false;
    state.width = this.props.multiPanel ? 1000 : 500; // Assume we're in a small panel not using multipanel
    state.backButtonSettings = null;
    this.state = state;
    this.sheetRef = React.createRef();
    this.readerContentRef = React.createRef();
  }
  componentDidMount() {
    window.addEventListener("resize", this.setWidth);
    this.setWidth();
    if (this.props.panelPosition) {  //Focus on the first focusable element of the newly loaded panel. Mostly for a11y
      const curPanel = $(".readerPanel")[this.props.panelPosition];
      $(curPanel).find(':focusable').first().focus();
    }
  }
  componentWillUnmount() {
    window.removeEventListener("resize", this.setWidth);
  }
  componentWillReceiveProps(nextProps) {
    if (nextProps.searchQuery && this.state.menuOpen !== "search") {
      this.openSearch(nextProps.searchQuery);
    }
    if (this.state.menuOpen !== nextProps.initialMenu) {
      this.setState({menuOpen: nextProps.initialMenu});
    }
    this.setState(nextProps.initialState);
  }
  componentDidUpdate(prevProps, prevState) {
    if (prevProps.layoutWidth !== this.props.layoutWidth) {
      this.setWidth();
    }
    if ($('*:focus').length == 0 && this.props.multiPanel && $("body").hasClass("user-is-tabbing")) {
        const curPanel = $(".readerPanel")[($(".readerPanel").length)-1];
        $(curPanel).find(':focusable').first().focus();
    }
    this.replaceHistory = false;
    if (this.state.displaySettingsOpen) {
      $(".readerOptionsPanel").find('.on:focusable').first().focus();
    }
  }
  conditionalSetState(state) {
    // Set state either in the central app or in the local component.
    // If setCentralState function is present, then this ReaderPanel's state is managed from within the ReaderApp component.
    // If it is not present, then the state for this ReaderPanel is managed from the component itself.
    if (this.props.setCentralState) {
      this.props.setCentralState(state, this.replaceHistory);
      this.replaceHistory = false;
    } else {
      this.setState(state);
    }
  }
  onError(message) {
    if (this.props.onError) {
      this.props.onError(message);
      return;
    }
    this.setState({"error": message})
  }
  getContentLanguageOverride(originalLanguage, mode, menuOpen) {
    // Determines the actual content language used inside this ReaderPanel.
    // Because it's called in the constructor, assume state isnt necessarily defined and pass
    // variables mode and menuOpen manually
    let contentLangOverride = originalLanguage;
    if (["topics", "allTopics", "calendars", "community", "collection" ].includes(menuOpen)) {   //  "story_editor",
      // Always bilingual for English interface, always Hebrew for Hebrew interface
      contentLangOverride = (Sefaria.interfaceLang === "english") ? "bilingual" : "hebrew";

    } else if (mode === "Connections" || !!menuOpen){
      // Always Hebrew for Hebrew interface, treat bilingual as English for English interface
      contentLangOverride = (Sefaria.interfaceLang === "hebrew") ? "hebrew" : ((originalLanguage === "bilingual") ? "english" : originalLanguage);

    }
    return contentLangOverride;
  }
  clonePanel(panel) {
    // Todo: Move the multiple instances of this out to a utils file
    return Sefaria.util.clone(panel);
  }
  handleBaseSegmentClick(ref, showHighlight = true) {
    if (this.state.mode === "TextAndConnections") {
      this.closeConnectionsInPanel();
    } else if (this.state.mode === "Text") {
      Sefaria.track.event("Reader", "Open Connections Panel", ref);
      if (this.props.multiPanel) {
        this.conditionalSetState({showHighlight: showHighlight});
        this.props.onSegmentClick(ref);
      } else {
        this.openConnectionsInPanel(ref);
      }
    }
  }
  handleSheetSegmentClick(source) {
    if(source === 0){
      //the click may be coming from the sheet reader controls, and so we need to find
      // the first node or the node thats in the url
      const sheet = Sefaria.sheets.loadSheetByID(this.state.sheetID); // Should already be loaded and in cache
      source = this.state.highlightedNode ? sheet.sources.find(source => source.node === this.state.highlightedNode) : sheet.sources[0];
    }
    this.conditionalSetState({highlightedNode: source.node});
    const sheetRef = "Sheet " + this.state.sheetID + ":" + source.node;
    if (this.state.mode ==="SheetAndConnections") {
      this.closeSheetConnectionsInPanel();
    }
    else if (this.state.mode === "Sheet") {
      if (this.props.multiPanel) {
        if (source.ref) {
          this.props.onSegmentClick(Sefaria.splitRangingRef(source.ref), source.node);
        } else {
          this.props.onSegmentClick(sheetRef, source.node)
        }
      } else {
        this.openSheetConnectionsInPanel(source.ref || sheetRef, source.node);
      }
    }
  }
  handleCitationClick(citationRef, textRef, replace, currVersions) {
    if (this.props.multiPanel) {
      this.props.onCitationClick(citationRef, textRef, replace, currVersions);
    } else {
      this.showBaseText(citationRef, replace, currVersions, [], true);
    }
  }
  handleTextListClick(ref, replaceHistory, currVersions) {
    this.showBaseText(ref, replaceHistory, currVersions, [], false);  // don't attempt to convert commentary to base ref when opening from connections panel
  }
  updateCurrVersionsToMatchAPIResult(enVTitle, heVTitle) {
    const newVersions = {
        ...this.state.currVersions,
        enAPIResult: enVTitle,
        heAPIResult: heVTitle,
    };
    if (Sefaria.util.object_equals(this.state.currVersions, newVersions)) { return; }
    this.conditionalSetState({ currVersions: newVersions });
  }
  openConnectionsPanel(ref, additionalState) {
    /**
     * Decides whether to open a new connections panel or to open connections in the current panel
     * depending on whether we're in multi-panel mode
     */
    if (this.props.multiPanel) {
      this.props.openConnectionsPanel(ref, null, additionalState);
    } else {
      this.openConnectionsInPanel(ref, additionalState);
    }
  }
  openConnectionsInPanel(ref, additionalState) {
    let refs = typeof ref == "string" ? [ref] : ref;
    this.replaceHistory = this.state.mode === "TextAndConnections"; // Don't push history for change in Connections focus
    let newState = {highlightedRefs: refs, mode: "TextAndConnections" };
    if (additionalState) {
      newState = {...newState, ...additionalState};
    }
    this.conditionalSetState(newState, this.replaceHistory);
  }
  onNamedEntityClick(slug, textRef, namedEntityText) {
    // make sure text list is highlighted for segment with named entity
    this.setTextListHighlight(textRef, true);

    // decide whether to open side panel in current panel or in new panel based on whether app is multipanel
    const namedEntityState = { connectionsMode: "Lexicon", selectedNamedEntity: slug, selectedNamedEntityText: namedEntityText };
    if (this.props.multiPanel) {
      this.props.openNamedEntityInNewPanel(textRef, namedEntityState);
    } else {
      this.openConnectionsInPanel([textRef], namedEntityState);
    }
  }
  closeConnectionsInPanel() {
    // Return to the original text in the ReaderPanel contents
    this.conditionalSetState({highlightedRefs: [], mode: "Text"});
  }
  openSheetConnectionsInPanel(ref, node) {
    let refs = typeof ref == "string" ? [ref] : ref;
    this.replaceHistory = this.state.mode === "SheetAndConnections"; // Don't push history for change in Connections focus
    this.conditionalSetState({highlightedNode: node, highlightedRefs: refs, mode: "SheetAndConnections" }, this.replaceHistory);
  }
  closeSheetConnectionsInPanel() {
    // Return to the original text in the ReaderPanel contents
    this.conditionalSetState({highlightedNode: null, highlightedRefs: [], mode: "Sheet"});
  }
  handleSheetClick(e, sheet, highlightedNode, highlightedRefsInSheet) {
    e.preventDefault();
    this.conditionalSetState({
      mode: "Sheet",
      sheetID: sheet.id,
      highlightedNode,
      highlightedRefsInSheet
    });
  }
  setPreviousSettings(backButtonSettings) {
    this.setState({ backButtonSettings });
  }
  showBaseText(ref, replaceHistory, currVersions={en: null, he: null}, filter=[], convertCommentaryRefToBaseRef=true) {
    /* Set the current primary text `ref`, which may be either a string or an array of strings.
    * @param {bool} `replaceHistory` - whether to replace browser history rather than push for this change
    * @param {bool} `convertCommentaryRefToBaseRef` - whether to try to convert commentary refs like "Rashi on Genesis 3:2" to "Genesis 3:2"
    */
    if (!ref) { return; }
    this.replaceHistory = Boolean(replaceHistory);
    convertCommentaryRefToBaseRef = this.state.compare ? false : convertCommentaryRefToBaseRef;
    // console.log("showBaseText", ref, replaceHistory);
    if (this.state.mode === "Connections" && this.props.masterPanelLanguage === "bilingual") {
      // Connections panels are forced to be mono-lingual. When opening a text from a connections panel,
      // allow it to return to bilingual.
      this.state.settings.language = "bilingual";
    }
    let refs;
    if (!Array.isArray(ref)) {
      const oRef = Sefaria.parseRef(ref);
      if (oRef.book === "Sheet") {
        this.openSheet(ref);
        return;
      }
      refs = [ref];
    }
    else {
      refs = ref;
    }
    if (this.replaceHistory) {
      this.props.saveLastPlace({ mode: "Text", refs, currVersions, settings: this.state.settings }, this.props.panelPosition);
    }
    this.props.openPanelAt(this.props.panelPosition, ref, currVersions, {settings: this.state.settings},
                          true, convertCommentaryRefToBaseRef, this.replaceHistory, false);
  }
  openSheet(sheetRef, replaceHistory) {
    this.replaceHistory = Boolean(replaceHistory);
    const parsedRef = Sefaria.parseRef(sheetRef);
    let [sheetID, sheetNode] = parsedRef.sections;
    sheetID = parseInt(sheetID);
    sheetNode = sheetNode ? parseInt(sheetNode) : null;
    if (this.replaceHistory) {
      // Replacing sheet history occurs after sheet data has been loaded,
      // when we have all the data we need to store history.
      this.props.saveLastPlace({ mode: "Sheet", sheetID, settings: this.state.settings}, this.props.panelPosition);
    }
    this.conditionalSetState({
      mode: 'Sheet',
      sheetID,
      highlightedNode: sheetNode,
      menuOpen: null
    });
  }
  updateTextColumn(refs) {
    // Change the refs in the current TextColumn, for infinite scroll up/down.
    this.replaceHistory = true;
    this.conditionalSetState({ refs: refs });
  }
  setTextListHighlight(refs, showHighlight) {
    refs = typeof refs === "string" ? [refs] : refs;
    this.replaceHistory = true;
    if (!Sefaria.util.object_equals(refs, this.state.highlightedRefs)) {
      this.props.closeNamedEntityInConnectionPanel();
    }
    this.conditionalSetState({highlightedRefs: refs, showHighlight: showHighlight});
    this.props.setTextListHighlight(refs);
  }
  setFocusedText(refs) {
    refs = typeof refs === "string" ? [refs] : refs;
    this.replaceHistory = true;
    this.conditionalSetState({highlightedRefs: refs});
    if (this.props.multiPanel) {
      this.props.setTextListHighlight(refs);
    }
  }
  updateCollectionName(name) {
    // Replace history with collection name, which may be loaded from API with slug
    // after the CollectionPage has initiall rendered.
    this.replaceHistory = true;
    this.conditionalSetState({ collectionName: name });
  }
  setSelectedWords(words){
    words = (typeof words !== "undefined" && words.length) ?  words : "";
    words = words.trim();
    this.replaceHistory = false;
    if (this.props.multiPanel) {
      this.props.setSelectedWords(words);
    } else {
      this.conditionalSetState({'selectedWords':  words});
    }
  }
  clearSelectedWords() {
    this.replaceHistory = false;
    if (this.props.multiPanel) {
      this.props.clearSelectedWords();
    } else {
      this.conditionalSetState({'selectedWords':  ''});
    }
  }
  closeMenus() {
    let state = {
      // If there's no content to show, return to navigation
      menuOpen: this.state.refs.slice(-1)[0] ? null: "navigation",
      navigationCategories: null,
      navigationTopicCategory: null,
    };
    this.conditionalSetState(state);
  }
  closeSheetMetaData() {
    let state = {
      menuOpen: null,
      mode: "Sheet",
      navigationCategories: null,
      navigationTopicCategory: null,
    };
    this.conditionalSetState(state);

  }
  openMenu(menu) {
    this.conditionalSetState({
      menuOpen: menu,
      mode: "Text",
      initialAnalyticsTracked: false,
      navigationCategories: null,
      navigationTopic: null,
      navigationTopicTitle: null,
      topicTitle: null,
    });
  }
  setNavigationCategories(categories) {
    this.conditionalSetState({navigationCategories: categories});
  }
  setNavigationTopic(topic, topicTitle) {
    this.conditionalSetState({
      menuOpen: 'topics',
      navigationTopicCategory: topic,
      navigationTopicTitle: topicTitle,
      navigationTopic: null,
      topicTitle: null,
      navigationCategories: null,
    });
  }
  setCollectionTag (tag) {
    this.conditionalSetState({collectionTag: tag});
  }
  setFilter(filter, updateRecent) {
    // Sets the current filter for Connected Texts (TextList)
    // If updateRecent is true, include the current setting in the list of recent filters.
    if (this.props.setConnectionsFilter) {
      this.props.setConnectionsFilter(filter, updateRecent);
    } else {
      if (updateRecent && filter) {
        if (Sefaria.util.inArray(filter, this.state.recentFilters) !== -1) {
          this.state.recentFilters.toggle(filter);
        }
        this.state.recentFilters = [filter].concat(this.state.recentFilters);
      }
      filter = filter ? [filter] : [];
      this.conditionalSetState({recentFilters: this.state.recentFilters, filter: filter, connectionsMode: "TextList"});
    }

  }
  setVersionFilter(filter) {
    if (this.props.setVersionFilter) {
      this.props.setVersionFilter(filter);
    } else {
      const filtInd = Sefaria.util.inArray(filter, this.state.recentVersionFilters);
      if (filtInd === -1) {
        this.state.recentVersionFilters = [filter].concat(this.state.recentVersionFilters);
      }
      filter = filter ? [filter] : [];
      this.conditionalSetState({recentVersionFilters: this.state.recentVersionFilters, versionFilter: filter, connectionsMode: "Translation Open"});
    }
  }
  setWebPagesFilter(filter) {
    this.conditionalSetState({webPagesFilter: filter, connectionsMode: "WebPagesList"});
  }
  setTopic(navigationTopic, topicTitle) {
    this.conditionalSetState({
      menuOpen: "topics",
      navigationTopicCategory: null,
      topicTestVersion: this.props.topicTestVersion,
      navigationTopic,
      topicTitle
    });
  }
  openCompareTextTOC(title) {
    // Opens the Text TOC in a compare panel
    console.log("openCompareTextTOC")
    this.conditionalSetState({
      menuOpen: "book toc",
      compare: true,
      bookRef: title,
      previousCategories: this.state.navigationCategories,
    });
  }
  toggleLanguage() {
    if (this.state.settings.language === "hebrew") {
      this.setOption("language", "english");
      if (Sefaria.site) { Sefaria.track.event("Reader", "Change Language", "english");}
    } else {
      this.setOption("language", "hebrew");
      if (Sefaria.site) { Sefaria.track.event("Reader", "Change Language", "hebrew");}
    }
  }
  openSearch(query) {
    this.conditionalSetState({
      menuOpen: "search",
      searchQuery: query
    });
  }
  openDisplaySettings() {
    this.conditionalSetState({displaySettingsOpen: true});
  }
  closeDisplaySettings() {
    this.conditionalSetState({displaySettingsOpen: false});
  }
  setOption(option, value) {
    if (option === "fontSize") {
      const step = 1.15;
      const size = this.state.settings.fontSize;
      value = (value === "smaller" ? size/step : size*step);
    } else if (option === "layout") {
      const category = this.currentCategory();
      option = category === "Tanakh" || category === "Talmud" ? "layout" + category : "layoutDefault";
    }

    this.state.settings[option] = value;
    let state = {settings: this.state.settings};
    if (option !== "fontSize") { state.displaySettingsOpen = false; }
    if (option === "language") {
      $.cookie("contentLang", value, {path: "/"});
      this.replaceHistory = true;
      this.props.setDefaultOption && this.props.setDefaultOption(option, value);
    }
    $.cookie(option, value, {path: "/"});
    this.conditionalSetState(state);
  }
  setConnectionsMode(mode, connectionData = null) {
    let loginRequired = {
      "Add Connection": 1,
    };
    if (mode == "Add Connection" && this.props.allOpenRefs.length == 1) {
      this.props.openComparePanel(true);
      return;
    }
    Sefaria.track.event("Tools", mode + " Click"); // TODO Shouldn't be tracking clicks here, this function is called programmatically
    if (!Sefaria._uid && mode in loginRequired) {
      Sefaria.track.event("Tools", "Prompt Login");
      mode = "Login";
    }
    let state = {connectionsMode: mode};
    if (mode === "Resources") {
      this.setFilter();
    }
    state["connectionData"] = !!connectionData ? connectionData : null;
    this.conditionalSetState(state);
  }
  setConnectionsCategory(category) {
    this.setFilter(category, false); // Set filter so that basetext shows link dots according to this category
    this.conditionalSetState({connectionsCategory: category, connectionsMode: "ConnectionsList"});
  }
  editNote(note) {
    this.conditionalSetState({
      connectionsMode: "Edit Note",
      noteBeingEdited: note
    });
  }
  setWidth() {
    this.setState({width: $(ReactDOM.findDOMNode(this)).width()});
    //console.log("Setting panel width", this.width);
  }
  setCurrentlyVisibleRef(ref) {
    this.replaceHistory = true;
    //var ref = this.state.highlightedRefs.length ? Sefaria.normRef(this.state.highlightedRefs) : ref;
    this.conditionalSetState({
      currentlyVisibleRef: ref,
    });
  }
  setTab(tab, replaceHistoryIfReaderAppUpdated=false) {
    // There is a race condition such that when navigating to a new page that has a TabView component, sometimes TabView
    // mounts before ReaderApp's componentDidUpdate gets called, which results in setTab calling conditionalSetState
    // before the previous page's history state has been pushed to the history object. If this happens, we want
    // this.replaceHistory to be false so that we don't override the previous page's history.
    // If history.state.panels[0].mode is undefined, we know that conditionalSetState has been called already, and we
    // can replace the history state. Otherwise, we want to push the history state, so we set replaceHistory to false.
    this.replaceHistory = replaceHistoryIfReaderAppUpdated ?
        history.state ? !history.state.panels[0].mode : true // on page load history state may not yet exist -- in that case force update
        : false
    this.conditionalSetState({tab: tab})
  }
  onSetTopicSort(topicSort) {
    this.conditionalSetState({topicSort});
  }
  currentMode() {
    return this.state.mode;
  }
  currentRef() {
    // Returns a string of the current ref, the first if there are many
    return this.state.refs && this.state.refs.length ? this.state.refs[0]
            : this.state.highlightedRefs && this.state.highlightedRefs ? this.state.highlightedRefs[0]
              : null;
  }
  currentData() {
    // Returns the data from the library of the current ref
    const ref  = this.currentRef();
    if (!ref) { return null; }
    if (typeof ref !== "string") { debugger; }
    let data = Sefaria.ref(ref);
    return data;
  }
  currentBook() {
    let data = this.currentData();
    if (data) {
      return data.indexTitle;
    } else {
      let pRef = Sefaria.parseRef(this.currentRef());
      return "index" in pRef ? pRef.index : ("book" in pRef ? pRef.book : null);
    }
  }
  currentCategory() {
    if (this.state.mode == "Sheet") {
      return "Sheets"
    }
    else {
      const book = this.currentBook();
      return (Sefaria.index(book) ? Sefaria.index(book)['primary_category'] : null);
    }
  }
  currentLayout() {
    if (this.state.settings.language == "bilingual") {
      return this.state.width > 500 ? this.state.settings.biLayout : "stacked";
    }
    // dont allow continuous mode in sidebar since it's currently not possible to control layout from sidebar
    if (this.state.mode === "Connections") {return "segmented"}
    const category = this.currentCategory();
    const option = (category && (category === "Tanakh" || category === "Talmud")) ? "layout" + category : "layoutDefault";
    return this.state.settings[option];
  }
  handleKeyPress(e) {
    if (e.keyCode === 27) {
      this.props.closePanel(e);
    }
  }
  backFromExtendedNotes(){
    let bookRef = this.state.bookRef ? this.state.bookRef : this.currentBook();
    this.props.backFromExtendedNotes(bookRef, this.state.currVersions);
  }
  whereIsElementInViewport(element) {
    const elementbbox = element.getBoundingClientRect();
    const vh = Math.max(document.documentElement.clientHeight || 0, window.innerHeight || 0)
    if (elementbbox.top >= 200 && elementbbox.bottom < vh) {
        return "in viewport"
    }
    if (elementbbox.bottom >= vh/2 && element) {
        return "past half"
    }
  };
  getHighlightedByScrollPos() {
    let segmentToHighlight = null

    const segments = this.readerContentRef.current.querySelectorAll(".sheetItem");

    for (let segment of segments) {
        const elementLoc = this.whereIsElementInViewport(segment);
        if (elementLoc === "in viewport" || elementLoc === "past half") {
            segmentToHighlight = segment;
            break;
        }
    }

    return segmentToHighlight
  };
  openSidePanel() {
    const highlighted = this.getHighlightedByScrollPos();
    highlighted.click();
  }
  render() {
    if (this.state.error) {
      return (
        <div
        ref={this.readerContentRef}
        className="readerContent">
          <div className="readerError">
            <span className="int-en">Something went wrong! Please use the back button or the menus above to get back on track.</span>
            <span className="int-he">ארעה תקלה במערכת. אנא חזרו לתפריט הראשי או אחורנית על ידי שימוש בכפתורי התפריט או החזור.</span>
            <div className="readerErrorText">
              <span className="int-en">Error Message: </span>
              <span className="int-he">שגיאה: </span>
              {this.state.error}
            </div>
          </div>
        </div>
      );
    }

    let items = [];
    let menu = null;
    const contextContentLang = {"language": this.getContentLanguageOverride(this.state.settings.language, this.state.mode, this.state.menuOpen)};

    if (this.state.mode === "Text" || this.state.mode === "TextAndConnections") {
      const oref  = Sefaria.parseRef(this.state.refs[0]);
      const showHighlight = this.state.showHighlight || (this.state.highlightedRefs.length > 1);
      const index = oref && oref.index ? Sefaria.index(oref.index) : null;
      const [textColumnBookTitle, heTextColumnBookTitle] = index ? [index.title, index.heTitle] : [null, null];
      items.push(
        <TextColumn
          panelPosition ={this.props.panelPosition}
          srefs={this.state.refs.slice()}
          currVersions={this.state.currVersions}
          highlightedRefs={this.state.highlightedRefs}
          currentlyVisibleRef={this.state.currentlyVisibleRef}
          showHighlight={showHighlight}
          basetext={true}
          bookTitle={textColumnBookTitle}
          heBookTitle={heTextColumnBookTitle}
          withContext={true}
          loadLinks={true}
          prefetchNextPrev={true}
          multiPanel={this.props.multiPanel}
          mode={this.state.mode}
          settings={Sefaria.util.clone(this.state.settings)}
          hasSidebar={this.props.hasSidebar}
          interfaceLang={this.props.interfaceLang}
          setOption={this.setOption}
          showBaseText={this.showBaseText}
          updateTextColumn={this.updateTextColumn}
          onSegmentClick={this.handleBaseSegmentClick}
          onCitationClick={this.handleCitationClick}
          onNamedEntityClick={this.onNamedEntityClick}
          setTextListHighlight={this.setTextListHighlight}
          setCurrentlyVisibleRef={this.setCurrentlyVisibleRef}
          setSelectedWords={this.setSelectedWords}
          selectedWords={this.state.selectedWords}
          panelsOpen={this.props.panelsOpen}
          layoutWidth={this.props.layoutWidth}
          filter={this.state.filter}
          textHighlights={this.state.textHighlights}
          unsetTextHighlight={this.props.unsetTextHighlight}
          translationLanguagePreference={this.props.translationLanguagePreference}
          updateCurrVersionsToMatchAPIResult={this.updateCurrVersionsToMatchAPIResult}
          navigatePanel={this.props.navigatePanel}
          key={`${textColumnBookTitle ? textColumnBookTitle : "empty"}-TextColumn`} />
      );
    }
    if (this.state.mode === "Sheet" || this.state.mode === "SheetAndConnections" ) {
      items.push(
        <Sheet
          nodeRef={this.sheetRef}
          adjustHighlightedAndVisible={this.adjustSheetHighlightedAndVisible}
          panelPosition ={this.props.panelPosition}
          id={this.state.sheetID}
          key={"sheet-"+this.state.sheetID}
          multiPanel={this.props.multiPanel}
          highlightedNode={this.state.highlightedNode}
          highlightedRefsInSheet={this.state.highlightedRefsInSheet}
          scrollToHighlighted={this.state.scrollToHighlighted}
          onRefClick={this.handleCitationClick}
          onSegmentClick={this.handleSheetSegmentClick}
          onCitationClick={this.handleCitationClick}
          openSheet={this.openSheet}
          hasSidebar={this.props.hasSidebar}
          setSelectedWords={this.setSelectedWords}
          contentLang={this.state.settings.language}
          setDivineNameReplacement={this.props.setDivineNameReplacement}
          divineNameReplacement={this.props.divineNameReplacement}
        />
      );
    }

    if (this.state.mode === "Connections" || this.state.mode === "TextAndConnections" || this.state.mode === "SheetAndConnections") {
      const langMode = this.props.masterPanelLanguage || this.state.settings.language;
      let data     = this.currentData();
      const canEditText = data &&
                        ((langMode === "hebrew" && data.heVersionStatus !== "locked") ||
                        (langMode === "english" && data.versionStatus !== "locked") ||
                        (Sefaria.is_moderator && langMode !== "bilingual"));
      items.push(
        <ConnectionsPanel
          panelPosition ={this.props.panelPosition}
          selectVersion={this.props.selectVersion}
          srefs={this.state.mode === "Connections" ? this.state.refs.slice() : this.state.highlightedRefs.slice()}
          filter={this.state.filter || []}
          mode={this.state.connectionsMode || "Resources"}
          recentFilters={this.state.recentFilters}
          connectionsCategory={this.state.connectionsCategory}
          connectionData={this.state.connectionData}
          interfaceLang={this.props.interfaceLang}
          contentLang={this.state.settings.language}
          title={this.currentBook()}
          currentlyVisibleRef={this.state.currentlyVisibleRef}
          currVersions={this.state.currVersions}
          fullPanel={this.props.multiPanel}
          multiPanel={this.props.multiPanel}
          allOpenRefs={this.props.allOpenRefs}
          canEditText={canEditText}
          setFilter={this.setFilter}
          scrollPosition={this.state.sideScrollPosition || 0}
          setSideScrollPosition={this.props.setSideScrollPosition}
          toggleSignUpModal={this.props.toggleSignUpModal}
          setConnectionsMode={this.setConnectionsMode}
          setConnectionsCategory={this.setConnectionsCategory}
          webPagesFilter={this.state.webPagesFilter}
          setWebPagesFilter={this.setWebPagesFilter}
          nodeRef={this.state.nodeRef}
          closeConectionsInPanel={this.closeConnectionsInPanel}
          handleSheetClick={this.handleSheetClick}
          openNav={this.openMenu.bind(null, "navigation")}
          openDisplaySettings={this.openDisplaySettings}
          editNote={this.editNote}
          noteBeingEdited={this.state.noteBeingEdited}
          onTextClick={this.handleTextListClick}
          onCitationClick={this.handleCitationClick}
          openComparePanel={this.props.openComparePanel}
          closePanel={this.props.closePanel}
          selectedWords={this.state.selectedWords}
          sidebarSearchQuery={this.state.sidebarSearchQuery}
          onSidebarSearchClick={this.props.onSidebarSearchClick}
          selectedNamedEntity={this.state.selectedNamedEntity}
          selectedNamedEntityText={this.state.selectedNamedEntityText}
          clearSelectedWords={this.clearSelectedWords}
          clearNamedEntity={this.props.clearNamedEntity}
          setSidebarSearchQuery={this.props.setSidebarSearchQuery}
          masterPanelLanguage={this.props.masterPanelLanguage}
          masterPanelMode={this.props.initialState.mode === "SheetAndConnections" && this.props.multiPanel === false ? "Sheet" : this.props.masterPanelMode}
          masterPanelSheetId={this.props.initialState.mode === "SheetAndConnections" && this.props.multiPanel === false ? this.props.initialState.sheetID : this.props.masterPanelSheetId}
          versionFilter={this.state.versionFilter}
          recentVersionFilters={this.state.recentVersionFilters}
          setVersionFilter={this.setVersionFilter}
          viewExtendedNotes={this.props.viewExtendedNotes.bind(null, "Connections")}
          checkIntentTimer={this.props.checkIntentTimer}
          navigatePanel={this.props.navigatePanel}
          translationLanguagePreference={this.props.translationLanguagePreference}
          setDivineNameReplacement={this.props.setDivineNameReplacement}
          divineNameReplacement={this.props.divineNameReplacement}
          setPreviousSettings={this.setPreviousSettings}
          filterRef={this.state.filterRef}
          backButtonSettings={this.state.backButtonSettings}
          key="connections" />
      );
    }

    if (this.state.menuOpen === "navigation") {

      const openNav = this.state.compare ? this.props.openComparePanel : this.openMenu.bind(null, "navigation");
      const openTextTOC = this.state.compare ? this.openCompareTextTOC : null;

      menu = (<TextsPage
          key={this.state.navigationCategories ? this.state.navigationCategories.join("-") : this.state.navigationTopicCategory ? this.state.navigationTopicCategory : "navHome"}
          compare={this.state.compare}
          multiPanel={this.props.multiPanel}
          categories={this.state.navigationCategories || []}
          settings={this.state.settings}
          setCategories={this.setNavigationCategories}
          openTextTOC={openTextTOC}
          setOption={this.setOption}
          toggleLanguage={this.toggleLanguage}
          onCompareBack={this.props.closePanel}
          openSearch={this.openSearch}
          openDisplaySettings={this.openDisplaySettings}
          initialWidth={this.state.width}
          toggleSignUpModal={this.props.toggleSignUpModal}/>);
    } else if (this.state.menuOpen === "sheetsWithRef") {
<<<<<<< HEAD
      menu = (<SheetsWithRefPage srefs={Sefaria.sheetsWithRef['en']}
                                 searchState={this.state['searchState']}
=======
      menu = (<SheetsWithRefPage srefs={this.state.sheetsWithRef.en}
                                 searchState={this.state['sheetSearchState']}
>>>>>>> 048f2e83
                                 updateSearchState={this.props.updateSearchState}
                                 updateAppliedFilter={this.props.updateSearchFilter}
                                 updateAppliedOptionField={this.props.updateSearchOptionField}
                                 updateAppliedOptionSort={this.props.updateSearchOptionSort}
                                 registerAvailableFilters={this.props.registerAvailableFilters}
                                 resetSearchFilters={this.props.resetSearchFilters}
                                 onResultClick={this.props.onSearchResultClick}/>);
    } else if (this.state.menuOpen === "sheet meta") {
      menu = (<SheetMetadata
                    mode={this.state.menuOpen}
                    toggleSignUpModal={this.props.toggleSignUpModal}
                    interfaceLang={this.props.interfaceLang}
                    close={this.closeSheetMetaData}
                    id={this.state.sheetID}
                    versionLanguage={this.state.versionLanguage}
                    settingsLanguage={this.state.settings.language == "hebrew"?"he":"en"}
                    narrowPanel={!this.props.multiPanel}
                    currentRef={this.state.currentlyVisibleRef}
                    openNav={this.openMenu.bind(null, "navigation")}
                    openDisplaySettings={this.openDisplaySettings}
                    selectVersion={this.props.selectVersion}
                    showBaseText={this.showBaseText} />);

    } else if (this.state.menuOpen === "text toc") {
      menu = (<BookPage
                    tab={this.state.tab}
                    setTab={this.setTab}
                    mode={this.state.menuOpen}
                    multiPanel={this.props.multiPanel}
                    close={this.closeMenus}
                    title={this.currentBook()}
                    currVersions={this.state.currVersions}
                    settingsLanguage={this.state.settings.language == "hebrew"?"he":"en"}
                    category={this.currentCategory()}
                    narrowPanel={!this.props.multiPanel}
                    currentRef={this.state.currentlyVisibleRef}
                    openNav={this.openMenu.bind(null, "navigation")}
                    openDisplaySettings={this.openDisplaySettings}
                    selectVersion={this.props.selectVersion}
                    viewExtendedNotes={this.props.viewExtendedNotes.bind(null, "toc")}
                    showBaseText={this.showBaseText}/>);

    } else if (this.state.menuOpen === "book toc") {
      const onCompareBack = () => {
        this.conditionalSetState({
          menuOpen: "navigation",
          navigationCategories: this.state.previousCategories,
        });
      };
      menu = (<BookPage
                    tab={this.state.tab}
                    setTab={this.setTab}
                    mode={this.state.menuOpen}
                    multiPanel={this.props.multiPanel}
                    close={this.closeMenus}
                    title={this.state.bookRef}
                    currVersions={this.state.currVersions}
                    settingsLanguage={this.state.settings.language == "hebrew"?"he":"en"}
                    toggleLanguage={this.toggleLanguage}
                    category={Sefaria.index(this.state.bookRef).primary_category}
                    currentRef={this.state.bookRef}
                    compare={this.state.compare}
                    onCompareBack={onCompareBack}
                    narrowPanel={!this.props.multiPanel}
                    key={this.state.bookRef}
                    openDisplaySettings={this.openDisplaySettings}
                    selectVersion={this.props.selectVersion}
                    showBaseText={this.showBaseText}
                    viewExtendedNotes={this.props.viewExtendedNotes.bind(null, "toc")} />);

    } else if (this.state.menuOpen === "extended notes" && this.state.mode !== "Connections") {
      menu = (<BookPage
                    tab={this.state.tab}
                    setTab={this.setTab}
                    mode={this.state.menuOpen}
                    interfaceLang={this.props.interfaceLang}
                    close={this.closeMenus}
                    title={this.state.bookRef ? this.state.bookRef : this.currentBook()}
                    currVersions={this.state.currVersions}
                    settingsLanguage={this.state.settings.language == "hebrew"?"he":"en"}
                    category={Sefaria.index(this.state.bookRef) ? Sefaria.index(this.state.bookRef).primary_category : this.currentCategory()}
                    currentRef={this.state.bookRef ? this.state.bookRef : this.state.currentlyVisibleRef}
                    narrowPanel={!this.props.multiPanel}
                    openDisplaySettings={this.openDisplaySettings}
                    selectVersion={this.props.selectVersion}
                    showBaseText={this.showBaseText}
                    backFromExtendedNotes={
                      this.state.mode==="Connections" ? this.closeMenus : this.backFromExtendedNotes
                    }/>);

    } else if (this.state.menuOpen === "search" && this.state.searchQuery) {
      menu = (<ElasticSearchQuerier
                    query={this.state.searchQuery}
                    searchState={this.state['searchState']}
                    resetSearchFilters={this.props.resetSearchFilters}
                    settings={Sefaria.util.clone(this.state.settings)}
                    panelsOpen={this.props.panelsOpen}
                    onResultClick={this.props.onSearchResultClick}
                    openDisplaySettings={this.openDisplaySettings}
                    toggleLanguage={this.toggleLanguage}
                    close={this.props.closePanel}
                    onQueryChange={this.props.onQueryChange}
                    updateAppliedFilter={this.props.updateSearchFilter}
                    updateAppliedOptionField={this.props.updateSearchOptionField}
                    updateAppliedOptionSort={this.props.updateSearchOptionSort}
                    registerAvailableFilters={this.props.registerAvailableFilters}
                    compare={this.state.compare}/>);
    } else if (this.state.menuOpen === "topics") {
      if (this.state.navigationTopicCategory) {
        menu = (
          <TopicCategory
            topic={this.state.navigationTopicCategory}
            topicTitle={this.state.navigationTopicTitle}
            setTopic={this.setTopic}
            setNavTopic={this.setNavigationTopic}
            interfaceLang={this.props.interfaceLang}
            compare={this.state.compare}
            initialWidth={this.state.width}
            openDisplaySettings={this.openDisplaySettings}
            openSearch={this.openSearch}
          />
        );
      } else if (this.state.navigationTopic) {
        menu = (
          <TopicPage
            tab={this.state.tab}
            setTab={this.setTab}
            onSetTopicSort={this.onSetTopicSort}
            topicSort={this.state.topicSort}
            topic={this.state.navigationTopic}
            topicTitle={this.state.topicTitle}
            interfaceLang={this.props.interfaceLang}
            setTopic={this.setTopic}
            setNavTopic={this.setNavigationTopic}
            openTopics={this.openMenu.bind(null, "topics")}
            showBaseText={this.props.onNavTextClick || this.showBaseText}
            openNav={this.openMenu.bind(null, "navigation")}
            openSearch={this.openSearch}
            close={this.closeMenus}
            multiPanel={this.props.multiPanel}
            navHome={this.openMenu.bind(null, "navigation")}
            openDisplaySettings={this.openDisplaySettings}
            toggleSignUpModal={this.props.toggleSignUpModal}
            translationLanguagePreference={this.props.translationLanguagePreference}
            topicTestVersion={this.props.topicTestVersion}
            key={"TopicPage"}
          />
        );
      } else {
        menu = (
          <TopicsPage
            key={"TopicsPage"}
            setNavTopic={this.setNavigationTopic}
            multiPanel={this.props.multiPanel}
            initialWidth={this.state.width}
          />
        );
      }

    } else if (this.state.menuOpen === "allTopics") {
      menu = (
        <TopicPageAll
          interfaceLang={this.props.interfaceLang}
          topicLetter={this.state.navigationTopicLetter}
          intiialWidth={this.state.width}
          setTopic={this.setTopic}
          openNav={this.openMenu.bind(null, "navigation")}
          close={this.closeMenus}
          multiPanel={this.props.multiPanel}
          toggleLanguage={this.toggleLanguage}
          navHome={this.openMenu.bind(null, "navigation")}
          openDisplaySettings={this.openDisplaySettings}
          key={"TopicPageAll"} />
      );

    } else if (this.state.menuOpen === "notifications") {
      menu = (
        <NotificationsPanel
          setUnreadNotificationsCount={this.props.setUnreadNotificationsCount}
          interfaceLang={this.props.interfaceLang} />
      );

    } else if (this.state.menuOpen === "collection") {
      menu = (
        <CollectionPage
          name={this.state.collectionName}
          setTab={this.setTab}
          tab={this.state.tab}
          slug={this.state.collectionSlug}
          tag={this.state.collectionTag}
          setCollectionTag={this.setCollectionTag}
          width={this.state.width}
          searchInCollection={this.props.searchInCollection}
          toggleLanguage={this.toggleLanguage}
          toggleSignUpModal={this.props.toggleSignUpModal}
          updateCollectionName={this.updateCollectionName}
          navHome={this.openMenu.bind(null, "navigation")}
          multiPanel={this.props.multiPanel}
          initialWidth={this.state.width}
          interfaceLang={this.props.interfaceLang} />
      );

    } else if (this.state.menuOpen === "collectionsPublic") {
      menu = (
        <PublicCollectionsPage
          multiPanel={this.props.multiPanel}
          initialWidth={this.state.width} />
      );

    } else if (this.state.menuOpen === "translationsPage") {
      menu = <TranslationsPage
        translationsSlug={this.state.translationsSlug}
      />
    }
    else if (this.state.menuOpen === "community") {
      menu = (
        <CommunityPage
          multiPanel={this.props.multiPanel}
          toggleSignUpModal={this.props.toggleSignUpModal}
          initialWidth={this.state.width} />
      );

    } else if (this.state.menuOpen === "user_stats") {
      menu = (<UserStats />);

    } else if (this.state.menuOpen === "modtools") {
      menu = (
        <ModeratorToolsPanel
          interfaceLang={this.props.interfaceLang} />
      );

    } else if (this.state.menuOpen === "saved" || this.state.menuOpen === "history") {
      menu = (
          <UserHistoryPanel
              multiPanel={this.props.multiPanel}
              menuOpen={this.state.menuOpen}
              openMenu={this.openMenu}
              openNav={this.openMenu.bind(null, "navigation")}
              openDisplaySettings={this.openDisplaySettings}
              toggleLanguage={this.toggleLanguage}
              compare={this.state.compare}
              toggleSignUpModal={this.props.toggleSignUpModal}/>
      );

    } else if (this.state.menuOpen === "sheets") {
      menu = (<SheetsHomePage/>);
    } else if (this.state.menuOpen === "profile") {
      menu = (
        <UserProfile
          profile={this.state.profile}
          tab={this.state.tab}
          setTab={this.setTab}
          toggleSignUpModal={this.props.toggleSignUpModal}
          multiPanel={this.props.multiPanel}
          navHome={this.openMenu.bind(null, "navigation")} />
      );

    } else if (this.state.menuOpen === "calendars") {
      menu = (
        <CalendarsPage
          multiPanel={this.props.multiPanel}
          initialWidth={this.state.width} />
      );
    }

    let classes  = {readerPanel: 1, serif: 1, narrowColumn: this.state.width < 730};
    classes[contextContentLang.language] = 1;
    classes[this.currentLayout()]        = 1;
    classes[this.state.settings.color]   = 1;
    classes = classNames(classes);

    const style = {"fontSize": this.state.settings.fontSize + "%"};

    const sheet = Sefaria.sheets.loadSheetByID(this.state.sheetID);
    const sheetTitle = !!sheet ? sheet.title.stripHtmlConvertLineBreaks() : null;

    const hideReaderControls = (
      this.state.mode === "TextAndConnections" ||
      this.state.menuOpen ||
      this.props.hideNavHeader
    );
    return (
      <ContentLanguageContext.Provider value={contextContentLang}>
        <div ref={this.readerContentRef} className={classes} onKeyDown={this.handleKeyPress} role="region" id={"panel-"+this.props.panelPosition}>
          {hideReaderControls ? null :
          <ReaderControls
            showBaseText={this.showBaseText}
            hasSidebar={this.state.hasSidebar}
            toggleSheetEditMode={this.toggleSheetEditMode}
            currentRef={this.state.currentlyVisibleRef}
            highlightedRefs={this.state.highlightedRefs}
            sheetID={this.state.sheetID}
            sheetTitle={sheetTitle}
            currentMode={this.currentMode.bind(this)}
            currentCategory={this.currentCategory}
            currentBook={this.currentBook.bind(this)}
            currVersions={this.state.currVersions}
            multiPanel={this.props.multiPanel}
            settings={this.state.settings}
            setOption={this.setOption}
            setConnectionsMode={this.setConnectionsMode}
            setConnectionsCategory={this.setConnectionsCategory}
            openMenu={this.openMenu}
            closeMenus={this.closeMenus}
            onTextTitleClick={this.handleBaseSegmentClick}
            onSheetTitleClick={this.handleSheetSegmentClick}
            openMobileNavMenu={this.props.openMobileNavMenu}
            openDisplaySettings={this.openDisplaySettings}
            currentLayout={this.currentLayout}
            onError={this.onError}
            openConnectionsPanel={this.openConnectionsPanel}
            connectionsMode={this.state.filter.length && this.state.connectionsMode === "Connections" ? "Connection Text" : this.state.connectionsMode}
            connectionsCategory={this.state.connectionsCategory}
            closePanel={this.props.closePanel}
            toggleLanguage={this.toggleLanguage}
            interfaceLang={this.props.interfaceLang}
            toggleSignUpModal={this.props.toggleSignUpModal}
            historyObject={this.props.getHistoryObject(this.state, this.props.hasSidebar)}
            connectionData={this.state.connectionData}
            translationLanguagePreference={this.props.translationLanguagePreference}
            setTranslationLanguagePreference={this.props.setTranslationLanguagePreference}
            backButtonSettings={this.state.backButtonSettings}
          />}

          {(items.length > 0 && !menu) ?
          <div className="readerContent" style={style}>
            {items}
          </div> : null}

          {menu}

          {this.state.displaySettingsOpen ?
          <ReaderDisplayOptionsMenu
            settings={this.state.settings}
            multiPanel={this.props.multiPanel}
            setOption={this.setOption}
            parentPanel={this.props.initialState.mode}
            currentLayout={this.currentLayout}
            currentBook={this.currentBook}
            currentData={this.currentData}
            width={this.state.width}
            menuOpen={this.state.menuOpen} /> : null}

          {this.state.displaySettingsOpen ?
          <div className="mask" onClick={this.closeDisplaySettings}></div> : null}

        </div>
      </ContentLanguageContext.Provider>
    );
  }
}
ReaderPanel.propTypes = {
  initialState:                PropTypes.object,
  interfaceLang:               PropTypes.string,
  setCentralState:             PropTypes.func,
  onSegmentClick:              PropTypes.func,
  onCitationClick:             PropTypes.func,
  openNamedEntityInNewPanel:   PropTypes.func,
  onNavTextClick:              PropTypes.func,
  onSearchResultClick:         PropTypes.func,
  onUpdate:                    PropTypes.func,
  onError:                     PropTypes.func,
  closePanel:                  PropTypes.func,
  closeMenus:                  PropTypes.func,
  setConnectionsFilter:        PropTypes.func,
  setSideScrollPosition:       PropTypes.func,
  setDefaultOption:            PropTypes.func,
  selectVersion:               PropTypes.func,
  viewExtendedNotes:           PropTypes.func,
  backFromExtendedNotes:       PropTypes.func,
  unsetTextHighlight:          PropTypes.func,
  onQueryChange:               PropTypes.func,
  updateSearchFilter:          PropTypes.func,
  updateSearchOptionField:     PropTypes.func,
  updateSearchOptionSort:      PropTypes.func,
  registerAvailableFilters:    PropTypes.func,
  searchInCollection:          PropTypes.func,
  openComparePanel:            PropTypes.func,
  setUnreadNotificationsCount: PropTypes.func,
  highlightedRefs:             PropTypes.array,
  multiPanel:                  PropTypes.bool,
  masterPanelLanguage:         PropTypes.string,
  panelsOpen:                  PropTypes.number,
  allOpenRefs:                 PropTypes.array,
  hasSidebar:                  PropTypes.bool,
  layoutWidth:                 PropTypes.number,
  setTextListHighlight:        PropTypes.func,
  setSelectedWords:            PropTypes.func,
  analyticsInitialized:        PropTypes.bool,
  setVersionFilter:            PropTypes.func,
  saveLastPlace:               PropTypes.func,
  setDivineNameReplacement:    PropTypes.func,
  checkIntentTimer:            PropTypes.func,
  toggleSignUpModal:           PropTypes.func.isRequired,
  getHistoryRef:               PropTypes.func,
  profile:                     PropTypes.object,
  masterPanelMode:             PropTypes.string,
  masterPanelSheetId:          PropTypes.number,
  translationLanguagePreference: PropTypes.string,
  setTranslationLanguagePreference: PropTypes.func.isRequired,
  topicTestVersion:            PropTypes.string,
};


class ReaderControls extends Component {
  // The Header of a Reader panel when looking at a text
  // contains controls for display, navigation etc.
  constructor(props) {
    super(props);
    this.state = {
      displayVersionTitle: {},  // lang codes as keys and version title to display in header as values. prefers shortVersionTitle when available but falls back on versionTitle
    };
  }
  openTextConnectionsPanel(e) {
    e.preventDefault();
    if(!this.props.hasSidebar){ //Prevent click on title from opening connections panel if its already open
      Sefaria.track.event("Reader", "Open Connections Panel from Header", this.props.currentRef);
      this.props.onTextTitleClick(this.props.currentRef, false);
    }
  }
  openSheetConnectionsPanel(e) {
    e.preventDefault();
    this.props.onSheetTitleClick(0);
  }
  shouldShowVersion(props) {
    props = props || this.props;
    // maybe one day sheets will have versions (e.g Nachama) but for now, let's ignore that possibility
    return !props.sheetID && (props.settings.language === "english" || props.settings.language === "bilingual");
  }
  setDisplayVersionTitle(version) {
    const en = version.shortVersionTitle || version.versionTitle;
    this.setState({
      displayVersionTitle: {
        en,
        he: version.shortVersionTitleInHebrew || en,
      }
    });
  }
  loadTranslations() {
    /**
     * Preload translation versions to get shortVersionTitle to display
     */
    if (!this.shouldShowVersion()) { return; }
    Sefaria.getTranslations(this.props.currentRef).then(versions => {
      const enVTitle = this.props.currVersions.enAPIResult;
      if (!enVTitle) {
        // merged version from API
        this.setDisplayVersionTitle({});
        return;
      }
      for (let version of Object.values(versions).flat()) {
        if (version.versionTitle === enVTitle) {
          this.setDisplayVersionTitle(version);
          break;
        }
      }
    });
  }
  openTranslations() {
    this.props.openConnectionsPanel([this.props.currentRef], {"connectionsMode": "Translations"});
  }
  componentDidMount() {
    const title = this.props.currentRef;
    if (title) {
      // If we don't have this data yet, rerender when we do so we can set the Hebrew title
      const versionPref = Sefaria.versionPreferences.getVersionPref(title);
      const getTextPromise = Sefaria.getText(title, {context: 1, translationLanguagePreference: this.props.translationLanguagePreference, versionPref}).then(data => {
        if ("error" in data) { this.props.onError(data.error); }
        this.setState({runningQuery: null});   // Causes re-render
      });
      this.setState({runningQuery: Sefaria.makeCancelable(getTextPromise)});
    }
    this.loadTranslations();
  }
  componentDidUpdate(prevProps, prevState) {
    if (
      this.shouldShowVersion() !== this.shouldShowVersion(prevProps) ||
      this.props.currVersions !== prevProps.currVersions
    ) {
      this.loadTranslations();
    }
  }
  componentWillUnmount() {
    if (this.state.runningQuery) {
      this.state.runningQuery.cancel();
    }
  }
  stopPropagation(e){
    e.stopPropagation();
  }
  render() {
    let title = this.props.currentRef || "";
    let heTitle = "";
    let sectionString = "";
    let heSectionString = "";
    let categoryAttribution = null;
    const oref = Sefaria.getRefFromCache(this.props.currentRef);

    if (this.props.sheetID) {
      if (this.props.sheetTitle === null) {
        title = heTitle = Sefaria._("Loading...");
      } else {
        title = heTitle = this.props.sheetTitle;
        if (title === "") {
          title = heTitle = Sefaria._("Untitled")
        }
      }

    } else if (oref) {
      sectionString = oref.ref.replace(oref.indexTitle, "");
      heSectionString = oref.heRef.replace(oref.heIndexTitle, "");
      title = oref.indexTitle;
      heTitle = oref.heIndexTitle;
      categoryAttribution = oref && Sefaria.categoryAttribution(oref.categories);
    }

    const mode              = this.props.currentMode();
    const hideHeader        = !this.props.multiPanel && mode === "Connections";
    const connectionsHeader = this.props.multiPanel && mode === "Connections";
    let displayVersionTitle = this.props.settings.language === 'hebrew' ? this.state.displayVersionTitle.he : this.state.displayVersionTitle.en;
    if (categoryAttribution && displayVersionTitle) { displayVersionTitle = `(${displayVersionTitle})`; }
    const url = this.props.sheetID ? "/sheets/" + this.props.sheetID : oref ? "/" + Sefaria.normRef(oref.book) : Sefaria.normRef(this.props.currentRef);
    const readerTextTocClasses = classNames({readerTextToc: 1, attributed: !!categoryAttribution || this.shouldShowVersion(), connected: this.props.hasSidebar});


    let centerContent = connectionsHeader ?
      <div className="readerTextToc">
        <ConnectionsPanelHeader
          connectionsMode={this.props.connectionsMode}
          previousCategory={this.props.connectionsCategory}
          previousMode={this.props.connectionData?.previousMode}
          multiPanel={this.props.multiPanel}
          setConnectionsMode={this.props.setConnectionsMode}
          setConnectionsCategory={this.props.setConnectionsCategory}
          closePanel={this.props.closePanel}
          toggleLanguage={this.props.toggleLanguage}
          interfaceLang={this.props.interfaceLang}
          backButtonSettings={this.props.backButtonSettings}
        />
      </div>
      :
      <div className={readerTextTocClasses} onClick={this.props.sheetID ? this.openSheetConnectionsPanel : this.openTextConnectionsPanel}>
        <div className={"readerTextTocBox" + (this.props.sheetID ? " sheetBox" : "")} role="heading" aria-level="1" aria-live="polite">
          <div>
            <a href={url} aria-label={"Show Connection Panel contents for " + title} >
              <div className="readerControlsTitle">
                { this.props.sheetID ?
                <img src={"/static/img/sheet.svg"} className="sheetTocIcon" alt="" /> : null}
                { this.props.sheetID ?
                <h1 style={{direction: Sefaria.hebrew.isHebrew(title) ? "rtl" : "ltr"}}>
                  {title}
                </h1>
                :
                <h1>
                  <ContentText text={{en: title, he: heTitle}} defaultToInterfaceOnBilingual={true} />
                  <span className="sectionString">
                    <ContentText text={{en: sectionString, he: heSectionString }} defaultToInterfaceOnBilingual={true} />
                  </span>
                </h1>
                }
              </div>
              <div className="readerTextVersion">
                {categoryAttribution ? <CategoryAttribution categories={oref.categories} linked={false} /> : null }
                {
                  this.shouldShowVersion() && displayVersionTitle ?
                  <span className="readerTextVersion">
                    <span className="en">{displayVersionTitle}</span>
                  </span> : null
                }
              </div>
            </a>
          </div>
        </div>
      </div>;

    let leftControls = hideHeader || connectionsHeader ? null :
      (<div className="leftButtons">
          {this.props.multiPanel ? (<CloseButton onClick={this.props.closePanel} />) : null}
          {this.props.multiPanel ? null : (<MenuButton onClick={this.props.openMobileNavMenu}/>)}
          <SaveButton placeholder={true}/>
        </div>);

    let rightControls = hideHeader || connectionsHeader ? null :
      (<div className="rightButtons">
          <SaveButton
            historyObject={this.props.historyObject}
            tooltip={true}
            toggleSignUpModal={this.props.toggleSignUpModal}
          />
          <DisplaySettingsButton onClick={this.props.openDisplaySettings} />
        </div>);
    const openTransBannerApplies = () => Sefaria.openTransBannerApplies(this.props.currentBook(), this.props.settings.language);
    let banner = (hideHeader || connectionsHeader) ? null : (
        <TextColumnBannerChooser
            setTranslationLanguagePreference={this.props.setTranslationLanguagePreference}
            openTranslations={this.openTranslations}
            openTransBannerApplies={openTransBannerApplies}
        />
    );
    const classes = classNames({
      readerControls: 1,
      connectionsHeader: mode == "Connections",
      fullPanel: this.props.multiPanel,
      sheetReaderControls: !!this.props.sheetID
    });

    let readerControls = hideHeader ? null :
        (<header className={classes}>
          <div className="readerControlsInner">
            {leftControls}
            {centerContent}
            {rightControls}
          </div>
        </header>);
    return (
      <div>
        {connectionsHeader ? null : <CategoryColorLine category={this.props.currentCategory()} />}
        {readerControls}
        {banner}
      </div>
    );
  }
}
ReaderControls.propTypes = {
  settings:                PropTypes.object.isRequired,
  showBaseText:            PropTypes.func.isRequired,
  setOption:               PropTypes.func.isRequired,
  setConnectionsMode:      PropTypes.func.isRequired,
  setConnectionsCategory:  PropTypes.func.isRequired,
  openMenu:                PropTypes.func.isRequired,
  openDisplaySettings:     PropTypes.func.isRequired,
  openMobileNavMenu:       PropTypes.func.isRequired,
  closeMenus:              PropTypes.func.isRequired,
  currentMode:             PropTypes.func.isRequired,
  currentCategory:         PropTypes.func.isRequired,
  currentBook:             PropTypes.func.isRequired,
  currentLayout:           PropTypes.func.isRequired,
  onError:                 PropTypes.func.isRequired,
  closePanel:              PropTypes.func,
  toggleLanguage:          PropTypes.func,
  currentRef:              PropTypes.string,
  currVersions:            PropTypes.object,
  connectionsMode:         PropTypes.string,
  connectionsCategory:     PropTypes.string,
  multiPanel:              PropTypes.bool,
  openSidePanel:           PropTypes.func.isRequired,
  interfaceLang:           PropTypes.string,
  toggleSignUpModal:       PropTypes.func.isRequired,
  historyObject:           PropTypes.object,
  setTranslationLanguagePreference: PropTypes.func.isRequired,
  backButtonSettings:      PropTypes.object,
};


class ReaderDisplayOptionsMenu extends Component {
  renderAliyotToggle() {
    let torah = ["Genesis", "Exodus", "Leviticus", "Numbers", "Deuteronomy", "Onkelos Genesis", "Onkelos Exodus", "Onkelos Leviticus", "Onkelos Numbers", "Onkelos Deuteronomy"];
    return this.props.currentBook ? torah.includes(this.props.currentBook()) : false;
  }
  vowelToggleAvailability(){
    let data = this.props.currentData();
    if(!data) return 2;
    let sample = data["he"];
    while (Array.isArray(sample)) {
        sample = sample[0];
    }
    const vowels_re = /[\u05b0-\u05c3\u05c7]/g;
    const cantillation_re = /[\u0591-\u05af]/g;
    if(cantillation_re.test(sample)){
      //console.log("all");
      return 0;
    }else if(vowels_re.test(sample)){
      //console.log("partial");
      return 1;
    }else{
      //console.log("none");
      return 2;
    }
  }
  showLangaugeToggle() {
    if (Sefaria._siteSettings.TORAH_SPECIFIC) return true;

    let data = this.props.currentData();
    if (!data) return true // Sheets don't have currentData, also show for now (4x todo)

    const hasHebrew = !!data.he.length;
    const hasEnglish = !!data.text.length;
    return !(hasHebrew && hasEnglish);
  }
  shouldPunctuationToggleRender() {
    if (this.props.currentData?.()?.primary_category === "Talmud" && (this.props.settings?.language === "hebrew" || this.props.settings?.language === "bilingual")) { return true; }
    else { return false; }
  }

  render() {
    let languageOptions = [
      {name: "english",   content: "<span class='en'>A</span>", role: "radio", ariaLabel: "Show English Text" },
      {name: "bilingual", content: "<span class='en'>A</span><span class='he'>א</span>", role: "radio", ariaLabel: "Show English & Hebrew Text" },
      {name: "hebrew",    content: "<span class='he'>א</span>", role: "radio", ariaLabel: "Show Hebrew Text" }
    ];
    let languageToggle = this.showLangaugeToggle() ? (
        <ToggleSet
          ariaLabel="Language toggle"
          label={Sefaria._("Language")}
          name="language"
          options={languageOptions}
          setOption={this.props.setOption}
          currentValue={this.props.settings.language} />) : null;

    let layoutOptions = [
      {name: "continuous", fa: "align-justify", role: "radio", ariaLabel: "Show Text as a paragram" },
      {name: "segmented", fa: "align-left", role: "radio", ariaLabel: "Show Text segmented" },
    ];
    let biLayoutOptions = [
      {name: "stacked", content: "<img src='/static/img/stacked.png' alt='Stacked Language Toggle'/>", role: "radio", ariaLabel: "Show Hebrew & English Stacked"},
      {name: "heLeft", content: "<img src='/static/img/backs.png' alt='Hebrew Left Toggle' />", role: "radio", ariaLabel: "Show Hebrew Text Left of English Text"},
      {name: "heRight", content: "<img src='/static/img/faces.png' alt='Hebrew Right Toggle' />", role: "radio", ariaLabel: "Show Hebrew Text Right of English Text"}
    ];
    let layoutToggle = this.props.settings.language !== "bilingual" ?
      this.props.parentPanel === "Sheet" ? null :
      (<ToggleSet
          ariaLabel="text layout toggle"
          label={Sefaria._("Layout")}
          name="layout"
          options={layoutOptions}
          setOption={this.props.setOption}
          currentValue={this.props.currentLayout()} />) :
      (this.props.width > 500 ?
        <ToggleSet
          ariaLabel="bidirectional text layout toggle"
          label={Sefaria._("Bilingual Layout")}
          name="biLayout"
          options={biLayoutOptions}
          setOption={this.props.setOption}
          currentValue={this.props.currentLayout()} /> : null);

    let colorOptions = [
      {name: "light", content: "", role: "radio", ariaLabel: "Toggle light mode" },
      /*{name: "sepia", content: "", role: "radio", ariaLabel: "Toggle sepia mode" },*/
      {name: "dark", content: "", role: "radio", ariaLabel: "Toggle dark mode" }
    ];
    let colorToggle = (
        <ToggleSet
          ariaLabel="Color toggle"
          label={Sefaria._("Color")}
          name="color"
          separated={true}
          options={colorOptions}
          setOption={this.props.setOption}
          currentValue={this.props.settings.color} />);
    colorToggle = this.props.multiPanel ? null : colorToggle;

    let sizeOptions = [
      {name: "smaller", content: Sefaria._("Aa"), role: "button", ariaLabel: Sefaria._("Decrease font size") },
      {name: "larger", content: Sefaria._("Aa"), role: "button", ariaLabel: Sefaria._("Increase font size")  }
    ];
    let sizeToggle = (
        <ToggleSet
          ariaLabel="Increase/Decrease Font Size Buttons"
          label={Sefaria._("Font Size")}
          name="fontSize"
          options={sizeOptions}
          setOption={this.props.setOption}
          currentValue={null} />);

    let aliyahOptions = [
      {name: "aliyotOn",   content: Sefaria._("On"), role: "radio", ariaLabel: Sefaria._("Show Parasha Aliyot") },
      {name: "aliyotOff", content: Sefaria._("Off"), role: "radio", ariaLabel: Sefaria._("Hide Parasha Aliyot") },
    ];
    let aliyahToggle = this.renderAliyotToggle() ? (
      this.props.parentPanel == "Sheet" ? null :
        <ToggleSet
          ariaLabel="Toggle Aliyot"
          label={Sefaria._("Aliyot")}
          name="aliyotTorah"
          options={aliyahOptions}
          setOption={this.props.setOption}
          currentValue={this.props.settings.aliyotTorah} />) : null;

    let vowelsOptions = [
      {name: "all", content: "<span class='he'>אָ֑</span>", role: "radio", ariaLabel: Sefaria._("Show Vowels and Cantillation")},
      {name: "partial", content: "<span class='he'>אָ</span>", role: "radio", ariaLabel: Sefaria._("Show only vowel points")},
      {name: "none", content: "<span class='he'>א</span>", role: "radio", ariaLabel: Sefaria._("Show only consonantal text")}
    ];
    let vowelToggle = null;
    if(!this.props.menuOpen){
      let vowelOptionsSlice = this.vowelToggleAvailability();
      let vowelOptionsTitle = (vowelOptionsSlice == 0) ? Sefaria._("Vocalization") : Sefaria._("Vowels");
      vowelsOptions = vowelsOptions.slice(vowelOptionsSlice);
      vowelToggle = (this.props.settings.language !== "english" && vowelsOptions.length > 1) ?
        this.props.parentPanel == "Sheet" ? null :
        (<ToggleSet
          ariaLabel="vowels and cantillation toggle"
          label={vowelOptionsTitle}
          name="vowels"
          options={vowelsOptions}
          setOption={this.props.setOption}
          currentValue={this.props.settings.vowels} />): null;
    }

    let punctuationOptions = [
      {name: "punctuationOn", content: Sefaria._("On"), role: "radio", ariaLabel: Sefaria._("Show Punctuation")},
      {name: "punctuationOff", content: Sefaria._("Off"), role: "radio", ariaLabel: Sefaria._("Hide Punctuation")}
    ]
    let punctuationToggle = this.shouldPunctuationToggleRender() ? (
        <ToggleSet
          ariaLabel="Punctuation Toggle"
          label={Sefaria._("Punctuation")}
          name="punctuationTalmud"
          options={punctuationOptions}
          setOption={this.props.setOption}
          currentValue={this.props.settings.punctuationTalmud} />) : null;
    if (this.props.menuOpen === "search") {
      return (<div className="readerOptionsPanel" role="dialog">
                <div className="readerOptionsPanelInner">
                  {languageToggle}
                  {sizeToggle}
                </div>
            </div>);
    } else if (this.props.menuOpen) {
      return (<div className="readerOptionsPanel" role="dialog">
                <div className="readerOptionsPanelInner">
                  {languageToggle}
                </div>
            </div>);
    } else {
      return (<div className="readerOptionsPanel" role="dialog">
                <div className="readerOptionsPanelInner">
                  {languageToggle}
                  {layoutToggle}
                  {colorToggle}
                  {sizeToggle}
                  {aliyahToggle}
                  {vowelToggle}
                  {punctuationToggle}
                </div>
              </div>);
    }
  }
}
ReaderDisplayOptionsMenu.propTypes = {
  setOption:     PropTypes.func.isRequired,
  currentLayout: PropTypes.func.isRequired,
  currentBook:   PropTypes.func,
  currentData:   PropTypes.func,
  menuOpen:      PropTypes.string,
  multiPanel:    PropTypes.bool.isRequired,
  width:         PropTypes.number.isRequired,
  settings:      PropTypes.object.isRequired,
  resetSearchFilters: PropTypes.func,
};


export default ReaderPanel;<|MERGE_RESOLUTION|>--- conflicted
+++ resolved
@@ -803,13 +803,8 @@
           initialWidth={this.state.width}
           toggleSignUpModal={this.props.toggleSignUpModal}/>);
     } else if (this.state.menuOpen === "sheetsWithRef") {
-<<<<<<< HEAD
-      menu = (<SheetsWithRefPage srefs={Sefaria.sheetsWithRef['en']}
+      menu = (<SheetsWithRefPage srefs={this.state.sheetsWithRef.en}
                                  searchState={this.state['searchState']}
-=======
-      menu = (<SheetsWithRefPage srefs={this.state.sheetsWithRef.en}
-                                 searchState={this.state['sheetSearchState']}
->>>>>>> 048f2e83
                                  updateSearchState={this.props.updateSearchState}
                                  updateAppliedFilter={this.props.updateSearchFilter}
                                  updateAppliedOptionField={this.props.updateSearchOptionField}
