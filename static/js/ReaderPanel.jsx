--- conflicted
+++ resolved
@@ -685,13 +685,8 @@
       );
     }
     if (this.state.mode === "Sheet") {
-<<<<<<< HEAD
-      items.push(
-        <Sheet
-=======
       console.log(this.props)
       menu = <Sheet
->>>>>>> 3120e702
           adjustHighlightedAndVisible={this.adjustSheetHighlightedAndVisible}
           panelPosition ={this.props.panelPosition}
           id={this.state.sheetID}
@@ -710,16 +705,9 @@
           setDivineNameReplacement={this.props.setDivineNameReplacement}
           divineNameReplacement={this.props.divineNameReplacement}
           hasSidebar={this.props.hasSidebar}
-<<<<<<< HEAD
-          toggleSignUpModal={this.props.toggleSignUpModal}
-          historyObject={this.props.getHistoryObject(this.state, this.props.hasSidebar)}
-        />
-      );
-=======
           historyObject={this.props.getHistoryObject(this.state, this.props.hasSidebar)}
           toggleSideUpModal={this.props.toggleSignUpModal}
         />;
->>>>>>> 3120e702
     }
 
     if (this.state.mode === "Connections" || this.state.mode === "TextAndConnections") {
