--- conflicted
+++ resolved
@@ -703,13 +703,8 @@
           setDivineNameReplacement={this.props.setDivineNameReplacement}
           divineNameReplacement={this.props.divineNameReplacement}
           hasSidebar={this.props.hasSidebar}
-<<<<<<< HEAD
           toggleSideUpModal={this.props.toggleSignUpModal}
-        />
-      );
-=======
         />;
->>>>>>> 3ded56f6
     }
 
     if (this.state.mode === "Connections" || this.state.mode === "TextAndConnections") {
