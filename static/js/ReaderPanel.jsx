--- conflicted
+++ resolved
@@ -1440,12 +1440,7 @@
 
     let leftControls = hideHeader || connectionsHeader ? null :
       (<div className="leftButtons"> 
-          
-<<<<<<< HEAD
-          {this.props.multiPanel ? (<NavigateBackButton currentRef={this.props.currentRef}/>) : null} {/*Navigateback component passed*/}
-=======
-          {this.props.multiPanel ? (<CloseButton onClick={this.props.closePanel} />) : null}
->>>>>>> 551c339a
+          {this.props.multiPanel ? (<NavigateBackButton currentRef={this.props.currentRef}/>) : null}
           {this.props.multiPanel ? null : (<MenuButton onClick={this.props.openMobileNavMenu}/>)}
           <div className='textStatus'>
             {this.setTextCompletionStatus(status)}
