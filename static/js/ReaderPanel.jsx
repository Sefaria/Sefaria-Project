--- conflicted
+++ resolved
@@ -735,17 +735,12 @@
           contentLang={this.state.settings.language}
           setDivineNameReplacement={this.props.setDivineNameReplacement}
           divineNameReplacement={this.props.divineNameReplacement}
-<<<<<<< HEAD
           style={style}
           historyObject={this.props.getHistoryObject(this.state, false)}
           toggleSignUpModal={this.props.toggleSignUpModal}
-        />;
-=======
           editorSaveState={this.props.editorSaveState}
           setEditorSaveState={this.props.setEditorSaveState}
-        />
-      );
->>>>>>> 4f334ad3
+        />;
     }
 
     if (this.state.mode === "Connections" || this.state.mode === "TextAndConnections") {
