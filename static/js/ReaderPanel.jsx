--- conflicted
+++ resolved
@@ -322,17 +322,6 @@
     this.conditionalSetState(state);
 
   }
-<<<<<<< HEAD
-  closePanelSearch() {
-    let state = {
-      menuOpen: "navigation",
-      navigationCategories: null,
-      navigationTopicCategory: null,
-    };
-    this.conditionalSetState(state);
-  }
-=======
->>>>>>> 3ec8a06a
   openMenu(menu) {
     this.conditionalSetState({
       menuOpen: menu,
@@ -355,10 +344,6 @@
       navigationTopic: null,
       topicTitle: null,
       navigationCategories: null,
-<<<<<<< HEAD
-
-=======
->>>>>>> 3ec8a06a
     });
   }
   setCollectionTag (tag) {
@@ -801,11 +786,7 @@
                     onResultClick={this.props.onSearchResultClick}
                     openDisplaySettings={this.openDisplaySettings}
                     toggleLanguage={this.toggleLanguage}
-<<<<<<< HEAD
-                    close={this.state.compare ? this.props.closePanel : this.closePanelSearch}
-=======
                     close={this.props.closePanel}
->>>>>>> 3ec8a06a
                     onQueryChange={this.props.onQueryChange}
                     updateTab={this.props.updateSearchTab}
                     updateAppliedFilter={this.props.updateSearchFilter}
