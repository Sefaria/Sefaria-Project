--- conflicted
+++ resolved
@@ -41,10 +41,7 @@
 import SheetsWithRefPage from "./sheets/SheetsWithRefPage";
 import {ElasticSearchQuerier} from "./ElasticSearchQuerier";
 import {SheetsHomePage} from "./sheets/SheetsHomePage";
-<<<<<<< HEAD
-=======
 import {TopicsLandingPage} from "./TopicLandingPage/TopicsLandingPage";
->>>>>>> 1cb303d0
 import ReaderDisplayOptionsMenu from "./ReaderDisplayOptionsMenu";
 import {DropdownMenu} from "./common/DropdownMenu";
 
@@ -737,10 +734,7 @@
           contentLang={this.state.settings.language}
           setDivineNameReplacement={this.props.setDivineNameReplacement}
           divineNameReplacement={this.props.divineNameReplacement}
-<<<<<<< HEAD
           style={style}
-=======
->>>>>>> 1cb303d0
           historyObject={this.props.getHistoryObject(this.state, false)}
           toggleSignUpModal={this.props.toggleSignUpModal}
         />;
@@ -844,11 +838,7 @@
                                  updateAppliedOptionSort={this.props.updateSearchOptionSort}
                                  registerAvailableFilters={this.props.registerAvailableFilters}
                                  resetSearchFilters={this.props.resetSearchFilters}
-<<<<<<< HEAD
-                                 onResultClick={this.props.onSearchResultClick}/>);
-=======
                                  onResultClick={this.handleSheetClick}/>);
->>>>>>> 1cb303d0
     } else if (this.state.menuOpen === "sheet meta") {
       menu = (<SheetMetadata
                     mode={this.state.menuOpen}
@@ -1053,7 +1043,6 @@
               toggleLanguage={this.toggleLanguage}
               compare={this.state.compare}
               toggleSignUpModal={this.props.toggleSignUpModal}/>
-<<<<<<< HEAD
       );
 
     } else if (["sheets-saved", "sheets-history"].includes(this.state.menuOpen)) {
@@ -1069,23 +1058,6 @@
               toggleSignUpModal={this.props.toggleSignUpModal}/>
       );
 
-=======
-      );
-
-    } else if (["sheets-saved", "sheets-history"].includes(this.state.menuOpen)) {
-      menu = (
-          <SheetsUserHistoryPanelWrapper
-              multiPanel={this.props.multiPanel}
-              menuOpen={this.state.menuOpen}
-              openMenu={this.openMenu}
-              openNav={this.openMenu.bind(null, "navigation")}
-              openDisplaySettings={this.openDisplaySettings}
-              toggleLanguage={this.toggleLanguage}
-              compare={this.state.compare}
-              toggleSignUpModal={this.props.toggleSignUpModal}/>
-      );
-
->>>>>>> 1cb303d0
     } else if (this.state.menuOpen === "sheets") {
       menu = (<SheetsHomePage setNavTopic={this.setNavigationTopic}
                               multiPanel={this.props.multiPanel}
