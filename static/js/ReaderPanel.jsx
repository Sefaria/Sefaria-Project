--- conflicted
+++ resolved
@@ -772,11 +772,8 @@
           translationLanguagePreference={this.props.translationLanguagePreference}
           setDivineNameReplacement={this.props.setDivineNameReplacement}
           divineNameReplacement={this.props.divineNameReplacement}
-<<<<<<< HEAD
           setPreviousSettings={this.setPreviousSettings}
-=======
           filterRef={this.state.filterRef}
->>>>>>> cdd7099e
           key="connections" />
       );
     }
