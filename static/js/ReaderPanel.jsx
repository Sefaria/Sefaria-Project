--- conflicted
+++ resolved
@@ -729,10 +729,7 @@
           setDivineNameReplacement={this.props.setDivineNameReplacement}
           divineNameReplacement={this.props.divineNameReplacement}
           hasSidebar={this.props.hasSidebar}
-<<<<<<< HEAD
           toggleSignUpModal={this.props.toggleSignUpModal}
-=======
->>>>>>> 13625a81
         />;
     }
 
