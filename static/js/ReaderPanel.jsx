--- conflicted
+++ resolved
@@ -1552,13 +1552,8 @@
       {name: "heLeft", content: "<img src='/static/img/backs.png' alt='Hebrew Left Toggle' />", role: "radio", ariaLabel: "Show Hebrew Text Left of English Text"},
       {name: "heRight", content: "<img src='/static/img/faces.png' alt='Hebrew Right Toggle' />", role: "radio", ariaLabel: "Show Hebrew Text Right of English Text"}
     ];
-<<<<<<< HEAD
     let layoutToggle = this.props.settings.language !== "bilingual" || !Sefaria._siteSettings.TORAH_SPECIFIC ?
       this.props.parentPanel == "Sheet" ? null :
-=======
-    let layoutToggle = this.props.settings.language !== "bilingual" ?
-      this.props.parentPanel === "Sheet" ? null :
->>>>>>> 536a7ee7
       (<ToggleSet
           ariaLabel="text layout toggle"
           label={Sefaria._("Layout")}
