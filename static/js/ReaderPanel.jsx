--- conflicted
+++ resolved
@@ -703,15 +703,9 @@
           setDivineNameReplacement={this.props.setDivineNameReplacement}
           divineNameReplacement={this.props.divineNameReplacement}
           hasSidebar={this.props.hasSidebar}
-<<<<<<< HEAD
-          toggleSignUpModal={this.props.toggleSignUpModal}
           historyObject={this.props.getHistoryObject(this.state, this.props.hasSidebar)}
-        />
-      );
-=======
           toggleSideUpModal={this.props.toggleSignUpModal}
         />;
->>>>>>> 42cc83ee
     }
 
     if (this.state.mode === "Connections" || this.state.mode === "TextAndConnections") {
