import React, {useState}  from 'react';
import Component from 'react-class';
import classNames  from 'classnames';
import ReactDOM  from 'react-dom';
import PropTypes  from 'prop-types';
import Sefaria  from './sefaria/sefaria';
import {ReaderPanelContext} from './context';
import $  from './sefaria/sefariaJquery';
import TextColumn  from './TextColumn';
import TextsPage  from './TextsPage';
import {
  ConnectionsPanel,
  ConnectionsPanelHeader,
} from './ConnectionsPanel';
import BookPage  from './BookPage';
import Sheet  from './sheets/Sheet';
import SheetMetadata  from './SheetMetadata';
import TopicPageAll  from './TopicPageAll';
import {TopicPage, TopicCategory}  from './TopicPage';
import TopicsPage from './TopicsPage';
import CollectionPage from "./CollectionPage"
import { NotificationsPanel } from './NotificationsPanel';
<<<<<<< HEAD
import UserHistoryPanel  from './UserHistoryPanel';
import { UserProfile }  from './UserProfile';
=======
import {SheetsUserHistoryPanelWrapper, LibraryUserHistoryPanelWrapper}  from './UserHistoryPanel';
import UserProfile  from './UserProfile';
>>>>>>> e2707237
import CommunityPage  from './CommunityPage';
import CalendarsPage from './CalendarsPage'
import UserStats  from './UserStats';
import ModeratorToolsPanel  from './ModeratorToolsPanel';
import PublicCollectionsPage from './PublicCollectionsPage';
import TranslationsPage from './TranslationsPage';
import { TextColumnBannerChooser } from './TextColumnBanner';
import {
  CloseButton,
  MenuButton,
  DisplaySettingsButton,
  SaveButton,
  CategoryColorLine,
  CategoryAttribution,
  ToggleSet
} from './Misc';
import {ContentText} from "./ContentText";
import SheetsWithRefPage from "./sheets/SheetsWithRefPage";
import {ElasticSearchQuerier} from "./ElasticSearchQuerier";
import {SheetsHomePage} from "./sheets/SheetsHomePage";
import ReaderDisplayOptionsMenu from "./ReaderDisplayOptionsMenu";
import {DropdownMenu} from "./common/DropdownMenu";


class ReaderPanel extends Component {
  constructor(props) {
    super(props);

    this.state = {
      ...this.clonePanel(props.initialState),
      initialAnalyticsTracked: false,
      width: this.props.multiPanel ? 1000 : 500, // Assume we're in a small panel not using multipanel
      backButtonSettings: null,
      data: null,
    };
    this.sheetRef = React.createRef();
    this.readerContentRef = React.createRef();
  }
  conditionalSetTextData() {
    this.setState({data: null});
    if (this.state.mode === "Text" || this.state.mode === "TextAndConnections" || this.state.connectionsMode === 'Advanced Tools') {
      const ref = this.state.currentlyVisibleRef;
      Sefaria.getTextFromCurrVersions(ref, this.state.currVersions, this.props.translationLanguagePreference, true).then(data => {
        this.setState({data: data});
      })
    }
  }
  componentDidMount() {
    this.conditionalSetTextData();
    window.addEventListener("resize", this.setWidth);
    this.setWidth();
    if (this.props.panelPosition) {  //Focus on the first focusable element of the newly loaded panel. Mostly for a11y
      const curPanel = $(".readerPanel")[this.props.panelPosition];
      $(curPanel).find(':focusable').first().focus();
    }
  }
  componentWillUnmount() {
    window.removeEventListener("resize", this.setWidth);
  }
  componentWillReceiveProps(nextProps) {
    if (nextProps.searchQuery && this.state.menuOpen !== "search") {
      this.openSearch(nextProps.searchQuery);
    }
    if (this.state.menuOpen !== nextProps.initialMenu) {
      this.setState({menuOpen: nextProps.initialMenu});
    }
    this.setState(nextProps.initialState);
  }
  componentDidUpdate(prevProps, prevState) {
    if (prevProps.layoutWidth !== this.props.layoutWidth) {
      this.setWidth();
    }
    if ($('*:focus').length == 0 && this.props.multiPanel && $("body").hasClass("user-is-tabbing")) {
        const curPanel = $(".readerPanel")[($(".readerPanel").length)-1];
        $(curPanel).find(':focusable').first().focus();
    }
    this.replaceHistory = false;
    if (this.state.displaySettingsOpen) {
      $(".readerOptionsPanel").find('.on:focusable').first().focus();
    }
    if (!Sefaria.areBothVersionsEqual(prevState.currVersions, this.state.currVersions) ||
        this.state.currentlyVisibleRef !== prevState.currentlyVisibleRef ||
        this.state.connectionsMode !== prevState.connectionsMode) {
      this.conditionalSetTextData();
    }
    if (this.shouldLayoutUpdate(prevState)) {
      const newLayout = (this.state.data.primaryDirection === 'rtl') ? 'heRight' : 'heLeft';
      this.setOption('biLayout', newLayout);
    }
  }
  shouldLayoutUpdate(prevState) {
    //when we switch to two rtl (or ltr) texts and layout is side by side, we want the primary to be first
    const [data, prevData] = [this.state.data, prevState.data];
    return this.getContentLanguageOverride() === 'bilingual' &&
        this.state.settings.biLayout !== 'stacked' &&
        data !== null &&
        (data?.primaryDirection !== prevData?.primaryDirection || data?.translationDirection !== prevData?.translationDirection) &&
        data?.primaryDirection === data?.translationDirection;
  }
  conditionalSetState(state) {
    // Set state either in the central app or in the local component.
    // If setCentralState function is present, then this ReaderPanel's state is managed from within the ReaderApp component.
    // If it is not present, then the state for this ReaderPanel is managed from the component itself.
    if (this.props.setCentralState) {
      this.props.setCentralState(state, this.replaceHistory);
      this.replaceHistory = false;
    } else {
      this.setState(state);
    }
  }
  onError(message) {
    if (this.props.onError) {
      this.props.onError(message);
      return;
    }
    this.setState({"error": message})
  }
  getContentLanguageOverride() {
    // Determines the actual content language used inside this ReaderPanel.
    // Because it's called in the constructor, assume state isnt necessarily defined and pass
    // variables mode and menuOpen manually
    const {mode, menuOpen, connectionsMode} = this.state;
    const originalLanguage = this.state.settings.language;
    let contentLangOverride = originalLanguage;
    if (["topics", "allTopics", "calendars", "community", "collection" ].includes(menuOpen)) {   //  "story_editor",
      // Always bilingual for English interface, always Hebrew for Hebrew interface
      contentLangOverride = (Sefaria.interfaceLang === "english") ? "bilingual" : "hebrew";

    } else if ((mode === "Connections" && connectionsMode !== 'TextList') || !!menuOpen){
      // Default bilingual to interface language
      contentLangOverride = (originalLanguage === "bilingual") ? Sefaria.interfaceLang : originalLanguage;
    }
    return contentLangOverride;
  }
  getContentLanguageOverrideStateful() {
    // same as getContentLanguageOverride() but relies on values in this.state
    return this.getContentLanguageOverride(this.state.settings.language, this.state.mode, this.state.menuOpen);
  }
  clonePanel(panel) {
    // Todo: Move the multiple instances of this out to a utils file
    return Sefaria.util.clone(panel);
  }
  handleBaseSegmentClick(ref, showHighlight = true) {
    if (this.state.mode === "TextAndConnections") {
      this.closeConnectionsInPanel();
    } else if (this.state.mode === "Text") {
      Sefaria.track.event("Reader", "Open Connections Panel", ref);
      if (this.props.multiPanel) {
        this.conditionalSetState({showHighlight: showHighlight});
        this.props.onSegmentClick(ref);
      } else {
        this.openConnectionsInPanel(ref);
      }
    }
  }
  handleSheetSegmentClick(source) {
    const highlightedRefs = source.ref ? Sefaria.splitRangingRef(source.ref) : [`Sheet ${this.state.sheetID}:${source.node}`];
    this.conditionalSetState({highlightedNode: source.node, highlightedRefs});
  }
  handleCitationClick(citationRef, textRef, replace, currVersions) {
    if (this.props.multiPanel) {
      this.props.onCitationClick(citationRef, textRef, replace, currVersions);
    } else {
      this.showBaseText(citationRef, replace, currVersions, [], true);
    }
  }
  handleTextListClick(ref, replaceHistory, currVersions) {
    this.showBaseText(ref, replaceHistory, currVersions, [], false);  // don't attempt to convert commentary to base ref when opening from connections panel
  }
  openConnectionsPanel(ref, additionalState) {
    /**
     * Decides whether to open a new connections panel or to open connections in the current panel
     * depending on whether we're in multi-panel mode
     */
    if (this.props.multiPanel) {
      this.props.openConnectionsPanel(ref, null, additionalState);
    } else {
      this.openConnectionsInPanel(ref, additionalState);
    }
  }
  openConnectionsInPanel(ref, additionalState) {
    let refs = typeof ref == "string" ? [ref] : ref;
    this.replaceHistory = this.state.mode === "TextAndConnections"; // Don't push history for change in Connections focus
    let newState = {highlightedRefs: refs, mode: "TextAndConnections" };
    if (additionalState) {
      newState = {...newState, ...additionalState};
    }
    this.conditionalSetState(newState, this.replaceHistory);
  }
  onNamedEntityClick(slug, textRef, namedEntityText) {
    // make sure text list is highlighted for segment with named entity
    this.setTextListHighlight(textRef, true);

    // decide whether to open side panel in current panel or in new panel based on whether app is multipanel
    const namedEntityState = { connectionsMode: "Lexicon", selectedNamedEntity: slug, selectedNamedEntityText: namedEntityText };
    if (this.props.multiPanel) {
      this.props.openNamedEntityInNewPanel(textRef, namedEntityState);
    } else {
      this.openConnectionsInPanel([textRef], namedEntityState);
    }
  }
  closeConnectionsInPanel() {
    // Return to the original text in the ReaderPanel contents
    this.conditionalSetState({highlightedRefs: [], mode: "Text"});
  }
  handleSheetClick(e, sheet, highlightedNode, highlightedRefsInSheet) {
    e.preventDefault();
    this.conditionalSetState({
      mode: "Sheet",
      sheetID: sheet.id,
      highlightedNode,
      highlightedRefsInSheet
    });
  }
  setPreviousSettings(backButtonSettings) {
    this.setState({ backButtonSettings });
  }
  showBaseText(ref, replaceHistory, currVersions={en: null, he: null}, filter=[],
               convertCommentaryRefToBaseRef=true, forceOpenCommentaryPanel = false) {
    /* Set the current primary text `ref`, which may be either a string or an array of strings.
    * @param {bool} `replaceHistory` - whether to replace browser history rather than push for this change
    * @param {bool} `convertCommentaryRefToBaseRef` - whether to try to convert commentary refs like "Rashi on Genesis 3:2" to "Genesis 3:2"
    * @param {bool} `forceOpenCommentaryPanel` - see `Sefaria.isCommentaryRefWithBaseText()`
    */
    if (!ref) { return; }
    this.replaceHistory = Boolean(replaceHistory);
    convertCommentaryRefToBaseRef = this.state.compare ? false : convertCommentaryRefToBaseRef;
    // console.log("showBaseText", ref, replaceHistory);
    if (this.state.mode === "Connections" && this.props.masterPanelLanguage === "bilingual") {
      // Connections panels are forced to be mono-lingual. When opening a text from a connections panel,
      // allow it to return to bilingual.
      this.state.settings.language = "bilingual";
    }
    let refs;
    if (!Array.isArray(ref)) {
      const oRef = Sefaria.parseRef(ref);
      if (oRef.book === "Sheet") {
        this.openSheet(ref);
        return;
      }
      refs = [ref];
    }
    else {
      refs = ref;
    }
    if (this.replaceHistory) {
      this.props.saveLastPlace({ mode: "Text", refs, currVersions, settings: this.state.settings }, this.props.panelPosition);
    }
    this.props.openPanelAt(this.props.panelPosition, ref, currVersions, {settings: this.state.settings},
                          true, convertCommentaryRefToBaseRef, this.replaceHistory, false, forceOpenCommentaryPanel);
  }
  openSheet(sheetRef, replaceHistory) {
    this.replaceHistory = Boolean(replaceHistory);
    const parsedRef = Sefaria.parseRef(sheetRef);
    let [sheetID, sheetNode] = parsedRef.sections;
    sheetID = parseInt(sheetID);
    sheetNode = sheetNode ? parseInt(sheetNode) : null;
    if (this.replaceHistory) {
      // Replacing sheet history occurs after sheet data has been loaded,
      // when we have all the data we need to store history.
      this.props.saveLastPlace({ mode: "Sheet", sheetID, settings: this.state.settings}, this.props.panelPosition);
    }
    this.conditionalSetState({
      mode: 'Sheet',
      sheetID,
      highlightedNode: sheetNode,
      menuOpen: null
    });
  }
  updateTextColumn(refs) {
    // Change the refs in the current TextColumn, for infinite scroll up/down.
    this.replaceHistory = true;
    this.conditionalSetState({ refs: refs });
  }
  setTextListHighlight(refs, showHighlight) {
    refs = typeof refs === "string" ? [refs] : refs;
    this.replaceHistory = true;
    if (!Sefaria.util.object_equals(refs, this.state.highlightedRefs)) {
      this.props.closeNamedEntityInConnectionPanel();
    }
    this.conditionalSetState({highlightedRefs: refs, showHighlight: showHighlight});
    this.props.setTextListHighlight(refs);
  }
  setFocusedText(refs) {
    refs = typeof refs === "string" ? [refs] : refs;
    this.replaceHistory = true;
    this.conditionalSetState({highlightedRefs: refs});
    if (this.props.multiPanel) {
      this.props.setTextListHighlight(refs);
    }
  }
  updateCollectionName(name) {
    // Replace history with collection name, which may be loaded from API with slug
    // after the CollectionPage has initiall rendered.
    this.replaceHistory = true;
    this.conditionalSetState({ collectionName: name });
  }
  setSelectedWords(words){
    words = (typeof words !== "undefined" && words.length) ?  words : "";
    words = words.trim();
    this.replaceHistory = false;
    if (this.props.multiPanel) {
      this.props.setSelectedWords(words);
    } else {
      this.conditionalSetState({'selectedWords':  words});
    }
  }
  clearSelectedWords() {
    this.replaceHistory = false;
    if (this.props.multiPanel) {
      this.props.clearSelectedWords();
    } else {
      this.conditionalSetState({'selectedWords':  ''});
    }
  }
  closeMenus() {
    let state = {
      // If there's no content to show, return to navigation
      menuOpen: this.state.refs.slice(-1)[0] ? null: "navigation",
      navigationCategories: null,
      navigationTopicCategory: null,
    };
    this.conditionalSetState(state);
  }
  closeSheetMetaData() {
    let state = {
      menuOpen: null,
      mode: "Sheet",
      navigationCategories: null,
      navigationTopicCategory: null,
    };
    this.conditionalSetState(state);

  }
  openMenu(menu) {
    this.conditionalSetState({
      menuOpen: menu,
      mode: "Text",
      initialAnalyticsTracked: false,
      navigationCategories: null,
      navigationTopic: null,
      navigationTopicTitle: null,
      topicTitle: null,
    });
  }
  setNavigationCategories(categories) {
    this.conditionalSetState({navigationCategories: categories});
  }
  setNavigationTopic(topic, topicTitle) {
    this.conditionalSetState({
      menuOpen: 'topics',
      navigationTopicCategory: topic,
      navigationTopicTitle: topicTitle,
      navigationTopic: null,
      topicTitle: null,
      navigationCategories: null,
    });
  }
  setCollectionTag (tag) {
    this.conditionalSetState({collectionTag: tag});
  }
  setFilter(filter, updateRecent) {
    // Sets the current filter for Connected Texts (TextList)
    // If updateRecent is true, include the current setting in the list of recent filters.
    if (this.props.setConnectionsFilter) {
      this.props.setConnectionsFilter(filter, updateRecent);
    } else {
      if (updateRecent && filter) {
        if (Sefaria.util.inArray(filter, this.state.recentFilters) !== -1) {
          this.state.recentFilters.toggle(filter);
        }
        this.state.recentFilters = [filter].concat(this.state.recentFilters);
      }
      filter = filter ? [filter] : [];
      this.conditionalSetState({recentFilters: this.state.recentFilters, filter: filter, connectionsMode: "TextList"});
    }

  }
  setVersionFilter(filter, prevConnectionsMode) {
    if (this.props.setVersionFilter) {
      this.props.setVersionFilter(filter, prevConnectionsMode);
    } else {
      const filtInd = Sefaria.util.inArray(filter, this.state.recentVersionFilters);
      if (filtInd === -1) {
        this.state.recentVersionFilters = [filter].concat(this.state.recentVersionFilters);
      }
      filter = filter ? [filter] : [];
      this.conditionalSetState({recentVersionFilters: this.state.recentVersionFilters, versionFilter: filter, connectionsMode: "Translation Open"});
    }
  }
  setWebPagesFilter(filter) {
    this.conditionalSetState({webPagesFilter: filter, connectionsMode: "WebPagesList"});
  }
  setTopic(navigationTopic, topicTitle) {
    this.conditionalSetState({
      menuOpen: "topics",
      navigationTopicCategory: null,
      topicTestVersion: this.props.topicTestVersion,
      navigationTopic,
      topicTitle
    });
  }
  openCompareTextTOC(title) {
    // Opens the book TOC in a compare panel
    console.log("openCompareTextTOC")
    this.conditionalSetState({
      menuOpen: "book toc",
      compare: true,
      bookRef: title,
      previousCategories: this.state.navigationCategories,
    });
  }
  toggleLanguage() {
    if (this.state.settings.language === "hebrew") {
      this.setOption("language", "english");
      if (Sefaria.site) { Sefaria.track.event("Reader", "Change Language", "english");}
    } else {
      this.setOption("language", "hebrew");
      if (Sefaria.site) { Sefaria.track.event("Reader", "Change Language", "hebrew");}
    }
  }
  openSearch(query) {
    this.conditionalSetState({
      menuOpen: "search",
      searchQuery: query
    });
  }
  setDisplaySettingsOpen(bool) {
    this.conditionalSetState({displaySettingsOpen: bool});
  }
  getLayoutCategory() {
    const category = this.currentCategory();
    return category === "Tanakh" || category === "Talmud" ? "layout" + category : "layoutDefault";
  }
  setOption(option, value) {
    if (option === "fontSize") {
      const step = 1.15;
      const size = this.state.settings.fontSize;
      value = (value === "smaller" ? size/step : size*step);
    } else if (option === "layout") {
      option = this.getLayoutCategory();
    }

    this.state.settings[option] = value;
    let state = {settings: this.state.settings};
    if (option !== "fontSize") { state.displaySettingsOpen = false; }
    if (option === "language") {
      $.cookie("contentLang", value, {path: "/"});
      this.replaceHistory = true;
      this.props.setDefaultOption && this.props.setDefaultOption(option, value);
    }
    $.cookie(option, value, {path: "/"});
    this.conditionalSetState(state);
  }
  setConnectionsMode(mode, connectionData = null) {
    let loginRequired = {
      "Add Connection": 1,
    };
    if (mode == "Add Connection" && this.props.allOpenRefs.length == 1) {
      this.props.openComparePanel(true);
      return;
    }
    Sefaria.track.event("Tools", mode + " Click"); // TODO Shouldn't be tracking clicks here, this function is called programmatically
    if (!Sefaria._uid && mode in loginRequired) {
      Sefaria.track.event("Tools", "Prompt Login");
      mode = "Login";
    }
    let state = {connectionsMode: mode};
    if (mode === "Resources") {
      this.setFilter();
    }
    state["connectionData"] = !!connectionData ? connectionData : null;
    this.conditionalSetState(state);
  }
  setConnectionsCategory(category) {
    this.setFilter(category, false); // Set filter so that basetext shows link dots according to this category
    this.conditionalSetState({connectionsCategory: category, connectionsMode: "ConnectionsList"});
  }
  editNote(note) {
    this.conditionalSetState({
      connectionsMode: "Edit Note",
      noteBeingEdited: note
    });
  }
  setWidth() {
    this.setState({width: $(ReactDOM.findDOMNode(this)).width()});
    //console.log("Setting panel width", this.width);
  }
  setCurrentlyVisibleRef(ref) {
    this.replaceHistory = true;
    //var ref = this.state.highlightedRefs.length ? Sefaria.normRef(this.state.highlightedRefs) : ref;
    this.conditionalSetState({
      currentlyVisibleRef: ref,
    });
  }
  setTab(tab, replaceHistoryIfReaderAppUpdated=false) {
    // There is a race condition such that when navigating to a new page that has a TabView component, sometimes TabView
    // mounts before ReaderApp's componentDidUpdate gets called, which results in setTab calling conditionalSetState
    // before the previous page's history state has been pushed to the history object. If this happens, we want
    // this.replaceHistory to be false so that we don't override the previous page's history.
    // If history.state.panels[0].mode is undefined, we know that conditionalSetState has been called already, and we
    // can replace the history state. Otherwise, we want to push the history state, so we set replaceHistory to false.
    this.replaceHistory = replaceHistoryIfReaderAppUpdated ?
        history.state ? !history.state.panels[0].mode : true // on page load history state may not yet exist -- in that case force update
        : false
    this.conditionalSetState({tab: tab})
  }
  onSetTopicSort(topicSort) {
    this.conditionalSetState({topicSort});
  }
  currentMode() {
    return this.state.mode;
  }
  currentRef() {
    // Returns a string of the current ref, the first if there are many
    return this.state.refs && this.state.refs.length ? this.state.refs[0]
            : this.state.highlightedRefs && this.state.highlightedRefs ? this.state.highlightedRefs[0]
              : null;
  }
  currentBook() {
    let data = this.state.data;
    if (data) {
      return data.indexTitle;
    } else {
      let pRef = Sefaria.parseRef(this.currentRef());
      return "index" in pRef ? pRef.index : ("book" in pRef ? pRef.book : null);
    }
  }
  currentCategory() {
    if (this.state.mode == "Sheet") {
      return "Sheets"
    }
    else {
      const book = this.currentBook();
      return (Sefaria.index(book) ? Sefaria.index(book)['primary_category'] : null);
    }
  }
  currentLayout() {
    if (this.state.settings.language == "bilingual") {
      return this.state.width > 500 ? this.state.settings.biLayout : "stacked";
    }
    // dont allow continuous mode in sidebar since it's currently not possible to control layout from sidebar
    if (this.state.mode === "Connections") {return "segmented"}
    const option = this.getLayoutCategory();
    return this.state.settings[option];
  }
  handleKeyPress(e) {
    if (e.keyCode === 27) {
      this.props.closePanel(e);
    }
  }
  backFromExtendedNotes(){
    let bookRef = this.state.bookRef ? this.state.bookRef : this.currentBook();
    this.props.backFromExtendedNotes(bookRef, this.state.currVersions);
  }
  whereIsElementInViewport(element) {
    const elementbbox = element.getBoundingClientRect();
    const vh = Math.max(document.documentElement.clientHeight || 0, window.innerHeight || 0)
    if (elementbbox.top >= 200 && elementbbox.bottom < vh) {
        return "in viewport"
    }
    if (elementbbox.bottom >= vh/2 && element) {
        return "past half"
    }
  };
  getHighlightedByScrollPos() {
    let segmentToHighlight = null

    const segments = this.readerContentRef.current.querySelectorAll(".sheetItem");

    for (let segment of segments) {
        const elementLoc = this.whereIsElementInViewport(segment);
        if (elementLoc === "in viewport" || elementLoc === "past half") {
            segmentToHighlight = segment;
            break;
        }
    }

    return segmentToHighlight
  };
  openSidePanel() {
    const highlighted = this.getHighlightedByScrollPos();
    highlighted.click();
  }
  getPanelType() {
    const {menuOpen, tab, navigationTopic, navigationTopicCategory} = this.state;
    if (menuOpen === "topics") {
      if (navigationTopicCategory) {
        return "Topic Navigation";
      } else if (navigationTopic) {
        return `${menuOpen}_${tab}`;
      } else {
        return "Topic Landing";
      }
    }
  }
  getPanelName() {
    const {menuOpen, navigationTopic, navigationTopicCategory} = this.state;
    if (menuOpen === "topics") {
      return navigationTopicCategory || navigationTopic || "Explore by Topic";
    }
  }
  getPanelNumber() {
    // TODO update for commentary panels
    return this.props.panelPosition+1;
  }
  getAnalyticsData() {
    return {
      panel_type: this.getPanelType(),
      panel_number: this.getPanelNumber(),
      content_lang: this.getContentLanguageOverrideStateful(),
      panel_name: this.getPanelName(),
    };
  }
  render() {
    if (this.state.error) {
      return (
        <div
        ref={this.readerContentRef}
        className="readerContent">
          <div className="readerError">
            <span className="int-en">Something went wrong! Please use the back button or the menus above to get back on track.</span>
            <span className="int-he">ארעה תקלה במערכת. אנא חזרו לתפריט הראשי או אחורנית על ידי שימוש בכפתורי התפריט או החזור.</span>
            <div className="readerErrorText">
              <span className="int-en">Error Message: </span>
              <span className="int-he">שגיאה: </span>
              {this.state.error}
            </div>
          </div>
        </div>
      );
    }

    let items = [];
    let menu = null;
    const readerPanelContextData = {
      language: this.getContentLanguageOverride(),
      isMenuOpen: this.state.displaySettingsOpen,
      setIsMenuOpen: this.setDisplaySettingsOpen,
      setOption: this.setOption,
      textsData: this.state.data,
      layout: this.currentLayout(),
      panelMode: this.state.mode,
      aliyotShowStatus: this.state.settings.aliyotTorah,
      vowelsAndCantillationState: this.state.settings.vowels,
      punctuationState: this.state.settings.punctuationTalmud,
      width: this.state.width,
    };
    const contextContentLang = {"language": this.getContentLanguageOverrideStateful()};

    if (this.state.mode === "Text" || this.state.mode === "TextAndConnections") {
      const oref  = Sefaria.parseRef(this.state.refs[0]);
      const showHighlight = this.state.showHighlight || (this.state.highlightedRefs.length > 1);
      const index = oref && oref.index ? Sefaria.index(oref.index) : null;
      const [textColumnBookTitle, heTextColumnBookTitle] = index ? [index.title, index.heTitle] : [null, null];
      items.push(
        <TextColumn
          panelPosition ={this.props.panelPosition}
          srefs={this.state.refs.slice()}
          currVersions={this.state.currVersions}
          highlightedRefs={this.state.highlightedRefs}
          currentlyVisibleRef={this.state.currentlyVisibleRef}
          showHighlight={showHighlight}
          basetext={true}
          bookTitle={textColumnBookTitle}
          heBookTitle={heTextColumnBookTitle}
          withContext={true}
          loadLinks={true}
          prefetchNextPrev={true}
          multiPanel={this.props.multiPanel}
          mode={this.state.mode}
          settings={Sefaria.util.clone(this.state.settings)}
          hasSidebar={this.props.hasSidebar}
          interfaceLang={this.props.interfaceLang}
          setOption={this.setOption}
          showBaseText={this.showBaseText}
          updateTextColumn={this.updateTextColumn}
          onSegmentClick={this.handleBaseSegmentClick}
          onCitationClick={this.handleCitationClick}
          onNamedEntityClick={this.onNamedEntityClick}
          setTextListHighlight={this.setTextListHighlight}
          setCurrentlyVisibleRef={this.setCurrentlyVisibleRef}
          setSelectedWords={this.setSelectedWords}
          selectedWords={this.state.selectedWords}
          panelsOpen={this.props.panelsOpen}
          layoutWidth={this.props.layoutWidth}
          filter={this.state.filter}
          textHighlights={this.state.textHighlights}
          unsetTextHighlight={this.props.unsetTextHighlight}
          translationLanguagePreference={this.props.translationLanguagePreference}
          navigatePanel={this.props.navigatePanel}
          key={`${textColumnBookTitle ? textColumnBookTitle : "empty"}-TextColumn`} />
      );
    }
    if (this.state.mode === "Sheet") {
      menu = <Sheet
          adjustHighlightedAndVisible={this.adjustSheetHighlightedAndVisible}
          panelPosition ={this.props.panelPosition}
          id={this.state.sheetID}
          key={"sheet-"+this.state.sheetID}
          multiPanel={this.props.multiPanel}
          highlightedNode={this.state.highlightedNode}
          highlightedRefsInSheet={this.state.highlightedRefsInSheet}
          scrollToHighlighted={this.state.scrollToHighlighted}
          onRefClick={this.handleCitationClick}
          onSegmentClick={this.handleSheetSegmentClick}
          onCitationClick={this.handleCitationClick}
          openSheet={this.openSheet}
          setSelectedWords={this.setSelectedWords}
          contentLang={this.state.settings.language}
          setDivineNameReplacement={this.props.setDivineNameReplacement}
          divineNameReplacement={this.props.divineNameReplacement}
          hasSidebar={this.props.hasSidebar}
          toggleSignUpModal={this.props.toggleSignUpModal}
        />;
    }

    if (this.state.mode === "Connections" || this.state.mode === "TextAndConnections") {
      const langMode = this.props.masterPanelLanguage || this.state.settings.language;
      let data     = this.state.data;
      const canEditText = data &&
                        ((langMode === "hebrew" && data.heVersionStatus !== "locked") ||
                        (langMode === "english" && data.versionStatus !== "locked") ||
                        (Sefaria.is_moderator && langMode !== "bilingual"));
      items.push(
        <ConnectionsPanel
          panelPosition ={this.props.panelPosition}
          selectVersion={this.props.selectVersion}
          srefs={this.state.mode === "Connections" ? this.state.refs.slice() : this.state.highlightedRefs.slice()}
          filter={this.state.filter || []}
          mode={this.state.connectionsMode || "Resources"}
          recentFilters={this.state.recentFilters}
          connectionsCategory={this.state.connectionsCategory}
          connectionData={this.state.connectionData}
          interfaceLang={this.props.interfaceLang}
          contentLang={this.state.settings.language}
          title={this.currentBook()}
          currentlyVisibleRef={this.state.currentlyVisibleRef}
          currVersions={this.state.currVersions}
          fullPanel={this.props.multiPanel}
          multiPanel={this.props.multiPanel}
          allOpenRefs={this.props.allOpenRefs}
          canEditText={canEditText}
          setFilter={this.setFilter}
          scrollPosition={this.state.sideScrollPosition || 0}
          setSideScrollPosition={this.props.setSideScrollPosition}
          toggleSignUpModal={this.props.toggleSignUpModal}
          setConnectionsMode={this.setConnectionsMode}
          setConnectionsCategory={this.setConnectionsCategory}
          webPagesFilter={this.state.webPagesFilter}
          setWebPagesFilter={this.setWebPagesFilter}
          nodeRef={this.state.nodeRef}
          closeConectionsInPanel={this.closeConnectionsInPanel}
          handleSheetClick={this.handleSheetClick}
          openNav={this.openMenu.bind(null, "navigation")}
          editNote={this.editNote}
          noteBeingEdited={this.state.noteBeingEdited}
          onTextClick={this.handleTextListClick}
          onCitationClick={this.handleCitationClick}
          openComparePanel={this.props.openComparePanel}
          closePanel={this.props.closePanel}
          selectedWords={this.state.selectedWords}
          sidebarSearchQuery={this.state.sidebarSearchQuery}
          onSidebarSearchClick={this.props.onSidebarSearchClick}
          selectedNamedEntity={this.state.selectedNamedEntity}
          selectedNamedEntityText={this.state.selectedNamedEntityText}
          clearSelectedWords={this.clearSelectedWords}
          clearNamedEntity={this.props.clearNamedEntity}
          setSidebarSearchQuery={this.props.setSidebarSearchQuery}
          masterPanelLanguage={this.props.masterPanelLanguage}
          masterPanelMode={this.props.masterPanelMode}
          versionFilter={this.state.versionFilter}
          recentVersionFilters={this.state.recentVersionFilters}
          setVersionFilter={this.setVersionFilter}
          viewExtendedNotes={this.props.viewExtendedNotes.bind(null, "Connections")}
          checkIntentTimer={this.props.checkIntentTimer}
          navigatePanel={this.props.navigatePanel}
          translationLanguagePreference={this.props.translationLanguagePreference}
          setDivineNameReplacement={this.props.setDivineNameReplacement}
          divineNameReplacement={this.props.divineNameReplacement}
          setPreviousSettings={this.setPreviousSettings}
          filterRef={this.state.filterRef}
          backButtonSettings={this.state.backButtonSettings}
          key="connections" />
      );
    }

    if (this.state.menuOpen === "navigation") {

      const openNav = this.state.compare ? this.props.openComparePanel : this.openMenu.bind(null, "navigation");
      const openTextTOC = this.state.compare ? this.openCompareTextTOC : null;

      menu = (<TextsPage
                    key={this.state.navigationCategories ? this.state.navigationCategories.join("-") : this.state.navigationTopicCategory ? this.state.navigationTopicCategory: "navHome"}
                    compare={this.state.compare}
                    multiPanel={this.props.multiPanel}
                    categories={this.state.navigationCategories || []}
                    settings={this.state.settings}
                    setCategories={this.setNavigationCategories}
                    openTextTOC={openTextTOC}
                    setOption={this.setOption}
                    toggleLanguage={this.toggleLanguage}
                    onCompareBack={this.props.closePanel}
                    openSearch={this.openSearch}
                    initialWidth={this.state.width}
                    toggleSignUpModal={this.props.toggleSignUpModal} />);
    } else if (this.state.menuOpen === "sheetsWithRef") {
      menu = (<SheetsWithRefPage srefs={this.state.sheetsWithRef.en}
                                 searchState={this.state['searchState']}
                                 updateSearchState={this.props.updateSearchState}
                                 updateAppliedFilter={this.props.updateSearchFilter}
                                 updateAppliedOptionField={this.props.updateSearchOptionField}
                                 updateAppliedOptionSort={this.props.updateSearchOptionSort}
                                 registerAvailableFilters={this.props.registerAvailableFilters}
                                 resetSearchFilters={this.props.resetSearchFilters}
                                 onResultClick={this.props.onSearchResultClick}/>);
    } else if (this.state.menuOpen === "sheet meta") {
      menu = (<SheetMetadata
                    mode={this.state.menuOpen}
                    toggleSignUpModal={this.props.toggleSignUpModal}
                    interfaceLang={this.props.interfaceLang}
                    close={this.closeSheetMetaData}
                    id={this.state.sheetID}
                    versionLanguage={this.state.versionLanguage}
                    settingsLanguage={this.state.settings.language == "hebrew"?"he":"en"}
                    narrowPanel={!this.props.multiPanel}
                    currentRef={this.state.currentlyVisibleRef}
                    openNav={this.openMenu.bind(null, "navigation")}
                    openDisplaySettings={this.openDisplaySettings}
                    selectVersion={this.props.selectVersion}
                    showBaseText={this.showBaseText} />);
    } else if (this.state.menuOpen === "book toc") {
      const onCompareBack = () => {
        this.conditionalSetState({
          menuOpen: "navigation",
          navigationCategories: this.state.previousCategories,
        });
      };
      menu = (<BookPage
                    tab={this.state.tab}
                    setTab={this.setTab}
                    mode={this.state.menuOpen}
                    multiPanel={this.props.multiPanel}
                    close={this.closeMenus}
                    title={this.state.bookRef}
                    currVersions={this.state.currVersions}
                    settingsLanguage={this.state.settings.language == "hebrew"?"he":"en"}
                    toggleLanguage={this.toggleLanguage}
                    category={Sefaria.index(this.state.bookRef).primary_category}
                    currentRef={this.state.bookRef}
                    compare={this.state.compare}
                    onCompareBack={onCompareBack}
                    narrowPanel={!this.props.multiPanel}
                    key={this.state.bookRef}
                    selectVersion={this.props.selectVersion}
                    showBaseText={this.showBaseText}
                    viewExtendedNotes={this.props.viewExtendedNotes.bind(null, "toc")} />);

    } else if (this.state.menuOpen === "extended notes" && this.state.mode !== "Connections") {
      menu = (<BookPage
                    tab={this.state.tab}
                    setTab={this.setTab}
                    mode={this.state.menuOpen}
                    interfaceLang={this.props.interfaceLang}
                    close={this.closeMenus}
                    title={this.state.bookRef ? this.state.bookRef : this.currentBook()}
                    currVersions={this.state.currVersions}
                    settingsLanguage={this.state.settings.language == "hebrew"?"he":"en"}
                    category={Sefaria.index(this.state.bookRef) ? Sefaria.index(this.state.bookRef).primary_category : this.currentCategory()}
                    currentRef={this.state.bookRef ? this.state.bookRef : this.state.currentlyVisibleRef}
                    narrowPanel={!this.props.multiPanel}
                    selectVersion={this.props.selectVersion}
                    showBaseText={this.showBaseText}
                    backFromExtendedNotes={
                      this.state.mode==="Connections" ? this.closeMenus : this.backFromExtendedNotes
                    }/>);

    } else if (this.state.menuOpen === "search" && this.state.searchQuery) {
      menu = (<ElasticSearchQuerier
                    query={this.state.searchQuery}
                    searchState={this.state['searchState']}
                    resetSearchFilters={this.props.resetSearchFilters}
                    settings={Sefaria.util.clone(this.state.settings)}
                    panelsOpen={this.props.panelsOpen}
                    onResultClick={this.props.onSearchResultClick}
                    toggleLanguage={this.toggleLanguage}
                    close={this.props.closePanel}
                    onQueryChange={this.props.onQueryChange}
                    updateAppliedFilter={this.props.updateSearchFilter}
                    updateAppliedOptionField={this.props.updateSearchOptionField}
                    updateAppliedOptionSort={this.props.updateSearchOptionSort}
                    registerAvailableFilters={this.props.registerAvailableFilters}
                    compare={this.state.compare}/>);
    } else if (this.state.menuOpen === "topics") {
      if (this.state.navigationTopicCategory) {
        menu = (
          <TopicCategory
            topic={this.state.navigationTopicCategory}
            topicTitle={this.state.navigationTopicTitle}
            setTopic={this.setTopic}
            setNavTopic={this.setNavigationTopic}
            interfaceLang={this.props.interfaceLang}
            compare={this.state.compare}
            initialWidth={this.state.width}
            openSearch={this.openSearch}
          />
        );
      } else if (this.state.navigationTopic) {
        menu = (
          <TopicPage
            tab={this.state.tab}
            setTab={this.setTab}
            onSetTopicSort={this.onSetTopicSort}
            topicSort={this.state.topicSort}
            topic={this.state.navigationTopic}
            topicTitle={this.state.topicTitle}
            interfaceLang={this.props.interfaceLang}
            setTopic={this.setTopic}
            setNavTopic={this.setNavigationTopic}
            openTopics={this.openMenu.bind(null, "topics")}
            showBaseText={this.props.onNavTextClick || this.showBaseText}
            openNav={this.openMenu.bind(null, "navigation")}
            openSearch={this.openSearch}
            close={this.closeMenus}
            multiPanel={this.props.multiPanel}
            navHome={this.openMenu.bind(null, "navigation")}
            toggleSignUpModal={this.props.toggleSignUpModal}
            translationLanguagePreference={this.props.translationLanguagePreference}
            topicTestVersion={this.props.topicTestVersion}
            key={"TopicPage"}
          />
        );
      } else {
        menu = (
          <TopicsPage
            key={"TopicsPage"}
            setNavTopic={this.setNavigationTopic}
            multiPanel={this.props.multiPanel}
            initialWidth={this.state.width}
          />
        );
      }

    } else if (this.state.menuOpen === "allTopics") {
      menu = (
        <TopicPageAll
          interfaceLang={this.props.interfaceLang}
          topicLetter={this.state.navigationTopicLetter}
          intiialWidth={this.state.width}
          setTopic={this.setTopic}
          openNav={this.openMenu.bind(null, "navigation")}
          close={this.closeMenus}
          multiPanel={this.props.multiPanel}
          toggleLanguage={this.toggleLanguage}
          navHome={this.openMenu.bind(null, "navigation")}
          key={"TopicPageAll"} />
      );

    } else if (this.state.menuOpen === "notifications") {
      menu = (
        <NotificationsPanel
          setUnreadNotificationsCount={this.props.setUnreadNotificationsCount}
          interfaceLang={this.props.interfaceLang} />
      );

    } else if (this.state.menuOpen === "collection") {
      menu = (
        <CollectionPage
          name={this.state.collectionName}
          setTab={this.setTab}
          tab={this.state.tab}
          slug={this.state.collectionSlug}
          tag={this.state.collectionTag}
          setCollectionTag={this.setCollectionTag}
          width={this.state.width}
          searchInCollection={this.props.searchInCollection}
          toggleLanguage={this.toggleLanguage}
          toggleSignUpModal={this.props.toggleSignUpModal}
          updateCollectionName={this.updateCollectionName}
          navHome={this.openMenu.bind(null, "navigation")}
          multiPanel={this.props.multiPanel}
          initialWidth={this.state.width}
          interfaceLang={this.props.interfaceLang} />
      );

    } else if (this.state.menuOpen === "collectionsPublic") {
      menu = (
        <PublicCollectionsPage
          multiPanel={this.props.multiPanel}
          initialWidth={this.state.width} />
      );

    } else if (this.state.menuOpen === "translationsPage") {
      menu = <TranslationsPage
        translationsSlug={this.state.translationsSlug}
      />
    }
    else if (this.state.menuOpen === "community") {
      menu = (
        <CommunityPage
          multiPanel={this.props.multiPanel}
          toggleSignUpModal={this.props.toggleSignUpModal}
          initialWidth={this.state.width} />
      );

    } else if (this.state.menuOpen === "user_stats") {
      menu = (<UserStats />);

    } else if (this.state.menuOpen === "modtools") {
      menu = (
        <ModeratorToolsPanel
          interfaceLang={this.props.interfaceLang} />
      );

    } else if (["texts-saved", "texts-history", "notes"].includes(this.state.menuOpen)) {
      menu = (
          <LibraryUserHistoryPanelWrapper
              multiPanel={this.props.multiPanel}
              menuOpen={this.state.menuOpen}
              openMenu={this.openMenu}
              openNav={this.openMenu.bind(null, "navigation")}
              openDisplaySettings={this.openDisplaySettings}
              toggleLanguage={this.toggleLanguage}
              compare={this.state.compare}
              toggleSignUpModal={this.props.toggleSignUpModal}/>
      );

    } else if (["sheets-saved", "sheets-history"].includes(this.state.menuOpen)) {
      menu = (
          <SheetsUserHistoryPanelWrapper
              multiPanel={this.props.multiPanel}
              menuOpen={this.state.menuOpen}
              openMenu={this.openMenu}
              openNav={this.openMenu.bind(null, "navigation")}
              openDisplaySettings={this.openDisplaySettings}
              toggleLanguage={this.toggleLanguage}
              compare={this.state.compare}
              toggleSignUpModal={this.props.toggleSignUpModal}/>
      );

    } else if (this.state.menuOpen === "sheets") {
      menu = (<SheetsHomePage setNavTopic={this.setNavigationTopic}
                              multiPanel={this.props.multiPanel}
                              setTopic={this.setTopic}/>);
    } else if (this.state.menuOpen === "profile") {
      menu = (
        <UserProfile
          profile={this.state.profile}
          tab={this.state.tab}
          setTab={this.setTab}
          toggleSignUpModal={this.props.toggleSignUpModal}
          multiPanel={this.props.multiPanel}
          navHome={this.openMenu.bind(null, "navigation")} />
      );

    } else if (this.state.menuOpen === "calendars") {
      menu = (
        <CalendarsPage
          multiPanel={this.props.multiPanel}
          initialWidth={this.state.width} />
      );
    }

    let classes  = {readerPanel: 1, serif: 1, narrowColumn: this.state.width < 730};
    classes[readerPanelContextData.language] = 1;
    classes[this.currentLayout()]        = 1;
    classes[this.state.settings.color]   = 1;
    if (readerPanelContextData.language !== 'bilingual' || !this.state.data?.text?.length) {
      let isPrimaryShown = readerPanelContextData.language === 'hebrew' || !this.state.data?.text?.length;
      let primaryOrTranslation = isPrimaryShown ? 'primary' : 'translation';
      let direction = this.state.data?.[`${primaryOrTranslation}Direction`];
      classes[direction] = 1;
    }
    classes = classNames(classes);

    const style = {"fontSize": this.state.settings.fontSize + "%"};

    const sheet = Sefaria.sheets.loadSheetByID(this.state.sheetID);
    const sheetTitle = !!sheet ? sheet.title.stripHtmlConvertLineBreaks() : null;

    const hideReaderControls = (
      this.state.mode === "TextAndConnections" ||
      this.state.mode === "Sheet" ||
      this.state.menuOpen ||
      this.props.hideNavHeader
    );
    return (
      <ReaderPanelContext.Provider value={readerPanelContextData}>
        <div ref={this.readerContentRef} className={classes} onKeyDown={this.handleKeyPress} role="region"
             id={"panel-"+this.props.panelPosition} data-anl-batch={JSON.stringify(this.getAnalyticsData())}>
          {hideReaderControls ? null :
            <ReaderControls
              showBaseText={this.showBaseText}
              hasSidebar={this.state.hasSidebar}
              toggleSheetEditMode={this.toggleSheetEditMode}
              currentRef={this.state.currentlyVisibleRef}
              highlightedRefs={this.state.highlightedRefs}
              sheetID={this.state.sheetID}
              sheetTitle={sheetTitle}
              currentMode={this.currentMode.bind(this)}
              currentCategory={this.currentCategory}
              currentBook={this.currentBook.bind(this)}
              currVersions={this.state.currVersions}
              multiPanel={this.props.multiPanel}
              settings={this.state.settings}
              setOption={this.setOption}
              setConnectionsMode={this.setConnectionsMode}
              setConnectionsCategory={this.setConnectionsCategory}
              openMenu={this.openMenu}
              closeMenus={this.closeMenus}
              onTextTitleClick={this.handleBaseSegmentClick}
              onSheetTitleClick={this.handleSheetSegmentClick}
              openMobileNavMenu={this.props.openMobileNavMenu}
              onError={this.onError}
              openConnectionsPanel={this.openConnectionsPanel}
              connectionsMode={this.state.filter.length && this.state.connectionsMode === "Connections" ? "Connection Text" : this.state.connectionsMode}
              connectionsCategory={this.state.connectionsCategory}
              closePanel={this.props.closePanel}
              toggleLanguage={this.toggleLanguage}
              interfaceLang={this.props.interfaceLang}
              toggleSignUpModal={this.props.toggleSignUpModal}
              historyObject={this.props.getHistoryObject(this.state, this.props.hasSidebar)}
              connectionData={this.state.connectionData}
              translationLanguagePreference={this.props.translationLanguagePreference}
              setTranslationLanguagePreference={this.props.setTranslationLanguagePreference}
              data={this.state.data}
              backButtonSettings={this.state.backButtonSettings}
            />}

          {(items.length > 0 && !menu) ?
          <div className="readerContent" style={style}>
            {items}
          </div> : null}

          {menu}

        </div>
      </ReaderPanelContext.Provider>
    );
  }
}
ReaderPanel.propTypes = {
  initialState:                PropTypes.object,
  interfaceLang:               PropTypes.string,
  setCentralState:             PropTypes.func,
  onSegmentClick:              PropTypes.func,
  onCitationClick:             PropTypes.func,
  openNamedEntityInNewPanel:   PropTypes.func,
  onNavTextClick:              PropTypes.func,
  onSearchResultClick:         PropTypes.func,
  onUpdate:                    PropTypes.func,
  onError:                     PropTypes.func,
  closePanel:                  PropTypes.func,
  closeMenus:                  PropTypes.func,
  setConnectionsFilter:        PropTypes.func,
  setSideScrollPosition:       PropTypes.func,
  setDefaultOption:            PropTypes.func,
  selectVersion:               PropTypes.func,
  viewExtendedNotes:           PropTypes.func,
  backFromExtendedNotes:       PropTypes.func,
  unsetTextHighlight:          PropTypes.func,
  onQueryChange:               PropTypes.func,
  updateSearchFilter:          PropTypes.func,
  updateSearchOptionField:     PropTypes.func,
  updateSearchOptionSort:      PropTypes.func,
  registerAvailableFilters:    PropTypes.func,
  searchInCollection:          PropTypes.func,
  openComparePanel:            PropTypes.func,
  setUnreadNotificationsCount: PropTypes.func,
  highlightedRefs:             PropTypes.array,
  multiPanel:                  PropTypes.bool,
  masterPanelLanguage:         PropTypes.string,
  panelsOpen:                  PropTypes.number,
  allOpenRefs:                 PropTypes.array,
  hasSidebar:                  PropTypes.bool,
  layoutWidth:                 PropTypes.number,
  setTextListHighlight:        PropTypes.func,
  setSelectedWords:            PropTypes.func,
  analyticsInitialized:        PropTypes.bool,
  setVersionFilter:            PropTypes.func,
  saveLastPlace:               PropTypes.func,
  setDivineNameReplacement:    PropTypes.func,
  checkIntentTimer:            PropTypes.func,
  toggleSignUpModal:           PropTypes.func.isRequired,
  getHistoryRef:               PropTypes.func,
  profile:                     PropTypes.object,
  masterPanelMode:             PropTypes.string,
  masterPanelSheetId:          PropTypes.number,
  translationLanguagePreference: PropTypes.string,
  setTranslationLanguagePreference: PropTypes.func.isRequired,
  topicTestVersion:            PropTypes.string,
};


class ReaderControls extends Component {
  // The Header of a Reader panel when looking at a text
  // contains controls for display, navigation etc.
  constructor(props) {
    super(props);
    this.state = {
      displayVersionTitle: {},  // lang codes as keys and version title to display in header as values. prefers shortVersionTitle when available but falls back on versionTitle
    };
  }
  openTextConnectionsPanel(e) {
    e.preventDefault();
    if(!this.props.hasSidebar){ //Prevent click on title from opening connections panel if its already open
      Sefaria.track.event("Reader", "Open Connections Panel from Header", this.props.currentRef);
      this.props.onTextTitleClick(this.props.currentRef, false);
    }
  }
  openSheetConnectionsPanel(e) {
    e.preventDefault();
    this.props.onSheetTitleClick(0);
  }
  shouldShowVersion(props) {
    props = props || this.props;
    // maybe one day sheets will have versions (e.g Nachama) but for now, let's ignore that possibility
    return !props.sheetID && (props.settings.language === "english" || props.settings.language === "bilingual");
  }
  setDisplayVersionTitle(version) {
    const en = version.shortVersionTitle || version.versionTitle;
    this.setState({
      displayVersionTitle: {
        en,
        he: version.shortVersionTitleInHebrew || en,
      }
    });
  }
  loadTranslations() {
    /**
     * Preload translation versions to get shortVersionTitle to display
     */
    const data = this.props.data;
    if (!data) {return;}
    if (data.sources) {
      // merged version from API
      this.setDisplayVersionTitle({});
      return;
    }
    for (const version of Object.values(data.available_versions)) {
      if (!version.isSource && version.versionTitle === data.versionTitle) {
        this.setDisplayVersionTitle(version);
        break;
      }
    }
  }
  openTranslations() {
    this.props.openConnectionsPanel([this.props.currentRef], {"connectionsMode": "Translations"});
  }
  componentDidMount() {
    this.loadTranslations();
  }
  componentDidUpdate(prevProps, prevState) {
    if (this.props.data && (
      this.shouldShowVersion() !== this.shouldShowVersion(prevProps) ||
      this.props.data.versionTitle !== prevProps.data?.versionTitle ||
      this.props.currentRef !== prevProps.currentRef
      )
    ) {
      this.loadTranslations();
    }
  }
  componentWillUnmount() {
    if (this.state.runningQuery) {
      this.state.runningQuery.cancel();
    }
  }
  stopPropagation(e){
    e.stopPropagation();
  }
  render() {
    let title = this.props.currentRef || "";
    let heTitle = "";
    let sectionString = "";
    let heSectionString = "";
    let categoryAttribution = null;
    const data = this.props.data;

    if (this.props.sheetID) {
      if (this.props.sheetTitle === null) {
        title = heTitle = Sefaria._("Loading...");
      } else {
        title = heTitle = this.props.sheetTitle;
        if (title === "") {
          title = heTitle = Sefaria._("Untitled")
        }
      }

    } else if (data) {
      sectionString = data.ref.replace(data.indexTitle, "");
      heSectionString = data.heRef.replace(data.heIndexTitle, "");
      title = data.indexTitle;
      heTitle = data.heIndexTitle;
      categoryAttribution = data && Sefaria.categoryAttribution(data.categories);
    }

    const mode              = this.props.currentMode();
    const hideHeader        = !this.props.multiPanel && mode === "Connections";
    const connectionsHeader = this.props.multiPanel && mode === "Connections";
    let displayVersionTitle = this.props.settings.language === 'hebrew' ? this.state.displayVersionTitle.he : this.state.displayVersionTitle.en;
    if (categoryAttribution && displayVersionTitle) { displayVersionTitle = `(${displayVersionTitle})`; }
    const url = this.props.sheetID ? "/sheets/" + this.props.sheetID : data ? "/" + Sefaria.normRef(data.book) : Sefaria.normRef(this.props.currentRef);
    const readerTextTocClasses = classNames({readerTextToc: 1, attributed: !!categoryAttribution || this.shouldShowVersion(), connected: this.props.hasSidebar});


    let centerContent = connectionsHeader ?
      <div className="readerTextToc">
        <ConnectionsPanelHeader
          connectionsMode={this.props.connectionsMode}
          previousCategory={this.props.connectionsCategory}
          previousMode={this.props.connectionData?.previousMode}
          multiPanel={this.props.multiPanel}
          setConnectionsMode={this.props.setConnectionsMode}
          setConnectionsCategory={this.props.setConnectionsCategory}
          closePanel={this.props.closePanel}
          toggleLanguage={this.props.toggleLanguage}
          interfaceLang={this.props.interfaceLang}
          backButtonSettings={this.props.backButtonSettings}
        />
      </div>
      :
      <div className={readerTextTocClasses} onClick={this.props.sheetID ? this.openSheetConnectionsPanel : this.openTextConnectionsPanel}>
        <div className={"readerTextTocBox" + (this.props.sheetID ? " sheetBox" : "")} role="heading" aria-level="1" aria-live="polite">
          <div>
            <a href={url} aria-label={"Show Connection Panel contents for " + title} >
              <div className="readerControlsTitle">
                { this.props.sheetID ?
                <img src={"/static/img/sheet.svg"} className="sheetTocIcon" alt="" /> : null}
                { this.props.sheetID ?
                <h1 style={{direction: Sefaria.hebrew.isHebrew(title) ? "rtl" : "ltr"}}>
                  {title}
                </h1>
                :
                <h1>
                  <ContentText text={{en: title, he: heTitle}} defaultToInterfaceOnBilingual={true} />
                  <span className="sectionString">
                    <ContentText text={{en: sectionString, he: heSectionString }} defaultToInterfaceOnBilingual={true} />
                  </span>
                </h1>
                }
              </div>
              <div className="readerTextVersion">
                {categoryAttribution ? <CategoryAttribution categories={data.categories} linked={false} /> : null }
                {
                  this.shouldShowVersion() && displayVersionTitle ?
                  <span className="readerTextVersion">
                    <span className="en">{displayVersionTitle}</span>
                  </span> : null
                }
              </div>
            </a>
          </div>
        </div>
      </div>;

    let leftControls = hideHeader || connectionsHeader ? null :
      (<div className="leftButtons">
          {this.props.multiPanel ? (<CloseButton onClick={this.props.closePanel} />) : null}
          {this.props.multiPanel ? null : (<MenuButton onClick={this.props.openMobileNavMenu}/>)}
          <SaveButton placeholder={true}/>
        </div>);


    const displaySettingsButton = (<DisplaySettingsButton/>);
    let displaySettingsMenu = (<ReaderDisplayOptionsMenu/>);
    let rightControls = hideHeader || connectionsHeader ? null :
      (<div className="rightButtons">
          <SaveButton
            historyObject={this.props.historyObject}
            tooltip={true}
            toggleSignUpModal={this.props.toggleSignUpModal}
          />
        <DropdownMenu positioningClass="readerDropdownMenu" buttonComponent={displaySettingsButton}>{displaySettingsMenu}</DropdownMenu>
        </div>);
    const openTransBannerApplies = () => Sefaria.openTransBannerApplies(this.props.currentBook(), this.props.settings.language);
    let banner = (hideHeader || connectionsHeader) ? null : (
        <TextColumnBannerChooser
            setTranslationLanguagePreference={this.props.setTranslationLanguagePreference}
            openTranslations={this.openTranslations}
            openTransBannerApplies={openTransBannerApplies}
        />
    );
    const classes = classNames({
      readerControls: 1,
      connectionsHeader: mode == "Connections",
      fullPanel: this.props.multiPanel,
      sheetReaderControls: !!this.props.sheetID
    });

    let readerControls = hideHeader ? null :
        (<header className={classes}>
          <div className="readerControlsInner">
            {leftControls}
            {centerContent}
            {rightControls}
          </div>
        </header>);
    return (
      <div className='readerControlsOuter'>
        {connectionsHeader ? null : <CategoryColorLine category={this.props.currentCategory()} />}
        {readerControls}
        {banner}
      </div>
    );
  }
}
ReaderControls.propTypes = {
  settings:                PropTypes.object.isRequired,
  showBaseText:            PropTypes.func.isRequired,
  setOption:               PropTypes.func.isRequired,
  setConnectionsMode:      PropTypes.func.isRequired,
  setConnectionsCategory:  PropTypes.func.isRequired,
  openMenu:                PropTypes.func.isRequired,
  openMobileNavMenu:       PropTypes.func.isRequired,
  closeMenus:              PropTypes.func.isRequired,
  currentMode:             PropTypes.func.isRequired,
  currentCategory:         PropTypes.func.isRequired,
  currentBook:             PropTypes.func.isRequired,
  onError:                 PropTypes.func.isRequired,
  closePanel:              PropTypes.func,
  toggleLanguage:          PropTypes.func,
  currentRef:              PropTypes.string,
  currVersions:            PropTypes.object,
  connectionsMode:         PropTypes.string,
  connectionsCategory:     PropTypes.string,
  multiPanel:              PropTypes.bool,
  openSidePanel:           PropTypes.func.isRequired,
  interfaceLang:           PropTypes.string,
  toggleSignUpModal:       PropTypes.func.isRequired,
  historyObject:           PropTypes.object,
  setTranslationLanguagePreference: PropTypes.func.isRequired,
  backButtonSettings:      PropTypes.object,
};

export default ReaderPanel;<|MERGE_RESOLUTION|>--- conflicted
+++ resolved
@@ -20,13 +20,8 @@
 import TopicsPage from './TopicsPage';
 import CollectionPage from "./CollectionPage"
 import { NotificationsPanel } from './NotificationsPanel';
-<<<<<<< HEAD
-import UserHistoryPanel  from './UserHistoryPanel';
 import { UserProfile }  from './UserProfile';
-=======
 import {SheetsUserHistoryPanelWrapper, LibraryUserHistoryPanelWrapper}  from './UserHistoryPanel';
-import UserProfile  from './UserProfile';
->>>>>>> e2707237
 import CommunityPage  from './CommunityPage';
 import CalendarsPage from './CalendarsPage'
 import UserStats  from './UserStats';
