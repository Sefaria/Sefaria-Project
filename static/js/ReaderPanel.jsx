--- conflicted
+++ resolved
@@ -752,10 +752,7 @@
                     title={this.state.bookRef}
                     currVersions={this.state.currVersions}
                     settingsLanguage={this.state.settings.language == "hebrew"?"he":"en"}
-<<<<<<< HEAD
-=======
                     toggleLanguage={this.toggleLanguage}
->>>>>>> a667251a
                     category={Sefaria.index(this.state.bookRef).primary_category}
                     currentRef={this.state.bookRef}
                     compare={this.state.compare}
