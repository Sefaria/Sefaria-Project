import React, {useState}  from 'react';
import Component from 'react-class';
import classNames  from 'classnames';
import ReactDOM  from 'react-dom';
import PropTypes  from 'prop-types';
import Sefaria  from './sefaria/sefaria';
import {ReaderPanelContext} from './context';
import $  from './sefaria/sefariaJquery';
import TextColumn  from './TextColumn';
import TextsPage  from './TextsPage';
import {
  ConnectionsPanel,
  ConnectionsPanelHeader,
} from './ConnectionsPanel';
import BookPage  from './BookPage';
import Sheet  from './sheets/Sheet';
import SheetMetadata  from './SheetMetadata';
import TopicPageAll  from './TopicPageAll';
import {TopicPage, TopicCategory}  from './TopicPage';
import TopicsPage from './TopicsPage';
import CollectionPage from "./CollectionPage"
import { NotificationsPanel } from './NotificationsPanel';
import { UserProfile }  from './UserProfile';
import {SheetsUserHistoryPanelWrapper, LibraryUserHistoryPanelWrapper}  from './UserHistoryPanel';
<<<<<<< HEAD
import { UserProfile }  from './UserProfile';
=======
>>>>>>> 0b55b082
import CommunityPage  from './CommunityPage';
import CalendarsPage from './CalendarsPage'
import UserStats  from './UserStats';
import ModeratorToolsPanel  from './ModeratorToolsPanel';
import PublicCollectionsPage from './PublicCollectionsPage';
import TranslationsPage from './TranslationsPage';
import { TextColumnBannerChooser } from './TextColumnBanner';
import {
  CloseButton,
  MenuButton,
  DisplaySettingsButton,
  SaveButton,
  CategoryColorLine,
  CategoryAttribution,
} from './Misc';
import {ContentText} from "./ContentText";
import SheetsWithRefPage from "./sheets/SheetsWithRefPage";
import {ElasticSearchQuerier} from "./ElasticSearchQuerier";
import {SheetsHomePage} from "./sheets/SheetsHomePage";
import ReaderDisplayOptionsMenu from "./ReaderDisplayOptionsMenu";
import {DropdownMenu} from "./common/DropdownMenu";


class ReaderPanel extends Component {
  constructor(props) {
    super(props);

    this.state = {
      ...this.clonePanel(props.initialState),
      initialAnalyticsTracked: false,
      width: this.props.multiPanel ? 1000 : 500, // Assume we're in a small panel not using multipanel
      backButtonSettings: null,
      data: null,
    };
    this.sheetRef = React.createRef();
    this.readerContentRef = React.createRef();
  }
  conditionalSetTextData() {
    this.setState({data: null});
    if (this.state.mode === "Text" || this.state.mode === "TextAndConnections" || this.state.connectionsMode === 'Advanced Tools') {
      const ref = this.state.currentlyVisibleRef;
      Sefaria.getTextFromCurrVersions(ref, this.state.currVersions, this.props.translationLanguagePreference, true).then(data => {
        this.setState({data: data});
      })
    }
  }
  componentDidMount() {
    this.conditionalSetTextData();
    window.addEventListener("resize", this.setWidth);
    this.setWidth();
    if (this.props.panelPosition) {  //Focus on the first focusable element of the newly loaded panel. Mostly for a11y
      const curPanel = $(".readerPanel")[this.props.panelPosition];
      $(curPanel).find(':focusable').first().focus();
    }
  }
  componentWillUnmount() {
    window.removeEventListener("resize", this.setWidth);
  }
  componentWillReceiveProps(nextProps) {
    if (nextProps.searchQuery && this.state.menuOpen !== "search") {
      this.openSearch(nextProps.searchQuery);
    }
    if (this.state.menuOpen !== nextProps.initialMenu) {
      this.setState({menuOpen: nextProps.initialMenu});
    }
    this.setState(nextProps.initialState);
  }
  componentDidUpdate(prevProps, prevState) {
    if (prevProps.layoutWidth !== this.props.layoutWidth) {
      this.setWidth();
    }
    if ($('*:focus').length == 0 && this.props.multiPanel && $("body").hasClass("user-is-tabbing")) {
        const curPanel = $(".readerPanel")[($(".readerPanel").length)-1];
        $(curPanel).find(':focusable').first().focus();
    }
    this.replaceHistory = false;
    if (this.state.displaySettingsOpen) {
      $(".readerOptionsPanel").find('.on:focusable').first().focus();
    }
    if (!Sefaria.areBothVersionsEqual(prevState.currVersions, this.state.currVersions) ||
        this.state.currentlyVisibleRef !== prevState.currentlyVisibleRef ||
        this.state.connectionsMode !== prevState.connectionsMode) {
      this.conditionalSetTextData();
    }
    if (this.shouldLayoutUpdate(prevState)) {
      const newLayout = (this.state.data.primaryDirection === 'rtl') ? 'heRight' : 'heLeft';
      this.setOption('biLayout', newLayout);
    }
  }
  shouldLayoutUpdate(prevState) {
    //when we switch to two rtl (or ltr) texts and layout is side by side, we want the primary to be first
    const [data, prevData] = [this.state.data, prevState.data];
    return this.getContentLanguageOverride() === 'bilingual' &&
        this.state.settings.biLayout !== 'stacked' &&
        data !== null &&
        (data?.primaryDirection !== prevData?.primaryDirection || data?.translationDirection !== prevData?.translationDirection) &&
        data?.primaryDirection === data?.translationDirection;
  }
  conditionalSetState(state) {
    // Set state either in the central app or in the local component.
    // If setCentralState function is present, then this ReaderPanel's state is managed from within the ReaderApp component.
    // If it is not present, then the state for this ReaderPanel is managed from the component itself.
    if (this.props.setCentralState) {
      this.props.setCentralState(state, this.replaceHistory);
      this.replaceHistory = false;
    } else {
      this.setState(state);
    }
  }
  onError(message) {
    if (this.props.onError) {
      this.props.onError(message);
      return;
    }
    this.setState({"error": message})
  }
  getContentLanguageOverride() {
    // Determines the actual content language used inside this ReaderPanel.
    // Because it's called in the constructor, assume state isnt necessarily defined and pass
    // variables mode and menuOpen manually
    const {mode, menuOpen, connectionsMode} = this.state;
    const originalLanguage = this.state.settings.language;
    let contentLangOverride = originalLanguage;
    if (["topics", "allTopics", "calendars", "community", "collection" ].includes(menuOpen)) {   //  "story_editor",
      // Always bilingual for English interface, always Hebrew for Hebrew interface
      contentLangOverride = (Sefaria.interfaceLang === "english") ? "bilingual" : "hebrew";

    } else if ((mode === "Connections" && connectionsMode !== 'TextList') || !!menuOpen){
      // Default bilingual to interface language
      contentLangOverride = (originalLanguage === "bilingual") ? Sefaria.interfaceLang : originalLanguage;
    }
    return contentLangOverride;
  }
  getContentLanguageOverrideStateful() {
    // same as getContentLanguageOverride() but relies on values in this.state
    return this.getContentLanguageOverride(this.state.settings.language, this.state.mode, this.state.menuOpen);
  }
  clonePanel(panel) {
    // Todo: Move the multiple instances of this out to a utils file
    return Sefaria.util.clone(panel);
  }
  handleBaseSegmentClick(ref, showHighlight = true) {
    if (this.state.mode === "TextAndConnections") {
      this.closeConnectionsInPanel();
    } else if (this.state.mode === "Text") {
      Sefaria.track.event("Reader", "Open Connections Panel", ref);
      if (this.props.multiPanel) {
        this.conditionalSetState({showHighlight: showHighlight});
        this.props.onSegmentClick(ref);
      } else {
        this.openConnectionsInPanel(ref);
      }
    }
  }
  handleSheetSegmentClick(source) {
    const highlightedRefs = source.ref ? Sefaria.splitRangingRef(source.ref) : [`Sheet ${this.state.sheetID}:${source.node}`];
    this.conditionalSetState({highlightedNode: source.node, highlightedRefs});
  }
  handleCitationClick(citationRef, textRef, replace, currVersions) {
    if (this.props.multiPanel) {
      this.props.onCitationClick(citationRef, textRef, replace, currVersions);
    } else {
      this.showBaseText(citationRef, replace, currVersions, [], true);
    }
  }
  handleTextListClick(ref, replaceHistory, currVersions) {
    this.showBaseText(ref, replaceHistory, currVersions, [], false);  // don't attempt to convert commentary to base ref when opening from connections panel
  }
  openConnectionsPanel(ref, additionalState) {
    /**
     * Decides whether to open a new connections panel or to open connections in the current panel
     * depending on whether we're in multi-panel mode
     */
    if (this.props.multiPanel) {
      this.props.openConnectionsPanel(ref, null, additionalState);
    } else {
      this.openConnectionsInPanel(ref, additionalState);
    }
  }
  openConnectionsInPanel(ref, additionalState) {
    let refs = typeof ref == "string" ? [ref] : ref;
    this.replaceHistory = this.state.mode === "TextAndConnections"; // Don't push history for change in Connections focus
    let newState = {highlightedRefs: refs, mode: "TextAndConnections" };
    if (additionalState) {
      newState = {...newState, ...additionalState};
    }
    this.conditionalSetState(newState, this.replaceHistory);
  }
  onNamedEntityClick(slug, textRef, namedEntityText) {
    // make sure text list is highlighted for segment with named entity
    this.setTextListHighlight(textRef, true);

    // decide whether to open side panel in current panel or in new panel based on whether app is multipanel
    const namedEntityState = { connectionsMode: "Lexicon", selectedNamedEntity: slug, selectedNamedEntityText: namedEntityText };
    if (this.props.multiPanel) {
      this.props.openNamedEntityInNewPanel(textRef, namedEntityState);
    } else {
      this.openConnectionsInPanel([textRef], namedEntityState);
    }
  }
  closeConnectionsInPanel() {
    // Return to the original text in the ReaderPanel contents
    this.conditionalSetState({highlightedRefs: [], mode: "Text"});
  }
  handleSheetClick(e, sheet, highlightedNode, highlightedRefsInSheet) {
    e.preventDefault();
    this.conditionalSetState({
      mode: "Sheet",
      sheetID: sheet.id,
      highlightedNode,
      highlightedRefsInSheet
    });
  }
  setPreviousSettings(backButtonSettings) {
    this.setState({ backButtonSettings });
  }
  showBaseText(ref, replaceHistory, currVersions={en: null, he: null}, filter=[],
               convertCommentaryRefToBaseRef=true, forceOpenCommentaryPanel = false) {
    /* Set the current primary text `ref`, which may be either a string or an array of strings.
    * @param {bool} `replaceHistory` - whether to replace browser history rather than push for this change
    * @param {bool} `convertCommentaryRefToBaseRef` - whether to try to convert commentary refs like "Rashi on Genesis 3:2" to "Genesis 3:2"
    * @param {bool} `forceOpenCommentaryPanel` - see `Sefaria.isCommentaryRefWithBaseText()`
    */
    if (!ref) { return; }
    this.replaceHistory = Boolean(replaceHistory);
    convertCommentaryRefToBaseRef = this.state.compare ? false : convertCommentaryRefToBaseRef;
    // console.log("showBaseText", ref, replaceHistory);
    if (this.state.mode === "Connections" && this.props.masterPanelLanguage === "bilingual") {
      // Connections panels are forced to be mono-lingual. When opening a text from a connections panel,
      // allow it to return to bilingual.
      this.state.settings.language = "bilingual";
    }
    let refs;
    if (!Array.isArray(ref)) {
      const oRef = Sefaria.parseRef(ref);
      if (oRef.book === "Sheet") {
        this.openSheet(ref);
        return;
      }
      refs = [ref];
    }
    else {
      refs = ref;
    }
    if (this.replaceHistory) {
      this.props.saveLastPlace({ mode: "Text", refs, currVersions, settings: this.state.settings }, this.props.panelPosition);
    }
    this.props.openPanelAt(this.props.panelPosition, ref, currVersions, {settings: this.state.settings},
                          true, convertCommentaryRefToBaseRef, this.replaceHistory, false, forceOpenCommentaryPanel);
  }
  openSheet(sheetRef, replaceHistory) {
    this.replaceHistory = Boolean(replaceHistory);
    const parsedRef = Sefaria.parseRef(sheetRef);
    let [sheetID, sheetNode] = parsedRef.sections;
    sheetID = parseInt(sheetID);
    sheetNode = sheetNode ? parseInt(sheetNode) : null;
    if (this.replaceHistory) {
      // Replacing sheet history occurs after sheet data has been loaded,
      // when we have all the data we need to store history.
      this.props.saveLastPlace({ mode: "Sheet", sheetID, settings: this.state.settings}, this.props.panelPosition);
    }
    this.conditionalSetState({
      mode: 'Sheet',
      sheetID,
      highlightedNode: sheetNode,
      menuOpen: null
    });
  }
  updateTextColumn(refs) {
    // Change the refs in the current TextColumn, for infinite scroll up/down.
    this.replaceHistory = true;
    this.conditionalSetState({ refs: refs });
  }
  setTextListHighlight(refs, showHighlight) {
    refs = typeof refs === "string" ? [refs] : refs;
    this.replaceHistory = true;
    if (!Sefaria.util.object_equals(refs, this.state.highlightedRefs)) {
      this.props.closeNamedEntityInConnectionPanel();
    }
    this.conditionalSetState({highlightedRefs: refs, showHighlight: showHighlight});
    this.props.setTextListHighlight(refs);
  }
  setFocusedText(refs) {
    refs = typeof refs === "string" ? [refs] : refs;
    this.replaceHistory = true;
    this.conditionalSetState({highlightedRefs: refs});
    if (this.props.multiPanel) {
      this.props.setTextListHighlight(refs);
    }
  }
  updateCollectionName(name) {
    // Replace history with collection name, which may be loaded from API with slug
    // after the CollectionPage has initiall rendered.
    this.replaceHistory = true;
    this.conditionalSetState({ collectionName: name });
  }
  setSelectedWords(words){
    words = (typeof words !== "undefined" && words.length) ?  words : "";
    words = words.trim();
    this.replaceHistory = false;
    if (this.props.multiPanel) {
      this.props.setSelectedWords(words);
    } else {
      this.conditionalSetState({'selectedWords':  words});
    }
  }
  clearSelectedWords() {
    this.replaceHistory = false;
    if (this.props.multiPanel) {
      this.props.clearSelectedWords();
    } else {
      this.conditionalSetState({'selectedWords':  ''});
    }
  }
  closeMenus() {
    let state = {
      // If there's no content to show, return to navigation
      menuOpen: this.state.refs.slice(-1)[0] ? null: "navigation",
      navigationCategories: null,
      navigationTopicCategory: null,
    };
    this.conditionalSetState(state);
  }
  closeSheetMetaData() {
    let state = {
      menuOpen: null,
      mode: "Sheet",
      navigationCategories: null,
      navigationTopicCategory: null,
    };
    this.conditionalSetState(state);

  }
  openMenu(menu) {
    this.conditionalSetState({
      menuOpen: menu,
      mode: "Text",
      initialAnalyticsTracked: false,
      navigationCategories: null,
      navigationTopic: null,
      navigationTopicTitle: null,
      topicTitle: null,
    });
  }
  setNavigationCategories(categories) {
    this.conditionalSetState({navigationCategories: categories});
  }
  setNavigationTopic(topic, topicTitle) {
    this.conditionalSetState({
      menuOpen: 'topics',
      navigationTopicCategory: topic,
      navigationTopicTitle: topicTitle,
      navigationTopic: null,
      topicTitle: null,
      navigationCategories: null,
    });
  }
  setCollectionTag (tag) {
    this.conditionalSetState({collectionTag: tag});
  }
  setFilter(filter, updateRecent) {
    // Sets the current filter for Connected Texts (TextList)
    // If updateRecent is true, include the current setting in the list of recent filters.
    if (this.props.setConnectionsFilter) {
      this.props.setConnectionsFilter(filter, updateRecent);
    } else {
      if (updateRecent && filter) {
        if (Sefaria.util.inArray(filter, this.state.recentFilters) !== -1) {
          this.state.recentFilters.toggle(filter);
        }
        this.state.recentFilters = [filter].concat(this.state.recentFilters);
      }
      filter = filter ? [filter] : [];
      this.conditionalSetState({recentFilters: this.state.recentFilters, filter: filter, connectionsMode: "TextList"});
    }

  }
  setVersionFilter(filter, prevConnectionsMode) {
    if (this.props.setVersionFilter) {
      this.props.setVersionFilter(filter, prevConnectionsMode);
    } else {
      const filtInd = Sefaria.util.inArray(filter, this.state.recentVersionFilters);
      if (filtInd === -1) {
        this.state.recentVersionFilters = [filter].concat(this.state.recentVersionFilters);
      }
      filter = filter ? [filter] : [];
      this.conditionalSetState({recentVersionFilters: this.state.recentVersionFilters, versionFilter: filter, connectionsMode: "Translation Open"});
    }
  }
  setWebPagesFilter(filter) {
    this.conditionalSetState({webPagesFilter: filter, connectionsMode: "WebPagesList"});
  }
  setTopic(navigationTopic, topicTitle) {
    this.conditionalSetState({
      menuOpen: "topics",
      navigationTopicCategory: null,
      topicTestVersion: this.props.topicTestVersion,
      navigationTopic,
      topicTitle
    });
  }
  openCompareTextTOC(title) {
    // Opens the book TOC in a compare panel
    console.log("openCompareTextTOC")
    this.conditionalSetState({
      menuOpen: "book toc",
      compare: true,
      bookRef: title,
      previousCategories: this.state.navigationCategories,
    });
  }
  toggleLanguage() {
    if (this.state.settings.language === "hebrew") {
      this.setOption("language", "english");
      if (Sefaria.site) { Sefaria.track.event("Reader", "Change Language", "english");}
    } else {
      this.setOption("language", "hebrew");
      if (Sefaria.site) { Sefaria.track.event("Reader", "Change Language", "hebrew");}
    }
  }
  openSearch(query) {
    this.conditionalSetState({
      menuOpen: "search",
      searchQuery: query
    });
  }
  setDisplaySettingsOpen(bool) {
    this.conditionalSetState({displaySettingsOpen: bool});
  }
  getLayoutCategory() {
    const category = this.currentCategory();
    return category === "Tanakh" || category === "Talmud" ? "layout" + category : "layoutDefault";
  }
  setOption(option, value) {
    if (option === "fontSize") {
      const step = 1.15;
      const size = this.state.settings.fontSize;
      value = (value === "smaller" ? size/step : size*step);
    } else if (option === "layout") {
      option = this.getLayoutCategory();
    }

    this.state.settings[option] = value;
    let state = {settings: this.state.settings};
    if (option !== "fontSize") { state.displaySettingsOpen = false; }
    if (option === "language") {
      $.cookie("contentLang", value, {path: "/"});
      this.replaceHistory = true;
      this.props.setDefaultOption && this.props.setDefaultOption(option, value);
    }
    $.cookie(option, value, {path: "/"});
    this.conditionalSetState(state);
  }
  setConnectionsMode(mode, connectionData = null) {
    let loginRequired = {
      "Add Connection": 1,
    };
    if (mode == "Add Connection" && this.props.allOpenRefs.length == 1) {
      this.props.openComparePanel(true);
      return;
    }
    Sefaria.track.event("Tools", mode + " Click"); // TODO Shouldn't be tracking clicks here, this function is called programmatically
    if (!Sefaria._uid && mode in loginRequired) {
      Sefaria.track.event("Tools", "Prompt Login");
      mode = "Login";
    }
    let state = {connectionsMode: mode};
    if (mode === "Resources") {
      this.setFilter();
    }
    state["connectionData"] = !!connectionData ? connectionData : null;
    this.conditionalSetState(state);
  }
  setConnectionsCategory(category) {
    this.setFilter(category, false); // Set filter so that basetext shows link dots according to this category
    this.conditionalSetState({connectionsCategory: category, connectionsMode: "ConnectionsList"});
  }
  editNote(note) {
    this.conditionalSetState({
      connectionsMode: "Edit Note",
      noteBeingEdited: note
    });
  }
  setWidth() {
    this.setState({width: $(ReactDOM.findDOMNode(this)).width()});
    //console.log("Setting panel width", this.width);
  }
  setCurrentlyVisibleRef(ref) {
    this.replaceHistory = true;
    //var ref = this.state.highlightedRefs.length ? Sefaria.normRef(this.state.highlightedRefs) : ref;
    this.conditionalSetState({
      currentlyVisibleRef: ref,
    });
  }
  setTab(tab, replaceHistoryIfReaderAppUpdated=false) {
    // There is a race condition such that when navigating to a new page that has a TabView component, sometimes TabView
    // mounts before ReaderApp's componentDidUpdate gets called, which results in setTab calling conditionalSetState
    // before the previous page's history state has been pushed to the history object. If this happens, we want
    // this.replaceHistory to be false so that we don't override the previous page's history.
    // If history.state.panels[0].mode is undefined, we know that conditionalSetState has been called already, and we
    // can replace the history state. Otherwise, we want to push the history state, so we set replaceHistory to false.
    this.replaceHistory = replaceHistoryIfReaderAppUpdated ?
        history.state ? !history.state.panels[0].mode : true // on page load history state may not yet exist -- in that case force update
        : false
    this.conditionalSetState({tab: tab})
  }
  onSetTopicSort(topicSort) {
    this.conditionalSetState({topicSort});
  }
  currentMode() {
    return this.state.mode;
  }
  currentRef() {
    // Returns a string of the current ref, the first if there are many
    return this.state.refs && this.state.refs.length ? this.state.refs[0]
            : this.state.highlightedRefs && this.state.highlightedRefs ? this.state.highlightedRefs[0]
              : null;
  }
  currentBook() {
    let data = this.state.data;
    if (data) {
      return data.indexTitle;
    } else {
      let pRef = Sefaria.parseRef(this.currentRef());
      return "index" in pRef ? pRef.index : ("book" in pRef ? pRef.book : null);
    }
  }
  currentCategory() {
    if (this.state.mode == "Sheet") {
      return "Sheets"
    }
    else {
      const book = this.currentBook();
      return (Sefaria.index(book) ? Sefaria.index(book)['primary_category'] : null);
    }
  }
  currentLayout() {
    if (this.state.settings.language == "bilingual") {
      return this.state.width > 500 ? this.state.settings.biLayout : "stacked";
    }
    // dont allow continuous mode in sidebar since it's currently not possible to control layout from sidebar
    if (this.state.mode === "Connections") {return "segmented"}
    const option = this.getLayoutCategory();
    return this.state.settings[option];
  }
  handleKeyPress(e) {
    if (e.keyCode === 27) {
      this.props.closePanel(e);
    }
  }
  backFromExtendedNotes(){
    let bookRef = this.state.bookRef ? this.state.bookRef : this.currentBook();
    this.props.backFromExtendedNotes(bookRef, this.state.currVersions);
  }
  whereIsElementInViewport(element) {
    const elementbbox = element.getBoundingClientRect();
    const vh = Math.max(document.documentElement.clientHeight || 0, window.innerHeight || 0)
    if (elementbbox.top >= 200 && elementbbox.bottom < vh) {
        return "in viewport"
    }
    if (elementbbox.bottom >= vh/2 && element) {
        return "past half"
    }
  };
  getHighlightedByScrollPos() {
    let segmentToHighlight = null

    const segments = this.readerContentRef.current.querySelectorAll(".sheetItem");

    for (let segment of segments) {
        const elementLoc = this.whereIsElementInViewport(segment);
        if (elementLoc === "in viewport" || elementLoc === "past half") {
            segmentToHighlight = segment;
            break;
        }
    }

    return segmentToHighlight
  };
  openSidePanel() {
    const highlighted = this.getHighlightedByScrollPos();
    highlighted.click();
  }
  getPanelType() {
    const {menuOpen, tab, navigationTopic, navigationTopicCategory} = this.state;
    if (menuOpen === "topics") {
      if (navigationTopicCategory) {
        return "Topic Navigation";
      } else if (navigationTopic) {
        return `${menuOpen}_${tab}`;
      } else {
        return "Topic Landing";
      }
    }
  }
  getPanelName() {
    const {menuOpen, navigationTopic, navigationTopicCategory} = this.state;
    if (menuOpen === "topics") {
      return navigationTopicCategory || navigationTopic || "Explore by Topic";
    }
  }
  getPanelNumber() {
    // TODO update for commentary panels
    return this.props.panelPosition+1;
  }
  getAnalyticsData() {
    return {
      panel_type: this.getPanelType(),
      panel_number: this.getPanelNumber(),
      content_lang: this.getContentLanguageOverrideStateful(),
      panel_name: this.getPanelName(),
    };
  }
  render() {
    if (this.state.error) {
      return (
        <div
        ref={this.readerContentRef}
        className="readerContent">
          <div className="readerError">
            <span className="int-en">Something went wrong! Please use the back button or the menus above to get back on track.</span>
            <span className="int-he">ארעה תקלה במערכת. אנא חזרו לתפריט הראשי או אחורנית על ידי שימוש בכפתורי התפריט או החזור.</span>
            <div className="readerErrorText">
              <span className="int-en">Error Message: </span>
              <span className="int-he">שגיאה: </span>
              {this.state.error}
            </div>
          </div>
        </div>
      );
    }

    let items = [];
    let menu = null;
    const style = {"fontSize": this.state.settings.fontSize + "%"};
    const readerPanelContextData = {
      language: this.getContentLanguageOverride(),
      isMenuOpen: this.state.displaySettingsOpen,
      setIsMenuOpen: this.setDisplaySettingsOpen,
      setOption: this.setOption,
      textsData: this.state.data,
      layout: this.currentLayout(),
      panelMode: this.state.mode,
      aliyotShowStatus: this.state.settings.aliyotTorah,
      vowelsAndCantillationState: this.state.settings.vowels,
      punctuationState: this.state.settings.punctuationTalmud,
      width: this.state.width,
    };
    const contextContentLang = {"language": this.getContentLanguageOverrideStateful()};

    if (this.state.mode === "Text" || this.state.mode === "TextAndConnections") {
      const oref  = Sefaria.parseRef(this.state.refs[0]);
      const showHighlight = this.state.showHighlight || (this.state.highlightedRefs.length > 1);
      const index = oref && oref.index ? Sefaria.index(oref.index) : null;
      const [textColumnBookTitle, heTextColumnBookTitle] = index ? [index.title, index.heTitle] : [null, null];
      items.push(
        <TextColumn
          panelPosition ={this.props.panelPosition}
          srefs={this.state.refs.slice()}
          currVersions={this.state.currVersions}
          highlightedRefs={this.state.highlightedRefs}
          currentlyVisibleRef={this.state.currentlyVisibleRef}
          showHighlight={showHighlight}
          basetext={true}
          bookTitle={textColumnBookTitle}
          heBookTitle={heTextColumnBookTitle}
          withContext={true}
          loadLinks={true}
          prefetchNextPrev={true}
          multiPanel={this.props.multiPanel}
          mode={this.state.mode}
          settings={Sefaria.util.clone(this.state.settings)}
          hasSidebar={this.props.hasSidebar}
          interfaceLang={this.props.interfaceLang}
          setOption={this.setOption}
          showBaseText={this.showBaseText}
          updateTextColumn={this.updateTextColumn}
          onSegmentClick={this.handleBaseSegmentClick}
          onCitationClick={this.handleCitationClick}
          onNamedEntityClick={this.onNamedEntityClick}
          setTextListHighlight={this.setTextListHighlight}
          setCurrentlyVisibleRef={this.setCurrentlyVisibleRef}
          setSelectedWords={this.setSelectedWords}
          selectedWords={this.state.selectedWords}
          panelsOpen={this.props.panelsOpen}
          layoutWidth={this.props.layoutWidth}
          filter={this.state.filter}
          textHighlights={this.state.textHighlights}
          unsetTextHighlight={this.props.unsetTextHighlight}
          translationLanguagePreference={this.props.translationLanguagePreference}
          navigatePanel={this.props.navigatePanel}
          key={`${textColumnBookTitle ? textColumnBookTitle : "empty"}-TextColumn`} />
      );
    }
    if (this.state.mode === "Sheet") {
      menu = <Sheet
          panelPosition ={this.props.panelPosition}
          id={this.state.sheetID}
          key={"sheet-"+this.state.sheetID}
          multiPanel={this.props.multiPanel}
          highlightedNode={this.state.highlightedNode}
          highlightedRefs={this.state.highlightedRefs}
          highlightedRefsInSheet={this.state.highlightedRefsInSheet}
          scrollToHighlighted={this.state.scrollToHighlighted}
          onSegmentClick={this.handleSheetSegmentClick}
          onCitationClick={this.handleCitationClick}
          openSheet={this.openSheet}
          setSelectedWords={this.setSelectedWords}
          contentLang={this.state.settings.language}
          setDivineNameReplacement={this.props.setDivineNameReplacement}
          divineNameReplacement={this.props.divineNameReplacement}
          style={style}
          historyObject={this.props.getHistoryObject(this.state, false)}
          toggleSignUpModal={this.props.toggleSignUpModal}
        />;
    }

    if (this.state.mode === "Connections" || this.state.mode === "TextAndConnections") {
      const langMode = this.props.masterPanelLanguage || this.state.settings.language;
      let data     = this.state.data;
      const canEditText = data &&
                        ((langMode === "hebrew" && data.heVersionStatus !== "locked") ||
                        (langMode === "english" && data.versionStatus !== "locked") ||
                        (Sefaria.is_moderator && langMode !== "bilingual"));
      items.push(
        <ConnectionsPanel
          panelPosition ={this.props.panelPosition}
          selectVersion={this.props.selectVersion}
          srefs={this.state.mode === "Connections" ? this.state.refs.slice() : this.state.highlightedRefs.slice()}
          filter={this.state.filter || []}
          mode={this.state.connectionsMode || "Resources"}
          recentFilters={this.state.recentFilters}
          connectionsCategory={this.state.connectionsCategory}
          connectionData={this.state.connectionData}
          interfaceLang={this.props.interfaceLang}
          contentLang={this.state.settings.language}
          title={this.currentBook()}
          currentlyVisibleRef={this.state.currentlyVisibleRef}
          currVersions={this.state.currVersions}
          fullPanel={this.props.multiPanel}
          multiPanel={this.props.multiPanel}
          allOpenRefs={this.props.allOpenRefs}
          canEditText={canEditText}
          setFilter={this.setFilter}
          scrollPosition={this.state.sideScrollPosition || 0}
          setSideScrollPosition={this.props.setSideScrollPosition}
          toggleSignUpModal={this.props.toggleSignUpModal}
          setConnectionsMode={this.setConnectionsMode}
          setConnectionsCategory={this.setConnectionsCategory}
          webPagesFilter={this.state.webPagesFilter}
          setWebPagesFilter={this.setWebPagesFilter}
          nodeRef={this.state.nodeRef}
          closeConectionsInPanel={this.closeConnectionsInPanel}
          handleSheetClick={this.handleSheetClick}
          openNav={this.openMenu.bind(null, "navigation")}
          editNote={this.editNote}
          noteBeingEdited={this.state.noteBeingEdited}
          onTextClick={this.handleTextListClick}
          onCitationClick={this.handleCitationClick}
          openComparePanel={this.props.openComparePanel}
          closePanel={this.props.closePanel}
          selectedWords={this.state.selectedWords}
          sidebarSearchQuery={this.state.sidebarSearchQuery}
          onSidebarSearchClick={this.props.onSidebarSearchClick}
          selectedNamedEntity={this.state.selectedNamedEntity}
          selectedNamedEntityText={this.state.selectedNamedEntityText}
          clearSelectedWords={this.clearSelectedWords}
          clearNamedEntity={this.props.clearNamedEntity}
          setSidebarSearchQuery={this.props.setSidebarSearchQuery}
          masterPanelLanguage={this.props.masterPanelLanguage}
          masterPanelMode={this.props.masterPanelMode}
          versionFilter={this.state.versionFilter}
          recentVersionFilters={this.state.recentVersionFilters}
          setVersionFilter={this.setVersionFilter}
          viewExtendedNotes={this.props.viewExtendedNotes.bind(null, "Connections")}
          checkIntentTimer={this.props.checkIntentTimer}
          navigatePanel={this.props.navigatePanel}
          translationLanguagePreference={this.props.translationLanguagePreference}
          setDivineNameReplacement={this.props.setDivineNameReplacement}
          divineNameReplacement={this.props.divineNameReplacement}
          setPreviousSettings={this.setPreviousSettings}
          filterRef={this.state.filterRef}
          backButtonSettings={this.state.backButtonSettings}
          key="connections" />
      );
    }

    if (this.state.menuOpen === "navigation") {

      const openNav = this.state.compare ? this.props.openComparePanel : this.openMenu.bind(null, "navigation");
      const openTextTOC = this.state.compare ? this.openCompareTextTOC : null;

      menu = (<TextsPage
                    key={this.state.navigationCategories ? this.state.navigationCategories.join("-") : this.state.navigationTopicCategory ? this.state.navigationTopicCategory: "navHome"}
                    compare={this.state.compare}
                    multiPanel={this.props.multiPanel}
                    categories={this.state.navigationCategories || []}
                    settings={this.state.settings}
                    setCategories={this.setNavigationCategories}
                    openTextTOC={openTextTOC}
                    setOption={this.setOption}
                    toggleLanguage={this.toggleLanguage}
                    onCompareBack={this.props.closePanel}
                    openSearch={this.openSearch}
                    initialWidth={this.state.width}
                    toggleSignUpModal={this.props.toggleSignUpModal} />);
    } else if (this.state.menuOpen === "sheetsWithRef") {
      menu = (<SheetsWithRefPage srefs={this.state.sheetsWithRef.en}
                                 searchState={this.state['searchState']}
                                 updateSearchState={this.props.updateSearchState}
                                 updateAppliedFilter={this.props.updateSearchFilter}
                                 updateAppliedOptionField={this.props.updateSearchOptionField}
                                 updateAppliedOptionSort={this.props.updateSearchOptionSort}
                                 registerAvailableFilters={this.props.registerAvailableFilters}
                                 resetSearchFilters={this.props.resetSearchFilters}
                                 onResultClick={this.props.onSearchResultClick}/>);
    } else if (this.state.menuOpen === "sheet meta") {
      menu = (<SheetMetadata
                    mode={this.state.menuOpen}
                    toggleSignUpModal={this.props.toggleSignUpModal}
                    interfaceLang={this.props.interfaceLang}
                    close={this.closeSheetMetaData}
                    id={this.state.sheetID}
                    versionLanguage={this.state.versionLanguage}
                    settingsLanguage={this.state.settings.language == "hebrew"?"he":"en"}
                    narrowPanel={!this.props.multiPanel}
                    currentRef={this.state.currentlyVisibleRef}
                    openNav={this.openMenu.bind(null, "navigation")}
                    openDisplaySettings={this.openDisplaySettings}
                    selectVersion={this.props.selectVersion}
                    showBaseText={this.showBaseText} />);
    } else if (this.state.menuOpen === "book toc") {
      const onCompareBack = () => {
        this.conditionalSetState({
          menuOpen: "navigation",
          navigationCategories: this.state.previousCategories,
        });
      };
      menu = (<BookPage
                    tab={this.state.tab}
                    setTab={this.setTab}
                    mode={this.state.menuOpen}
                    multiPanel={this.props.multiPanel}
                    close={this.closeMenus}
                    title={this.state.bookRef}
                    currVersions={this.state.currVersions}
                    settingsLanguage={this.state.settings.language == "hebrew"?"he":"en"}
                    toggleLanguage={this.toggleLanguage}
                    category={Sefaria.index(this.state.bookRef).primary_category}
                    currentRef={this.state.bookRef}
                    compare={this.state.compare}
                    onCompareBack={onCompareBack}
                    narrowPanel={!this.props.multiPanel}
                    key={this.state.bookRef}
                    selectVersion={this.props.selectVersion}
                    showBaseText={this.showBaseText}
                    viewExtendedNotes={this.props.viewExtendedNotes.bind(null, "toc")} />);

    } else if (this.state.menuOpen === "extended notes" && this.state.mode !== "Connections") {
      menu = (<BookPage
                    tab={this.state.tab}
                    setTab={this.setTab}
                    mode={this.state.menuOpen}
                    interfaceLang={this.props.interfaceLang}
                    close={this.closeMenus}
                    title={this.state.bookRef ? this.state.bookRef : this.currentBook()}
                    currVersions={this.state.currVersions}
                    settingsLanguage={this.state.settings.language == "hebrew"?"he":"en"}
                    category={Sefaria.index(this.state.bookRef) ? Sefaria.index(this.state.bookRef).primary_category : this.currentCategory()}
                    currentRef={this.state.bookRef ? this.state.bookRef : this.state.currentlyVisibleRef}
                    narrowPanel={!this.props.multiPanel}
                    selectVersion={this.props.selectVersion}
                    showBaseText={this.showBaseText}
                    backFromExtendedNotes={
                      this.state.mode==="Connections" ? this.closeMenus : this.backFromExtendedNotes
                    }/>);

    } else if (this.state.menuOpen === "search" && this.state.searchQuery) {
      menu = (<ElasticSearchQuerier
                    query={this.state.searchQuery}
                    searchState={this.state['searchState']}
                    resetSearchFilters={this.props.resetSearchFilters}
                    settings={Sefaria.util.clone(this.state.settings)}
                    panelsOpen={this.props.panelsOpen}
                    onResultClick={this.props.onSearchResultClick}
                    toggleLanguage={this.toggleLanguage}
                    close={this.props.closePanel}
                    onQueryChange={this.props.onQueryChange}
                    updateAppliedFilter={this.props.updateSearchFilter}
                    updateAppliedOptionField={this.props.updateSearchOptionField}
                    updateAppliedOptionSort={this.props.updateSearchOptionSort}
                    registerAvailableFilters={this.props.registerAvailableFilters}
                    compare={this.state.compare}/>);
    } else if (this.state.menuOpen === "topics") {
      if (this.state.navigationTopicCategory) {
        menu = (
          <TopicCategory
            topic={this.state.navigationTopicCategory}
            topicTitle={this.state.navigationTopicTitle}
            setTopic={this.setTopic}
            setNavTopic={this.setNavigationTopic}
            interfaceLang={this.props.interfaceLang}
            compare={this.state.compare}
            initialWidth={this.state.width}
            openSearch={this.openSearch}
          />
        );
      } else if (this.state.navigationTopic) {
        menu = (
          <TopicPage
            tab={this.state.tab}
            setTab={this.setTab}
            onSetTopicSort={this.onSetTopicSort}
            topicSort={this.state.topicSort}
            topic={this.state.navigationTopic}
            topicTitle={this.state.topicTitle}
            interfaceLang={this.props.interfaceLang}
            setTopic={this.setTopic}
            setNavTopic={this.setNavigationTopic}
            openTopics={this.openMenu.bind(null, "topics")}
            showBaseText={this.props.onNavTextClick || this.showBaseText}
            openNav={this.openMenu.bind(null, "navigation")}
            openSearch={this.openSearch}
            close={this.closeMenus}
            multiPanel={this.props.multiPanel}
            navHome={this.openMenu.bind(null, "navigation")}
            toggleSignUpModal={this.props.toggleSignUpModal}
            translationLanguagePreference={this.props.translationLanguagePreference}
            topicTestVersion={this.props.topicTestVersion}
            key={"TopicPage"}
          />
        );
      } else {
        menu = (
          <TopicsPage
            key={"TopicsPage"}
            setNavTopic={this.setNavigationTopic}
            multiPanel={this.props.multiPanel}
            initialWidth={this.state.width}
          />
        );
      }

    } else if (this.state.menuOpen === "allTopics") {
      menu = (
        <TopicPageAll
          interfaceLang={this.props.interfaceLang}
          topicLetter={this.state.navigationTopicLetter}
          intiialWidth={this.state.width}
          setTopic={this.setTopic}
          openNav={this.openMenu.bind(null, "navigation")}
          close={this.closeMenus}
          multiPanel={this.props.multiPanel}
          toggleLanguage={this.toggleLanguage}
          navHome={this.openMenu.bind(null, "navigation")}
          key={"TopicPageAll"} />
      );

    } else if (this.state.menuOpen === "notifications") {
      menu = (
        <NotificationsPanel
          setUnreadNotificationsCount={this.props.setUnreadNotificationsCount}
          interfaceLang={this.props.interfaceLang} />
      );

    } else if (this.state.menuOpen === "collection") {
      menu = (
        <CollectionPage
          name={this.state.collectionName}
          setTab={this.setTab}
          tab={this.state.tab}
          slug={this.state.collectionSlug}
          tag={this.state.collectionTag}
          setCollectionTag={this.setCollectionTag}
          width={this.state.width}
          searchInCollection={this.props.searchInCollection}
          toggleLanguage={this.toggleLanguage}
          toggleSignUpModal={this.props.toggleSignUpModal}
          updateCollectionName={this.updateCollectionName}
          navHome={this.openMenu.bind(null, "navigation")}
          multiPanel={this.props.multiPanel}
          initialWidth={this.state.width}
          interfaceLang={this.props.interfaceLang} />
      );

    } else if (this.state.menuOpen === "collectionsPublic") {
      menu = (
        <PublicCollectionsPage
          multiPanel={this.props.multiPanel}
          initialWidth={this.state.width} />
      );

    } else if (this.state.menuOpen === "translationsPage") {
      menu = <TranslationsPage
        translationsSlug={this.state.translationsSlug}
      />
    }
    else if (this.state.menuOpen === "community") {
      menu = (
        <CommunityPage
          multiPanel={this.props.multiPanel}
          toggleSignUpModal={this.props.toggleSignUpModal}
          initialWidth={this.state.width} />
      );

    } else if (this.state.menuOpen === "user_stats") {
      menu = (<UserStats />);

    } else if (this.state.menuOpen === "modtools") {
      menu = (
        <ModeratorToolsPanel
          interfaceLang={this.props.interfaceLang} />
      );

    } else if (["texts-saved", "texts-history", "notes"].includes(this.state.menuOpen)) {
      menu = (
          <LibraryUserHistoryPanelWrapper
              multiPanel={this.props.multiPanel}
              menuOpen={this.state.menuOpen}
              openMenu={this.openMenu}
              openNav={this.openMenu.bind(null, "navigation")}
              openDisplaySettings={this.openDisplaySettings}
              toggleLanguage={this.toggleLanguage}
              compare={this.state.compare}
              toggleSignUpModal={this.props.toggleSignUpModal}/>
      );

    } else if (["sheets-saved", "sheets-history"].includes(this.state.menuOpen)) {
      menu = (
          <SheetsUserHistoryPanelWrapper
              multiPanel={this.props.multiPanel}
              menuOpen={this.state.menuOpen}
              openMenu={this.openMenu}
              openNav={this.openMenu.bind(null, "navigation")}
              openDisplaySettings={this.openDisplaySettings}
              toggleLanguage={this.toggleLanguage}
              compare={this.state.compare}
              toggleSignUpModal={this.props.toggleSignUpModal}/>
      );

    } else if (this.state.menuOpen === "sheets") {
      menu = (<SheetsHomePage setNavTopic={this.setNavigationTopic}
                              multiPanel={this.props.multiPanel}
                              setTopic={this.setTopic}/>);
    } else if (this.state.menuOpen === "profile") {
      menu = (
        <UserProfile
          profile={this.state.profile}
          tab={this.state.tab}
          setTab={this.setTab}
          toggleSignUpModal={this.props.toggleSignUpModal}
          multiPanel={this.props.multiPanel}
          navHome={this.openMenu.bind(null, "navigation")} />
      );

    } else if (this.state.menuOpen === "calendars") {
      menu = (
        <CalendarsPage
          multiPanel={this.props.multiPanel}
          initialWidth={this.state.width} />
      );
    }

    let classes  = {readerPanel: 1, serif: 1, narrowColumn: this.state.width < 730};
    classes[readerPanelContextData.language] = 1;
    classes[this.currentLayout()]        = 1;
    classes[this.state.settings.color]   = 1;
    if (readerPanelContextData.language !== 'bilingual' || !this.state.data?.text?.length) {
      let isPrimaryShown = readerPanelContextData.language === 'hebrew' || !this.state.data?.text?.length;
      let primaryOrTranslation = isPrimaryShown ? 'primary' : 'translation';
      let direction = this.state.data?.[`${primaryOrTranslation}Direction`];
      classes[direction] = 1;
    }
    classes = classNames(classes);


    const sheet = Sefaria.sheets.loadSheetByID(this.state.sheetID);
    const sheetTitle = !!sheet ? sheet.title.stripHtmlConvertLineBreaks() : null;

    const hideReaderControls = (
      this.state.mode === "TextAndConnections" ||
      this.state.mode === "Sheet" ||
      this.state.menuOpen ||
      this.props.hideNavHeader
    );
    return (
      <ReaderPanelContext.Provider value={readerPanelContextData}>
        <div ref={this.readerContentRef} className={classes} onKeyDown={this.handleKeyPress} role="region"
             id={"panel-"+this.props.panelPosition} data-anl-batch={JSON.stringify(this.getAnalyticsData())}>
          {hideReaderControls ? null :
            <ReaderControls
              showBaseText={this.showBaseText}
              hasSidebar={this.state.hasSidebar}
              toggleSheetEditMode={this.toggleSheetEditMode}
              currentRef={this.state.currentlyVisibleRef}
              highlightedRefs={this.state.highlightedRefs}
              sheetID={this.state.sheetID}
              sheetTitle={sheetTitle}
              currentMode={this.currentMode.bind(this)}
              currentCategory={this.currentCategory}
              currentBook={this.currentBook.bind(this)}
              currVersions={this.state.currVersions}
              multiPanel={this.props.multiPanel}
              settings={this.state.settings}
              setOption={this.setOption}
              setConnectionsMode={this.setConnectionsMode}
              setConnectionsCategory={this.setConnectionsCategory}
              openMenu={this.openMenu}
              closeMenus={this.closeMenus}
              onTextTitleClick={this.handleBaseSegmentClick}
              onSheetTitleClick={this.handleSheetSegmentClick}
              openMobileNavMenu={this.props.openMobileNavMenu}
              onError={this.onError}
              openConnectionsPanel={this.openConnectionsPanel}
              connectionsMode={this.state.filter.length && this.state.connectionsMode === "Connections" ? "Connection Text" : this.state.connectionsMode}
              connectionsCategory={this.state.connectionsCategory}
              closePanel={this.props.closePanel}
              toggleLanguage={this.toggleLanguage}
              interfaceLang={this.props.interfaceLang}
              toggleSignUpModal={this.props.toggleSignUpModal}
              historyObject={this.props.getHistoryObject(this.state, this.props.hasSidebar)}
              connectionData={this.state.connectionData}
              translationLanguagePreference={this.props.translationLanguagePreference}
              setTranslationLanguagePreference={this.props.setTranslationLanguagePreference}
              data={this.state.data}
              backButtonSettings={this.state.backButtonSettings}
            />}

          {(items.length > 0 && !menu) ?
          <div className="readerContent" style={style}>
            {items}
          </div> : null}

          {menu}

        </div>
      </ReaderPanelContext.Provider>
    );
  }
}
ReaderPanel.propTypes = {
  initialState:                PropTypes.object,
  interfaceLang:               PropTypes.string,
  setCentralState:             PropTypes.func,
  onSegmentClick:              PropTypes.func,
  onCitationClick:             PropTypes.func,
  openNamedEntityInNewPanel:   PropTypes.func,
  onNavTextClick:              PropTypes.func,
  onSearchResultClick:         PropTypes.func,
  onUpdate:                    PropTypes.func,
  onError:                     PropTypes.func,
  closePanel:                  PropTypes.func,
  closeMenus:                  PropTypes.func,
  setConnectionsFilter:        PropTypes.func,
  setSideScrollPosition:       PropTypes.func,
  setDefaultOption:            PropTypes.func,
  selectVersion:               PropTypes.func,
  viewExtendedNotes:           PropTypes.func,
  backFromExtendedNotes:       PropTypes.func,
  unsetTextHighlight:          PropTypes.func,
  onQueryChange:               PropTypes.func,
  updateSearchFilter:          PropTypes.func,
  updateSearchOptionField:     PropTypes.func,
  updateSearchOptionSort:      PropTypes.func,
  registerAvailableFilters:    PropTypes.func,
  searchInCollection:          PropTypes.func,
  openComparePanel:            PropTypes.func,
  setUnreadNotificationsCount: PropTypes.func,
  highlightedRefs:             PropTypes.array,
  multiPanel:                  PropTypes.bool,
  masterPanelLanguage:         PropTypes.string,
  panelsOpen:                  PropTypes.number,
  allOpenRefs:                 PropTypes.array,
  hasSidebar:                  PropTypes.bool,
  layoutWidth:                 PropTypes.number,
  setTextListHighlight:        PropTypes.func,
  setSelectedWords:            PropTypes.func,
  analyticsInitialized:        PropTypes.bool,
  setVersionFilter:            PropTypes.func,
  saveLastPlace:               PropTypes.func,
  setDivineNameReplacement:    PropTypes.func,
  checkIntentTimer:            PropTypes.func,
  toggleSignUpModal:           PropTypes.func.isRequired,
  getHistoryRef:               PropTypes.func,
  profile:                     PropTypes.object,
  masterPanelMode:             PropTypes.string,
  masterPanelSheetId:          PropTypes.number,
  translationLanguagePreference: PropTypes.string,
  setTranslationLanguagePreference: PropTypes.func.isRequired,
  topicTestVersion:            PropTypes.string,
};


class ReaderControls extends Component {
  // The Header of a Reader panel when looking at a text
  // contains controls for display, navigation etc.
  constructor(props) {
    super(props);
    this.state = {
      displayVersionTitle: {},  // lang codes as keys and version title to display in header as values. prefers shortVersionTitle when available but falls back on versionTitle
    };
  }
  openTextConnectionsPanel(e) {
    e.preventDefault();
    if(!this.props.hasSidebar){ //Prevent click on title from opening connections panel if its already open
      Sefaria.track.event("Reader", "Open Connections Panel from Header", this.props.currentRef);
      this.props.onTextTitleClick(this.props.currentRef, false);
    }
  }
  openSheetConnectionsPanel(e) {
    e.preventDefault();
    this.props.onSheetTitleClick(0);
  }
  shouldShowVersion(props) {
    props = props || this.props;
    // maybe one day sheets will have versions (e.g Nachama) but for now, let's ignore that possibility
    return !props.sheetID && (props.settings.language === "english" || props.settings.language === "bilingual");
  }
  setDisplayVersionTitle(version) {
    const en = version.shortVersionTitle || version.versionTitle;
    this.setState({
      displayVersionTitle: {
        en,
        he: version.shortVersionTitleInHebrew || en,
      }
    });
  }
  loadTranslations() {
    /**
     * Preload translation versions to get shortVersionTitle to display
     */
    const data = this.props.data;
    if (!data) {return;}
    if (data.sources) {
      // merged version from API
      this.setDisplayVersionTitle({});
      return;
    }
    for (const version of Object.values(data.available_versions)) {
      if (!version.isSource && version.versionTitle === data.versionTitle) {
        this.setDisplayVersionTitle(version);
        break;
      }
    }
  }
  openTranslations() {
    this.props.openConnectionsPanel([this.props.currentRef], {"connectionsMode": "Translations"});
  }
  componentDidMount() {
    this.loadTranslations();
  }
  componentDidUpdate(prevProps, prevState) {
    if (this.props.data && (
      this.shouldShowVersion() !== this.shouldShowVersion(prevProps) ||
      this.props.data.versionTitle !== prevProps.data?.versionTitle ||
      this.props.currentRef !== prevProps.currentRef
      )
    ) {
      this.loadTranslations();
    }
  }
  componentWillUnmount() {
    if (this.state.runningQuery) {
      this.state.runningQuery.cancel();
    }
  }
  stopPropagation(e){
    e.stopPropagation();
  }
  render() {
    let title = this.props.currentRef || "";
    let heTitle = "";
    let sectionString = "";
    let heSectionString = "";
    let categoryAttribution = null;
    const data = this.props.data;

    if (this.props.sheetID) {
      if (this.props.sheetTitle === null) {
        title = heTitle = Sefaria._("Loading...");
      } else {
        title = heTitle = this.props.sheetTitle;
        if (title === "") {
          title = heTitle = Sefaria._("Untitled")
        }
      }

    } else if (data) {
      sectionString = data.ref.replace(data.indexTitle, "");
      heSectionString = data.heRef.replace(data.heIndexTitle, "");
      title = data.indexTitle;
      heTitle = data.heIndexTitle;
      categoryAttribution = data && Sefaria.categoryAttribution(data.categories);
    }

    const mode              = this.props.currentMode();
    const hideHeader        = !this.props.multiPanel && mode === "Connections";
    const connectionsHeader = this.props.multiPanel && mode === "Connections";
    let displayVersionTitle = this.props.settings.language === 'hebrew' ? this.state.displayVersionTitle.he : this.state.displayVersionTitle.en;
    if (categoryAttribution && displayVersionTitle) { displayVersionTitle = `(${displayVersionTitle})`; }
    const url = this.props.sheetID ? "/sheets/" + this.props.sheetID : data ? "/" + Sefaria.normRef(data.book) : Sefaria.normRef(this.props.currentRef);
    const readerTextTocClasses = classNames({readerTextToc: 1, attributed: !!categoryAttribution || this.shouldShowVersion(), connected: this.props.hasSidebar});


    let centerContent = connectionsHeader ?
      <div className="readerTextToc">
        <ConnectionsPanelHeader
          connectionsMode={this.props.connectionsMode}
          previousCategory={this.props.connectionsCategory}
          previousMode={this.props.connectionData?.previousMode}
          multiPanel={this.props.multiPanel}
          setConnectionsMode={this.props.setConnectionsMode}
          setConnectionsCategory={this.props.setConnectionsCategory}
          closePanel={this.props.closePanel}
          toggleLanguage={this.props.toggleLanguage}
          interfaceLang={this.props.interfaceLang}
          backButtonSettings={this.props.backButtonSettings}
        />
      </div>
      :
      <div className={readerTextTocClasses} onClick={this.props.sheetID ? this.openSheetConnectionsPanel : this.openTextConnectionsPanel}>
        <div className={"readerTextTocBox" + (this.props.sheetID ? " sheetBox" : "")} role="heading" aria-level="1" aria-live="polite">
          <div>
            <a href={url} aria-label={"Show Connection Panel contents for " + title} >
              <div className="readerControlsTitle">
                { this.props.sheetID ?
                <img src={"/static/img/sheet.svg"} className="sheetTocIcon" alt="" /> : null}
                { this.props.sheetID ?
                <h1 style={{direction: Sefaria.hebrew.isHebrew(title) ? "rtl" : "ltr"}}>
                  {title}
                </h1>
                :
                <h1>
                  <ContentText text={{en: title, he: heTitle}} defaultToInterfaceOnBilingual={true} />
                  <span className="sectionString">
                    <ContentText text={{en: sectionString, he: heSectionString }} defaultToInterfaceOnBilingual={true} />
                  </span>
                </h1>
                }
              </div>
              <div className="readerTextVersion">
                {categoryAttribution ? <CategoryAttribution categories={data.categories} linked={false} /> : null }
                {
                  this.shouldShowVersion() && displayVersionTitle ?
                  <span className="readerTextVersion">
                    <span className="en">{displayVersionTitle}</span>
                  </span> : null
                }
              </div>
            </a>
          </div>
        </div>
      </div>;

    let leftControls = hideHeader || connectionsHeader ? null :
      (<div className="leftButtons">
          {this.props.multiPanel ? (<CloseButton onClick={this.props.closePanel} />) : null}
          {this.props.multiPanel ? null : (<MenuButton onClick={this.props.openMobileNavMenu}/>)}
          <SaveButton placeholder={true}/>
        </div>);


    const displaySettingsButton = (<DisplaySettingsButton/>);
    let displaySettingsMenu = (<ReaderDisplayOptionsMenu/>);
    let rightControls = hideHeader || connectionsHeader ? null :
      (<div className="rightButtons">
          <SaveButton
            historyObject={this.props.historyObject}
            tooltip={true}
            toggleSignUpModal={this.props.toggleSignUpModal}
          />
        <DropdownMenu positioningClass="readerDropdownMenu" buttonComponent={displaySettingsButton}>{displaySettingsMenu}</DropdownMenu>
        </div>);
    const openTransBannerApplies = () => Sefaria.openTransBannerApplies(this.props.currentBook(), this.props.settings.language);
    let banner = (hideHeader || connectionsHeader) ? null : (
        <TextColumnBannerChooser
            setTranslationLanguagePreference={this.props.setTranslationLanguagePreference}
            openTranslations={this.openTranslations}
            openTransBannerApplies={openTransBannerApplies}
        />
    );
    const classes = classNames({
      readerControls: 1,
      connectionsHeader: mode == "Connections",
      fullPanel: this.props.multiPanel,
      sheetReaderControls: !!this.props.sheetID
    });

    let readerControls = hideHeader ? null :
        (<header className={classes}>
          <div className="readerControlsInner">
            {leftControls}
            {centerContent}
            {rightControls}
          </div>
        </header>);
    return (
      <div className='readerControlsOuter'>
        {connectionsHeader ? null : <CategoryColorLine category={this.props.currentCategory()} />}
        {readerControls}
        {banner}
      </div>
    );
  }
}
ReaderControls.propTypes = {
  settings:                PropTypes.object.isRequired,
  showBaseText:            PropTypes.func.isRequired,
  setOption:               PropTypes.func.isRequired,
  setConnectionsMode:      PropTypes.func.isRequired,
  setConnectionsCategory:  PropTypes.func.isRequired,
  openMenu:                PropTypes.func.isRequired,
  openMobileNavMenu:       PropTypes.func.isRequired,
  closeMenus:              PropTypes.func.isRequired,
  currentMode:             PropTypes.func.isRequired,
  currentCategory:         PropTypes.func.isRequired,
  currentBook:             PropTypes.func.isRequired,
  onError:                 PropTypes.func.isRequired,
  closePanel:              PropTypes.func,
  toggleLanguage:          PropTypes.func,
  currentRef:              PropTypes.string,
  currVersions:            PropTypes.object,
  connectionsMode:         PropTypes.string,
  connectionsCategory:     PropTypes.string,
  multiPanel:              PropTypes.bool,
  openSidePanel:           PropTypes.func.isRequired,
  interfaceLang:           PropTypes.string,
  toggleSignUpModal:       PropTypes.func.isRequired,
  historyObject:           PropTypes.object,
  setTranslationLanguagePreference: PropTypes.func.isRequired,
  backButtonSettings:      PropTypes.object,
};

export default ReaderPanel;<|MERGE_RESOLUTION|>--- conflicted
+++ resolved
@@ -22,10 +22,6 @@
 import { NotificationsPanel } from './NotificationsPanel';
 import { UserProfile }  from './UserProfile';
 import {SheetsUserHistoryPanelWrapper, LibraryUserHistoryPanelWrapper}  from './UserHistoryPanel';
-<<<<<<< HEAD
-import { UserProfile }  from './UserProfile';
-=======
->>>>>>> 0b55b082
 import CommunityPage  from './CommunityPage';
 import CalendarsPage from './CalendarsPage'
 import UserStats  from './UserStats';
