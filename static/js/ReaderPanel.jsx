--- conflicted
+++ resolved
@@ -42,13 +42,10 @@
   ToggleSet, InterfaceText, EnglishText, HebrewText, SignUpModal,
 } from './Misc';
 import {ContentText} from "./ContentText";
-<<<<<<< HEAD
 import SheetsWithRefPage from "./sheets/SheetsWithRefPage";
 import {ElasticSearchQuerier} from "./ElasticSearchQuerier";
 import {SheetsHomePage} from "./sheets/SheetsHomePage";
-=======
 import {TopicsLandingPage} from "./TopicLandingPage/TopicsLandingPage";
->>>>>>> bdbee24e
 import ReaderDisplayOptionsMenu from "./ReaderDisplayOptionsMenu";
 import {DropdownMenu} from "./common/DropdownMenu";
 
@@ -878,21 +875,6 @@
                                  registerAvailableFilters={this.props.registerAvailableFilters}
                                  resetSearchFilters={this.props.resetSearchFilters}
                                  onResultClick={this.handleSheetClick}/>);
-    } else if (this.state.menuOpen === "sheet meta") {
-      menu = (<SheetMetadata
-                    mode={this.state.menuOpen}
-                    toggleSignUpModal={this.props.toggleSignUpModal}
-                    interfaceLang={this.props.interfaceLang}
-                    close={this.closeSheetMetaData}
-                    id={this.state.sheetID}
-                    versionLanguage={this.state.versionLanguage}
-                    settingsLanguage={this.state.settings.language == "hebrew"?"he":"en"}
-                    narrowPanel={!this.props.multiPanel}
-                    currentRef={this.state.currentlyVisibleRef}
-                    openNav={this.openMenu.bind(null, "navigation")}
-                    openDisplaySettings={this.openDisplaySettings}
-                    selectVersion={this.props.selectVersion}
-                    showBaseText={this.showBaseText} />);
     } else if (this.state.menuOpen === "book toc") {
       const onCompareBack = () => {
         this.conditionalSetState({
