import React, {useState}  from 'react';
import Component from 'react-class';
import classNames  from 'classnames';
import ReactDOM  from 'react-dom';
import PropTypes  from 'prop-types';
import extend  from 'extend';
import Sefaria  from './sefaria/sefaria';
import {ContentLanguageContext} from './context';
import $  from './sefaria/sefariaJquery';
import TextColumn  from './TextColumn';
import TextsPage  from './TextsPage';
import {SearchResultList} from "./SearchResultList";
import {
  ConnectionsPanel,
  ConnectionsPanelHeader,
} from './ConnectionsPanel';
import BookPage  from './BookPage';
import SearchPage  from './SearchPage';
import Sheet  from './Sheet';
import SheetMetadata  from './SheetMetadata';
import TopicPageAll  from './TopicPageAll';
import {TopicPage, TopicCategory}  from './TopicPage';
import TopicsPage from './TopicsPage';
import CollectionPage from "./CollectionPage"
import { NotificationsPanel } from './NotificationsPanel';
import UserHistoryPanel  from './UserHistoryPanel';
import UserProfile  from './UserProfile';
import CommunityPage  from './CommunityPage';
import CalendarsPage from './CalendarsPage'
import UserStats  from './UserStats';
import ModeratorToolsPanel  from './ModeratorToolsPanel';
import PublicCollectionsPage from './PublicCollectionsPage';
import TranslationsPage from './TranslationsPage';
import { TextColumnBannerChooser } from './TextColumnBanner';
import {
  CloseButton,
  MenuButton,
  DisplaySettingsButton,
  SaveButton,
  CategoryColorLine,
  CategoryAttribution,
  ToggleSet, InterfaceText, EnglishText, HebrewText, SignUpModal,
} from './Misc';
import {ContentText} from "./ContentText";
import SheetsWithRefPage from "./Sheets/SheetsWithRefPage";


class ReaderPanel extends Component {
  constructor(props) {
    super(props);

    let state = this.clonePanel(props.initialState);
    state["initialAnalyticsTracked"] = false;
    state.width = this.props.multiPanel ? 1000 : 500; // Assume we're in a small panel not using multipanel
    state.backButtonSettings = null;
    this.state = state;
    this.sheetRef = React.createRef();
    this.readerContentRef = React.createRef();
  }
  componentDidMount() {
    window.addEventListener("resize", this.setWidth);
    this.setWidth();
    if (this.props.panelPosition) {  //Focus on the first focusable element of the newly loaded panel. Mostly for a11y
      const curPanel = $(".readerPanel")[this.props.panelPosition];
      $(curPanel).find(':focusable').first().focus();
    }
  }
  componentWillUnmount() {
    window.removeEventListener("resize", this.setWidth);
  }
  componentWillReceiveProps(nextProps) {
    if (nextProps.searchQuery && this.state.menuOpen !== "search") {
      this.openSearch(nextProps.searchQuery);
    }
    if (this.state.menuOpen !== nextProps.initialMenu) {
      this.setState({menuOpen: nextProps.initialMenu});
    }
    this.setState(nextProps.initialState);
  }
  componentDidUpdate(prevProps, prevState) {
    if (prevProps.layoutWidth !== this.props.layoutWidth) {
      this.setWidth();
    }
    if ($('*:focus').length == 0 && this.props.multiPanel && $("body").hasClass("user-is-tabbing")) {
        const curPanel = $(".readerPanel")[($(".readerPanel").length)-1];
        $(curPanel).find(':focusable').first().focus();
    }
    this.replaceHistory = false;
    if (this.state.displaySettingsOpen) {
      $(".readerOptionsPanel").find('.on:focusable').first().focus();
    }
  }
  conditionalSetState(state) {
    // Set state either in the central app or in the local component.
    // If setCentralState function is present, then this ReaderPanel's state is managed from within the ReaderApp component.
    // If it is not present, then the state for this ReaderPanel is managed from the component itself.
    if (this.props.setCentralState) {
      this.props.setCentralState(state, this.replaceHistory);
      this.replaceHistory = false;
    } else {
      this.setState(state);
    }
  }
  onError(message) {
    if (this.props.onError) {
      this.props.onError(message);
      return;
    }
    this.setState({"error": message})
  }
  getContentLanguageOverride(originalLanguage, mode, menuOpen) {
    // Determines the actual content language used inside this ReaderPanel.
    // Because it's called in the constructor, assume state isnt necessarily defined and pass
    // variables mode and menuOpen manually
    let contentLangOverride = originalLanguage;
    if (["topics", "allTopics", "calendars", "community", "collection" ].includes(menuOpen)) {   //  "story_editor",
      // Always bilingual for English interface, always Hebrew for Hebrew interface
      contentLangOverride = (Sefaria.interfaceLang === "english") ? "bilingual" : "hebrew";

    } else if (mode === "Connections" || !!menuOpen){
      // Always Hebrew for Hebrew interface, treat bilingual as English for English interface
      contentLangOverride = (Sefaria.interfaceLang === "hebrew") ? "hebrew" : ((originalLanguage === "bilingual") ? "english" : originalLanguage);

    }
    return contentLangOverride;
  }
  clonePanel(panel) {
    // Todo: Move the multiple instances of this out to a utils file
    return Sefaria.util.clone(panel);
  }
  handleBaseSegmentClick(ref, showHighlight = true) {
    if (this.state.mode === "TextAndConnections") {
      this.closeConnectionsInPanel();
    } else if (this.state.mode === "Text") {
      Sefaria.track.event("Reader", "Open Connections Panel", ref);
      if (this.props.multiPanel) {
        this.conditionalSetState({showHighlight: showHighlight});
        this.props.onSegmentClick(ref);
      } else {
        this.openConnectionsInPanel(ref);
      }
    }
  }
  handleSheetSegmentClick(source) {
    if(source === 0){
      //the click may be coming from the sheet reader controls, and so we need to find
      // the first node or the node thats in the url
      const sheet = Sefaria.sheets.loadSheetByID(this.state.sheetID); // Should already be loaded and in cache
      source = this.state.highlightedNode ? sheet.sources.find(source => source.node === this.state.highlightedNode) : sheet.sources[0];
    }
    this.conditionalSetState({highlightedNode: source.node});
    const sheetRef = "Sheet " + this.state.sheetID + ":" + source.node;
    if (this.state.mode ==="SheetAndConnections") {
      this.closeSheetConnectionsInPanel();
    }
    else if (this.state.mode === "Sheet") {
      if (this.props.multiPanel) {
        if (source.ref) {
          this.props.onSegmentClick(Sefaria.splitRangingRef(source.ref), source.node);
        } else {
          this.props.onSegmentClick(sheetRef, source.node)
        }
      } else {
        this.openSheetConnectionsInPanel(source.ref || sheetRef, source.node);
      }
    }
  }
  handleCitationClick(citationRef, textRef, replace, currVersions) {
    if (this.props.multiPanel) {
      this.props.onCitationClick(citationRef, textRef, replace, currVersions);
    } else {
      this.showBaseText(citationRef, replace, currVersions, [], true);
    }
  }
  handleTextListClick(ref, replaceHistory, currVersions) {
    this.showBaseText(ref, replaceHistory, currVersions, [], false);  // don't attempt to convert commentary to base ref when opening from connections panel
  }
  updateCurrVersionsToMatchAPIResult(enVTitle, heVTitle) {
    const newVersions = {
        ...this.state.currVersions,
        enAPIResult: enVTitle,
        heAPIResult: heVTitle,
    };
    if (Sefaria.util.object_equals(this.state.currVersions, newVersions)) { return; }
    this.conditionalSetState({ currVersions: newVersions });
  }
  openConnectionsPanel(ref, additionalState) {
    /**
     * Decides whether to open a new connections panel or to open connections in the current panel
     * depending on whether we're in multi-panel mode
     */
    if (this.props.multiPanel) {
      this.props.openConnectionsPanel(ref, null, additionalState);
    } else {
      this.openConnectionsInPanel(ref, additionalState);
    }
  }
  openConnectionsInPanel(ref, additionalState) {
    let refs = typeof ref == "string" ? [ref] : ref;
    this.replaceHistory = this.state.mode === "TextAndConnections"; // Don't push history for change in Connections focus
    let newState = {highlightedRefs: refs, mode: "TextAndConnections" };
    if (additionalState) {
      newState = {...newState, ...additionalState};
    }
    this.conditionalSetState(newState, this.replaceHistory);
  }
  onNamedEntityClick(slug, textRef, namedEntityText) {
    // make sure text list is highlighted for segment with named entity
    this.setTextListHighlight(textRef, true);

    // decide whether to open side panel in current panel or in new panel based on whether app is multipanel
    const namedEntityState = { connectionsMode: "Lexicon", selectedNamedEntity: slug, selectedNamedEntityText: namedEntityText };
    if (this.props.multiPanel) {
      this.props.openNamedEntityInNewPanel(textRef, namedEntityState);
    } else {
      this.openConnectionsInPanel([textRef], namedEntityState);
    }
  }
  closeConnectionsInPanel() {
    // Return to the original text in the ReaderPanel contents
    this.conditionalSetState({highlightedRefs: [], mode: "Text"});
  }
  openSheetConnectionsInPanel(ref, node) {
    let refs = typeof ref == "string" ? [ref] : ref;
    this.replaceHistory = this.state.mode === "SheetAndConnections"; // Don't push history for change in Connections focus
    this.conditionalSetState({highlightedNode: node, highlightedRefs: refs, mode: "SheetAndConnections" }, this.replaceHistory);
  }
  closeSheetConnectionsInPanel() {
    // Return to the original text in the ReaderPanel contents
    this.conditionalSetState({highlightedNode: null, highlightedRefs: [], mode: "Sheet"});
  }
  handleSheetClick(e, sheet, highlightedNode, highlightedRefsInSheet) {
    e.preventDefault();
    this.conditionalSetState({
      mode: "Sheet",
      sheetID: sheet.id,
      highlightedNode,
      highlightedRefsInSheet
    });
  }
  setPreviousSettings(backButtonSettings) {
    this.setState({ backButtonSettings });
  }
  showBaseText(ref, replaceHistory, currVersions={en: null, he: null}, filter=[], convertCommentaryRefToBaseRef=true) {
    /* Set the current primary text `ref`, which may be either a string or an array of strings.
    * @param {bool} `replaceHistory` - whether to replace browser history rather than push for this change
    * @param {bool} `convertCommentaryRefToBaseRef` - whether to try to convert commentary refs like "Rashi on Genesis 3:2" to "Genesis 3:2"
    */
    if (!ref) { return; }
    this.replaceHistory = Boolean(replaceHistory);
    convertCommentaryRefToBaseRef = this.state.compare ? false : convertCommentaryRefToBaseRef;
    // console.log("showBaseText", ref, replaceHistory);
    if (this.state.mode === "Connections" && this.props.masterPanelLanguage === "bilingual") {
      // Connections panels are forced to be mono-lingual. When opening a text from a connections panel,
      // allow it to return to bilingual.
      this.state.settings.language = "bilingual";
    }
    let refs;
    if (!Array.isArray(ref)) {
      const oRef = Sefaria.parseRef(ref);
      if (oRef.book === "Sheet") {
        this.openSheet(ref);
        return;
      }
      refs = [ref];
    }
    else {
      refs = ref;
    }
    if (this.replaceHistory) {
      this.props.saveLastPlace({ mode: "Text", refs, currVersions, settings: this.state.settings }, this.props.panelPosition);
    }
    this.props.openPanelAt(this.props.panelPosition, ref, currVersions, {settings: this.state.settings},
                          true, convertCommentaryRefToBaseRef, this.replaceHistory, false);
  }
  openSheet(sheetRef, replaceHistory) {
    this.replaceHistory = Boolean(replaceHistory);
    const parsedRef = Sefaria.parseRef(sheetRef);
    let [sheetID, sheetNode] = parsedRef.sections;
    sheetID = parseInt(sheetID);
    sheetNode = sheetNode ? parseInt(sheetNode) : null;
    if (this.replaceHistory) {
      // Replacing sheet history occurs after sheet data has been loaded,
      // when we have all the data we need to store history.
      this.props.saveLastPlace({ mode: "Sheet", sheetID, settings: this.state.settings}, this.props.panelPosition);
    }
    this.conditionalSetState({
      mode: 'Sheet',
      sheetID,
      highlightedNode: sheetNode,
      menuOpen: null
    });
  }
  updateTextColumn(refs) {
    // Change the refs in the current TextColumn, for infinite scroll up/down.
    this.replaceHistory = true;
    this.conditionalSetState({ refs: refs });
  }
  setTextListHighlight(refs, showHighlight) {
    refs = typeof refs === "string" ? [refs] : refs;
    this.replaceHistory = true;
    if (!Sefaria.util.object_equals(refs, this.state.highlightedRefs)) {
      this.props.closeNamedEntityInConnectionPanel();
    }
    this.conditionalSetState({highlightedRefs: refs, showHighlight: showHighlight});
    this.props.setTextListHighlight(refs);
  }
  setFocusedText(refs) {
    refs = typeof refs === "string" ? [refs] : refs;
    this.replaceHistory = true;
    this.conditionalSetState({highlightedRefs: refs});
    if (this.props.multiPanel) {
      this.props.setTextListHighlight(refs);
    }
  }
  updateCollectionName(name) {
    // Replace history with collection name, which may be loaded from API with slug
    // after the CollectionPage has initiall rendered.
    this.replaceHistory = true;
    this.conditionalSetState({ collectionName: name });
  }
  setSelectedWords(words){
    words = (typeof words !== "undefined" && words.length) ?  words : "";
    words = words.trim();
    this.replaceHistory = false;
    if (this.props.multiPanel) {
      this.props.setSelectedWords(words);
    } else {
      this.conditionalSetState({'selectedWords':  words});
    }
  }
  clearSelectedWords() {
    this.replaceHistory = false;
    if (this.props.multiPanel) {
      this.props.clearSelectedWords();
    } else {
      this.conditionalSetState({'selectedWords':  ''});
    }
  }
  closeMenus() {
    let state = {
      // If there's no content to show, return to navigation
      menuOpen: this.state.refs.slice(-1)[0] ? null: "navigation",
      navigationCategories: null,
      navigationTopicCategory: null,
    };
    this.conditionalSetState(state);
  }
  closeSheetMetaData() {
    let state = {
      menuOpen: null,
      mode: "Sheet",
      navigationCategories: null,
      navigationTopicCategory: null,
    };
    this.conditionalSetState(state);

  }
  openMenu(menu) {
    this.conditionalSetState({
      menuOpen: menu,
      mode: "Text",
      initialAnalyticsTracked: false,
      navigationCategories: null,
      navigationTopic: null,
      navigationTopicTitle: null,
      topicTitle: null,
    });
  }
  setNavigationCategories(categories) {
    this.conditionalSetState({navigationCategories: categories});
  }
  setNavigationTopic(topic, topicTitle) {
    this.conditionalSetState({
      menuOpen: 'topics',
      navigationTopicCategory: topic,
      navigationTopicTitle: topicTitle,
      navigationTopic: null,
      topicTitle: null,
      navigationCategories: null,
    });
  }
  setCollectionTag (tag) {
    this.conditionalSetState({collectionTag: tag});
  }
  setFilter(filter, updateRecent) {
    // Sets the current filter for Connected Texts (TextList)
    // If updateRecent is true, include the current setting in the list of recent filters.
    if (this.props.setConnectionsFilter) {
      this.props.setConnectionsFilter(filter, updateRecent);
    } else {
      if (updateRecent && filter) {
        if (Sefaria.util.inArray(filter, this.state.recentFilters) !== -1) {
          this.state.recentFilters.toggle(filter);
        }
        this.state.recentFilters = [filter].concat(this.state.recentFilters);
      }
      filter = filter ? [filter] : [];
      this.conditionalSetState({recentFilters: this.state.recentFilters, filter: filter, connectionsMode: "TextList"});
    }

  }
  setVersionFilter(filter) {
    if (this.props.setVersionFilter) {
      this.props.setVersionFilter(filter);
    } else {
      const filtInd = Sefaria.util.inArray(filter, this.state.recentVersionFilters);
      if (filtInd === -1) {
        this.state.recentVersionFilters = [filter].concat(this.state.recentVersionFilters);
      }
      filter = filter ? [filter] : [];
      this.conditionalSetState({recentVersionFilters: this.state.recentVersionFilters, versionFilter: filter, connectionsMode: "Translation Open"});
    }
  }
  setWebPagesFilter(filter) {
    this.conditionalSetState({webPagesFilter: filter, connectionsMode: "WebPagesList"});
  }
  setTopic(navigationTopic, topicTitle) {
    this.conditionalSetState({
      menuOpen: "topics",
      navigationTopicCategory: null,
      topicTestVersion: this.props.topicTestVersion,
      navigationTopic,
      topicTitle
    });
  }
  openCompareTextTOC(title) {
    // Opens the Text TOC in a compare panel
    console.log("openCompareTextTOC")
    this.conditionalSetState({
      menuOpen: "book toc",
      compare: true,
      bookRef: title,
      previousCategories: this.state.navigationCategories,
    });
  }
  toggleLanguage() {
    if (this.state.settings.language === "hebrew") {
      this.setOption("language", "english");
      if (Sefaria.site) { Sefaria.track.event("Reader", "Change Language", "english");}
    } else {
      this.setOption("language", "hebrew");
      if (Sefaria.site) { Sefaria.track.event("Reader", "Change Language", "hebrew");}
    }
  }
  openSearch(query) {
    this.conditionalSetState({
      menuOpen: "search",
      searchQuery: query
    });
  }
  openDisplaySettings() {
    this.conditionalSetState({displaySettingsOpen: true});
  }
  closeDisplaySettings() {
    this.conditionalSetState({displaySettingsOpen: false});
  }
  setOption(option, value) {
    if (option === "fontSize") {
      const step = 1.15;
      const size = this.state.settings.fontSize;
      value = (value === "smaller" ? size/step : size*step);
    } else if (option === "layout") {
      const category = this.currentCategory();
      option = category === "Tanakh" || category === "Talmud" ? "layout" + category : "layoutDefault";
    }

    this.state.settings[option] = value;
    let state = {settings: this.state.settings};
    if (option !== "fontSize") { state.displaySettingsOpen = false; }
    if (option === "language") {
      $.cookie("contentLang", value, {path: "/"});
      this.replaceHistory = true;
      this.props.setDefaultOption && this.props.setDefaultOption(option, value);
    }
    $.cookie(option, value, {path: "/"});
    this.conditionalSetState(state);
  }
  setConnectionsMode(mode, connectionData = null) {
    let loginRequired = {
      "Add Connection": 1,
    };
    if (mode == "Add Connection" && this.props.allOpenRefs.length == 1) {
      this.props.openComparePanel(true);
      return;
    }
    Sefaria.track.event("Tools", mode + " Click"); // TODO Shouldn't be tracking clicks here, this function is called programmatically
    if (!Sefaria._uid && mode in loginRequired) {
      Sefaria.track.event("Tools", "Prompt Login");
      mode = "Login";
    }
    let state = {connectionsMode: mode};
    if (mode === "Resources") {
      this.setFilter();
    }
    state["connectionData"] = !!connectionData ? connectionData : null;
    this.conditionalSetState(state);
  }
  setConnectionsCategory(category) {
    this.setFilter(category, false); // Set filter so that basetext shows link dots according to this category
    this.conditionalSetState({connectionsCategory: category, connectionsMode: "ConnectionsList"});
  }
  editNote(note) {
    this.conditionalSetState({
      connectionsMode: "Edit Note",
      noteBeingEdited: note
    });
  }
  setWidth() {
    this.setState({width: $(ReactDOM.findDOMNode(this)).width()});
    //console.log("Setting panel width", this.width);
  }
  setCurrentlyVisibleRef(ref) {
    this.replaceHistory = true;
    //var ref = this.state.highlightedRefs.length ? Sefaria.normRef(this.state.highlightedRefs) : ref;
    this.conditionalSetState({
      currentlyVisibleRef: ref,
    });
  }
  setTab(tab, replaceHistoryIfReaderAppUpdated=false) {
    // There is a race condition such that when navigating to a new page that has a TabView component, sometimes TabView
    // mounts before ReaderApp's componentDidUpdate gets called, which results in setTab calling conditionalSetState
    // before the previous page's history state has been pushed to the history object. If this happens, we want
    // this.replaceHistory to be false so that we don't override the previous page's history.
    // If history.state.panels[0].mode is undefined, we know that conditionalSetState has been called already, and we
    // can replace the history state. Otherwise, we want to push the history state, so we set replaceHistory to false.
    this.replaceHistory = replaceHistoryIfReaderAppUpdated ?
        history.state ? !history.state.panels[0].mode : true // on page load history state may not yet exist -- in that case force update
        : false
    this.conditionalSetState({tab: tab})
  }
  onSetTopicSort(topicSort) {
    this.conditionalSetState({topicSort});
  }
  currentMode() {
    return this.state.mode;
  }
  currentRef() {
    // Returns a string of the current ref, the first if there are many
    return this.state.refs && this.state.refs.length ? this.state.refs[0]
            : this.state.highlightedRefs && this.state.highlightedRefs ? this.state.highlightedRefs[0]
              : null;
  }
  currentData() {
    // Returns the data from the library of the current ref
    const ref  = this.currentRef();
    if (!ref) { return null; }
    if (typeof ref !== "string") { debugger; }
    let data = Sefaria.ref(ref);
    return data;
  }
  currentBook() {
    let data = this.currentData();
    if (data) {
      return data.indexTitle;
    } else {
      let pRef = Sefaria.parseRef(this.currentRef());
      return "index" in pRef ? pRef.index : ("book" in pRef ? pRef.book : null);
    }
  }
  currentCategory() {
    if (this.state.mode == "Sheet") {
      return "Sheets"
    }
    else {
      const book = this.currentBook();
      return (Sefaria.index(book) ? Sefaria.index(book)['primary_category'] : null);
    }
  }
  currentLayout() {
    if (this.state.settings.language == "bilingual") {
      return this.state.width > 500 ? this.state.settings.biLayout : "stacked";
    }
    // dont allow continuous mode in sidebar since it's currently not possible to control layout from sidebar
    if (this.state.mode === "Connections") {return "segmented"}
    const category = this.currentCategory();
    const option = (category && (category === "Tanakh" || category === "Talmud")) ? "layout" + category : "layoutDefault";
    return this.state.settings[option];
  }
  handleKeyPress(e) {
    if (e.keyCode === 27) {
      this.props.closePanel(e);
    }
  }
  backFromExtendedNotes(){
    let bookRef = this.state.bookRef ? this.state.bookRef : this.currentBook();
    this.props.backFromExtendedNotes(bookRef, this.state.currVersions);
  }
  whereIsElementInViewport(element) {
    const elementbbox = element.getBoundingClientRect();
    const vh = Math.max(document.documentElement.clientHeight || 0, window.innerHeight || 0)
    if (elementbbox.top >= 200 && elementbbox.bottom < vh) {
        return "in viewport"
    }
    if (elementbbox.bottom >= vh/2 && element) {
        return "past half"
    }
  };
  getHighlightedByScrollPos() {
    let segmentToHighlight = null

    const segments = this.readerContentRef.current.querySelectorAll(".sheetItem");

    for (let segment of segments) {
        const elementLoc = this.whereIsElementInViewport(segment);
        if (elementLoc === "in viewport" || elementLoc === "past half") {
            segmentToHighlight = segment;
            break;
        }
    }

    return segmentToHighlight
  };
  openSidePanel() {
    const highlighted = this.getHighlightedByScrollPos();
    highlighted.click();
  }
  render() {
    if (this.state.error) {
      return (
        <div
        ref={this.readerContentRef}
        className="readerContent">
          <div className="readerError">
            <span className="int-en">Something went wrong! Please use the back button or the menus above to get back on track.</span>
            <span className="int-he">ארעה תקלה במערכת. אנא חזרו לתפריט הראשי או אחורנית על ידי שימוש בכפתורי התפריט או החזור.</span>
            <div className="readerErrorText">
              <span className="int-en">Error Message: </span>
              <span className="int-he">שגיאה: </span>
              {this.state.error}
            </div>
          </div>
        </div>
      );
    }

    let items = [];
    let menu = null;
    const contextContentLang = {"language": this.getContentLanguageOverride(this.state.settings.language, this.state.mode, this.state.menuOpen)};

    if (this.state.mode === "Text" || this.state.mode === "TextAndConnections") {
      const oref  = Sefaria.parseRef(this.state.refs[0]);
      const showHighlight = this.state.showHighlight || (this.state.highlightedRefs.length > 1);
      const index = oref && oref.index ? Sefaria.index(oref.index) : null;
      const [textColumnBookTitle, heTextColumnBookTitle] = index ? [index.title, index.heTitle] : [null, null];
      items.push(
        <TextColumn
          panelPosition ={this.props.panelPosition}
          srefs={this.state.refs.slice()}
          currVersions={this.state.currVersions}
          highlightedRefs={this.state.highlightedRefs}
          currentlyVisibleRef={this.state.currentlyVisibleRef}
          showHighlight={showHighlight}
          basetext={true}
          bookTitle={textColumnBookTitle}
          heBookTitle={heTextColumnBookTitle}
          withContext={true}
          loadLinks={true}
          prefetchNextPrev={true}
          multiPanel={this.props.multiPanel}
          mode={this.state.mode}
          settings={Sefaria.util.clone(this.state.settings)}
          hasSidebar={this.props.hasSidebar}
          interfaceLang={this.props.interfaceLang}
          setOption={this.setOption}
          showBaseText={this.showBaseText}
          updateTextColumn={this.updateTextColumn}
          onSegmentClick={this.handleBaseSegmentClick}
          onCitationClick={this.handleCitationClick}
          onNamedEntityClick={this.onNamedEntityClick}
          setTextListHighlight={this.setTextListHighlight}
          setCurrentlyVisibleRef={this.setCurrentlyVisibleRef}
          setSelectedWords={this.setSelectedWords}
          selectedWords={this.state.selectedWords}
          panelsOpen={this.props.panelsOpen}
          layoutWidth={this.props.layoutWidth}
          filter={this.state.filter}
          textHighlights={this.state.textHighlights}
          unsetTextHighlight={this.props.unsetTextHighlight}
          translationLanguagePreference={this.props.translationLanguagePreference}
          updateCurrVersionsToMatchAPIResult={this.updateCurrVersionsToMatchAPIResult}
          navigatePanel={this.props.navigatePanel}
          key={`${textColumnBookTitle ? textColumnBookTitle : "empty"}-TextColumn`} />
      );
    }
    if (this.state.mode === "Sheet" || this.state.mode === "SheetAndConnections" ) {
      items.push(
        <Sheet
          nodeRef={this.sheetRef}
          adjustHighlightedAndVisible={this.adjustSheetHighlightedAndVisible}
          panelPosition ={this.props.panelPosition}
          id={this.state.sheetID}
          key={"sheet-"+this.state.sheetID}
          multiPanel={this.props.multiPanel}
          highlightedNode={this.state.highlightedNode}
          highlightedRefsInSheet={this.state.highlightedRefsInSheet}
          scrollToHighlighted={this.state.scrollToHighlighted}
          onRefClick={this.handleCitationClick}
          onSegmentClick={this.handleSheetSegmentClick}
          onCitationClick={this.handleCitationClick}
          openSheet={this.openSheet}
          hasSidebar={this.props.hasSidebar}
          setSelectedWords={this.setSelectedWords}
          contentLang={this.state.settings.language}
          setDivineNameReplacement={this.props.setDivineNameReplacement}
          divineNameReplacement={this.props.divineNameReplacement}
        />
      );
    }

    if (this.state.mode === "Connections" || this.state.mode === "TextAndConnections" || this.state.mode === "SheetAndConnections") {
      const langMode = this.props.masterPanelLanguage || this.state.settings.language;
      let data     = this.currentData();
      const canEditText = data &&
                        ((langMode === "hebrew" && data.heVersionStatus !== "locked") ||
                        (langMode === "english" && data.versionStatus !== "locked") ||
                        (Sefaria.is_moderator && langMode !== "bilingual"));
      items.push(
        <ConnectionsPanel
          panelPosition ={this.props.panelPosition}
          selectVersion={this.props.selectVersion}
          srefs={this.state.mode === "Connections" ? this.state.refs.slice() : this.state.highlightedRefs.slice()}
          filter={this.state.filter || []}
          mode={this.state.connectionsMode || "Resources"}
          recentFilters={this.state.recentFilters}
          connectionsCategory={this.state.connectionsCategory}
          connectionData={this.state.connectionData}
          interfaceLang={this.props.interfaceLang}
          contentLang={this.state.settings.language}
          title={this.currentBook()}
          currentlyVisibleRef={this.state.currentlyVisibleRef}
          currVersions={this.state.currVersions}
          fullPanel={this.props.multiPanel}
          multiPanel={this.props.multiPanel}
          allOpenRefs={this.props.allOpenRefs}
          canEditText={canEditText}
          setFilter={this.setFilter}
          scrollPosition={this.state.sideScrollPosition || 0}
          setSideScrollPosition={this.props.setSideScrollPosition}
          toggleSignUpModal={this.props.toggleSignUpModal}
          setConnectionsMode={this.setConnectionsMode}
          setConnectionsCategory={this.setConnectionsCategory}
          webPagesFilter={this.state.webPagesFilter}
          setWebPagesFilter={this.setWebPagesFilter}
          nodeRef={this.state.nodeRef}
          closeConectionsInPanel={this.closeConnectionsInPanel}
          handleSheetClick={this.handleSheetClick}
          openNav={this.openMenu.bind(null, "navigation")}
          openDisplaySettings={this.openDisplaySettings}
          editNote={this.editNote}
          noteBeingEdited={this.state.noteBeingEdited}
          onTextClick={this.handleTextListClick}
          onCitationClick={this.handleCitationClick}
          openComparePanel={this.props.openComparePanel}
          closePanel={this.props.closePanel}
          selectedWords={this.state.selectedWords}
          sidebarSearchQuery={this.state.sidebarSearchQuery}
          onSidebarSearchClick={this.props.onSidebarSearchClick}
          selectedNamedEntity={this.state.selectedNamedEntity}
          selectedNamedEntityText={this.state.selectedNamedEntityText}
          clearSelectedWords={this.clearSelectedWords}
          clearNamedEntity={this.props.clearNamedEntity}
          setSidebarSearchQuery={this.props.setSidebarSearchQuery}
          masterPanelLanguage={this.props.masterPanelLanguage}
          masterPanelMode={this.props.initialState.mode === "SheetAndConnections" && this.props.multiPanel === false ? "Sheet" : this.props.masterPanelMode}
          masterPanelSheetId={this.props.initialState.mode === "SheetAndConnections" && this.props.multiPanel === false ? this.props.initialState.sheetID : this.props.masterPanelSheetId}
          versionFilter={this.state.versionFilter}
          recentVersionFilters={this.state.recentVersionFilters}
          setVersionFilter={this.setVersionFilter}
          viewExtendedNotes={this.props.viewExtendedNotes.bind(null, "Connections")}
          checkIntentTimer={this.props.checkIntentTimer}
          navigatePanel={this.props.navigatePanel}
          translationLanguagePreference={this.props.translationLanguagePreference}
          setDivineNameReplacement={this.props.setDivineNameReplacement}
          divineNameReplacement={this.props.divineNameReplacement}
          setPreviousSettings={this.setPreviousSettings}
          filterRef={this.state.filterRef}
          backButtonSettings={this.state.backButtonSettings}
          key="connections" />
      );
    }

    if (this.state.menuOpen === "navigation") {

      const openNav = this.state.compare ? this.props.openComparePanel : this.openMenu.bind(null, "navigation");
      const openTextTOC = this.state.compare ? this.openCompareTextTOC : null;

      menu = (<TextsPage
          key={this.state.navigationCategories ? this.state.navigationCategories.join("-") : this.state.navigationTopicCategory ? this.state.navigationTopicCategory : "navHome"}
          compare={this.state.compare}
          multiPanel={this.props.multiPanel}
          categories={this.state.navigationCategories || []}
          settings={this.state.settings}
          setCategories={this.setNavigationCategories}
          openTextTOC={openTextTOC}
          setOption={this.setOption}
          toggleLanguage={this.toggleLanguage}
          onCompareBack={this.props.closePanel}
          openSearch={this.openSearch}
          openDisplaySettings={this.openDisplaySettings}
          initialWidth={this.state.width}
          toggleSignUpModal={this.props.toggleSignUpModal}/>);
    } else if (this.state.menuOpen === "sheetsWithRef") {
      menu = (<SheetsWithRefPage srefs={Sefaria.sheetsWithRef['en']}/>);
    } else if (this.state.menuOpen === "sheet meta") {
      menu = (<SheetMetadata
                    mode={this.state.menuOpen}
                    toggleSignUpModal={this.props.toggleSignUpModal}
                    interfaceLang={this.props.interfaceLang}
                    close={this.closeSheetMetaData}
                    id={this.state.sheetID}
                    versionLanguage={this.state.versionLanguage}
                    settingsLanguage={this.state.settings.language == "hebrew"?"he":"en"}
                    narrowPanel={!this.props.multiPanel}
                    currentRef={this.state.currentlyVisibleRef}
                    openNav={this.openMenu.bind(null, "navigation")}
                    openDisplaySettings={this.openDisplaySettings}
                    selectVersion={this.props.selectVersion}
                    showBaseText={this.showBaseText} />);

    } else if (this.state.menuOpen === "text toc") {
      menu = (<BookPage
                    tab={this.state.tab}
                    setTab={this.setTab}
                    mode={this.state.menuOpen}
                    multiPanel={this.props.multiPanel}
                    close={this.closeMenus}
                    title={this.currentBook()}
                    currVersions={this.state.currVersions}
                    settingsLanguage={this.state.settings.language == "hebrew"?"he":"en"}
                    category={this.currentCategory()}
                    narrowPanel={!this.props.multiPanel}
                    currentRef={this.state.currentlyVisibleRef}
                    openNav={this.openMenu.bind(null, "navigation")}
                    openDisplaySettings={this.openDisplaySettings}
                    selectVersion={this.props.selectVersion}
                    viewExtendedNotes={this.props.viewExtendedNotes.bind(null, "toc")}
                    showBaseText={this.showBaseText}/>);

    } else if (this.state.menuOpen === "book toc") {
      const onCompareBack = () => {
        this.conditionalSetState({
          menuOpen: "navigation",
          navigationCategories: this.state.previousCategories,
        });
      };
      menu = (<BookPage
                    tab={this.state.tab}
                    setTab={this.setTab}
                    mode={this.state.menuOpen}
                    multiPanel={this.props.multiPanel}
                    close={this.closeMenus}
                    title={this.state.bookRef}
                    currVersions={this.state.currVersions}
                    settingsLanguage={this.state.settings.language == "hebrew"?"he":"en"}
                    toggleLanguage={this.toggleLanguage}
                    category={Sefaria.index(this.state.bookRef).primary_category}
                    currentRef={this.state.bookRef}
                    compare={this.state.compare}
                    onCompareBack={onCompareBack}
                    narrowPanel={!this.props.multiPanel}
                    key={this.state.bookRef}
                    openDisplaySettings={this.openDisplaySettings}
                    selectVersion={this.props.selectVersion}
                    showBaseText={this.showBaseText}
                    viewExtendedNotes={this.props.viewExtendedNotes.bind(null, "toc")} />);

    } else if (this.state.menuOpen === "extended notes" && this.state.mode !== "Connections") {
      menu = (<BookPage
                    tab={this.state.tab}
                    setTab={this.setTab}
                    mode={this.state.menuOpen}
                    interfaceLang={this.props.interfaceLang}
                    close={this.closeMenus}
                    title={this.state.bookRef ? this.state.bookRef : this.currentBook()}
                    currVersions={this.state.currVersions}
                    settingsLanguage={this.state.settings.language == "hebrew"?"he":"en"}
                    category={Sefaria.index(this.state.bookRef) ? Sefaria.index(this.state.bookRef).primary_category : this.currentCategory()}
                    currentRef={this.state.bookRef ? this.state.bookRef : this.state.currentlyVisibleRef}
                    narrowPanel={!this.props.multiPanel}
                    openDisplaySettings={this.openDisplaySettings}
                    selectVersion={this.props.selectVersion}
                    showBaseText={this.showBaseText}
                    backFromExtendedNotes={
                      this.state.mode==="Connections" ? this.closeMenus : this.backFromExtendedNotes
                    }/>);

    } else if (this.state.menuOpen === "search" && this.state.searchQuery) {
      menu = (<SearchPage
<<<<<<< HEAD
                  key={"searchPage"}
                  interfaceLang={this.props.interfaceLang}
                  query={this.state.searchQuery}
                  type={this.state.searchType}
                  searchState={this.state[`${this.state.searchType}SearchState`]}
                  settings={Sefaria.util.clone(this.state.settings)}
                  panelsOpen={this.props.panelsOpen}
                  onResultClick={this.props.onSearchResultClick}
                  openDisplaySettings={this.openDisplaySettings}
                  toggleLanguage={this.toggleLanguage}
                  close={this.props.closePanel}
                  onQueryChange={this.props.onQueryChange}
                  updateAppliedFilter={this.props.updateSearchFilter}
                  updateAppliedOptionField={this.props.updateSearchOptionField}
                  updateAppliedOptionSort={this.props.updateSearchOptionSort}
                  registerAvailableFilters={this.props.registerAvailableFilters}
                  compare={this.state.compare}
              />);
=======
                    key={"searchPage"}
                    searchTopMsg="Results for"
                    list={SearchResultList}
                    query={this.state.searchQuery}
                    type={this.state.searchType}
                    searchState={this.state[`${this.state.searchType}SearchState`]}
                    settings={Sefaria.util.clone(this.state.settings)}
                    panelsOpen={this.props.panelsOpen}
                    onResultClick={this.props.onSearchResultClick}
                    openDisplaySettings={this.openDisplaySettings}
                    toggleLanguage={this.toggleLanguage}
                    close={this.props.closePanel}
                    onQueryChange={this.props.onQueryChange}
                    updateAppliedFilter={this.props.updateSearchFilter}
                    updateAppliedOptionField={this.props.updateSearchOptionField}
                    updateAppliedOptionSort={this.props.updateSearchOptionSort}
                    registerAvailableFilters={this.props.registerAvailableFilters}
                    compare={this.state.compare}
                  />);
>>>>>>> 55af4cd2

    } else if (this.state.menuOpen === "topics") {
      if (this.state.navigationTopicCategory) {
        menu = (
          <TopicCategory
            topic={this.state.navigationTopicCategory}
            topicTitle={this.state.navigationTopicTitle}
            setTopic={this.setTopic}
            setNavTopic={this.setNavigationTopic}
            interfaceLang={this.props.interfaceLang}
            compare={this.state.compare}
            initialWidth={this.state.width}
            openDisplaySettings={this.openDisplaySettings}
            openSearch={this.openSearch}
          />
        );
      } else if (this.state.navigationTopic) {
        menu = (
          <TopicPage
            tab={this.state.tab}
            setTab={this.setTab}
            onSetTopicSort={this.onSetTopicSort}
            topicSort={this.state.topicSort}
            topic={this.state.navigationTopic}
            topicTitle={this.state.topicTitle}
            interfaceLang={this.props.interfaceLang}
            setTopic={this.setTopic}
            setNavTopic={this.setNavigationTopic}
            openTopics={this.openMenu.bind(null, "topics")}
            showBaseText={this.props.onNavTextClick || this.showBaseText}
            openNav={this.openMenu.bind(null, "navigation")}
            openSearch={this.openSearch}
            close={this.closeMenus}
            multiPanel={this.props.multiPanel}
            navHome={this.openMenu.bind(null, "navigation")}
            openDisplaySettings={this.openDisplaySettings}
            toggleSignUpModal={this.props.toggleSignUpModal}
            translationLanguagePreference={this.props.translationLanguagePreference}
            topicTestVersion={this.props.topicTestVersion}
            key={"TopicPage"}
          />
        );
      } else {
        menu = (
          <TopicsPage
            key={"TopicsPage"}
            setNavTopic={this.setNavigationTopic}
            multiPanel={this.props.multiPanel}
            initialWidth={this.state.width}
          />
        );
      }

    } else if (this.state.menuOpen === "allTopics") {
      menu = (
        <TopicPageAll
          interfaceLang={this.props.interfaceLang}
          topicLetter={this.state.navigationTopicLetter}
          intiialWidth={this.state.width}
          setTopic={this.setTopic}
          openNav={this.openMenu.bind(null, "navigation")}
          close={this.closeMenus}
          multiPanel={this.props.multiPanel}
          toggleLanguage={this.toggleLanguage}
          navHome={this.openMenu.bind(null, "navigation")}
          openDisplaySettings={this.openDisplaySettings}
          key={"TopicPageAll"} />
      );

    } else if (this.state.menuOpen === "notifications") {
      menu = (
        <NotificationsPanel
          setUnreadNotificationsCount={this.props.setUnreadNotificationsCount}
          interfaceLang={this.props.interfaceLang} />
      );

    } else if (this.state.menuOpen === "collection") {
      menu = (
        <CollectionPage
          name={this.state.collectionName}
          setTab={this.setTab}
          tab={this.state.tab}
          slug={this.state.collectionSlug}
          tag={this.state.collectionTag}
          setCollectionTag={this.setCollectionTag}
          width={this.state.width}
          searchInCollection={this.props.searchInCollection}
          toggleLanguage={this.toggleLanguage}
          toggleSignUpModal={this.props.toggleSignUpModal}
          updateCollectionName={this.updateCollectionName}
          navHome={this.openMenu.bind(null, "navigation")}
          multiPanel={this.props.multiPanel}
          initialWidth={this.state.width}
          interfaceLang={this.props.interfaceLang} />
      );

    } else if (this.state.menuOpen === "collectionsPublic") {
      menu = (
        <PublicCollectionsPage
          multiPanel={this.props.multiPanel}
          initialWidth={this.state.width} />
      );

    } else if (this.state.menuOpen === "translationsPage") {
      menu = <TranslationsPage
        translationsSlug={this.state.translationsSlug}
      />
    }
    else if (this.state.menuOpen === "community") {
      menu = (
        <CommunityPage
          multiPanel={this.props.multiPanel}
          toggleSignUpModal={this.props.toggleSignUpModal}
          initialWidth={this.state.width} />
      );

    } else if (this.state.menuOpen === "user_stats") {
      menu = (<UserStats />);

    } else if (this.state.menuOpen === "modtools") {
      menu = (
        <ModeratorToolsPanel
          interfaceLang={this.props.interfaceLang} />
      );

    } else if (this.state.menuOpen === "saved" || this.state.menuOpen === "history") {
      menu = (
        <UserHistoryPanel
          multiPanel={this.props.multiPanel}
          menuOpen={this.state.menuOpen}
          openMenu={this.openMenu}
          openNav={this.openMenu.bind(null, "navigation")}
          openDisplaySettings={this.openDisplaySettings}
          toggleLanguage={this.toggleLanguage}
          compare={this.state.compare}
          toggleSignUpModal={this.props.toggleSignUpModal} />
      );

    } else if (this.state.menuOpen === "profile") {
      menu = (
        <UserProfile
          profile={this.state.profile}
          tab={this.state.tab}
          setTab={this.setTab}
          toggleSignUpModal={this.props.toggleSignUpModal}
          multiPanel={this.props.multiPanel}
          navHome={this.openMenu.bind(null, "navigation")} />
      );

    } else if (this.state.menuOpen === "calendars") {
      menu = (
        <CalendarsPage
          multiPanel={this.props.multiPanel}
          initialWidth={this.state.width} />
      );
    }

    let classes  = {readerPanel: 1, serif: 1, narrowColumn: this.state.width < 730};
    classes[contextContentLang.language] = 1;
    classes[this.currentLayout()]        = 1;
    classes[this.state.settings.color]   = 1;
    classes = classNames(classes);

    const style = {"fontSize": this.state.settings.fontSize + "%"};

    const sheet = Sefaria.sheets.loadSheetByID(this.state.sheetID);
    const sheetTitle = !!sheet ? sheet.title.stripHtmlConvertLineBreaks() : null;

    const hideReaderControls = (
      this.state.mode === "TextAndConnections" ||
      this.state.menuOpen ||
      this.props.hideNavHeader
    );
    return (
      <ContentLanguageContext.Provider value={contextContentLang}>
        <div ref={this.readerContentRef} className={classes} onKeyDown={this.handleKeyPress} role="region" id={"panel-"+this.props.panelPosition}>
          {hideReaderControls ? null :
          <ReaderControls
            showBaseText={this.showBaseText}
            hasSidebar={this.state.hasSidebar}
            toggleSheetEditMode={this.toggleSheetEditMode}
            currentRef={this.state.currentlyVisibleRef}
            highlightedRefs={this.state.highlightedRefs}
            sheetID={this.state.sheetID}
            sheetTitle={sheetTitle}
            currentMode={this.currentMode.bind(this)}
            currentCategory={this.currentCategory}
            currentBook={this.currentBook.bind(this)}
            currVersions={this.state.currVersions}
            multiPanel={this.props.multiPanel}
            settings={this.state.settings}
            setOption={this.setOption}
            setConnectionsMode={this.setConnectionsMode}
            setConnectionsCategory={this.setConnectionsCategory}
            openMenu={this.openMenu}
            closeMenus={this.closeMenus}
            onTextTitleClick={this.handleBaseSegmentClick}
            onSheetTitleClick={this.handleSheetSegmentClick}
            openMobileNavMenu={this.props.openMobileNavMenu}
            openDisplaySettings={this.openDisplaySettings}
            currentLayout={this.currentLayout}
            onError={this.onError}
            openConnectionsPanel={this.openConnectionsPanel}
            connectionsMode={this.state.filter.length && this.state.connectionsMode === "Connections" ? "Connection Text" : this.state.connectionsMode}
            connectionsCategory={this.state.connectionsCategory}
            closePanel={this.props.closePanel}
            toggleLanguage={this.toggleLanguage}
            interfaceLang={this.props.interfaceLang}
            toggleSignUpModal={this.props.toggleSignUpModal}
            historyObject={this.props.getHistoryObject(this.state, this.props.hasSidebar)}
            connectionData={this.state.connectionData}
            translationLanguagePreference={this.props.translationLanguagePreference}
            setTranslationLanguagePreference={this.props.setTranslationLanguagePreference}
            backButtonSettings={this.state.backButtonSettings}
          />}

          {(items.length > 0 && !menu) ?
          <div className="readerContent" style={style}>
            {items}
          </div> : null}

          {menu}

          {this.state.displaySettingsOpen ?
          <ReaderDisplayOptionsMenu
            settings={this.state.settings}
            multiPanel={this.props.multiPanel}
            setOption={this.setOption}
            parentPanel={this.props.initialState.mode}
            currentLayout={this.currentLayout}
            currentBook={this.currentBook}
            currentData={this.currentData}
            width={this.state.width}
            menuOpen={this.state.menuOpen} /> : null}

          {this.state.displaySettingsOpen ?
          <div className="mask" onClick={this.closeDisplaySettings}></div> : null}

        </div>
      </ContentLanguageContext.Provider>
    );
  }
}
ReaderPanel.propTypes = {
  initialState:                PropTypes.object,
  interfaceLang:               PropTypes.string,
  setCentralState:             PropTypes.func,
  onSegmentClick:              PropTypes.func,
  onCitationClick:             PropTypes.func,
  openNamedEntityInNewPanel:   PropTypes.func,
  onNavTextClick:              PropTypes.func,
  onSearchResultClick:         PropTypes.func,
  onUpdate:                    PropTypes.func,
  onError:                     PropTypes.func,
  closePanel:                  PropTypes.func,
  closeMenus:                  PropTypes.func,
  setConnectionsFilter:        PropTypes.func,
  setSideScrollPosition:       PropTypes.func,
  setDefaultOption:            PropTypes.func,
  selectVersion:               PropTypes.func,
  viewExtendedNotes:           PropTypes.func,
  backFromExtendedNotes:       PropTypes.func,
  unsetTextHighlight:          PropTypes.func,
  onQueryChange:               PropTypes.func,
  updateSearchFilter:          PropTypes.func,
  updateSearchOptionField:     PropTypes.func,
  updateSearchOptionSort:      PropTypes.func,
  registerAvailableFilters:    PropTypes.func,
  searchInCollection:          PropTypes.func,
  openComparePanel:            PropTypes.func,
  setUnreadNotificationsCount: PropTypes.func,
  highlightedRefs:             PropTypes.array,
  multiPanel:                  PropTypes.bool,
  masterPanelLanguage:         PropTypes.string,
  panelsOpen:                  PropTypes.number,
  allOpenRefs:                 PropTypes.array,
  hasSidebar:                  PropTypes.bool,
  layoutWidth:                 PropTypes.number,
  setTextListHighlight:        PropTypes.func,
  setSelectedWords:            PropTypes.func,
  analyticsInitialized:        PropTypes.bool,
  setVersionFilter:            PropTypes.func,
  saveLastPlace:               PropTypes.func,
  setDivineNameReplacement:    PropTypes.func,
  checkIntentTimer:            PropTypes.func,
  toggleSignUpModal:           PropTypes.func.isRequired,
  getHistoryRef:               PropTypes.func,
  profile:                     PropTypes.object,
  masterPanelMode:             PropTypes.string,
  masterPanelSheetId:          PropTypes.number,
  translationLanguagePreference: PropTypes.string,
  setTranslationLanguagePreference: PropTypes.func.isRequired,
  topicTestVersion:            PropTypes.string,
};


class ReaderControls extends Component {
  // The Header of a Reader panel when looking at a text
  // contains controls for display, navigation etc.
  constructor(props) {
    super(props);
    this.state = {
      displayVersionTitle: {},  // lang codes as keys and version title to display in header as values. prefers shortVersionTitle when available but falls back on versionTitle
    };
  }
  openTextConnectionsPanel(e) {
    e.preventDefault();
    if(!this.props.hasSidebar){ //Prevent click on title from opening connections panel if its already open
      Sefaria.track.event("Reader", "Open Connections Panel from Header", this.props.currentRef);
      this.props.onTextTitleClick(this.props.currentRef, false);
    }
  }
  openSheetConnectionsPanel(e) {
    e.preventDefault();
    this.props.onSheetTitleClick(0);
  }
  shouldShowVersion(props) {
    props = props || this.props;
    // maybe one day sheets will have versions (e.g Nachama) but for now, let's ignore that possibility
    return !props.sheetID && (props.settings.language === "english" || props.settings.language === "bilingual");
  }
  setDisplayVersionTitle(version) {
    const en = version.shortVersionTitle || version.versionTitle;
    this.setState({
      displayVersionTitle: {
        en,
        he: version.shortVersionTitleInHebrew || en,
      }
    });
  }
  loadTranslations() {
    /**
     * Preload translation versions to get shortVersionTitle to display
     */
    if (!this.shouldShowVersion()) { return; }
    Sefaria.getTranslations(this.props.currentRef).then(versions => {
      const enVTitle = this.props.currVersions.enAPIResult;
      if (!enVTitle) {
        // merged version from API
        this.setDisplayVersionTitle({});
        return;
      }
      for (let version of Object.values(versions).flat()) {
        if (version.versionTitle === enVTitle) {
          this.setDisplayVersionTitle(version);
          break;
        }
      }
    });
  }
  openTranslations() {
    this.props.openConnectionsPanel([this.props.currentRef], {"connectionsMode": "Translations"});
  }
  componentDidMount() {
    const title = this.props.currentRef;
    if (title) {
      // If we don't have this data yet, rerender when we do so we can set the Hebrew title
      const versionPref = Sefaria.versionPreferences.getVersionPref(title);
      const getTextPromise = Sefaria.getText(title, {context: 1, translationLanguagePreference: this.props.translationLanguagePreference, versionPref}).then(data => {
        if ("error" in data) { this.props.onError(data.error); }
        this.setState({runningQuery: null});   // Causes re-render
      });
      this.setState({runningQuery: Sefaria.makeCancelable(getTextPromise)});
    }
    this.loadTranslations();
  }
  componentDidUpdate(prevProps, prevState) {
    if (
      this.shouldShowVersion() !== this.shouldShowVersion(prevProps) ||
      this.props.currVersions !== prevProps.currVersions
    ) {
      this.loadTranslations();
    }
  }
  componentWillUnmount() {
    if (this.state.runningQuery) {
      this.state.runningQuery.cancel();
    }
  }
  stopPropagation(e){
    e.stopPropagation();
  }
  render() {
    let title = this.props.currentRef || "";
    let heTitle = "";
    let sectionString = "";
    let heSectionString = "";
    let categoryAttribution = null;
    const oref = Sefaria.getRefFromCache(this.props.currentRef);

    if (this.props.sheetID) {
      if (this.props.sheetTitle === null) {
        title = heTitle = Sefaria._("Loading...");
      } else {
        title = heTitle = this.props.sheetTitle;
        if (title === "") {
          title = heTitle = Sefaria._("Untitled")
        }
      }

    } else if (oref) {
      sectionString = oref.ref.replace(oref.indexTitle, "");
      heSectionString = oref.heRef.replace(oref.heIndexTitle, "");
      title = oref.indexTitle;
      heTitle = oref.heIndexTitle;
      categoryAttribution = oref && Sefaria.categoryAttribution(oref.categories);
    }

    const mode              = this.props.currentMode();
    const hideHeader        = !this.props.multiPanel && mode === "Connections";
    const connectionsHeader = this.props.multiPanel && mode === "Connections";
    let displayVersionTitle = this.props.settings.language === 'hebrew' ? this.state.displayVersionTitle.he : this.state.displayVersionTitle.en;
    if (categoryAttribution && displayVersionTitle) { displayVersionTitle = `(${displayVersionTitle})`; }
    const url = this.props.sheetID ? "/sheets/" + this.props.sheetID : oref ? "/" + Sefaria.normRef(oref.book) : Sefaria.normRef(this.props.currentRef);
    const readerTextTocClasses = classNames({readerTextToc: 1, attributed: !!categoryAttribution || this.shouldShowVersion(), connected: this.props.hasSidebar});


    let centerContent = connectionsHeader ?
      <div className="readerTextToc">
        <ConnectionsPanelHeader
          connectionsMode={this.props.connectionsMode}
          previousCategory={this.props.connectionsCategory}
          previousMode={this.props.connectionData?.previousMode}
          multiPanel={this.props.multiPanel}
          setConnectionsMode={this.props.setConnectionsMode}
          setConnectionsCategory={this.props.setConnectionsCategory}
          closePanel={this.props.closePanel}
          toggleLanguage={this.props.toggleLanguage}
          interfaceLang={this.props.interfaceLang}
          backButtonSettings={this.props.backButtonSettings}
        />
      </div>
      :
      <div className={readerTextTocClasses} onClick={this.props.sheetID ? this.openSheetConnectionsPanel : this.openTextConnectionsPanel}>
        <div className={"readerTextTocBox" + (this.props.sheetID ? " sheetBox" : "")} role="heading" aria-level="1" aria-live="polite">
          <div>
            <a href={url} aria-label={"Show Connection Panel contents for " + title} >
              <div className="readerControlsTitle">
                { this.props.sheetID ?
                <img src={"/static/img/sheet.svg"} className="sheetTocIcon" alt="" /> : null}
                { this.props.sheetID ?
                <h1 style={{direction: Sefaria.hebrew.isHebrew(title) ? "rtl" : "ltr"}}>
                  {title}
                </h1>
                :
                <h1>
                  <ContentText text={{en: title, he: heTitle}} defaultToInterfaceOnBilingual={true} />
                  <span className="sectionString">
                    <ContentText text={{en: sectionString, he: heSectionString }} defaultToInterfaceOnBilingual={true} />
                  </span>
                </h1>
                }
              </div>
              <div className="readerTextVersion">
                {categoryAttribution ? <CategoryAttribution categories={oref.categories} linked={false} /> : null }
                {
                  this.shouldShowVersion() && displayVersionTitle ?
                  <span className="readerTextVersion">
                    <span className="en">{displayVersionTitle}</span>
                  </span> : null
                }
              </div>
            </a>
          </div>
        </div>
      </div>;

    let leftControls = hideHeader || connectionsHeader ? null :
      (<div className="leftButtons">
          {this.props.multiPanel ? (<CloseButton onClick={this.props.closePanel} />) : null}
          {this.props.multiPanel ? null : (<MenuButton onClick={this.props.openMobileNavMenu}/>)}
          <SaveButton placeholder={true}/>
        </div>);

    let rightControls = hideHeader || connectionsHeader ? null :
      (<div className="rightButtons">
          <SaveButton
            historyObject={this.props.historyObject}
            tooltip={true}
            toggleSignUpModal={this.props.toggleSignUpModal}
          />
          <DisplaySettingsButton onClick={this.props.openDisplaySettings} />
        </div>);
    const openTransBannerApplies = () => Sefaria.openTransBannerApplies(this.props.currentBook(), this.props.settings.language);
    let banner = (hideHeader || connectionsHeader) ? null : (
        <TextColumnBannerChooser
            setTranslationLanguagePreference={this.props.setTranslationLanguagePreference}
            openTranslations={this.openTranslations}
            openTransBannerApplies={openTransBannerApplies}
        />
    );
    const classes = classNames({
      readerControls: 1,
      connectionsHeader: mode == "Connections",
      fullPanel: this.props.multiPanel,
      sheetReaderControls: !!this.props.sheetID
    });

    let readerControls = hideHeader ? null :
        (<header className={classes}>
          <div className="readerControlsInner">
            {leftControls}
            {centerContent}
            {rightControls}
          </div>
        </header>);
    return (
      <div>
        {connectionsHeader ? null : <CategoryColorLine category={this.props.currentCategory()} />}
        {readerControls}
        {banner}
      </div>
    );
  }
}
ReaderControls.propTypes = {
  settings:                PropTypes.object.isRequired,
  showBaseText:            PropTypes.func.isRequired,
  setOption:               PropTypes.func.isRequired,
  setConnectionsMode:      PropTypes.func.isRequired,
  setConnectionsCategory:  PropTypes.func.isRequired,
  openMenu:                PropTypes.func.isRequired,
  openDisplaySettings:     PropTypes.func.isRequired,
  openMobileNavMenu:       PropTypes.func.isRequired,
  closeMenus:              PropTypes.func.isRequired,
  currentMode:             PropTypes.func.isRequired,
  currentCategory:         PropTypes.func.isRequired,
  currentBook:             PropTypes.func.isRequired,
  currentLayout:           PropTypes.func.isRequired,
  onError:                 PropTypes.func.isRequired,
  closePanel:              PropTypes.func,
  toggleLanguage:          PropTypes.func,
  currentRef:              PropTypes.string,
  currVersions:            PropTypes.object,
  connectionsMode:         PropTypes.string,
  connectionsCategory:     PropTypes.string,
  multiPanel:              PropTypes.bool,
  openSidePanel:           PropTypes.func.isRequired,
  interfaceLang:           PropTypes.string,
  toggleSignUpModal:       PropTypes.func.isRequired,
  historyObject:           PropTypes.object,
  setTranslationLanguagePreference: PropTypes.func.isRequired,
  backButtonSettings:      PropTypes.object,
};


class ReaderDisplayOptionsMenu extends Component {
  renderAliyotToggle() {
    let torah = ["Genesis", "Exodus", "Leviticus", "Numbers", "Deuteronomy", "Onkelos Genesis", "Onkelos Exodus", "Onkelos Leviticus", "Onkelos Numbers", "Onkelos Deuteronomy"];
    return this.props.currentBook ? torah.includes(this.props.currentBook()) : false;
  }
  vowelToggleAvailability(){
    let data = this.props.currentData();
    if(!data) return 2;
    let sample = data["he"];
    while (Array.isArray(sample)) {
        sample = sample[0];
    }
    const vowels_re = /[\u05b0-\u05c3\u05c7]/g;
    const cantillation_re = /[\u0591-\u05af]/g;
    if(cantillation_re.test(sample)){
      //console.log("all");
      return 0;
    }else if(vowels_re.test(sample)){
      //console.log("partial");
      return 1;
    }else{
      //console.log("none");
      return 2;
    }
  }
  showLangaugeToggle() {
    if (Sefaria._siteSettings.TORAH_SPECIFIC) return true;

    let data = this.props.currentData();
    if (!data) return true // Sheets don't have currentData, also show for now (4x todo)

    const hasHebrew = !!data.he.length;
    const hasEnglish = !!data.text.length;
    return !(hasHebrew && hasEnglish);
  }
  shouldPunctuationToggleRender() {
    if (this.props.currentData?.()?.primary_category === "Talmud" && (this.props.settings?.language === "hebrew" || this.props.settings?.language === "bilingual")) { return true; }
    else { return false; }
  }

  render() {
    let languageOptions = [
      {name: "english",   content: "<span class='en'>A</span>", role: "radio", ariaLabel: "Show English Text" },
      {name: "bilingual", content: "<span class='en'>A</span><span class='he'>א</span>", role: "radio", ariaLabel: "Show English & Hebrew Text" },
      {name: "hebrew",    content: "<span class='he'>א</span>", role: "radio", ariaLabel: "Show Hebrew Text" }
    ];
    let languageToggle = this.showLangaugeToggle() ? (
        <ToggleSet
          ariaLabel="Language toggle"
          label={Sefaria._("Language")}
          name="language"
          options={languageOptions}
          setOption={this.props.setOption}
          currentValue={this.props.settings.language} />) : null;

    let layoutOptions = [
      {name: "continuous", fa: "align-justify", role: "radio", ariaLabel: "Show Text as a paragram" },
      {name: "segmented", fa: "align-left", role: "radio", ariaLabel: "Show Text segmented" },
    ];
    let biLayoutOptions = [
      {name: "stacked", content: "<img src='/static/img/stacked.png' alt='Stacked Language Toggle'/>", role: "radio", ariaLabel: "Show Hebrew & English Stacked"},
      {name: "heLeft", content: "<img src='/static/img/backs.png' alt='Hebrew Left Toggle' />", role: "radio", ariaLabel: "Show Hebrew Text Left of English Text"},
      {name: "heRight", content: "<img src='/static/img/faces.png' alt='Hebrew Right Toggle' />", role: "radio", ariaLabel: "Show Hebrew Text Right of English Text"}
    ];
    let layoutToggle = this.props.settings.language !== "bilingual" ?
      this.props.parentPanel === "Sheet" ? null :
      (<ToggleSet
          ariaLabel="text layout toggle"
          label={Sefaria._("Layout")}
          name="layout"
          options={layoutOptions}
          setOption={this.props.setOption}
          currentValue={this.props.currentLayout()} />) :
      (this.props.width > 500 ?
        <ToggleSet
          ariaLabel="bidirectional text layout toggle"
          label={Sefaria._("Bilingual Layout")}
          name="biLayout"
          options={biLayoutOptions}
          setOption={this.props.setOption}
          currentValue={this.props.currentLayout()} /> : null);

    let colorOptions = [
      {name: "light", content: "", role: "radio", ariaLabel: "Toggle light mode" },
      /*{name: "sepia", content: "", role: "radio", ariaLabel: "Toggle sepia mode" },*/
      {name: "dark", content: "", role: "radio", ariaLabel: "Toggle dark mode" }
    ];
    let colorToggle = (
        <ToggleSet
          ariaLabel="Color toggle"
          label={Sefaria._("Color")}
          name="color"
          separated={true}
          options={colorOptions}
          setOption={this.props.setOption}
          currentValue={this.props.settings.color} />);
    colorToggle = this.props.multiPanel ? null : colorToggle;

    let sizeOptions = [
      {name: "smaller", content: Sefaria._("Aa"), role: "button", ariaLabel: Sefaria._("Decrease font size") },
      {name: "larger", content: Sefaria._("Aa"), role: "button", ariaLabel: Sefaria._("Increase font size")  }
    ];
    let sizeToggle = (
        <ToggleSet
          ariaLabel="Increase/Decrease Font Size Buttons"
          label={Sefaria._("Font Size")}
          name="fontSize"
          options={sizeOptions}
          setOption={this.props.setOption}
          currentValue={null} />);

    let aliyahOptions = [
      {name: "aliyotOn",   content: Sefaria._("On"), role: "radio", ariaLabel: Sefaria._("Show Parasha Aliyot") },
      {name: "aliyotOff", content: Sefaria._("Off"), role: "radio", ariaLabel: Sefaria._("Hide Parasha Aliyot") },
    ];
    let aliyahToggle = this.renderAliyotToggle() ? (
      this.props.parentPanel == "Sheet" ? null :
        <ToggleSet
          ariaLabel="Toggle Aliyot"
          label={Sefaria._("Aliyot")}
          name="aliyotTorah"
          options={aliyahOptions}
          setOption={this.props.setOption}
          currentValue={this.props.settings.aliyotTorah} />) : null;

    let vowelsOptions = [
      {name: "all", content: "<span class='he'>אָ֑</span>", role: "radio", ariaLabel: Sefaria._("Show Vowels and Cantillation")},
      {name: "partial", content: "<span class='he'>אָ</span>", role: "radio", ariaLabel: Sefaria._("Show only vowel points")},
      {name: "none", content: "<span class='he'>א</span>", role: "radio", ariaLabel: Sefaria._("Show only consonantal text")}
    ];
    let vowelToggle = null;
    if(!this.props.menuOpen){
      let vowelOptionsSlice = this.vowelToggleAvailability();
      let vowelOptionsTitle = (vowelOptionsSlice == 0) ? Sefaria._("Vocalization") : Sefaria._("Vowels");
      vowelsOptions = vowelsOptions.slice(vowelOptionsSlice);
      vowelToggle = (this.props.settings.language !== "english" && vowelsOptions.length > 1) ?
        this.props.parentPanel == "Sheet" ? null :
        (<ToggleSet
          ariaLabel="vowels and cantillation toggle"
          label={vowelOptionsTitle}
          name="vowels"
          options={vowelsOptions}
          setOption={this.props.setOption}
          currentValue={this.props.settings.vowels} />): null;
    }

    let punctuationOptions = [
      {name: "punctuationOn", content: Sefaria._("On"), role: "radio", ariaLabel: Sefaria._("Show Punctuation")},
      {name: "punctuationOff", content: Sefaria._("Off"), role: "radio", ariaLabel: Sefaria._("Hide Punctuation")}
    ]
    let punctuationToggle = this.shouldPunctuationToggleRender() ? (
        <ToggleSet
          ariaLabel="Punctuation Toggle"
          label={Sefaria._("Punctuation")}
          name="punctuationTalmud"
          options={punctuationOptions}
          setOption={this.props.setOption}
          currentValue={this.props.settings.punctuationTalmud} />) : null;
    if (this.props.menuOpen === "search") {
      return (<div className="readerOptionsPanel" role="dialog">
                <div className="readerOptionsPanelInner">
                  {languageToggle}
                  {sizeToggle}
                </div>
            </div>);
    } else if (this.props.menuOpen) {
      return (<div className="readerOptionsPanel" role="dialog">
                <div className="readerOptionsPanelInner">
                  {languageToggle}
                </div>
            </div>);
    } else {
      return (<div className="readerOptionsPanel" role="dialog">
                <div className="readerOptionsPanelInner">
                  {languageToggle}
                  {layoutToggle}
                  {colorToggle}
                  {sizeToggle}
                  {aliyahToggle}
                  {vowelToggle}
                  {punctuationToggle}
                </div>
              </div>);
    }
  }
}
ReaderDisplayOptionsMenu.propTypes = {
  setOption:     PropTypes.func.isRequired,
  currentLayout: PropTypes.func.isRequired,
  currentBook:   PropTypes.func,
  currentData:   PropTypes.func,
  menuOpen:      PropTypes.string,
  multiPanel:    PropTypes.bool.isRequired,
  width:         PropTypes.number.isRequired,
  settings:      PropTypes.object.isRequired,
};


export default ReaderPanel;<|MERGE_RESOLUTION|>--- conflicted
+++ resolved
@@ -887,26 +887,6 @@
 
     } else if (this.state.menuOpen === "search" && this.state.searchQuery) {
       menu = (<SearchPage
-<<<<<<< HEAD
-                  key={"searchPage"}
-                  interfaceLang={this.props.interfaceLang}
-                  query={this.state.searchQuery}
-                  type={this.state.searchType}
-                  searchState={this.state[`${this.state.searchType}SearchState`]}
-                  settings={Sefaria.util.clone(this.state.settings)}
-                  panelsOpen={this.props.panelsOpen}
-                  onResultClick={this.props.onSearchResultClick}
-                  openDisplaySettings={this.openDisplaySettings}
-                  toggleLanguage={this.toggleLanguage}
-                  close={this.props.closePanel}
-                  onQueryChange={this.props.onQueryChange}
-                  updateAppliedFilter={this.props.updateSearchFilter}
-                  updateAppliedOptionField={this.props.updateSearchOptionField}
-                  updateAppliedOptionSort={this.props.updateSearchOptionSort}
-                  registerAvailableFilters={this.props.registerAvailableFilters}
-                  compare={this.state.compare}
-              />);
-=======
                     key={"searchPage"}
                     searchTopMsg="Results for"
                     list={SearchResultList}
@@ -926,7 +906,6 @@
                     registerAvailableFilters={this.props.registerAvailableFilters}
                     compare={this.state.compare}
                   />);
->>>>>>> 55af4cd2
 
     } else if (this.state.menuOpen === "topics") {
       if (this.state.navigationTopicCategory) {
