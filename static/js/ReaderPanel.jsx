import React  from 'react';
import classNames  from 'classnames';
import ReactDOM  from 'react-dom';
import PropTypes  from 'prop-types';
import extend  from 'extend';
import Sefaria  from './sefaria/sefaria';
import $  from './sefaria/sefariaJquery';
import TextColumn  from './TextColumn';
import ReaderNavigationMenu  from './ReaderNavigationMenu';
import {
  ConnectionsPanel,
  ConnectionsPanelHeader,
} from './ConnectionsPanel';
import ReaderTextTableOfContents  from './ReaderTextTableOfContents';
import SearchPage  from './SearchPage';
import Sheet  from './Sheet';
import SheetMetadata  from './SheetMetadata';
import TopicPageAll  from './TopicPageAll';
import {TopicPage, TopicCategory}  from './TopicPage';
import TopicsPage from './TopicsPage';
import CollectionPage from "./CollectionPage"
import NotificationsPanel  from './NotificationsPanel';
import MyNotesPanel  from './MyNotesPanel';
import UserHistoryPanel  from './UserHistoryPanel';
import UserProfile  from './UserProfile';
import UpdatesPanel  from './UpdatesPanel';
import HomeFeed  from './HomeFeed';
import CalendarsPage from './CalendarsPage'
import StoryEditor  from './StoryEditor';
import UserStats  from './UserStats';
import ModeratorToolsPanel  from './ModeratorToolsPanel';
import {
  PublicCollectionsPage
} from './PublicCollectionsPage';
import {
  ReaderNavigationMenuCloseButton,
  ReaderNavigationMenuMenuButton,
  ReaderNavigationMenuDisplaySettingsButton,
  SaveButton,
  CategoryColorLine,
  CategoryAttribution,
  ToggleSet, ContentText,
} from './Misc';
import Component from 'react-class';
import {ContentLanguageContext} from './context';



class ReaderPanel extends Component {
  constructor(props) {
    super(props);
    let state = this.clonePanel(props.initialState);
    state["initialAnalyticsTracked"] = false;
    /*const contentLang = this.getContentLanguageOverride(state.settings.language, state.mode, state.menuOpen);
    state['contentLangSettings'] = {
      "language": contentLang,
    }*/
    this.state = state;
    return;
  }
  componentDidMount() {
    window.addEventListener("resize", this.setWidth);
    this.setWidth();
    if (this.props.panelPosition) {  //Focus on the first focusable element of the newly loaded panel. Mostly for a11y
      const curPanel = $(".readerPanel")[this.props.panelPosition];
      $(curPanel).find(':focusable').first().focus();
    }

    if (this.state.mode == "Sheet") {
      let newSettings = this.state.settings
      newSettings["language"] = this.state.sheet.options.language || "bilingual"
      this.conditionalSetState({ settings: newSettings});
    }
  }
  componentWillUnmount() {
    window.removeEventListener("resize", this.setWidth);
  }
  componentWillReceiveProps(nextProps) {
    if (nextProps.initialFilter && !this.props.multiPanel) {
      this.openConnectionsInPanel(nextProps.initialRefs);
    }
    if (nextProps.searchQuery && this.state.menuOpen !== "search") {
      this.openSearch(nextProps.searchQuery);
    }
    if (this.state.menuOpen !== nextProps.initialMenu) {
      this.setState({menuOpen: nextProps.initialMenu});
    }
    if (nextProps.initialState) {
      this.setState(nextProps.initialState);
    } else {
      this.setState({
        navigationCategories: nextProps.initialNavigationCategories || [],
        navigationTopicCategory: nextProps.initialNavigationTopicCategory || "",
        navigationSheetTag:   nextProps.initialSheetsTag || null
      });
    }
  }
  componentDidUpdate(prevProps, prevState) {
    if (prevProps.layoutWidth !== this.props.layoutWidth) {
      this.setWidth();
    }
    if ($('*:focus').length == 0 && this.props.multiPanel && $("body").hasClass("user-is-tabbing")) {
        const curPanel = $(".readerPanel")[($(".readerPanel").length)-1];
        $(curPanel).find(':focusable').first().focus();
    }
    this.replaceHistory = false;
    if (this.state.displaySettingsOpen) {
      $(".readerOptionsPanel").find('.on:focusable').first().focus();
    }
  }
  conditionalSetState(state) {
    // Set state either in the central app or in the local component,
    // depending on whether a setCentralState function was given.
    if (this.props.setCentralState) {
      this.props.setCentralState(state, this.replaceHistory);
      this.replaceHistory = false;
    } else {
      this.setState(state);
    }
  }
  onError(message) {
    if (this.props.onError) {
      this.props.onError(message);
      return;
    }
    this.setState({"error": message})
  }
  getContentLanguageOverride(originalLanguage, mode, menuOpen) {
    //Determines the actual content language used inside this ReaderPanel.
    //Because it's called in the constructor, assume state isnt necessarily defined and pass variables mode and menuOpen manually
    let contentLangOverride = originalLanguage;
    if (mode === "Connections" && Sefaria.interfaceLang === "hebrew") {
      contentLangOverride = "hebrew";
    }else if (["topics", "homefeed", "story_editor" ].includes(menuOpen)) {
      contentLangOverride = (["english", "bilingual"].includes(Sefaria.interfaceLang)) ? "bilingual" : "hebrew";
    }else if (["text toc", "book toc"].includes(menuOpen)) {
      contentLangOverride = (Sefaria.interfaceLang === "hebrew") ? "hebrew" : ((originalLanguage === "bilingual") ? "english" : originalLanguage);
    }
    return contentLangOverride;
  }
  _getClickTarget(event) {
    // searches for click target with the proper css class
    let target = $(event.target);
    let linkType;
    while (target.attr("data-ref-child")) {
      // go up known data-ref-children
      target = target.parent();
    }
    if (["refLink", "catLink", "resourcesLink"].some(cls => target.parent().hasClass(cls))) {
      target = target.parent();
    }
    if (target.hasClass("refLink")) {
      linkType = "ref";
    } else if (target.hasClass("catLink")) {
      linkType = "cat";
    } else if (target.hasClass("sheetLink")) {
      linkType = "sheet";
    } else if (target.attr('href') === "/texts/history") {
      linkType = "history";
    } else if (target.attr('href') === "/texts/saved") {
      linkType = "saved";
    } else {
      return {};  // couldn't find a known link
    }
    return { target, linkType };
  }
  handleNavigationClick(event) {
    // Handles clicks within a ReaderNavigationMenu panel.
    // This logic for handling these links could be replaced by ReaderApp.handleInAppLinkClick()
    // except for the fact that navigation can occur inside a "compare" panel.
    const { target, linkType } = this._getClickTarget(event);
    if (!linkType) { return; }
    event.preventDefault();

    if (linkType === "ref") {
      const ref       = target.attr("data-ref");
      const pos       = target.attr("data-position");
      const enVersion = target.attr("data-ven");
      const heVersion = target.attr("data-vhe");
      if (this.props.onNavTextClick && !this.state.compare) {
        this.props.onNavTextClick(ref, {en: enVersion, he: heVersion});
      } else {
        this.showBaseText(ref, false, {en: enVersion, he: heVersion});
      }
      if (Sefaria.site) { Sefaria.track.event("Reader", "Navigation Text Click", ref); }

    } else if (linkType === "cat") {
      const cats = target.attr("data-cats").split("|");
      this.setNavigationCategories(cats);
      if (Sefaria.site) { Sefaria.track.event("Reader", "Navigation Sub Category Click", cats.join(" / ")); }

    } else if (linkType === "sheet") {
      const ref = target.attr("data-ref");
      this.props.onNavTextClick ? this.props.onNavTextClick(ref) : this.openSheet(ref);

    } else if (linkType === "history") {
      this.openMenu("history");

    } else if (linkType === "saved") {
      Sefaria._uid ? this.openMenu("saved") : this.props.toggleSignUpModal();

    }
  }
  clonePanel(panel) {
    // Todo: Move the multiple instances of this out to a utils file
    return Sefaria.util.clone(panel);
  }
  handleBaseSegmentClick(ref) {
    if (this.state.mode === "TextAndConnections") {
      this.closeConnectionsInPanel();
    } else if (this.state.mode === "Text") {
      if (this.props.multiPanel) {
        this.props.onSegmentClick(ref);
      } else {
        this.openConnectionsInPanel(ref);
      }
    }
  }
  handleSheetSegmentClick(source) {
    this.conditionalSetState({highlightedNodes: source.node});
    const sheetRef = "Sheet " + this.state.sheet.id + ":" + source.node;
    if (this.state.mode ==="SheetAndConnections") {
      this.closeSheetConnectionsInPanel();
    }
    else if (this.state.mode === "Sheet") {
      if (this.props.multiPanel) {
        if (source.ref) {
          this.props.onSegmentClick(Sefaria.splitRangingRef(source.ref), source.node);
        }
        else {
          this.props.onSegmentClick(sheetRef, source.node)
        }
      } else {
          this.openSheetConnectionsInPanel(source.ref || sheetRef, source.node);
      }
    }
  }
  handleSheetCitationClick(ref) {
    this.props.onCitationClick(ref);
  }
  handleCitationClick(citationRef, textRef) {
    if (this.props.multiPanel) {
      this.props.onCitationClick(citationRef, textRef);
    } else {
      this.showBaseText(citationRef);
    }
  }
  handleTextListClick(ref, replaceHistory, currVersions) {
    this.showBaseText(ref, replaceHistory, currVersions);
  }
  openConnectionsInPanel(ref, additionalState) {
    let refs = typeof ref == "string" ? [ref] : ref;
    this.replaceHistory = this.state.mode === "TextAndConnections"; // Don't push history for change in Connections focus
    let newState = {highlightedRefs: refs, mode: "TextAndConnections" };
    if (additionalState) {
      newState = {...newState, ...additionalState};
    }
    this.conditionalSetState(newState, this.replaceHistory);
  }
  onNamedEntityClick(slug, textRef, namedEntityText) {
    // decide whether to open side panel in current panel or in new panel based on whether app is multipanel
    const namedEntityState = { connectionsMode: "Lexicon", selectedNamedEntity: slug, selectedNamedEntityText: namedEntityText };
    if (this.props.multiPanel) {
      this.props.openNamedEntityInNewPanel(textRef, namedEntityState);
    } else {
      this.openConnectionsInPanel([textRef], namedEntityState);
    }
  }
  closeConnectionsInPanel() {
    // Return to the original text in the ReaderPanel contents
    this.conditionalSetState({highlightedRefs: [], mode: "Text"});
  }
  openSheetConnectionsInPanel(ref, node) {
    let refs = typeof ref == "string" ? [ref] : ref;
    let nodes = typeof node == "string" ? [node] : node;
    this.replaceHistory = this.state.mode === "SheetAndConnections"; // Don't push history for change in Connections focus
    this.conditionalSetState({highlightedNodes: nodes, highlightedRefs: refs, mode: "SheetAndConnections" }, this.replaceHistory);
  }
  closeSheetConnectionsInPanel() {
    // Return to the original text in the ReaderPanel contents
    this.conditionalSetState({highlightedNodes: [], highlightedRefs: [], mode: "Sheet"});
  }
  handleSheetClick(e, sheet, highlightedNodes, highlightedRefsInSheet) {
    e.preventDefault();
    let newSettings = this.state.settings;
    newSettings["language"] = sheet.options.language;
    this.conditionalSetState({ mode: "Sheet", sheet, highlightedNodes, highlightedRefsInSheet, settings: newSettings});
  }
  showBaseText(ref, replaceHistory, currVersions={en: null, he: null}, filter=[]) {
    // Set the current primary text `ref`, which may be either a string or an array of strings.
    // `replaceHistory` - bool whether to replace browser history rather than push for this change
    if (!ref) { return; }
    this.replaceHistory = Boolean(replaceHistory);
    //console.log("showBaseText", ref, replaceHistory);
    if (this.state.mode == "Connections" && this.props.masterPanelLanguage == "bilingual") {
      // Connections panels are forced to be mono-lingual. When opening a text from a connections panel,
      // allow it to return to bilingual.
      this.state.settings.language = "bilingual";
    }
    let refs, currentlyVisibleRef, highlightedRefs;
    if (ref.constructor == Array) {
      // When called with an array, set highlight for the whole spanning range
      refs = ref;
      currentlyVisibleRef = Sefaria.humanRef(ref);
      let splitArray = refs.map(ref => Sefaria.splitRangingRef(ref));
      highlightedRefs = [].concat.apply([], splitArray);
    } else {
      refs = [ref];
      currentlyVisibleRef = ref;
      highlightedRefs = [];
    }
    //console.log("- highlightedRefs: ", highlightedRefs)
    if (this.replaceHistory) {
      this.props.saveLastPlace({ mode: "Text", refs, currVersions, settings: this.state.settings }, this.props.panelPosition);
    }
    this.conditionalSetState({
      mode: "Text",
      refs,
      filter,
      currentlyVisibleRef,
      currVersions,
      highlightedRefs,
      recentFilters: [],
      menuOpen: null,
      compare: false,
      connectionsMode: "Resources",
      settings: this.state.settings
    });
  }
  async openSheet(sheetRef) {
    const parsedRef = Sefaria.parseRef(sheetRef);
    const [sheetId, sheetNode] = parsedRef.sections;
    const sheet = await (new Promise((resolve, reject) => Sefaria.sheets.loadSheetByID(sheetId, sheet => resolve(sheet))));
    this.conditionalSetState({mode: 'Sheet', sheet, menuOpen: null});
  }
  updateTextColumn(refs) {
    // Change the refs in the current TextColumn, for infinite scroll up/down.
    this.replaceHistory = true;
    this.conditionalSetState({ refs: refs });
  }
  setTextListHighlight(refs) {
    refs = typeof refs === "string" ? [refs] : refs;
    this.replaceHistory = true;
    this.conditionalSetState({highlightedRefs: refs});
    if (this.props.multiPanel) {
      this.props.setTextListHighlight(refs);
    }
  }
  updateCollectionName(name) {
    // Replace history with collection name, which may be loaded from API with slug
    // after the CollectionPage has initiall rendered.
    this.replaceHistory = true;
    this.conditionalSetState({ collectionName: name });
  }
  setSelectedWords(words){
    words = (typeof words !== "undefined" && words.length) ?  words : "";
    words = words.trim();
    this.replaceHistory = false;
    if (this.props.multiPanel) {
      this.props.setSelectedWords(words);
    } else {
      this.conditionalSetState({'selectedWords':  words});
    }
  }
  clearSelectedWords() {
    this.replaceHistory = false;
    if (this.props.multiPanel) {
      this.props.clearSelectedWords();
    } else {
      this.conditionalSetState({'selectedWords':  ''});
    }
  }
  closeMenus() {
    let state = {
      // If there's no content to show, return to home
      menuOpen: this.state.refs.slice(-1)[0] ? null: "home",
      // searchQuery: null,
      // appliedSearchFilters: [],
      navigationCategories: null,
      navigationTopicCategory: null,
      navigationSheetTag: null
    };
    this.conditionalSetState(state);
  }
  onClose() {
    if (this.state.compare) {
      this.props.closePanel();
    } else {
      this.setNavigationCategories([]);
      this.closeMenus();
    }
  }
  closeSheetMetaData() {
    let state = {
      menuOpen: null,
      mode: "Sheet",
      navigationCategories: null,
      navigationTopicCategory: null,
      navigationSheetTag: null
    };
    this.conditionalSetState(state);

  }
  closePanelSearch() {
    let state = {
      menuOpen: "navigation",
      navigationCategories: null,
      navigationTopicCategory: null,
      navigationSheetTag: null
    };
    this.conditionalSetState(state);
  }
  openMenu(menu) {
    this.conditionalSetState({
      menuOpen: menu,
      mode: "Text",
      initialAnalyticsTracked: false,
      navigationCategories: null,
      navigationSheetTag: null,
      navigationTopic: null,
      navigationTopicTitle: null,
      topicTitle: null,
      sheet: menu == "sheet meta" ? this.state.sheet : null,
    });
  }
  setNavigationCategories(categories) {
    this.conditionalSetState({navigationCategories: categories});
  }
  setNavigationTopic(topic, topicTitle) {
    this.conditionalSetState({
      menuOpen: 'topics',
      navigationTopicCategory: topic,
      navigationTopicTitle: topicTitle,
      navigationTopic: null,
      topicTitle: null,
      navigationCategories: null,

    });
  }
  setSheetTag (tag) {
    this.conditionalSetState({navigationSheetTag: tag});
  }
  setCollectionTag (tag) {
    this.conditionalSetState({collectionTag: tag});
  }
  setFilter(filter, updateRecent) {
    // Sets the current filter for Connected Texts (TextList)
    // If updateRecent is true, include the current setting in the list of recent filters.
    if (this.props.setConnectionsFilter) {
      this.props.setConnectionsFilter(filter, updateRecent);
    } else {
      if (updateRecent && filter) {
        if (Sefaria.util.inArray(filter, this.state.recentFilters) !== -1) {
          this.state.recentFilters.toggle(filter);
        }
        this.state.recentFilters = [filter].concat(this.state.recentFilters);
      }
      filter = filter ? [filter] : [];
      this.conditionalSetState({recentFilters: this.state.recentFilters, filter: filter, connectionsMode: "TextList"});
    }

  }
  setVersionFilter(filter) {
    if (this.props.setVersionFilter) {
      this.props.setVersionFilter(filter);
    } else {
      const filtInd = Sefaria.util.inArray(filter, this.state.recentVersionFilters);
      if (filtInd === -1) {
        this.state.recentVersionFilters = [filter].concat(this.state.recentVersionFilters);
      }
      filter = filter ? [filter] : [];
      this.conditionalSetState({recentVersionFilters: this.state.recentVersionFilters, versionFilter: filter, connectionsMode: "Translation Open"});
    }
  }
  setWebPagesFilter(filter) {
    this.conditionalSetState({webPagesFilter: filter, connectionsMode: "WebPagesList"});
  }
  setTopic(navigationTopic, topicTitle) {
    this.conditionalSetState({
        menuOpen: "topics",
        navigationTopicCategory: null,
        navigationTopic,
        topicTitle
    });
  }
  toggleLanguage() {
    if (this.state.settings.language == "hebrew") {
        this.setOption("language", "english");
        if (Sefaria.site) { Sefaria.track.event("Reader", "Change Language", "english");}
    } else {
        this.setOption("language", "hebrew");
        if (Sefaria.site) { Sefaria.track.event("Reader", "Change Language", "hebrew");}
    }
  }
  openSearch(query) {
    this.conditionalSetState({
      menuOpen: "search",
      searchQuery: query
    });
  }
  openDisplaySettings() {
    this.conditionalSetState({displaySettingsOpen: true});
  }
  closeDisplaySettings() {
    this.conditionalSetState({displaySettingsOpen: false});
  }
  setOption(option, value) {
    if (option === "fontSize") {
      const step = 1.15;
      const size = this.state.settings.fontSize;
      value = (value === "smaller" ? size/step : size*step);
    } else if (option === "layout") {
      const category = this.currentCategory();
      option = category === "Tanakh" || category === "Talmud" ? "layout" + category : "layoutDefault";
    }

    this.state.settings[option] = value;
    let state = {settings: this.state.settings};
    if (option !== "fontSize") { state.displaySettingsOpen = false; }
    if (option === "language") {
      /*let adjustedValue = this.getContentLanguageOverride(value, this.state.mode, this.state.menuOpen);
      state['contentLangSettings'] = {
        "language": adjustedValue
      }*/
      $.cookie("contentLang", value, {path: "/"});
      this.replaceHistory = true;
      this.props.setDefaultOption && this.props.setDefaultOption(option, value);
    }
    $.cookie(option, value, {path: "/"});
    this.conditionalSetState(state);
  }
  setConnectionsMode(mode, connectionData = null) {
    let loginRequired = {
      "Add Connection": 1,
    };
    if (mode == "Add Connection" && this.props.allOpenRefs.length == 1) {
      this.props.openComparePanel(true);
      return;
    }
    Sefaria.track.event("Tools", mode + " Click"); // TODO Shouldn't be tracking clicks here, this function is called programmatically
    if (!Sefaria._uid && mode in loginRequired) {
      Sefaria.track.event("Tools", "Prompt Login");
      mode = "Login";
    }
    let state = {connectionsMode: mode};
    if (mode === "Resources") {
      this.setFilter();
    }
    if (!!connectionData){
      state["connectionData"] = connectionData;
    }
    this.conditionalSetState(state);
  }
  setConnectionsCategory(category) {
    this.setFilter(category, false); // Set filter so that basetext shows link dots according to this category
    this.conditionalSetState({connectionsCategory: category, connectionsMode: "ConnectionsList"});
  }
  editNote(note) {
    this.conditionalSetState({
      connectionsMode: "Edit Note",
      noteBeingEdited: note
    });
  }
  setWidth() {
    this.setState({width: $(ReactDOM.findDOMNode(this)).width()});
    //console.log("Setting panel width", this.width);
  }
  setSheetTagSort(sort) {
    this.conditionalSetState({
      tagSort: sort,
    });
  }
  setMySheetSort(sort) {
    this.conditionalSetState({
      mySheetSort: sort,
    });
  }
  setCurrentlyVisibleRef(ref) {
     this.replaceHistory = true;
     //var ref = this.state.highlightedRefs.length ? Sefaria.normRef(this.state.highlightedRefs) : ref;
     this.conditionalSetState({
      currentlyVisibleRef: ref,
    });
  }
  setProfileTab(tab) {
    this.replaceHistory = true;
    this.conditionalSetState({profileTab: tab});
  }
  currentMode() {
    return this.state.mode;
  }
  currentRef() {
    // Returns a string of the current ref, the first if there are many
    return this.state.refs && this.state.refs.length ? this.state.refs[0]
            : this.state.highlightedRefs && this.state.highlightedRefs ? this.state.highlightedRefs[0]
              : null;
  }
  currentData() {
    // Returns the data from the library of the current ref
    const ref  = this.currentRef();
    if (!ref) { return null; }
    let data = Sefaria.ref(ref);
    return data;
  }
  currentBook() {
    let data = this.currentData();
    if (data) {
      return data.indexTitle;
    } else {
      let pRef = Sefaria.parseRef(this.currentRef());
      return "book" in pRef ? pRef.book : null;
    }
  }
  currentCategory() {
    if (this.state.mode == "Sheet") {
      return "Sheets"
    }
    else {
      const book = this.currentBook();
      return (Sefaria.index(book) ? Sefaria.index(book)['primary_category'] : null);
    }
  }
  currentLayout() {
    if (this.state.settings.language == "bilingual") {
      return this.state.width > 500 ? this.state.settings.biLayout : "stacked";
    }
    const category = this.currentCategory();
    const option = (category && (category === "Tanakh" || category === "Talmud")) ? "layout" + category : "layoutDefault";
    return this.state.settings[option];
  }
  handleKeyPress(e) {
    if (e.keyCode === 27) {
      this.props.closePanel(e);
    }
  }
  backFromExtendedNotes(){
    let bookRef = this.state.bookRef ? this.state.bookRef : this.currentBook();
    this.props.backFromExtendedNotes(bookRef, this.state.currVersions);
  }
  render() {
    if (this.state.error) {
      return (
          <div className="readerContent">
            <div className="readerError">
              <span className="int-en">Something went wrong! Please use the back button or the menus above to get back on track.</span>
              <span className="int-he">ארעה תקלה במערכת. אנא חזרו לתפריט הראשי או אחורנית על ידי שימוש בכפתורי התפריט או החזור.</span>
              <div className="readerErrorText">
                <span className="int-en">Error Message: </span>
                <span className="int-he">שגיאה:</span>
                {this.state.error}
              </div>
            </div>
          </div>
        );
    }

    let items = [];
    let menu = null;
    const contextContentLang = {"language": this.getContentLanguageOverride(this.state.settings.language, this.state.mode, this.state.menuOpen)};

    if (this.state.mode === "Sheet" || this.state.mode === "SheetAndConnections" ) {
      if (this.state.sheet.editor) {
        let newSheet = this.state.sheet;
        delete newSheet.editor
        this.conditionalSetState({ sheet: newSheet});
      }
        items.push(<Sheet
          panelPosition ={this.props.panelPosition}
          id={this.state.sheet.id}
          key={"sheet-"+this.state.sheet.id}
          highlightedNodes={this.state.highlightedNodes}
          highlightedRefsInSheet={this.state.highlightedRefsInSheet}
          onRefClick={this.handleSheetCitationClick}
          hasSidebar={this.props.hasSidebar}
          setSelectedWords={this.setSelectedWords}
          contentLang={this.state.settings.language}
          interfaceLang={this.props.interfaceLang}
          onSegmentClick={this.handleSheetSegmentClick}
      />);
    }
    if (this.state.mode === "Text" || this.state.mode === "TextAndConnections") {
      const oref  = Sefaria.parseRef(this.state.refs[0]);
      const index = oref && oref.index ? Sefaria.index(oref.index) : null;
      const [textColumnBookTitle, heTextColumnBookTitle] = index ? [index.title, index.heTitle] : [null, null];
      items.push(<TextColumn
          panelPosition ={this.props.panelPosition}
          srefs={this.state.refs.slice()}
          currVersions={this.state.currVersions}
          highlightedRefs={this.state.highlightedRefs}
          basetext={true}
          bookTitle={textColumnBookTitle}
          heBookTitle={heTextColumnBookTitle}
          withContext={true}
          loadLinks={true}
          prefetchNextPrev={true}
          multiPanel={this.props.multiPanel}
          mode={this.state.mode}
          settings={Sefaria.util.clone(this.state.settings)}
          hasSidebar={this.props.hasSidebar}
          interfaceLang={this.props.interfaceLang}
          setOption={this.setOption}
          showBaseText={this.showBaseText}
          updateTextColumn={this.updateTextColumn}
          onSegmentClick={this.handleBaseSegmentClick}
          onCitationClick={this.handleCitationClick}
          onNamedEntityClick={this.onNamedEntityClick}
          setTextListHighlight={this.setTextListHighlight}
          setCurrentlyVisibleRef={this.setCurrentlyVisibleRef}
          setSelectedWords={this.setSelectedWords}
          selectedWords={this.state.selectedWords}
          panelsOpen={this.props.panelsOpen}
          layoutWidth={this.props.layoutWidth}
          filter={this.state.filter}
          textHighlights={this.state.textHighlights}
          unsetTextHighlight={this.props.unsetTextHighlight}
          key={`${textColumnBookTitle ? textColumnBookTitle : "empty"}-TextColumn`} />);
    }

    if (this.state.mode === "Connections" || this.state.mode === "TextAndConnections" || this.state.mode === "SheetAndConnections") {
      const langMode = this.props.masterPanelLanguage || this.state.settings.language;
      let data     = this.currentData();
      const canEditText = data &&
                        ((langMode === "hebrew" && data.heVersionStatus !== "locked") ||
                        (langMode === "english" && data.versionStatus !== "locked") ||
                        (Sefaria.is_moderator && langMode !== "bilingual"));
      items.push(<ConnectionsPanel
          panelPosition ={this.props.panelPosition}
          selectVersion={this.props.selectVersion}
          srefs={this.state.mode === "Connections" ? this.state.refs.slice() : this.state.highlightedRefs.slice()}
          filter={this.state.filter || []}
          mode={this.state.connectionsMode || "Resources"}
          recentFilters={this.state.recentFilters}
          connectionsCategory={this.state.connectionsCategory}
          connectionData={this.state.connectionData}
          interfaceLang={this.props.interfaceLang}
          contentLang={this.state.settings.language}
          title={this.currentBook()}
          currVersions={this.state.currVersions}
          fullPanel={this.props.multiPanel}
          multiPanel={this.props.multiPanel}
          allOpenRefs={this.props.allOpenRefs}
          canEditText={canEditText}
          setFilter={this.setFilter}
          toggleSignUpModal={this.props.toggleSignUpModal}
          setConnectionsMode={this.setConnectionsMode}
          setConnectionsCategory={this.setConnectionsCategory}
          webPagesFilter={this.state.webPagesFilter}
          setWebPagesFilter={this.setWebPagesFilter}
          sheetMetaData={this.state.sheet}
          nodeRef={this.state.nodeRef}
          closeConectionsInPanel={this.closeConnectionsInPanel}
          handleSheetClick={this.handleSheetClick}
          openNav={this.openMenu.bind(null, "navigation")}
          openDisplaySettings={this.openDisplaySettings}
          editNote={this.editNote}
          noteBeingEdited={this.state.noteBeingEdited}
          onTextClick={this.handleTextListClick}
          onCitationClick={this.handleCitationClick}
          openComparePanel={this.props.openComparePanel}
          closePanel={this.props.closePanel}
          selectedWords={this.state.selectedWords}
          selectedNamedEntity={this.state.selectedNamedEntity}
          selectedNamedEntityText={this.state.selectedNamedEntityText}
          clearSelectedWords={this.clearSelectedWords}
          clearNamedEntity={this.props.clearNamedEntity}
          getLicenseMap={this.props.getLicenseMap}
          masterPanelLanguage={this.props.masterPanelLanguage}
          translateISOLanguageCode={this.props.translateISOLanguageCode}
          versionFilter={this.state.versionFilter}
          recentVersionFilters={this.state.recentVersionFilters}
          setVersionFilter={this.setVersionFilter}
          viewExtendedNotes={this.props.viewExtendedNotes.bind(null, "Connections")}
          checkIntentTimer={this.props.checkIntentTimer}
          key="connections" />
      );
    }
    if (this.state.menuOpen === "home" || this.state.menuOpen == "navigation") {
      const openInPanel   = function(pos, ref) { this.showBaseText(ref) }.bind(this);
      const openNav       = this.state.compare ? this.props.openComparePanel : this.openMenu.bind(null, "navigation");

      menu = (<ReaderNavigationMenu
                    key={this.state.navigationCategories ? this.state.navigationCategories.join("-") : this.state.navigationTopicCategory ? this.state.navigationTopicCategory: "navHome"}
                    home={this.state.menuOpen === "home"}
                    compare={this.state.compare}
                    interfaceLang={this.props.interfaceLang}
                    multiPanel={this.props.multiPanel}
                    categories={this.state.navigationCategories || []}
                    topic={this.state.navigationTopicCategory || ""}
                    topicTitle={this.state.navigationTopicTitle}
                    settings={this.state.settings}
                    setCategories={this.setNavigationCategories}
                    setOption={this.setOption}
                    toggleLanguage={this.toggleLanguage}
                    onClose={this.onClose}
                    closePanel={this.props.closePanel}
                    handleClick={this.handleNavigationClick}
                    openNav={openNav}
                    openSearch={this.openSearch}
                    openMenu={this.openMenu}
                    openDisplaySettings={this.openDisplaySettings}
                    hideNavHeader={this.props.hideNavHeader}
                    toggleSignUpModal={this.props.toggleSignUpModal}
                  />);

    } else if (this.state.menuOpen === "sheet meta") {
      menu = (<SheetMetadata
                    mode={this.state.menuOpen}
                    toggleSignUpModal={this.props.toggleSignUpModal}
                    interfaceLang={this.props.interfaceLang}
                    close={this.closeSheetMetaData}
                    id={this.state.sheet.id}
                    versionLanguage={this.state.versionLanguage}
                    settingsLanguage={this.state.settings.language == "hebrew"?"he":"en"}
                    narrowPanel={!this.props.multiPanel}
                    currentRef={this.state.currentlyVisibleRef}
                    openNav={this.openMenu.bind(null, "navigation")}
                    openDisplaySettings={this.openDisplaySettings}
                    selectVersion={this.props.selectVersion}
                    showBaseText={this.showBaseText}/>);

    }
    else if (this.state.menuOpen === "text toc") {
      menu = (<ReaderTextTableOfContents
                    mode={this.state.menuOpen}
                    interfaceLang={this.props.interfaceLang}
                    close={this.closeMenus}
                    title={this.currentBook()}
                    currVersions={this.state.currVersions}
                    settingsLanguage={this.state.settings.language == "hebrew"?"he":"en"}
                    category={this.currentCategory()}
                    narrowPanel={!this.props.multiPanel}
                    currentRef={this.state.currentlyVisibleRef}
                    openNav={this.openMenu.bind(null, "navigation")}
                    openDisplaySettings={this.openDisplaySettings}
                    selectVersion={this.props.selectVersion}
                    viewExtendedNotes={this.props.viewExtendedNotes.bind(null, "toc")}
                    showBaseText={this.showBaseText}
                    getLicenseMap={this.props.getLicenseMap}/>);

    } else if (this.state.menuOpen === "book toc") {
      menu = (<ReaderTextTableOfContents
                    mode={this.state.menuOpen}
                    interfaceLang={this.props.interfaceLang}
                    closePanel={this.props.closePanel}
                    close={this.closeMenus}
                    title={this.state.bookRef}
                    currVersions={this.state.currVersions}
                    settingsLanguage={this.state.settings.language == "hebrew"?"he":"en"}
                    category={Sefaria.index(this.state.bookRef) ? Sefaria.index(this.state.bookRef).primary_category : null}
                    currentRef={this.state.bookRef}
                    narrowPanel={!this.props.multiPanel}
                    key={this.state.bookRef}
                    openNav={this.openMenu.bind(null, "navigation")}
                    openDisplaySettings={this.openDisplaySettings}
                    selectVersion={this.props.selectVersion}
                    showBaseText={this.showBaseText}
                    getLicenseMap={this.props.getLicenseMap}
                    viewExtendedNotes={this.props.viewExtendedNotes.bind(null, "toc")}/>);

    } else if (this.state.menuOpen === "extended notes" && this.state.mode !== "Connections") {
      menu = (<ReaderTextTableOfContents
                    mode={this.state.menuOpen}
                    interfaceLang={this.props.interfaceLang}
                    closePanel={this.props.closePanel}
                    close={this.closeMenus}
                    title={this.state.bookRef ? this.state.bookRef : this.currentBook()}
                    currVersions={this.state.currVersions}
                    settingsLanguage={this.state.settings.language == "hebrew"?"he":"en"}
                    category={Sefaria.index(this.state.bookRef) ? Sefaria.index(this.state.bookRef).primary_category : this.currentCategory()}
                    currentRef={this.state.bookRef ? this.state.bookRef : this.state.currentlyVisibleRef}
                    narrowPanel={!this.props.multiPanel}
                    openNav={this.openMenu.bind(null, "navigation")}
                    openDisplaySettings={this.openDisplaySettings}
                    selectVersion={this.props.selectVersion}
                    showBaseText={this.showBaseText}
                    backFromExtendedNotes={
                      this.state.mode==="Connections" ? this.closeMenus : this.backFromExtendedNotes
                    }
                    getLicenseMap={this.props.getLicenseMap}/>);

    } else if (this.state.menuOpen === "search" && this.state.searchQuery) {
      menu = (<SearchPage
                    key={"searchPage"}
                    interfaceLang={this.props.interfaceLang}
                    query={this.state.searchQuery}
                    tab={this.state.searchTab}
                    textSearchState={this.state.textSearchState}
                    sheetSearchState={this.state.sheetSearchState}
                    settings={Sefaria.util.clone(this.state.settings)}
                    panelsOpen={this.props.panelsOpen}
                    onResultClick={this.props.onSearchResultClick}
                    openDisplaySettings={this.openDisplaySettings}
                    toggleLanguage={this.toggleLanguage}
                    close={this.state.compare ? this.props.closePanel : this.closePanelSearch}
                    hideNavHeader={this.props.hideNavHeader}
                    onQueryChange={this.props.onQueryChange}
                    updateTab={this.props.updateSearchTab}
                    updateAppliedFilter={this.props.updateSearchFilter}
                    updateAppliedOptionField={this.props.updateSearchOptionField}
                    updateAppliedOptionSort={this.props.updateSearchOptionSort}
                    registerAvailableFilters={this.props.registerAvailableFilters}
                    compare={this.state.compare}
                  />);

    } else if (this.state.menuOpen === "topics") {
<<<<<<< HEAD
      if (Sefaria.interfaceLang === "hebrew") {
        contentLangOverride = "hebrew";
      } else if (Sefaria.interfaceLang === "english") {
        contentLangOverride = "bilingual";
      }
      if (this.state.navigationTopicCategory) {
        menu = 
          <TopicCategory
            topic={this.state.navigationTopicCategory}
            topicTitle={this.state.navigationTopicTitle}
            setTopic={this.setTopic}
            setNavTopic={this.setNavigationTopic}
            interfaceLang={this.props.interfaceLang}
            compare={this.state.compare}
            hideNavHeader={this.props.hideNavHeader}
            openDisplaySettings={this.openDisplaySettings}
            openSearch={this.openSearch}
            onClose={this.onClose}
          />
      } else if (this.state.navigationTopic) {
=======
      if (this.state.navigationTopic) {
>>>>>>> e8c56374
        menu = (
          <TopicPage
            tab={this.state.topicsTab}
            topic={this.state.navigationTopic}
            topicTitle={this.state.topicTitle}
            interfaceLang={this.props.interfaceLang}
            setTopic={this.setTopic}
            setNavTopic={this.setNavigationTopic}
            openTopics={this.openMenu.bind(null, "topics")}
            showBaseText={this.props.onNavTextClick || this.showBaseText}
            openNav={this.openMenu.bind(null, "navigation")}
            openSearch={this.openSearch}
            close={this.closeMenus}
            onClose={this.onClose}
            multiPanel={this.props.multiPanel}
            hideNavHeader={this.props.hideNavHeader}
            navHome={this.openMenu.bind(null, "navigation")}
            openDisplaySettings={this.openDisplaySettings}
            toggleSignUpModal={this.props.toggleSignUpModal}
            updateTopicsTab={this.props.updateTopicsTab}
            key={"TopicPage"}
          />
        );
      } else {
        menu = (
          <TopicsPage
            key={"TopicsPage"}
            interfaceLang={this.props.interfaceLang}
            setNavTopic={this.setNavigationTopic}
            onClose={this.onClose}
            openNav={openNav}
            openSearch={this.openSearch}
            openMenu={this.openMenu}
            openDisplaySettings={this.openDisplaySettings}
            hideNavHeader={this.props.hideNavHeader}
          />
        );
      }

    } else if (this.state.menuOpen === "topicsAZ") {
      menu = (<TopicPageAll
                interfaceLang={this.props.interfaceLang}
                width={this.state.width}
                setTopic={this.setTopic}
                openNav={this.openMenu.bind(null, "navigation")}
                close={this.closeMenus}
                multiPanel={this.props.multiPanel}
                hideNavHeader={this.props.hideNavHeader}
                toggleLanguage={this.toggleLanguage}
                navHome={this.openMenu.bind(null, "navigation")}
                openDisplaySettings={this.openDisplaySettings}
                key={"TopicPageAll"}
              />);
    } else if (this.state.menuOpen === "notifications") {
      menu = (<NotificationsPanel
                    setUnreadNotificationsCount={this.props.setUnreadNotificationsCount}
                    interfaceLang={this.props.interfaceLang} />);

    } else if (this.state.menuOpen === "myNotes") {
      menu = (<MyNotesPanel
                    interfaceLang={this.props.interfaceLang}
                    multiPanel={this.props.multiPanel}
                    hideNavHeader={this.props.hideNavHeader}
                    navHome={this.openMenu.bind(null, "navigation")}
                    openDisplaySettings={this.openDisplaySettings}
                    toggleLanguage={this.toggleLanguage} />);

    } else if (this.state.menuOpen === "collection") {
      menu = (<CollectionPage
                name={this.state.collectionName}
                slug={this.state.collectionSlug}
                tag={this.state.collectionTag}
                setCollectionTag={this.setCollectionTag}
                width={this.state.width}
                searchInCollection={this.props.searchInCollection}
                toggleLanguage={this.toggleLanguage}
                toggleSignUpModal={this.props.toggleSignUpModal}
                updateCollectionName={this.updateCollectionName}
                hideNavHeader={this.props.hideNavHeader}
                navHome={this.openMenu.bind(null, "navigation")}
                multiPanel={this.props.multiPanel}
                interfaceLang={this.props.interfaceLang} />);

    } else if (this.state.menuOpen === "collectionsPublic") {
      menu = (<PublicCollectionsPage
                    multiPanel={this.props.multiPanel}
                    navHome={this.openMenu.bind(null, "navigation")}/>);

    } else if (this.state.menuOpen === "homefeed") {
      menu = (<HomeFeed
                    interfaceLang={this.props.interfaceLang}
                    toggleSignUpModal={this.props.toggleSignUpModal}
      />);

    } else if (this.state.menuOpen === "story_editor") {
      menu = (<StoryEditor
                    toggleSignUpModal={this.props.toggleSignUpModal}
                    interfaceLang={this.props.interfaceLang} />);


    } else if (this.state.menuOpen === "updates") {
      menu = (<UpdatesPanel
                    interfaceLang={this.props.interfaceLang}
                    multiPanel={this.props.multiPanel}
                    navHome={this.openMenu.bind(null, "navigation")} />);

    } else if (this.state.menuOpen === "user_stats") {
      menu = (<UserStats />);

    } else if (this.state.menuOpen === "modtools") {
      menu = (<ModeratorToolsPanel
                    interfaceLang={this.props.interfaceLang} />);

    } else if (this.state.menuOpen === "saved" || this.state.menuOpen === "history") {
      menu = (
        <UserHistoryPanel
          multiPanel={this.props.multiPanel}
          menuOpen={this.state.menuOpen}
          handleClick={this.handleClick}
          openNav={this.openMenu.bind(null, "navigation")}
          openDisplaySettings={this.openDisplaySettings}
          toggleLanguage={this.toggleLanguage}
          handleClick={this.handleNavigationClick}
          compare={this.state.compare}
          hideNavHeader={this.props.hideNavHeader}
          interfaceLang={this.props.interfaceLang}
        />
      );
    } else if (this.state.menuOpen === "profile") {
      menu = (
        <UserProfile
          profile={this.state.profile}
          tab={this.state.profileTab}
          setProfileTab={this.setProfileTab}
          toggleSignUpModal={this.props.toggleSignUpModal}
          multiPanel={this.props.multiPanel}
          navHome={this.openMenu.bind(null, "navigation")}
        />
      );
    } else if (this.state.menuOpen === "calendars") {
      menu = (<CalendarsPage 
                multiPanel={this.props.multiPanel} />);
    }

    let classes  = {readerPanel: 1, narrowColumn: this.state.width < 730};
    classes[contextContentLang.language]  = 1
    classes[this.currentLayout()]                     = 1;
    classes[this.state.settings.color]                = 1;
    classes = classNames(classes);
    let style = {"fontSize": this.state.settings.fontSize + "%"};
    let hideReaderControls = (
        this.state.mode === "TextAndConnections" ||
        this.state.menuOpen ||
        this.props.hideNavHeader
    );

    return (
      <ContentLanguageContext.Provider value={contextContentLang}>
        <div className={classes} onKeyDown={this.handleKeyPress} role="region" id={"panel-"+this.props.panelPosition}>
        {hideReaderControls ? null :
        (<ReaderControls
          showBaseText={this.showBaseText}
          sheet={this.state.sheet}
          toggleSheetEditMode={this.toggleSheetEditMode}
          currentRef={this.state.currentlyVisibleRef}
          highlightedRef={(!!this.state.highlightedRefs && this.state.highlightedRefs.length) ? Sefaria.normRef(this.state.highlightedRefs) : null}
          currentMode={this.currentMode.bind(this)}
          currentCategory={this.currentCategory}
          currentBook={this.currentBook.bind(this)}
          currVersions={this.state.currVersions}
          multiPanel={this.props.multiPanel}
          settings={this.state.settings}
          setOption={this.setOption}
          setConnectionsMode={this.setConnectionsMode}
          setConnectionsCategory={this.setConnectionsCategory}
          openMenu={this.openMenu}
          closeMenus={this.closeMenus}
          openDisplaySettings={this.openDisplaySettings}
          currentLayout={this.currentLayout}
          onError={this.onError}
          connectionsMode={this.state.filter.length && this.state.connectionsMode === "Connections" ? "Connection Text" : this.state.connectionsMode}
          connectionsCategory={this.state.connectionsCategory}
          closePanel={this.props.closePanel}
          toggleLanguage={this.toggleLanguage}
          interfaceLang={this.props.interfaceLang}
          toggleSignUpModal={this.props.toggleSignUpModal}
          historyObject={this.props.getHistoryObject(this.state, this.props.hasSidebar)}
        />)}

        {(items.length > 0 && !menu) ?
            <div className="readerContent" style={style}>
              {items}
            </div>
        : null}

        {menu}

        {this.state.displaySettingsOpen ? (<ReaderDisplayOptionsMenu
                                              settings={this.state.settings}
                                              multiPanel={this.props.multiPanel}
                                              setOption={this.setOption}
                                              parentPanel={this.props.initialState.mode}
                                              currentLayout={this.currentLayout}
                                              currentBook={this.currentBook}
                                              currentData={this.currentData}
                                              width={this.state.width}
                                              menuOpen={this.state.menuOpen} />) : null}
        {this.state.displaySettingsOpen ? (<div className="mask" onClick={this.closeDisplaySettings}></div>) : null}

      </div>
      </ContentLanguageContext.Provider>
    );
  }
}
ReaderPanel.propTypes = {
  initialRefs:                 PropTypes.array,
  initialMode:                 PropTypes.string,
  initialConnectionsMode:      PropTypes.string,
  initialVersion:              PropTypes.string,
  initialVersionLanguage:      PropTypes.string,
  initialFilter:               PropTypes.array,
  initialHighlightedRefs:      PropTypes.array,
  initialMenu:                 PropTypes.string,
  initialQuery:                PropTypes.string,
  initialTextAppliedSearchFilters: PropTypes.array,
  initialTextSearchField:          PropTypes.string,
  initialTextSearchSortType:       PropTypes.string,
  initialSheetAppliedSearchFilters: PropTypes.array,
  initialSheetSearchField:          PropTypes.string,
  initialSheetSearchSortType:       PropTypes.string,
  initialSheetsTag:            PropTypes.string,
  initialProfile:              PropTypes.object,
  initialState:                PropTypes.object, // if present, overrides all props above
  interfaceLang:               PropTypes.string,
  setCentralState:             PropTypes.func,
  onSegmentClick:              PropTypes.func,
  onCitationClick:             PropTypes.func,
  openNamedEntityInNewPanel:   PropTypes.func,
  onNavTextClick:              PropTypes.func,
  onSearchResultClick:         PropTypes.func,
  onUpdate:                    PropTypes.func,
  onError:                     PropTypes.func,
  closePanel:                  PropTypes.func,
  closeMenus:                  PropTypes.func,
  setConnectionsFilter:        PropTypes.func,
  setDefaultOption:            PropTypes.func,
  selectVersion:               PropTypes.func,
  viewExtendedNotes:           PropTypes.func,
  backFromExtendedNotes:       PropTypes.func,
  unsetTextHighlight:          PropTypes.func,
  onQueryChange:               PropTypes.func,
  updateSearchTab:             PropTypes.func,
  updateTopicsTab:             PropTypes.func,
  updateSearchFilter:          PropTypes.func,
  updateSearchOptionField:     PropTypes.func,
  updateSearchOptionSort:      PropTypes.func,
  registerAvailableFilters:    PropTypes.func,
  searchInCollection:          PropTypes.func,
  openComparePanel:            PropTypes.func,
  setUnreadNotificationsCount: PropTypes.func,
  highlightedRefs:             PropTypes.array,
  hideNavHeader:               PropTypes.bool,
  multiPanel:                  PropTypes.bool,
  masterPanelLanguage:         PropTypes.string,
  panelsOpen:                  PropTypes.number,
  allOpenRefs:                 PropTypes.array,
  hasSidebar:                  PropTypes.bool,
  layoutWidth:                 PropTypes.number,
  setTextListHighlight:        PropTypes.func,
  setSelectedWords:            PropTypes.func,
  analyticsInitialized:        PropTypes.bool,
  getLicenseMap:               PropTypes.func.isRequired,
  translateISOLanguageCode:    PropTypes.func.isRequired,
  setVersionFilter:            PropTypes.func,
  saveLastPlace:               PropTypes.func,
  checkIntentTimer:            PropTypes.func,
  toggleSignUpModal:           PropTypes.func.isRequired,
  getHistoryRef:               PropTypes.func,
  profile:                     PropTypes.object,
};


class ReaderControls extends Component {
  // The Header of a Reader panel when looking at a text
  // contains controls for display, navigation etc.
  constructor(props) {
    super(props);
    this.state = {};
  }
  openTextToc(e) {
    e.preventDefault();
    this.props.openMenu("text toc");
  }
  openSheetMeta(e) {
    e.preventDefault();
    this.props.openMenu("sheet meta");
  }
  componentDidMount() {
    const title = this.props.currentRef;
    if (title) {
      // If we don't have this data yet, rerender when we do so we can set the Hebrew title
      const getTextPromise = Sefaria.getText(title, {context: 1}).then(data => {
        if ("error" in data) { this.props.onError(data.error); }
        this.setState({runningQuery: null});   // Causes re-render
      });
      this.setState({runningQuery: Sefaria.makeCancelable(getTextPromise)});
    }
  }
  componentWillUnmount() {
    if (this.state.runningQuery) {
      this.state.runningQuery.cancel();
    }
  }
  stopPropagation(e){
    e.stopPropagation();
  }
  render() {
    let title = this.props.currentRef || "";
    let heTitle = "";
    let sectionString = "";
    let heSectionString = "";
    let categoryAttribution = null;
    const oref = Sefaria.ref(this.props.currentRef);

    if (this.props.sheet) {
      title = this.props.sheet.title.stripHtmlConvertLineBreaks();
      heTitle = title;
      if (title == "") {
        title = "Untitled";
        heTitle = "ללא שם";
      }
    } else if (oref) {
      sectionString = oref.ref.replace(oref.indexTitle, "");
      heSectionString = oref.heRef.replace(oref.heIndexTitle, "");
      title = oref.indexTitle;
      heTitle = oref.heIndexTitle;
      categoryAttribution = oref && Sefaria.categoryAttribution(oref.categories);
    }

    const mode              = this.props.currentMode();
    const hideHeader        = !this.props.multiPanel && mode === "Connections";
    var connectionsHeader = this.props.multiPanel && mode === "Connections";
    const showVersion = this.props.currVersions.en && (this.props.settings.language === "english" || this.props.settings.language === "bilingual");
    const versionTitle = this.props.currVersions.en ? this.props.currVersions.en.replace(/_/g," ") : "";
    const url = this.props.sheet ? "/sheets/" + this.props.sheet.id : oref ? "/" + Sefaria.normRef(oref.book) : Sefaria.normRef(this.props.currentRef);

    let centerContent = connectionsHeader ?
      (<div className="readerTextToc">
          <ConnectionsPanelHeader
            connectionsMode={this.props.connectionsMode}
            previousCategory={this.props.connectionsCategory}
            multiPanel={this.props.multiPanel}
            setConnectionsMode={this.props.setConnectionsMode}
            setConnectionsCategory={this.props.setConnectionsCategory}
            closePanel={this.props.closePanel}
            toggleLanguage={this.props.toggleLanguage}
            interfaceLang={this.props.interfaceLang}/>
        </div>) :
      (<div className={"readerTextToc" + (categoryAttribution ? ' attributed' : '')} onClick={this.props.sheet? this.openSheetMeta : this.openTextToc}>
        <header className={"readerTextTocBox" + (this.props.sheet ? " sheetBox":"")} role="heading" aria-level="1" aria-live="polite">
          <h1>
            <a href={url} aria-label={"Show table of contents for " + this.props.currentRef} >
            { title ? (<i className="fa fa-angle-down invisible"></i>) : null }
            { this.props.sheet? <img src={"/static/img/sheet.svg"} className="sheetTocIcon" alt="" /> : null}
            { this.props.sheet?
                <div style={{"direction": Sefaria.hebrew.isHebrew(title) ? "rtl" :"ltr"}}><span>{title}</span></div>
                :
                <div>
                  <ContentText text={{en: title, he: heTitle}} defaultToInterfaceOnBilingual={true} />
                  <span className="sectionString">
                    <ContentText text={{en: sectionString, he: heSectionString }} defaultToInterfaceOnBilingual={true} />
                  </span>
                </div>
            }
            { title ? (<i className="fa fa-angle-down"></i>) : null }
            { showVersion ? (<span className="readerTextVersion"><span className="en">{versionTitle}</span></span>) : null}
          </a>
          </h1>
          <div onClick={this.stopPropagation}>
            {
              categoryAttribution ? <CategoryAttribution categories={oref.categories} linked={false} /> : null
            }
          </div>
        </header>
      </div>);

    let leftControls = hideHeader || connectionsHeader ? null :
      (<div className="leftButtons">
          {this.props.multiPanel ? (<ReaderNavigationMenuCloseButton onClick={this.props.closePanel} />) : null}
          {this.props.multiPanel ? null : (<ReaderNavigationMenuMenuButton onClick={this.props.openMenu.bind(null, "navigation")}/>)}
          <SaveButton placeholder={true}/>
        </div>);

    let rightControls = hideHeader || connectionsHeader ? null :
      (<div className="rightButtons">
          <SaveButton
            historyObject={this.props.historyObject}
            tooltip={true}
            toggleSignUpModal={this.props.toggleSignUpModal}
          />
          <ReaderNavigationMenuDisplaySettingsButton onClick={this.props.openDisplaySettings} />
        </div>);

    const classes = classNames({readerControls: 1, connectionsHeader: mode == "Connections", fullPanel: this.props.multiPanel, sheetReaderControls: !!this.props.sheet});
    let readerControls = hideHeader ? null :
        (<div className={classes}>
          <div className="readerControlsInner">
            {leftControls}
            {centerContent}
            {rightControls}
          </div>
        </div>);
    return (
      <div>
        {connectionsHeader ? null : <CategoryColorLine category={this.props.currentCategory()} />}
        {readerControls}
      </div>
    );
  }
}
ReaderControls.propTypes = {
  settings:                PropTypes.object.isRequired,
  showBaseText:            PropTypes.func.isRequired,
  setOption:               PropTypes.func.isRequired,
  setConnectionsMode:      PropTypes.func.isRequired,
  setConnectionsCategory:  PropTypes.func.isRequired,
  openMenu:                PropTypes.func.isRequired,
  openDisplaySettings:     PropTypes.func.isRequired,
  closeMenus:              PropTypes.func.isRequired,
  currentMode:             PropTypes.func.isRequired,
  currentCategory:         PropTypes.func.isRequired,
  currentBook:             PropTypes.func.isRequired,
  currentLayout:           PropTypes.func.isRequired,
  onError:                 PropTypes.func.isRequired,
  closePanel:              PropTypes.func,
  toggleLanguage:          PropTypes.func,
  currentRef:              PropTypes.string,
  highlightedRef:          PropTypes.string,
  currVersions:            PropTypes.object,
  connectionsMode:         PropTypes.string,
  connectionsCategory:     PropTypes.string,
  multiPanel:              PropTypes.bool,
  interfaceLang:           PropTypes.string,
  toggleSignUpModal:       PropTypes.func.isRequired,
  historyObject:           PropTypes.object.isRequired,
};


class ReaderDisplayOptionsMenu extends Component {
  renderAliyotToggle() {
    let torah = ["Genesis", "Exodus", "Leviticus", "Numbers", "Deuteronomy", "Onkelos Genesis", "Onkelos Exodus", "Onkelos Leviticus", "Onkelos Numbers", "Onkelos Deuteronomy"];
    return this.props.currentBook ? torah.includes(this.props.currentBook()) : false;
  }
  vowelToggleAvailability(){
    let data = this.props.currentData();
    if(!data) return 2;
    let sample = data["he"];
    while (Array.isArray(sample)) {
        sample = sample[0];
    }
    const vowels_re = /[\u05b0-\u05c3\u05c7]/g;
    const cantillation_re = /[\u0591-\u05af]/g;
    if(cantillation_re.test(sample)){
      //console.log("all");
      return 0;
    }else if(vowels_re.test(sample)){
      //console.log("partial");
      return 1;
    }else{
      //console.log("none");
      return 2;
    }
  }
  showLangaugeToggle() {
    if (Sefaria._siteSettings.TORAH_SPECIFIC) return true;

    let data = this.props.currentData();
    if (!data) return true // Sheets don't have currentData, also show for now (4x todo)

    const hasHebrew = !!data.he.length;
    const hasEnglish = !!data.text.length;
    return !(hasHebrew && hasEnglish);
  }
  render() {
    let languageOptions = [
      {name: "english",   content: "<span class='en'>A</span>", role: "radio", ariaLabel: "Show English Text" },
      {name: "bilingual", content: "<span class='en'>A</span><span class='he'>א</span>", role: "radio", ariaLabel: "Show English & Hebrew Text" },
      {name: "hebrew",    content: "<span class='he'>א</span>", role: "radio", ariaLabel: "Show Hebrew Text" }
    ];
    let languageToggle = this.showLangaugeToggle() ? (
        <ToggleSet
          role="radiogroup"
          ariaLabel="Language toggle"
          label={Sefaria._("Language")}
          name="language"
          options={languageOptions}
          setOption={this.props.setOption}
          settings={this.props.settings} />) : null;

    let layoutOptions = [
      {name: "continuous", fa: "align-justify", role: "radio", ariaLabel: "Show Text as a paragram" },
      {name: "segmented", fa: "align-left", role: "radio", ariaLabel: "Show Text segmented" },
    ];
    let biLayoutOptions = [
      {name: "stacked", content: "<img src='/static/img/stacked.png' alt='Stacked Language Toggle'/>", role: "radio", ariaLabel: "Show Hebrew & English Stacked"},
      {name: "heLeft", content: "<img src='/static/img/backs.png' alt='Hebrew Left Toggle' />", role: "radio", ariaLabel: "Show Hebrew Text Left of English Text"},
      {name: "heRight", content: "<img src='/static/img/faces.png' alt='Hebrew Right Toggle' />", role: "radio", ariaLabel: "Show Hebrew Text Right of English Text"}
    ];
    let layoutToggle = this.props.settings.language !== "bilingual" ?
      this.props.parentPanel == "Sheet" ? null :
      (<ToggleSet
          role="radiogroup"
          ariaLabel="text layout toggle"
          label={Sefaria._("Layout")}
          name="layout"
          options={layoutOptions}
          setOption={this.props.setOption}
          currentLayout={this.props.currentLayout}
          settings={this.props.settings} />) :
      (this.props.width > 500 ?
        <ToggleSet
          role="radiogroup"
          ariaLabel="bidirectional text layout toggle"
          label={Sefaria._("Bilingual Layout")}
          name="biLayout"
          options={biLayoutOptions}
          setOption={this.props.setOption}
          currentLayout={this.props.currentLayout}
          settings={this.props.settings} /> : null);

    let colorOptions = [
      {name: "light", content: "", role: "radio", ariaLabel: "Toggle light mode" },
      /*{name: "sepia", content: "", role: "radio", ariaLabel: "Toggle sepia mode" },*/
      {name: "dark", content: "", role: "radio", ariaLabel: "Toggle dark mode" }
    ];
    let colorToggle = (
        <ToggleSet
          role="radiogroup"
          ariaLabel="Color toggle"
          label={Sefaria._("Color")}
          name="color"
          separated={true}
          options={colorOptions}
          setOption={this.props.setOption}
          settings={this.props.settings} />);
    colorToggle = this.props.multiPanel ? null : colorToggle;

    let sizeOptions = [
      {name: "smaller", content: Sefaria._("Aa"), role: "button", ariaLabel: Sefaria._("Decrease font size") },
      {name: "larger", content: Sefaria._("Aa"), role: "button", ariaLabel: Sefaria._("Increase font size")  }
    ];
    let sizeToggle = (
        <ToggleSet
          role="radiogroup"
          ariaLabel="Increase/Decrease Font Size Buttons"
          label={Sefaria._("Font Size")}
          name="fontSize"
          options={sizeOptions}
          setOption={this.props.setOption}
          settings={this.props.settings} />);

    let aliyahOptions = [
      {name: "aliyotOn",   content: Sefaria._("On"), role: "radio", ariaLabel: Sefaria._("Show Parasha Aliyot") },
      {name: "aliyotOff", content: Sefaria._("Off"), role: "radio", ariaLabel: Sefaria._("Hide Parasha Aliyot") },
    ];
    let aliyahToggle = this.renderAliyotToggle() ? (
      this.props.parentPanel == "Sheet" ? null :
        <ToggleSet
          role="radiogroup"
          ariaLabel="Toggle Aliyot"
          label={Sefaria._("Aliyot")}
          name="aliyotTorah"
          options={aliyahOptions}
          setOption={this.props.setOption}
          settings={this.props.settings} />) : null;
    let vowelsOptions = [
      {name: "all", content: "<span class='he'>אָ֑</span>", role: "radio", ariaLabel: Sefaria._("Show Vowels and Cantillation")},
      {name: "partial", content: "<span class='he'>אָ</span>", role: "radio", ariaLabel: Sefaria._("Show only vowel points")},
      {name: "none", content: "<span class='he'>א</span>", role: "radio", ariaLabel: Sefaria._("Show only consonantal text")}
    ];
    let vowelToggle = null;
    if(!this.props.menuOpen){
      let vowelOptionsSlice = this.vowelToggleAvailability();
      let vowelOptionsTitle = (vowelOptionsSlice == 0) ? Sefaria._("Vocalization") : Sefaria._("Vowels");
      vowelsOptions = vowelsOptions.slice(vowelOptionsSlice);
      vowelToggle = (this.props.settings.language !== "english" && vowelsOptions.length > 1) ?
        this.props.parentPanel == "Sheet" ? null :
        (<ToggleSet
            role="radiogroup"
            ariaLabel="vowels and cantillation toggle"
            label={vowelOptionsTitle}
            name="vowels"
            options={vowelsOptions}
            setOption={this.props.setOption}
            currentLayout={this.props.currentLayout}
            settings={this.props.settings} />): null;
    }
    if (this.props.menuOpen === "search") {
      return (<div className="readerOptionsPanel" role="dialog">
                <div className="readerOptionsPanelInner">
                  {languageToggle}
                  {sizeToggle}
                </div>
            </div>);
    } else if (this.props.menuOpen) {
      return (<div className="readerOptionsPanel" role="dialog">
                <div className="readerOptionsPanelInner">
                  {languageToggle}
                </div>
            </div>);
    } else {
      return (<div className="readerOptionsPanel" role="dialog">
                <div className="readerOptionsPanelInner">
                  {languageToggle}
                  {layoutToggle}
                  {colorToggle}
                  {sizeToggle}
                  {aliyahToggle}
                  {vowelToggle}
                </div>
              </div>);
    }
  }
}
ReaderDisplayOptionsMenu.propTypes = {
  setOption:     PropTypes.func.isRequired,
  currentLayout: PropTypes.func.isRequired,
  currentBook:   PropTypes.func,
  currentData:   PropTypes.func,
  menuOpen:      PropTypes.string,
  multiPanel:    PropTypes.bool.isRequired,
  width:         PropTypes.number.isRequired,
  settings:      PropTypes.object.isRequired,
};


export default ReaderPanel;<|MERGE_RESOLUTION|>--- conflicted
+++ resolved
@@ -903,12 +903,6 @@
                   />);
 
     } else if (this.state.menuOpen === "topics") {
-<<<<<<< HEAD
-      if (Sefaria.interfaceLang === "hebrew") {
-        contentLangOverride = "hebrew";
-      } else if (Sefaria.interfaceLang === "english") {
-        contentLangOverride = "bilingual";
-      }
       if (this.state.navigationTopicCategory) {
         menu = 
           <TopicCategory
@@ -924,9 +918,6 @@
             onClose={this.onClose}
           />
       } else if (this.state.navigationTopic) {
-=======
-      if (this.state.navigationTopic) {
->>>>>>> e8c56374
         menu = (
           <TopicPage
             tab={this.state.topicsTab}
@@ -957,9 +948,9 @@
             interfaceLang={this.props.interfaceLang}
             setNavTopic={this.setNavigationTopic}
             onClose={this.onClose}
-            openNav={openNav}
             openSearch={this.openSearch}
             openMenu={this.openMenu}
+            openNav={this.openMenu.bind(null, "navigation")}
             openDisplaySettings={this.openDisplaySettings}
             hideNavHeader={this.props.hideNavHeader}
           />
