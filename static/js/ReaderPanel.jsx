const React      = require('react');
const classNames = require('classnames');
const ReactDOM   = require('react-dom');
const PropTypes  = require('prop-types');
const extend     = require('extend');
const Sefaria    = require('./sefaria/sefaria');
const $          = require('./sefaria/sefariaJquery');
const TextColumn = require('./TextColumn');
const ReaderNavigationMenu      = require('./ReaderNavigationMenu');
const {
  ConnectionsPanel,
  ConnectionsPanelHeader,
}                               = require('./ConnectionsPanel');
const ReaderTextTableOfContents = require('./ReaderTextTableOfContents');
const SearchPage                = require('./SearchPage');
const SheetsNav                 = require('./SheetsNav');
const Sheet                     = require('./Sheet');
const TopicsPanel               = require('./TopicsPanel');
const TopicPage                 = require('./TopicPage');
const AccountPanel              = require('./AccountPanel');
const NotificationsPanel        = require('./NotificationsPanel');
const MyNotesPanel              = require('./MyNotesPanel');
const UpdatesPanel              = require('./UpdatesPanel');
const ModeratorToolsPanel       = require('./ModeratorToolsPanel');
<<<<<<< HEAD
const SheetMetadata             = require('./SheetMetadata');
=======
const {
  MyGroupsPanel,
  PublicGroupsPanel
}                               = require('./MyGroupsPanel');
const {
  ReaderNavigationMenuCloseButton,
  ReaderNavigationMenuMenuButton,
  ReaderNavigationMenuDisplaySettingsButton,
  CategoryColorLine,
  CategoryAttribution,
  ToggleSet,
}                                = require('./Misc');
>>>>>>> 1944864b
import Component from 'react-class';


class ReaderPanel extends Component {
  constructor(props) {
    super(props);
    // When this component is managed by a parent, all it takes is initialState
    if (props.initialState) {
      var state = this.clonePanel(props.initialState);
      state["initialAnalyticsTracked"] = false;
      this.state = state;
      return;
    }

    // When this component is independent and manages itself, it takes individual initial state props, with defaults listed here.
    this.state = {
      refs: props.initialRefs || [], // array of ref strings
      bookRef: null,
      mode: props.initialMode, // "Text", "TextAndConnections", "Connections"
      connectionsMode: props.initialConnectionsMode,
      filter: props.initialFilter || [],
      versionFilter: props.initialVersionFilter || [],
      currVersions: props.initialCurrVersions || {en:null, he: null},
      highlightedRefs: props.initialHighlightedRefs || [],
      recentFilters: [],
      recentVersionFilters: [],
      settings: props.initialState.settings || {
        language:      "bilingual",
        layoutDefault: "segmented",
        layoutTalmud:  "continuous",
        layoutTanakh:  "segmented",
        biLayout:      "stacked",
        color:         "light",
        fontSize:      62.5
      },
      menuOpen:             props.initialMenu || null, // "navigation", "book toc", "text toc", "display", "search", "sheets", "home", "compare"
      navigationCategories: props.initialNavigationCategories || [],
      navigationSheetTag:   props.initialSheetsTag || null,
      navigationTopic:      props.initialTopic || null,
      sheetsGroup:          props.initialGroup || null,
      sheet:                props.sheet || null,
      sheetID:              null,
      searchQuery:          props.initialQuery || null,
      appliedSearchFilters: props.initialAppliedSearchFilters || [],
      searchFieldExact:     "exact",
      searchFieldBroad:     "naive_lemmatizer",
      searchField:          props.initialSearchField || "naive_lemmatizer",
      searchSortType:       props.initialSearchSortType || "chronological",
      selectedWords:        "",
      searchFiltersValid:   false,
      availableFilters:     [],
      filterRegistry:       {},
      orphanSearchFilters:  [],
      displaySettingsOpen:  false,
      tagSort: "count",
      mySheetSort: "date",
      initialAnalyticsTracked: false
    }
  }
  componentDidMount() {
    window.addEventListener("resize", this.setWidth);
    this.setWidth();
    if (this.props.panelPosition) {  //Focus on the first focusable element of the newly loaded panel. Mostly for a11y
      var curPanel = $(".readerPanel")[this.props.panelPosition];
      $(curPanel).find(':focusable').first().focus();
    }
  }
  componentWillUnmount() {
    window.removeEventListener("resize", this.setWidth);
  }
  componentWillReceiveProps(nextProps) {
    if (nextProps.initialFilter && !this.props.multiPanel) {
      this.openConnectionsInPanel(nextProps.initialRefs);
    }
    if (nextProps.searchQuery && this.state.menuOpen !== "search") {
      this.openSearch(nextProps.searchQuery);
    }
    if (this.state.menuOpen !== nextProps.initialMenu) {
      this.setState({menuOpen: nextProps.initialMenu});
    }
    if (nextProps.initialState) {
      this.setState(nextProps.initialState);
    } else {
      this.setState({
        navigationCategories: nextProps.initialNavigationCategories || [],
        navigationSheetTag:   nextProps.initialSheetsTag || null
      });
    }
  }
  componentDidUpdate(prevProps, prevState) {
    if (prevProps.layoutWidth !== this.props.layoutWidth) {
      this.setWidth();
    }
    if ($('*:focus').length == 0 && this.props.multiPanel && $("body").hasClass("user-is-tabbing")) {
        var curPanel = $(".readerPanel")[($(".readerPanel").length)-1];
        $(curPanel).find(':focusable').first().focus();
    }
    this.replaceHistory = false;
    if (this.state.displaySettingsOpen) {
      $(".readerOptionsPanel").find('.on:focusable').first().focus();
    }
  }
  conditionalSetState(state) {
    // Set state either in the central app or in the local component,
    // depending on whether a setCentralState function was given.
    if (this.props.setCentralState) {
      this.props.setCentralState(state, this.replaceHistory);
      this.replaceHistory = false;
    } else {
      this.setState(state);
    }
  }
  onError(message) {
    if (this.props.onError) {
      this.props.onError(message);
      return;
    }
    this.setState({"error": message})
  }
  clonePanel(panel) {
    // Set aside self-referential objects before cloning
    // Todo: Move the multiple instances of this out to a utils file
    if (panel.availableFilters || panel.filterRegistry) {
      var savedAttributes = {
         availableFilters: panel.availableFilters,
         searchFiltersValid: panel.searchFiltersValid,
         filterRegistry: panel.filterRegistry
      };
      panel.availableFilters = panel.searchFiltersValid = panel.filterRegistry = null;
      var newpanel = extend(Sefaria.util.clone(panel), savedAttributes);
      extend(panel, savedAttributes);
      return newpanel;
    } else {
      return Sefaria.util.clone(panel);
    }
  }
  handleBaseSegmentClick(ref) {
    if (this.state.mode === "TextAndConnections") {
      this.closeConnectionsInPanel();
    } else if (this.state.mode === "Text") {
      if (this.props.multiPanel) {
        this.props.onSegmentClick(ref);
      } else {
        this.openConnectionsInPanel(ref);
      }
    } else if (this.state.mode === "Sheet") {
      this.props.onCitationClick(ref);
    }
  }
  handleCitationClick(citationRef, textRef) {
    if (this.props.multiPanel) {
      this.props.onCitationClick(citationRef, textRef);
    } else {
      this.showBaseText(citationRef);
    }
  }
  handleTextListClick(ref, replaceHistory, currVersions) {
    this.showBaseText(ref, replaceHistory, currVersions);
  }
  openConnectionsInPanel(ref) {
    var refs = typeof ref == "string" ? [ref] : ref;
    this.replaceHistory = this.state.mode === "TextAndConnections"; // Don't push history for change in Connections focus
    this.conditionalSetState({highlightedRefs: refs, mode: "TextAndConnections" }, this.replaceHistory);
  }
  closeConnectionsInPanel() {
    // Return to the original text in the ReaderPanel contents
    this.conditionalSetState({highlightedRefs: [], mode: "Text"});
  }
<<<<<<< HEAD
  handleSheetClick(e,sheet) {
    console.log(sheet);
    e.preventDefault();
    this.conditionalSetState({ mode: "Sheet", sheet: sheet});
  }
  showBaseText(ref, replaceHistory, currVersions={en:null,he:null}, filter=[]) {
    // Set the current primary text
=======
  showBaseText(ref, replaceHistory, currVersions={en: null, he: null}, filter=[]) {
    // Set the current primary text `ref`, which may be either a string or an array of strings.
>>>>>>> 1944864b
    // `replaceHistory` - bool whether to replace browser history rather than push for this change
    if (!ref) { return; }
    //console.log("showBaseText", ref)
    this.replaceHistory = Boolean(replaceHistory);
    if (this.state.mode == "Connections" && this.props.masterPanelLanguage == "bilingual") {
      // Connections panels are forced to be mono-lingual. When opening a text from a connections panel,
      // allow it to return to bilingual.
      this.state.settings.language = "bilingual";
    }
    if (ref.constructor == Array) {
      // When called with an array, set highlight for the whole spanning range
      var refs = ref;
      var currentlyVisibleRef = Sefaria.normRef(ref);
      var splitArray = refs.map(ref => Sefaria.splitRangingRef(ref));
      var highlightedRefs = [].concat.apply([], splitArray);
    } else {
      var refs = [ref];
      var currentlyVisibleRef = ref;
      var highlightedRefs = [];
    }
    //console.log("- highlightedRefs: ", highlightedRefs)
    this.conditionalSetState({
      mode: "Text",
      refs,
      filter,
      currentlyVisibleRef,
      currVersions,
      highlightedRefs,
      recentFilters: [],
      menuOpen: null,
      settings: this.state.settings
    });
  }
  updateTextColumn(refs) {
    // Change the refs in the current TextColumn, for infinite scroll up/down.
    this.replaceHistory = true;
    this.conditionalSetState({ refs: refs });
  }
  setTextListHighlight(refs) {
    refs = typeof refs === "string" ? [refs] : refs;
    this.replaceHistory = true;
    this.conditionalSetState({highlightedRefs: refs});
    if (this.props.multiPanel) {
      this.props.setTextListHighlight(refs);
    }
  }
  setSelectedWords(words){
    words = (typeof words !== "undefined" && words.length) ?  words : "";
    words = words.trim();
    this.replaceHistory = false;
    if (this.props.multiPanel) {
      this.props.setSelectedWords(words);
    } else {
      this.conditionalSetState({'selectedWords':  words});
    }
  }
  closeMenus() {
    var state = {
      // If there's no content to show, return to home
      menuOpen: this.state.refs.slice(-1)[0] ? null: "home",
      // searchQuery: null,
      // appliedSearchFilters: [],
      navigationCategories: null,
      navigationSheetTag: null
    };
    this.conditionalSetState(state);
  }
  closeSheetMetaData() {
    var state = {
      // If there's no content to show, return to home
      menuOpen: null,
      navigationCategories: null,
      navigationSheetTag: null
    };
    this.conditionalSetState(state);

  }
  closePanelSearch() {
    // Assumption: Search in a panel is always within a "compare" panel
    var state = {
      // If there's no content to show, return to home
      menuOpen: this.state.refs.slice(-1)[0] ? null: "compare",
      // searchQuery: null,
      // appliedSearchFilters: [],
      navigationCategories: null,
      navigationSheetTag: null
    };
    this.conditionalSetState(state);
  }
  openMenu(menu) {
    this.conditionalSetState({
      menuOpen: menu,
      initialAnalyticsTracked: false,
      // searchQuery: null,
      // appliedSearchFilters: [],
      navigationSheetTag: null,
      navigationTopic: null,
    });
  }
  setNavigationCategories(categories) {
    this.conditionalSetState({navigationCategories: categories});
  }
  setSheetTag (tag) {
    this.conditionalSetState({navigationSheetTag: tag});
  }
  setFilter(filter, updateRecent) {
    // Sets the current filter for Connected Texts (TextList)
    // If updateRecent is true, include the current setting in the list of recent filters.
    if (this.props.setConnectionsFilter) {
      this.props.setConnectionsFilter(filter, updateRecent);
    } else {
      if (updateRecent && filter) {
        if (Sefaria.util.inArray(filter, this.state.recentFilters) !== -1) {
          this.state.recentFilters.toggle(filter);
        }
        this.state.recentFilters = [filter].concat(this.state.recentFilters);
      }
      filter = filter ? [filter] : [];
      this.conditionalSetState({recentFilters: this.state.recentFilters, filter: filter, connectionsMode: "TextList"});
    }

  }
  setVersionFilter(filter) {
    if (this.props.setVersionFilter) {
      this.props.setVersionFilter(filter);
    } else {
      const filtInd = Sefaria.util.inArray(filter, this.state.recentVersionFilters);
      if (filtInd === -1) {
        this.state.recentVersionFilters = [filter].concat(this.state.recentVersionFilters);
      }
      filter = filter ? [filter] : [];
      this.conditionalSetState({recentVersionFilters: this.state.recentVersionFilters, versionFilter: filter, connectionsMode: "Version Open"});
    }
  }
  setTopic(topic) {
    this.conditionalSetState({navigationTopic: topic});
  }
  toggleLanguage() {
    if (this.state.settings.language == "hebrew") {
        this.setOption("language", "english");
        if (Sefaria.site) { Sefaria.track.event("Reader", "Change Language", "english");}
    } else {
        this.setOption("language", "hebrew");
        if (Sefaria.site) { Sefaria.track.event("Reader", "Change Language", "hebrew");}
    }
  }
  openSearch(query) {
    this.conditionalSetState({
      menuOpen: "search",
      searchQuery: query
    });
  }
  openDisplaySettings() {
    this.conditionalSetState({displaySettingsOpen: true});
  }
  closeDisplaySettings() {
    this.conditionalSetState({displaySettingsOpen: false});
  }
  setOption(option, value) {
    if (option === "fontSize") {
      var step = 1.15;
      var size = this.state.settings.fontSize;
      value = (value === "smaller" ? size/step : size*step);
    } else if (option === "layout") {
      var category = this.currentCategory();
      var option = category === "Tanakh" || category === "Talmud" ? "layout" + category : "layoutDefault";
    }

    this.state.settings[option] = value;
    var state = {settings: this.state.settings};
    if (option !== "fontSize") { state.displaySettingsOpen = false; }
    $.cookie(option, value, {path: "/"});
    if (option === "language") {
      $.cookie("contentLang", value, {path: "/"});
      this.replaceHistory = true;
      this.props.setDefaultOption && this.props.setDefaultOption(option, value);
    }
    this.conditionalSetState(state);
  }
  setConnectionsMode(mode) {
    var loginRequired = {
      "Add Connection": 1,
    };
    if (mode == "Add Connection" && this.props.allOpenRefs.length == 1) {
      this.props.openComparePanel(true);
      return;
    }
    Sefaria.track.event("Tools", mode + " Click"); // TODO Shouldn't be tracking clicks here, this function is called programmatically
    if (!Sefaria._uid && mode in loginRequired) {
      Sefaria.track.event("Tools", "Prompt Login");
      mode = "Login";
    }
    var state = {connectionsMode: mode};
    if (mode === "Resources") {
      this.setFilter();
    }
    this.conditionalSetState(state);
  }
  setConnectionsCategory(category) {
    this.setFilter(category, false); // Set filter so that basetext shows link dots according to this category
    this.conditionalSetState({connectionsCategory: category, connectionsMode: "ConnectionsList"});
  }
  editNote(note) {
    this.conditionalSetState({
      connectionsMode: "Edit Note",
      noteBeingEdited: note
    });
  }
  setWidth() {
    this.setState({width: $(ReactDOM.findDOMNode(this)).width()});
    //console.log("Setting panel width", this.width);
  }
  setSheetTagSort(sort) {
    this.conditionalSetState({
      tagSort: sort,
    });
  }
  setMySheetSort(sort) {
    this.conditionalSetState({
      mySheetSort: sort,
    });
  }
  setCurrentlyVisibleRef(ref) {
     this.replaceHistory = true;
     //var ref = this.state.highlightedRefs.length ? Sefaria.normRef(this.state.highlightedRefs) : ref;
     this.conditionalSetState({
      currentlyVisibleRef: ref,
    });
  }
  currentMode() {
    return this.state.mode;
  }
  currentRef() {
    // Returns a string of the current ref, the first if there are many
    return this.state.refs && this.state.refs.length ? this.state.refs[0] : null;
  }
  currentData() {
    // Returns the data from the library of the current ref
    var ref  = this.currentRef();
    if (!ref) { return null; }
    var data = Sefaria.ref(ref);
    return data;
  }
  currentBook() {
    var data = this.currentData();
    if (data) {
      return data.indexTitle;
    } else {
      var pRef = Sefaria.parseRef(this.currentRef());
      return "book" in pRef ? pRef.book : null;
    }
  }
  currentCategory() {
    var book = this.currentBook();
    return (Sefaria.index(book) ? Sefaria.index(book)['primary_category'] : null);
  }
  currentLayout() {
    if (this.state.settings.language == "bilingual") {
      return this.state.width > 500 ? this.state.settings.biLayout : "stacked";
    }
    var category = this.currentCategory();
    if (!category) { return "layoutDefault"; }
    var option = category === "Tanakh" || category === "Talmud" ? "layout" + category : "layoutDefault";
    return this.state.settings[option];
  }
  handleKeyPress(e) {
    if (e.keyCode === 27) {
      this.props.closePanel(e);
    }
  }
  render() {
    if (this.state.error) {
      return (
          <div className="readerContent">
            <div className="readerError">
              <span className="int-en">Something went wrong! Please use the back button or the menus above to get back on track.</span>
              <span className="int-he">ארעה תקלה במערכת. אנא חזרו לתפריט הראשי או אחורנית על ידי שימוש בכפתורי התפריט או החזור.</span>
              <div className="readerErrorText">
                <span className="int-en">Error Message: </span>
                <span className="int-he">שגיאה:</span>
                {this.state.error}
              </div>
            </div>
          </div>
        );
    }
    var items = [];
    if (this.state.mode === "Sheet") {
      items.push(<Sheet
          panelPosition ={this.props.panelPosition}
          id={this.state.sheet.id}
          key={"sheet-"+this.state.sheet.id}
          onRefClick={this.handleBaseSegmentClick}
      />);
    }
    if (this.state.mode === "Text" || this.state.mode === "TextAndConnections") {
      var oref  = Sefaria.parseRef(this.state.refs[0]);
      var title = oref && oref.index ? oref.index : "empty";
      items.push(<TextColumn
          panelPosition ={this.props.panelPosition}
          srefs={this.state.refs.slice()}
          currVersions={this.state.currVersions}
          highlightedRefs={this.state.highlightedRefs}
          basetext={true}
          withContext={true}
          loadLinks={true}
          prefetchNextPrev={true}
          multiPanel={this.props.multiPanel}
          mode={this.state.mode}
          settings={Sefaria.util.clone(this.state.settings)}
          hasSidebar={this.props.hasSidebar}
          interfaceLang={this.props.interfaceLang}
          setOption={this.setOption}
          showBaseText={this.showBaseText}
          updateTextColumn={this.updateTextColumn}
          onSegmentClick={this.handleBaseSegmentClick}
          onCitationClick={this.handleCitationClick}
          setTextListHighlight={this.setTextListHighlight}
          setCurrentlyVisibleRef={this.setCurrentlyVisibleRef}
          setSelectedWords={this.setSelectedWords}
          selectedWords={this.state.selectedWords}
          panelsOpen={this.props.panelsOpen}
          layoutWidth={this.props.layoutWidth}
          filter={this.state.filter}
          key={title + "-TextColumn"} />);
    }
    if (this.state.mode === "Connections" || this.state.mode === "TextAndConnections") {
      var langMode = this.props.masterPanelLanguage || this.state.settings.language;
      var data     = this.currentData();
      var canEditText = data &&
                        ((langMode === "hebrew" && data.heVersionStatus !== "locked") ||
                        (langMode === "english" && data.versionStatus !== "locked") ||
                        (Sefaria.is_moderator && langMode !== "bilingual"));
      items.push(<ConnectionsPanel
          panelPosition ={this.props.panelPosition}
          selectVersion={this.props.selectVersion}
          srefs={this.state.mode === "Connections" ? this.state.refs.slice() : this.state.highlightedRefs.slice()}
          filter={this.state.filter || []}
          mode={this.state.connectionsMode || "Resources"}
          recentFilters={this.state.recentFilters}
          connectionsCategory={this.state.connectionsCategory}
          interfaceLang={this.props.interfaceLang}
          contentLang={this.state.settings.language}
          title={this.currentBook()}
          currVersions={this.state.currVersions}
          fullPanel={this.props.multiPanel}
          multiPanel={this.props.multiPanel}
          allOpenRefs={this.props.allOpenRefs}
          addToSourceSheet={this.props.addToSourceSheet}
          canEditText={canEditText}
          setFilter={this.setFilter}
          setConnectionsMode={this.setConnectionsMode}
          setConnectionsCategory={this.setConnectionsCategory}
          closeConectionsInPanel={this.closeConnectionsInPanel}
          handleSheetClick={this.handleSheetClick}
          openNav={this.openMenu.bind(null, "navigation")}
          openDisplaySettings={this.openDisplaySettings}
          editNote={this.editNote}
          noteBeingEdited={this.state.noteBeingEdited}
          onTextClick={this.handleTextListClick}
          onCitationClick={this.handleCitationClick}
          onNavigationClick={this.props.onNavigationClick}
          onOpenConnectionsClick={this.props.onOpenConnectionsClick}
          onCompareClick={this.showBaseText}
          openComparePanel={this.props.openComparePanel}
          closePanel={this.props.closePanel}
          selectedWords={this.state.selectedWords}
          getLicenseMap={this.props.getLicenseMap}
          masterPanelLanguage={this.props.masterPanelLanguage}
          translateISOLanguageCode={this.props.translateISOLanguageCode}
          versionFilter={this.state.versionFilter}
          recentVersionFilters={this.state.recentVersionFilters}
          setVersionFilter={this.setVersionFilter}
          key="connections" />
      );
    }

    if (this.state.menuOpen === "home" || this.state.menuOpen == "navigation" || this.state.menuOpen == "compare") {
      var openInPanel   = function(pos, ref) { this.showBaseText(ref) }.bind(this);
      var openNav       = this.state.menuOpen === "compare" ? this.openMenu.bind(null, "compare") : this.openMenu.bind(null, "navigation");
      var onRecentClick = this.state.menuOpen === "compare" || !this.props.onRecentClick ? openInPanel : this.props.onRecentClick;

      var menu = (<ReaderNavigationMenu
                    key={this.state.navigationCategories ? this.state.navigationCategories.join("-") : "navHome"}
                    home={this.state.menuOpen === "home"}
                    compare={this.state.menuOpen === "compare"}
                    interfaceLang={this.props.interfaceLang}
                    multiPanel={this.props.multiPanel}
                    categories={this.state.navigationCategories || []}
                    settings={this.state.settings}
                    setCategories={this.setNavigationCategories || []}
                    setOption={this.setOption}
                    toggleLanguage={this.toggleLanguage}
                    closeNav={this.closeMenus}
                    closePanel={this.props.closePanel}
                    openNav={openNav}
                    openSearch={this.openSearch}
                    openMenu={this.openMenu}
                    openDisplaySettings={this.openDisplaySettings}
                    onTextClick={this.props.onNavTextClick || this.showBaseText}
                    onRecentClick={onRecentClick}
                    hideNavHeader={this.props.hideNavHeader} />);

    } else if (this.state.menuOpen === "sheet meta") {
      var menu = (<SheetMetadata
                    mode={this.state.menuOpen}
                    interfaceLang={this.props.interfaceLang}
                    close={this.closeSheetMetaData}
                    sheet={this.state.sheet}
                    versionLanguage={this.state.versionLanguage}
                    settingsLanguage={this.state.settings.language == "hebrew"?"he":"en"}
                    narrowPanel={!this.props.multiPanel}
                    currentRef={this.state.currentlyVisibleRef}
                    openNav={this.openMenu.bind(null, "navigation")}
                    openDisplaySettings={this.openDisplaySettings}
                    selectVersion={this.props.selectVersion}
                    showBaseText={this.showBaseText}/>);

    }
    else if (this.state.menuOpen === "text toc") {
      var menu = (<ReaderTextTableOfContents
                    mode={this.state.menuOpen}
                    interfaceLang={this.props.interfaceLang}
                    close={this.closeMenus}
                    title={this.currentBook()}
                    currVersions={this.state.currVersions}
                    settingsLanguage={this.state.settings.language == "hebrew"?"he":"en"}
                    category={this.currentCategory()}
                    narrowPanel={!this.props.multiPanel}
                    currentRef={this.state.currentlyVisibleRef}
                    openNav={this.openMenu.bind(null, "navigation")}
                    openDisplaySettings={this.openDisplaySettings}
                    selectVersion={this.props.selectVersion}
                    showBaseText={this.showBaseText}
                    getLicenseMap={this.props.getLicenseMap}/>);

    } else if (this.state.menuOpen === "book toc") {
      var menu = (<ReaderTextTableOfContents
                    mode={this.state.menuOpen}
                    interfaceLang={this.props.interfaceLang}
                    closePanel={this.props.closePanel}
                    close={this.closeMenus}
                    title={this.state.bookRef}
                    currVersions={this.state.currVersions}
                    settingsLanguage={this.state.settings.language == "hebrew"?"he":"en"}
                    category={Sefaria.index(this.state.bookRef) ? Sefaria.index(this.state.bookRef).primary_category : null}
                    currentRef={this.state.bookRef}
                    narrowPanel={!this.props.multiPanel}
                    key={this.state.bookRef}
                    openNav={this.openMenu.bind(null, "navigation")}
                    openDisplaySettings={this.openDisplaySettings}
                    selectVersion={this.props.selectVersion}
                    showBaseText={this.showBaseText}
                    getLicenseMap={this.props.getLicenseMap}/>);

    } else if (this.state.menuOpen === "search" && this.state.searchQuery) {
      var menu = (<SearchPage
                    query={this.state.searchQuery}
                    appliedFilters={this.state.appliedSearchFilters}
                    settings={Sefaria.util.clone(this.state.settings)}
                    panelsOpen={this.props.panelsOpen}
                    onResultClick={this.props.onSearchResultClick}
                    openDisplaySettings={this.openDisplaySettings}
                    toggleLanguage={this.toggleLanguage}
                    close={this.closePanelSearch}
                    hideNavHeader={this.props.hideNavHeader}
                    onQueryChange={this.props.onQueryChange}
                    updateAppliedFilter={this.props.updateSearchFilter}
                    updateAppliedOptionField={this.props.updateSearchOptionField}
                    updateAppliedOptionSort={this.props.updateSearchOptionSort}
                    availableFilters={this.state.availableFilters}
                    filtersValid={this.state.searchFiltersValid}
                    registerAvailableFilters={this.props.registerAvailableFilters}
                    exactField={this.state.searchFieldExact}
                    broadField={this.state.searchFieldBroad}
                    field={this.state.searchField}
                    sortType={this.state.searchSortType}/>);

    } else if (this.state.menuOpen === "sheets") {
      var menu = (<SheetsNav
                    interfaceLang={this.props.interfaceLang}
                    openNav={this.openMenu.bind(null, "navigation")}
                    close={this.closeMenus}
                    multiPanel={this.props.multiPanel}
                    hideNavHeader={this.props.hideNavHeader}
                    toggleLanguage={this.toggleLanguage}
                    tag={this.state.navigationSheetTag}
                    group={this.state.sheetsGroup}
                    tagSort={this.state.tagSort}
                    mySheetSort={this.state.mySheetSort}
                    setMySheetSort={this.setMySheetSort}
                    setSheetTagSort={this.setSheetTagSort}
                    setSheetTag={this.setSheetTag}
                    key={"SheetsNav"} />);

    } else if (this.state.menuOpen === "topics") {
      if (this.state.navigationTopic) {
        var menu = (<TopicPage
                      topic={this.state.navigationTopic}
                      interfaceLang={this.props.interfaceLang}
                      setTopic={this.setTopic}
                      openTopics={this.openMenu.bind(null, "topics")}
                      showBaseText={this.props.onNavTextClick || this.showBaseText}
                      openNav={this.openMenu.bind(null, "navigation")}
                      close={this.closeMenus}
                      multiPanel={this.props.multiPanel}
                      hideNavHeader={this.props.hideNavHeader}
                      toggleLanguage={this.toggleLanguage}
                      navHome={this.openMenu.bind(null, "navigation")}
                      openDisplaySettings={this.openDisplaySettings}
                      key={"TopicPage"} />);
      } else {
        var menu = (<TopicsPanel
                      interfaceLang={this.props.interfaceLang}
                      width={this.state.width}
                      setTopic={this.setTopic}
                      openNav={this.openMenu.bind(null, "navigation")}
                      close={this.closeMenus}
                      multiPanel={this.props.multiPanel}
                      hideNavHeader={this.props.hideNavHeader}
                      toggleLanguage={this.toggleLanguage}
                      navHome={this.openMenu.bind(null, "navigation")}
                      openDisplaySettings={this.openDisplaySettings}
                      key={"TopicsPanel"} />);
      }

    } else if (this.state.menuOpen === "account") {
      var menu = (<AccountPanel
                    handleInAppLinkClick={this.props.handleInAppLinkClick}
                    interfaceLang={this.props.interfaceLang} />);

    } else if (this.state.menuOpen === "notifications") {
      var menu = (<NotificationsPanel
                    setUnreadNotificationsCount={this.props.setUnreadNotificationsCount}
                    interfaceLang={this.props.interfaceLang} />);

    } else if (this.state.menuOpen === "myNotes") {
      var menu = (<MyNotesPanel
                    interfaceLang={this.props.interfaceLang}
                    multiPanel={this.props.multiPanel}
                    hideNavHeader={this.props.hideNavHeader}
                    navHome={this.openMenu.bind(null, "navigation")}
                    openDisplaySettings={this.openDisplaySettings}
                    toggleLanguage={this.toggleLanguage} />);

    } else if (this.state.menuOpen === "publicGroups") {
      var menu = (<PublicGroupsPanel />);

    } else if (this.state.menuOpen === "myGroups") {
      var menu = (<MyGroupsPanel />);

    } else if (this.state.menuOpen === "updates") {
      var menu = (<UpdatesPanel
                    interfaceLang={this.props.interfaceLang} />);

    } else if (this.state.menuOpen === "modtools") {
      var menu = (<ModeratorToolsPanel
                    interfaceLang={this.props.interfaceLang} />);

    } else {
      var menu = null;
    }

    var classes  = {readerPanel: 1, narrowColumn: this.state.width < 730};
    classes[this.currentLayout()]             = 1;
    classes[this.state.settings.color]        = 1;
    classes[this.state.settings.language]     = 1;
    classes = classNames(classes);
    var style = {"fontSize": this.state.settings.fontSize + "%"};
    var hideReaderControls = (
        this.state.mode === "TextAndConnections" ||
        this.state.menuOpen ||
        this.props.hideNavHeader
    );

    return (
      <div className={classes} onKeyDown={this.handleKeyPress} role="region" id={"panel-"+this.props.panelPosition}>
        {hideReaderControls ? null :
        (<ReaderControls
          showBaseText={this.showBaseText}
          sheet={this.state.sheet}
          currentRef={this.state.currentlyVisibleRef}
          currentMode={this.currentMode.bind(this)}
          currentCategory={this.currentCategory}
          currentBook={this.currentBook.bind(this)}
          currVersions={this.state.currVersions}
          multiPanel={this.props.multiPanel}
          settings={this.state.settings}
          setOption={this.setOption}
          setConnectionsMode={this.setConnectionsMode}
          setConnectionsCategory={this.setConnectionsCategory}
          openMenu={this.openMenu}
          closeMenus={this.closeMenus}
          openDisplaySettings={this.openDisplaySettings}
          currentLayout={this.currentLayout}
          onError={this.onError}
          connectionsMode={this.state.filter.length && this.state.connectionsMode === "Connections" ? "Connection Text" : this.state.connectionsMode}
          connectionsCategory={this.state.connectionsCategory}
          closePanel={this.props.closePanel}
          toggleLanguage={this.toggleLanguage}
          interfaceLang={this.props.interfaceLang}/>)}

        {(items.length > 0 && !menu) ?
            <div className="readerContent" style={style}>
              {items}
            </div>
        : null}

        {menu}

        {this.state.displaySettingsOpen ? (<ReaderDisplayOptionsMenu
                                              settings={this.state.settings}
                                              multiPanel={this.props.multiPanel}
                                              setOption={this.setOption}
                                              currentLayout={this.currentLayout}
                                              width={this.state.width}
                                              menuOpen={this.state.menuOpen} />) : null}
        {this.state.displaySettingsOpen ? (<div className="mask" onClick={this.closeDisplaySettings}></div>) : null}

      </div>
    );
  }
}
ReaderPanel.propTypes = {
  initialRefs:                 PropTypes.array,
  initialMode:                 PropTypes.string,
  initialConnectionsMode:      PropTypes.string,
  initialVersion:              PropTypes.string,
  initialVersionLanguage:      PropTypes.string,
  initialFilter:               PropTypes.array,
  initialHighlightedRefs:      PropTypes.array,
  initialMenu:                 PropTypes.string,
  initialQuery:                PropTypes.string,
  initialAppliedSearchFilters: PropTypes.array,
  initialSearchField:          PropTypes.string,
  initialSearchSortType:       PropTypes.oneOf(["relevance", "chronological"]),
  initialSheetsTag:            PropTypes.string,
  initialState:                PropTypes.object, // if present, overrides all props above
  interfaceLang:               PropTypes.string,
  setCentralState:             PropTypes.func,
  onSegmentClick:              PropTypes.func,
  onCitationClick:             PropTypes.func,
  onNavTextClick:              PropTypes.func,
  onRecentClick:               PropTypes.func,
  onSearchResultClick:         PropTypes.func,
  onUpdate:                    PropTypes.func,
  onError:                     PropTypes.func,
  closePanel:                  PropTypes.func,
  closeMenus:                  PropTypes.func,
  setConnectionsFilter:        PropTypes.func,
  setDefaultOption:            PropTypes.func,
  selectVersion:               PropTypes.func,
  onQueryChange:               PropTypes.func,
  updateSearchFilter:          PropTypes.func,
  updateSearchOptionField:     PropTypes.func,
  updateSearchOptionSort:      PropTypes.func,
  registerAvailableFilters:    PropTypes.func,
  openComparePanel:            PropTypes.func,
  setUnreadNotificationsCount: PropTypes.func,
  addToSourceSheet:            PropTypes.func,
  highlightedRefs:             PropTypes.array,
  hideNavHeader:               PropTypes.bool,
  multiPanel:                  PropTypes.bool,
  masterPanelLanguage:         PropTypes.string,
  panelsOpen:                  PropTypes.number,
  allOpenRefs:                 PropTypes.array,
  hasSidebar:                  PropTypes.bool,
  layoutWidth:                 PropTypes.number,
  setTextListHighlight:        PropTypes.func,
  setSelectedWords:            PropTypes.func,
  analyticsInitialized:        PropTypes.bool,
  getLicenseMap:               PropTypes.func.isRequired,
  translateISOLanguageCode:    PropTypes.func.isRequired,
  setVersionFilter:            PropTypes.func,
};


class ReaderControls extends Component {
  // The Header of a Reader panel when looking at a text
  // contains controls for display, navigation etc.
  constructor(props) {
    super(props);
    this.state = {};
  }
  openTextToc(e) {
    e.preventDefault();
    this.props.openMenu("text toc");
  }
  openSheetMeta(e) {
    e.preventDefault();
    this.props.openMenu("sheet meta");
  }
  componentDidMount() {
    var title     = this.props.currentRef;
    if (title) {
      var oref = Sefaria.ref(title);
      if (!oref) {
        // If we don't have this data yet, rerender when we do so we can set the Hebrew title
        var ajaxObj = Sefaria.textApi(title, {context: 1}, function(data) {
          if ("error" in data) {
            this.props.onError(data.error);
            return;
          }
          this.setState({runningQuery: null});   // This should have the effect of forcing a re-render
        }.bind(this));
        this.setState({runningQuery: ajaxObj});
      }
    }
  }
  componentWillUnmount() {
    if (this.state.runningQuery) {
      this.state.runningQuery.abort();
    }
  }
  render() {
    var title  = this.props.sheet ? this.props.sheet.title.stripHtml() : this.props.currentRef;
    var heTitle, categoryAttribution;

    if (title) {
      var oref    = Sefaria.ref(title);
      heTitle = oref ? oref.heTitle : "";
      categoryAttribution = oref && Sefaria.categoryAttribution(oref.categories) ?
                                  <CategoryAttribution categories={oref.categories} linked={false} /> : null;
    } else {
      heTitle = "";
      categoryAttribution = null;
    }

    var mode              = this.props.currentMode();
    var hideHeader        = !this.props.multiPanel && mode === "Connections";
    var connectionsHeader = this.props.multiPanel && mode === "Connections";
    var showVersion = this.props.currVersions.en && (this.props.settings.language == "english" || this.props.settings.language == "bilingual");
    var versionTitle = this.props.currVersions.en ? this.props.currVersions.en.replace(/_/g," ") : "";
    var url = this.props.sheet ? "/sheets/"+ this.props.sheet.id : Sefaria.ref(title) ? "/" + Sefaria.normRef(Sefaria.ref(title).book) : Sefaria.normRef(title);

    var centerContent = connectionsHeader ?
      (<div className="readerTextToc">
          <ConnectionsPanelHeader
            connectionsMode={this.props.connectionsMode}
            previousCategory={this.props.connectionsCategory}
            multiPanel={this.props.multiPanel}
            setConnectionsMode={this.props.setConnectionsMode}
            setConnectionsCategory={this.props.setConnectionsCategory}
            closePanel={this.props.closePanel}
            toggleLanguage={this.props.toggleLanguage}
            interfaceLang={this.props.interfaceLang}/>
        </div>) :
      (<div className={"readerTextToc" + (categoryAttribution ? ' attributed' : '')} onClick={this.props.sheet? this.openSheetMeta : this.openTextToc}>
        <div className="readerTextTocBox" role="heading" aria-level="1" aria-live="polite">
          <a href={url} aria-label={"Show table of contents for " + title} >
            { title ? (<i className="fa fa-caret-down invisible"></i>) : null }
            <span className="en">{title}</span>
            <span className="he">{heTitle}</span>
            { title ? (<i className="fa fa-caret-down"></i>) : null }
            { showVersion ? (<span className="readerTextVersion"><span className="en">{versionTitle}</span></span>) : null}
          </a>
          <div onClick={(e) => {e.stopPropagation();}}>
            {categoryAttribution}
          </div>
        </div>
      </div>);
    var leftControls = hideHeader || connectionsHeader ? null :
      (<div className="leftButtons">
          {this.props.multiPanel ? (<ReaderNavigationMenuCloseButton onClick={this.props.closePanel} />) : null}
          {this.props.multiPanel ? null : (<ReaderNavigationMenuMenuButton onClick={this.props.openMenu.bind(null, "navigation")}/>)}
        </div>);
    var rightControls = hideHeader || connectionsHeader ? null :
      (<div className="rightButtons">
          <ReaderNavigationMenuDisplaySettingsButton onClick={this.props.openDisplaySettings} />
        </div>);
    var classes = classNames({readerControls: 1, connectionsHeader: mode == "Connections", fullPanel: this.props.multiPanel});
    var readerControls = hideHeader ? null :
        (<div className={classes}>
          <div className="readerControlsInner">
            {leftControls}
            {centerContent}
            {rightControls}
          </div>
        </div>);
    return (
      <div>
        {connectionsHeader ? null : <CategoryColorLine category={this.props.currentCategory()} />}
        {readerControls}
      </div>
    );
  }
}
ReaderControls.propTypes = {
  settings:                PropTypes.object.isRequired,
  showBaseText:            PropTypes.func.isRequired,
  setOption:               PropTypes.func.isRequired,
  setConnectionsMode:      PropTypes.func.isRequired,
  setConnectionsCategory:  PropTypes.func.isRequired,
  openMenu:                PropTypes.func.isRequired,
  openDisplaySettings:     PropTypes.func.isRequired,
  closeMenus:              PropTypes.func.isRequired,
  currentMode:             PropTypes.func.isRequired,
  currentCategory:         PropTypes.func.isRequired,
  currentBook:             PropTypes.func.isRequired,
  currentLayout:           PropTypes.func.isRequired,
  onError:                 PropTypes.func.isRequired,
  closePanel:              PropTypes.func,
  toggleLanguage:          PropTypes.func,
  currentRef:              PropTypes.string,
  currVersions:            PropTypes.object,
  connectionsMode:         PropTypes.string,
  connectionsCategory:     PropTypes.string,
  multiPanel:              PropTypes.bool,
  interfaceLang:           PropTypes.string
};


class ReaderDisplayOptionsMenu extends Component {
  render() {
    var languageOptions = [
      {name: "english",   content: "<span class='en'>A</span>", role: "radio", ariaLabel: "Show English Text" },
      {name: "bilingual", content: "<span class='en'>A</span><span class='he'>א</span>", role: "radio", ariaLabel: "Show English & Hebrew Text" },
      {name: "hebrew",    content: "<span class='he'>א</span>", role: "radio", ariaLabel: "Show Hebrew Text" }
    ];
    var languageToggle = (
        <ToggleSet
          role="radiogroup"
          ariaLabel="Language toggle"
          name="language"
          options={languageOptions}
          setOption={this.props.setOption}
          settings={this.props.settings} />);

    var layoutOptions = [
      {name: "continuous", fa: "align-justify", role: "radio", ariaLabel: "Show Text as a paragram" },
      {name: "segmented", fa: "align-left", role: "radio", ariaLabel: "Show Text segmented" },
    ];
    var biLayoutOptions = [
      {name: "stacked", content: "<img src='/static/img/stacked.png' alt='Stacked Language Toggle'/>", role: "radio", ariaLabel: "Show Hebrew & English Stacked"},
      {name: "heLeft", content: "<img src='/static/img/backs.png' alt='Hebrew Left Toggle' />", role: "radio", ariaLabel: "Show Hebrew Text Left of English Text"},
      {name: "heRight", content: "<img src='/static/img/faces.png' alt='Hebrew Right Toggle' />", role: "radio", ariaLabel: "Show Hebrew Text Right of English Text"}
    ];
    var layoutToggle = this.props.settings.language !== "bilingual" ?
      (<ToggleSet
          role="radiogroup"
          ariaLabel="text layout toggle"
          name="layout"
          options={layoutOptions}
          setOption={this.props.setOption}
          currentLayout={this.props.currentLayout}
          settings={this.props.settings} />) :
      (this.props.width > 500 ?
        <ToggleSet
          role="radiogroup"
          ariaLabel="bidirectional text layout toggle"
          name="biLayout"
          options={biLayoutOptions}
          setOption={this.props.setOption}
          currentLayout={this.props.currentLayout}
          settings={this.props.settings} /> : null);

    var colorOptions = [
      {name: "light", content: "", role: "radio", ariaLabel: "Toggle light mode" },
      {name: "sepia", content: "", role: "radio", ariaLabel: "Toggle sepia mode" },
      {name: "dark", content: "", role: "radio", ariaLabel: "Toggle dark mode" }
    ];
    var colorToggle = (
        <ToggleSet
          role="radiogroup"
          ariaLabel="Color toggle"
          name="color"
          separated={true}
          options={colorOptions}
          setOption={this.props.setOption}
          settings={this.props.settings} />);
    colorToggle = this.props.multiPanel ? null : colorToggle;

    var sizeOptions = [
      {name: "smaller", content: Sefaria._("Aa"), role: "button", ariaLabel: Sefaria._("Decrease font size") },
      {name: "larger", content: Sefaria._("Aa"), role: "button", ariaLabel: Sefaria._("Increase font size")  }
    ];
    var sizeToggle = (
        <ToggleSet
          role="group"
          ariaLabel="Increase/Decrease Font Size Buttons"
          name="fontSize"
          options={sizeOptions}
          setOption={this.props.setOption}
          settings={this.props.settings} />);

    if (this.props.menuOpen === "search") {
      return (<div className="readerOptionsPanel" role="dialog">
                <div className="readerOptionsPanelInner">
                  {languageToggle}
                  <div className="line"></div>
                  {sizeToggle}
                </div>
            </div>);
    } else if (this.props.menuOpen) {
      return (<div className="readerOptionsPanel"role="dialog">
                <div className="readerOptionsPanelInner">
                  {languageToggle}
                </div>
            </div>);
    } else {
      return (<div className="readerOptionsPanel"role="dialog">
                <div className="readerOptionsPanelInner">
                  {languageToggle}
                  {layoutToggle}
                  <div className="line"></div>
                  {colorToggle}
                  {sizeToggle}
                </div>
              </div>);
    }
  }
}
ReaderDisplayOptionsMenu.propTypes = {
  setOption:     PropTypes.func.isRequired,
  currentLayout: PropTypes.func.isRequired,
  menuOpen:      PropTypes.string,
  multiPanel:    PropTypes.bool.isRequired,
  width:         PropTypes.number.isRequired,
  settings:      PropTypes.object.isRequired,
};


module.exports = ReaderPanel;<|MERGE_RESOLUTION|>--- conflicted
+++ resolved
@@ -15,6 +15,7 @@
 const SearchPage                = require('./SearchPage');
 const SheetsNav                 = require('./SheetsNav');
 const Sheet                     = require('./Sheet');
+const SheetMetadata             = require('./SheetMetadata');
 const TopicsPanel               = require('./TopicsPanel');
 const TopicPage                 = require('./TopicPage');
 const AccountPanel              = require('./AccountPanel');
@@ -22,9 +23,6 @@
 const MyNotesPanel              = require('./MyNotesPanel');
 const UpdatesPanel              = require('./UpdatesPanel');
 const ModeratorToolsPanel       = require('./ModeratorToolsPanel');
-<<<<<<< HEAD
-const SheetMetadata             = require('./SheetMetadata');
-=======
 const {
   MyGroupsPanel,
   PublicGroupsPanel
@@ -37,7 +35,6 @@
   CategoryAttribution,
   ToggleSet,
 }                                = require('./Misc');
->>>>>>> 1944864b
 import Component from 'react-class';
 
 
@@ -206,18 +203,13 @@
     // Return to the original text in the ReaderPanel contents
     this.conditionalSetState({highlightedRefs: [], mode: "Text"});
   }
-<<<<<<< HEAD
   handleSheetClick(e,sheet) {
     console.log(sheet);
     e.preventDefault();
     this.conditionalSetState({ mode: "Sheet", sheet: sheet});
   }
-  showBaseText(ref, replaceHistory, currVersions={en:null,he:null}, filter=[]) {
-    // Set the current primary text
-=======
   showBaseText(ref, replaceHistory, currVersions={en: null, he: null}, filter=[]) {
     // Set the current primary text `ref`, which may be either a string or an array of strings.
->>>>>>> 1944864b
     // `replaceHistory` - bool whether to replace browser history rather than push for this change
     if (!ref) { return; }
     //console.log("showBaseText", ref)
