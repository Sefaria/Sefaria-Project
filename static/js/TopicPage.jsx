--- conflicted
+++ resolved
@@ -584,24 +584,9 @@
                 })
               )
             }
-<<<<<<< HEAD
           </TopicSideSection>
         );
       })
-=======
-          </div>
-          {
-            links.filter(l=>l.shouldDisplay !== false).length > 10 ?
-              (<div className="sideColumnMore sans-serif" onClick={() => {
-                setShowMoreMap({...showMoreMap, [title.en]: !showMoreMap[title.en]});
-              }}>
-                <InterfaceText>{ showMoreMap[title.en] ? "Less" : "More" }</InterfaceText>
-              </div>)
-            : null
-          }
-        </div>
-      ))
->>>>>>> a4c2e8b3
     : null
   );
   return (
@@ -632,9 +617,8 @@
       {
         hasMore ?
         (
-          <div className="sideColumnMore" onClick={() => setShowMore(!showMore)}>
-            <span className='int-en'>{ showMore ? "Less" : "More" }</span>
-            <span className='int-he'>{ showMore ? "פחות" : "עוד" }</span>
+          <div className="sideColumnMore sans-serif" onClick={() => setShowMore(!showMore)}>
+            <InterfaceText>{ showMore ? "Less" : "More" }</InterfaceText>
           </div>
         )
         : null
@@ -670,7 +654,6 @@
 );
 
 
-<<<<<<< HEAD
 const TopicMetaData = ({ timePeriod, properties={} }) => {
   const tpSection = !!timePeriod ? (
     <TopicSideSection title={{en: "Lived", he: "חי"}}>
@@ -718,8 +701,6 @@
   );
 };
 
-=======
->>>>>>> a4c2e8b3
 export {
   TopicPage,
   TopicCategory
