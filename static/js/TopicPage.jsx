import React, { useState, useEffect, useCallback, useRef, useMemo } from 'react';
import PropTypes  from 'prop-types';
import classNames  from 'classnames';
import Sefaria  from './sefaria/sefaria';
import { useIncrementalLoad } from './Hooks';
import { Promotions } from './Promotions';
import { NavSidebar } from './NavSidebar';
import {TopicEditor} from './TopicEditor';
import {AdminEditorButton, useEditToggle} from './AdminEditor';
import {
  SheetBlock,
  TopicTextPassage,
} from './Story';
import {
    TabView,
    LoadingMessage,
    Link,
    ResponsiveNBox,
    InterfaceText,
    FilterableList,
    ToolTipped,
    AiInfoTooltip,
    SimpleLinkedBlock,
    CategoryHeader,
    ImageWithCaption,
    EnglishText,
    HebrewText,
    LangSelectInterface,
} from './Misc';
import {ContentText} from "./ContentText";
import { TopicTOCCard } from "./common/TopicTOCCard";



/*
*** Helper functions
*/


const norm_hebrew_ref = tref => tref.replace(/[׳״]/g, '');

const fetchBulkText = (translationLanguagePreference, inRefs) =>
  Sefaria.getBulkText(
    inRefs.map(x => x.ref),
    true, 500, 600,
    translationLanguagePreference
  ).then(outRefs => {
    // Hydrate inRefs with text from outRefs
    for (let tempRef of inRefs) {
      const outRef = outRefs[tempRef.ref];

      if (outRef) {
        Object.assign(tempRef, outRef);
      }
    }
    return inRefs.map(ref => [ref.ref, ref]);
  });


const fetchBulkSheet = inSheets => {
  const refs = inSheets.map(x => {
    x.ref = parseInt(x.ref.replace('Sheet ', ''));  // bulk sheets API expects just numbers so we need to remove the "Sheet " string
    return x.ref;
  });
  return Sefaria.getBulkSheets(refs).then(outSheets => {
    for (let tempSheet of inSheets) {
      if (outSheets[tempSheet.ref]) {
        outSheets[tempSheet.ref].order = tempSheet.order;
      }
    }
    return Object.values(outSheets);
  });
}


const refFilter = (currFilter, ref) => {
  const n = text => !!text ? text.toLowerCase() : '';
  currFilter = n(currFilter);
  ref[1].categories = Sefaria.refCategories(ref[1].ref).join(" ");
  for (let field of ['en', 'he', 'ref', 'categories']) {
    if (n(ref[1][field]).indexOf(currFilter) > -1) { return true; }
  }
};


const sheetFilter = (currFilter, sheet) => {
  const n = text => !!text ? text.toLowerCase() : '';
  currFilter = n(currFilter);
  for (let field of ['sheet_title', 'sheet_summary', 'publisher_name', 'publisher_position', 'publisher_organization']) {
    if (n(sheet[field]).indexOf(currFilter) > -1) { return true; }
  }
};


const refSort = (currSortOption, a, b) => {
  a = a[1]; b = b[1];
  if (!a.order && !b.order) { return 0; }
  if ((0+!!a.order) !== (0+!!b.order)) { return (0+!!b.order) - (0+!!a.order); }
  if (currSortOption === 'Chronological') {
    if (a.order.comp_date === b.order.comp_date) {
      if (a.order.order_id < b.order.order_id) { return -1; }
      if (b.order.order_id < a.order.order_id) { return 1; }
      return 0;
    }
    return a.order.comp_date - b.order.comp_date;
  }
  else {
    if ((Sefaria.interfaceLang === 'english') &&
      (a.order.curatedPrimacy.en > 0 || b.order.curatedPrimacy.en > 0)) {
      return b.order.curatedPrimacy.en - a.order.curatedPrimacy.en; }
    else if ((Sefaria.interfaceLang === 'hebrew') &&
      (a.order.curatedPrimacy.he > 0 || b.order.curatedPrimacy.he > 0)) {
      return b.order.curatedPrimacy.he - a.order.curatedPrimacy.he;
    }
    const aAvailLangs = a.order.availableLangs;
    const bAvailLangs = b.order.availableLangs;
    if (Sefaria.interfaceLang === 'english' && aAvailLangs.length !== bAvailLangs.length) {
      if (aAvailLangs.indexOf('en') > -1) { return -1; }
      if (bAvailLangs.indexOf('en') > -1) { return 1; }
      return 0;
    }
    else if (a.order.pr !== b.order.pr) {
        return b.order.pr - a.order.pr;
    }
    else { return (b.order.numDatasource * b.order.tfidf) - (a.order.numDatasource * a.order.tfidf); }
  }
};


const sheetSort = (currSortOption, a, b) => {
  if (!a.order && !b.order) { return 0; }
  if ((0+!!a.order) !== (0+!!b.order)) { return (0+!!b.order) - (0+!!a.order); }
  const aTLangHe = 0 + (a.order.titleLanguage === 'hebrew');
  const bTLangHe = 0 + (b.order.titleLanguage === 'hebrew');
  const aLangHe  = 0 + (a.order.language      === 'hebrew');
  const bLangHe  = 0 + (b.order.language      === 'hebrew');
  if (Sefaria.interfaceLang === 'hebrew' && (aTLangHe ^ bTLangHe || aLangHe ^ bLangHe)) {
    if (aTLangHe ^ bTLangHe && aLangHe ^ bLangHe) { return bTLangHe - aTLangHe; }  // title lang takes precedence over content lang
    return (bTLangHe + bLangHe) - (aTLangHe + aLangHe);
  } else if (Sefaria.interfaceLang === 'english' && (aTLangHe ^ bTLangHe || aLangHe ^ bLangHe)) {
    if (aTLangHe ^ bTLangHe && aLangHe ^ bLangHe) { return aTLangHe - bTLangHe; }  // title lang takes precedence over content lang
    return (aTLangHe + aLangHe) - (bTLangHe + bLangHe);
  }
  if (currSortOption === 'Views') {
    return b.order.views - a.order.views;
  } else if (currSortOption === 'Newest') {
    if (b.order.dateCreated < a.order.dateCreated) { return -1; }
    if (a.order.dateCreated < b.order.dateCreated) { return 1; }
  } else {
    // relevance
    if (b.order.relevance === a.order.relevance) { return b.order.views - a.order.views; }
    return (Math.log(b.order.views) * b.order.relevance) - (Math.log(a.order.views) * a.order.relevance);
  }
};

const hasPrompts = (description) => {
    /**
     * returns true if description has a title
     * If description is explicitly marked as not published, only return true if user is a moderator
     */
    return description?.title?.length && (Sefaria.is_moderator || description?.published !== false);
}
const adminRefRenderWrapper = (toggleSignUpModal, topicData, topicTestVersion, langPref) => refRenderWrapper(toggleSignUpModal, topicData, topicTestVersion, langPref, true, true, false);
const notableSourcesRefRenderWrapper = (toggleSignUpModal, topicData, topicTestVersion, langPref) => refRenderWrapper(toggleSignUpModal, topicData, topicTestVersion, langPref, false, true, true);
const allSourcesRefRenderWrapper = (toggleSignUpModal, topicData, topicTestVersion, langPref) => refRenderWrapper(toggleSignUpModal, topicData, topicTestVersion, langPref, false, false, true);

const _extractAnalyticsDataFromRef = ref => {
    const title = Sefaria.parseRef(ref).index;
    return {
        item_id: ref,
        content_id: title,
        content_type: Sefaria.index(title)?.categories?.join('|'),
    };
};
const refRenderWrapper = (toggleSignUpModal, topicData, topicTestVersion, langPref, isAdmin, displayDescription, hideLanguageMissingSources) => (item, index) => {
  const text = item[1];
  const topicTitle = topicData && topicData.primaryTitle;
  const langKey = Sefaria._getShortInterfaceLang();
  let dataSourceText = '';

  if (!!text.dataSources && Object.values(text.dataSources).length > 0) {
    dataSourceText = `${Sefaria._('This source is connected to ')}"${topicTitle && topicTitle[langKey]}" ${Sefaria._('by')} ${Object.values(text.dataSources).map(d => d[langKey]).join(' & ')}.`;
  }

  const afterSave = (
    <ToolTipped altText={dataSourceText} classes={"saveButton tooltip-toggle three-dots-button"}>
      <img src="/static/img/three-dots.svg" alt={dataSourceText}/>
    </ToolTipped>
  );

  return (
      <div key={item[0]} data-anl-batch={JSON.stringify({
          position: index,
          ai: doesLinkHaveAiContent(langKey, text) ? 'ai' : 'human',
          ..._extractAnalyticsDataFromRef(text.ref),
      })}>
          <TopicTextPassage
              topic={topicData.slug}
              text={text}
              bodyTextIsLink= {true}
              langPref={langPref}
              isAdmin={isAdmin}
              displayDescription={displayDescription}
              hideLanguageMissingSources={hideLanguageMissingSources}
          />
      </div>
  );
};


const sheetRenderWrapper = (toggleSignUpModal) => item => (
  <SheetBlock key={item.sheet_id} sheet={item} toggleSignUpModal={toggleSignUpModal}/>
);


/*
*** Components
*/

<<<<<<< HEAD
const TopicCategory = ({topic, topicTitle, setTopic, setNavTopic}) => {
=======
const TopicCategory = ({topic, topicTitle, setTopic, setNavTopic, initialWidth,
  openSearch}) => {
>>>>>>> 06438d6d
    const [topicData, setTopicData] = useState(Sefaria.getTopicFromCache(topic) || {primaryTitle: topicTitle});
    const [subtopics, setSubtopics] = useState(Sefaria.topicTocPage(topic));

    useEffect(() => {
        Sefaria.getTopic(topic).then(setTopicData);
    }, [topic]);

    useEffect(() => {
        setSubtopics(Sefaria.topicTocPage(topic));
    }, [topic]);

<<<<<<< HEAD
    let topicBlocks = subtopics
      .filter(Sefaria.shouldDisplayTopic)
=======
    const shouldDisplay = (t) => {
      const inActiveModule = t.pools.includes(Sefaria.activeModule);
      return t.shouldDisplay !== false && inActiveModule;
    }

    let topicBlocks = subtopics
      .filter(shouldDisplay)
>>>>>>> 06438d6d
      .sort(Sefaria.sortTopicsCompareFn)
      .map((topic, i) => <TopicTOCCard topic={topic} setTopic={setTopic} setNavTopic={setNavTopic} key={i}/>);

    let sidebarModules = [
      {type: "AboutTopics"},
      {type: "Promo"},
      {type: "TrendingTopics"},
      {type: "SponsorADay"},
    ];
    if (topic === "torah-portions" && Sefaria.interfaceLang === "english") {
        sidebarModules.splice(1, 0, {type: "StudyCompanion"});
    }

    return (
        <div
            className="readerNavMenu noLangToggleInHebrew"
            data-anl-project="topics"
            data-anl-panel_category={getPanelCategory(topic) || "Topic Landing"}
        >
            <div className="content readerTocTopics">
                <div className="sidebarLayout">
                  <div className="contentInner" data-anl-feature_name="Main">
                      <div className="navTitle tight">
                        <CategoryHeader type="topics" data={topicData}>
                            <h1><InterfaceText text={{en: topicTitle.en, he: topicTitle.he}} /></h1>
                        </CategoryHeader>
                      </div>
                    <div className="TOCCardsWrapper table">{topicBlocks}</div>
                  </div>
                  <NavSidebar sidebarModules={sidebarModules} />
                </div>
            </div>
        </div>
    );
};

const TopicSponsorship = ({topic_slug}) => {
    // TODO: Store this data somewhere intelligent
    const topic_sponsorship_map = {
        "parashat-bereshit": {
            "en": "Parashat Bereshit, or Genesis, is dedicated to the [Sefaria Pioneers](/pioneers), Sefaria's earliest champions whose immense generosity was essential to the genesis of Sefaria and the digital future of Torah.",
            "he": "פרשת בראשית מוקדשת [לחלוצי ספריא](/pioneers), מי שעודדו ותמכו בנו בראשית דרכנו ושבזכות נדיבותם הרבה עלה באפשרותנו ליצור את העתיד הדיגיטלי של התורה ושאר המקורות."
        },
        "parashat-lech-lecha": {
            "en": "Sponsored by The Rita J. & Stanley H. Kaplan Family Foundation in honor of Scott and Erica Belsky’s wedding anniversary.",
            "he": "נתרם על-ידי קרן משפחת ריטה ג’. וסטנלי ה. קפלן, לכבוד יום הנישואים של סקוט ואריקה בלסקי."
        },
        "parashat-toldot" : {
            "en": "Dedicated by Nancy (née Ackerman) and Alex Warshofsky in gratitude for Jewish learning as their daughter, Avigayil, is called to the Torah as a bat mitzvah, and in loving memory of Freydl Gitl who paved the way in her Jewish life.",
            "he": "מוקדש על-ידי ננסי (שם נעורים: אקרמן) ואלכס ורשופסקי בתודה על לימודי היהדות, לציון עלייתה של בתם אביגיל לתורה לרגל בת המצווה שלה ולזכרה האהוב של פריידי גיטל שסללה את הדרך בחייה היהודיים."
        },
        "parashat-vayigash": {
            "en": "Dedicated by Linda and Leib Koyfman in memory of Dr. Douglas Rosenman, z\"l, beloved father of Hilary Koyfman, and father-in-law of Mo Koyfman.",
            "he": "נתרם על-ידי לינדה ולייב קויפמן לזכר ד\"ר דאגלס רוזנמן ז\"ל, אביה האהוב של הילארי קויפמן וחותנו של מו קויפמן"
        },
        "parashat-achrei-mot": {
            "en": "Dedicated by Kevin Waldman in loving memory of his grandparents, Rose and Morris Waldman, who helped nurture his commitment to Jewish life.",
            "he": "מוקדש על-ידי קווין ולדמן לזכרם האהוב של סביו, רוז ומוריס ולדמן, שעזרו לטפח את מחויבותו לחיים יהודיים."
        },
        "parashat-vaetchanan": {
            "en": "Shabbat Nachamu learning is dedicated in memory of Jerome L. Stern, Yehuda Leib ben David Shmuel, z\"l.",
            "he": "הלימוד לשבת נחמו מוקדש לזכרו של ג'רום ל. שטרן, יהודה לייב בן דוד שמואל ז\"ל."
        },
        "parashat-vzot-haberachah": {
            "en": "Parashat VeZot HaBerakhah is dedicated to the victims of the October 7th, 2023, terrorist attack in Israel.",
            "he": "פרשת ״וזאת הברכה״ מוקדשת לקורבנות מתקפת הטרור והטבח הנורא שאירע ב-7 באוקטובר 2023."
        }

    };
    const sponsorship_language = topic_sponsorship_map[topic_slug];
    if (!sponsorship_language) return null;

    return (
        <div className="dedication">
            <InterfaceText markdown={sponsorship_language}/>
        </div>
    );
}

const isLinkPublished = (lang, link) => link.descriptions?.[lang]?.published !== false;
const isLinkReviewed= (lang, link) => link.descriptions?.[lang]?.review_state !== "not reviewed";


const doesLinkHaveAiContent = (lang, link) => link.descriptions?.[lang]?.ai_title?.length > 0 && isLinkPublished(lang, link);

const getLinksWithAiContent = (refTopicLinks = []) => {
    const lang = Sefaria._getShortInterfaceLang();
    return refTopicLinks.filter(link => doesLinkHaveAiContent(lang, link));
};

const getLinksToGenerate = (refTopicLinks = []) => {
    const lang = Sefaria._getShortInterfaceLang();
    return refTopicLinks.filter(link => {
        return link.descriptions?.[lang]?.ai_context?.length > 0  &&
            !link.descriptions?.[lang]?.prompt;
    });
};
const getLinksToPublish = (refTopicLinks = []) => {
    const lang = Sefaria._getShortInterfaceLang();
    return refTopicLinks.filter(link => {
        return !isLinkPublished(lang, link) && isLinkReviewed(lang, link);
    });
};

const generatePrompts = async(topicSlug, linksToGenerate) => {
    linksToGenerate.forEach(ref => {
        ref['toTopic'] = topicSlug;
    });
    const payload = {ref_topic_links: linksToGenerate};
    try {
        await Sefaria.apiRequestWithBody(`/api/topics/generate-prompts/${topicSlug}`, {}, payload);
        const refValues = linksToGenerate.map(item => item.ref).join(", ");
        alert("The following prompts are generating: " + refValues);
    } catch (error) {
        console.error("Error occurred:", error);
    }
};

const publishPrompts = async (topicSlug, linksToPublish) => {
    const lang = Sefaria._getShortInterfaceLang();
    linksToPublish.forEach(ref => {
        ref['toTopic'] = topicSlug;
        ref.descriptions[lang]["published"] = true;
    });
    try {
        const response = await Sefaria.apiRequestWithBody(`/api/ref-topic-links/bulk`, {}, linksToPublish);
        const refValues = response.map(item => item.anchorRef).join(", ");
        const shouldRefresh = confirm("The following prompts have been published: " + refValues + ". Refresh page to see results?");
        if (shouldRefresh) {
            window.location.reload();
        }
    } catch (error) {
        console.error("Error occurred:", error);
    }
};

const getTopicHeaderAdminActionButtons = (topicSlug, refTopicLinks) => {
    const linksToGenerate = getLinksToGenerate(refTopicLinks);
    const linksToPublish = getLinksToPublish(refTopicLinks);
    const actionButtons = {};
    if (linksToGenerate.length > 0) {
        actionButtons['generate'] = ["Generate", () => generatePrompts(topicSlug, linksToGenerate)];
    }
    if (linksToPublish.length > 0) {
        actionButtons['publish'] = ["Publish", () => publishPrompts(topicSlug, linksToPublish)];
    }

    return actionButtons;
};

const TopicHeader = ({ topic, topicData, topicTitle, multiPanel, isCat, setNavTopic, openSearch, topicImage }) => {
  const { en, he } = !!topicData && topicData.primaryTitle ? topicData.primaryTitle : {en: "Loading...", he: "טוען..."};
  const category = !!topicData ? Sefaria.displayTopicTocCategory(topicData.slug) : null;
  const tpTopImg = !multiPanel && topicImage ? <TopicImage photoLink={topicImage.image_uri} caption={topicImage.image_caption}/> : null;
  const actionButtons = getTopicHeaderAdminActionButtons(topic, topicData.refs?.about?.refs);
  const hasAiContentLinks = getLinksWithAiContent(topicData.refs?.about?.refs).length != 0;


return (
    <div>
        <div className="navTitle tight">
                <CategoryHeader type="topics" data={topicData} toggleButtonIDs={["source", "edit", "reorder"]} actionButtons={actionButtons}>
                <h1>
                    <InterfaceText text={{en:en, he:he}}/>
                </h1>
                </CategoryHeader>
            {hasAiContentLinks &&
                <AiInfoTooltip/>
            }
        </div>
       {!topicData && !isCat ?<LoadingMessage/> : null}
       {!isCat && category ?
           <div className="topicCategory sectionTitleText">
             <a href={`/topics/category/${category.slug}`} onClick={e=>{ e.preventDefault(); setNavTopic(category.slug, category); }}>
               <InterfaceText text={{en: category.en, he: category.he}}/>
             </a>
           </div>
       : null}
       {topicData && topicData.ref ?
           <TopicSponsorship topic_slug={topicData.slug} />
       : null }
       {topicData && topicData.description ?
           <div className="topicDescription systemText">
              <InterfaceText markdown={{en: topicData.description.en, he: topicData.description.he}}/>
            </div>
       : null}
       {tpTopImg}
       {topicData && topicData.ref ?
           <div>
               <a href={`/${topicData.ref.url}`} className="resourcesLink button blue">
                   <img src="/static/icons/book-icon-black.svg" alt="Book Icon"/>
                   <span className="int-en">{topicData.parasha ? Sefaria._('Read the Portion') : topicData.ref.en}</span>
                   <span className="int-he">{topicData.parasha ? Sefaria._('Read the Portion') : norm_hebrew_ref(topicData.ref.he)}</span>
               </a>
               {Sefaria.interfaceLang === "english" &&
               <a className="resourcesLink button blue studyCompanion"
                  href="https://learn.sefaria.org/weekly-parashah/"
                  data-anl-event="select_promotion:click|view_promotion:scrollIntoView"
                  data-anl-promotion_name="Parashah Email Signup - Parashah Page"
               >
                  <img src="/static/icons/email-newsletter.svg" alt="Sign up for our weekly parashah study companion"/>
                  <InterfaceText>Get the Free Study Companion</InterfaceText>
               </a>}
           </div>
           : null}
    </div>
);
}

const AuthorIndexItem = ({
    url, title, description
}) => {
    return (
        <div className="authorIndex">
            <a href={url} className="navBlockTitle">
                <InterfaceText text={title} defaultToInterfaceOnBilingual/>
            </a>
            <div className="navBlockDescription">
        <InterfaceText text={description} defaultToInterfaceOnBilingual />
      </div>
    </div>
  );
};


const useAllPossibleSourceTabs = (translationLanguagePreference) => {
  // all possible tabs that display sources in a topic page
  const getSourceTabData = useCallback(() => [
    {
      key: 'popular-writing-of',
      fetcher: fetchBulkText.bind(null, translationLanguagePreference),
      sortOptions: ['Relevance', 'Chronological'],
      filterFunc: refFilter,
      sortFunc: refSort,
      renderWrapper: refRenderWrapper,
    },
    {
      key: 'admin',
      fetcher: fetchBulkText.bind(null, translationLanguagePreference),
      sortOptions: ['Relevance', 'Chronological'],
      filterFunc: refFilter,
      sortFunc: refSort,
      renderWrapper: adminRefRenderWrapper,
    },
    {
      key: 'notable-sources',
      fetcher: fetchBulkText.bind(null, translationLanguagePreference),
      sortOptions: ['Relevance', 'Chronological'],
      filterFunc: refFilter,
      sortFunc: refSort,
      renderWrapper: notableSourcesRefRenderWrapper,
    },
    {
      key: 'sources',
      fetcher: fetchBulkText.bind(null, translationLanguagePreference),
      sortOptions: ['Relevance', 'Chronological'],
      filterFunc: refFilter,
      sortFunc: refSort,
      renderWrapper: allSourcesRefRenderWrapper,
    },
    {
      key: 'sheets',
      fetcher: fetchBulkSheet,
      sortOptions: ['Relevance', 'Views', 'Newest'],
      filterFunc: sheetFilter,
      sortFunc: sheetSort,
      renderWrapper: sheetRenderWrapper,
    }
  ], [translationLanguagePreference]);
  return getSourceTabData();
};

const PortalNavSideBar = ({portal, entriesToDisplayList}) => {
   const portalModuleTypeMap = {
    "about": "PortalAbout",
    "mobile": "PortalMobile",
    "organization": "PortalOrganization",
    "newsletter": "PortalNewsletter"
    }
    const sidebarModules = [];
    for (let key of entriesToDisplayList) {
        if (!portal[key]) { continue; }
        sidebarModules.push({
            type: portalModuleTypeMap[key],
            props: portal[key],
        });
    }
    return(
        <NavSidebar sidebarModules={sidebarModules} />
    )
};

const getPanelCategory = (slug) => {
    return Sefaria.topicTocCategories(slug)?.map(({slug}) => slug)?.join('|');
}

const getTopicPageAnalyticsData = (slug, langPref) => {
    return {
        project: "topics",
        content_lang: langPref || "bilingual",
        panel_category: getPanelCategory(slug),
    };
};

const TopicPage = ({
  tab, topic, topicTitle, setTopic, setNavTopic, multiPanel,
  toggleSignUpModal, setTab, openSearch, translationLanguagePreference, versionPref,
  topicTestVersion, onSetTopicSort, topicSort
}) => {
    const defaultTopicData = {primaryTitle: topicTitle, tabs: {}, isLoading: true};
    const [topicData, setTopicData] = useState(Sefaria.getTopicFromCache(topic, {with_html: true}) || defaultTopicData);
    const [parashaData, setParashaData] = useState(null);
    const [portal, setPortal] = useState(null);
<<<<<<< HEAD
    const topicImage = topicData.image;
=======
    const [langPref, setLangPref] = useState(Sefaria.interfaceLang);
>>>>>>> 06438d6d
    const scrollableElement = useRef();

    const topicImage = topicData.image;
    const clearAndSetTopic = (topic, topicTitle) => {setTopic(topic, topicTitle)};
    const classStr = classNames({topicPanel: 1, readerNavMenu: 1});
<<<<<<< HEAD
    const [langPref, setLangPref] = useState(Sefaria.interfaceLang);
=======
>>>>>>> 06438d6d

    // Initial Topic Data, updates when `topic` changes
    useEffect(() => {
      setTopicData(defaultTopicData); // Ensures topicTitle displays while loading
      const { promise, cancel } = Sefaria.makeCancelable((async () => {
        const d = await Sefaria.getTopic(topic, {with_html: true});
        if (d.parasha) { Sefaria.getParashaNextRead(d.parasha).then(setParashaData); }
        setTopicData(d);
      })());
      promise.catch((error) => { if (!error.isCanceled) { console.log('TopicPage Error', error); } });
      return () => {
        cancel();
        setTopicData(false);
      }
    }, [topic]);

    let sidebar = null;
    if (topicData) {
        if (topicData.portal_slug) {
            Sefaria.getPortal(topicData.portal_slug).then(setPortal);
            if (portal) {
                sidebar = <PortalNavSideBar portal={portal} entriesToDisplayList={["about", "mobile", "organization", "newsletter"]}/>
            }
        } else {
           sidebar = (
               <div className="sideColumn" data-anl-panel_type="topics" data-anl-panel_number={0}>
                    <TopicSideColumn
                        key={topic}
                        slug={topic}
                        links={topicData.links}
                        clearAndSetTopic={clearAndSetTopic}
                        setNavTopic={setNavTopic}
                        parashaData={parashaData}
                        tref={topicData.ref}
                        timePeriod={topicData.timePeriod}
                        properties={topicData.properties}
                        topicTitle={topicTitle}
                        multiPanel={multiPanel}
                        topicImage={topicImage}
                    />
                    {!topicData.isLoading && <Promotions/>}
                </div>
            );
        }
    }

    return (
        <div
            className={classStr}
            data-anl-batch={JSON.stringify(getTopicPageAnalyticsData(topic, langPref))}
        >
        <div className="content noOverflowX" ref={scrollableElement}>
            <div className="columnLayout">
               <div className="mainColumn storyFeedInner">
                    <TopicHeader topic={topic} topicData={topicData} topicTitle={topicTitle} multiPanel={multiPanel} setNavTopic={setNavTopic} openSearch={openSearch} topicImage={topicImage} />
                    <TopicPageTabView topic={topic} topicData={topicData} tab={tab} setTab={setTab} versionPref={versionPref}
                                      scrollableElement={scrollableElement} translationLanguagePreference={translationLanguagePreference}
                                      onSetTopicSort={onSetTopicSort} topicSort={topicSort} langPref={langPref} setLangPref={setLangPref}
                                      toggleSignUpModal={toggleSignUpModal} topicTestVersion={topicTestVersion}
                    />
                </div>
                {sidebar}
            </div>
          </div>
        </div>
    );
};
TopicPage.propTypes = {
  tab:                 PropTypes.string,
  topic:               PropTypes.string.isRequired,
  setTopic:            PropTypes.func.isRequired,
  setNavTopic:         PropTypes.func.isRequired,
  openTopics:          PropTypes.func.isRequired,
  setTab:              PropTypes.func.isRequired,
  multiPanel:          PropTypes.bool,
  navHome:             PropTypes.func,
  toggleSignUpModal:   PropTypes.func,
  topicTestVersion:    PropTypes.string
};

const TopicPageTabView = ({topic, topicData, tab, setTab, translationLanguagePreference, versionPref,
                            scrollableElement, langPref, setLangPref, toggleSignUpModal, topicTestVersion,
                            onSetTopicSort, topicSort}) => {
    const [loadedData, setLoadedData] = useState(topicData ? Object.entries(topicData.tabs).reduce((obj, [key, tabObj]) => { obj[key] = tabObj.loadedData; return obj; }, {}) : {});
    const [refsToFetchByTab, setRefsToFetchByTab] = useState({});
    const [showLangSelectInterface, setShowLangSelectInterface] = useState(false);
    const allPossibleTabsWithSources = useAllPossibleSourceTabs(translationLanguagePreference, versionPref);
    const [showFilterHeader, setShowFilterHeader] = useState(false);

    const getCurrentLang = (langPref) => {
      if (langPref === "hebrew") {return "source"}
      else if (langPref === "english") {return "translation"}
      else {return "sourcewtrans"}
    }
    const currentLang = getCurrentLang(langPref);

    useEffect(() => {
        for (let [tabKey, tabObj] of Object.entries(topicData.tabs)) {
          const refsWithoutData = tabObj.loadedData ? tabObj.refs.slice(tabObj.loadedData.length) : tabObj.refs;
          if (refsWithoutData.length)  {
            setRefsToFetchByTab(prev => ({...prev, [tabKey]: refsWithoutData}));
          } else {
            setLoadedData(prev => ({...prev, [tabKey]: tabObj.loadedData}));
          }
        }
      return () => {
        setLoadedData({});
        setRefsToFetchByTab({});
      }
    }, [!!topicData.isLoading]);

    const setupTabsWithSources = () => {
      // Set up tabs to display for the given 'topic' page based on all possible tabs with sources (see 'useAllPossibleSourceTabs' where each of the tabs with sources is defined).
      // We register incremental load hooks per tab to load the data for each tab based on scroll position.
      const onIncrementalLoad = (data, key) => setLoadedData(prev => {
        const updatedData = (!prev[key] || data === false) ? data : [...prev[key], ...data];
        if (topicData?.tabs?.[key]) { topicData.tabs[key].loadedData = updatedData; } // Persist loadedData in cache
        return {...prev, [key]: updatedData};
      });
      let displayTabs = [];
      for (let tabObj of allPossibleTabsWithSources) {
        const {key, sortOptions, filterFunc, sortFunc, renderWrapper} = tabObj;
        useIncrementalLoad(
          tabObj.fetcher,
          refsToFetchByTab[key] || false,
          Sefaria._topicPageSize,
          data => onIncrementalLoad(data, key),
          topic
        );
        if (topicData?.tabs?.[key]) {
          displayTabs.push({
            title: topicData.tabs[key].title,
            id: key,
            sortOptions,
            filterFunc,
            sortFunc,
            renderWrapper,
            hasSources: true,
          });
        }
      }
      return displayTabs;
    }

    const setupAdditionalTabs = () => {
      // Setup additional tabs that are not related to sources: such as filter, language toggle, and author works on Sefaria (this last one is only relevant if we're in the library module and the topic is an author)
      // Finally, return 'onClickFilterIndex' and 'onClickLangToggleIndex' to be used by 'TabView' component so that it knows which tab in 'displayTabs'
      // corresponds to the filter and lang toggle
      let onClickFilterIndex = 3;  // filter tab defaults to the 4th tab
      let onClickLangToggleIndex = 2; // lang toggle tab defaults to the 3rd tab
      const indexes = topicData?.indexes;

      if (indexes?.length) {
        displayTabs.push({
          title: {en: "Works on Sefaria", he: Sefaria.translation('hebrew', "Works on Sefaria")},
          id: 'author-works-on-sefaria',
        });
      }
      if (displayTabs.length && tab !== "notable-sources" && tab !== "author-works-on-sefaria") {
        displayTabs.push({
          title: {
            en: "",
            he: ""
          },
          id: 'filter',
          icon: `/static/icons/filter.svg`,
          justifyright: true
        });
        onClickFilterIndex = displayTabs.length - 1;
      }

      if (displayTabs.length && tab !== "author-works-on-sefaria" && Sefaria.activeModule === 'library') {
        displayTabs.push({
          title: {
            en: "A",
            he: Sefaria._("A")
          },
          id: 'langToggle',
          popover: true,
          justifyright: tab === "notable-sources"
        });
        onClickLangToggleIndex = displayTabs.length - 1;
      }
      return [onClickLangToggleIndex, onClickFilterIndex];
    }

    const handleKeyDown = (e) => {
      if (e.key === 'Enter') {
        e.preventDefault();
        e.target.click();
      }
    }

    const handleLangSelectInterfaceChange = (selection, setLangPref) => {
      if (selection === "source") {setLangPref("hebrew")}
      else if (selection === "translation") {setLangPref("english")}
      else setLangPref("bilingual");
    }

    const onDisplayDataChange = (data, topicData, key) => {
      if (!topicData._refsDisplayedByTab) { topicData._refsDisplayedByTab = {}; }
      topicData._refsDisplayedByTab[key] = data.length;
    }

    let displayTabs = setupTabsWithSources();
    let [onClickLangToggleIndex, onClickFilterIndex] = setupAdditionalTabs();

    const authorIndices = topicData?.indexes?.length && (
                            <div className="authorIndexList">
                              {topicData.indexes.map(({url, title, description}) => <AuthorIndexItem key={url} url={url} title={title} description={description}/>)}
                            </div>
                            );

    const tabsWithSources = displayTabs.map(tabObj => {
                                const { id, sortOptions, filterFunc, sortFunc, renderWrapper, hasSources } = tabObj;
                                if (hasSources) {
                                  return (
                                    <TopicPageTab
                                      key={id}
                                      scrollableElement={scrollableElement}
                                      showFilterHeader={showFilterHeader}
                                      data={loadedData[id]}
                                      sortOptions={sortOptions}
                                      filterFunc={filterFunc}
                                      sortFunc={sortFunc}
                                      onDisplayedDataChange={data => onDisplayDataChange(data, topicData, id)}
                                      initialRenderSize={topicData._refsDisplayedByTab?.[id] || 0}
                                      renderItem={renderWrapper(toggleSignUpModal, topicData, topicTestVersion, langPref)}
                                      onSetTopicSort={onSetTopicSort}
                                      topicSort={topicSort}
                                    />
                                  );
                               }});

    const topicTabView = <TabView
                                  currTabName={tab}
                                  setTab={setTab}
                                  tabs={displayTabs}
                                  renderTab={t => (
                                    <div tabIndex="0" onKeyDown={(e)=>handleKeyDown(e)} className={classNames({tab: 1, noselect: 1, popover: t.popover , filter: t.justifyright, open: t.justifyright && showFilterHeader})}>
                                      <div data-anl-event={t.popover && "lang_toggle_click:click"}><InterfaceText text={t.title} /></div>
                                      { t.icon ? <img src={t.icon} alt={`${t.title.en} icon`} data-anl-event="filter:click" data-anl-text={topicSort}/> : null }
                                      {t.popover && showLangSelectInterface ? <LangSelectInterface defaultVal={currentLang} callback={(result) => handleLangSelectInterfaceChange(result, setLangPref)} closeInterface={()=>{setShowLangSelectInterface(false)}}/> : null}
                                    </div>
                                  )}
                                  containerClasses={"largeTabs"}
                                  onClickArray={{
                                    [onClickFilterIndex]: ()=>setShowFilterHeader(!showFilterHeader),
                                    [onClickLangToggleIndex]: ()=>{setShowLangSelectInterface(!showLangSelectInterface)}
                                  }}>
                          {authorIndices}{tabsWithSources}
                        </TabView>;

    return (!topicData.isLoading && displayTabs.length) ? topicTabView : (topicData.isLoading && <LoadingMessage />);
}

const TopicPageTab = ({
  data, renderItem, classes, sortOptions, sortFunc, filterFunc, showFilterHeader,
  scrollableElement, onDisplayedDataChange, initialRenderSize, onSetTopicSort, topicSort
}) => {
  useEffect(()=>{
    const details = document.querySelector(".story.topicPassageStory details");
    if (details) {
      details.setAttribute("open", "");
    }
  },[data])

  return (
    <div className="topicTabContents">
      {!!data ?
        <div className={classes} data-anl-feature_name="source_filter">
          <FilterableList
            pageSize={20}
            scrollableElement={scrollableElement}
            showFilterHeader={showFilterHeader}
            filterFunc={filterFunc}
            sortFunc={sortFunc}
            renderItem={renderItem}
            renderEmptyList={()=>null}
            renderHeader={()=>null}
            sortOptions={sortOptions}
            onDisplayedDataChange={onDisplayedDataChange}
            initialRenderSize={initialRenderSize}
            onSetSort={onSetTopicSort}
            externalSortOption={topicSort}
            data={data}
          />
        </div> : <LoadingMessage />
      }
    </div>
  );
}


const TopicLink = ({topic, topicTitle, onClick, isTransliteration, isCategory}) => (
    <div data-anl-event="related_click:click" data-anl-batch={
        JSON.stringify({
            text: topicTitle.en,
            feature_name: "related topic",
        })
    }>
        <Link className="relatedTopic" href={`/topics/${isCategory ? 'category/' : ''}${topic}`}
              onClick={onClick.bind(null, topic, topicTitle)} key={topic}
              title={topicTitle.en}
        >
            <InterfaceText text={{en:topicTitle.en, he:topicTitle.he}}/>
        </Link>
    </div>
);
TopicLink.propTypes = {
  topic: PropTypes.string.isRequired,
  isTransliteration: PropTypes.object,
};


const TopicSideColumn = ({ slug, links, clearAndSetTopic, parashaData, tref, setNavTopic, timePeriod, properties, topicTitle, multiPanel, topicImage }) => {
  const category = Sefaria.displayTopicTocCategory(slug);
  const linkTypeArray = links ? Object.values(links).filter(linkType => !!linkType && linkType.shouldDisplay && linkType.links.filter(l => l.shouldDisplay !== false).length > 0) : [];
  if (linkTypeArray.length === 0) {
    linkTypeArray.push({
      title: {
        en: !category ? 'Explore Topics' : category.en,
        he: !category ?  'נושאים כלליים' : category.he,
      },
      links: Sefaria.topicTocPage(category && category.slug).slice(0, 20).map(({slug, en, he}) => ({
        topic: slug,
        title: {en, he},
        isCategory: !category,
      })),
    })
  }
  const hasReadings = parashaData && (!Array.isArray(parashaData) || parashaData.length > 0) && tref;
  const readingsComponent = hasReadings ? (
    <ReadingsComponent parashaData={parashaData} tref={tref} />
  ) : null;
  const topicMetaData = <TopicMetaData timePeriod={timePeriod} properties={properties} topicTitle={topicTitle} multiPanel={multiPanel} topicImage={topicImage}/>;
  const linksComponent = (
    links ?
        linkTypeArray.sort((a, b) => {
        const aInd = a.title.en.indexOf('Related');
        const bInd = b.title.en.indexOf('Related');
        if (aInd > -1 && bInd > -1) { return 0; }
        if (aInd > -1) { return -1; }
        if (bInd > -1) { return 1; }
        //alphabetical by en just to keep order consistent
        return a.title.en.localeCompare(b.title.en);
      })
      .map(({ title, pluralTitle, links }) => {
        const linksToDisplay = links.filter(l => l.shouldDisplay !== false);
        const hasPlural = linksToDisplay.length > 1 && pluralTitle;
        const pluralizedTitle = {
          en: hasPlural ? pluralTitle.en : title.en,
          he: hasPlural ? pluralTitle.he : title.he,
        };
        const hasMore = linksToDisplay.length > 10;
        return (
          <TopicSideSection key={title.en+title.he} title={pluralizedTitle} hasMore={hasMore}>
            {
              linksToDisplay
              .sort((a, b) => {
                const shortLang = Sefaria.interfaceLang == 'hebrew' ? 'he' : 'en';
                if (!!a.title[shortLang] !== !!b.title[shortLang]) {
                  return (0+!!b.title[shortLang]) - (0+!!a.title[shortLang]);
                }
                if (!a.order && !b.order) { return 0; }
                if ((0+!!a.order) !== (0+!!b.order)) { return (0+!!b.order) - (0+!!a.order); }
                return b.order.tfidf - a.order.tfidf;
              })
              .map(l =>
                  (<TopicLink
                      key={l.topic}
                      topic={l.topic} topicTitle={l.title}
                      onClick={l.isCategory ? setNavTopic : clearAndSetTopic}
                      isTransliteration={l.titleIsTransliteration}
                      isCategory={l.isCategory}
                  />)
              )
            }
          </TopicSideSection>
        );
      })
    : null
  );

  return (
    <div className={"topicSideColumn"}>
      { topicMetaData }
      { readingsComponent }
      { linksComponent }
    </div>
  )
}
TopicSideColumn.propTypes = {
  topicData: PropTypes.object,
  clearAndSetTopic: PropTypes.func.isRequired,
};


const TopicSideSection = ({ title, children, hasMore }) => {
  const [showMore, setShowMore] = useState(false);
  const moreText = showMore ? "Less" : "More";
  return (
    <div key={title.en} className="link-section">
      <h2>
        <span className="int-en">{title.en}</span>
        <span className="int-he">{title.he}</span>
      </h2>
      <div className="sideList">
        { React.Children.toArray(children).slice(0, showMore ? undefined : 10) }
      </div>
      {
        hasMore ?
        (
          <div
              className="sideColumnMore sans-serif"
              onClick={() => setShowMore(!showMore)}
              data-anl-event="related_click:click"
              data-anl-batch={JSON.stringify({
                  text: moreText,
                  feature_name: "more",
              })}
          >
            <InterfaceText>{ moreText }</InterfaceText>
          </div>
        )
        : null
      }
    </div>
  );
}

const TopicImage = ({photoLink, caption }) => {

  return (
    <div className="topicImage">
      <ImageWithCaption photoLink={photoLink} caption={caption} />
    </div>);
}


const ReadingsComponent = ({ parashaData, tref }) => (
  <div className="readings link-section">
    <h2>
      <InterfaceText text={{en:"Readings", he:"פרשיות והפטרות"}}  />
    </h2>
    <span className="smallText parasha-date">
      <InterfaceText text={{en:Sefaria.util.localeDate(parashaData.date), he:Sefaria.util.localeDate(parashaData.date)}} />
      <InterfaceText text={{en:Sefaria.util.hebrewCalendarDateStr(parashaData.date), he:Sefaria.util.hebrewCalendarDateStr(parashaData.date)}} />
    </span>
    <div className="parasha">
        <div className="sectionTitleText"><InterfaceText text={{en:"Torah", he:"תורה"}} /></div>
        <div className="navSidebarLink ref serif">
            <img src="/static/icons/book.svg" className="navSidebarIcon" alt="book icon" />
            <a href={'/' + tref.url} className="contentText"><InterfaceText text={{en:tref.en, he:norm_hebrew_ref(tref.he)}} /></a>
        </div>
        <div className="aliyot">
        {
            parashaData.parasha?.extraDetails?.aliyot?.map((aliya, index) => {
               let sectionNum = index+1;
               let sectionStr = sectionNum <= 7 ? sectionNum : 'M';
               let heSectionStr = sectionNum <= 7 ? Sefaria.hebrew.encodeHebrewNumeral(sectionNum) : 'מ';
               return (
                  <a className="sectionLink" href={"/" + Sefaria.normRef(aliya)} data-ref={aliya} key={aliya}>
                    <InterfaceText text={{en:sectionStr, he:heSectionStr}}/>
                  </a>
                );
            }) ?? null
        }
        </div>
    </div>
    <div className="haftarah">
        <div className="sectionTitleText"><InterfaceText text={{en:"Haftarah", he:"הפטרה"}}/></div>
        {parashaData.haftarah ?
            <div className="haftarot">
            {
              parashaData.haftarah.map(h => (
                <div className="navSidebarLink ref serif">
                    <img src="/static/icons/book.svg" className="navSidebarIcon" alt="book icon" />
                    <a href={'/' + h.url} className="contentText" key={h.url}>
                      <InterfaceText text={{en:h.displayValue.en, he:norm_hebrew_ref(h.displayValue.he)}} />
                    </a>
                </div>
              ))
            }
            </div> : ""}
    </div>
  </div>
);

const propKeys = [
  {en: 'enWikiLink', he: 'heWikiLink', title: 'Wikipedia'},
  {en: 'jeLink', he: 'jeLink', title: 'Jewish Encyclopedia'},
  {en: 'enNliLink', he: 'heNliLink', title: 'National Library of Israel'},
];


const TopicMetaData = ({ topicTitle, timePeriod, multiPanel, topicImage, properties={} }) => {
  const tpSection = !!timePeriod ? (
    <TopicSideSection title={{en: "Lived", he: "תקופת פעילות"}}>
      <div className="systemText topicMetaData"><InterfaceText text={timePeriod.name} /></div>
      <div className="systemText topicMetaData"><InterfaceText text={timePeriod.yearRange} /></div>
    </TopicSideSection>
  ) : null;
  const propValues = propKeys.map(keyObj => ({
    url: {
      en: (properties[keyObj.en] || {})['value'],
      he: (properties[keyObj.he] || {})['value'],
    },
    title: keyObj.title,
  }));
  const hasProps = propValues.reduce((accum, curr) => accum || curr.url.en || curr.url.he, false);
  const propsSection = hasProps ? (
      <TopicSideSection title={{en: "Learn More", he: "לקריאה נוספת"}}>
        {
          propValues.map(propObj => {
            let url, urlExists = true;
            if (Sefaria.interfaceLang === 'hebrew') {
              if (!propObj.url.he) { urlExists = false; }
              url = propObj.url.he || propObj.url.en;
            } else {
              if (!propObj.url.en) { urlExists = false; }
              url = propObj.url.en || propObj.url.he;
            }
            if (!url) { return null; }
            const en_text = propObj.title + (urlExists ? "" : " (Hebrew)");
            const he_text = Sefaria._(propObj.title) + (urlExists ? "" : ` (${Sefaria._("English")})`);
            return (
                <div
                    key={url}
                    data-anl-event="related_click:click"
                    data-anl-batch={JSON.stringify({
                        text: en_text,
                        feature_name: "description link learn more",
                    })}
                >
                    <SimpleLinkedBlock
                        en={en_text} he={he_text}
                        url={url} aclasses={"systemText topicMetaData"} openInNewTab
                    />
                </div>
            );
          })
        }
      </TopicSideSection>
  ) : null;

  const tpSidebarImg = multiPanel && topicImage ? <TopicImage photoLink={topicImage.image_uri} caption={topicImage.image_caption}/> : null;
  return (
    <>
      {tpSidebarImg}
      { tpSection }
      { propsSection }
    </>
  );
};


export {
  TopicPage,
  TopicCategory,
  refSort,
  TopicImage
}<|MERGE_RESOLUTION|>--- conflicted
+++ resolved
@@ -217,12 +217,7 @@
 *** Components
 */
 
-<<<<<<< HEAD
 const TopicCategory = ({topic, topicTitle, setTopic, setNavTopic}) => {
-=======
-const TopicCategory = ({topic, topicTitle, setTopic, setNavTopic, initialWidth,
-  openSearch}) => {
->>>>>>> 06438d6d
     const [topicData, setTopicData] = useState(Sefaria.getTopicFromCache(topic) || {primaryTitle: topicTitle});
     const [subtopics, setSubtopics] = useState(Sefaria.topicTocPage(topic));
 
@@ -234,18 +229,8 @@
         setSubtopics(Sefaria.topicTocPage(topic));
     }, [topic]);
 
-<<<<<<< HEAD
     let topicBlocks = subtopics
       .filter(Sefaria.shouldDisplayTopic)
-=======
-    const shouldDisplay = (t) => {
-      const inActiveModule = t.pools.includes(Sefaria.activeModule);
-      return t.shouldDisplay !== false && inActiveModule;
-    }
-
-    let topicBlocks = subtopics
-      .filter(shouldDisplay)
->>>>>>> 06438d6d
       .sort(Sefaria.sortTopicsCompareFn)
       .map((topic, i) => <TopicTOCCard topic={topic} setTopic={setTopic} setNavTopic={setNavTopic} key={i}/>);
 
@@ -559,20 +544,12 @@
     const [topicData, setTopicData] = useState(Sefaria.getTopicFromCache(topic, {with_html: true}) || defaultTopicData);
     const [parashaData, setParashaData] = useState(null);
     const [portal, setPortal] = useState(null);
-<<<<<<< HEAD
-    const topicImage = topicData.image;
-=======
     const [langPref, setLangPref] = useState(Sefaria.interfaceLang);
->>>>>>> 06438d6d
     const scrollableElement = useRef();
 
     const topicImage = topicData.image;
     const clearAndSetTopic = (topic, topicTitle) => {setTopic(topic, topicTitle)};
     const classStr = classNames({topicPanel: 1, readerNavMenu: 1});
-<<<<<<< HEAD
-    const [langPref, setLangPref] = useState(Sefaria.interfaceLang);
-=======
->>>>>>> 06438d6d
 
     // Initial Topic Data, updates when `topic` changes
     useEffect(() => {
