--- conflicted
+++ resolved
@@ -25,12 +25,8 @@
     CategoryHeader,
     ImageWithCaption,
     EnglishText,
-<<<<<<< HEAD
     HebrewText,
     LangSelectInterface,
-=======
-    HebrewText
->>>>>>> 948c97e3
 } from './Misc';
 import {ContentText} from "./ContentText";
 
@@ -157,9 +153,6 @@
   }
 };
 
-<<<<<<< HEAD
-const refRenderWrapper = (toggleSignUpModal, topicData, topicTestVersion, langPref) => item => {
-=======
 const hasPrompts = (description) => {
     /**
      * returns true if description has a title
@@ -168,8 +161,7 @@
     return description?.title?.length && (Sefaria.is_moderator || description?.published !== false);
 }
 
-const refRenderWrapper = (toggleSignUpModal, topicData, topicTestVersion) => item => {
->>>>>>> 948c97e3
+const refRenderWrapper = (toggleSignUpModal, topicData, topicTestVersion, langPref) => item => {
   const text = item[1];
   const topicTitle = topicData && topicData.primaryTitle;
   const langKey = Sefaria.interfaceLang === 'english' ? 'en' : 'he';
@@ -179,22 +171,12 @@
     dataSourceText = `${Sefaria._('This source is connected to ')}"${topicTitle && topicTitle[langKey]}" ${Sefaria._('by')} ${Object.values(text.dataSources).map(d => d[langKey]).join(' & ')}.`;
   }
 
-<<<<<<< HEAD
-
-  // When running a test, topicTestVersion is respected.
-  // const Passage = (topicTestVersion && hasPrompts) ? IntroducedTextPassage : TextPassage;
-=======
   const afterSave = (
     <ToolTipped altText={dataSourceText} classes={"saveButton tooltip-toggle three-dots-button"}>
       <img src="/static/img/three-dots.svg" alt={dataSourceText}/>
     </ToolTipped>
   );
 
-
-  // When running a test, topicTestVersion is respected.
-  // const Passage = (topicTestVersion && hasPrompts) ? IntroducedTextPassage : TextPassage;
-  const Passage = hasPrompts(text?.descriptions?.[langKey]) ? IntroducedTextPassage : TextPassage;
->>>>>>> 948c97e3
   return (
     <TopicTextPassage
       key={item[0]}
@@ -408,10 +390,6 @@
 
 return (
     <div>
-<<<<<<< HEAD
-
-=======
->>>>>>> 948c97e3
         <div className="navTitle tight">
                 <CategoryHeader type="topics" data={topicData} toggleButtonIDs={["source", "edit", "reorder"]} actionButtons={actionButtons}>
                 <h1>
