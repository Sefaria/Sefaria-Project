import React, { useState, useEffect, useCallback, useRef, useMemo } from 'react';
import PropTypes  from 'prop-types';
import classNames  from 'classnames';
import Sefaria  from './sefaria/sefaria';
import { useIncrementalLoad } from './Hooks';
import { Promotions } from './Promotions';
import { NavSidebar } from './NavSidebar';
import Footer from './Footer';
import {TopicEditor} from './TopicEditor';
import {AdminEditorButton, useEditToggle} from './AdminEditor';
import {
  SheetBlock,
  TextPassage,
  IntroducedTextPassage
} from './Story';
import {
    TabView,
    LoadingMessage,
    Link,
    ResponsiveNBox,
    InterfaceText,
    FilterableList,
    ToolTipped,
    SimpleLinkedBlock,
    CategoryHeader,
    ImageWithCaption
} from './Misc';
import {ContentText} from "./ContentText";


/*
*** Helper functions
*/


const norm_hebrew_ref = tref => tref.replace(/[׳״]/g, '');


const fetchBulkText = (translationLanguagePreference, inRefs) =>
  Sefaria.getBulkText(
    inRefs.map(x => x.ref),
    true, 500, 600,
    translationLanguagePreference
  ).then(outRefs => {
    for (let tempRef of inRefs) {
      // annotate outRefs with `order` and `dataSources` from `topicRefs`
      if (outRefs[tempRef.ref]) {
        outRefs[tempRef.ref].order = tempRef.order;
        outRefs[tempRef.ref].dataSources = tempRef.dataSources;
        if(tempRef.descriptions) {
            outRefs[tempRef.ref].descriptions = tempRef.descriptions;
        }
      }
    }
    return Object.entries(outRefs);
  }
);


const fetchBulkSheet = inSheets =>
    Sefaria.getBulkSheets(inSheets.map(x => x.ref)).then(outSheets => {
    for (let tempSheet of inSheets) {
      if (outSheets[tempSheet.ref]) {
        outSheets[tempSheet.ref].order = tempSheet.order;
      }
    }
    return Object.values(outSheets);
  }
);


const refFilter = (currFilter, ref) => {
  const n = text => !!text ? text.toLowerCase() : '';
  currFilter = n(currFilter);
  ref[1].categories = Sefaria.refCategories(ref[1].ref).join(" ");
  for (let field of ['en', 'he', 'ref', 'categories']) {
    if (n(ref[1][field]).indexOf(currFilter) > -1) { return true; }
  }
};


const sheetFilter = (currFilter, sheet) => {
  const n = text => !!text ? text.toLowerCase() : '';
  currFilter = n(currFilter);
  for (let field of ['sheet_title', 'publisher_name', 'publisher_position', 'publisher_organization']) {
    if (n(sheet[field]).indexOf(currFilter) > -1) { return true; }
  }
};


const refSort = (currSortOption, a, b) => {
  a = a[1]; b = b[1];
  if (!a.order && !b.order) { return 0; }
  if ((0+!!a.order) !== (0+!!b.order)) { return (0+!!b.order) - (0+!!a.order); }
  if (currSortOption === 'Chronological') {
    if (a.order.comp_date === b.order.comp_date) {
      if (a.order.order_id < b.order.order_id) { return -1; }
      if (b.order.order_id < a.order.order_id) { return 1; }
      return 0;
    }
    return a.order.comp_date - b.order.comp_date;
  }
  else {
    const aAvailLangs = a.order.availableLangs;
    const bAvailLangs = b.order.availableLangs;
    if ((Sefaria.interfaceLang === 'english') &&
      (a.order.curatedPrimacy.en > 0 || b.order.curatedPrimacy.en > 0)) {
      return b.order.curatedPrimacy.en - a.order.curatedPrimacy.en; }
    else if ((Sefaria.interfaceLang === 'hebrew') &&
      (a.order.curatedPrimacy.he > 0 || b.order.curatedPrimacy.he > 0)) {
      return b.order.curatedPrimacy.he - a.order.curatedPrimacy.he;
    }
    if (Sefaria.interfaceLang === 'english' && aAvailLangs.length !== bAvailLangs.length) {
      if (aAvailLangs.indexOf('en') > -1) { return -1; }
      if (bAvailLangs.indexOf('en') > -1) { return 1; }
      return 0;
    }
    else if (a.order.custom_order !== b.order.custom_order) { return b.order.custom_order - a.order.custom_order; }  // custom_order, when present, should trump other data
    else if (a.order.pr !== b.order.pr) {
        return b.order.pr - a.order.pr;
    }
    else { return (b.order.numDatasource * b.order.tfidf) - (a.order.numDatasource * a.order.tfidf); }
  }
};


const sheetSort = (currSortOption, a, b) => {
  if (!a.order && !b.order) { return 0; }
  if ((0+!!a.order) !== (0+!!b.order)) { return (0+!!b.order) - (0+!!a.order); }
  const aTLangHe = 0 + (a.order.titleLanguage === 'hebrew');
  const bTLangHe = 0 + (b.order.titleLanguage === 'hebrew');
  const aLangHe  = 0 + (a.order.language      === 'hebrew');
  const bLangHe  = 0 + (b.order.language      === 'hebrew');
  if (Sefaria.interfaceLang === 'hebrew' && (aTLangHe ^ bTLangHe || aLangHe ^ bLangHe)) {
    if (aTLangHe ^ bTLangHe && aLangHe ^ bLangHe) { return bTLangHe - aTLangHe; }  // title lang takes precedence over content lang
    return (bTLangHe + bLangHe) - (aTLangHe + aLangHe);
  } else if (Sefaria.interfaceLang === 'english' && (aTLangHe ^ bTLangHe || aLangHe ^ bLangHe)) {
    if (aTLangHe ^ bTLangHe && aLangHe ^ bLangHe) { return aTLangHe - bTLangHe; }  // title lang takes precedence over content lang
    return (aTLangHe + aLangHe) - (bTLangHe + bLangHe);
  }
  if (currSortOption === 'Views') {
    return b.order.views - a.order.views;
  } else if (currSortOption === 'Newest') {
    if (b.order.dateCreated < a.order.dateCreated) { return -1; }
    if (a.order.dateCreated < b.order.dateCreated) { return 1; }
  } else {
    // relevance
    if (b.order.relevance === a.order.relevance) { return b.order.views - a.order.views; }
    return (Math.log(b.order.views) * b.order.relevance) - (Math.log(a.order.views) * a.order.relevance);
  }
};

const refRenderWrapper = (toggleSignUpModal, topicData, topicTestVersion) => item => {
  const text = item[1];
  const topicTitle = topicData && topicData.primaryTitle;
  const langKey = Sefaria.interfaceLang === 'english' ? 'en' : 'he';
  let dataSourceText = '';

  if (!!text.dataSources && Object.values(text.dataSources).length > 0) {
    dataSourceText = `${Sefaria._('This source is connected to ')}"${topicTitle && topicTitle[langKey]}" ${Sefaria._('by')} ${Object.values(text.dataSources).map(d => d[langKey]).join(' & ')}.`;
  }

  const afterSave = (
    <ToolTipped altText={dataSourceText} classes={"saveButton tooltip-toggle three-dots-button"}>
      <img src="/static/img/three-dots.svg" alt={dataSourceText}/>
    </ToolTipped>
  );

  const hasPrompts = text.descriptions && text.descriptions[langKey] && text.descriptions[langKey].title;

  // When running a test, topicTestVersion is respected.
  // const Passage = (topicTestVersion && hasPrompts) ? IntroducedTextPassage : TextPassage;
  const Passage = hasPrompts ? IntroducedTextPassage : TextPassage;
  return (
    <Passage
      key={item[0]}
      topic={topicData.slug}
      text={text}
      afterSave={afterSave}
      toggleSignUpModal={toggleSignUpModal}
      bodyTextIsLink= {true}
    />
  );
};


const sheetRenderWrapper = (toggleSignUpModal) => item => (
  <SheetBlock key={item.sheet_id} sheet={item} toggleSignUpModal={toggleSignUpModal}/>
);


/*
*** Components
*/



const TopicCategory = ({topic, topicTitle, setTopic, setNavTopic, compare, initialWidth,
  openDisplaySettings, openSearch}) => {
    const [topicData, setTopicData] = useState(Sefaria.getTopicFromCache(topic) || {primaryTitle: topicTitle});
    const [subtopics, setSubtopics] = useState(Sefaria.topicTocPage(topic));

    useEffect(() => {
        Sefaria.getTopic(topic).then(setTopicData);
    }, [topic]);

    useEffect(() => {
        setSubtopics(Sefaria.topicTocPage(topic));
    }, [topic]);


    let topicBlocks = subtopics
      .filter(t => t.shouldDisplay !== false)
      .sort(Sefaria.sortTopicsCompareFn)
      .map((t,i) => {
        const { slug, children, description} = t;
        const openTopic = e => {
          e.preventDefault();
          t.children ? setNavTopic(slug, {en, he}) : setTopic(slug, {en, he});
        };
        let {en, he} = t;
        en = en.replace(/^Parashat /, "");
        he = he.replace(/^פרשת /, "");
        return (
            <div className="navBlock">
              <a href={`/topics/${children ? 'category/' : ''}${slug}`}
                 className="navBlockTitle"
                 onClick={openTopic}
                 key={i}>
                <InterfaceText text={{en, he}} />
              </a>
              {description ?
              <div className="navBlockDescription clamped">
                <InterfaceText markdown={{en: description.en, he: description.he}} />
              </div>
              : null }
            </div>
        );
      });

    const sidebarModules = [
      {type: "Promo"},
      {type: "TrendingTopics"},
      {type: "SponsorADay"},
    ];
    if (topicData.description) {
      sidebarModules.unshift({
        type: "TitledText",
        props: {
          enTitle: "About",
          heTitle: Sefaria._("About"),
          enText: topicData.description.en,
          heText: topicData.description.he
        }
      });
    }

    return (
        <div className="readerNavMenu noLangToggleInHebrew">
            <div className="content readerTocTopics">
                <div className="sidebarLayout">
                  <div className="contentInner">
                      <div className="navTitle tight">
                        <CategoryHeader type="topics" data={topicData}>
                            <h1><InterfaceText text={{en: topicTitle.en, he: topicTitle.he}} /></h1>
                        </CategoryHeader>
                      </div>
                      <div className="readerNavCategories">
                        <ResponsiveNBox content={topicBlocks} initialWidth={initialWidth} />
                      </div>
                  </div>
                  <NavSidebar modules={sidebarModules} />
                </div>
                <Footer />
            </div>
        </div>
    );
};

const TopicSponsorship = ({topic_slug}) => {
    // TODO: Store this data somewhere intelligent
    const topic_sponsorship_map = {
        "parashat-lech-lecha": {
            "en": "Sponsored by The Rita J. & Stanley H. Kaplan Family Foundation in honor of Scott and Erica Belsky’s wedding anniversary.",
            "he": "נתרם על-ידי קרן משפחת ריטה ג’. וסטנלי ה. קפלן, לכבוד יום הנישואים של סקוט ואריקה בלסקי."
        },
        "parashat-toldot" : {
            "en": "Dedicated by Nancy (née Ackerman) and Alex Warshofsky in gratitude for Jewish learning as their daughter, Avigayil, is called to the Torah as a bat mitzvah, and in loving memory of Freydl Gitl who paved the way in her Jewish life.",
            "he": "מוקדש על-ידי ננסי (שם נעורים: אקרמן) ואלכס ורשופסקי בתודה על לימודי היהדות, לציון עלייתה של בתם אביגיל לתורה לרגל בת המצווה שלה ולזכרה האהוב של פריידי גיטל שסללה את הדרך בחייה היהודיים."
        },
        "parashat-vayigash": {
            "en": "Dedicated by Linda and Leib Koyfman in memory of Dr. Douglas Rosenman, z\"l, beloved father of Hilary Koyfman, and father-in-law of Mo Koyfman.",
            "he": "נתרם על-ידי לינדה ולייב קויפמן לזכר ד\"ר דאגלס רוזנמן ז\"ל, אביה האהוב של הילארי קויפמן וחותנו של מו קויפמן"
        },
        "parashat-achrei-mot": {
            "en": "Dedicated by Kevin Waldman in loving memory of his grandparents, Rose and Morris Waldman, who helped nurture his commitment to Jewish life.",
            "he": "מוקדש על-ידי קווין ולדמן לזכרם האהוב של סביו, רוז ומוריס ולדמן, שעזרו לטפח את מחויבותו לחיים יהודיים."
        },
        "parashat-vaetchanan": {
            "en": "Shabbat Nachamu learning is dedicated in memory of Jerome L. Stern, Yehuda Leib ben David Shmuel, z\"l.",
            "he": "הלימוד לשבת נחמו מוקדש לזכרו של ג'רום ל. שטרן, יהודה לייב בן דוד שמואל ז\"ל."
        }

    };
    const sponsorship_language = topic_sponsorship_map[topic_slug];
    if (!sponsorship_language) return null;

    return (
        <div className="dedication">
            <InterfaceText text={sponsorship_language}/>
        </div>
    );
}

const TopicHeader = ({ topic, topicData, topicTitle, multiPanel, isCat, setNavTopic, openDisplaySettings, openSearch, topicImage }) => {
  const { en, he } = !!topicData && topicData.primaryTitle ? topicData.primaryTitle : {en: "Loading...", he: "טוען..."};
  const isTransliteration = !!topicData ? topicData.primaryTitleIsTransliteration : {en: false, he: false};
  const category = !!topicData ? Sefaria.topicTocCategory(topicData.slug) : null;

  const tpTopImg = !multiPanel && topicImage ? <TopicImage photoLink={topicImage.image_uri} caption={topicImage.image_caption}/> : null;
  return (
    <div>
      
        <div className="navTitle tight">
                <CategoryHeader type="topics" data={topicData} buttonsToDisplay={["source", "edit", "reorder"]}>
                <h1>
                    <InterfaceText text={{en:en, he:he}}/>
                </h1>
                </CategoryHeader>
        </div>
       {!topicData && !isCat ?<LoadingMessage/> : null}
       {!isCat && category ?
           <div className="topicCategory sectionTitleText">
             <a href={`/topics/category/${category.slug}`} onClick={e=>{ e.preventDefault(); setNavTopic(category.slug, category); }}>
               <InterfaceText text={{en: category.en, he: category.he}}/>
             </a>
           </div>
       : null}
       {topicData && topicData.ref ?
           <TopicSponsorship topic_slug={topicData.slug} />
       : null }
       {topicData && topicData.description ?
           <div className="topicDescription systemText">
              <InterfaceText markdown={{en: topicData.description.en, he: topicData.description.he}}/>
            </div>
       : null}
       {tpTopImg}
       {topicData && topicData.ref ?
         <a href={`/${topicData.ref.url}`} className="resourcesLink button blue">
           <img src="/static/icons/book-icon-black.svg" alt="Book Icon" />
           <span className="int-en">{ topicData.parasha ? Sefaria._('Read the Portion') : topicData.ref.en }</span>
           <span className="int-he">{ topicData.parasha ? Sefaria._('Read the Portion') : norm_hebrew_ref(topicData.ref.he) }</span>
         </a>
       : null}
       {topicData?.indexes?.length ?
        <div>
          <div className="sectionTitleText authorIndexTitle"><InterfaceText>Works on Sefaria</InterfaceText></div>
          <div className="authorIndexList">
            {topicData.indexes.map(({url, title, description}) => <AuthorIndexItem key={url} url={url} title={title} description={description}/>)}
          </div>
        </div>
       : null}
    </div>
);}

const AuthorIndexItem = ({url, title, description}) => {
  return (
      <div className="authorIndex" >
      <a href={url} className="navBlockTitle">
        <ContentText text={title} defaultToInterfaceOnBilingual />
      </a>
      <div className="navBlockDescription">
        <ContentText text={description} defaultToInterfaceOnBilingual />
      </div>
    </div>
  );
};


const useTabDisplayData = (translationLanguagePreference) => {
  const getTabDisplayData = useCallback(() => [
    {
      key: 'popular-writing-of',
      fetcher: fetchBulkText.bind(null, translationLanguagePreference),
      sortOptions: ['Relevance', 'Chronological'],
      filterFunc: refFilter,
      sortFunc: refSort,
      renderWrapper: refRenderWrapper,
    },
    {
      key: 'sources',
      fetcher: fetchBulkText.bind(null, translationLanguagePreference),
      sortOptions: ['Relevance', 'Chronological'],
      filterFunc: refFilter,
      sortFunc: refSort,
      renderWrapper: refRenderWrapper,
    },
    {
      key: 'sheets',
      fetcher: fetchBulkSheet,
      sortOptions: ['Relevance', 'Views', 'Newest'],
      filterFunc: sheetFilter,
      sortFunc: sheetSort,
      renderWrapper: sheetRenderWrapper,
    }
  ], [translationLanguagePreference]);
  return getTabDisplayData();
};

const PortalNavSideBar = ({portal, entriesToDisplayList}) => {
   const portalModuleTypeMap = {
    "about": "PortalAbout",
    "mobile": "PortalMobile",
    "organization": "PortalOrganization",
    "newsletter": "PortalNewsletter"
    }
    const modules = [];
    for (let key of entriesToDisplayList) {
        if (!portal[key]) { continue; }
        modules.push({
            type: portalModuleTypeMap[key],
            props: portal[key],
        });
    }
    return(
        <NavSidebar modules={modules} />
    )
};

const TopicPage = ({
  tab, topic, topicTitle, setTopic, setNavTopic, openTopics, multiPanel, showBaseText, navHome,
  toggleSignUpModal, openDisplaySettings, setTab, openSearch, translationLanguagePreference, versionPref,
  topicTestVersion, onSetTopicSort, topicSort
}) => {
    const defaultTopicData = {primaryTitle: topicTitle, tabs: {}, isLoading: true};
    const [topicData, setTopicData] = useState(Sefaria.getTopicFromCache(topic, {with_html: true}) || defaultTopicData);
    const [loadedData, setLoadedData] = useState(topicData ? Object.entries(topicData.tabs).reduce((obj, [key, tabObj]) => { obj[key] = tabObj.loadedData; return obj; }, {}) : {});
    const [refsToFetchByTab, setRefsToFetchByTab] = useState({});
    const [parashaData, setParashaData] = useState(null);
    const [showFilterHeader, setShowFilterHeader] = useState(false);
    const [portal, setPortal] = useState(null);
    const tabDisplayData = useTabDisplayData(translationLanguagePreference, versionPref);
    const topicImage = topicData.image;

    const scrollableElement = useRef();
    const clearAndSetTopic = (topic, topicTitle) => {setTopic(topic, topicTitle)};

    // Initial Topic Data, updates when `topic` changes
    useEffect(() => {
      setTopicData(defaultTopicData); // Ensures topicTitle displays while loading
      const { promise, cancel } = Sefaria.makeCancelable((async () => {
        const d = await Sefaria.getTopic(topic, {with_html: true});
        if (d.parasha) { Sefaria.getParashaNextRead(d.parasha).then(setParashaData); }
        setTopicData(d);
        // Data remaining to fetch that was not already in the cache
        for (let [tabKey, tabObj] of Object.entries(d.tabs)) {
          const refsWithoutData = tabObj.loadedData ? tabObj.refs.slice(tabObj.loadedData.length) : tabObj.refs;
          if (refsWithoutData.length)  {
            setRefsToFetchByTab(prev => ({...prev, [tabKey]: refsWithoutData}));
          } else {
            setLoadedData(prev => ({...prev, [tabKey]: tabObj.loadedData}));
          }
        }
      })());
      promise.catch((error) => { if (!error.isCanceled) { console.log('TopicPage Error', error); } });
      return () => {
        cancel();
        setTopicData(false);
        setLoadedData({});
        setRefsToFetchByTab({});
      }
    }, [topic]);

    // Set up tabs and register incremental load hooks
    const displayTabs = [];
    let onClickFilterIndex = 2;
    for (let tabObj of tabDisplayData) {
      const { key } = tabObj;
      useIncrementalLoad(
        tabObj.fetcher,
        refsToFetchByTab[key] || false,
        Sefaria._topicPageSize,
        data => setLoadedData(prev => {
          const updatedData = (!prev[key] || data === false) ? data : [...prev[key], ...data];
          if (topicData?.tabs?.[key]) { topicData.tabs[key].loadedData = updatedData; } // Persist loadedData in cache
          return {...prev, [key]: updatedData};
        }),
        topic
      );
      if (topicData?.tabs?.[key]) {
        displayTabs.push({
          title: topicData.tabs[key].title,
          id: key,
        });
      }
    }
    if (displayTabs.length) {
      displayTabs.push({
        title: {
          en: "Filter",
          he: Sefaria._("Filter")
        },
        id: 'filter',
        icon: `/static/icons/arrow-${showFilterHeader ? 'up' : 'down'}-bold.svg`,
        justifyright: true
      });
      onClickFilterIndex = displayTabs.length - 1;
    }
    const classStr = classNames({topicPanel: 1, readerNavMenu: 1});
<<<<<<< HEAD

=======
    let sidebar = null;
    if (topicData) {
        if (topicData.portal_slug) {
            Sefaria.getPortal(topicData.portal_slug).then(setPortal);
            if (portal) {
                sidebar = <PortalNavSideBar portal={portal} entriesToDisplayList={["about", "mobile", "organization", "newsletter"]}/>
            }
        } else {
           sidebar = (
               <div className="sideColumn">
                    <TopicSideColumn
                        key={topic}
                        slug={topic}
                        links={topicData.links}
                        clearAndSetTopic={clearAndSetTopic}
                        setNavTopic={setNavTopic}
                        parashaData={parashaData}
                        tref={topicData.ref}
                        timePeriod={topicData.timePeriod}
                        properties={topicData.properties}
                        topicTitle={topicTitle}
                        multiPanel={multiPanel}
                    />
                    {!topicData.isLoading && <Promotions/>}
                </div>
            );
        }
    }
>>>>>>> 39a1c49f
    return <div className={classStr}>
        <div className="content noOverflowX" ref={scrollableElement}>
            <div className="columnLayout">
               <div className="mainColumn storyFeedInner">
                    <TopicHeader topic={topic} topicData={topicData} topicTitle={topicTitle} multiPanel={multiPanel} setNavTopic={setNavTopic} openSearch={openSearch} openDisplaySettings={openDisplaySettings} topicImage={topicImage} />
                    {(!topicData.isLoading && displayTabs.length) ?
                       <TabView
                          currTabName={tab}
                          setTab={setTab}
                          tabs={displayTabs}
                          renderTab={t => (
                            <div className={classNames({tab: 1, noselect: 1, filter: t.justifyright, open: t.justifyright && showFilterHeader})}>
                              <InterfaceText text={t.title} />
                              { t.icon ? <img src={t.icon} alt={`${t.title.en} icon`} /> : null }
                            </div>
                          )}
                          containerClasses={"largeTabs"}
                          onClickArray={{[onClickFilterIndex]: ()=>setShowFilterHeader(!showFilterHeader)}}
                        >
                          {
                            tabDisplayData.map(tabObj => {
                              const { key, sortOptions, filterFunc, sortFunc, renderWrapper } = tabObj;
                              const displayTab = displayTabs.find(x => x.id === key);
                              if (!displayTab) { return null; }
                              return (
                                <TopicPageTab
                                  key={key}
                                  scrollableElement={scrollableElement}
                                  showFilterHeader={showFilterHeader}
                                  data={loadedData[key]}
                                  sortOptions={sortOptions}
                                  filterFunc={filterFunc}
                                  sortFunc={sortFunc}
                                  onDisplayedDataChange={data => {
                                    if (!topicData._refsDisplayedByTab) { topicData._refsDisplayedByTab = {}; }
                                    topicData._refsDisplayedByTab[key] = data.length;
                                  }}
                                  initialRenderSize={(topicData._refsDisplayedByTab && topicData._refsDisplayedByTab[key]) || 0}
                                  renderItem={renderWrapper(toggleSignUpModal, topicData, topicTestVersion)}
                                  onSetTopicSort={onSetTopicSort}
                                  topicSort={topicSort}
                                />
                              );
                            })
                          }
                        </TabView>
                    : (topicData.isLoading ? <LoadingMessage /> : null) }
                </div>
<<<<<<< HEAD
                <div className="sideColumn">
                  {topicData ? (
                    <>
                      <TopicSideColumn
                        key={topic}
                        slug={topic}
                        links={topicData.links}
                        clearAndSetTopic={clearAndSetTopic}
                        setNavTopic={setNavTopic}
                        parashaData={parashaData}
                        tref={topicData.ref}
                        timePeriod={topicData.timePeriod}
                        properties={topicData.properties}
                        topicTitle={topicTitle}
                        multiPanel={multiPanel}
                        topicImage={topicImage}
                      />
                      {!topicData.isLoading && <Promotions/>}
                    </>
                  ) : null}
                </div>
=======
                {sidebar}
>>>>>>> 39a1c49f
            </div>
            <Footer />
          </div>
      </div>;
};
TopicPage.propTypes = {
  tab:                 PropTypes.string,
  topic:               PropTypes.string.isRequired,
  setTopic:            PropTypes.func.isRequired,
  setNavTopic:         PropTypes.func.isRequired,
  openTopics:          PropTypes.func.isRequired,
  setTab:              PropTypes.func.isRequired,
  multiPanel:          PropTypes.bool,
  showBaseText:        PropTypes.func,
  navHome:             PropTypes.func,
  openDisplaySettings: PropTypes.func,
  toggleSignUpModal:   PropTypes.func,
  topicTestVersion:    PropTypes.string
};


const TopicPageTab = ({
  data, renderItem, classes, sortOptions, sortFunc, filterFunc, showFilterHeader,
  scrollableElement, onDisplayedDataChange, initialRenderSize, onSetTopicSort, topicSort
}) => {
  return (
    <div className="topicTabContents">
      {!!data ?
        <div className={classes}>
          <FilterableList
            pageSize={20}
            scrollableElement={scrollableElement}
            showFilterHeader={showFilterHeader}
            filterFunc={filterFunc}
            sortFunc={sortFunc}
            renderItem={renderItem}
            renderEmptyList={()=>null}
            renderHeader={()=>null}
            sortOptions={sortOptions}
            onDisplayedDataChange={onDisplayedDataChange}
            initialRenderSize={initialRenderSize}
            onSetSort={onSetTopicSort}
            externalSortOption={topicSort}
            data={data}
          />
        </div> : <LoadingMessage />
      }
    </div>
  );
}


const TopicLink = ({topic, topicTitle, onClick, isTransliteration, isCategory}) => (
  <Link className="relatedTopic" href={`/topics/${isCategory ? 'category/' : ''}${topic}`}
    onClick={onClick.bind(null, topic, topicTitle)} key={topic}
    title={topicTitle.en}
  >
    <InterfaceText text={{en:topicTitle.en, he:topicTitle.he}}/>
  </Link>
);
TopicLink.propTypes = {
  topic: PropTypes.string.isRequired,
  clearAndSetTopic: PropTypes.func.isRequired,
  isTransliteration: PropTypes.object,
};


const TopicSideColumn = ({ slug, links, clearAndSetTopic, parashaData, tref, setNavTopic, timePeriod, properties, topicTitle, multiPanel, topicImage }) => {
  const category = Sefaria.topicTocCategory(slug);
  const linkTypeArray = links ? Object.values(links).filter(linkType => !!linkType && linkType.shouldDisplay && linkType.links.filter(l => l.shouldDisplay !== false).length > 0) : [];
  if (linkTypeArray.length === 0) {
    linkTypeArray.push({
      title: {
        en: !category ? 'Explore Topics' : category.en,
        he: !category ?  'נושאים כלליים' : category.he,
      },
      links: Sefaria.topicTocPage(category && category.slug).slice(0, 20).map(({slug, en, he}) => ({
        topic: slug,
        title: {en, he},
        isCategory: !category,
      })),
    })
  }
  const hasReadings = parashaData && (!Array.isArray(parashaData) || parashaData.length > 0) && tref;
  const readingsComponent = hasReadings ? (
    <ReadingsComponent parashaData={parashaData} tref={tref} />
  ) : null;
  const topicMetaData = <TopicMetaData timePeriod={timePeriod} properties={properties} topicTitle={topicTitle} multiPanel={multiPanel} topicImage={topicImage}/>;
  const linksComponent = (
    links ?
        linkTypeArray.sort((a, b) => {
        const aInd = a.title.en.indexOf('Related');
        const bInd = b.title.en.indexOf('Related');
        if (aInd > -1 && bInd > -1) { return 0; }
        if (aInd > -1) { return -1; }
        if (bInd > -1) { return 1; }
        //alphabetical by en just to keep order consistent
        return a.title.en.localeCompare(b.title.en);
      })
      .map(({ title, pluralTitle, links }) => {
        const linksToDisplay = links.filter(l => l.shouldDisplay !== false);
        const hasPlural = linksToDisplay.length > 1 && pluralTitle;
        const pluralizedTitle = {
          en: hasPlural ? pluralTitle.en : title.en,
          he: hasPlural ? pluralTitle.he : title.he,
        };
        const hasMore = linksToDisplay.length > 10;
        return (
          <TopicSideSection key={title.en+title.he} title={pluralizedTitle} hasMore={hasMore}>
            {
              linksToDisplay
              .sort((a, b) => {
                const shortLang = Sefaria.interfaceLang == 'hebrew' ? 'he' : 'en';
                if (!!a.title[shortLang] !== !!b.title[shortLang]) {
                  return (0+!!b.title[shortLang]) - (0+!!a.title[shortLang]);
                }
                if (!a.order && !b.order) { return 0; }
                if ((0+!!a.order) !== (0+!!b.order)) { return (0+!!b.order) - (0+!!a.order); }
                return b.order.tfidf - a.order.tfidf;
              })
              .map(l =>
                TopicLink({
                  topic:l.topic, topicTitle: l.title,
                  onClick: l.isCategory ? setNavTopic : clearAndSetTopic,
                  isTransliteration: l.titleIsTransliteration,
                  isCategory: l.isCategory
                })
              )
            }
          </TopicSideSection>
        );
      })
    : null
  );
  return (
    <div className={"topicSideColumn"}>
      { readingsComponent }
      { topicMetaData }
      { linksComponent }
    </div>
  )
}
TopicSideColumn.propTypes = {
  topicData: PropTypes.object,
  clearAndSetTopic: PropTypes.func.isRequired,
};


const TopicSideSection = ({ title, children, hasMore }) => {
  const [showMore, setShowMore] = useState(false);
  return (
    <div key={title.en} className="link-section">
      <h2>
        <span className="int-en">{title.en}</span>
        <span className="int-he">{title.he}</span>
      </h2>
      <div className="sideList">
        { React.Children.toArray(children).slice(0, showMore ? undefined : 10) }
      </div>
      {
        hasMore ?
        (
          <div className="sideColumnMore sans-serif" onClick={() => setShowMore(!showMore)}>
            <InterfaceText>{ showMore ? "Less" : "More" }</InterfaceText>
          </div>
        )
        : null
      }
    </div>
  );
}

<<<<<<< HEAD
const TopicImage = ({photoLink, caption }) => {
  
  return (
    <div class="topicImage">
      <ImageWithCaption photoLink={photoLink} caption={caption} />
    </div>);
=======
const TopicImage = ({photoLink, enCaption, heCaption }) => {

  return (
    <div class="topicImage">
        <img class="topicPhoto" src={photoLink}/>
        <div class="topicImageCaption">
          <InterfaceText text={{en:enCaption, he:heCaption}}  />
        </div>
      </div>);
>>>>>>> 39a1c49f
}


const ReadingsComponent = ({ parashaData, tref }) => (
  <div className="readings link-section">
    <h2>
      <InterfaceText text={{en:"Readings", he:"פרשיות והפטרות"}}  />
    </h2>
    <span className="smallText parasha-date">
      <InterfaceText text={{en:Sefaria.util.localeDate(parashaData.date), he:Sefaria.util.localeDate(parashaData.date)}} />
      <InterfaceText text={{en:Sefaria.util.hebrewCalendarDateStr(parashaData.date), he:Sefaria.util.hebrewCalendarDateStr(parashaData.date)}} />
    </span>
    <div className="parasha">
        <div className="sectionTitleText"><InterfaceText text={{en:"Torah", he:"תורה"}} /></div>
        <div className="navSidebarLink ref serif">
            <img src="/static/icons/book.svg" className="navSidebarIcon" alt="book icon" />
            <a href={'/' + tref.url} className="contentText"><InterfaceText text={{en:tref.en, he:norm_hebrew_ref(tref.he)}} /></a>
        </div>
        <div className="aliyot">
        {
            parashaData.parasha?.extraDetails?.aliyot?.map((aliya, index) => {
               let sectionNum = index+1;
               let sectionStr = sectionNum <= 7 ? sectionNum : 'M';
               let heSectionStr = sectionNum <= 7 ? Sefaria.hebrew.encodeHebrewNumeral(sectionNum) : 'מ';
               return (
                  <a className="sectionLink" href={"/" + Sefaria.normRef(aliya)} data-ref={aliya} key={aliya}>
                    <InterfaceText text={{en:sectionStr, he:heSectionStr}}/>
                  </a>
                );
            }) ?? null
        }
        </div>
    </div>
    <div className="haftarah">
        <div className="sectionTitleText"><InterfaceText text={{en:"Haftarah", he:"הפטרה"}}/></div>
        {parashaData.haftarah ?
            <div className="haftarot">
            {
              parashaData.haftarah.map(h => (
                <div className="navSidebarLink ref serif">
                    <img src="/static/icons/book.svg" className="navSidebarIcon" alt="book icon" />
                    <a href={'/' + h.url} className="contentText" key={h.url}>
                      <InterfaceText text={{en:h.displayValue.en, he:norm_hebrew_ref(h.displayValue.he)}} />
                    </a>
                </div>
              ))
            }
            </div> : ""}
    </div>
  </div>
);

const propKeys = [
  {en: 'enWikiLink', he: 'heWikiLink', title: 'Wikipedia'},
  {en: 'jeLink', he: 'jeLink', title: 'Jewish Encyclopedia'},
  {en: 'enNliLink', he: 'heNliLink', title: 'National Library of Israel'},
];


const TopicMetaData = ({ topicTitle, timePeriod, multiPanel, topicImage, properties={} }) => {
  const tpSection = !!timePeriod ? (
    <TopicSideSection title={{en: "Lived", he: "תקופת פעילות"}}>
      <div className="systemText topicMetaData"><InterfaceText text={timePeriod.name} /></div>
      <div className="systemText topicMetaData"><InterfaceText text={timePeriod.yearRange} /></div>
    </TopicSideSection>
  ) : null;
  const propValues = propKeys.map(keyObj => ({
    url: {
      en: (properties[keyObj.en] || {})['value'],
      he: (properties[keyObj.he] || {})['value'],
    },
    title: keyObj.title,
  }));
  const hasProps = propValues.reduce((accum, curr) => accum || curr.url.en || curr.url.he, false);
  const propsSection = hasProps ? (
      <TopicSideSection title={{en: "Learn More", he: "לקריאה נוספת"}}>
        {
          propValues.map(propObj => {
            let url, urlExists = true;
            if (Sefaria.interfaceLang === 'hebrew') {
              if (!propObj.url.he) { urlExists = false; }
              url = propObj.url.he || propObj.url.en;
            } else {
              if (!propObj.url.en) { urlExists = false; }
              url = propObj.url.en || propObj.url.he;
            }
            if (!url) { return null; }
            return (
              <SimpleLinkedBlock
                key={url} en={propObj.title + (urlExists ? "" : " (Hebrew)")} he={Sefaria._(propObj.title) + (urlExists ? "" : ` (${Sefaria._("English")})`)}
                url={url} aclasses={"systemText topicMetaData"} openInNewTab
              />
            );
          })
        }
      </TopicSideSection>
  ) : null;

  const tpSidebarImg = multiPanel && topicImage ? <TopicImage photoLink={topicImage.image_uri} caption={topicImage.image_caption}/> : null;
  return (
    <>
      {tpSidebarImg}
      { tpSection }
      { propsSection }
    </>
  );
};


export {
  TopicPage,
  TopicCategory,
  refSort,
  TopicImage
}<|MERGE_RESOLUTION|>--- conflicted
+++ resolved
@@ -507,9 +507,6 @@
       onClickFilterIndex = displayTabs.length - 1;
     }
     const classStr = classNames({topicPanel: 1, readerNavMenu: 1});
-<<<<<<< HEAD
-
-=======
     let sidebar = null;
     if (topicData) {
         if (topicData.portal_slug) {
@@ -532,13 +529,13 @@
                         properties={topicData.properties}
                         topicTitle={topicTitle}
                         multiPanel={multiPanel}
+                        topicImage={topicImage}
                     />
                     {!topicData.isLoading && <Promotions/>}
                 </div>
             );
         }
     }
->>>>>>> 39a1c49f
     return <div className={classStr}>
         <div className="content noOverflowX" ref={scrollableElement}>
             <div className="columnLayout">
@@ -587,31 +584,7 @@
                         </TabView>
                     : (topicData.isLoading ? <LoadingMessage /> : null) }
                 </div>
-<<<<<<< HEAD
-                <div className="sideColumn">
-                  {topicData ? (
-                    <>
-                      <TopicSideColumn
-                        key={topic}
-                        slug={topic}
-                        links={topicData.links}
-                        clearAndSetTopic={clearAndSetTopic}
-                        setNavTopic={setNavTopic}
-                        parashaData={parashaData}
-                        tref={topicData.ref}
-                        timePeriod={topicData.timePeriod}
-                        properties={topicData.properties}
-                        topicTitle={topicTitle}
-                        multiPanel={multiPanel}
-                        topicImage={topicImage}
-                      />
-                      {!topicData.isLoading && <Promotions/>}
-                    </>
-                  ) : null}
-                </div>
-=======
                 {sidebar}
->>>>>>> 39a1c49f
             </div>
             <Footer />
           </div>
@@ -784,24 +757,12 @@
   );
 }
 
-<<<<<<< HEAD
 const TopicImage = ({photoLink, caption }) => {
   
   return (
     <div class="topicImage">
       <ImageWithCaption photoLink={photoLink} caption={caption} />
     </div>);
-=======
-const TopicImage = ({photoLink, enCaption, heCaption }) => {
-
-  return (
-    <div class="topicImage">
-        <img class="topicPhoto" src={photoLink}/>
-        <div class="topicImageCaption">
-          <InterfaceText text={{en:enCaption, he:heCaption}}  />
-        </div>
-      </div>);
->>>>>>> 39a1c49f
 }
 
 
