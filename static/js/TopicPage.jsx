import React, { useState, useEffect, useCallback, useRef, useMemo } from 'react';
import PropTypes  from 'prop-types';
import classNames  from 'classnames';
import Sefaria  from './sefaria/sefaria';
import { useIncrementalLoad } from './Hooks';
import { Promotions } from './Promotions';
import { NavSidebar } from './NavSidebar';
import Footer from './Footer';
import {
  SheetBlock,
  TextPassage,
} from './Story';
import {
    TabView,
    LoadingMessage,
    Link,
    ResponsiveNBox,
    InterfaceText,
    FilterableList,
    ToolTipped,
    SimpleLinkedBlock,
    TopicEditor
} from './Misc';

/*
*** Helper functions
*/


const norm_hebrew_ref = tref => tref.replace(/[׳״]/g, '');


const fetchBulkText = (translationLanguagePreference, inRefs) =>
  Sefaria.getBulkText(
    inRefs.map(x => x.ref),
    true, 500, 600,
    translationLanguagePreference
  ).then(outRefs => {
    for (let tempRef of inRefs) {
      // annotate outRefs with `order` and `dataSources` from `topicRefs`
      if (outRefs[tempRef.ref]) {
        outRefs[tempRef.ref].order = tempRef.order;
        outRefs[tempRef.ref].dataSources = tempRef.dataSources;
      }
    }
    return Object.entries(outRefs);
  }
);


const fetchBulkSheet = inSheets =>
    Sefaria.getBulkSheets(inSheets.map(x => x.ref)).then(outSheets => {
    for (let tempSheet of inSheets) {
      if (outSheets[tempSheet.ref]) {
        outSheets[tempSheet.ref].order = tempSheet.order;
      }
    }
    return Object.values(outSheets);
  }
);


const refFilter = (currFilter, ref) => {
  const n = text => !!text ? text.toLowerCase() : '';
  currFilter = n(currFilter);
  ref[1].categories = Sefaria.refCategories(ref[1].ref).join(" ");
  for (let field of ['en', 'he', 'ref', 'categories']) {
    if (n(ref[1][field]).indexOf(currFilter) > -1) { return true; }
  }
};


const sheetFilter = (currFilter, sheet) => {
  const n = text => !!text ? text.toLowerCase() : '';
  currFilter = n(currFilter);
  for (let field of ['sheet_title', 'publisher_name', 'publisher_position', 'publisher_organization']) {
    if (n(sheet[field]).indexOf(currFilter) > -1) { return true; }
  }
};


const refSort = (currSortOption, a, b) => {
  a = a[1]; b = b[1];
  if (!a.order && !b.order) { return 0; }
  if ((0+!!a.order) !== (0+!!b.order)) { return (0+!!b.order) - (0+!!a.order); }
  if (currSortOption === 'Chronological') {
    if (a.order.comp_date === b.order.comp_date) {
      if (a.order.order_id < b.order.order_id) { return -1; }
      if (b.order.order_id < a.order.order_id) { return 1; }
      return 0;
    }
    return a.order.comp_date - b.order.comp_date;
  }
  else {
    const aAvailLangs = a.order.availableLangs || [];
    const bAvailLangs = b.order.availableLangs || [];
    if (Sefaria.interfaceLang === 'english' && aAvailLangs.length !== bAvailLangs.length) {
      if (aAvailLangs.indexOf('en') > -1) { return -1; }
      if (bAvailLangs.indexOf('en') > -1) { return 1; }
      return 0;
    }
    else if (a.order.custom_order !== b.order.custom_order) { return b.order.custom_order - a.order.custom_order; }  // custom_order, when present, should trump other data
    else if (a.order.pr !== b.order.pr) { return b.order.pr - a.order.pr; }
    else { return (b.order.numDatasource * b.order.tfidf) - (a.order.numDatasource * a.order.tfidf); }
  }
};


const sheetSort = (currSortOption, a, b) => {
  if (!a.order && !b.order) { return 0; }
  if ((0+!!a.order) !== (0+!!b.order)) { return (0+!!b.order) - (0+!!a.order); }
  const aTLangHe = 0 + (a.order.titleLanguage === 'hebrew');
  const bTLangHe = 0 + (b.order.titleLanguage === 'hebrew');
  const aLangHe  = 0 + (a.order.language      === 'hebrew');
  const bLangHe  = 0 + (b.order.language      === 'hebrew');
  if (Sefaria.interfaceLang === 'hebrew' && (aTLangHe ^ bTLangHe || aLangHe ^ bLangHe)) {
    if (aTLangHe ^ bTLangHe && aLangHe ^ bLangHe) { return bTLangHe - aTLangHe; }  // title lang takes precedence over content lang
    return (bTLangHe + bLangHe) - (aTLangHe + aLangHe);
  } else if (Sefaria.interfaceLang === 'english' && (aTLangHe ^ bTLangHe || aLangHe ^ bLangHe)) {
    if (aTLangHe ^ bTLangHe && aLangHe ^ bLangHe) { return aTLangHe - bTLangHe; }  // title lang takes precedence over content lang
    return (aTLangHe + aLangHe) - (bTLangHe + bLangHe);
  }
  if (currSortOption === 'Views') {
    return b.order.views - a.order.views;
  } else if (currSortOption === 'Newest') {
    if (b.order.dateCreated < a.order.dateCreated) { return -1; }
    if (a.order.dateCreated < b.order.dateCreated) { return 1; }
  } else {
    // relevance
    if (b.order.relevance == a.order.relevance) { return b.order.views - a.order.views; }
    return (Math.log(b.order.views) * b.order.relevance) - (Math.log(a.order.views) * a.order.relevance);
  }
};

const refRenderWrapper = (toggleSignUpModal, topicData) => item => {
  const text = item[1];
  const topicTitle = topicData && topicData.primaryTitle;
  const langKey = Sefaria.interfaceLang === 'english' ? 'en' : 'he';
  let dataSourceText = '';

  if (!!text.dataSources && Object.values(text.dataSources).length > 0) {
    dataSourceText = `${Sefaria._('This source is connected to ')}"${topicTitle && topicTitle[langKey]}" ${Sefaria._('by')} ${Object.values(text.dataSources).map(d => d[langKey]).join(' & ')}.`;
  }

  const afterSave = (
    <ToolTipped altText={dataSourceText} classes={"saveButton tooltip-toggle three-dots-button"}>
      <img src="/static/img/three-dots.svg" alt={dataSourceText}/>
    </ToolTipped>
  );

  return (
    <TextPassage
      key={item[0]}
      text={text}
      afterSave={afterSave}
      toggleSignUpModal={toggleSignUpModal} />
  );
};


const sheetRenderWrapper = (toggleSignUpModal) => item => (
  <SheetBlock key={item.sheet_id} sheet={item} toggleSignUpModal={toggleSignUpModal}/>
);


/*
*** Components
*/


const TopicCategory = ({topic, topicTitle, setTopic, setNavTopic, compare, initialWidth, 
  openDisplaySettings, openSearch}) => {
    
    const [topicData, setTopicData] = useState(Sefaria.getTopicFromCache(topic) || {primaryTitle: topicTitle});
    const [subtopics, setSubtopics] = useState(Sefaria.topicTocPage(topic));

    useEffect(() => {
        Sefaria.getTopic(topic, {annotate_time_period: true}).then(setTopicData);
    }, [topic]);

    useEffect(() => {
        setSubtopics(Sefaria.topicTocPage(topic));
    }, [topic]);


    let topicBlocks = subtopics
      .filter(t => t.shouldDisplay !== false)
      .sort((a, b) => {
        // Don't use display order intended for top level a category level. Bandaid for unclear semantics on displayOrder.
        const [aDisplayOrder, bDisplayOrder] = [a, b].map(x => Sefaria.isTopicTopLevel(x.slug) ? 10000 : x.displayOrder);

        // Sort alphabetically according to interface lang in absense of display order
        if (aDisplayOrder === bDisplayOrder) {
          const stripInitialPunctuation = str => str.replace(/^["#]/, "");
          const [aAlpha, bAlpha] = [a, b].map(x => {
            if (Sefaria.interfaceLang === "hebrew") {
              return (x.he.length) ?
                stripInitialPunctuation(x.he) :
               "תתת" + stripInitialPunctuation(x.en);
            } else {
              return (x.en.length) ?
                stripInitialPunctuation(x.en) :
                stripInitialPunctuation(x.he)
            }
          });

          return aAlpha < bAlpha ? -1 : 1;
        }

        return aDisplayOrder - bDisplayOrder;

      })
      .map((t,i) => {
        const { slug, children, description} = t;
        const openTopic = e => {
          e.preventDefault();
          t.children ? setNavTopic(slug, {en, he}) : setTopic(slug, {en, he});
        };
        let {en, he} = t;
        en = en.replace(/^Parashat /, "");
        he = he.replace(/^פרשת /, "");
        return (
            <div className="navBlock">
              <a href={`/topics/${children ? 'category/' : ''}${slug}`}
                 className="navBlockTitle" 
                 onClick={openTopic}
                 key={i}>
                <InterfaceText text={{en, he}} />
              </a>
              {description ?
              <div className="navBlockDescription clamped">
                <InterfaceText text={{en: description.en, he: description.he}} />
              </div>
              : null }
            </div>
        );
      });

    const sidebarModules = [
      {type: "Promo"},
      {type: "TrendingTopics"},
      {type: "SponsorADay"},
    ];
    if (topicData.description) {
      sidebarModules.unshift({
        type: "TitledText",
        props: {
          enTitle: "About",
          heTitle: Sefaria._("About"),
          enText: topicData.description.en,
          heText: topicData.description.he
        }
      });
    }

    return (
        <div className="readerNavMenu noLangToggleInHebrew">
            <div className="content readerTocTopics">
                <div className="sidebarLayout">
                  <div className="contentInner">
                      <h1><InterfaceText text={{en: topicTitle.en, he: topicTitle.he}} /></h1>
                      <div className="readerNavCategories">
                        <ResponsiveNBox content={topicBlocks} initialWidth={initialWidth} />
                      </div>
                  </div>
                  <NavSidebar modules={sidebarModules} />
                </div>
                <Footer />
            </div>
        </div>
    );
};


const TopicHeader = ({ topic, topicData, multiPanel, isCat, setNavTopic, openDisplaySettings, openSearch }) => {
  const [addingTopics, setAddingTopics] = useState(false);
  const { en, he } = !!topicData && topicData.primaryTitle ? topicData.primaryTitle : {en: "Loading...", he: "טוען..."};
  const [addingTopics, setAddingTopics] = useState(false);
  const isTransliteration = !!topicData ? topicData.primaryTitleIsTransliteration : {en: false, he: false};
  const category = !!topicData ? Sefaria.topicTocCategory(topicData.slug) : null;
<<<<<<< HEAD
  const toggleAddingTopics = function(e) {
=======
    const toggleAddingTopics = function(e) {
>>>>>>> 653d1e82
      if (e.currentTarget.id === "editTopic") {
        setAddingTopics(true);
      }
      else if(e.currentTarget.id === "cancel") {
        setAddingTopics(false);
     }
  }
  if (Sefaria.is_moderator && addingTopics) {
      const desc = topicData?.description || topicData?.categoryDescription;
      let initCatSlug = "";
      if (category) {
          initCatSlug = category["slug"];
      }
      else if ("displays-under" in topicData?.links) {
          // this case handles categories that are not top level but have children under them
          const displayUnderLinks = topicData?.links["displays-under"]?.links;
          if (displayUnderLinks && displayUnderLinks.length === 1) {
              initCatSlug = displayUnderLinks[0].topic;
          }
      }
      return <TopicEditor en={en} he={he} desc={desc} slug={topicData["slug"]} categorySlug={initCatSlug} close={(e) => toggleAddingTopics(e)}/>;
  }
  const topicStatus = !Sefaria.is_moderator ? null :
                            <div onClick={(e) => toggleAddingTopics(e)} id="editTopic" className="button extraSmall topic" role="button">
                              <InterfaceText>Edit Topic</InterfaceText>
                          </div>;
<<<<<<< HEAD

=======
>>>>>>> 653d1e82
  return (
    <div>
        <div className="navTitle tight">
          <h1>
            <InterfaceText text={{en:en, he:he}}/>
          </h1>
            {topicStatus}
        </div>
       {!topicData && !isCat ?<LoadingMessage/> : null}
       {!isCat && category ?
           <div className="topicCategory sectionTitleText">
             <a href={`/topics/category/${category.slug}`} onClick={e=>{ e.preventDefault(); setNavTopic(category.slug, category); }}>
              <span className="int-en">{category.en}</span>
              <span className="int-he">{category.he}</span>
             </a>
           </div>
       : null}
       {topicData && topicData.description ?
           <div className="topicDescription systemText">
              <span className="int-en">{topicData.description.en}</span>
              <span className="int-he">{topicData.description.he}</span>
            </div>
       : null}
       {topicData && topicData.ref ?
         <a href={`/${topicData.ref.url}`} className="resourcesLink button blue">
           <img src="/static/icons/book-icon-black.svg" alt="Book Icon" />
           <span className="int-en">{ topicData.parasha ? Sefaria._('Read the Portion') : topicData.ref.en }</span>
           <span className="int-he">{ topicData.parasha ? Sefaria._('Read the Portion') : norm_hebrew_ref(topicData.ref.he) }</span>
         </a>
       : null}
       {topicData?.indexes?.length ?
        <div>
          <div className="sectionTitleText authorIndexTitle"><InterfaceText>Works on Sefaria</InterfaceText></div>
          <div className="authorIndexList">
            {topicData.indexes.map(({text, url}) => <SimpleLinkedBlock key={url} {...text} url={url} classes="authorIndex" />)}
          </div>
        </div>
       : null}
    </div>
);}

const useTabDisplayData = (translationLanguagePreference) => {
  const getTabDisplayData = useCallback(() => [
    {
      key: 'popular-writing-of',
      fetcher: fetchBulkText.bind(null, translationLanguagePreference),
      sortOptions: ['Relevance', 'Chronological'],
      filterFunc: refFilter,
      sortFunc: refSort,
      renderWrapper: refRenderWrapper,
    },
    {
      key: 'sources',
      fetcher: fetchBulkText.bind(null, translationLanguagePreference),
      sortOptions: ['Relevance', 'Chronological'],
      filterFunc: refFilter,
      sortFunc: refSort,
      renderWrapper: refRenderWrapper,
    },
    {
      key: 'sheets',
      fetcher: fetchBulkSheet,
      sortOptions: ['Relevance', 'Views', 'Newest'],
      filterFunc: sheetFilter,
      sortFunc: sheetSort,
      renderWrapper: sheetRenderWrapper,
    }
  ], [translationLanguagePreference]);
  return getTabDisplayData();
};

const TopicPage = ({
  tab, topic, topicTitle, setTopic, setNavTopic, openTopics, multiPanel, showBaseText, navHome, 
  toggleSignUpModal, openDisplaySettings, updateTopicsTab, openSearch, translationLanguagePreference, versionPref
}) => {
    const defaultTopicData = {primaryTitle: topicTitle, tabs: {}, isLoading: true};
    const [topicData, setTopicData] = useState(Sefaria.getTopicFromCache(topic) || defaultTopicData);
    const [loadedData, setLoadedData] = useState(topicData ? Object.entries(topicData.tabs).reduce((obj, [key, tabObj]) => { obj[key] = tabObj.loadedData; return obj; }, {}) : {});
    const [refsToFetchByTab, setRefsToFetchByTab] = useState({});
    const [parashaData, setParashaData] = useState(null);
    const [showFilterHeader, setShowFilterHeader] = useState(false);
    const tabDisplayData = useTabDisplayData(translationLanguagePreference, versionPref);

    const scrollableElement = useRef();

    const clearAndSetTopic = (topic, topicTitle) => {setTopic(topic, topicTitle)};
    
    // Initial Topic Data, updates when `topic` changes
    useEffect(() => {
      setTopicData(defaultTopicData); // Ensures topicTitle displays while loading
      const { promise, cancel } = Sefaria.makeCancelable((async () => {
        const d = await Sefaria.getTopic(topic, {annotate_time_period: true});
        if (d.parasha) { Sefaria.getParashaNextRead(d.parasha).then(setParashaData); }
        setTopicData(d);
        // Data remaining to fetch that was not already in the cache
        for (let [tabKey, tabObj] of Object.entries(d.tabs)) {
          const refsWithoutData = tabObj.loadedData ? tabObj.refs.slice(tabObj.loadedData.length) : tabObj.refs;
          if (refsWithoutData.length)  {
            setRefsToFetchByTab(prev => ({...prev, [tabKey]: refsWithoutData}));
          } else {
            setLoadedData(prev => ({...prev, [tabKey]: tabObj.loadedData}));
          }
        }
      })());
      promise.catch((error) => { if (!error.isCanceled) { console.log('TopicPage Error', error); } });
      return () => {
        cancel();
        setTopicData(false);
        setLoadedData({});
        setRefsToFetchByTab({});
      }
    }, [topic]);

    // Set up tabs and register incremental load hooks
    const displayTabs = [];
    let onClickFilterIndex = 2;
    for (let tabObj of tabDisplayData) {
      const { key } = tabObj;
      useIncrementalLoad(
        tabObj.fetcher,
        refsToFetchByTab[key] || false,
        70,
        data => setLoadedData(prev => {
          const updatedData = (!prev[key] || data === false) ? data : [...prev[key], ...data];
          if (topicData?.tabs?.[key]) { topicData.tabs[key].loadedData = updatedData; } // Persist loadedData in cache
          return {...prev, [key]: updatedData};
        }),
        topic
      );
      if (topicData?.tabs?.[key]) {
        displayTabs.push({
          title: topicData.tabs[key].title,
          id: key,
        });
      }
    }
    if (displayTabs.length) {
      displayTabs.push({
        title: {
          en: "Filter",
          he: Sefaria._("Filter")
        },
        id: 'filter',
        icon: `/static/icons/arrow-${showFilterHeader ? 'up' : 'down'}-bold.svg`,
        justifyright: true
      });
      onClickFilterIndex = displayTabs.length - 1;      
    }
    let tabIndex = displayTabs.findIndex(t => t.id === tab);
    if (tabIndex == -1 && displayTabs.length > 0) {
      tabIndex = 0;
    }
    useEffect(() => {
      if (!!displayTabs[tabIndex]) {
        updateTopicsTab(displayTabs[tabIndex].id);
      }
    }, [tabIndex]);

    const classStr = classNames({topicPanel: 1, readerNavMenu: 1});
    return <div className={classStr}>
        <div className="content noOverflowX" ref={scrollableElement}>
            <div className="columnLayout">
               <div className="mainColumn storyFeedInner">
                    <TopicHeader topic={topic} topicData={topicData} multiPanel={multiPanel} setNavTopic={setNavTopic} openSearch={openSearch} openDisplaySettings={openDisplaySettings} />
                    {(!topicData.isLoading && displayTabs.length) ?
                       <TabView
                          currTabIndex={tabIndex}
                          setTab={(tabIndex, tempTabs) => { updateTopicsTab(tempTabs[tabIndex].id); }}
                          tabs={displayTabs}
                          renderTab={t => (
                            <div className={classNames({tab: 1, noselect: 1, filter: t.justifyright, open: t.justifyright && showFilterHeader})}>
                              <InterfaceText text={t.title} />
                              { t.icon ? <img src={t.icon} alt={`${t.title.en} icon`} /> : null }
                            </div>
                          )}
                          containerClasses={"largeTabs"}
                          onClickArray={{[onClickFilterIndex]: ()=>setShowFilterHeader(!showFilterHeader)}}
                        >
                          {
                            tabDisplayData.map(tabObj => {
                              const { key, sortOptions, filterFunc, sortFunc, renderWrapper } = tabObj;
                              const displayTab = displayTabs.find(x => x.id === key);
                              if (!displayTab) { return null; }
                              return (
                                <TopicPageTab
                                  key={key}
                                  scrollableElement={scrollableElement}
                                  showFilterHeader={showFilterHeader}
                                  data={loadedData[key]}
                                  sortOptions={sortOptions}
                                  filterFunc={filterFunc}
                                  sortFunc={sortFunc}
                                  onDisplayedDataChange={data => {
                                    if (!topicData._refsDisplayedByTab) { topicData._refsDisplayedByTab = {}; }
                                    topicData._refsDisplayedByTab[key] = data.length;
                                  }}
                                  initialRenderSize={(topicData._refsDisplayedByTab && topicData._refsDisplayedByTab[key]) || 0}
                                  renderItem={renderWrapper(toggleSignUpModal, topicData)}
                                />
                              );
                            })
                          }
                        </TabView>
                    : (topicData.isLoading ? <LoadingMessage /> : null) }
                </div>
                <div className="sideColumn">
                    { topicData ?
                    <TopicSideColumn 
                      key={topic}
                      slug={topic}
                      links={topicData.links}
                      clearAndSetTopic={clearAndSetTopic}
                      setNavTopic={setNavTopic}
                      parashaData={parashaData}
                      tref={topicData.ref}
                      timePeriod={topicData.timePeriod}
                      properties={topicData.properties} />
                    : null }
                    <Promotions adType="sidebar"/>
                </div>
            </div>
            <Footer />
          </div>
      </div>;
};
TopicPage.propTypes = {
  tab:                 PropTypes.string.isRequired,
  topic:               PropTypes.string.isRequired,
  setTopic:            PropTypes.func.isRequired,
  setNavTopic:         PropTypes.func.isRequired,
  openTopics:          PropTypes.func.isRequired,
  updateTopicsTab:     PropTypes.func.isRequired,
  multiPanel:          PropTypes.bool,
  showBaseText:        PropTypes.func,
  navHome:             PropTypes.func,
  openDisplaySettings: PropTypes.func,
  toggleSignUpModal:   PropTypes.func,
};


const TopicPageTab = ({
  data, renderItem, classes, sortOptions, sortFunc, filterFunc, showFilterHeader, 
  scrollableElement, onDisplayedDataChange, initialRenderSize
}) => {
  return (
    <div className="topicTabContents">
      {!!data ?
        <div className={classes}>
          <FilterableList
            pageSize={20}
            scrollableElement={scrollableElement}
            showFilterHeader={showFilterHeader}
            filterFunc={filterFunc}
            sortFunc={sortFunc}
            renderItem={renderItem}
            renderEmptyList={()=>null}
            renderHeader={()=>null}
            sortOptions={sortOptions}
            onDisplayedDataChange={onDisplayedDataChange}
            initialRenderSize={initialRenderSize}
            data={data}
          />
        </div> : <LoadingMessage />
      }
    </div>
  );
}


const TopicLink = ({topic, topicTitle, onClick, isTransliteration, isCategory}) => (
  <Link className="relatedTopic" href={`/topics/${isCategory ? 'category/' : ''}${topic}`}
    onClick={onClick.bind(null, topic, topicTitle)} key={topic}
    title={topicTitle.en}
  >
    <InterfaceText text={{en:topicTitle.en, he:topicTitle.he}}/>
  </Link>
);
TopicLink.propTypes = {
  topic: PropTypes.string.isRequired,
  clearAndSetTopic: PropTypes.func.isRequired,
  isTransliteration: PropTypes.object,
};


const TopicSideColumn = ({ slug, links, clearAndSetTopic, parashaData, tref, setNavTopic, timePeriod, properties }) => {
  const category = Sefaria.topicTocCategory(slug);
  const linkTypeArray = links ? Object.values(links).filter(linkType => !!linkType && linkType.shouldDisplay && linkType.links.filter(l => l.shouldDisplay !== false).length > 0) : [];
  if (linkTypeArray.length === 0) {
    linkTypeArray.push({
      title: {
        en: !category ? 'Explore Topics' : category.en,
        he: !category ?  'נושאים כלליים' : category.he,
      },
      links: Sefaria.topicTocPage(category && category.slug).slice(0, 20).map(({slug, en, he}) => ({
        topic: slug,
        title: {en, he},
        isCategory: !category,
      })),
    })
  }
  const readingsComponent = (parashaData && parashaData.length && tref) ? (
    <ReadingsComponent parashaData={parashaData} tref={tref} />
  ) : null;
  const topicMetaData = <TopicMetaData timePeriod={timePeriod} properties={properties} />;
  const linksComponent = (
    links ?
        linkTypeArray.sort((a, b) => {
        const aInd = a.title.en.indexOf('Related');
        const bInd = b.title.en.indexOf('Related');
        if (aInd > -1 && bInd > -1) { return 0; }
        if (aInd > -1) { return -1; }
        if (bInd > -1) { return 1; }
        //alphabetical by en just to keep order consistent
        return a.title.en.localeCompare(b.title.en);
      })
      .map(({ title, pluralTitle, links }) => {
        const linksToDisplay = links.filter(l => l.shouldDisplay !== false);
        const hasPlural = linksToDisplay.length > 1 && pluralTitle;
        const pluralizedTitle = {
          en: hasPlural ? pluralTitle.en : title.en,
          he: hasPlural ? pluralTitle.he : title.he,
        };
        const hasMore = linksToDisplay.length > 10;
        return (
          <TopicSideSection key={title.en+title.he} title={pluralizedTitle} hasMore={hasMore}>
            {
              linksToDisplay
              .sort((a, b) => {
                const shortLang = Sefaria.interfaceLang == 'hebrew' ? 'he' : 'en';
                if (!!a.title[shortLang] !== !!b.title[shortLang]) {
                  return (0+!!b.title[shortLang]) - (0+!!a.title[shortLang]);
                }
                if (!a.order && !b.order) { return 0; }
                if ((0+!!a.order) !== (0+!!b.order)) { return (0+!!b.order) - (0+!!a.order); }
                return b.order.tfidf - a.order.tfidf;
              })
              .map(l =>
                TopicLink({
                  topic:l.topic, topicTitle: l.title,
                  onClick: l.isCategory ? setNavTopic : clearAndSetTopic,
                  isTransliteration: l.titleIsTransliteration,
                  isCategory: l.isCategory
                })
              )
            }
          </TopicSideSection>
        );
      })
    : null
  );
  return (
    <div className={"topicSideColumn"}>
      { readingsComponent }
      { topicMetaData }
      { linksComponent }
    </div>
  )
}
TopicSideColumn.propTypes = {
  topicData: PropTypes.object,
  clearAndSetTopic: PropTypes.func.isRequired,
};


const TopicSideSection = ({ title, children, hasMore }) => {
  const [showMore, setShowMore] = useState(false);
  return (
    <div key={title.en} className="link-section">
      <h2>
        <span className="int-en">{title.en}</span>
        <span className="int-he">{title.he}</span>
      </h2>
      <div className="sideList">
        { React.Children.toArray(children).slice(0, showMore ? undefined : 10) }
      </div>
      {
        hasMore ?
        (
          <div className="sideColumnMore sans-serif" onClick={() => setShowMore(!showMore)}>
            <InterfaceText>{ showMore ? "Less" : "More" }</InterfaceText>
          </div>
        )
        : null
      }
    </div>
  );
}


const ReadingsComponent = ({ parashaData, tref }) => (
  <div className="readings link-section">
    <h2>
      <InterfaceText text={{en:"Readings", he:"פרשיות והפטרות"}}  />
    </h2>
    <span className="smallText parasha-date">
      <InterfaceText text={{en:Sefaria.util.localeDate(parashaData.date), he:Sefaria.util.localeDate(parashaData.date)}} />
      <InterfaceText text={{en:Sefaria.util.hebrewCalendarDateStr(parashaData.date), he:Sefaria.util.hebrewCalendarDateStr(parashaData.date)}} />
    </span>
    <div className="parasha">
        <div className="sectionTitleText"><InterfaceText text={{en:"Torah", he:"תורה"}} /></div>
        <div className="navSidebarLink ref serif">
            <img src="/static/icons/book.svg" className="navSidebarIcon" alt="book icon" />  
            <a href={'/' + tref.url} className="contentText"><InterfaceText text={{en:tref.en, he:norm_hebrew_ref(tref.he)}} /></a>
        </div>
        <div className="aliyot"> 
        {
            parashaData.parasha?.extraDetails?.aliyot?.map((aliya, index) => {
               let sectionNum = index+1;
               let sectionStr = sectionNum <= 7 ? sectionNum : 'M';
               let heSectionStr = sectionNum <= 7 ? Sefaria.hebrew.encodeHebrewNumeral(sectionNum) : 'מ';
               return (
                  <a className="sectionLink" href={"/" + Sefaria.normRef(aliya)} data-ref={aliya} key={aliya}>
                    <InterfaceText text={{en:sectionStr, he:heSectionStr}}/>
                  </a>
                );    
            }) ?? null
        }  
        </div>
    </div>    
    <div className="haftarah">
        <div className="sectionTitleText"><InterfaceText text={{en:"Haftarah", he:"הפטרה"}}/></div>
        {parashaData.haftarah ?
            <div className="haftarot">
            {
              parashaData.haftarah.map(h => (
                <div className="navSidebarLink ref serif">
                    <img src="/static/icons/book.svg" className="navSidebarIcon" alt="book icon" />    
                    <a href={'/' + h.url} className="contentText" key={h.url}>
                      <InterfaceText text={{en:h.displayValue.en, he:norm_hebrew_ref(h.displayValue.he)}} />
                    </a>
                </div>
              ))
            }
            </div> : ""}
    </div>
  </div>
);

const propKeys = [
  {en: 'enWikiLink', he: 'heWikiLink', title: 'Wikipedia'},
  {en: 'jeLink', he: 'jeLink', title: 'Jewish Encyclopedia'},
  {en: 'enNliLink', he: 'heNliLink', title: 'National Library of Israel'},
];
const TopicMetaData = ({ timePeriod, properties={} }) => {
  const tpSection = !!timePeriod ? (
    <TopicSideSection title={{en: "Lived", he: "תקופת פעילות"}}>
      <div className="systemText topicMetaData"><InterfaceText text={timePeriod.name} /></div>
      <div className="systemText topicMetaData"><InterfaceText text={timePeriod.yearRange} /></div>
    </TopicSideSection>
  ) : null;
  const propValues = propKeys.map(keyObj => ({
    url: {
      en: (properties[keyObj.en] || {})['value'],
      he: (properties[keyObj.he] || {})['value'],
    },
    title: keyObj.title,
  }));
  const hasProps = propValues.reduce((accum, curr) => accum || curr.url.en || curr.url.he, false);
  const propsSection = hasProps ? (
    <TopicSideSection title={{en: "Learn More", he: "לקריאה נוספת"}}>
      {
        propValues.map(propObj => {
          let url, urlExists = true;
          if (Sefaria.interfaceLang === 'hebrew') {
            if (!propObj.url.he) { urlExists = false; }
            url = propObj.url.he || propObj.url.en;
          } else {
            if (!propObj.url.en) { urlExists = false; }
            url = propObj.url.en || propObj.url.he;            
          }
          if (!url) { return null; }
          return (
            <SimpleLinkedBlock
              key={url} en={propObj.title + (urlExists ? "" : " (Hebrew)")} he={Sefaria._(propObj.title) + (urlExists ? "" : ` (${Sefaria._("English")})`)}
              url={url} aclasses={"systemText topicMetaData"} openInNewTab
            />
          );
        })
      }
    </TopicSideSection>
  ) : null;
  return (
    <>
      { tpSection }
      { propsSection }
    </>
  );
};


export {
  TopicPage,
  TopicCategory
}<|MERGE_RESOLUTION|>--- conflicted
+++ resolved
@@ -273,16 +273,11 @@
 
 
 const TopicHeader = ({ topic, topicData, multiPanel, isCat, setNavTopic, openDisplaySettings, openSearch }) => {
-  const [addingTopics, setAddingTopics] = useState(false);
   const { en, he } = !!topicData && topicData.primaryTitle ? topicData.primaryTitle : {en: "Loading...", he: "טוען..."};
   const [addingTopics, setAddingTopics] = useState(false);
   const isTransliteration = !!topicData ? topicData.primaryTitleIsTransliteration : {en: false, he: false};
   const category = !!topicData ? Sefaria.topicTocCategory(topicData.slug) : null;
-<<<<<<< HEAD
   const toggleAddingTopics = function(e) {
-=======
-    const toggleAddingTopics = function(e) {
->>>>>>> 653d1e82
       if (e.currentTarget.id === "editTopic") {
         setAddingTopics(true);
       }
@@ -309,10 +304,6 @@
                             <div onClick={(e) => toggleAddingTopics(e)} id="editTopic" className="button extraSmall topic" role="button">
                               <InterfaceText>Edit Topic</InterfaceText>
                           </div>;
-<<<<<<< HEAD
-
-=======
->>>>>>> 653d1e82
   return (
     <div>
         <div className="navTitle tight">
