--- conflicted
+++ resolved
@@ -316,9 +316,6 @@
     );
 }
 
-<<<<<<< HEAD
-const TopicHeader = ({ topic, topicData, topicTitle, multiPanel, isCat, setNavTopic, openSearch, topicImage }) => {
-=======
 const isLinkPublished = (lang, link) => {return link.descriptions?.[lang]?.published !== false;}
 
 const getLinksWithAiContent = (refTopicLinks = []) => {
@@ -388,8 +385,7 @@
     return actionButtons;
 };
 
-const TopicHeader = ({ topic, topicData, topicTitle, multiPanel, isCat, setNavTopic, openDisplaySettings, openSearch, topicImage }) => {
->>>>>>> e7965d23
+const TopicHeader = ({ topic, topicData, topicTitle, multiPanel, isCat, setNavTopic, openSearch, topicImage }) => {
   const { en, he } = !!topicData && topicData.primaryTitle ? topicData.primaryTitle : {en: "Loading...", he: "טוען..."};
   const category = !!topicData ? Sefaria.topicTocCategory(topicData.slug) : null;
   const tpTopImg = !multiPanel && topicImage ? <TopicImage photoLink={topicImage.image_uri} caption={topicImage.image_caption}/> : null;
