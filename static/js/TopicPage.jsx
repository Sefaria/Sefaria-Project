--- conflicted
+++ resolved
@@ -515,8 +515,8 @@
                     : (topicData.isLoading ? <LoadingMessage /> : null) }
                 </div>
                 <div className="sideColumn">
-<<<<<<< HEAD
-                    { topicData ?
+                    { topicData ? (
+                      <>
                     <TopicSideColumn
                       key={topic}
                       slug={topic}
@@ -528,26 +528,10 @@
                       timePeriod={topicData.timePeriod}
                       properties={topicData.properties} 
                       topicTitle={topicTitle}/>
+                      {!topicData.isLoading && <Promotions/>}
+                      </>
+                    )
                     : null }
-                    <Promotions adType="sidebar"/>
-=======
-                  {topicData ? (
-                    <>
-                      <TopicSideColumn
-                        key={topic}
-                        slug={topic}
-                        links={topicData.links}
-                        clearAndSetTopic={clearAndSetTopic}
-                        setNavTopic={setNavTopic}
-                        parashaData={parashaData}
-                        tref={topicData.ref}
-                        timePeriod={topicData.timePeriod}
-                        properties={topicData.properties}
-                      />
-                      {!topicData.isLoading && <Promotions/>}
-                    </>
-                  ) : null}
->>>>>>> 9f820725
                 </div>
             </div>
             <Footer />
