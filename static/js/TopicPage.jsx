--- conflicted
+++ resolved
@@ -21,14 +21,8 @@
   InterfaceTextWithFallback,
   FilterableList,
   ToolTipped,
-<<<<<<< HEAD
 } from './Misc';
 import Footer from './Footer';
-=======
-}                         = require('./Misc');
-const Footer              = require('./Footer');
-
->>>>>>> 169185be
 
 const norm_hebrew_ref = tref => tref.replace(/[׳״]/g, '');
 
