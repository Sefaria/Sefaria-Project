import React, { useState, useEffect, useCallback, useRef, useMemo } from 'react';
import PropTypes  from 'prop-types';
import classNames  from 'classnames';
import Sefaria  from './sefaria/sefaria';
import { useIncrementalLoad } from './Hooks';
import { Promotions } from './Promotions';
import { NavSidebar } from './NavSidebar';
import Footer from './Footer';
import {TopicEditor, AdminEditorButton, useEditToggle} from './AdminEditor';
import {
  SheetBlock,
  TextPassage,
} from './Story';
import {
    TabView,
    LoadingMessage,
    Link,
    ResponsiveNBox,
    InterfaceText,
    FilterableList,
    ToolTipped,
    SimpleLinkedBlock
} from './Misc';


/*
*** Helper functions
*/


const norm_hebrew_ref = tref => tref.replace(/[׳״]/g, '');


const fetchBulkText = (translationLanguagePreference, inRefs) =>
  Sefaria.getBulkText(
    inRefs.map(x => x.ref),
    true, 500, 600,
    translationLanguagePreference
  ).then(outRefs => {
    for (let tempRef of inRefs) {
      // annotate outRefs with `order` and `dataSources` from `topicRefs`
      if (outRefs[tempRef.ref]) {
        outRefs[tempRef.ref].order = tempRef.order;
        outRefs[tempRef.ref].dataSources = tempRef.dataSources;
      }
    }
    return Object.entries(outRefs);
  }
);


const fetchBulkSheet = inSheets =>
    Sefaria.getBulkSheets(inSheets.map(x => x.ref)).then(outSheets => {
    for (let tempSheet of inSheets) {
      if (outSheets[tempSheet.ref]) {
        outSheets[tempSheet.ref].order = tempSheet.order;
      }
    }
    return Object.values(outSheets);
  }
);


const refFilter = (currFilter, ref) => {
  const n = text => !!text ? text.toLowerCase() : '';
  currFilter = n(currFilter);
  ref[1].categories = Sefaria.refCategories(ref[1].ref).join(" ");
  for (let field of ['en', 'he', 'ref', 'categories']) {
    if (n(ref[1][field]).indexOf(currFilter) > -1) { return true; }
  }
};


const sheetFilter = (currFilter, sheet) => {
  const n = text => !!text ? text.toLowerCase() : '';
  currFilter = n(currFilter);
  for (let field of ['sheet_title', 'publisher_name', 'publisher_position', 'publisher_organization']) {
    if (n(sheet[field]).indexOf(currFilter) > -1) { return true; }
  }
};


const refSort = (currSortOption, a, b) => {
  a = a[1]; b = b[1];
  if (!a.order && !b.order) { return 0; }
  if ((0+!!a.order) !== (0+!!b.order)) { return (0+!!b.order) - (0+!!a.order); }
  if (currSortOption === 'Chronological') {
    if (a.order.comp_date === b.order.comp_date) {
      if (a.order.order_id < b.order.order_id) { return -1; }
      if (b.order.order_id < a.order.order_id) { return 1; }
      return 0;
    }
    return a.order.comp_date - b.order.comp_date;
  }
  else {
    const aAvailLangs = a.order.availableLangs || [];
    const bAvailLangs = b.order.availableLangs || [];
    if (Sefaria.interfaceLang === 'english' && aAvailLangs.length !== bAvailLangs.length) {
      if (aAvailLangs.indexOf('en') > -1) { return -1; }
      if (bAvailLangs.indexOf('en') > -1) { return 1; }
      return 0;
    }
    else if (a.order.custom_order !== b.order.custom_order) { return b.order.custom_order - a.order.custom_order; }  // custom_order, when present, should trump other data
    else if (a.order.pr !== b.order.pr) { return b.order.pr - a.order.pr; }
    else { return (b.order.numDatasource * b.order.tfidf) - (a.order.numDatasource * a.order.tfidf); }
  }
};


const sheetSort = (currSortOption, a, b) => {
  if (!a.order && !b.order) { return 0; }
  if ((0+!!a.order) !== (0+!!b.order)) { return (0+!!b.order) - (0+!!a.order); }
  const aTLangHe = 0 + (a.order.titleLanguage === 'hebrew');
  const bTLangHe = 0 + (b.order.titleLanguage === 'hebrew');
  const aLangHe  = 0 + (a.order.language      === 'hebrew');
  const bLangHe  = 0 + (b.order.language      === 'hebrew');
  if (Sefaria.interfaceLang === 'hebrew' && (aTLangHe ^ bTLangHe || aLangHe ^ bLangHe)) {
    if (aTLangHe ^ bTLangHe && aLangHe ^ bLangHe) { return bTLangHe - aTLangHe; }  // title lang takes precedence over content lang
    return (bTLangHe + bLangHe) - (aTLangHe + aLangHe);
  } else if (Sefaria.interfaceLang === 'english' && (aTLangHe ^ bTLangHe || aLangHe ^ bLangHe)) {
    if (aTLangHe ^ bTLangHe && aLangHe ^ bLangHe) { return aTLangHe - bTLangHe; }  // title lang takes precedence over content lang
    return (aTLangHe + aLangHe) - (bTLangHe + bLangHe);
  }
  if (currSortOption === 'Views') {
    return b.order.views - a.order.views;
  } else if (currSortOption === 'Newest') {
    if (b.order.dateCreated < a.order.dateCreated) { return -1; }
    if (a.order.dateCreated < b.order.dateCreated) { return 1; }
  } else {
    // relevance
    if (b.order.relevance == a.order.relevance) { return b.order.views - a.order.views; }
    return (Math.log(b.order.views) * b.order.relevance) - (Math.log(a.order.views) * a.order.relevance);
  }
};

const refRenderWrapper = (toggleSignUpModal, topicData) => item => {
  const text = item[1];
  const topicTitle = topicData && topicData.primaryTitle;
  const langKey = Sefaria.interfaceLang === 'english' ? 'en' : 'he';
  let dataSourceText = '';

  if (!!text.dataSources && Object.values(text.dataSources).length > 0) {
    dataSourceText = `${Sefaria._('This source is connected to ')}"${topicTitle && topicTitle[langKey]}" ${Sefaria._('by')} ${Object.values(text.dataSources).map(d => d[langKey]).join(' & ')}.`;
  }

  const afterSave = (
    <ToolTipped altText={dataSourceText} classes={"saveButton tooltip-toggle three-dots-button"}>
      <img src="/static/img/three-dots.svg" alt={dataSourceText}/>
    </ToolTipped>
  );

  return (
    <TextPassage
      key={item[0]}
      text={text}
      afterSave={afterSave}
      toggleSignUpModal={toggleSignUpModal} />
  );
};


const sheetRenderWrapper = (toggleSignUpModal) => item => (
  <SheetBlock key={item.sheet_id} sheet={item} toggleSignUpModal={toggleSignUpModal}/>
);


/*
*** Components
*/


const TopicToCategorySlug = function(topic, category=null) {
    //helper function for AdminEditor
    if (!category) {
        category = Sefaria.topicTocCategory(topic.slug);
    }
    let initCatSlug = category ? category.slug : "Main Menu";    //category topics won't be found using topicTocCategory,
                                                                  // so all category topics initialized to "Main Menu"
    if ("displays-under" in topic?.links && "displays-above" in topic?.links) {
        // this case handles categories that are not top level but have children under them
        const displayUnderLinks = topic.links["displays-under"]?.links;
        if (displayUnderLinks && displayUnderLinks.length === 1) {
            initCatSlug = displayUnderLinks[0].topic;
        }
    }
    return initCatSlug;
}

const TopicCategory = ({topic, topicTitle, setTopic, setNavTopic, compare, initialWidth, 
  openDisplaySettings, openSearch}) => {
    
    const [topicData, setTopicData] = useState(Sefaria.getTopicFromCache(topic) || {primaryTitle: topicTitle});
    const [subtopics, setSubtopics] = useState(Sefaria.topicTocPage(topic));
    const [addingTopics, toggleAddingTopics] = useEditToggle();
    let topicEditorStatus = null;

    if (Sefaria.is_moderator) {
        if (!addingTopics) {
            topicEditorStatus = <AdminEditorButton text="Edit Topic" toggleAddingTopics={toggleAddingTopics}/>;
        }
        else if (addingTopics && "slug" in topicData) {
            const initCatSlug = TopicToCategorySlug(topicData);
<<<<<<< HEAD
            const origData = {origSlug: topicData.slug, origCategorySlug: initCatSlug,
                         origEn: topicData.primaryTitle.en, origHe: topicData.primaryTitle.he,
                         origDesc: topicData?.description, origCategoryDesc: topicData?.categoryDescription
                        };
            topicEditorStatus = <TopicEditor origData={origData} onCreateSuccess={(slug) => window.location.href = "/topics/" + slug}
=======
            topicEditorStatus = <TopicEditor origSlug={topicData.slug} origEn={topicData.primaryTitle.en} origHe={topicData.primaryTitle.he}
                         origDesc={topicData?.description} origCategorySlug={initCatSlug} origWasCat={"displays-above" in topicData?.links}
                         origCategoryDesc={topicData?.categoryDescription}
                         onCreateSuccess={(slug) => window.location.href = "/topics/" + slug}
>>>>>>> topic_test
                         close={toggleAddingTopics}/>;
        }
    }

    useEffect(() => {
        Sefaria.getTopic(topic).then(setTopicData);
    }, [topic]);

    useEffect(() => {
        setSubtopics(Sefaria.topicTocPage(topic));
    }, [topic]);


    let topicBlocks = subtopics
      .filter(t => t.shouldDisplay !== false)
      .sort((a, b) => {
        // Don't use display order intended for top level a category level. Bandaid for unclear semantics on displayOrder.
        const [aDisplayOrder, bDisplayOrder] = [a, b].map(x => Sefaria.isTopicTopLevel(x.slug) ? 10000 : x.displayOrder);

        // Sort alphabetically according to interface lang in absense of display order
        if (aDisplayOrder === bDisplayOrder) {
          const stripInitialPunctuation = str => str.replace(/^["#]/, "");
          const [aAlpha, bAlpha] = [a, b].map(x => {
            if (Sefaria.interfaceLang === "hebrew") {
              return (x.he.length) ?
                stripInitialPunctuation(x.he) :
               "תתת" + stripInitialPunctuation(x.en);
            } else {
              return (x.en.length) ?
                stripInitialPunctuation(x.en) :
                stripInitialPunctuation(x.he)
            }
          });

          return aAlpha < bAlpha ? -1 : 1;
        }

        return aDisplayOrder - bDisplayOrder;

      })
      .map((t,i) => {
        const { slug, children, description} = t;
        const openTopic = e => {
          e.preventDefault();
          t.children ? setNavTopic(slug, {en, he}) : setTopic(slug, {en, he});
        };
        let {en, he} = t;
        en = en.replace(/^Parashat /, "");
        he = he.replace(/^פרשת /, "");
        return (
            <div className="navBlock">
              <a href={`/topics/${children ? 'category/' : ''}${slug}`}
                 className="navBlockTitle" 
                 onClick={openTopic}
                 key={i}>
                <InterfaceText text={{en, he}} />
              </a>
              {description ?
              <div className="navBlockDescription clamped">
                <InterfaceText text={{en: description.en, he: description.he}} />
              </div>
              : null }
            </div>
        );
      });

    const sidebarModules = [
      {type: "Promo"},
      {type: "TrendingTopics"},
      {type: "SponsorADay"},
    ];
    if (topicData.description) {
      sidebarModules.unshift({
        type: "TitledText",
        props: {
          enTitle: "About",
          heTitle: Sefaria._("About"),
          enText: topicData.description.en,
          heText: topicData.description.he
        }
      });
    }

    return (
        <div className="readerNavMenu noLangToggleInHebrew">
            <div className="content readerTocTopics">
                <div className="sidebarLayout">
                  <div className="contentInner">
                      <div className="navTitle tight">
                          <h1><InterfaceText text={{en: topicTitle.en, he: topicTitle.he}} /></h1>
                          {topicEditorStatus}
                      </div>
                      <div className="readerNavCategories">
                        <ResponsiveNBox content={topicBlocks} initialWidth={initialWidth} />
                      </div>
                  </div>
                  <NavSidebar modules={sidebarModules} />
                </div>
                <Footer />
            </div>
        </div>
    );
};

const TopicSponsorship = ({topic_slug}) => {
    // TODO: Store this data somewhere intelligent
    const topic_sponsorship_map = {
        "parashat-lech-lecha": {
            "en": "Sponsored by The Rita J. & Stanley H. Kaplan Family Foundation in honor of Scott and Erica Belsky’s wedding anniversary.",
            "he": "נתרם על-ידי קרן משפחת ריטה ג’. וסטנלי ה. קפלן, לכבוד יום הנישואים של סקוט ואריקה בלסקי."
        },
        "parashat-toldot" : {
            "en": "Dedicated by Nancy (née Ackerman) and Alex Warshofsky in gratitude for Jewish learning as their daughter, Avigayil, is called to the Torah as a bat mitzvah, and in loving memory of Freydl Gitl who paved the way in her Jewish life.",
            "he": "מוקדש על-ידי ננסי (שם נעורים: אקרמן) ואלכס ורשופסקי בתודה על לימודי היהדות, לציון עלייתה של בתם אביגיל לתורה לרגל בת המצווה שלה ולזכרה האהוב של פריידי גיטל שסללה את הדרך בחייה היהודיים."
        },
        "parashat-vayigash": {
            "en": "Dedicated by Linda and Leib Koyfman in memory of Dr. Douglas Rosenman, z\"l, beloved father of Hilary Koyfman, and father-in-law of Mo Koyfman.",
            "he": "נתרם על-ידי לינדה ולייב קויפמן לזכר ד\"ר דאגלס רוזנמן ז\"ל, אביה האהוב של הילארי קויפמן וחותנו של מו קויפמן"
        },
        "parashat-achrei-mot": {
            "en": "Dedicated by Kevin Waldman in loving memory of his grandparents, Rose and Morris Waldman, who helped nurture his commitment to Jewish life.",
            "he": "מוקדש על-ידי קווין ולדמן לזכרם האהוב של סביו, רוז ומוריס ולדמן, שעזרו לטפח את מחויבותו לחיים יהודיים."
        }
    };
    const sponsorship_language = topic_sponsorship_map[topic_slug];
    if (!sponsorship_language) return null;

    return (
        <div className="dedication">
            <InterfaceText text={sponsorship_language}/>
        </div>
    );
}

const TopicHeader = ({ topic, topicData, multiPanel, isCat, setNavTopic, openDisplaySettings, openSearch }) => {
  const { en, he } = !!topicData && topicData.primaryTitle ? topicData.primaryTitle : {en: "Loading...", he: "טוען..."};
  const [addingTopics, toggleAddingTopics] = useEditToggle();
  const isTransliteration = !!topicData ? topicData.primaryTitleIsTransliteration : {en: false, he: false};
  const category = !!topicData ? Sefaria.topicTocCategory(topicData.slug) : null;
  if (Sefaria.is_moderator && addingTopics && !!topicData) {
      const initCatSlug = TopicToCategorySlug(topicData, category);
      const origData = {origSlug: topicData.slug, origEn: en, origHe: he,
                 origDesc: topicData?.description, origCategorySlug: initCatSlug,
                 origCategoryDesc: topicData?.categoryDescription, origWasCat={"displays-above" in topicData?.links}};
      return <TopicEditor origData={origData}
                          onCreateSuccess={(slug) => window.location.href = "/topics/" + slug}
                          close={toggleAddingTopics}/>;
  }
  const topicStatus = Sefaria.is_moderator && !!topicData ?
                            <AdminEditorButton text="Edit Topic" toggleAddingTopics={toggleAddingTopics}/> : null;

  return (
    <div>
        <div className="navTitle tight">
          <h1>
            <InterfaceText text={{en:en, he:he}}/>
          </h1>
            {topicStatus}
        </div>
       {!topicData && !isCat ?<LoadingMessage/> : null}
       {!isCat && category ?
           <div className="topicCategory sectionTitleText">
             <a href={`/topics/category/${category.slug}`} onClick={e=>{ e.preventDefault(); setNavTopic(category.slug, category); }}>
              <span className="int-en">{category.en}</span>
              <span className="int-he">{category.he}</span>
             </a>
           </div>
       : null}
       {topicData && topicData.ref ?
           <TopicSponsorship topic_slug={topicData.slug} />
       : null }
       {topicData && topicData.description ?
           <div className="topicDescription systemText">
              <span className="int-en" dangerouslySetInnerHTML={ {__html: topicData.description.en} } />
              <span className="int-he" dangerouslySetInnerHTML={ {__html: topicData.description.he} } />
            </div>
       : null}
       {topicData && topicData.ref ?
         <a href={`/${topicData.ref.url}`} className="resourcesLink button blue">
           <img src="/static/icons/book-icon-black.svg" alt="Book Icon" />
           <span className="int-en">{ topicData.parasha ? Sefaria._('Read the Portion') : topicData.ref.en }</span>
           <span className="int-he">{ topicData.parasha ? Sefaria._('Read the Portion') : norm_hebrew_ref(topicData.ref.he) }</span>
         </a>
       : null}
       {topicData?.indexes?.length ?
        <div>
          <div className="sectionTitleText authorIndexTitle"><InterfaceText>Works on Sefaria</InterfaceText></div>
          <div className="authorIndexList">
            {topicData.indexes.map(({text, url}) => <SimpleLinkedBlock key={url} {...text} url={url} classes="authorIndex" />)}
          </div>
        </div>
       : null}
    </div>
);}

const useTabDisplayData = (translationLanguagePreference) => {
  const getTabDisplayData = useCallback(() => [
    {
      key: 'popular-writing-of',
      fetcher: fetchBulkText.bind(null, translationLanguagePreference),
      sortOptions: ['Relevance', 'Chronological'],
      filterFunc: refFilter,
      sortFunc: refSort,
      renderWrapper: refRenderWrapper,
    },
    {
      key: 'sources',
      fetcher: fetchBulkText.bind(null, translationLanguagePreference),
      sortOptions: ['Relevance', 'Chronological'],
      filterFunc: refFilter,
      sortFunc: refSort,
      renderWrapper: refRenderWrapper,
    },
    {
      key: 'sheets',
      fetcher: fetchBulkSheet,
      sortOptions: ['Relevance', 'Views', 'Newest'],
      filterFunc: sheetFilter,
      sortFunc: sheetSort,
      renderWrapper: sheetRenderWrapper,
    }
  ], [translationLanguagePreference]);
  return getTabDisplayData();
};

const TopicPage = ({
  tab, topic, topicTitle, setTopic, setNavTopic, openTopics, multiPanel, showBaseText, navHome, 
  toggleSignUpModal, openDisplaySettings, setTab, openSearch, translationLanguagePreference, versionPref
}) => {
    const defaultTopicData = {primaryTitle: topicTitle, tabs: {}, isLoading: true};
    const [topicData, setTopicData] = useState(Sefaria.getTopicFromCache(topic, {with_html: true}) || defaultTopicData);
    const [loadedData, setLoadedData] = useState(topicData ? Object.entries(topicData.tabs).reduce((obj, [key, tabObj]) => { obj[key] = tabObj.loadedData; return obj; }, {}) : {});
    const [refsToFetchByTab, setRefsToFetchByTab] = useState({});
    const [parashaData, setParashaData] = useState(null);
    const [showFilterHeader, setShowFilterHeader] = useState(false);
    const tabDisplayData = useTabDisplayData(translationLanguagePreference, versionPref);

    const scrollableElement = useRef();

    const clearAndSetTopic = (topic, topicTitle) => {setTopic(topic, topicTitle)};
    
    // Initial Topic Data, updates when `topic` changes
    useEffect(() => {
      setTopicData(defaultTopicData); // Ensures topicTitle displays while loading
      const { promise, cancel } = Sefaria.makeCancelable((async () => {
        const d = await Sefaria.getTopic(topic, {with_html: true});
        if (d.parasha) { Sefaria.getParashaNextRead(d.parasha).then(setParashaData); }
        setTopicData(d);
        // Data remaining to fetch that was not already in the cache
        for (let [tabKey, tabObj] of Object.entries(d.tabs)) {
          const refsWithoutData = tabObj.loadedData ? tabObj.refs.slice(tabObj.loadedData.length) : tabObj.refs;
          if (refsWithoutData.length)  {
            setRefsToFetchByTab(prev => ({...prev, [tabKey]: refsWithoutData}));
          } else {
            setLoadedData(prev => ({...prev, [tabKey]: tabObj.loadedData}));
          }
        }
      })());
      promise.catch((error) => { if (!error.isCanceled) { console.log('TopicPage Error', error); } });
      return () => {
        cancel();
        setTopicData(false);
        setLoadedData({});
        setRefsToFetchByTab({});
      }
    }, [topic]);

    // Set up tabs and register incremental load hooks
    const displayTabs = [];
    let onClickFilterIndex = 2;
    for (let tabObj of tabDisplayData) {
      const { key } = tabObj;
      useIncrementalLoad(
        tabObj.fetcher,
        refsToFetchByTab[key] || false,
        70,
        data => setLoadedData(prev => {
          const updatedData = (!prev[key] || data === false) ? data : [...prev[key], ...data];
          if (topicData?.tabs?.[key]) { topicData.tabs[key].loadedData = updatedData; } // Persist loadedData in cache
          return {...prev, [key]: updatedData};
        }),
        topic
      );
      if (topicData?.tabs?.[key]) {
        displayTabs.push({
          title: topicData.tabs[key].title,
          id: key,
        });
      }
    }
    if (displayTabs.length) {
      displayTabs.push({
        title: {
          en: "Filter",
          he: Sefaria._("Filter")
        },
        id: 'filter',
        icon: `/static/icons/arrow-${showFilterHeader ? 'up' : 'down'}-bold.svg`,
        justifyright: true
      });
      onClickFilterIndex = displayTabs.length - 1;      
    }
    const classStr = classNames({topicPanel: 1, readerNavMenu: 1});
    return <div className={classStr}>
        <div className="content noOverflowX" ref={scrollableElement}>
            <div className="columnLayout">
               <div className="mainColumn storyFeedInner">
                    <TopicHeader topic={topic} topicData={topicData} multiPanel={multiPanel} setNavTopic={setNavTopic} openSearch={openSearch} openDisplaySettings={openDisplaySettings} />
                    {(!topicData.isLoading && displayTabs.length) ?
                       <TabView
                          currTabName={tab}
                          setTab={setTab}
                          tabs={displayTabs}
                          renderTab={t => (
                            <div className={classNames({tab: 1, noselect: 1, filter: t.justifyright, open: t.justifyright && showFilterHeader})}>
                              <InterfaceText text={t.title} />
                              { t.icon ? <img src={t.icon} alt={`${t.title.en} icon`} /> : null }
                            </div>
                          )}
                          containerClasses={"largeTabs"}
                          onClickArray={{[onClickFilterIndex]: ()=>setShowFilterHeader(!showFilterHeader)}}
                        >
                          {
                            tabDisplayData.map(tabObj => {
                              const { key, sortOptions, filterFunc, sortFunc, renderWrapper } = tabObj;
                              const displayTab = displayTabs.find(x => x.id === key);
                              if (!displayTab) { return null; }
                              return (
                                <TopicPageTab
                                  key={key}
                                  scrollableElement={scrollableElement}
                                  showFilterHeader={showFilterHeader}
                                  data={loadedData[key]}
                                  sortOptions={sortOptions}
                                  filterFunc={filterFunc}
                                  sortFunc={sortFunc}
                                  onDisplayedDataChange={data => {
                                    if (!topicData._refsDisplayedByTab) { topicData._refsDisplayedByTab = {}; }
                                    topicData._refsDisplayedByTab[key] = data.length;
                                  }}
                                  initialRenderSize={(topicData._refsDisplayedByTab && topicData._refsDisplayedByTab[key]) || 0}
                                  renderItem={renderWrapper(toggleSignUpModal, topicData)}
                                />
                              );
                            })
                          }
                        </TabView>
                    : (topicData.isLoading ? <LoadingMessage /> : null) }
                </div>
                <div className="sideColumn">
                    { topicData ?
                    <TopicSideColumn 
                      key={topic}
                      slug={topic}
                      links={topicData.links}
                      clearAndSetTopic={clearAndSetTopic}
                      setNavTopic={setNavTopic}
                      parashaData={parashaData}
                      tref={topicData.ref}
                      timePeriod={topicData.timePeriod}
                      properties={topicData.properties} />
                    : null }
                    <Promotions adType="sidebar"/>
                </div>
            </div>
            <Footer />
          </div>
      </div>;
};
TopicPage.propTypes = {
  tab:                 PropTypes.string,
  topic:               PropTypes.string.isRequired,
  setTopic:            PropTypes.func.isRequired,
  setNavTopic:         PropTypes.func.isRequired,
  openTopics:          PropTypes.func.isRequired,
  setTab:              PropTypes.func.isRequired,
  multiPanel:          PropTypes.bool,
  showBaseText:        PropTypes.func,
  navHome:             PropTypes.func,
  openDisplaySettings: PropTypes.func,
  toggleSignUpModal:   PropTypes.func,
};


const TopicPageTab = ({
  data, renderItem, classes, sortOptions, sortFunc, filterFunc, showFilterHeader, 
  scrollableElement, onDisplayedDataChange, initialRenderSize
}) => {
  return (
    <div className="topicTabContents">
      {!!data ?
        <div className={classes}>
          <FilterableList
            pageSize={20}
            scrollableElement={scrollableElement}
            showFilterHeader={showFilterHeader}
            filterFunc={filterFunc}
            sortFunc={sortFunc}
            renderItem={renderItem}
            renderEmptyList={()=>null}
            renderHeader={()=>null}
            sortOptions={sortOptions}
            onDisplayedDataChange={onDisplayedDataChange}
            initialRenderSize={initialRenderSize}
            data={data}
          />
        </div> : <LoadingMessage />
      }
    </div>
  );
}


const TopicLink = ({topic, topicTitle, onClick, isTransliteration, isCategory}) => (
  <Link className="relatedTopic" href={`/topics/${isCategory ? 'category/' : ''}${topic}`}
    onClick={onClick.bind(null, topic, topicTitle)} key={topic}
    title={topicTitle.en}
  >
    <InterfaceText text={{en:topicTitle.en, he:topicTitle.he}}/>
  </Link>
);
TopicLink.propTypes = {
  topic: PropTypes.string.isRequired,
  clearAndSetTopic: PropTypes.func.isRequired,
  isTransliteration: PropTypes.object,
};


const TopicSideColumn = ({ slug, links, clearAndSetTopic, parashaData, tref, setNavTopic, timePeriod, properties }) => {
  const category = Sefaria.topicTocCategory(slug);
  const linkTypeArray = links ? Object.values(links).filter(linkType => !!linkType && linkType.shouldDisplay && linkType.links.filter(l => l.shouldDisplay !== false).length > 0) : [];
  if (linkTypeArray.length === 0) {
    linkTypeArray.push({
      title: {
        en: !category ? 'Explore Topics' : category.en,
        he: !category ?  'נושאים כלליים' : category.he,
      },
      links: Sefaria.topicTocPage(category && category.slug).slice(0, 20).map(({slug, en, he}) => ({
        topic: slug,
        title: {en, he},
        isCategory: !category,
      })),
    })
  }
  const hasReadings = parashaData && (!Array.isArray(parashaData) || parashaData.length > 0) && tref;
  const readingsComponent = hasReadings ? (
    <ReadingsComponent parashaData={parashaData} tref={tref} />
  ) : null;
  const topicMetaData = <TopicMetaData timePeriod={timePeriod} properties={properties} />;
  const linksComponent = (
    links ?
        linkTypeArray.sort((a, b) => {
        const aInd = a.title.en.indexOf('Related');
        const bInd = b.title.en.indexOf('Related');
        if (aInd > -1 && bInd > -1) { return 0; }
        if (aInd > -1) { return -1; }
        if (bInd > -1) { return 1; }
        //alphabetical by en just to keep order consistent
        return a.title.en.localeCompare(b.title.en);
      })
      .map(({ title, pluralTitle, links }) => {
        const linksToDisplay = links.filter(l => l.shouldDisplay !== false);
        const hasPlural = linksToDisplay.length > 1 && pluralTitle;
        const pluralizedTitle = {
          en: hasPlural ? pluralTitle.en : title.en,
          he: hasPlural ? pluralTitle.he : title.he,
        };
        const hasMore = linksToDisplay.length > 10;
        return (
          <TopicSideSection key={title.en+title.he} title={pluralizedTitle} hasMore={hasMore}>
            {
              linksToDisplay
              .sort((a, b) => {
                const shortLang = Sefaria.interfaceLang == 'hebrew' ? 'he' : 'en';
                if (!!a.title[shortLang] !== !!b.title[shortLang]) {
                  return (0+!!b.title[shortLang]) - (0+!!a.title[shortLang]);
                }
                if (!a.order && !b.order) { return 0; }
                if ((0+!!a.order) !== (0+!!b.order)) { return (0+!!b.order) - (0+!!a.order); }
                return b.order.tfidf - a.order.tfidf;
              })
              .map(l =>
                TopicLink({
                  topic:l.topic, topicTitle: l.title,
                  onClick: l.isCategory ? setNavTopic : clearAndSetTopic,
                  isTransliteration: l.titleIsTransliteration,
                  isCategory: l.isCategory
                })
              )
            }
          </TopicSideSection>
        );
      })
    : null
  );
  return (
    <div className={"topicSideColumn"}>
      { readingsComponent }
      { topicMetaData }
      { linksComponent }
    </div>
  )
}
TopicSideColumn.propTypes = {
  topicData: PropTypes.object,
  clearAndSetTopic: PropTypes.func.isRequired,
};


const TopicSideSection = ({ title, children, hasMore }) => {
  const [showMore, setShowMore] = useState(false);
  return (
    <div key={title.en} className="link-section">
      <h2>
        <span className="int-en">{title.en}</span>
        <span className="int-he">{title.he}</span>
      </h2>
      <div className="sideList">
        { React.Children.toArray(children).slice(0, showMore ? undefined : 10) }
      </div>
      {
        hasMore ?
        (
          <div className="sideColumnMore sans-serif" onClick={() => setShowMore(!showMore)}>
            <InterfaceText>{ showMore ? "Less" : "More" }</InterfaceText>
          </div>
        )
        : null
      }
    </div>
  );
}


const ReadingsComponent = ({ parashaData, tref }) => (
  <div className="readings link-section">
    <h2>
      <InterfaceText text={{en:"Readings", he:"פרשיות והפטרות"}}  />
    </h2>
    <span className="smallText parasha-date">
      <InterfaceText text={{en:Sefaria.util.localeDate(parashaData.date), he:Sefaria.util.localeDate(parashaData.date)}} />
      <InterfaceText text={{en:Sefaria.util.hebrewCalendarDateStr(parashaData.date), he:Sefaria.util.hebrewCalendarDateStr(parashaData.date)}} />
    </span>
    <div className="parasha">
        <div className="sectionTitleText"><InterfaceText text={{en:"Torah", he:"תורה"}} /></div>
        <div className="navSidebarLink ref serif">
            <img src="/static/icons/book.svg" className="navSidebarIcon" alt="book icon" />  
            <a href={'/' + tref.url} className="contentText"><InterfaceText text={{en:tref.en, he:norm_hebrew_ref(tref.he)}} /></a>
        </div>
        <div className="aliyot"> 
        {
            parashaData.parasha?.extraDetails?.aliyot?.map((aliya, index) => {
               let sectionNum = index+1;
               let sectionStr = sectionNum <= 7 ? sectionNum : 'M';
               let heSectionStr = sectionNum <= 7 ? Sefaria.hebrew.encodeHebrewNumeral(sectionNum) : 'מ';
               return (
                  <a className="sectionLink" href={"/" + Sefaria.normRef(aliya)} data-ref={aliya} key={aliya}>
                    <InterfaceText text={{en:sectionStr, he:heSectionStr}}/>
                  </a>
                );    
            }) ?? null
        }  
        </div>
    </div>    
    <div className="haftarah">
        <div className="sectionTitleText"><InterfaceText text={{en:"Haftarah", he:"הפטרה"}}/></div>
        {parashaData.haftarah ?
            <div className="haftarot">
            {
              parashaData.haftarah.map(h => (
                <div className="navSidebarLink ref serif">
                    <img src="/static/icons/book.svg" className="navSidebarIcon" alt="book icon" />    
                    <a href={'/' + h.url} className="contentText" key={h.url}>
                      <InterfaceText text={{en:h.displayValue.en, he:norm_hebrew_ref(h.displayValue.he)}} />
                    </a>
                </div>
              ))
            }
            </div> : ""}
    </div>
  </div>
);

const propKeys = [
  {en: 'enWikiLink', he: 'heWikiLink', title: 'Wikipedia'},
  {en: 'jeLink', he: 'jeLink', title: 'Jewish Encyclopedia'},
  {en: 'enNliLink', he: 'heNliLink', title: 'National Library of Israel'},
];
const TopicMetaData = ({ timePeriod, properties={} }) => {
  const tpSection = !!timePeriod ? (
    <TopicSideSection title={{en: "Lived", he: "תקופת פעילות"}}>
      <div className="systemText topicMetaData"><InterfaceText text={timePeriod.name} /></div>
      <div className="systemText topicMetaData"><InterfaceText text={timePeriod.yearRange} /></div>
    </TopicSideSection>
  ) : null;
  const propValues = propKeys.map(keyObj => ({
    url: {
      en: (properties[keyObj.en] || {})['value'],
      he: (properties[keyObj.he] || {})['value'],
    },
    title: keyObj.title,
  }));
  const hasProps = propValues.reduce((accum, curr) => accum || curr.url.en || curr.url.he, false);
  const propsSection = hasProps ? (
    <TopicSideSection title={{en: "Learn More", he: "לקריאה נוספת"}}>
      {
        propValues.map(propObj => {
          let url, urlExists = true;
          if (Sefaria.interfaceLang === 'hebrew') {
            if (!propObj.url.he) { urlExists = false; }
            url = propObj.url.he || propObj.url.en;
          } else {
            if (!propObj.url.en) { urlExists = false; }
            url = propObj.url.en || propObj.url.he;            
          }
          if (!url) { return null; }
          return (
            <SimpleLinkedBlock
              key={url} en={propObj.title + (urlExists ? "" : " (Hebrew)")} he={Sefaria._(propObj.title) + (urlExists ? "" : ` (${Sefaria._("English")})`)}
              url={url} aclasses={"systemText topicMetaData"} openInNewTab
            />
          );
        })
      }
    </TopicSideSection>
  ) : null;
  return (
    <>
      { tpSection }
      { propsSection }
    </>
  );
};


export {
  TopicPage,
  TopicCategory
}<|MERGE_RESOLUTION|>--- conflicted
+++ resolved
@@ -200,19 +200,14 @@
         }
         else if (addingTopics && "slug" in topicData) {
             const initCatSlug = TopicToCategorySlug(topicData);
-<<<<<<< HEAD
             const origData = {origSlug: topicData.slug, origCategorySlug: initCatSlug,
                          origEn: topicData.primaryTitle.en, origHe: topicData.primaryTitle.he,
-                         origDesc: topicData?.description, origCategoryDesc: topicData?.categoryDescription
-                        };
-            topicEditorStatus = <TopicEditor origData={origData} onCreateSuccess={(slug) => window.location.href = "/topics/" + slug}
-=======
-            topicEditorStatus = <TopicEditor origSlug={topicData.slug} origEn={topicData.primaryTitle.en} origHe={topicData.primaryTitle.he}
-                         origDesc={topicData?.description} origCategorySlug={initCatSlug} origWasCat={"displays-above" in topicData?.links}
-                         origCategoryDesc={topicData?.categoryDescription}
-                         onCreateSuccess={(slug) => window.location.href = "/topics/" + slug}
->>>>>>> topic_test
-                         close={toggleAddingTopics}/>;
+                         origDesc: topicData?.description, origCategoryDesc: topicData?.categoryDescription};
+            const displaysAbove = "displays-above" in topicData?.links;
+            topicEditorStatus = <TopicEditor origData={origData}
+                                             origWasCat={displaysAbove}
+                                             onCreateSuccess={(slug) => window.location.href = "/topics/" + slug}
+                                             close={toggleAddingTopics}/>;
         }
     }
 
@@ -355,8 +350,10 @@
       const initCatSlug = TopicToCategorySlug(topicData, category);
       const origData = {origSlug: topicData.slug, origEn: en, origHe: he,
                  origDesc: topicData?.description, origCategorySlug: initCatSlug,
-                 origCategoryDesc: topicData?.categoryDescription, origWasCat={"displays-above" in topicData?.links}};
+                 origCategoryDesc: topicData?.categoryDescription};
+      const displaysAbove = "displays-above" in topicData?.links;
       return <TopicEditor origData={origData}
+                          origWasCat={displaysAbove}
                           onCreateSuccess={(slug) => window.location.href = "/topics/" + slug}
                           close={toggleAddingTopics}/>;
   }
