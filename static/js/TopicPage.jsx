--- conflicted
+++ resolved
@@ -135,11 +135,6 @@
   }
 };
 
-
-<<<<<<< HEAD
-const TopicCategory = ({topic, topicTitle, setTopic, setNavTopic, interfaceLang, 
-  compare, initialWidth, openDisplaySettings, openSearch}) => {
-=======
 const refRenderWrapper = (toggleSignUpModal, topicData, interfaceLang) => item => (
   <TextPassage
     key={item[0]}
@@ -161,8 +156,8 @@
 */
 
 
-const TopicCategory = ({topic, topicTitle, setTopic, setNavTopic, interfaceLang, width, multiPanel, compare, hideNavHeader, contentLang, openDisplaySettings, openSearch, onClose}) => {
->>>>>>> 3035c47f
+const TopicCategory = ({topic, topicTitle, setTopic, setNavTopic, interfaceLang, 
+  compare, initialWidth, openDisplaySettings, openSearch}) => {
     
     const [topicData, setTopicData] = useState(Sefaria.getTopicFromCache(topic) || {primaryTitle: topicTitle});
     const [subtopics, setSubtopics] = useState(Sefaria.topicTocPage(topic));
@@ -433,13 +428,8 @@
         <div className="content noOverflowX" ref={scrollableElement}>
             <div className="columnLayout">
                <div className="mainColumn storyFeedInner">
-<<<<<<< HEAD
                     <TopicHeader topic={topic} topicData={topicData} multiPanel={multiPanel} interfaceLang={interfaceLang} setNavTopic={setNavTopic} openSearch={openSearch} openDisplaySettings={openDisplaySettings} />
-                    {!topicData.isLoading ?
-=======
-                    <TopicHeader topic={topic} topicData={topicData} multiPanel={multiPanel} interfaceLang={interfaceLang} setNavTopic={setNavTopic} onClose={onClose} openSearch={openSearch} openDisplaySettings={openDisplaySettings} />
                     {(!topicData.isLoading && displayTabs.length) ?
->>>>>>> 3035c47f
                        <TabView
                           currTabIndex={tabIndex}
                           setTab={(tabIndex, tempTabs) => { updateTopicsTab(tempTabs[tabIndex].id); }}
