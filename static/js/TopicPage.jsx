import React, { useState, useEffect, useCallback, useRef, useMemo } from 'react';
import PropTypes  from 'prop-types';
import classNames  from 'classnames';
import Sefaria  from './sefaria/sefaria';
import { useIncrementalLoad } from './Hooks';
import { Promotions } from './Promotions';
import { NavSidebar } from './NavSidebar';
import Footer from './Footer';
<<<<<<< HEAD
import {TopicEditor, TopicEditorButton, useTopicToggle} from './TopicEditor';
=======
import TopicEditor from './TopicEditor';
>>>>>>> db0023cf
import {
  SheetBlock,
  TextPassage,
} from './Story';
import {
    TabView,
    LoadingMessage,
    Link,
    ResponsiveNBox,
    InterfaceText,
    FilterableList,
    ToolTipped,
<<<<<<< HEAD
    SimpleLinkedBlock
=======
    SimpleLinkedBlock,
    TopicToCategorySlug
>>>>>>> db0023cf
} from './Misc';

/*
*** Helper functions
*/


const norm_hebrew_ref = tref => tref.replace(/[׳״]/g, '');


const fetchBulkText = (translationLanguagePreference, inRefs) =>
  Sefaria.getBulkText(
    inRefs.map(x => x.ref),
    true, 500, 600,
    translationLanguagePreference
  ).then(outRefs => {
    for (let tempRef of inRefs) {
      // annotate outRefs with `order` and `dataSources` from `topicRefs`
      if (outRefs[tempRef.ref]) {
        outRefs[tempRef.ref].order = tempRef.order;
        outRefs[tempRef.ref].dataSources = tempRef.dataSources;
      }
    }
    return Object.entries(outRefs);
  }
);


const fetchBulkSheet = inSheets =>
    Sefaria.getBulkSheets(inSheets.map(x => x.ref)).then(outSheets => {
    for (let tempSheet of inSheets) {
      if (outSheets[tempSheet.ref]) {
        outSheets[tempSheet.ref].order = tempSheet.order;
      }
    }
    return Object.values(outSheets);
  }
);


const refFilter = (currFilter, ref) => {
  const n = text => !!text ? text.toLowerCase() : '';
  currFilter = n(currFilter);
  ref[1].categories = Sefaria.refCategories(ref[1].ref).join(" ");
  for (let field of ['en', 'he', 'ref', 'categories']) {
    if (n(ref[1][field]).indexOf(currFilter) > -1) { return true; }
  }
};


const sheetFilter = (currFilter, sheet) => {
  const n = text => !!text ? text.toLowerCase() : '';
  currFilter = n(currFilter);
  for (let field of ['sheet_title', 'publisher_name', 'publisher_position', 'publisher_organization']) {
    if (n(sheet[field]).indexOf(currFilter) > -1) { return true; }
  }
};


const refSort = (currSortOption, a, b) => {
  a = a[1]; b = b[1];
  if (!a.order && !b.order) { return 0; }
  if ((0+!!a.order) !== (0+!!b.order)) { return (0+!!b.order) - (0+!!a.order); }
  if (currSortOption === 'Chronological') {
    if (a.order.comp_date === b.order.comp_date) {
      if (a.order.order_id < b.order.order_id) { return -1; }
      if (b.order.order_id < a.order.order_id) { return 1; }
      return 0;
    }
    return a.order.comp_date - b.order.comp_date;
  }
  else {
    const aAvailLangs = a.order.availableLangs || [];
    const bAvailLangs = b.order.availableLangs || [];
    if (Sefaria.interfaceLang === 'english' && aAvailLangs.length !== bAvailLangs.length) {
      if (aAvailLangs.indexOf('en') > -1) { return -1; }
      if (bAvailLangs.indexOf('en') > -1) { return 1; }
      return 0;
    }
    else if (a.order.custom_order !== b.order.custom_order) { return b.order.custom_order - a.order.custom_order; }  // custom_order, when present, should trump other data
    else if (a.order.pr !== b.order.pr) { return b.order.pr - a.order.pr; }
    else { return (b.order.numDatasource * b.order.tfidf) - (a.order.numDatasource * a.order.tfidf); }
  }
};


const sheetSort = (currSortOption, a, b) => {
  if (!a.order && !b.order) { return 0; }
  if ((0+!!a.order) !== (0+!!b.order)) { return (0+!!b.order) - (0+!!a.order); }
  const aTLangHe = 0 + (a.order.titleLanguage === 'hebrew');
  const bTLangHe = 0 + (b.order.titleLanguage === 'hebrew');
  const aLangHe  = 0 + (a.order.language      === 'hebrew');
  const bLangHe  = 0 + (b.order.language      === 'hebrew');
  if (Sefaria.interfaceLang === 'hebrew' && (aTLangHe ^ bTLangHe || aLangHe ^ bLangHe)) {
    if (aTLangHe ^ bTLangHe && aLangHe ^ bLangHe) { return bTLangHe - aTLangHe; }  // title lang takes precedence over content lang
    return (bTLangHe + bLangHe) - (aTLangHe + aLangHe);
  } else if (Sefaria.interfaceLang === 'english' && (aTLangHe ^ bTLangHe || aLangHe ^ bLangHe)) {
    if (aTLangHe ^ bTLangHe && aLangHe ^ bLangHe) { return aTLangHe - bTLangHe; }  // title lang takes precedence over content lang
    return (aTLangHe + aLangHe) - (bTLangHe + bLangHe);
  }
  if (currSortOption === 'Views') {
    return b.order.views - a.order.views;
  } else if (currSortOption === 'Newest') {
    if (b.order.dateCreated < a.order.dateCreated) { return -1; }
    if (a.order.dateCreated < b.order.dateCreated) { return 1; }
  } else {
    // relevance
    if (b.order.relevance == a.order.relevance) { return b.order.views - a.order.views; }
    return (Math.log(b.order.views) * b.order.relevance) - (Math.log(a.order.views) * a.order.relevance);
  }
};

const refRenderWrapper = (toggleSignUpModal, topicData) => item => {
  const text = item[1];
  const topicTitle = topicData && topicData.primaryTitle;
  const langKey = Sefaria.interfaceLang === 'english' ? 'en' : 'he';
  let dataSourceText = '';

  if (!!text.dataSources && Object.values(text.dataSources).length > 0) {
    dataSourceText = `${Sefaria._('This source is connected to ')}"${topicTitle && topicTitle[langKey]}" ${Sefaria._('by')} ${Object.values(text.dataSources).map(d => d[langKey]).join(' & ')}.`;
  }

  const afterSave = (
    <ToolTipped altText={dataSourceText} classes={"saveButton tooltip-toggle three-dots-button"}>
      <img src="/static/img/three-dots.svg" alt={dataSourceText}/>
    </ToolTipped>
  );

  return (
    <TextPassage
      key={item[0]}
      text={text}
      afterSave={afterSave}
      toggleSignUpModal={toggleSignUpModal} />
  );
};


const sheetRenderWrapper = (toggleSignUpModal) => item => (
  <SheetBlock key={item.sheet_id} sheet={item} toggleSignUpModal={toggleSignUpModal}/>
);


/*
*** Components
*/


const TopicToCategorySlug = function(topic, category=null) {
    //helper function for TopicEditor
    if (!category) {
        category = Sefaria.topicTocCategory(topic.slug);
    }
    let initCatSlug = category ? category.slug : "Main Menu";    //category topics won't be found using topicTocCategory,
                                                                  // so all category topics initialized to "Main Menu"
    if ("displays-under" in topic?.links && "displays-above" in topic?.links) {
        // this case handles categories that are not top level but have children under them
        const displayUnderLinks = topic.links["displays-under"]?.links;
        if (displayUnderLinks && displayUnderLinks.length === 1) {
            initCatSlug = displayUnderLinks[0].topic;
        }
    }
    return initCatSlug;
}

const TopicCategory = ({topic, topicTitle, setTopic, setNavTopic, compare, initialWidth, 
  openDisplaySettings, openSearch}) => {
    
    const [topicData, setTopicData] = useState(Sefaria.getTopicFromCache(topic) || {primaryTitle: topicTitle});
    const [subtopics, setSubtopics] = useState(Sefaria.topicTocPage(topic));
<<<<<<< HEAD
    const [addingTopics, toggleAddingTopics] = useTopicToggle();
    let topicEditorStatus = null;
    if (Sefaria.is_moderator) {
        if (!addingTopics) {
            topicEditorStatus = <TopicEditorButton text="Edit Topic" toggleAddingTopics={toggleAddingTopics}/>;
        }
        else if (addingTopics && "slug" in topicData) {
            const initCatSlug = TopicToCategorySlug(topicData);
            topicEditorStatus = <TopicEditor origSlug={topicData.slug} origEn={topicData.primaryTitle.en} origHe={topicData.primaryTitle.he}
                         origDesc={topicData?.description || ""} origCategorySlug={initCatSlug}
                         origCategoryDesc={topicData?.categoryDescription || ""}
                         close={toggleAddingTopics}/>;
        }
    }

=======
    const [addingTopics, setAddingTopics] = useState(false);
    const topicEditorStatus = useRef(null);
    if (Sefaria.is_moderator) {
        if (!addingTopics) {
            topicEditorStatus.current =
                <div onClick={(e) => toggleAddingTopics(e)} id="editTopic" className="button extraSmall topic"
                     role="button">
                    <InterfaceText>Edit Topic</InterfaceText>
                </div>;
        }
        else if (addingTopics && "slug" in topicData) {
            const initCatSlug = TopicToCategorySlug(topicData);
            topicEditorStatus.current = <TopicEditor origSlug={topicData.slug} origEn={topicData.primaryTitle.en} origHe={topicData.primaryTitle.he}
                         origDesc={topicData?.description || ""} origCategorySlug={initCatSlug}
                         origCategoryDesc={topicData?.categoryDescription || ""}
                         close={(e) => toggleAddingTopics(e)}/>;
        }
    }
    const toggleAddingTopics = function(e) {
      if (e.currentTarget.id === "editTopic") {
        setAddingTopics(true);
      }
      else if(e.currentTarget.id === "cancel") {
        setAddingTopics(false);
     }
    }
>>>>>>> db0023cf
    useEffect(() => {
        Sefaria.getTopic(topic, {annotate_time_period: true}).then(setTopicData);
    }, [topic]);

    useEffect(() => {
        setSubtopics(Sefaria.topicTocPage(topic));
    }, [topic]);


    let topicBlocks = subtopics
      .filter(t => t.shouldDisplay !== false)
      .sort((a, b) => {
        // Don't use display order intended for top level a category level. Bandaid for unclear semantics on displayOrder.
        const [aDisplayOrder, bDisplayOrder] = [a, b].map(x => Sefaria.isTopicTopLevel(x.slug) ? 10000 : x.displayOrder);

        // Sort alphabetically according to interface lang in absense of display order
        if (aDisplayOrder === bDisplayOrder) {
          const stripInitialPunctuation = str => str.replace(/^["#]/, "");
          const [aAlpha, bAlpha] = [a, b].map(x => {
            if (Sefaria.interfaceLang === "hebrew") {
              return (x.he.length) ?
                stripInitialPunctuation(x.he) :
               "תתת" + stripInitialPunctuation(x.en);
            } else {
              return (x.en.length) ?
                stripInitialPunctuation(x.en) :
                stripInitialPunctuation(x.he)
            }
          });

          return aAlpha < bAlpha ? -1 : 1;
        }

        return aDisplayOrder - bDisplayOrder;

      })
      .map((t,i) => {
        const { slug, children, description} = t;
        const openTopic = e => {
          e.preventDefault();
          t.children ? setNavTopic(slug, {en, he}) : setTopic(slug, {en, he});
        };
        let {en, he} = t;
        en = en.replace(/^Parashat /, "");
        he = he.replace(/^פרשת /, "");
        return (
            <div className="navBlock">
              <a href={`/topics/${children ? 'category/' : ''}${slug}`}
                 className="navBlockTitle" 
                 onClick={openTopic}
                 key={i}>
                <InterfaceText text={{en, he}} />
              </a>
              {description ?
              <div className="navBlockDescription clamped">
                <InterfaceText text={{en: description.en, he: description.he}} />
              </div>
              : null }
            </div>
        );
      });

    const sidebarModules = [
      {type: "Promo"},
      {type: "TrendingTopics"},
      {type: "SponsorADay"},
    ];
    if (topicData.description) {
      sidebarModules.unshift({
        type: "TitledText",
        props: {
          enTitle: "About",
          heTitle: Sefaria._("About"),
          enText: topicData.description.en,
          heText: topicData.description.he
        }
      });
    }

    return (
        <div className="readerNavMenu noLangToggleInHebrew">
            <div className="content readerTocTopics">
                <div className="sidebarLayout">
                  <div className="contentInner">
                      <div className="navTitle tight">
                          <h1><InterfaceText text={{en: topicTitle.en, he: topicTitle.he}} /></h1>
<<<<<<< HEAD
                          {topicEditorStatus}
=======
                          {topicEditorStatus.current}
>>>>>>> db0023cf
                      </div>
                      <div className="readerNavCategories">
                        <ResponsiveNBox content={topicBlocks} initialWidth={initialWidth} />
                      </div>
                  </div>
                  <NavSidebar modules={sidebarModules} />
                </div>
                <Footer />
            </div>
        </div>
    );
};


const TopicHeader = ({ topic, topicData, multiPanel, isCat, setNavTopic, openDisplaySettings, openSearch }) => {
  const { en, he } = !!topicData && topicData.primaryTitle ? topicData.primaryTitle : {en: "Loading...", he: "טוען..."};
<<<<<<< HEAD
  const [addingTopics, toggleAddingTopics] = useTopicToggle();
  const isTransliteration = !!topicData ? topicData.primaryTitleIsTransliteration : {en: false, he: false};
  const category = !!topicData ? Sefaria.topicTocCategory(topicData.slug) : null;
=======
  const [addingTopics, setAddingTopics] = useState(false);
  const isTransliteration = !!topicData ? topicData.primaryTitleIsTransliteration : {en: false, he: false};
  const category = !!topicData ? Sefaria.topicTocCategory(topicData.slug) : null;
  const toggleAddingTopics = function(e) {
      if (e.currentTarget.id === "editTopic") {
        setAddingTopics(true);
      }
      else if(e.currentTarget.id === "cancel") {
        setAddingTopics(false);
     }
  }
>>>>>>> db0023cf
  if (Sefaria.is_moderator && addingTopics && !!topicData) {
      const initCatSlug = TopicToCategorySlug(topicData, category);
      return <TopicEditor origEn={en} origHe={he} origDesc={topicData?.description || ""}
                          origCategoryDesc={topicData?.categoryDescription || ""}
<<<<<<< HEAD
                          origSlug={topicData["slug"]} origCategorySlug={initCatSlug} close={toggleAddingTopics}/>;
  }
  const topicStatus = Sefaria.is_moderator && !!topicData ?
                            <TopicEditorButton text="Edit Topic" toggleAddingTopics={toggleAddingTopics}/> : null;
=======
                          origSlug={topicData["slug"]} origCategorySlug={initCatSlug} close={(e) => toggleAddingTopics(e)}/>;
  }
  const topicStatus = Sefaria.is_moderator && !!topicData ?
                            <div onClick={(e) => toggleAddingTopics(e)} id="editTopic" className="button extraSmall topic" role="button">
                              <InterfaceText>Edit Topic</InterfaceText>
                            </div> : null;
>>>>>>> db0023cf
  return (
    <div>
        <div className="navTitle tight">
          <h1>
            <InterfaceText text={{en:en, he:he}}/>
          </h1>
            {topicStatus}
        </div>
       {!topicData && !isCat ?<LoadingMessage/> : null}
       {!isCat && category ?
           <div className="topicCategory sectionTitleText">
             <a href={`/topics/category/${category.slug}`} onClick={e=>{ e.preventDefault(); setNavTopic(category.slug, category); }}>
              <span className="int-en">{category.en}</span>
              <span className="int-he">{category.he}</span>
             </a>
           </div>
       : null}
       {topicData && topicData.description ?
           <div className="topicDescription systemText">
              <span className="int-en">{topicData.description.en}</span>
              <span className="int-he">{topicData.description.he}</span>
            </div>
       : null}
       {topicData && topicData.ref ?
         <a href={`/${topicData.ref.url}`} className="resourcesLink button blue">
           <img src="/static/icons/book-icon-black.svg" alt="Book Icon" />
           <span className="int-en">{ topicData.parasha ? Sefaria._('Read the Portion') : topicData.ref.en }</span>
           <span className="int-he">{ topicData.parasha ? Sefaria._('Read the Portion') : norm_hebrew_ref(topicData.ref.he) }</span>
         </a>
       : null}
       {topicData?.indexes?.length ?
        <div>
          <div className="sectionTitleText authorIndexTitle"><InterfaceText>Works on Sefaria</InterfaceText></div>
          <div className="authorIndexList">
            {topicData.indexes.map(({text, url}) => <SimpleLinkedBlock key={url} {...text} url={url} classes="authorIndex" />)}
          </div>
        </div>
       : null}
    </div>
);}

const useTabDisplayData = (translationLanguagePreference) => {
  const getTabDisplayData = useCallback(() => [
    {
      key: 'popular-writing-of',
      fetcher: fetchBulkText.bind(null, translationLanguagePreference),
      sortOptions: ['Relevance', 'Chronological'],
      filterFunc: refFilter,
      sortFunc: refSort,
      renderWrapper: refRenderWrapper,
    },
    {
      key: 'sources',
      fetcher: fetchBulkText.bind(null, translationLanguagePreference),
      sortOptions: ['Relevance', 'Chronological'],
      filterFunc: refFilter,
      sortFunc: refSort,
      renderWrapper: refRenderWrapper,
    },
    {
      key: 'sheets',
      fetcher: fetchBulkSheet,
      sortOptions: ['Relevance', 'Views', 'Newest'],
      filterFunc: sheetFilter,
      sortFunc: sheetSort,
      renderWrapper: sheetRenderWrapper,
    }
  ], [translationLanguagePreference]);
  return getTabDisplayData();
};

const TopicPage = ({
  tab, topic, topicTitle, setTopic, setNavTopic, openTopics, multiPanel, showBaseText, navHome, 
  toggleSignUpModal, openDisplaySettings, setTab, openSearch, translationLanguagePreference, versionPref
}) => {
    const defaultTopicData = {primaryTitle: topicTitle, tabs: {}, isLoading: true};
    const [topicData, setTopicData] = useState(Sefaria.getTopicFromCache(topic) || defaultTopicData);
    const [loadedData, setLoadedData] = useState(topicData ? Object.entries(topicData.tabs).reduce((obj, [key, tabObj]) => { obj[key] = tabObj.loadedData; return obj; }, {}) : {});
    const [refsToFetchByTab, setRefsToFetchByTab] = useState({});
    const [parashaData, setParashaData] = useState(null);
    const [showFilterHeader, setShowFilterHeader] = useState(false);
    const tabDisplayData = useTabDisplayData(translationLanguagePreference, versionPref);

    const scrollableElement = useRef();

    const clearAndSetTopic = (topic, topicTitle) => {setTopic(topic, topicTitle)};
    
    // Initial Topic Data, updates when `topic` changes
    useEffect(() => {
      setTopicData(defaultTopicData); // Ensures topicTitle displays while loading
      const { promise, cancel } = Sefaria.makeCancelable((async () => {
        const d = await Sefaria.getTopic(topic, {annotate_time_period: true});
        if (d.parasha) { Sefaria.getParashaNextRead(d.parasha).then(setParashaData); }
        setTopicData(d);
        // Data remaining to fetch that was not already in the cache
        for (let [tabKey, tabObj] of Object.entries(d.tabs)) {
          const refsWithoutData = tabObj.loadedData ? tabObj.refs.slice(tabObj.loadedData.length) : tabObj.refs;
          if (refsWithoutData.length)  {
            setRefsToFetchByTab(prev => ({...prev, [tabKey]: refsWithoutData}));
          } else {
            setLoadedData(prev => ({...prev, [tabKey]: tabObj.loadedData}));
          }
        }
      })());
      promise.catch((error) => { if (!error.isCanceled) { console.log('TopicPage Error', error); } });
      return () => {
        cancel();
        setTopicData(false);
        setLoadedData({});
        setRefsToFetchByTab({});
      }
    }, [topic]);

    // Set up tabs and register incremental load hooks
    const displayTabs = [];
    let onClickFilterIndex = 2;
    for (let tabObj of tabDisplayData) {
      const { key } = tabObj;
      useIncrementalLoad(
        tabObj.fetcher,
        refsToFetchByTab[key] || false,
        70,
        data => setLoadedData(prev => {
          const updatedData = (!prev[key] || data === false) ? data : [...prev[key], ...data];
          if (topicData?.tabs?.[key]) { topicData.tabs[key].loadedData = updatedData; } // Persist loadedData in cache
          return {...prev, [key]: updatedData};
        }),
        topic
      );
      if (topicData?.tabs?.[key]) {
        displayTabs.push({
          title: topicData.tabs[key].title,
          id: key,
        });
      }
    }
    if (displayTabs.length) {
      displayTabs.push({
        title: {
          en: "Filter",
          he: Sefaria._("Filter")
        },
        id: 'filter',
        icon: `/static/icons/arrow-${showFilterHeader ? 'up' : 'down'}-bold.svg`,
        justifyright: true
      });
      onClickFilterIndex = displayTabs.length - 1;      
    }
    const classStr = classNames({topicPanel: 1, readerNavMenu: 1});
    return <div className={classStr}>
        <div className="content noOverflowX" ref={scrollableElement}>
            <div className="columnLayout">
               <div className="mainColumn storyFeedInner">
                    <TopicHeader topic={topic} topicData={topicData} multiPanel={multiPanel} setNavTopic={setNavTopic} openSearch={openSearch} openDisplaySettings={openDisplaySettings} />
                    {(!topicData.isLoading && displayTabs.length) ?
                       <TabView
                          currTabName={tab}
                          setTab={setTab}
                          tabs={displayTabs}
                          renderTab={t => (
                            <div className={classNames({tab: 1, noselect: 1, filter: t.justifyright, open: t.justifyright && showFilterHeader})}>
                              <InterfaceText text={t.title} />
                              { t.icon ? <img src={t.icon} alt={`${t.title.en} icon`} /> : null }
                            </div>
                          )}
                          containerClasses={"largeTabs"}
                          onClickArray={{[onClickFilterIndex]: ()=>setShowFilterHeader(!showFilterHeader)}}
                        >
                          {
                            tabDisplayData.map(tabObj => {
                              const { key, sortOptions, filterFunc, sortFunc, renderWrapper } = tabObj;
                              const displayTab = displayTabs.find(x => x.id === key);
                              if (!displayTab) { return null; }
                              return (
                                <TopicPageTab
                                  key={key}
                                  scrollableElement={scrollableElement}
                                  showFilterHeader={showFilterHeader}
                                  data={loadedData[key]}
                                  sortOptions={sortOptions}
                                  filterFunc={filterFunc}
                                  sortFunc={sortFunc}
                                  onDisplayedDataChange={data => {
                                    if (!topicData._refsDisplayedByTab) { topicData._refsDisplayedByTab = {}; }
                                    topicData._refsDisplayedByTab[key] = data.length;
                                  }}
                                  initialRenderSize={(topicData._refsDisplayedByTab && topicData._refsDisplayedByTab[key]) || 0}
                                  renderItem={renderWrapper(toggleSignUpModal, topicData)}
                                />
                              );
                            })
                          }
                        </TabView>
                    : (topicData.isLoading ? <LoadingMessage /> : null) }
                </div>
                <div className="sideColumn">
                    { topicData ?
                    <TopicSideColumn 
                      key={topic}
                      slug={topic}
                      links={topicData.links}
                      clearAndSetTopic={clearAndSetTopic}
                      setNavTopic={setNavTopic}
                      parashaData={parashaData}
                      tref={topicData.ref}
                      timePeriod={topicData.timePeriod}
                      properties={topicData.properties} />
                    : null }
                    <Promotions adType="sidebar"/>
                </div>
            </div>
            <Footer />
          </div>
      </div>;
};
TopicPage.propTypes = {
  tab:                 PropTypes.string,
  topic:               PropTypes.string.isRequired,
  setTopic:            PropTypes.func.isRequired,
  setNavTopic:         PropTypes.func.isRequired,
  openTopics:          PropTypes.func.isRequired,
  setTab:              PropTypes.func.isRequired,
  multiPanel:          PropTypes.bool,
  showBaseText:        PropTypes.func,
  navHome:             PropTypes.func,
  openDisplaySettings: PropTypes.func,
  toggleSignUpModal:   PropTypes.func,
};


const TopicPageTab = ({
  data, renderItem, classes, sortOptions, sortFunc, filterFunc, showFilterHeader, 
  scrollableElement, onDisplayedDataChange, initialRenderSize
}) => {
  return (
    <div className="topicTabContents">
      {!!data ?
        <div className={classes}>
          <FilterableList
            pageSize={20}
            scrollableElement={scrollableElement}
            showFilterHeader={showFilterHeader}
            filterFunc={filterFunc}
            sortFunc={sortFunc}
            renderItem={renderItem}
            renderEmptyList={()=>null}
            renderHeader={()=>null}
            sortOptions={sortOptions}
            onDisplayedDataChange={onDisplayedDataChange}
            initialRenderSize={initialRenderSize}
            data={data}
          />
        </div> : <LoadingMessage />
      }
    </div>
  );
}


const TopicLink = ({topic, topicTitle, onClick, isTransliteration, isCategory}) => (
  <Link className="relatedTopic" href={`/topics/${isCategory ? 'category/' : ''}${topic}`}
    onClick={onClick.bind(null, topic, topicTitle)} key={topic}
    title={topicTitle.en}
  >
    <InterfaceText text={{en:topicTitle.en, he:topicTitle.he}}/>
  </Link>
);
TopicLink.propTypes = {
  topic: PropTypes.string.isRequired,
  clearAndSetTopic: PropTypes.func.isRequired,
  isTransliteration: PropTypes.object,
};


const TopicSideColumn = ({ slug, links, clearAndSetTopic, parashaData, tref, setNavTopic, timePeriod, properties }) => {
  const category = Sefaria.topicTocCategory(slug);
  const linkTypeArray = links ? Object.values(links).filter(linkType => !!linkType && linkType.shouldDisplay && linkType.links.filter(l => l.shouldDisplay !== false).length > 0) : [];
  if (linkTypeArray.length === 0) {
    linkTypeArray.push({
      title: {
        en: !category ? 'Explore Topics' : category.en,
        he: !category ?  'נושאים כלליים' : category.he,
      },
      links: Sefaria.topicTocPage(category && category.slug).slice(0, 20).map(({slug, en, he}) => ({
        topic: slug,
        title: {en, he},
        isCategory: !category,
      })),
    })
  }
  const hasReadings = parashaData && (!Array.isArray(parashaData) || parashaData.length > 0) && tref;
  const readingsComponent = hasReadings ? (
    <ReadingsComponent parashaData={parashaData} tref={tref} />
  ) : null;
  const topicMetaData = <TopicMetaData timePeriod={timePeriod} properties={properties} />;
  const linksComponent = (
    links ?
        linkTypeArray.sort((a, b) => {
        const aInd = a.title.en.indexOf('Related');
        const bInd = b.title.en.indexOf('Related');
        if (aInd > -1 && bInd > -1) { return 0; }
        if (aInd > -1) { return -1; }
        if (bInd > -1) { return 1; }
        //alphabetical by en just to keep order consistent
        return a.title.en.localeCompare(b.title.en);
      })
      .map(({ title, pluralTitle, links }) => {
        const linksToDisplay = links.filter(l => l.shouldDisplay !== false);
        const hasPlural = linksToDisplay.length > 1 && pluralTitle;
        const pluralizedTitle = {
          en: hasPlural ? pluralTitle.en : title.en,
          he: hasPlural ? pluralTitle.he : title.he,
        };
        const hasMore = linksToDisplay.length > 10;
        return (
          <TopicSideSection key={title.en+title.he} title={pluralizedTitle} hasMore={hasMore}>
            {
              linksToDisplay
              .sort((a, b) => {
                const shortLang = Sefaria.interfaceLang == 'hebrew' ? 'he' : 'en';
                if (!!a.title[shortLang] !== !!b.title[shortLang]) {
                  return (0+!!b.title[shortLang]) - (0+!!a.title[shortLang]);
                }
                if (!a.order && !b.order) { return 0; }
                if ((0+!!a.order) !== (0+!!b.order)) { return (0+!!b.order) - (0+!!a.order); }
                return b.order.tfidf - a.order.tfidf;
              })
              .map(l =>
                TopicLink({
                  topic:l.topic, topicTitle: l.title,
                  onClick: l.isCategory ? setNavTopic : clearAndSetTopic,
                  isTransliteration: l.titleIsTransliteration,
                  isCategory: l.isCategory
                })
              )
            }
          </TopicSideSection>
        );
      })
    : null
  );
  return (
    <div className={"topicSideColumn"}>
      { readingsComponent }
      { topicMetaData }
      { linksComponent }
    </div>
  )
}
TopicSideColumn.propTypes = {
  topicData: PropTypes.object,
  clearAndSetTopic: PropTypes.func.isRequired,
};


const TopicSideSection = ({ title, children, hasMore }) => {
  const [showMore, setShowMore] = useState(false);
  return (
    <div key={title.en} className="link-section">
      <h2>
        <span className="int-en">{title.en}</span>
        <span className="int-he">{title.he}</span>
      </h2>
      <div className="sideList">
        { React.Children.toArray(children).slice(0, showMore ? undefined : 10) }
      </div>
      {
        hasMore ?
        (
          <div className="sideColumnMore sans-serif" onClick={() => setShowMore(!showMore)}>
            <InterfaceText>{ showMore ? "Less" : "More" }</InterfaceText>
          </div>
        )
        : null
      }
    </div>
  );
}


const ReadingsComponent = ({ parashaData, tref }) => (
  <div className="readings link-section">
    <h2>
      <InterfaceText text={{en:"Readings", he:"פרשיות והפטרות"}}  />
    </h2>
    <span className="smallText parasha-date">
      <InterfaceText text={{en:Sefaria.util.localeDate(parashaData.date), he:Sefaria.util.localeDate(parashaData.date)}} />
      <InterfaceText text={{en:Sefaria.util.hebrewCalendarDateStr(parashaData.date), he:Sefaria.util.hebrewCalendarDateStr(parashaData.date)}} />
    </span>
    <div className="parasha">
        <div className="sectionTitleText"><InterfaceText text={{en:"Torah", he:"תורה"}} /></div>
        <div className="navSidebarLink ref serif">
            <img src="/static/icons/book.svg" className="navSidebarIcon" alt="book icon" />  
            <a href={'/' + tref.url} className="contentText"><InterfaceText text={{en:tref.en, he:norm_hebrew_ref(tref.he)}} /></a>
        </div>
        <div className="aliyot"> 
        {
            parashaData.parasha?.extraDetails?.aliyot?.map((aliya, index) => {
               let sectionNum = index+1;
               let sectionStr = sectionNum <= 7 ? sectionNum : 'M';
               let heSectionStr = sectionNum <= 7 ? Sefaria.hebrew.encodeHebrewNumeral(sectionNum) : 'מ';
               return (
                  <a className="sectionLink" href={"/" + Sefaria.normRef(aliya)} data-ref={aliya} key={aliya}>
                    <InterfaceText text={{en:sectionStr, he:heSectionStr}}/>
                  </a>
                );    
            }) ?? null
        }  
        </div>
    </div>    
    <div className="haftarah">
        <div className="sectionTitleText"><InterfaceText text={{en:"Haftarah", he:"הפטרה"}}/></div>
        {parashaData.haftarah ?
            <div className="haftarot">
            {
              parashaData.haftarah.map(h => (
                <div className="navSidebarLink ref serif">
                    <img src="/static/icons/book.svg" className="navSidebarIcon" alt="book icon" />    
                    <a href={'/' + h.url} className="contentText" key={h.url}>
                      <InterfaceText text={{en:h.displayValue.en, he:norm_hebrew_ref(h.displayValue.he)}} />
                    </a>
                </div>
              ))
            }
            </div> : ""}
    </div>
  </div>
);

const propKeys = [
  {en: 'enWikiLink', he: 'heWikiLink', title: 'Wikipedia'},
  {en: 'jeLink', he: 'jeLink', title: 'Jewish Encyclopedia'},
  {en: 'enNliLink', he: 'heNliLink', title: 'National Library of Israel'},
];
const TopicMetaData = ({ timePeriod, properties={} }) => {
  const tpSection = !!timePeriod ? (
    <TopicSideSection title={{en: "Lived", he: "תקופת פעילות"}}>
      <div className="systemText topicMetaData"><InterfaceText text={timePeriod.name} /></div>
      <div className="systemText topicMetaData"><InterfaceText text={timePeriod.yearRange} /></div>
    </TopicSideSection>
  ) : null;
  const propValues = propKeys.map(keyObj => ({
    url: {
      en: (properties[keyObj.en] || {})['value'],
      he: (properties[keyObj.he] || {})['value'],
    },
    title: keyObj.title,
  }));
  const hasProps = propValues.reduce((accum, curr) => accum || curr.url.en || curr.url.he, false);
  const propsSection = hasProps ? (
    <TopicSideSection title={{en: "Learn More", he: "לקריאה נוספת"}}>
      {
        propValues.map(propObj => {
          let url, urlExists = true;
          if (Sefaria.interfaceLang === 'hebrew') {
            if (!propObj.url.he) { urlExists = false; }
            url = propObj.url.he || propObj.url.en;
          } else {
            if (!propObj.url.en) { urlExists = false; }
            url = propObj.url.en || propObj.url.he;            
          }
          if (!url) { return null; }
          return (
            <SimpleLinkedBlock
              key={url} en={propObj.title + (urlExists ? "" : " (Hebrew)")} he={Sefaria._(propObj.title) + (urlExists ? "" : ` (${Sefaria._("English")})`)}
              url={url} aclasses={"systemText topicMetaData"} openInNewTab
            />
          );
        })
      }
    </TopicSideSection>
  ) : null;
  return (
    <>
      { tpSection }
      { propsSection }
    </>
  );
};


export {
  TopicPage,
  TopicCategory
}<|MERGE_RESOLUTION|>--- conflicted
+++ resolved
@@ -6,11 +6,7 @@
 import { Promotions } from './Promotions';
 import { NavSidebar } from './NavSidebar';
 import Footer from './Footer';
-<<<<<<< HEAD
 import {TopicEditor, TopicEditorButton, useTopicToggle} from './TopicEditor';
-=======
-import TopicEditor from './TopicEditor';
->>>>>>> db0023cf
 import {
   SheetBlock,
   TextPassage,
@@ -23,12 +19,7 @@
     InterfaceText,
     FilterableList,
     ToolTipped,
-<<<<<<< HEAD
     SimpleLinkedBlock
-=======
-    SimpleLinkedBlock,
-    TopicToCategorySlug
->>>>>>> db0023cf
 } from './Misc';
 
 /*
@@ -199,7 +190,6 @@
     
     const [topicData, setTopicData] = useState(Sefaria.getTopicFromCache(topic) || {primaryTitle: topicTitle});
     const [subtopics, setSubtopics] = useState(Sefaria.topicTocPage(topic));
-<<<<<<< HEAD
     const [addingTopics, toggleAddingTopics] = useTopicToggle();
     let topicEditorStatus = null;
     if (Sefaria.is_moderator) {
@@ -215,34 +205,6 @@
         }
     }
 
-=======
-    const [addingTopics, setAddingTopics] = useState(false);
-    const topicEditorStatus = useRef(null);
-    if (Sefaria.is_moderator) {
-        if (!addingTopics) {
-            topicEditorStatus.current =
-                <div onClick={(e) => toggleAddingTopics(e)} id="editTopic" className="button extraSmall topic"
-                     role="button">
-                    <InterfaceText>Edit Topic</InterfaceText>
-                </div>;
-        }
-        else if (addingTopics && "slug" in topicData) {
-            const initCatSlug = TopicToCategorySlug(topicData);
-            topicEditorStatus.current = <TopicEditor origSlug={topicData.slug} origEn={topicData.primaryTitle.en} origHe={topicData.primaryTitle.he}
-                         origDesc={topicData?.description || ""} origCategorySlug={initCatSlug}
-                         origCategoryDesc={topicData?.categoryDescription || ""}
-                         close={(e) => toggleAddingTopics(e)}/>;
-        }
-    }
-    const toggleAddingTopics = function(e) {
-      if (e.currentTarget.id === "editTopic") {
-        setAddingTopics(true);
-      }
-      else if(e.currentTarget.id === "cancel") {
-        setAddingTopics(false);
-     }
-    }
->>>>>>> db0023cf
     useEffect(() => {
         Sefaria.getTopic(topic, {annotate_time_period: true}).then(setTopicData);
     }, [topic]);
@@ -329,11 +291,7 @@
                   <div className="contentInner">
                       <div className="navTitle tight">
                           <h1><InterfaceText text={{en: topicTitle.en, he: topicTitle.he}} /></h1>
-<<<<<<< HEAD
                           {topicEditorStatus}
-=======
-                          {topicEditorStatus.current}
->>>>>>> db0023cf
                       </div>
                       <div className="readerNavCategories">
                         <ResponsiveNBox content={topicBlocks} initialWidth={initialWidth} />
@@ -350,40 +308,17 @@
 
 const TopicHeader = ({ topic, topicData, multiPanel, isCat, setNavTopic, openDisplaySettings, openSearch }) => {
   const { en, he } = !!topicData && topicData.primaryTitle ? topicData.primaryTitle : {en: "Loading...", he: "טוען..."};
-<<<<<<< HEAD
   const [addingTopics, toggleAddingTopics] = useTopicToggle();
   const isTransliteration = !!topicData ? topicData.primaryTitleIsTransliteration : {en: false, he: false};
   const category = !!topicData ? Sefaria.topicTocCategory(topicData.slug) : null;
-=======
-  const [addingTopics, setAddingTopics] = useState(false);
-  const isTransliteration = !!topicData ? topicData.primaryTitleIsTransliteration : {en: false, he: false};
-  const category = !!topicData ? Sefaria.topicTocCategory(topicData.slug) : null;
-  const toggleAddingTopics = function(e) {
-      if (e.currentTarget.id === "editTopic") {
-        setAddingTopics(true);
-      }
-      else if(e.currentTarget.id === "cancel") {
-        setAddingTopics(false);
-     }
-  }
->>>>>>> db0023cf
   if (Sefaria.is_moderator && addingTopics && !!topicData) {
       const initCatSlug = TopicToCategorySlug(topicData, category);
       return <TopicEditor origEn={en} origHe={he} origDesc={topicData?.description || ""}
                           origCategoryDesc={topicData?.categoryDescription || ""}
-<<<<<<< HEAD
                           origSlug={topicData["slug"]} origCategorySlug={initCatSlug} close={toggleAddingTopics}/>;
   }
   const topicStatus = Sefaria.is_moderator && !!topicData ?
                             <TopicEditorButton text="Edit Topic" toggleAddingTopics={toggleAddingTopics}/> : null;
-=======
-                          origSlug={topicData["slug"]} origCategorySlug={initCatSlug} close={(e) => toggleAddingTopics(e)}/>;
-  }
-  const topicStatus = Sefaria.is_moderator && !!topicData ?
-                            <div onClick={(e) => toggleAddingTopics(e)} id="editTopic" className="button extraSmall topic" role="button">
-                              <InterfaceText>Edit Topic</InterfaceText>
-                            </div> : null;
->>>>>>> db0023cf
   return (
     <div>
         <div className="navTitle tight">
