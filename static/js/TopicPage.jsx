import React, { useState, useEffect, useCallback, useRef, useMemo } from 'react';
import PropTypes  from 'prop-types';
import classNames  from 'classnames';
import Sefaria  from './sefaria/sefaria';
import { useIncrementalLoad } from './Hooks';
import { Promotions } from './Promotions';
import { NavSidebar } from './NavSidebar';
import Footer from './Footer';
import {TopicEditor} from './TopicEditor';
import {AdminEditorButton, useEditToggle} from './AdminEditor';
import {
  SheetBlock,
  TextPassage,
  IntroducedTextPassage
} from './Story';
import {
    TabView,
    LoadingMessage,
    Link,
    ResponsiveNBox,
    InterfaceText,
    FilterableList,
    ToolTipped,
    SimpleLinkedBlock,
    CategoryHeader,
} from './Misc';


/*
*** Helper functions
*/


const norm_hebrew_ref = tref => tref.replace(/[׳״]/g, '');


const fetchBulkText = (translationLanguagePreference, inRefs) =>
  Sefaria.getBulkText(
    inRefs.map(x => x.ref),
    true, 500, 600,
    translationLanguagePreference
  ).then(outRefs => {
    for (let tempRef of inRefs) {
      // annotate outRefs with `order` and `dataSources` from `topicRefs`
      if (outRefs[tempRef.ref]) {
        outRefs[tempRef.ref].order = tempRef.order;
        outRefs[tempRef.ref].dataSources = tempRef.dataSources;
        if(tempRef.descriptions) {
            outRefs[tempRef.ref].descriptions = tempRef.descriptions;
        }
      }
    }
    return Object.entries(outRefs);
  }
);


const fetchBulkSheet = inSheets =>
    Sefaria.getBulkSheets(inSheets.map(x => x.ref)).then(outSheets => {
    for (let tempSheet of inSheets) {
      if (outSheets[tempSheet.ref]) {
        outSheets[tempSheet.ref].order = tempSheet.order;
      }
    }
    return Object.values(outSheets);
  }
);


const refFilter = (currFilter, ref) => {
  const n = text => !!text ? text.toLowerCase() : '';
  currFilter = n(currFilter);
  ref[1].categories = Sefaria.refCategories(ref[1].ref).join(" ");
  for (let field of ['en', 'he', 'ref', 'categories']) {
    if (n(ref[1][field]).indexOf(currFilter) > -1) { return true; }
  }
};


const sheetFilter = (currFilter, sheet) => {
  const n = text => !!text ? text.toLowerCase() : '';
  currFilter = n(currFilter);
  for (let field of ['sheet_title', 'publisher_name', 'publisher_position', 'publisher_organization']) {
    if (n(sheet[field]).indexOf(currFilter) > -1) { return true; }
  }
};


const refSort = (currSortOption, a, b) => {
  a = a[1]; b = b[1];
  if (!a.order && !b.order) { return 0; }
  if ((0+!!a.order) !== (0+!!b.order)) { return (0+!!b.order) - (0+!!a.order); }
  if (currSortOption === 'Chronological') {
    if (a.order.comp_date === b.order.comp_date) {
      if (a.order.order_id < b.order.order_id) { return -1; }
      if (b.order.order_id < a.order.order_id) { return 1; }
      return 0;
    }
    return a.order.comp_date - b.order.comp_date;
  }
  else {
    const aAvailLangs = a.order.availableLangs;
    const bAvailLangs = b.order.availableLangs;
    if ((Sefaria.interfaceLang === 'english') &&
      (a.order.curatedPrimacy.en > 0 || b.order.curatedPrimacy.en > 0)) {
      return b.order.curatedPrimacy.en - a.order.curatedPrimacy.en; }
    else if ((Sefaria.interfaceLang === 'hebrew') &&
      (a.order.curatedPrimacy.he > 0 || b.order.curatedPrimacy.he > 0)) {
      return b.order.curatedPrimacy.he - a.order.curatedPrimacy.he;
    }
    if (Sefaria.interfaceLang === 'english' && aAvailLangs.length !== bAvailLangs.length) {
      if (aAvailLangs.indexOf('en') > -1) { return -1; }
      if (bAvailLangs.indexOf('en') > -1) { return 1; }
      return 0;
    }
    else if (a.order.custom_order !== b.order.custom_order) { return b.order.custom_order - a.order.custom_order; }  // custom_order, when present, should trump other data
    else if (a.order.pr !== b.order.pr) {
        return b.order.pr - a.order.pr;
    }
    else { return (b.order.numDatasource * b.order.tfidf) - (a.order.numDatasource * a.order.tfidf); }
  }
};


const sheetSort = (currSortOption, a, b) => {
  if (!a.order && !b.order) { return 0; }
  if ((0+!!a.order) !== (0+!!b.order)) { return (0+!!b.order) - (0+!!a.order); }
  const aTLangHe = 0 + (a.order.titleLanguage === 'hebrew');
  const bTLangHe = 0 + (b.order.titleLanguage === 'hebrew');
  const aLangHe  = 0 + (a.order.language      === 'hebrew');
  const bLangHe  = 0 + (b.order.language      === 'hebrew');
  if (Sefaria.interfaceLang === 'hebrew' && (aTLangHe ^ bTLangHe || aLangHe ^ bLangHe)) {
    if (aTLangHe ^ bTLangHe && aLangHe ^ bLangHe) { return bTLangHe - aTLangHe; }  // title lang takes precedence over content lang
    return (bTLangHe + bLangHe) - (aTLangHe + aLangHe);
  } else if (Sefaria.interfaceLang === 'english' && (aTLangHe ^ bTLangHe || aLangHe ^ bLangHe)) {
    if (aTLangHe ^ bTLangHe && aLangHe ^ bLangHe) { return aTLangHe - bTLangHe; }  // title lang takes precedence over content lang
    return (aTLangHe + aLangHe) - (bTLangHe + bLangHe);
  }
  if (currSortOption === 'Views') {
    return b.order.views - a.order.views;
  } else if (currSortOption === 'Newest') {
    if (b.order.dateCreated < a.order.dateCreated) { return -1; }
    if (a.order.dateCreated < b.order.dateCreated) { return 1; }
  } else {
    // relevance
    if (b.order.relevance === a.order.relevance) { return b.order.views - a.order.views; }
    return (Math.log(b.order.views) * b.order.relevance) - (Math.log(a.order.views) * a.order.relevance);
  }
};

const refRenderWrapper = (toggleSignUpModal, topicData, topicTestVersion) => item => {
  const text = item[1];
  const topicTitle = topicData && topicData.primaryTitle;
  const langKey = Sefaria.interfaceLang === 'english' ? 'en' : 'he';
  let dataSourceText = '';

  if (!!text.dataSources && Object.values(text.dataSources).length > 0) {
    dataSourceText = `${Sefaria._('This source is connected to ')}"${topicTitle && topicTitle[langKey]}" ${Sefaria._('by')} ${Object.values(text.dataSources).map(d => d[langKey]).join(' & ')}.`;
  }

  const afterSave = (
    <ToolTipped altText={dataSourceText} classes={"saveButton tooltip-toggle three-dots-button"}>
      <img src="/static/img/three-dots.svg" alt={dataSourceText}/>
    </ToolTipped>
  );

  const hasPrompts = text.descriptions && text.descriptions[langKey] && text.descriptions[langKey].title;

  // When running a test, topicTestVersion is respected.
  // const Passage = (topicTestVersion && hasPrompts) ? IntroducedTextPassage : TextPassage;
  const Passage = hasPrompts ? IntroducedTextPassage : TextPassage;
  return (
    <Passage
      key={item[0]}
      topic={topicData.slug}
      text={text}
      afterSave={afterSave}
      toggleSignUpModal={toggleSignUpModal}
      bodyTextIsLink= {true}
    />
  );
};


const sheetRenderWrapper = (toggleSignUpModal) => item => (
  <SheetBlock key={item.sheet_id} sheet={item} toggleSignUpModal={toggleSignUpModal}/>
);


/*
*** Components
*/




const TopicCategory = ({topic, topicTitle, setTopic, setNavTopic, compare, initialWidth,
  openDisplaySettings, openSearch}) => {
    const [topicData, setTopicData] = useState(Sefaria.getTopicFromCache(topic) || {primaryTitle: topicTitle});
    const [subtopics, setSubtopics] = useState(Sefaria.topicTocPage(topic));

    useEffect(() => {
        Sefaria.getTopic(topic).then(setTopicData);
    }, [topic]);

    useEffect(() => {
        setSubtopics(Sefaria.topicTocPage(topic));
    }, [topic]);


    let topicBlocks = subtopics
      .filter(t => t.shouldDisplay !== false)
      .sort(Sefaria.sortTopicsCompareFn)
      .map((t,i) => {
        const { slug, children, description} = t;
        const openTopic = e => {
          e.preventDefault();
          t.children ? setNavTopic(slug, {en, he}) : setTopic(slug, {en, he});
        };
        let {en, he} = t;
        en = en.replace(/^Parashat /, "");
        he = he.replace(/^פרשת /, "");
        return (
            <div className="navBlock">
              <a href={`/topics/${children ? 'category/' : ''}${slug}`}
                 className="navBlockTitle"
                 onClick={openTopic}
                 key={i}>
                <InterfaceText text={{en, he}} />
              </a>
              {description ?
              <div className="navBlockDescription clamped">
                <InterfaceText markdown={{en: description.en, he: description.he}} />
              </div>
              : null }
            </div>
        );
      });

    const sidebarModules = [
      {type: "Promo"},
      {type: "TrendingTopics"},
      {type: "SponsorADay"},
    ];
    if (topicData.description) {
      sidebarModules.unshift({
        type: "TitledText",
        props: {
          enTitle: "About",
          heTitle: Sefaria._("About"),
          enText: topicData.description.en,
          heText: topicData.description.he
        }
      });
    }

    return (
        <div className="readerNavMenu noLangToggleInHebrew">
            <div className="content readerTocTopics">
                <div className="sidebarLayout">
                  <div className="contentInner">
                      <div className="navTitle tight">
                        <CategoryHeader type="topics" data={topicData}>
                            <h1><InterfaceText text={{en: topicTitle.en, he: topicTitle.he}} /></h1>
                        </CategoryHeader>
                      </div>
                      <div className="readerNavCategories">
                        <ResponsiveNBox content={topicBlocks} initialWidth={initialWidth} />
                      </div>
                  </div>
                  <NavSidebar modules={sidebarModules} />
                </div>
                <Footer />
            </div>
        </div>
    );
};

const TopicSponsorship = ({topic_slug}) => {
    // TODO: Store this data somewhere intelligent
    const topic_sponsorship_map = {
        "parashat-lech-lecha": {
            "en": "Sponsored by The Rita J. & Stanley H. Kaplan Family Foundation in honor of Scott and Erica Belsky’s wedding anniversary.",
            "he": "נתרם על-ידי קרן משפחת ריטה ג’. וסטנלי ה. קפלן, לכבוד יום הנישואים של סקוט ואריקה בלסקי."
        },
        "parashat-toldot" : {
            "en": "Dedicated by Nancy (née Ackerman) and Alex Warshofsky in gratitude for Jewish learning as their daughter, Avigayil, is called to the Torah as a bat mitzvah, and in loving memory of Freydl Gitl who paved the way in her Jewish life.",
            "he": "מוקדש על-ידי ננסי (שם נעורים: אקרמן) ואלכס ורשופסקי בתודה על לימודי היהדות, לציון עלייתה של בתם אביגיל לתורה לרגל בת המצווה שלה ולזכרה האהוב של פריידי גיטל שסללה את הדרך בחייה היהודיים."
        },
        "parashat-vayigash": {
            "en": "Dedicated by Linda and Leib Koyfman in memory of Dr. Douglas Rosenman, z\"l, beloved father of Hilary Koyfman, and father-in-law of Mo Koyfman.",
            "he": "נתרם על-ידי לינדה ולייב קויפמן לזכר ד\"ר דאגלס רוזנמן ז\"ל, אביה האהוב של הילארי קויפמן וחותנו של מו קויפמן"
        },
        "parashat-achrei-mot": {
            "en": "Dedicated by Kevin Waldman in loving memory of his grandparents, Rose and Morris Waldman, who helped nurture his commitment to Jewish life.",
            "he": "מוקדש על-ידי קווין ולדמן לזכרם האהוב של סביו, רוז ומוריס ולדמן, שעזרו לטפח את מחויבותו לחיים יהודיים."
        },
        "parashat-vaetchanan": {
            "en": "Shabbat Nachamu learning is dedicated in memory of Jerome L. Stern, Yehuda Leib ben David Shmuel, z\"l.",
            "he": "הלימוד לשבת נחמו מוקדש לזכרו של ג'רום ל. שטרן, יהודה לייב בן דוד שמואל ז\"ל."
        }

    };
    const sponsorship_language = topic_sponsorship_map[topic_slug];
    if (!sponsorship_language) return null;

    return (
        <div className="dedication">
            <InterfaceText text={sponsorship_language}/>
        </div>
    );
}

const TopicHeader = ({ topic, topicData, multiPanel, isCat, setNavTopic, openDisplaySettings, openSearch }) => {
  const { en, he } = !!topicData && topicData.primaryTitle ? topicData.primaryTitle : {en: "Loading...", he: "טוען..."};
  const isTransliteration = !!topicData ? topicData.primaryTitleIsTransliteration : {en: false, he: false};
  const category = !!topicData ? Sefaria.topicTocCategory(topicData.slug) : null;
  return (
    <div>
        <div className="navTitle tight">
                <CategoryHeader type="topics" data={topicData} buttonsToDisplay={["source", "edit", "reorder"]}>
                <h1>
                    <InterfaceText text={{en:en, he:he}}/>
                </h1>
                </CategoryHeader>
        </div>
       {!topicData && !isCat ?<LoadingMessage/> : null}
       {!isCat && category ?
           <div className="topicCategory sectionTitleText">
             <a href={`/topics/category/${category.slug}`} onClick={e=>{ e.preventDefault(); setNavTopic(category.slug, category); }}>
               <InterfaceText text={{en: category.en, he: category.he}}/>
             </a>
           </div>
       : null}
       {topicData && topicData.ref ?
           <TopicSponsorship topic_slug={topicData.slug} />
       : null }
       {topicData && topicData.description ?
           <div className="topicDescription systemText">
              <InterfaceText markdown={{en: topicData.description.en, he: topicData.description.he}}/>
            </div>
       : null}
       {topicData && topicData.ref ?
         <a href={`/${topicData.ref.url}`} className="resourcesLink button blue">
           <img src="/static/icons/book-icon-black.svg" alt="Book Icon" />
           <span className="int-en">{ topicData.parasha ? Sefaria._('Read the Portion') : topicData.ref.en }</span>
           <span className="int-he">{ topicData.parasha ? Sefaria._('Read the Portion') : norm_hebrew_ref(topicData.ref.he) }</span>
         </a>
       : null}
       {topicData?.indexes?.length ?
        <div>
          <div className="sectionTitleText authorIndexTitle"><InterfaceText>Works on Sefaria</InterfaceText></div>
          <div className="authorIndexList">
            {topicData.indexes.map(({text, url}) => <SimpleLinkedBlock key={url} {...text} url={url} classes="authorIndex" />)}
          </div>
        </div>
       : null}
    </div>
);}

const useTabDisplayData = (translationLanguagePreference) => {
  const getTabDisplayData = useCallback(() => [
    {
      key: 'popular-writing-of',
      fetcher: fetchBulkText.bind(null, translationLanguagePreference),
      sortOptions: ['Relevance', 'Chronological'],
      filterFunc: refFilter,
      sortFunc: refSort,
      renderWrapper: refRenderWrapper,
    },
    {
      key: 'sources',
      fetcher: fetchBulkText.bind(null, translationLanguagePreference),
      sortOptions: ['Relevance', 'Chronological'],
      filterFunc: refFilter,
      sortFunc: refSort,
      renderWrapper: refRenderWrapper,
    },
    {
      key: 'sheets',
      fetcher: fetchBulkSheet,
      sortOptions: ['Relevance', 'Views', 'Newest'],
      filterFunc: sheetFilter,
      sortFunc: sheetSort,
      renderWrapper: sheetRenderWrapper,
    }
  ], [translationLanguagePreference]);
  return getTabDisplayData();
};

const TopicPage = ({
  tab, topic, topicTitle, setTopic, setNavTopic, openTopics, multiPanel, showBaseText, navHome,
  toggleSignUpModal, openDisplaySettings, setTab, openSearch, translationLanguagePreference, versionPref,
  topicTestVersion, onSetTopicSort, topicSort
}) => {
    const defaultTopicData = {primaryTitle: topicTitle, tabs: {}, isLoading: true};
    const [topicData, setTopicData] = useState(Sefaria.getTopicFromCache(topic, {with_html: true}) || defaultTopicData);
    const [loadedData, setLoadedData] = useState(topicData ? Object.entries(topicData.tabs).reduce((obj, [key, tabObj]) => { obj[key] = tabObj.loadedData; return obj; }, {}) : {});
    const [refsToFetchByTab, setRefsToFetchByTab] = useState({});
    const [parashaData, setParashaData] = useState(null);
    const [showFilterHeader, setShowFilterHeader] = useState(false);
    const tabDisplayData = useTabDisplayData(translationLanguagePreference, versionPref);

    const scrollableElement = useRef();
    const clearAndSetTopic = (topic, topicTitle) => {setTopic(topic, topicTitle)};

    // Initial Topic Data, updates when `topic` changes
    useEffect(() => {
      setTopicData(defaultTopicData); // Ensures topicTitle displays while loading
      const { promise, cancel } = Sefaria.makeCancelable((async () => {
        const d = await Sefaria.getTopic(topic, {with_html: true});
        if (d.parasha) { Sefaria.getParashaNextRead(d.parasha).then(setParashaData); }
        setTopicData(d);
        // Data remaining to fetch that was not already in the cache
        for (let [tabKey, tabObj] of Object.entries(d.tabs)) {
          const refsWithoutData = tabObj.loadedData ? tabObj.refs.slice(tabObj.loadedData.length) : tabObj.refs;
          if (refsWithoutData.length)  {
            setRefsToFetchByTab(prev => ({...prev, [tabKey]: refsWithoutData}));
          } else {
            setLoadedData(prev => ({...prev, [tabKey]: tabObj.loadedData}));
          }
        }
      })());
      promise.catch((error) => { if (!error.isCanceled) { console.log('TopicPage Error', error); } });
      return () => {
        cancel();
        setTopicData(false);
        setLoadedData({});
        setRefsToFetchByTab({});
      }
    }, [topic]);

    // Set up tabs and register incremental load hooks
    const displayTabs = [];
    let onClickFilterIndex = 2;
    for (let tabObj of tabDisplayData) {
      const { key } = tabObj;
      useIncrementalLoad(
        tabObj.fetcher,
        refsToFetchByTab[key] || false,
        Sefaria._topicPageSize,
        data => setLoadedData(prev => {
          const updatedData = (!prev[key] || data === false) ? data : [...prev[key], ...data];
          if (topicData?.tabs?.[key]) { topicData.tabs[key].loadedData = updatedData; } // Persist loadedData in cache
          return {...prev, [key]: updatedData};
        }),
        topic
      );
      if (topicData?.tabs?.[key]) {
        displayTabs.push({
          title: topicData.tabs[key].title,
          id: key,
        });
      }
    }
    if (displayTabs.length) {
      displayTabs.push({
        title: {
          en: "Filter",
          he: Sefaria._("Filter")
        },
        id: 'filter',
        icon: `/static/icons/arrow-${showFilterHeader ? 'up' : 'down'}-bold.svg`,
        justifyright: true
      });
      onClickFilterIndex = displayTabs.length - 1;
    }
    const classStr = classNames({topicPanel: 1, readerNavMenu: 1});
    return <div className={classStr}>
        <div className="content noOverflowX" ref={scrollableElement}>
            <div className="columnLayout">
               <div className="mainColumn storyFeedInner">
                    <TopicHeader topic={topic} topicData={topicData} multiPanel={multiPanel} setNavTopic={setNavTopic} openSearch={openSearch} openDisplaySettings={openDisplaySettings} />
                    {(!topicData.isLoading && displayTabs.length) ?
                       <TabView
                          currTabName={tab}
                          setTab={setTab}
                          tabs={displayTabs}
                          renderTab={t => (
                            <div className={classNames({tab: 1, noselect: 1, filter: t.justifyright, open: t.justifyright && showFilterHeader})}>
                              <InterfaceText text={t.title} />
                              { t.icon ? <img src={t.icon} alt={`${t.title.en} icon`} /> : null }
                            </div>
                          )}
                          containerClasses={"largeTabs"}
                          onClickArray={{[onClickFilterIndex]: ()=>setShowFilterHeader(!showFilterHeader)}}
                        >
                          {
                            tabDisplayData.map(tabObj => {
                              const { key, sortOptions, filterFunc, sortFunc, renderWrapper } = tabObj;
                              const displayTab = displayTabs.find(x => x.id === key);
                              if (!displayTab) { return null; }
                              return (
                                <TopicPageTab
                                  key={key}
                                  scrollableElement={scrollableElement}
                                  showFilterHeader={showFilterHeader}
                                  data={loadedData[key]}
                                  sortOptions={sortOptions}
                                  filterFunc={filterFunc}
                                  sortFunc={sortFunc}
                                  onDisplayedDataChange={data => {
                                    if (!topicData._refsDisplayedByTab) { topicData._refsDisplayedByTab = {}; }
                                    topicData._refsDisplayedByTab[key] = data.length;
                                  }}
                                  initialRenderSize={(topicData._refsDisplayedByTab && topicData._refsDisplayedByTab[key]) || 0}
                                  renderItem={renderWrapper(toggleSignUpModal, topicData, topicTestVersion)}
                                  onSetTopicSort={onSetTopicSort}
                                  topicSort={topicSort}
                                />
                              );
                            })
                          }
                        </TabView>
                    : (topicData.isLoading ? <LoadingMessage /> : null) }
                </div>
                <div className="sideColumn">
<<<<<<< HEAD
                    { topicData ?
                    <TopicSideColumn
                      key={topic}
                      slug={topic}
                      links={topicData.links}
                      clearAndSetTopic={clearAndSetTopic}
                      setNavTopic={setNavTopic}
                      parashaData={parashaData}
                      tref={topicData.ref}
                      timePeriod={topicData.timePeriod}
                      properties={topicData.properties} 
                      topicTitle={topicTitle}
                      multiPanel={multiPanel} />
                    : null }
                    <Promotions adType="sidebar"/>
=======
                  {topicData ? (
                    <>
                      <TopicSideColumn
                        key={topic}
                        slug={topic}
                        links={topicData.links}
                        clearAndSetTopic={clearAndSetTopic}
                        setNavTopic={setNavTopic}
                        parashaData={parashaData}
                        tref={topicData.ref}
                        timePeriod={topicData.timePeriod}
                        properties={topicData.properties}
                      />
                      {!topicData.isLoading && <Promotions/>}
                    </>
                  ) : null}
>>>>>>> 9f820725
                </div>
            </div>
            <Footer />
          </div>
      </div>;
};
TopicPage.propTypes = {
  tab:                 PropTypes.string,
  topic:               PropTypes.string.isRequired,
  setTopic:            PropTypes.func.isRequired,
  setNavTopic:         PropTypes.func.isRequired,
  openTopics:          PropTypes.func.isRequired,
  setTab:              PropTypes.func.isRequired,
  multiPanel:          PropTypes.bool,
  showBaseText:        PropTypes.func,
  navHome:             PropTypes.func,
  openDisplaySettings: PropTypes.func,
  toggleSignUpModal:   PropTypes.func,
  topicTestVersion:    PropTypes.string
};


const TopicPageTab = ({
  data, renderItem, classes, sortOptions, sortFunc, filterFunc, showFilterHeader,
  scrollableElement, onDisplayedDataChange, initialRenderSize, onSetTopicSort, topicSort
}) => {
  return (
    <div className="topicTabContents">
      {!!data ?
        <div className={classes}>
          <FilterableList
            pageSize={20}
            scrollableElement={scrollableElement}
            showFilterHeader={showFilterHeader}
            filterFunc={filterFunc}
            sortFunc={sortFunc}
            renderItem={renderItem}
            renderEmptyList={()=>null}
            renderHeader={()=>null}
            sortOptions={sortOptions}
            onDisplayedDataChange={onDisplayedDataChange}
            initialRenderSize={initialRenderSize}
            onSetSort={onSetTopicSort}
            externalSortOption={topicSort}
            data={data}
          />
        </div> : <LoadingMessage />
      }
    </div>
  );
}


const TopicLink = ({topic, topicTitle, onClick, isTransliteration, isCategory}) => (
  <Link className="relatedTopic" href={`/topics/${isCategory ? 'category/' : ''}${topic}`}
    onClick={onClick.bind(null, topic, topicTitle)} key={topic}
    title={topicTitle.en}
  >
    <InterfaceText text={{en:topicTitle.en, he:topicTitle.he}}/>
  </Link>
);
TopicLink.propTypes = {
  topic: PropTypes.string.isRequired,
  clearAndSetTopic: PropTypes.func.isRequired,
  isTransliteration: PropTypes.object,
};


const TopicSideColumn = ({ slug, links, clearAndSetTopic, parashaData, tref, setNavTopic, timePeriod, properties, topicTitle, multiPanel }) => {
  const category = Sefaria.topicTocCategory(slug);
  const linkTypeArray = links ? Object.values(links).filter(linkType => !!linkType && linkType.shouldDisplay && linkType.links.filter(l => l.shouldDisplay !== false).length > 0) : [];
  if (linkTypeArray.length === 0) {
    linkTypeArray.push({
      title: {
        en: !category ? 'Explore Topics' : category.en,
        he: !category ?  'נושאים כלליים' : category.he,
      },
      links: Sefaria.topicTocPage(category && category.slug).slice(0, 20).map(({slug, en, he}) => ({
        topic: slug,
        title: {en, he},
        isCategory: !category,
      })),
    })
  }
  const hasReadings = parashaData && (!Array.isArray(parashaData) || parashaData.length > 0) && tref;
  const readingsComponent = hasReadings ? (
    <ReadingsComponent parashaData={parashaData} tref={tref} />
  ) : null;
  const topicMetaData = <TopicMetaData timePeriod={timePeriod} properties={properties} topicTitle={topicTitle} multiPanel={multiPanel}/>;
  const linksComponent = (
    links ?
        linkTypeArray.sort((a, b) => {
        const aInd = a.title.en.indexOf('Related');
        const bInd = b.title.en.indexOf('Related');
        if (aInd > -1 && bInd > -1) { return 0; }
        if (aInd > -1) { return -1; }
        if (bInd > -1) { return 1; }
        //alphabetical by en just to keep order consistent
        return a.title.en.localeCompare(b.title.en);
      })
      .map(({ title, pluralTitle, links }) => {
        const linksToDisplay = links.filter(l => l.shouldDisplay !== false);
        const hasPlural = linksToDisplay.length > 1 && pluralTitle;
        const pluralizedTitle = {
          en: hasPlural ? pluralTitle.en : title.en,
          he: hasPlural ? pluralTitle.he : title.he,
        };
        const hasMore = linksToDisplay.length > 10;
        return (
          <TopicSideSection key={title.en+title.he} title={pluralizedTitle} hasMore={hasMore}>
            {
              linksToDisplay
              .sort((a, b) => {
                const shortLang = Sefaria.interfaceLang == 'hebrew' ? 'he' : 'en';
                if (!!a.title[shortLang] !== !!b.title[shortLang]) {
                  return (0+!!b.title[shortLang]) - (0+!!a.title[shortLang]);
                }
                if (!a.order && !b.order) { return 0; }
                if ((0+!!a.order) !== (0+!!b.order)) { return (0+!!b.order) - (0+!!a.order); }
                return b.order.tfidf - a.order.tfidf;
              })
              .map(l =>
                TopicLink({
                  topic:l.topic, topicTitle: l.title,
                  onClick: l.isCategory ? setNavTopic : clearAndSetTopic,
                  isTransliteration: l.titleIsTransliteration,
                  isCategory: l.isCategory
                })
              )
            }
          </TopicSideSection>
        );
      })
    : null
  );
  return (
    <div className={"topicSideColumn"}>
      { readingsComponent }
      { topicMetaData }
      { linksComponent }
    </div>
  )
}
TopicSideColumn.propTypes = {
  topicData: PropTypes.object,
  clearAndSetTopic: PropTypes.func.isRequired,
};


const TopicSideSection = ({ title, children, hasMore }) => {
  const [showMore, setShowMore] = useState(false);
  return (
    <div key={title.en} className="link-section">
      <h2>
        <span className="int-en">{title.en}</span>
        <span className="int-he">{title.he}</span>
      </h2>
      <div className="sideList">
        { React.Children.toArray(children).slice(0, showMore ? undefined : 10) }
      </div>
      {
        hasMore ?
        (
          <div className="sideColumnMore sans-serif" onClick={() => setShowMore(!showMore)}>
            <InterfaceText>{ showMore ? "Less" : "More" }</InterfaceText>
          </div>
        )
        : null
      }
    </div>
  );
}

const TopicImage = ({photoLink, enCaption, heCaption }) => {
  
  return (
    <div class="topicImageWrapper">
     {/** Todo Break out the classes. add CSS for linebreak via parent */}
        <img class="topicImagePicture" src={photoLink}/>
        <div class="topicImageCaption topicImageCaptionLinebreak"> 
         <InterfaceText text={{en:enCaption, he:heCaption}}  />
        </div>
      </div>);
}


const ReadingsComponent = ({ parashaData, tref }) => (
  <div className="readings link-section">
    <h2>
      <InterfaceText text={{en:"Readings", he:"פרשיות והפטרות"}}  />
    </h2>
    <span className="smallText parasha-date">
      <InterfaceText text={{en:Sefaria.util.localeDate(parashaData.date), he:Sefaria.util.localeDate(parashaData.date)}} />
      <InterfaceText text={{en:Sefaria.util.hebrewCalendarDateStr(parashaData.date), he:Sefaria.util.hebrewCalendarDateStr(parashaData.date)}} />
    </span>
    <div className="parasha">
        <div className="sectionTitleText"><InterfaceText text={{en:"Torah", he:"תורה"}} /></div>
        <div className="navSidebarLink ref serif">
            <img src="/static/icons/book.svg" className="navSidebarIcon" alt="book icon" />
            <a href={'/' + tref.url} className="contentText"><InterfaceText text={{en:tref.en, he:norm_hebrew_ref(tref.he)}} /></a>
        </div>
        <div className="aliyot">
        {
            parashaData.parasha?.extraDetails?.aliyot?.map((aliya, index) => {
               let sectionNum = index+1;
               let sectionStr = sectionNum <= 7 ? sectionNum : 'M';
               let heSectionStr = sectionNum <= 7 ? Sefaria.hebrew.encodeHebrewNumeral(sectionNum) : 'מ';
               return (
                  <a className="sectionLink" href={"/" + Sefaria.normRef(aliya)} data-ref={aliya} key={aliya}>
                    <InterfaceText text={{en:sectionStr, he:heSectionStr}}/>
                  </a>
                );
            }) ?? null
        }
        </div>
    </div>
    <div className="haftarah">
        <div className="sectionTitleText"><InterfaceText text={{en:"Haftarah", he:"הפטרה"}}/></div>
        {parashaData.haftarah ?
            <div className="haftarot">
            {
              parashaData.haftarah.map(h => (
                <div className="navSidebarLink ref serif">
                    <img src="/static/icons/book.svg" className="navSidebarIcon" alt="book icon" />
                    <a href={'/' + h.url} className="contentText" key={h.url}>
                      <InterfaceText text={{en:h.displayValue.en, he:norm_hebrew_ref(h.displayValue.he)}} />
                    </a>
                </div>
              ))
            }
            </div> : ""}
    </div>
  </div>
);

const propKeys = [
  {en: 'enWikiLink', he: 'heWikiLink', title: 'Wikipedia'},
  {en: 'jeLink', he: 'jeLink', title: 'Jewish Encyclopedia'},
  {en: 'enNliLink', he: 'heNliLink', title: 'National Library of Israel'},
];


const TopicMetaData = ({ topicTitle, timePeriod, multiPanel, properties={} }) => {
  const topicImageKey = topicTitle.en;
  const hardcodedTopicImagesMap = {
    'Rosh Hashanah': {'photoLink':'https://museums.cjh.org/web/objects/common/webmedia.php?irn=11469&reftable=ecatalogue&refirn=6640', 
                     'enCaption':'Rosh Hashanah, Arthur Szyk (1894-1951) Tempera and ink on paper. New Canaan, 1948. Collection of Yeshiva University Museum. Gift of Charles Frost', 
                     'heCaption': 'ראש השנה, ארתור שיק, ארה״ב 1948. אוסף ישיבה יוניברסיטי'},
  
    'Yom Kippur': {'photoLink':'https://www.bl.uk/IllImages/BLCD/big/K900/K90075-77.jpg', 
                   'enCaption':'Micrography of Jonah being swallowed by the fish. Germany, 1300-1500, The British Library', 
                   'heCaption': 'מיקורגפיה של יונה בבטן הדג, מתוך ספר יונה ההפטרה של יום כיפור, 1300-1500'},
  
    'The Four Species': {'photoLink':'https://res.cloudinary.com/the-jewish-museum/image/fetch/q_auto,f_auto/v1/https%3A%2F%2Fthejm.netx.net%2Ffile%2Fasset%2F34234%2Fview%2F52568%2Fview_52568%3Ftoken%3D5d5cdc57-6399-40b5-afb0-93139921700e', 
                         'enCaption':'Etrog container, K B, late 19th century, Germany. The Jewish Museum, Gift of Dr. Harry G. Friedman', 
                         'heCaption': 'תיבת אתרוג, סוף המאה ה19, גרמניה. מתנת הארי ג. פרידמן '},
  
    'Sukkot': {'photoLink':'https://www.bl.uk/IllImages/BLCD/big/d400/d40054-17a.jpg', 
               'enCaption':'Detail of a painting of a sukkah Image taken from f. 316v of Forli Siddur. 1383, Italian rite. The British Library', 
               'heCaption': 'פרט ציור של סוכה עם שולחן פרוס ושלוש דמויות. דימוי מתוך סידור פורלי, 1383 איטליה'},
  
    'Simchat Torah': {'photoLink':'https://upload.wikimedia.org/wikipedia/commons/4/4d/Rosh_Hashanah_greeting_card_%287974345646%29.jpg?20150712114334', 
                      'enCaption':'Rosh Hashanah postcard: Hakafot, Haim Yisroel Goldberg (1888-1943) Publisher: Williamsburg Post Card Co. Germany, ca. 1915 Collection of Yeshiva University Museum', 
                      'heCaption': 'גלויה לראש השנה: הקפות, חיים גולדברג, גרמניה 1915, אוסף ישיבה יוניברסיטי'},
  
    'Shabbat': {'photoLink':'https://res.cloudinary.com/the-jewish-museum/image/fetch/q_auto,f_auto/v1/https%3A%2F%2Fthejm.netx.net%2Ffile%2Fasset%2F35064%2Fview%2F61838%2Fview_61838%3Ftoken%3D5d5cdc57-6399-40b5-afb0-93139921700e', 
                'enCaption':'Friday Evening, Isidor Kaufmann, Austria c. 1920. The Jewish Museum, Gift of Mr. and Mrs. M. R. Schweitzer', 
                'heCaption': 'שישי בערב, איזידור קאופמן, וינה 1920. מתנת מר וגברת מ.ר. שוייצר'},
  
  };
  const tpSection = !!timePeriod ? (
    <TopicSideSection title={{en: "Lived", he: "תקופת פעילות"}}>
      <div className="systemText topicMetaData"><InterfaceText text={timePeriod.name} /></div>
      <div className="systemText topicMetaData"><InterfaceText text={timePeriod.yearRange} /></div>
    </TopicSideSection>
  ) : null;
  const propValues = propKeys.map(keyObj => ({
    url: {
      en: (properties[keyObj.en] || {})['value'],
      he: (properties[keyObj.he] || {})['value'],
    },
    title: keyObj.title,
  }));
  const hasProps = propValues.reduce((accum, curr) => accum || curr.url.en || curr.url.he, false);
  const propsSection = hasProps ? (
      <TopicSideSection title={{en: "Learn More", he: "לקריאה נוספת"}}>
        {
          propValues.map(propObj => {
            let url, urlExists = true;
            if (Sefaria.interfaceLang === 'hebrew') {
              if (!propObj.url.he) { urlExists = false; }
              url = propObj.url.he || propObj.url.en;
            } else {
              if (!propObj.url.en) { urlExists = false; }
              url = propObj.url.en || propObj.url.he;
            }
            if (!url) { return null; }
            return (
              <SimpleLinkedBlock
                key={url} en={propObj.title + (urlExists ? "" : " (Hebrew)")} he={Sefaria._(propObj.title) + (urlExists ? "" : ` (${Sefaria._("English")})`)}
                url={url} aclasses={"systemText topicMetaData"} openInNewTab
              />
            );
          })
        }
      </TopicSideSection>
  ) : null;
  return (
    <>
    {/** Raise this up a level, add a ?: for null */}
    {topicImageKey in hardcodedTopicImagesMap && multiPanel && <TopicImage photoLink={hardcodedTopicImagesMap[topicImageKey].photoLink} enCaption={hardcodedTopicImagesMap[topicImageKey].enCaption} heCaption={hardcodedTopicImagesMap[topicImageKey].heCaption}/>}
      { tpSection }
      { propsSection }
    </>
  );
};


export {
  TopicPage,
  TopicCategory,
  refSort
}<|MERGE_RESOLUTION|>--- conflicted
+++ resolved
@@ -515,23 +515,6 @@
                     : (topicData.isLoading ? <LoadingMessage /> : null) }
                 </div>
                 <div className="sideColumn">
-<<<<<<< HEAD
-                    { topicData ?
-                    <TopicSideColumn
-                      key={topic}
-                      slug={topic}
-                      links={topicData.links}
-                      clearAndSetTopic={clearAndSetTopic}
-                      setNavTopic={setNavTopic}
-                      parashaData={parashaData}
-                      tref={topicData.ref}
-                      timePeriod={topicData.timePeriod}
-                      properties={topicData.properties} 
-                      topicTitle={topicTitle}
-                      multiPanel={multiPanel} />
-                    : null }
-                    <Promotions adType="sidebar"/>
-=======
                   {topicData ? (
                     <>
                       <TopicSideColumn
@@ -544,11 +527,12 @@
                         tref={topicData.ref}
                         timePeriod={topicData.timePeriod}
                         properties={topicData.properties}
+                        topicTitle={topicTitle}
+                        multiPanel={multiPanel}
                       />
                       {!topicData.isLoading && <Promotions/>}
                     </>
                   ) : null}
->>>>>>> 9f820725
                 </div>
             </div>
             <Footer />
