import React, { useState, useEffect, useCallback, useRef, useMemo } from 'react';
import PropTypes  from 'prop-types';
import classNames  from 'classnames';
import Sefaria  from './sefaria/sefaria';
import { useIncrementalLoad } from './Hooks';
import { Promotions } from './Promotions';
import { NavSidebar } from './NavSidebar';
import Footer from './Footer';
import TopicEditor from './TopicEditor';
import {
  SheetBlock,
  TextPassage,
} from './Story';
import {
    TabView,
    LoadingMessage,
    Link,
    ResponsiveNBox,
    InterfaceText,
    FilterableList,
    ToolTipped,
    SimpleLinkedBlock,
    TopicToCategorySlug
} from './Misc';


/*
*** Helper functions
*/


const norm_hebrew_ref = tref => tref.replace(/[׳״]/g, '');


const fetchBulkText = (translationLanguagePreference, inRefs) =>
  Sefaria.getBulkText(
    inRefs.map(x => x.ref),
    true, 500, 600,
    translationLanguagePreference
  ).then(outRefs => {
    for (let tempRef of inRefs) {
      // annotate outRefs with `order` and `dataSources` from `topicRefs`
      if (outRefs[tempRef.ref]) {
        outRefs[tempRef.ref].order = tempRef.order;
        outRefs[tempRef.ref].dataSources = tempRef.dataSources;
      }
    }
    return Object.entries(outRefs);
  }
);


const fetchBulkSheet = inSheets =>
    Sefaria.getBulkSheets(inSheets.map(x => x.ref)).then(outSheets => {
    for (let tempSheet of inSheets) {
      if (outSheets[tempSheet.ref]) {
        outSheets[tempSheet.ref].order = tempSheet.order;
      }
    }
    return Object.values(outSheets);
  }
);


const refFilter = (currFilter, ref) => {
  const n = text => !!text ? text.toLowerCase() : '';
  currFilter = n(currFilter);
  ref[1].categories = Sefaria.refCategories(ref[1].ref).join(" ");
  for (let field of ['en', 'he', 'ref', 'categories']) {
    if (n(ref[1][field]).indexOf(currFilter) > -1) { return true; }
  }
};


const sheetFilter = (currFilter, sheet) => {
  const n = text => !!text ? text.toLowerCase() : '';
  currFilter = n(currFilter);
  for (let field of ['sheet_title', 'publisher_name', 'publisher_position', 'publisher_organization']) {
    if (n(sheet[field]).indexOf(currFilter) > -1) { return true; }
  }
};


const refSort = (currSortOption, a, b) => {
  a = a[1]; b = b[1];
  if (!a.order && !b.order) { return 0; }
  if ((0+!!a.order) !== (0+!!b.order)) { return (0+!!b.order) - (0+!!a.order); }
  if (currSortOption === 'Chronological') {
    if (a.order.comp_date === b.order.comp_date) {
      if (a.order.order_id < b.order.order_id) { return -1; }
      if (b.order.order_id < a.order.order_id) { return 1; }
      return 0;
    }
    return a.order.comp_date - b.order.comp_date;
  }
  else {
    const aAvailLangs = a.order.availableLangs || [];
    const bAvailLangs = b.order.availableLangs || [];
    if (Sefaria.interfaceLang === 'english' && aAvailLangs.length !== bAvailLangs.length) {
      if (aAvailLangs.indexOf('en') > -1) { return -1; }
      if (bAvailLangs.indexOf('en') > -1) { return 1; }
      return 0;
    }
    else if (a.order.custom_order !== b.order.custom_order) { return b.order.custom_order - a.order.custom_order; }  // custom_order, when present, should trump other data
    else if (a.order.pr !== b.order.pr) { return b.order.pr - a.order.pr; }
    else { return (b.order.numDatasource * b.order.tfidf) - (a.order.numDatasource * a.order.tfidf); }
  }
};


const sheetSort = (currSortOption, a, b) => {
  if (!a.order && !b.order) { return 0; }
  if ((0+!!a.order) !== (0+!!b.order)) { return (0+!!b.order) - (0+!!a.order); }
  const aTLangHe = 0 + (a.order.titleLanguage === 'hebrew');
  const bTLangHe = 0 + (b.order.titleLanguage === 'hebrew');
  const aLangHe  = 0 + (a.order.language      === 'hebrew');
  const bLangHe  = 0 + (b.order.language      === 'hebrew');
  if (Sefaria.interfaceLang === 'hebrew' && (aTLangHe ^ bTLangHe || aLangHe ^ bLangHe)) {
    if (aTLangHe ^ bTLangHe && aLangHe ^ bLangHe) { return bTLangHe - aTLangHe; }  // title lang takes precedence over content lang
    return (bTLangHe + bLangHe) - (aTLangHe + aLangHe);
  } else if (Sefaria.interfaceLang === 'english' && (aTLangHe ^ bTLangHe || aLangHe ^ bLangHe)) {
    if (aTLangHe ^ bTLangHe && aLangHe ^ bLangHe) { return aTLangHe - bTLangHe; }  // title lang takes precedence over content lang
    return (aTLangHe + aLangHe) - (bTLangHe + bLangHe);
  }
  if (currSortOption === 'Views') {
    return b.order.views - a.order.views;
  } else if (currSortOption === 'Newest') {
    if (b.order.dateCreated < a.order.dateCreated) { return -1; }
    if (a.order.dateCreated < b.order.dateCreated) { return 1; }
  } else {
    // relevance
    if (b.order.relevance == a.order.relevance) { return b.order.views - a.order.views; }
    return (Math.log(b.order.views) * b.order.relevance) - (Math.log(a.order.views) * a.order.relevance);
  }
};

const refRenderWrapper = (toggleSignUpModal, topicData) => item => {
  const text = item[1];
  const topicTitle = topicData && topicData.primaryTitle;
  const langKey = Sefaria.interfaceLang === 'english' ? 'en' : 'he';
  let dataSourceText = '';

  if (!!text.dataSources && Object.values(text.dataSources).length > 0) {
    dataSourceText = `${Sefaria._('This source is connected to ')}"${topicTitle && topicTitle[langKey]}" ${Sefaria._('by')} ${Object.values(text.dataSources).map(d => d[langKey]).join(' & ')}.`;
  }

  const afterSave = (
    <ToolTipped altText={dataSourceText} classes={"saveButton tooltip-toggle three-dots-button"}>
      <img src="/static/img/three-dots.svg" alt={dataSourceText}/>
    </ToolTipped>
  );

  return (
    <TextPassage
      key={item[0]}
      text={text}
      afterSave={afterSave}
      toggleSignUpModal={toggleSignUpModal} />
  );
};


const sheetRenderWrapper = (toggleSignUpModal) => item => (
  <SheetBlock key={item.sheet_id} sheet={item} toggleSignUpModal={toggleSignUpModal}/>
);


/*
*** Components
*/


const TopicCategory = ({topic, topicTitle, setTopic, setNavTopic, compare, initialWidth, 
  openDisplaySettings, openSearch}) => {
    
    const [topicData, setTopicData] = useState(Sefaria.getTopicFromCache(topic) || {primaryTitle: topicTitle});
    const [subtopics, setSubtopics] = useState(Sefaria.topicTocPage(topic));
    const [addingTopics, setAddingTopics] = useState(false);
    const topicEditorStatus = useRef(null);
    if (Sefaria.is_moderator) {
        if (!addingTopics) {
            topicEditorStatus.current =
                <div onClick={(e) => toggleAddingTopics(e)} id="editTopic" className="button extraSmall topic"
                     role="button">
                    <InterfaceText>Edit Topic</InterfaceText>
                </div>;
        }
        else if (addingTopics && "slug" in topicData) {
            const initCatSlug = TopicToCategorySlug(topicData);
            topicEditorStatus.current = <TopicEditor origSlug={topicData.slug} origEn={topicData.primaryTitle.en} origHe={topicData.primaryTitle.he}
<<<<<<< HEAD
                         origDesc={topicData?.description?.en || ""} origCategorySlug={initCatSlug}
                         origCategoryDesc={topicData?.categoryDescription?.en || ""}
=======
                         origDesc={topicData?.description || ""} origCategorySlug={initCatSlug}
                         origCategoryDesc={topicData?.categoryDescription || ""}
>>>>>>> 8131430e
                         close={(e) => toggleAddingTopics(e)}/>;
        }
    }
    const toggleAddingTopics = function(e) {
      if (e.currentTarget.id === "editTopic") {
        setAddingTopics(true);
      }
      else if(e.currentTarget.id === "cancel") {
        setAddingTopics(false);
     }
    }
    useEffect(() => {
        Sefaria.getTopic(topic, {annotate_time_period: true}).then(setTopicData);
    }, [topic]);

    useEffect(() => {
        setSubtopics(Sefaria.topicTocPage(topic));
    }, [topic]);


    let topicBlocks = subtopics
      .filter(t => t.shouldDisplay !== false)
      .sort((a, b) => {
        // Don't use display order intended for top level a category level. Bandaid for unclear semantics on displayOrder.
        const [aDisplayOrder, bDisplayOrder] = [a, b].map(x => Sefaria.isTopicTopLevel(x.slug) ? 10000 : x.displayOrder);

        // Sort alphabetically according to interface lang in absense of display order
        if (aDisplayOrder === bDisplayOrder) {
          const stripInitialPunctuation = str => str.replace(/^["#]/, "");
          const [aAlpha, bAlpha] = [a, b].map(x => {
            if (Sefaria.interfaceLang === "hebrew") {
              return (x.he.length) ?
                stripInitialPunctuation(x.he) :
               "תתת" + stripInitialPunctuation(x.en);
            } else {
              return (x.en.length) ?
                stripInitialPunctuation(x.en) :
                stripInitialPunctuation(x.he)
            }
          });

          return aAlpha < bAlpha ? -1 : 1;
        }

        return aDisplayOrder - bDisplayOrder;

      })
      .map((t,i) => {
        const { slug, children, description} = t;
        const openTopic = e => {
          e.preventDefault();
          t.children ? setNavTopic(slug, {en, he}) : setTopic(slug, {en, he});
        };
        let {en, he} = t;
        en = en.replace(/^Parashat /, "");
        he = he.replace(/^פרשת /, "");
        return (
            <div className="navBlock">
              <a href={`/topics/${children ? 'category/' : ''}${slug}`}
                 className="navBlockTitle" 
                 onClick={openTopic}
                 key={i}>
                <InterfaceText text={{en, he}} />
              </a>
              {description ?
              <div className="navBlockDescription clamped">
                <InterfaceText text={{en: description.en, he: description.he}} />
              </div>
              : null }
            </div>
        );
      });

    const sidebarModules = [
      {type: "Promo"},
      {type: "TrendingTopics"},
      {type: "SponsorADay"},
    ];
    if (topicData.description) {
      sidebarModules.unshift({
        type: "TitledText",
        props: {
          enTitle: "About",
          heTitle: Sefaria._("About"),
          enText: topicData.description.en,
          heText: topicData.description.he
        }
      });
    }

    return (
        <div className="readerNavMenu noLangToggleInHebrew">
            <div className="content readerTocTopics">
                <div className="sidebarLayout">
                  <div className="contentInner">
                      <div className="navTitle tight">
                          <h1><InterfaceText text={{en: topicTitle.en, he: topicTitle.he}} /></h1>
                          {topicEditorStatus.current}
                      </div>
                      <div className="readerNavCategories">
                        <ResponsiveNBox content={topicBlocks} initialWidth={initialWidth} />
                      </div>
                  </div>
                  <NavSidebar modules={sidebarModules} />
                </div>
                <Footer />
            </div>
        </div>
    );
};


const TopicHeader = ({ topic, topicData, multiPanel, isCat, setNavTopic, openDisplaySettings, openSearch }) => {
  const { en, he } = !!topicData && topicData.primaryTitle ? topicData.primaryTitle : {en: "Loading...", he: "טוען..."};
  const [addingTopics, setAddingTopics] = useState(false);
  const isTransliteration = !!topicData ? topicData.primaryTitleIsTransliteration : {en: false, he: false};
  const category = !!topicData ? Sefaria.topicTocCategory(topicData.slug) : null;
  const toggleAddingTopics = function(e) {
      if (e.currentTarget.id === "editTopic") {
        setAddingTopics(true);
      }
      else if(e.currentTarget.id === "cancel") {
        setAddingTopics(false);
     }
  }
  if (Sefaria.is_moderator && addingTopics && !!topicData) {
      const initCatSlug = TopicToCategorySlug(topicData, category);
<<<<<<< HEAD
      return <TopicEditor origEn={en} origHe={he} origDesc={topicData?.description?.en || ""}
                          origCategoryDesc={topicData?.categoryDescription?.en || ""}
=======
      return <TopicEditor origEn={en} origHe={he} origDesc={topicData?.description || ""}
                          origCategoryDesc={topicData?.categoryDescription || ""}
>>>>>>> 8131430e
                          origSlug={topicData["slug"]} origCategorySlug={initCatSlug} close={(e) => toggleAddingTopics(e)}/>;
  }
  const topicStatus = Sefaria.is_moderator && !!topicData ?
                            <div onClick={(e) => toggleAddingTopics(e)} id="editTopic" className="button extraSmall topic" role="button">
                              <InterfaceText>Edit Topic</InterfaceText>
                            </div> : null;
  return (
    <div>
        <div className="navTitle tight">
          <h1>
            <InterfaceText text={{en:en, he:he}}/>
          </h1>
            {topicStatus}
        </div>
       {!topicData && !isCat ?<LoadingMessage/> : null}
       {!isCat && category ?
           <div className="topicCategory sectionTitleText">
             <a href={`/topics/category/${category.slug}`} onClick={e=>{ e.preventDefault(); setNavTopic(category.slug, category); }}>
              <span className="int-en">{category.en}</span>
              <span className="int-he">{category.he}</span>
             </a>
           </div>
       : null}
       {topicData && topicData.description ?
           <div className="topicDescription systemText">
              <span className="int-en">{topicData.description.en}</span>
              <span className="int-he">{topicData.description.he}</span>
            </div>
       : null}
       {topicData && topicData.ref ?
         <a href={`/${topicData.ref.url}`} className="resourcesLink button blue">
           <img src="/static/icons/book-icon-black.svg" alt="Book Icon" />
           <span className="int-en">{ topicData.parasha ? Sefaria._('Read the Portion') : topicData.ref.en }</span>
           <span className="int-he">{ topicData.parasha ? Sefaria._('Read the Portion') : norm_hebrew_ref(topicData.ref.he) }</span>
         </a>
       : null}
       {topicData?.indexes?.length ?
        <div>
          <div className="sectionTitleText authorIndexTitle"><InterfaceText>Works on Sefaria</InterfaceText></div>
          <div className="authorIndexList">
            {topicData.indexes.map(({text, url}) => <SimpleLinkedBlock key={url} {...text} url={url} classes="authorIndex" />)}
          </div>
        </div>
       : null}
    </div>
);}

const useTabDisplayData = (translationLanguagePreference) => {
  const getTabDisplayData = useCallback(() => [
    {
      key: 'popular-writing-of',
      fetcher: fetchBulkText.bind(null, translationLanguagePreference),
      sortOptions: ['Relevance', 'Chronological'],
      filterFunc: refFilter,
      sortFunc: refSort,
      renderWrapper: refRenderWrapper,
    },
    {
      key: 'sources',
      fetcher: fetchBulkText.bind(null, translationLanguagePreference),
      sortOptions: ['Relevance', 'Chronological'],
      filterFunc: refFilter,
      sortFunc: refSort,
      renderWrapper: refRenderWrapper,
    },
    {
      key: 'sheets',
      fetcher: fetchBulkSheet,
      sortOptions: ['Relevance', 'Views', 'Newest'],
      filterFunc: sheetFilter,
      sortFunc: sheetSort,
      renderWrapper: sheetRenderWrapper,
    }
  ], [translationLanguagePreference]);
  return getTabDisplayData();
};

const TopicPage = ({
  tab, topic, topicTitle, setTopic, setNavTopic, openTopics, multiPanel, showBaseText, navHome, 
  toggleSignUpModal, openDisplaySettings, setTab, openSearch, translationLanguagePreference, versionPref
}) => {
    const defaultTopicData = {primaryTitle: topicTitle, tabs: {}, isLoading: true};
    const [topicData, setTopicData] = useState(Sefaria.getTopicFromCache(topic) || defaultTopicData);
    const [loadedData, setLoadedData] = useState(topicData ? Object.entries(topicData.tabs).reduce((obj, [key, tabObj]) => { obj[key] = tabObj.loadedData; return obj; }, {}) : {});
    const [refsToFetchByTab, setRefsToFetchByTab] = useState({});
    const [parashaData, setParashaData] = useState(null);
    const [showFilterHeader, setShowFilterHeader] = useState(false);
    const tabDisplayData = useTabDisplayData(translationLanguagePreference, versionPref);

    const scrollableElement = useRef();

    const clearAndSetTopic = (topic, topicTitle) => {setTopic(topic, topicTitle)};
    
    // Initial Topic Data, updates when `topic` changes
    useEffect(() => {
      setTopicData(defaultTopicData); // Ensures topicTitle displays while loading
      const { promise, cancel } = Sefaria.makeCancelable((async () => {
        const d = await Sefaria.getTopic(topic, {annotate_time_period: true});
        if (d.parasha) { Sefaria.getParashaNextRead(d.parasha).then(setParashaData); }
        setTopicData(d);
        // Data remaining to fetch that was not already in the cache
        for (let [tabKey, tabObj] of Object.entries(d.tabs)) {
          const refsWithoutData = tabObj.loadedData ? tabObj.refs.slice(tabObj.loadedData.length) : tabObj.refs;
          if (refsWithoutData.length)  {
            setRefsToFetchByTab(prev => ({...prev, [tabKey]: refsWithoutData}));
          } else {
            setLoadedData(prev => ({...prev, [tabKey]: tabObj.loadedData}));
          }
        }
      })());
      promise.catch((error) => { if (!error.isCanceled) { console.log('TopicPage Error', error); } });
      return () => {
        cancel();
        setTopicData(false);
        setLoadedData({});
        setRefsToFetchByTab({});
      }
    }, [topic]);

    // Set up tabs and register incremental load hooks
    const displayTabs = [];
    let onClickFilterIndex = 2;
    for (let tabObj of tabDisplayData) {
      const { key } = tabObj;
      useIncrementalLoad(
        tabObj.fetcher,
        refsToFetchByTab[key] || false,
        70,
        data => setLoadedData(prev => {
          const updatedData = (!prev[key] || data === false) ? data : [...prev[key], ...data];
          if (topicData?.tabs?.[key]) { topicData.tabs[key].loadedData = updatedData; } // Persist loadedData in cache
          return {...prev, [key]: updatedData};
        }),
        topic
      );
      if (topicData?.tabs?.[key]) {
        displayTabs.push({
          title: topicData.tabs[key].title,
          id: key,
        });
      }
    }
    if (displayTabs.length) {
      displayTabs.push({
        title: {
          en: "Filter",
          he: Sefaria._("Filter")
        },
        id: 'filter',
        icon: `/static/icons/arrow-${showFilterHeader ? 'up' : 'down'}-bold.svg`,
        justifyright: true
      });
      onClickFilterIndex = displayTabs.length - 1;      
    }
    const classStr = classNames({topicPanel: 1, readerNavMenu: 1});
    return <div className={classStr}>
        <div className="content noOverflowX" ref={scrollableElement}>
            <div className="columnLayout">
               <div className="mainColumn storyFeedInner">
                    <TopicHeader topic={topic} topicData={topicData} multiPanel={multiPanel} setNavTopic={setNavTopic} openSearch={openSearch} openDisplaySettings={openDisplaySettings} />
                    {(!topicData.isLoading && displayTabs.length) ?
                       <TabView
                          currTabName={tab}
                          setTab={setTab}
                          tabs={displayTabs}
                          renderTab={t => (
                            <div className={classNames({tab: 1, noselect: 1, filter: t.justifyright, open: t.justifyright && showFilterHeader})}>
                              <InterfaceText text={t.title} />
                              { t.icon ? <img src={t.icon} alt={`${t.title.en} icon`} /> : null }
                            </div>
                          )}
                          containerClasses={"largeTabs"}
                          onClickArray={{[onClickFilterIndex]: ()=>setShowFilterHeader(!showFilterHeader)}}
                        >
                          {
                            tabDisplayData.map(tabObj => {
                              const { key, sortOptions, filterFunc, sortFunc, renderWrapper } = tabObj;
                              const displayTab = displayTabs.find(x => x.id === key);
                              if (!displayTab) { return null; }
                              return (
                                <TopicPageTab
                                  key={key}
                                  scrollableElement={scrollableElement}
                                  showFilterHeader={showFilterHeader}
                                  data={loadedData[key]}
                                  sortOptions={sortOptions}
                                  filterFunc={filterFunc}
                                  sortFunc={sortFunc}
                                  onDisplayedDataChange={data => {
                                    if (!topicData._refsDisplayedByTab) { topicData._refsDisplayedByTab = {}; }
                                    topicData._refsDisplayedByTab[key] = data.length;
                                  }}
                                  initialRenderSize={(topicData._refsDisplayedByTab && topicData._refsDisplayedByTab[key]) || 0}
                                  renderItem={renderWrapper(toggleSignUpModal, topicData)}
                                />
                              );
                            })
                          }
                        </TabView>
                    : (topicData.isLoading ? <LoadingMessage /> : null) }
                </div>
                <div className="sideColumn">
                    { topicData ?
                    <TopicSideColumn 
                      key={topic}
                      slug={topic}
                      links={topicData.links}
                      clearAndSetTopic={clearAndSetTopic}
                      setNavTopic={setNavTopic}
                      parashaData={parashaData}
                      tref={topicData.ref}
                      timePeriod={topicData.timePeriod}
                      properties={topicData.properties} />
                    : null }
                    <Promotions adType="sidebar"/>
                </div>
            </div>
            <Footer />
          </div>
      </div>;
};
TopicPage.propTypes = {
  tab:                 PropTypes.string,
  topic:               PropTypes.string.isRequired,
  setTopic:            PropTypes.func.isRequired,
  setNavTopic:         PropTypes.func.isRequired,
  openTopics:          PropTypes.func.isRequired,
  setTab:              PropTypes.func.isRequired,
  multiPanel:          PropTypes.bool,
  showBaseText:        PropTypes.func,
  navHome:             PropTypes.func,
  openDisplaySettings: PropTypes.func,
  toggleSignUpModal:   PropTypes.func,
};


const TopicPageTab = ({
  data, renderItem, classes, sortOptions, sortFunc, filterFunc, showFilterHeader, 
  scrollableElement, onDisplayedDataChange, initialRenderSize
}) => {
  return (
    <div className="topicTabContents">
      {!!data ?
        <div className={classes}>
          <FilterableList
            pageSize={20}
            scrollableElement={scrollableElement}
            showFilterHeader={showFilterHeader}
            filterFunc={filterFunc}
            sortFunc={sortFunc}
            renderItem={renderItem}
            renderEmptyList={()=>null}
            renderHeader={()=>null}
            sortOptions={sortOptions}
            onDisplayedDataChange={onDisplayedDataChange}
            initialRenderSize={initialRenderSize}
            data={data}
          />
        </div> : <LoadingMessage />
      }
    </div>
  );
}


const TopicLink = ({topic, topicTitle, onClick, isTransliteration, isCategory}) => (
  <Link className="relatedTopic" href={`/topics/${isCategory ? 'category/' : ''}${topic}`}
    onClick={onClick.bind(null, topic, topicTitle)} key={topic}
    title={topicTitle.en}
  >
    <InterfaceText text={{en:topicTitle.en, he:topicTitle.he}}/>
  </Link>
);
TopicLink.propTypes = {
  topic: PropTypes.string.isRequired,
  clearAndSetTopic: PropTypes.func.isRequired,
  isTransliteration: PropTypes.object,
};


const TopicSideColumn = ({ slug, links, clearAndSetTopic, parashaData, tref, setNavTopic, timePeriod, properties }) => {
  const category = Sefaria.topicTocCategory(slug);
  const linkTypeArray = links ? Object.values(links).filter(linkType => !!linkType && linkType.shouldDisplay && linkType.links.filter(l => l.shouldDisplay !== false).length > 0) : [];
  if (linkTypeArray.length === 0) {
    linkTypeArray.push({
      title: {
        en: !category ? 'Explore Topics' : category.en,
        he: !category ?  'נושאים כלליים' : category.he,
      },
      links: Sefaria.topicTocPage(category && category.slug).slice(0, 20).map(({slug, en, he}) => ({
        topic: slug,
        title: {en, he},
        isCategory: !category,
      })),
    })
  }
  const hasReadings = parashaData && (!Array.isArray(parashaData) || parashaData.length > 0) && tref;
  const readingsComponent = hasReadings ? (
    <ReadingsComponent parashaData={parashaData} tref={tref} />
  ) : null;
  const topicMetaData = <TopicMetaData timePeriod={timePeriod} properties={properties} />;
  const linksComponent = (
    links ?
        linkTypeArray.sort((a, b) => {
        const aInd = a.title.en.indexOf('Related');
        const bInd = b.title.en.indexOf('Related');
        if (aInd > -1 && bInd > -1) { return 0; }
        if (aInd > -1) { return -1; }
        if (bInd > -1) { return 1; }
        //alphabetical by en just to keep order consistent
        return a.title.en.localeCompare(b.title.en);
      })
      .map(({ title, pluralTitle, links }) => {
        const linksToDisplay = links.filter(l => l.shouldDisplay !== false);
        const hasPlural = linksToDisplay.length > 1 && pluralTitle;
        const pluralizedTitle = {
          en: hasPlural ? pluralTitle.en : title.en,
          he: hasPlural ? pluralTitle.he : title.he,
        };
        const hasMore = linksToDisplay.length > 10;
        return (
          <TopicSideSection key={title.en+title.he} title={pluralizedTitle} hasMore={hasMore}>
            {
              linksToDisplay
              .sort((a, b) => {
                const shortLang = Sefaria.interfaceLang == 'hebrew' ? 'he' : 'en';
                if (!!a.title[shortLang] !== !!b.title[shortLang]) {
                  return (0+!!b.title[shortLang]) - (0+!!a.title[shortLang]);
                }
                if (!a.order && !b.order) { return 0; }
                if ((0+!!a.order) !== (0+!!b.order)) { return (0+!!b.order) - (0+!!a.order); }
                return b.order.tfidf - a.order.tfidf;
              })
              .map(l =>
                TopicLink({
                  topic:l.topic, topicTitle: l.title,
                  onClick: l.isCategory ? setNavTopic : clearAndSetTopic,
                  isTransliteration: l.titleIsTransliteration,
                  isCategory: l.isCategory
                })
              )
            }
          </TopicSideSection>
        );
      })
    : null
  );
  return (
    <div className={"topicSideColumn"}>
      { readingsComponent }
      { topicMetaData }
      { linksComponent }
    </div>
  )
}
TopicSideColumn.propTypes = {
  topicData: PropTypes.object,
  clearAndSetTopic: PropTypes.func.isRequired,
};


const TopicSideSection = ({ title, children, hasMore }) => {
  const [showMore, setShowMore] = useState(false);
  return (
    <div key={title.en} className="link-section">
      <h2>
        <span className="int-en">{title.en}</span>
        <span className="int-he">{title.he}</span>
      </h2>
      <div className="sideList">
        { React.Children.toArray(children).slice(0, showMore ? undefined : 10) }
      </div>
      {
        hasMore ?
        (
          <div className="sideColumnMore sans-serif" onClick={() => setShowMore(!showMore)}>
            <InterfaceText>{ showMore ? "Less" : "More" }</InterfaceText>
          </div>
        )
        : null
      }
    </div>
  );
}


const ReadingsComponent = ({ parashaData, tref }) => (
  <div className="readings link-section">
    <h2>
      <InterfaceText text={{en:"Readings", he:"פרשיות והפטרות"}}  />
    </h2>
    <span className="smallText parasha-date">
      <InterfaceText text={{en:Sefaria.util.localeDate(parashaData.date), he:Sefaria.util.localeDate(parashaData.date)}} />
      <InterfaceText text={{en:Sefaria.util.hebrewCalendarDateStr(parashaData.date), he:Sefaria.util.hebrewCalendarDateStr(parashaData.date)}} />
    </span>
    <div className="parasha">
        <div className="sectionTitleText"><InterfaceText text={{en:"Torah", he:"תורה"}} /></div>
        <div className="navSidebarLink ref serif">
            <img src="/static/icons/book.svg" className="navSidebarIcon" alt="book icon" />  
            <a href={'/' + tref.url} className="contentText"><InterfaceText text={{en:tref.en, he:norm_hebrew_ref(tref.he)}} /></a>
        </div>
        <div className="aliyot"> 
        {
            parashaData.parasha?.extraDetails?.aliyot?.map((aliya, index) => {
               let sectionNum = index+1;
               let sectionStr = sectionNum <= 7 ? sectionNum : 'M';
               let heSectionStr = sectionNum <= 7 ? Sefaria.hebrew.encodeHebrewNumeral(sectionNum) : 'מ';
               return (
                  <a className="sectionLink" href={"/" + Sefaria.normRef(aliya)} data-ref={aliya} key={aliya}>
                    <InterfaceText text={{en:sectionStr, he:heSectionStr}}/>
                  </a>
                );    
            }) ?? null
        }  
        </div>
    </div>    
    <div className="haftarah">
        <div className="sectionTitleText"><InterfaceText text={{en:"Haftarah", he:"הפטרה"}}/></div>
        {parashaData.haftarah ?
            <div className="haftarot">
            {
              parashaData.haftarah.map(h => (
                <div className="navSidebarLink ref serif">
                    <img src="/static/icons/book.svg" className="navSidebarIcon" alt="book icon" />    
                    <a href={'/' + h.url} className="contentText" key={h.url}>
                      <InterfaceText text={{en:h.displayValue.en, he:norm_hebrew_ref(h.displayValue.he)}} />
                    </a>
                </div>
              ))
            }
            </div> : ""}
    </div>
  </div>
);

const propKeys = [
  {en: 'enWikiLink', he: 'heWikiLink', title: 'Wikipedia'},
  {en: 'jeLink', he: 'jeLink', title: 'Jewish Encyclopedia'},
  {en: 'enNliLink', he: 'heNliLink', title: 'National Library of Israel'},
];
const TopicMetaData = ({ timePeriod, properties={} }) => {
  const tpSection = !!timePeriod ? (
    <TopicSideSection title={{en: "Lived", he: "תקופת פעילות"}}>
      <div className="systemText topicMetaData"><InterfaceText text={timePeriod.name} /></div>
      <div className="systemText topicMetaData"><InterfaceText text={timePeriod.yearRange} /></div>
    </TopicSideSection>
  ) : null;
  const propValues = propKeys.map(keyObj => ({
    url: {
      en: (properties[keyObj.en] || {})['value'],
      he: (properties[keyObj.he] || {})['value'],
    },
    title: keyObj.title,
  }));
  const hasProps = propValues.reduce((accum, curr) => accum || curr.url.en || curr.url.he, false);
  const propsSection = hasProps ? (
    <TopicSideSection title={{en: "Learn More", he: "לקריאה נוספת"}}>
      {
        propValues.map(propObj => {
          let url, urlExists = true;
          if (Sefaria.interfaceLang === 'hebrew') {
            if (!propObj.url.he) { urlExists = false; }
            url = propObj.url.he || propObj.url.en;
          } else {
            if (!propObj.url.en) { urlExists = false; }
            url = propObj.url.en || propObj.url.he;            
          }
          if (!url) { return null; }
          return (
            <SimpleLinkedBlock
              key={url} en={propObj.title + (urlExists ? "" : " (Hebrew)")} he={Sefaria._(propObj.title) + (urlExists ? "" : ` (${Sefaria._("English")})`)}
              url={url} aclasses={"systemText topicMetaData"} openInNewTab
            />
          );
        })
      }
    </TopicSideSection>
  ) : null;
  return (
    <>
      { tpSection }
      { propsSection }
    </>
  );
};


export {
  TopicPage,
  TopicCategory
}<|MERGE_RESOLUTION|>--- conflicted
+++ resolved
@@ -188,13 +188,8 @@
         else if (addingTopics && "slug" in topicData) {
             const initCatSlug = TopicToCategorySlug(topicData);
             topicEditorStatus.current = <TopicEditor origSlug={topicData.slug} origEn={topicData.primaryTitle.en} origHe={topicData.primaryTitle.he}
-<<<<<<< HEAD
-                         origDesc={topicData?.description?.en || ""} origCategorySlug={initCatSlug}
-                         origCategoryDesc={topicData?.categoryDescription?.en || ""}
-=======
                          origDesc={topicData?.description || ""} origCategorySlug={initCatSlug}
                          origCategoryDesc={topicData?.categoryDescription || ""}
->>>>>>> 8131430e
                          close={(e) => toggleAddingTopics(e)}/>;
         }
     }
@@ -322,13 +317,8 @@
   }
   if (Sefaria.is_moderator && addingTopics && !!topicData) {
       const initCatSlug = TopicToCategorySlug(topicData, category);
-<<<<<<< HEAD
-      return <TopicEditor origEn={en} origHe={he} origDesc={topicData?.description?.en || ""}
-                          origCategoryDesc={topicData?.categoryDescription?.en || ""}
-=======
       return <TopicEditor origEn={en} origHe={he} origDesc={topicData?.description || ""}
                           origCategoryDesc={topicData?.categoryDescription || ""}
->>>>>>> 8131430e
                           origSlug={topicData["slug"]} origCategorySlug={initCatSlug} close={(e) => toggleAddingTopics(e)}/>;
   }
   const topicStatus = Sefaria.is_moderator && !!topicData ?
