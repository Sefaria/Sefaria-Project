import React, { useState, useEffect, useCallback, useRef, useMemo } from 'react';
import PropTypes  from 'prop-types';
import classNames  from 'classnames';
import Sefaria  from './sefaria/sefaria';
import { useIncrementalLoad } from './Hooks';
import { Promotions } from './Promotions';
import { NavSidebar } from './NavSidebar';
import Footer from './Footer';
import {TopicEditor} from './TopicEditor';
import {AdminEditorButton, useEditToggle} from './AdminEditor';
import {
  SheetBlock,
  TopicTextPassage,
} from './Story';
import {
    TabView,
    LoadingMessage,
    Link,
    ResponsiveNBox,
    InterfaceText,
    FilterableList,
    ToolTipped,
    AiInfoTooltip,
    SimpleLinkedBlock,
    CategoryHeader,
    ImageWithCaption,
    EnglishText,
    HebrewText,
    LangSelectInterface,
} from './Misc';
import {ContentText} from "./ContentText";


/*
*** Helper functions
*/


const norm_hebrew_ref = tref => tref.replace(/[׳״]/g, '');


const fetchBulkText = (translationLanguagePreference, inRefs) =>
  Sefaria.getBulkText(
    inRefs.map(x => x.ref),
    true, 500, 600,
    translationLanguagePreference
  ).then(outRefs => {
    for (let tempRef of inRefs) {
      // annotate outRefs with `order` and `dataSources` from `topicRefs`
      if (outRefs[tempRef.ref]) {
        outRefs[tempRef.ref].order = tempRef.order;
        outRefs[tempRef.ref].dataSources = tempRef.dataSources;
        if(tempRef.descriptions) {
            outRefs[tempRef.ref].descriptions = tempRef.descriptions;
        }
      }
    }
    return Object.entries(outRefs);
  }
);


const fetchBulkSheet = inSheets =>
    Sefaria.getBulkSheets(inSheets.map(x => x.ref)).then(outSheets => {
    for (let tempSheet of inSheets) {
      if (outSheets[tempSheet.ref]) {
        outSheets[tempSheet.ref].order = tempSheet.order;
      }
    }
    return Object.values(outSheets);
  }
);


const refFilter = (currFilter, ref) => {
  const n = text => !!text ? text.toLowerCase() : '';
  currFilter = n(currFilter);
  ref[1].categories = Sefaria.refCategories(ref[1].ref).join(" ");
  for (let field of ['en', 'he', 'ref', 'categories']) {
    if (n(ref[1][field]).indexOf(currFilter) > -1) { return true; }
  }
};


const sheetFilter = (currFilter, sheet) => {
  const n = text => !!text ? text.toLowerCase() : '';
  currFilter = n(currFilter);
  for (let field of ['sheet_title', 'publisher_name', 'publisher_position', 'publisher_organization']) {
    if (n(sheet[field]).indexOf(currFilter) > -1) { return true; }
  }
};


const refSort = (currSortOption, a, b) => {
  a = a[1]; b = b[1];
  if (!a.order && !b.order) { return 0; }
  if ((0+!!a.order) !== (0+!!b.order)) { return (0+!!b.order) - (0+!!a.order); }
  if (currSortOption === 'Chronological') {
    if (a.order.comp_date === b.order.comp_date) {
      if (a.order.order_id < b.order.order_id) { return -1; }
      if (b.order.order_id < a.order.order_id) { return 1; }
      return 0;
    }
    return a.order.comp_date - b.order.comp_date;
  }
  else {
    if ((Sefaria.interfaceLang === 'english') &&
      (a.order.curatedPrimacy.en > 0 || b.order.curatedPrimacy.en > 0)) {
      return b.order.curatedPrimacy.en - a.order.curatedPrimacy.en; }
    else if ((Sefaria.interfaceLang === 'hebrew') &&
      (a.order.curatedPrimacy.he > 0 || b.order.curatedPrimacy.he > 0)) {
      return b.order.curatedPrimacy.he - a.order.curatedPrimacy.he;
    }
    const aAvailLangs = a.order.availableLangs;
    const bAvailLangs = b.order.availableLangs;
    if (Sefaria.interfaceLang === 'english' && aAvailLangs.length !== bAvailLangs.length) {
      if (aAvailLangs.indexOf('en') > -1) { return -1; }
      if (bAvailLangs.indexOf('en') > -1) { return 1; }
      return 0;
    }
    else if (a.order.pr !== b.order.pr) {
        return b.order.pr - a.order.pr;
    }
    else { return (b.order.numDatasource * b.order.tfidf) - (a.order.numDatasource * a.order.tfidf); }
  }
};


const sheetSort = (currSortOption, a, b) => {
  if (!a.order && !b.order) { return 0; }
  if ((0+!!a.order) !== (0+!!b.order)) { return (0+!!b.order) - (0+!!a.order); }
  const aTLangHe = 0 + (a.order.titleLanguage === 'hebrew');
  const bTLangHe = 0 + (b.order.titleLanguage === 'hebrew');
  const aLangHe  = 0 + (a.order.language      === 'hebrew');
  const bLangHe  = 0 + (b.order.language      === 'hebrew');
  if (Sefaria.interfaceLang === 'hebrew' && (aTLangHe ^ bTLangHe || aLangHe ^ bLangHe)) {
    if (aTLangHe ^ bTLangHe && aLangHe ^ bLangHe) { return bTLangHe - aTLangHe; }  // title lang takes precedence over content lang
    return (bTLangHe + bLangHe) - (aTLangHe + aLangHe);
  } else if (Sefaria.interfaceLang === 'english' && (aTLangHe ^ bTLangHe || aLangHe ^ bLangHe)) {
    if (aTLangHe ^ bTLangHe && aLangHe ^ bLangHe) { return aTLangHe - bTLangHe; }  // title lang takes precedence over content lang
    return (aTLangHe + aLangHe) - (bTLangHe + bLangHe);
  }
  if (currSortOption === 'Views') {
    return b.order.views - a.order.views;
  } else if (currSortOption === 'Newest') {
    if (b.order.dateCreated < a.order.dateCreated) { return -1; }
    if (a.order.dateCreated < b.order.dateCreated) { return 1; }
  } else {
    // relevance
    if (b.order.relevance === a.order.relevance) { return b.order.views - a.order.views; }
    return (Math.log(b.order.views) * b.order.relevance) - (Math.log(a.order.views) * a.order.relevance);
  }
};

const hasPrompts = (description) => {
    /**
     * returns true if description has a title
     * If description is explicitly marked as not published, only return true if user is a moderator
     */
    return description?.title?.length && (Sefaria.is_moderator || description?.published !== false);
}
const adminRefRenderWrapper = (toggleSignUpModal, topicData, topicTestVersion, langPref) => refRenderWrapper(toggleSignUpModal, topicData, topicTestVersion, langPref, true, true, false);
const notableSourcesRefRenderWrapper = (toggleSignUpModal, topicData, topicTestVersion, langPref) => refRenderWrapper(toggleSignUpModal, topicData, topicTestVersion, langPref, false, true, true);
const allSourcesRefRenderWrapper = (toggleSignUpModal, topicData, topicTestVersion, langPref) => refRenderWrapper(toggleSignUpModal, topicData, topicTestVersion, langPref, false, false, true);

const _extractAnalyticsDataFromRef = ref => {
    const title = Sefaria.parseRef(ref).index;
    return {
        item_id: ref,
        content_id: title,
        content_type: Sefaria.index(title)?.categories?.join('|'),
    };
};
const refRenderWrapper = (toggleSignUpModal, topicData, topicTestVersion, langPref, isAdmin, displayDescription, hideLanguageMissingSources) => (item, index) => {
  const text = item[1];
  const topicTitle = topicData && topicData.primaryTitle;
  const langKey = Sefaria.interfaceLang === 'english' ? 'en' : 'he';
  let dataSourceText = '';

  if (!!text.dataSources && Object.values(text.dataSources).length > 0) {
    dataSourceText = `${Sefaria._('This source is connected to ')}"${topicTitle && topicTitle[langKey]}" ${Sefaria._('by')} ${Object.values(text.dataSources).map(d => d[langKey]).join(' & ')}.`;
  }

  const afterSave = (
    <ToolTipped altText={dataSourceText} classes={"saveButton tooltip-toggle three-dots-button"}>
      <img src="/static/img/three-dots.svg" alt={dataSourceText}/>
    </ToolTipped>
  );

  return (
      <div key={item[0]} data-anl-batch={JSON.stringify({
          position: index,
          ai: doesLinkHaveAiContent(langKey, text) ? 'ai' : 'human',
          ..._extractAnalyticsDataFromRef(text.ref),
      })}>
          <TopicTextPassage
              topic={topicData.slug}
              text={text}
              bodyTextIsLink= {true}
              langPref={langPref}
              isAdmin={isAdmin}
              displayDescription={displayDescription}
              hideLanguageMissingSources={hideLanguageMissingSources}
          />
      </div>
  );
};


const sheetRenderWrapper = (toggleSignUpModal) => item => (
  <SheetBlock key={item.sheet_id} sheet={item} toggleSignUpModal={toggleSignUpModal}/>
);


/*
*** Components
*/



const TopicCategory = ({topic, topicTitle, setTopic, setNavTopic, compare, initialWidth,
  openDisplaySettings, openSearch}) => {
    const [topicData, setTopicData] = useState(Sefaria.getTopicFromCache(topic) || {primaryTitle: topicTitle});
    const [subtopics, setSubtopics] = useState(Sefaria.topicTocPage(topic));

    useEffect(() => {
        Sefaria.getTopic(topic).then(setTopicData);
    }, [topic]);

    useEffect(() => {
        setSubtopics(Sefaria.topicTocPage(topic));
    }, [topic]);


    let topicBlocks = subtopics
      .filter(t => t.shouldDisplay !== false)
      .sort(Sefaria.sortTopicsCompareFn)
      .map((t,i) => {
        const { slug, children, description} = t;
        const openTopic = e => {
          e.preventDefault();
          t.children ? setNavTopic(slug, {en, he}) : setTopic(slug, {en, he});
        };
        let {en, he} = t;
        en = en.replace(/^Parashat /, "");
        he = he.replace(/^פרשת /, "");
        return (
            <div className="navBlock">
              <a href={`/topics/${children ? 'category/' : ''}${slug}`}
                 className="navBlockTitle"
                 onClick={openTopic}
                 key={i}>
                <InterfaceText text={{en, he}} />
              </a>
              {description ?
              <div className="navBlockDescription clamped">
                <InterfaceText markdown={{en: description.en, he: description.he}} disallowedMarkdownElements={['a']}/>
              </div>
              : null }
            </div>
        );
      });

    const sidebarModules = [
      {type: "AboutTopics"},
      {type: "Promo"},
      {type: "TrendingTopics"},
      {type: "SponsorADay"},
    ];

    return (
        <div className="readerNavMenu noLangToggleInHebrew">
            <div className="content readerTocTopics">
                <div className="sidebarLayout">
                  <div className="contentInner">
                      <div className="navTitle tight">
                        <CategoryHeader type="topics" data={topicData}>
                            <h1><InterfaceText text={{en: topicTitle.en, he: topicTitle.he}} /></h1>
                        </CategoryHeader>
                      </div>
                      <div className="readerNavCategories">
                        <ResponsiveNBox content={topicBlocks} initialWidth={initialWidth} />
                      </div>
                  </div>
                  <NavSidebar modules={sidebarModules} />
                </div>
                <Footer />
            </div>
        </div>
    );
};

const TopicSponsorship = ({topic_slug}) => {
    // TODO: Store this data somewhere intelligent
    const topic_sponsorship_map = {
        "parashat-bereshit": {
            "en": "Parashat Bereshit, or Genesis, is dedicated to the [Sefaria Pioneers](/pioneers), Sefaria's earliest champions whose immense generosity was essential to the genesis of Sefaria and the digital future of Torah.",
            "he": "פרשת בראשית מוקדשת [לחלוצי ספריא](/pioneers), מי שעודדו ותמכו בנו בראשית דרכנו ושבזכות נדיבותם הרבה עלה באפשרותנו ליצור את העתיד הדיגיטלי של התורה ושאר המקורות."
        },
        "parashat-lech-lecha": {
            "en": "Sponsored by The Rita J. & Stanley H. Kaplan Family Foundation in honor of Scott and Erica Belsky’s wedding anniversary.",
            "he": "נתרם על-ידי קרן משפחת ריטה ג’. וסטנלי ה. קפלן, לכבוד יום הנישואים של סקוט ואריקה בלסקי."
        },
        "parashat-toldot" : {
            "en": "Dedicated by Nancy (née Ackerman) and Alex Warshofsky in gratitude for Jewish learning as their daughter, Avigayil, is called to the Torah as a bat mitzvah, and in loving memory of Freydl Gitl who paved the way in her Jewish life.",
            "he": "מוקדש על-ידי ננסי (שם נעורים: אקרמן) ואלכס ורשופסקי בתודה על לימודי היהדות, לציון עלייתה של בתם אביגיל לתורה לרגל בת המצווה שלה ולזכרה האהוב של פריידי גיטל שסללה את הדרך בחייה היהודיים."
        },
        "parashat-vayigash": {
            "en": "Dedicated by Linda and Leib Koyfman in memory of Dr. Douglas Rosenman, z\"l, beloved father of Hilary Koyfman, and father-in-law of Mo Koyfman.",
            "he": "נתרם על-ידי לינדה ולייב קויפמן לזכר ד\"ר דאגלס רוזנמן ז\"ל, אביה האהוב של הילארי קויפמן וחותנו של מו קויפמן"
        },
        "parashat-achrei-mot": {
            "en": "Dedicated by Kevin Waldman in loving memory of his grandparents, Rose and Morris Waldman, who helped nurture his commitment to Jewish life.",
            "he": "מוקדש על-ידי קווין ולדמן לזכרם האהוב של סביו, רוז ומוריס ולדמן, שעזרו לטפח את מחויבותו לחיים יהודיים."
        },
        "parashat-vaetchanan": {
            "en": "Shabbat Nachamu learning is dedicated in memory of Jerome L. Stern, Yehuda Leib ben David Shmuel, z\"l.",
            "he": "הלימוד לשבת נחמו מוקדש לזכרו של ג'רום ל. שטרן, יהודה לייב בן דוד שמואל ז\"ל."
        },
        "parashat-vzot-haberachah": {
            "en": "Parashat VeZot HaBerakhah is dedicated to the victims of the October 7th, 2023, terrorist attack in Israel.",
            "he": "פרשת ״וזאת הברכה״ מוקדשת לקורבנות מתקפת הטרור והטבח הנורא שאירע ב-7 באוקטובר 2023."
        }

    };
    const sponsorship_language = topic_sponsorship_map[topic_slug];
    if (!sponsorship_language) return null;

    return (
        <div className="dedication">
            <InterfaceText markdown={sponsorship_language}/>
        </div>
    );
}

const isLinkPublished = (lang, link) => link.descriptions?.[lang]?.published !== false;

const doesLinkHaveAiContent = (lang, link) => link.descriptions?.[lang]?.ai_title?.length > 0 && isLinkPublished(lang, link);

const getLinksWithAiContent = (refTopicLinks = []) => {
    const lang = Sefaria.interfaceLang === "english" ? 'en' : 'he';
    return refTopicLinks.filter(link => doesLinkHaveAiContent(lang, link));
};

const getLinksToGenerate = (refTopicLinks = []) => {
    const lang = Sefaria.interfaceLang === "english" ? 'en' : 'he';
    return refTopicLinks.filter(link => {
        return link.descriptions?.[lang]?.ai_context?.length > 0  &&
            !link.descriptions?.[lang]?.prompt;
    });
};
const getLinksToPublish = (refTopicLinks = []) => {
    const lang = Sefaria.interfaceLang === "english" ? 'en' : 'he';
    return refTopicLinks.filter(link => {
        return !isLinkPublished(lang, link);
    });
};

const generatePrompts = async(topicSlug, linksToGenerate) => {
    linksToGenerate.forEach(ref => {
        ref['toTopic'] = topicSlug;
    });
    const payload = {ref_topic_links: linksToGenerate};
    try {
        await Sefaria.apiRequestWithBody(`/api/topics/generate-prompts/${topicSlug}`, {}, payload);
        const refValues = linksToGenerate.map(item => item.ref).join(", ");
        alert("The following prompts are generating: " + refValues);
    } catch (error) {
        console.error("Error occurred:", error);
    }
};

const publishPrompts = async (topicSlug, linksToPublish) => {
    const lang = Sefaria.interfaceLang === "english" ? 'en' : 'he';
    linksToPublish.forEach(ref => {
        ref['toTopic'] = topicSlug;
        ref.descriptions[lang]["published"] = true;
    });
    try {
        const response = await Sefaria.apiRequestWithBody(`/api/ref-topic-links/bulk`, {}, linksToPublish);
        const refValues = response.map(item => item.anchorRef).join(", ");
        const shouldRefresh = confirm("The following prompts have been published: " + refValues + ". Refresh page to see results?");
        if (shouldRefresh) {
            window.location.reload();
        }
    } catch (error) {
        console.error("Error occurred:", error);
    }
};

const getTopicHeaderAdminActionButtons = (topicSlug, refTopicLinks) => {
    const linksToGenerate = getLinksToGenerate(refTopicLinks);
    const linksToPublish = getLinksToPublish(refTopicLinks);
    const actionButtons = {};
    if (linksToGenerate.length > 0) {
        actionButtons['generate'] = ["Generate", () => generatePrompts(topicSlug, linksToGenerate)];
    }
    if (linksToPublish.length > 0) {
        actionButtons['publish'] = ["Publish", () => publishPrompts(topicSlug, linksToPublish)];
    }

    return actionButtons;
};

const TopicHeader = ({ topic, topicData, topicTitle, multiPanel, isCat, setNavTopic, openDisplaySettings, openSearch, topicImage }) => {
  const { en, he } = !!topicData && topicData.primaryTitle ? topicData.primaryTitle : {en: "Loading...", he: "טוען..."};
  const category = !!topicData ? Sefaria.displayTopicTocCategory(topicData.slug) : null;
  const tpTopImg = !multiPanel && topicImage ? <TopicImage photoLink={topicImage.image_uri} caption={topicImage.image_caption}/> : null;
  const actionButtons = getTopicHeaderAdminActionButtons(topic, topicData.refs?.about?.refs);
  const hasAiContentLinks = getLinksWithAiContent(topicData.refs?.about?.refs).length != 0;


return (
    <div>
        <div className="navTitle tight">
                <CategoryHeader type="topics" data={topicData} toggleButtonIDs={["source", "edit", "reorder"]} actionButtons={actionButtons}>
                <h1>
                    <InterfaceText text={{en:en, he:he}}/>
                </h1>
                </CategoryHeader>
            {hasAiContentLinks &&
                <AiInfoTooltip/>
            }
        </div>
       {!topicData && !isCat ?<LoadingMessage/> : null}
       {!isCat && category ?
           <div className="topicCategory sectionTitleText">
             <a href={`/topics/category/${category.slug}`} onClick={e=>{ e.preventDefault(); setNavTopic(category.slug, category); }}>
               <InterfaceText text={{en: category.en, he: category.he}}/>
             </a>
           </div>
       : null}
       {topicData && topicData.ref ?
           <TopicSponsorship topic_slug={topicData.slug} />
       : null }
       {topicData && topicData.description ?
           <div className="topicDescription systemText">
              <InterfaceText markdown={{en: topicData.description.en, he: topicData.description.he}}/>
            </div>
       : null}
       {tpTopImg}
       {topicData && topicData.ref ?
         <a href={`/${topicData.ref.url}`} className="resourcesLink button blue">
           <img src="/static/icons/book-icon-black.svg" alt="Book Icon" />
           <span className="int-en">{ topicData.parasha ? Sefaria._('Read the Portion') : topicData.ref.en }</span>
           <span className="int-he">{ topicData.parasha ? Sefaria._('Read the Portion') : norm_hebrew_ref(topicData.ref.he) }</span>
         </a>
       : null}
    </div>
);}

const AuthorIndexItem = ({url, title, description}) => {
  return (
      <div className="authorIndex" >
      <a href={url} className="navBlockTitle">
        <ContentText text={title} defaultToInterfaceOnBilingual />
      </a>
      <div className="navBlockDescription">
        <ContentText text={description} defaultToInterfaceOnBilingual />
      </div>
    </div>
  );
};


const useTabDisplayData = (translationLanguagePreference) => {
  const getTabDisplayData = useCallback(() => [
    {
      key: 'popular-writing-of',
      fetcher: fetchBulkText.bind(null, translationLanguagePreference),
      sortOptions: ['Relevance', 'Chronological'],
      filterFunc: refFilter,
      sortFunc: refSort,
      renderWrapper: refRenderWrapper,
    },
    {
      key: 'admin',
      fetcher: fetchBulkText.bind(null, translationLanguagePreference),
      sortOptions: ['Relevance', 'Chronological'],
      filterFunc: refFilter,
      sortFunc: refSort,
      renderWrapper: adminRefRenderWrapper,
    },
    {
      key: 'notable-sources',
      fetcher: fetchBulkText.bind(null, translationLanguagePreference),
      sortOptions: ['Relevance', 'Chronological'],
      filterFunc: refFilter,
      sortFunc: refSort,
      renderWrapper: notableSourcesRefRenderWrapper,
    },
    {
      key: 'sources',
      fetcher: fetchBulkText.bind(null, translationLanguagePreference),
      sortOptions: ['Relevance', 'Chronological'],
      filterFunc: refFilter,
      sortFunc: refSort,
      renderWrapper: allSourcesRefRenderWrapper,
    },
    {
      key: 'sheets',
      fetcher: fetchBulkSheet,
      sortOptions: ['Relevance', 'Views', 'Newest'],
      filterFunc: sheetFilter,
      sortFunc: sheetSort,
      renderWrapper: sheetRenderWrapper,
    }
  ], [translationLanguagePreference]);
  return getTabDisplayData();
};

const PortalNavSideBar = ({portal, entriesToDisplayList}) => {
   const portalModuleTypeMap = {
    "about": "PortalAbout",
    "mobile": "PortalMobile",
    "organization": "PortalOrganization",
    "newsletter": "PortalNewsletter"
    }
    const modules = [];
    for (let key of entriesToDisplayList) {
        if (!portal[key]) { continue; }
        modules.push({
            type: portalModuleTypeMap[key],
            props: portal[key],
        });
    }
    return(
        <NavSidebar modules={modules} />
    )
};

const getTopicPageAnalyticsData = (slug, langPref) => {
    return {
        project: "topics",
        content_lang: langPref || "bilingual",
        panel_category: Sefaria.topicTocCategories(slug)?.map(({slug}) => slug)?.join('|'),
    };
};

const TopicPage = ({
  tab, topic, topicTitle, setTopic, setNavTopic, openTopics, multiPanel, showBaseText, navHome,
  toggleSignUpModal, openDisplaySettings, setTab, openSearch, translationLanguagePreference, versionPref,
  topicTestVersion, onSetTopicSort, topicSort
}) => {
    const defaultTopicData = {primaryTitle: topicTitle, tabs: {}, isLoading: true};
    const [topicData, setTopicData] = useState(Sefaria.getTopicFromCache(topic, {with_html: true}) || defaultTopicData);
    const [loadedData, setLoadedData] = useState(topicData ? Object.entries(topicData.tabs).reduce((obj, [key, tabObj]) => { obj[key] = tabObj.loadedData; return obj; }, {}) : {});
    const [refsToFetchByTab, setRefsToFetchByTab] = useState({});
    const [parashaData, setParashaData] = useState(null);
    const [langPref, setLangPref] = useState(Sefaria.interfaceLang);
    const [showFilterHeader, setShowFilterHeader] = useState(false);
    const [showLangSelectInterface, setShowLangSelectInterface] = useState(false);
    const [portal, setPortal] = useState(null);
    const tabDisplayData = useTabDisplayData(translationLanguagePreference, versionPref);
    const topicImage = topicData.image;

    const scrollableElement = useRef();
    const clearAndSetTopic = (topic, topicTitle) => {setTopic(topic, topicTitle)};

    // Initial Topic Data, updates when `topic` changes
    useEffect(() => {
      setTopicData(defaultTopicData); // Ensures topicTitle displays while loading
      const { promise, cancel } = Sefaria.makeCancelable((async () => {
        const d = await Sefaria.getTopic(topic, {with_html: true});
        if (d.parasha) { Sefaria.getParashaNextRead(d.parasha).then(setParashaData); }
        setTopicData(d);
        // Data remaining to fetch that was not already in the cache
        for (let [tabKey, tabObj] of Object.entries(d.tabs)) {
          const refsWithoutData = tabObj.loadedData ? tabObj.refs.slice(tabObj.loadedData.length) : tabObj.refs;
          if (refsWithoutData.length)  {
            setRefsToFetchByTab(prev => ({...prev, [tabKey]: refsWithoutData}));
          } else {
            setLoadedData(prev => ({...prev, [tabKey]: tabObj.loadedData}));
          }
        }
      })());
      promise.catch((error) => { if (!error.isCanceled) { console.log('TopicPage Error', error); } });
      return () => {
        cancel();
        setTopicData(false);
        setLoadedData({});
        setRefsToFetchByTab({});
      }
    }, [topic]);

    useEffect( ()=> {
    // hack to redirect to temporary sheet content on topics page for those topics that only have sheet content.
<<<<<<< HEAD
        if (!Sefaria.is_moderator && !topicData.isLoading && Object.keys(topicData.tabs).length == 0 && topicData.subclass != "author"){
        const interfaceIsHe = Sefaria.interfaceLang === "hebrew";
        const interfaceLang = interfaceIsHe ? 'he' : 'en';
        const coInterfaceLang = interfaceIsHe ? 'en' : 'he';
        const topicPathLang = topicTitle[interfaceLang] ? interfaceLang : coInterfaceLang
        const topicPath = topicTitle[topicPathLang]
        const redirectUrl = `${document.location.origin}/search?q=${topicPath}&tab=sheet&tvar=1&tsort=relevance&stopics_${topicPathLang}Filters=${topicPath}&svar=1&ssort=relevance`
=======
    if (document.querySelector('.filter-content') && !document.querySelector('.filter-content').firstChild) {
        const interfaceIsHe = Sefaria.interfaceLang === "hebrew"
        const topicPath = interfaceIsHe ? topicTitle.he : topicTitle.en;
        const redirectUrl = `${document.location.origin}/search?q=${topicPath}&tab=sheet&tvar=1&tsort=relevance&stopics_${interfaceIsHe ? "he": "en"}Filters=${topicPath}&svar=1&ssort=relevance`
>>>>>>> 765cd5c1
        window.location.replace(redirectUrl);
      }
    },[loadedData])

    // Set up tabs and register incremental load hooks
    const displayTabs = [];
    let onClickFilterIndex = 3;
    let onClickLangToggleIndex = 2;
    let authorWorksAdded = false;

    for (let tabObj of tabDisplayData) {
      const { key } = tabObj;
      useIncrementalLoad(
        tabObj.fetcher,
        refsToFetchByTab[key] || false,
        Sefaria._topicPageSize,
        data => setLoadedData(prev => {
          const updatedData = (!prev[key] || data === false) ? data : [...prev[key], ...data];
          if (topicData?.tabs?.[key]) { topicData.tabs[key].loadedData = updatedData; } // Persist loadedData in cache
          return {...prev, [key]: updatedData};
        }),
        topic
      );


      if (topicData?.indexes?.length && !authorWorksAdded) {
        displayTabs.push({
          title: {en: "Works on Sefaria", he: Sefaria.translation('hebrew', "Works on Sefaria")},
          id: 'author-works-on-sefaria',
        });
        authorWorksAdded = true
      }

      if (topicData?.tabs?.[key]) {
        displayTabs.push({
          title: topicData.tabs[key].title,
          id: key,
        });
      }
    }
    if (displayTabs.length && tab!="notable-sources") {
      displayTabs.push({
        title: {
          en: "",
          he: ""
        },
        id: 'filter',
        icon: `/static/icons/filter.svg`,
        justifyright: true
      });
      onClickFilterIndex = displayTabs.length - 1;
    }

    if (displayTabs.length) {
      displayTabs.push({
        title: {
          en: "A",
          he: Sefaria._("A")
        },
        id: 'langToggle',
        popover: true,
        justifyright: tab==="notable-sources"
      });
      onClickLangToggleIndex = displayTabs.length - 1;
    }



    const classStr = classNames({topicPanel: 1, readerNavMenu: 1});
    let sidebar = null;
    if (topicData) {
        if (topicData.portal_slug) {
            Sefaria.getPortal(topicData.portal_slug).then(setPortal);
            if (portal) {
                sidebar = <PortalNavSideBar portal={portal} entriesToDisplayList={["about", "mobile", "organization", "newsletter"]}/>
            }
        } else {
           sidebar = (
               <div className="sideColumn" data-anl-panel_type="topics" data-anl-panel_number={0}>
                    <TopicSideColumn
                        key={topic}
                        slug={topic}
                        links={topicData.links}
                        clearAndSetTopic={clearAndSetTopic}
                        setNavTopic={setNavTopic}
                        parashaData={parashaData}
                        tref={topicData.ref}
                        timePeriod={topicData.timePeriod}
                        properties={topicData.properties}
                        topicTitle={topicTitle}
                        multiPanel={multiPanel}
                        topicImage={topicImage}
                    />
                    {!topicData.isLoading && <Promotions/>}
                </div>
            );
        }
    }

    const handleLangSelectInterfaceChange = (selection) => {
      if (selection === "source") {setLangPref("hebrew")}
      else if (selection === "translation") {setLangPref("english")}
      else setLangPref(null);
    }

    const getCurrentLang = () => {
      if (langPref === "hebrew") {return "source"}
      else if (langPref === "english") {return "translation"}
      else {return "sourcewtrans"}
    }

    const handleKeyDown = (e) => {
      if (e.key === 'Enter') {
        e.preventDefault();
        e.target.click();
      }
    }

    const currentLang = getCurrentLang()

    return (
        <div
            className={classStr}
            data-anl-batch={JSON.stringify(getTopicPageAnalyticsData(topic, langPref))}
        >
        <div className="content noOverflowX" ref={scrollableElement}>
            <div className="columnLayout">
               <div className="mainColumn storyFeedInner">
                    <TopicHeader topic={topic} topicData={topicData} topicTitle={topicTitle} multiPanel={multiPanel} setNavTopic={setNavTopic} openSearch={openSearch} openDisplaySettings={openDisplaySettings} topicImage={topicImage} />
                    {(!topicData.isLoading && displayTabs.length) ?
                       <TabView
                          currTabName={tab}
                          setTab={setTab}
                          tabs={displayTabs}
                          renderTab={t => (
                            <div tabIndex="0" onKeyDown={(e)=>handleKeyDown(e)} className={classNames({tab: 1, noselect: 1, popover: t.popover , filter: t.justifyright, open: t.justifyright && showFilterHeader})}>
                              <div data-anl-event={t.popover && "lang_toggle_click:click"}><InterfaceText text={t.title} /></div>
                              { t.icon ? <img src={t.icon} alt={`${t.title.en} icon`} data-anl-event="filter:click" data-anl-text={topicSort}/> : null }
                              {t.popover && showLangSelectInterface ? <LangSelectInterface defaultVal={currentLang} callback={(result) => handleLangSelectInterfaceChange(result)} closeInterface={()=>{setShowLangSelectInterface(false)}}/> : null}
                            </div>
                          )}
                          containerClasses={"largeTabs"}
                          onClickArray={{
                            [onClickFilterIndex]: ()=>setShowFilterHeader(!showFilterHeader),
                            [onClickLangToggleIndex]: ()=>{setShowLangSelectInterface(!showLangSelectInterface)}
                          }}
                        >

                        {topicData?.indexes?.length ? (
                          <div className="authorIndexList">
                            {topicData.indexes.map(({url, title, description}) => <AuthorIndexItem key={url} url={url} title={title} description={description}/>)}
                          </div>
                          ) : null }

                          {
                            tabDisplayData.map(tabObj => {
                              const { key, sortOptions, filterFunc, sortFunc, renderWrapper } = tabObj;
                              const displayTab = displayTabs.find(x => x.id === key);
                              if (!displayTab) { return null; }
                              return (
                                <TopicPageTab
                                  key={key}
                                  scrollableElement={scrollableElement}
                                  showFilterHeader={showFilterHeader}
                                  data={loadedData[key]}
                                  sortOptions={sortOptions}
                                  filterFunc={filterFunc}
                                  sortFunc={sortFunc}
                                  onDisplayedDataChange={data => {
                                    if (!topicData._refsDisplayedByTab) { topicData._refsDisplayedByTab = {}; }
                                    topicData._refsDisplayedByTab[key] = data.length;
                                  }}
                                  initialRenderSize={(topicData._refsDisplayedByTab && topicData._refsDisplayedByTab[key]) || 0}
                                  renderItem={renderWrapper(toggleSignUpModal, topicData, topicTestVersion, langPref)}
                                  onSetTopicSort={onSetTopicSort}
                                  topicSort={topicSort}
                                />
                              );
                            })
                          }
                        </TabView>
                    : (topicData.isLoading ? <LoadingMessage /> : null) }
                </div>
                {sidebar}
            </div>
            <Footer />
          </div>
        </div>
    );
};
TopicPage.propTypes = {
  tab:                 PropTypes.string,
  topic:               PropTypes.string.isRequired,
  setTopic:            PropTypes.func.isRequired,
  setNavTopic:         PropTypes.func.isRequired,
  openTopics:          PropTypes.func.isRequired,
  setTab:              PropTypes.func.isRequired,
  multiPanel:          PropTypes.bool,
  showBaseText:        PropTypes.func,
  navHome:             PropTypes.func,
  openDisplaySettings: PropTypes.func,
  toggleSignUpModal:   PropTypes.func,
  topicTestVersion:    PropTypes.string
};


const TopicPageTab = ({
  data, renderItem, classes, sortOptions, sortFunc, filterFunc, showFilterHeader,
  scrollableElement, onDisplayedDataChange, initialRenderSize, onSetTopicSort, topicSort
}) => {
  useEffect(()=>{
    const details = document.querySelector(".story.topicPassageStory details");
    if (details) {
      details.setAttribute("open", "");
    }
  },[data])

  return (
    <div className="topicTabContents">
      {!!data ?
        <div className={classes} data-anl-feature_name="source_filter">
          <FilterableList
            pageSize={20}
            scrollableElement={scrollableElement}
            showFilterHeader={showFilterHeader}
            filterFunc={filterFunc}
            sortFunc={sortFunc}
            renderItem={renderItem}
            renderEmptyList={()=>null}
            renderHeader={()=>null}
            sortOptions={sortOptions}
            onDisplayedDataChange={onDisplayedDataChange}
            initialRenderSize={initialRenderSize}
            onSetSort={onSetTopicSort}
            externalSortOption={topicSort}
            data={data}
          />
        </div> : <LoadingMessage />
      }
    </div>
  );
}


const TopicLink = ({topic, topicTitle, onClick, isTransliteration, isCategory}) => (
    <div data-anl-event="related_click:click" data-anl-batch={
        JSON.stringify({
            text: topicTitle.en,
            feature_name: "related topic",
        })
    }>
        <Link className="relatedTopic" href={`/topics/${isCategory ? 'category/' : ''}${topic}`}
              onClick={onClick.bind(null, topic, topicTitle)} key={topic}
              title={topicTitle.en}
        >
            <InterfaceText text={{en:topicTitle.en, he:topicTitle.he}}/>
        </Link>
    </div>
);
TopicLink.propTypes = {
  topic: PropTypes.string.isRequired,
  isTransliteration: PropTypes.object,
};


const TopicSideColumn = ({ slug, links, clearAndSetTopic, parashaData, tref, setNavTopic, timePeriod, properties, topicTitle, multiPanel, topicImage }) => {
  const category = Sefaria.displayTopicTocCategory(slug);
  const linkTypeArray = links ? Object.values(links).filter(linkType => !!linkType && linkType.shouldDisplay && linkType.links.filter(l => l.shouldDisplay !== false).length > 0) : [];
  if (linkTypeArray.length === 0) {
    linkTypeArray.push({
      title: {
        en: !category ? 'Explore Topics' : category.en,
        he: !category ?  'נושאים כלליים' : category.he,
      },
      links: Sefaria.topicTocPage(category && category.slug).slice(0, 20).map(({slug, en, he}) => ({
        topic: slug,
        title: {en, he},
        isCategory: !category,
      })),
    })
  }
  const hasReadings = parashaData && (!Array.isArray(parashaData) || parashaData.length > 0) && tref;
  const readingsComponent = hasReadings ? (
    <ReadingsComponent parashaData={parashaData} tref={tref} />
  ) : null;
  const topicMetaData = <TopicMetaData timePeriod={timePeriod} properties={properties} topicTitle={topicTitle} multiPanel={multiPanel} topicImage={topicImage}/>;
  const linksComponent = (
    links ?
        linkTypeArray.sort((a, b) => {
        const aInd = a.title.en.indexOf('Related');
        const bInd = b.title.en.indexOf('Related');
        if (aInd > -1 && bInd > -1) { return 0; }
        if (aInd > -1) { return -1; }
        if (bInd > -1) { return 1; }
        //alphabetical by en just to keep order consistent
        return a.title.en.localeCompare(b.title.en);
      })
      .map(({ title, pluralTitle, links }) => {
        const linksToDisplay = links.filter(l => l.shouldDisplay !== false);
        const hasPlural = linksToDisplay.length > 1 && pluralTitle;
        const pluralizedTitle = {
          en: hasPlural ? pluralTitle.en : title.en,
          he: hasPlural ? pluralTitle.he : title.he,
        };
        const hasMore = linksToDisplay.length > 10;
        return (
          <TopicSideSection key={title.en+title.he} title={pluralizedTitle} hasMore={hasMore}>
            {
              linksToDisplay
              .sort((a, b) => {
                const shortLang = Sefaria.interfaceLang == 'hebrew' ? 'he' : 'en';
                if (!!a.title[shortLang] !== !!b.title[shortLang]) {
                  return (0+!!b.title[shortLang]) - (0+!!a.title[shortLang]);
                }
                if (!a.order && !b.order) { return 0; }
                if ((0+!!a.order) !== (0+!!b.order)) { return (0+!!b.order) - (0+!!a.order); }
                return b.order.tfidf - a.order.tfidf;
              })
              .map(l =>
                  (<TopicLink
                      key={l.topic}
                      topic={l.topic} topicTitle={l.title}
                      onClick={l.isCategory ? setNavTopic : clearAndSetTopic}
                      isTransliteration={l.titleIsTransliteration}
                      isCategory={l.isCategory}
                  />)
              )
            }
          </TopicSideSection>
        );
      })
    : null
  );


  const LinkToSheetsSearchComponent = () => {

    let searchUrlEn = `/search?q=${topicTitle.en}&tab=sheet&tvar=1&tsort=relevance&stopics_enFilters=${topicTitle.en}&svar=1&ssort=relevance`;
    let searchUrlHe = `/search?q=${topicTitle.he}&tab=sheet&tvar=1&tsort=relevance&stopics_heFilters=${topicTitle.he}&svar=1&ssort=relevance`;
      return (
        <TopicSideSection title={{ en: "Sheets", he: "דפי מקורות" }}>
          <InterfaceText>
            <EnglishText>
              <a href={searchUrlEn}>Related Sheets</a>
            </EnglishText>
            <HebrewText>
              <a href={searchUrlHe}>דפי מקורות קשורים</a>
            </HebrewText>
          </InterfaceText>
        </TopicSideSection>
      );
    };


  return (
    <div className={"topicSideColumn"}>
      { readingsComponent }
      { topicMetaData }
      { linksComponent }
      <LinkToSheetsSearchComponent/>
    </div>
  )
}
TopicSideColumn.propTypes = {
  topicData: PropTypes.object,
  clearAndSetTopic: PropTypes.func.isRequired,
};


const TopicSideSection = ({ title, children, hasMore }) => {
  const [showMore, setShowMore] = useState(false);
  const moreText = showMore ? "Less" : "More";
  return (
    <div key={title.en} className="link-section">
      <h2>
        <span className="int-en">{title.en}</span>
        <span className="int-he">{title.he}</span>
      </h2>
      <div className="sideList">
        { React.Children.toArray(children).slice(0, showMore ? undefined : 10) }
      </div>
      {
        hasMore ?
        (
          <div
              className="sideColumnMore sans-serif"
              onClick={() => setShowMore(!showMore)}
              data-anl-event="related_click:click"
              data-anl-batch={JSON.stringify({
                  text: moreText,
                  feature_name: "more",
              })}
          >
            <InterfaceText>{ moreText }</InterfaceText>
          </div>
        )
        : null
      }
    </div>
  );
}

const TopicImage = ({photoLink, caption }) => {

  return (
    <div className="topicImage">
      <ImageWithCaption photoLink={photoLink} caption={caption} />
    </div>);
}


const ReadingsComponent = ({ parashaData, tref }) => (
  <div className="readings link-section">
    <h2>
      <InterfaceText text={{en:"Readings", he:"פרשיות והפטרות"}}  />
    </h2>
    <span className="smallText parasha-date">
      <InterfaceText text={{en:Sefaria.util.localeDate(parashaData.date), he:Sefaria.util.localeDate(parashaData.date)}} />
      <InterfaceText text={{en:Sefaria.util.hebrewCalendarDateStr(parashaData.date), he:Sefaria.util.hebrewCalendarDateStr(parashaData.date)}} />
    </span>
    <div className="parasha">
        <div className="sectionTitleText"><InterfaceText text={{en:"Torah", he:"תורה"}} /></div>
        <div className="navSidebarLink ref serif">
            <img src="/static/icons/book.svg" className="navSidebarIcon" alt="book icon" />
            <a href={'/' + tref.url} className="contentText"><InterfaceText text={{en:tref.en, he:norm_hebrew_ref(tref.he)}} /></a>
        </div>
        <div className="aliyot">
        {
            parashaData.parasha?.extraDetails?.aliyot?.map((aliya, index) => {
               let sectionNum = index+1;
               let sectionStr = sectionNum <= 7 ? sectionNum : 'M';
               let heSectionStr = sectionNum <= 7 ? Sefaria.hebrew.encodeHebrewNumeral(sectionNum) : 'מ';
               return (
                  <a className="sectionLink" href={"/" + Sefaria.normRef(aliya)} data-ref={aliya} key={aliya}>
                    <InterfaceText text={{en:sectionStr, he:heSectionStr}}/>
                  </a>
                );
            }) ?? null
        }
        </div>
    </div>
    <div className="haftarah">
        <div className="sectionTitleText"><InterfaceText text={{en:"Haftarah", he:"הפטרה"}}/></div>
        {parashaData.haftarah ?
            <div className="haftarot">
            {
              parashaData.haftarah.map(h => (
                <div className="navSidebarLink ref serif">
                    <img src="/static/icons/book.svg" className="navSidebarIcon" alt="book icon" />
                    <a href={'/' + h.url} className="contentText" key={h.url}>
                      <InterfaceText text={{en:h.displayValue.en, he:norm_hebrew_ref(h.displayValue.he)}} />
                    </a>
                </div>
              ))
            }
            </div> : ""}
    </div>
  </div>
);

const propKeys = [
  {en: 'enWikiLink', he: 'heWikiLink', title: 'Wikipedia'},
  {en: 'jeLink', he: 'jeLink', title: 'Jewish Encyclopedia'},
  {en: 'enNliLink', he: 'heNliLink', title: 'National Library of Israel'},
];


const TopicMetaData = ({ topicTitle, timePeriod, multiPanel, topicImage, properties={} }) => {
  const tpSection = !!timePeriod ? (
    <TopicSideSection title={{en: "Lived", he: "תקופת פעילות"}}>
      <div className="systemText topicMetaData"><InterfaceText text={timePeriod.name} /></div>
      <div className="systemText topicMetaData"><InterfaceText text={timePeriod.yearRange} /></div>
    </TopicSideSection>
  ) : null;
  const propValues = propKeys.map(keyObj => ({
    url: {
      en: (properties[keyObj.en] || {})['value'],
      he: (properties[keyObj.he] || {})['value'],
    },
    title: keyObj.title,
  }));
  const hasProps = propValues.reduce((accum, curr) => accum || curr.url.en || curr.url.he, false);
  const propsSection = hasProps ? (
      <TopicSideSection title={{en: "Learn More", he: "לקריאה נוספת"}}>
        {
          propValues.map(propObj => {
            let url, urlExists = true;
            if (Sefaria.interfaceLang === 'hebrew') {
              if (!propObj.url.he) { urlExists = false; }
              url = propObj.url.he || propObj.url.en;
            } else {
              if (!propObj.url.en) { urlExists = false; }
              url = propObj.url.en || propObj.url.he;
            }
            if (!url) { return null; }
            const en_text = propObj.title + (urlExists ? "" : " (Hebrew)");
            const he_text = Sefaria._(propObj.title) + (urlExists ? "" : ` (${Sefaria._("English")})`);
            return (
                <div
                    key={url}
                    data-anl-event="related_click:click"
                    data-anl-batch={JSON.stringify({
                        text: en_text,
                        feature_name: "description link learn more",
                    })}
                >
                    <SimpleLinkedBlock
                        en={en_text} he={he_text}
                        url={url} aclasses={"systemText topicMetaData"} openInNewTab
                    />
                </div>
            );
          })
        }
      </TopicSideSection>
  ) : null;

  const tpSidebarImg = multiPanel && topicImage ? <TopicImage photoLink={topicImage.image_uri} caption={topicImage.image_caption}/> : null;
  return (
    <>
      {tpSidebarImg}
      { tpSection }
      { propsSection }
    </>
  );
};


export {
  TopicPage,
  TopicCategory,
  refSort,
  TopicImage
}<|MERGE_RESOLUTION|>--- conflicted
+++ resolved
@@ -585,23 +585,16 @@
 
     useEffect( ()=> {
     // hack to redirect to temporary sheet content on topics page for those topics that only have sheet content.
-<<<<<<< HEAD
-        if (!Sefaria.is_moderator && !topicData.isLoading && Object.keys(topicData.tabs).length == 0 && topicData.subclass != "author"){
+if (!Sefaria.is_moderator && !topicData.isLoading && Object.keys(topicData.tabs).length == 0 && topicData.subclass != "author"){
         const interfaceIsHe = Sefaria.interfaceLang === "hebrew";
         const interfaceLang = interfaceIsHe ? 'he' : 'en';
         const coInterfaceLang = interfaceIsHe ? 'en' : 'he';
         const topicPathLang = topicTitle[interfaceLang] ? interfaceLang : coInterfaceLang
         const topicPath = topicTitle[topicPathLang]
         const redirectUrl = `${document.location.origin}/search?q=${topicPath}&tab=sheet&tvar=1&tsort=relevance&stopics_${topicPathLang}Filters=${topicPath}&svar=1&ssort=relevance`
-=======
-    if (document.querySelector('.filter-content') && !document.querySelector('.filter-content').firstChild) {
-        const interfaceIsHe = Sefaria.interfaceLang === "hebrew"
-        const topicPath = interfaceIsHe ? topicTitle.he : topicTitle.en;
-        const redirectUrl = `${document.location.origin}/search?q=${topicPath}&tab=sheet&tvar=1&tsort=relevance&stopics_${interfaceIsHe ? "he": "en"}Filters=${topicPath}&svar=1&ssort=relevance`
->>>>>>> 765cd5c1
         window.location.replace(redirectUrl);
       }
-    },[loadedData])
+    },[topicData])
 
     // Set up tabs and register incremental load hooks
     const displayTabs = [];
