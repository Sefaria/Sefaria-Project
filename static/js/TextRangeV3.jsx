--- conflicted
+++ resolved
@@ -30,134 +30,19 @@
     }
     if (props.onRangeClick) {
       //Click on the body of the TextRange itself from TextList
-<<<<<<< HEAD
-      this.props.onRangeClick(this.props.sref);
-      Sefaria.track.event("Reader", "Click Text from TextList", this.props.sref);
-    }
-  }
-  handleKeyPress(event) {
-    if (event.charCode == 13) {
-      this.handleClick(event);
-    }
-  }
-  async getText() {
-    let data = await getVersions(this.props.sref, {language: 'he', versionTitle: 'base'}, {language: 'en', versionTitle: 'base'}, null);
-
-    if (!!data && this.props.isCurrentlyVisible) {
-      this._updateCurrVersions(data.translation.versionTitle, data.source.versionTitle);
-    }
-    return data;
-  }
-  async onTextLoad(data) {
-    // Initiate additional API calls when text data first loads
-    this.textLoading = false;
-    if (this.props.basetext && this.props.sref !== data.ref) {
-      // Replace ReaderPanel contents ref with the normalized form of the ref, if they differ.
-      // Pass parameter to showBaseText to replaceHistory - normalization should't add a step to history
-      this.props.showBaseText(data.ref, true, this.props.currVersions);
-      return;
-    } else if (this.props.basetext && data.spanning) {
-      // Replace ReaderPanel contents with split refs if ref is spanning
-      // Pass parameter to showBaseText to replaceHistory - normalization should't add a step to history
-      // console.log("Re-rewriting spanning ref")
-      this.props.showBaseText(data.spanningRefs, true, this.props.currVersions, this.props.versionLanguage);
-      return;
-=======
       props.onRangeClick(props.sref);
       Sefaria.track.event("Reader", "Click Text from TextList", props.sref);
->>>>>>> e5b191f0
     }
   };
 
-<<<<<<< HEAD
-    this._updateCurrVersions(data.translation.versionTitle, data.source.versionTitle);
-
-    // If this is a ref to a super-section, rewrite it to first available section
-    if (this.props.basetext && data.textDepth - data.sections.length > 1 && data.firstAvailableSectionRef) {
-      this.props.showBaseText(data.firstAvailableSectionRef, true, this.props.currVersions);
-      return;
-=======
   const handleKeyPress = (event) => {
     if (event.charCode === 13) {
       handleClick(event);
->>>>>>> e5b191f0
     }
   };
 
-<<<<<<< HEAD
-    await this.prefetchData();
-
-    if (this._isMounted) {
-      this.forceUpdate(function() {
-        this.placeSegmentNumbers();
-        this.props.onTextLoad && this.props.onTextLoad(data.ref); // Don't call until the text is actually rendered
-      }.bind(this));
-    }
-  }
-  _updateCurrVersions(enVTitle, heVTitle) {
-    // make sure currVersions matches versions returned, due to translationLanguagePreference and versionPreferences
-    if (!this.props.updateCurrVersionsToMatchAPIResult) { return; }
-    this.props.updateCurrVersionsToMatchAPIResult(enVTitle, heVTitle);
-  }
-  _prefetchLinksAndNotes(data) {
-    let sectionRefs = data.isSpanning ? data.spanningRefs : [data.sectionRef];
-    sectionRefs = sectionRefs.map(function(ref) {
-      if (ref.indexOf("-") > -1) {
-        ref = ref.split("-")[0];
-        ref = ref.slice(0, ref.lastIndexOf(":"));
-      }
-      return ref;
-    });
-
-    if (this.props.loadLinks && !Sefaria.linksLoaded(sectionRefs)) {
-      for (let i = 0; i < sectionRefs.length; i++) {
-        Sefaria.related(sectionRefs[i], function() {
-          if (this._isMounted) { this.forceUpdate(); }
-        }.bind(this));
-        if (Sefaria._uid) {
-          Sefaria.relatedPrivate(sectionRefs[i], function() {
-            if (this._isMounted) { this.forceUpdate(); }
-          }.bind(this));
-        }
-      }
-    }
-  }
-  async prefetchData() {
-    // Prefetch additional data (next, prev, links, notes etc) for this ref
-    if (this.dataPrefetched) { return; }
-
-    let data = await this.getText();
-    if (!data) { return; }
-
-    // Load links at section level if spanning, so that cache is properly primed with section level refs
-    this._prefetchLinksAndNotes(data);
-
-    if (this.props.prefetchNextPrev) {
-     if (data.next) {
-        const nextTextPromise = getVersions(data.next, {language: 'he', versionTitle: 'base'}, {language: 'en', versionTitle: 'base'}, null);
-        nextTextPromise.then(data => {
-          this._prefetchLinksAndNotes(data);
-        });
-     }
-     if (data.prev) {
-       const prevTextPromise = getVersions(data.prev, {language: 'he', versionTitle: 'base'}, {language: 'en', versionTitle: 'base'}, null);
-        prevTextPromise.then(data => {
-          this._prefetchLinksAndNotes(data);
-        });
-     }
-     if (data.indexTitle) {
-        // Preload data that is used on Text TOC page
-        Sefaria.getIndexDetails(data.indexTitle);
-     }
-    }
-    this.dataPrefetched = true;
-  }
-  placeSegmentNumbers() {
-    // console.log("placeSegmentNumbers", this.props.sref);
-=======
   const placeSegmentNumbers = () => {
     // console.log("placeSegmentNumbers", props.sref);
->>>>>>> e5b191f0
     // Set the vertical offsets for segment numbers and link counts, which are dependent
     // on the rendered height of the text of each segment.
     if (!props.basetext) { return; }
@@ -219,7 +104,7 @@
     return null;
   };
 
-    
+
   let title, heTitle, ref;
   if (data && props.basetext) {
     ref              = props.withContext ? data.sectionRef : data.ref;
@@ -237,37 +122,12 @@
     heTitle          = "טעינה...";
     ref              = null;
   }
-  const formatEnAsPoetry = data && data.formatEnAsPoetry
-  const formatHeAsPoetry = data && data.formatHeAsPoetry
-
-<<<<<<< HEAD
-  render() {
-    const { data } = this.state;
-
-    let title, heTitle, ref;
-    if (data && this.props.basetext) {
-      ref              = this.props.withContext ? data.sectionRef : data.ref;
-      const sectionStrings   = Sefaria.sectionString(ref);
-      const oref             = Sefaria.ref(ref);
-      const useShortString   = oref && Sefaria.util.inArray(oref.primary_category, ["Tanakh", "Mishnah", "Talmud", "Tanaitic", "Commentary"]) !== -1;
-      title            = useShortString ? sectionStrings.en.numbered : sectionStrings.en.named;
-      heTitle          = useShortString ? sectionStrings.he.numbered : sectionStrings.he.named;
-    } else if (data && !this.props.basetext) {
-      title            = data.ref;
-      heTitle          = data.heRef;
-      ref              = data.ref;
-    } else if (!data) {
-      title            = "Loading...";
-      heTitle          = "טעינה...";
-      ref              = null;
-    }
-    const formatEnAsPoetry = data && data.translation.formatAsPoetry
-    const formatHeAsPoetry = data && data.source.formatAsPoetry
-=======
+  const formatEnAsPoetry = data && data.translation.formatAsPoetry
+  const formatHeAsPoetry = data && data.source.formatAsPoetry
+
   const showNumberLabel =  data && data.categories &&
   data.categories[0] !== "Liturgy" &&
   data.categories[0] !== "Reference";
->>>>>>> e5b191f0
 
   const showSegmentNumbers = showNumberLabel && props.basetext;
 
