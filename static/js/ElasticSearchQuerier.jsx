--- conflicted
+++ resolved
@@ -13,66 +13,6 @@
 import {SearchResultList} from "./SearchResultList";
 import SearchPage from "./SearchPage";
 
-<<<<<<< HEAD
-class ElasticSearchQuerier extends Component {
-    constructor(props) {
-      super(props);
-      this.querySize = {"text": 50, "sheet": 20};
-      this.state = {
-        runningQueries: null,
-        isQueryRunning: false,
-        moreToLoad:     true,
-        totals:         new SearchTotal(),
-        pagesLoaded:    0,
-        hits:           [],
-        error:          false,
-        topics:         []
-      }
-
-      // Load search results from cache so they are available for immediate render
-
-      const args = this._getQueryArgs(props);
-      let cachedQuery = Sefaria.search.getCachedQuery(args);
-      while (cachedQuery) {
-          // Load all pages of results that are available in cache, so if page X was
-          // previously loaded it will be returned.
-          //console.log("Loaded cached query for")
-          //console.log(args);
-          this.state.hits = this.state.hits.concat(cachedQuery.hits.hits);
-          this.state.totals = cachedQuery.hits.total;
-          this.state.pagesLoaded += 1;
-          args.start = this.state.pagesLoaded * this.querySize[this.props.type];
-          if (this.props.type === "text") {
-            // Since texts only have one filter type, aggregations are only requested once on first page
-            args.aggregationsToUpdate = [];
-          }
-          cachedQuery = Sefaria.search.getCachedQuery(args);
-      }
-    }
-    componentDidMount() {
-        this._executeAllQueries();
-    }
-    componentWillUnmount() {
-        this._abortRunningQuery();  // todo: make this work w/ promises
-    }
-    componentWillReceiveProps(newProps) {
-      let state = {
-              hits: [],
-              pagesLoaded: 0,
-              moreToLoad: true
-          };
-      if (this.props.query !== newProps.query) {
-        this.setState(state, () => {
-            this._executeAllQueries(newProps);
-            this.props.resetSearchFilters('sheet');
-            this.props.resetSearchFilters('text');
-        });
-      } else if (this._shouldUpdateQuery(this.props, newProps, this.props.type)) {
-          this.setState(state, () => {
-              this._executeQuery(newProps, this.props.type);
-          })
-      }
-=======
 class TopicQuerier {
     async addCollection(collection) {
         const d = await Sefaria.getCollection(collection.key);
@@ -87,7 +27,6 @@
             heDesc: d.description,
             numSheets: d.sheets.length
         }
->>>>>>> 974ef6c2
     }
     async addRefTopic(topic) {
         const book = await Sefaria.getIndexDetails(topic.key);
