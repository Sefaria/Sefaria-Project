import Component from "react-class";
import {SearchTotal} from "./sefaria/searchTotal";
import Sefaria from "./sefaria/sefaria";
import $ from "./sefaria/sefariaJquery";
import ReactDOM from "react-dom";
import SearchState from "./sefaria/searchState";
import extend from "extend";
import SearchTextResult from "./SearchTextResult";
import SearchSheetResult from "./SearchSheetResult";
import {LoadingMessage} from "./Misc";
import PropTypes from "prop-types";
import React from "react";
import {SearchResultList} from "./SearchResultList";
import SearchPage from "./SearchPage";

class ElasticSearchQuerier extends Component {
    constructor(props) {
      super(props);
      this.querySize = {"text": 50, "sheet": 20};
      this.state = {
        runningQueries: null,
        isQueryRunning: false,
        moreToLoad:     true,
        totals:         new SearchTotal(),
        pagesLoaded:    0,
        hits:           [],
        error:          false,
        topics:         []
      }

      // Load search results from cache so they are available for immediate render

      const args = this._getQueryArgs(props);
      let cachedQuery = Sefaria.search.getCachedQuery(args);
      while (cachedQuery) {
          // Load all pages of results that are available in cache, so if page X was
          // previously loaded it will be returned.
          //console.log("Loaded cached query for")
          //console.log(args);
          this.state.hits = this.state.hits.concat(cachedQuery.hits.hits);
          this.state.totals = cachedQuery.hits.total;
          this.state.pagesLoaded += 1;
          args.start = this.state.pagesLoaded * this.querySize[this.props.searchState.type];
          if (this.props.searchState.type === "text") {
            // Since texts only have one filter type, aggregations are only requested once on first page
            args.aggregationsToUpdate = [];
          }
          cachedQuery = Sefaria.search.getCachedQuery(args);
      }
    }
    componentDidMount() {
        this._executeAllQueries();
    }
    componentWillUnmount() {
        this._abortRunningQuery();  // todo: make this work w/ promises
    }
    componentWillReceiveProps(newProps) {
      let state = {
              hits: [],
              pagesLoaded: 0,
              moreToLoad: true
          };
      if (this.props.query !== newProps.query) {
<<<<<<< HEAD
        this.setState(state, () => this._executeAllQueries(newProps));
      } else if (this._shouldUpdateQuery(this.props, newProps, this.props.searchState.type)) {
=======
        this.setState(state, () => {
            this._executeAllQueries(newProps);
            this.props.resetSearchFilters('sheet');
            this.props.resetSearchFilters('text');
        });
      } else if (this._shouldUpdateQuery(this.props, newProps, this.props.type)) {
>>>>>>> 2e8cbf95
          this.setState(state, () => {
              this._executeQuery(newProps, this.props.searchState.type);
          })
      }
    }
    async addRefTopic(topic) {
        const book = await Sefaria.getIndexDetails(topic.key);
        return {
            enDesc: book.enDesc || book.enShortDesc,
            heDesc: book.heDesc || book.heShortDesc,
            title: book.title,
            heTitle: book.heTitle,
            topicCat: book.categories[0],
            heTopicCat: Sefaria.toc.filter(cat => cat.category === book.categories[0])[0].heCategory,
            url: "/" + book.title,
            analyticCat: "Book"
        }
    }
    addTOCCategoryTopic(topic) {
        const topicKeyArr = topic.key.slice();
        const lastCat = topicKeyArr.pop(topicKeyArr - 1); //go up one level in order to get the bottom level's description
        const relevantCats = topicKeyArr.length === 0 ? Sefaria.toc : Sefaria.tocItemsByCategories(topicKeyArr);
        const relevantSubCat = relevantCats.filter(cat => "category" in cat && cat.category === lastCat)[0];
        return {
            analyticCat: "Category",
            url: "/texts/" + topic.key.join("/"),
            topicCat: "Texts",
            heTopicCat: Sefaria.hebrewTerm("Texts"),
            enDesc: relevantSubCat.enDesc,
            heDesc: relevantSubCat.heDesc,
            title: relevantSubCat.category,
            heTitle: relevantSubCat.heCategory
        }
    }
    async addGeneralTopic(topic) {
        const d = await Sefaria.getTopic(topic.key, {annotated: false});
        let searchTopic = {
            analyticCat: "Topic",
            title: d.primaryTitle["en"],
            heTitle: d.primaryTitle["he"],
            numSources: 0,
            numSheets: 0,
            url: "/topics/" + topic.key
        }
        const typeObj = Sefaria.topicTocCategory(topic.key);
        if (!typeObj) {
            searchTopic.topicCat = "Topics";
            searchTopic.heTopicCat = Sefaria.hebrewTranslation("Topics");
        } else {
            searchTopic.topicCat = typeObj["en"];
            searchTopic.heTopicCat = typeObj["he"];
        }
        if ("description" in d) {
            searchTopic.enDesc = d.description["en"];
            searchTopic.heDesc = d.description["he"];
        }
        if (d.tabs?.sources) {
            searchTopic.numSources = d.tabs.sources.refs.length;
        }
        if (d.tabs?.sheets) {
            searchTopic.numSheets = d.tabs.sheets.refs.length;
        }
        return searchTopic;
    }
    async addCollection(collection) {
        const d = await Sefaria.getCollection(collection.key);
        return {
            analyticCat: "Collection",
            title: d.name,
            heTitle: d.name,
            url: "/collections/" + collection.key,
            topicCat: "Collections",
            heTopicCat: Sefaria.hebrewTranslation("Collections"),
            enDesc: d.description,
            heDesc: d.description,
            numSheets: d.sheets.length
        }
    }
    async _executeTopicQuery() {
        const d = await Sefaria.getName(this.props.query)
        let topics = d.completion_objects.filter(obj => obj.title.toUpperCase() === this.props.query.toUpperCase());
        const hasAuthor = topics.some(obj => obj.type === "AuthorTopic");
        if (hasAuthor) {
            topics = topics.filter(obj => obj.type !== "TocCategory");  //TocCategory is unhelpful if we have author
        }
        let searchTopics = await Promise.all(topics.map(async t => {
            if (t.type === 'ref') {
                return await this.addRefTopic(t);
            } else if (t.type === 'TocCategory') {
                return this.addTOCCategoryTopic(t);
            } else if (t.type === 'Collection') {
                return await this.addCollection(t);
            } else {
                return await this.addGeneralTopic(t);
            }
        }));
        this.setState({topics: searchTopics});
    }
    updateRunningQuery(ajax) {
      this.state.runningQueries = ajax;
      this.state.isQueryRunning = !!ajax;
      this.setState(this.state);
    }
    _abortRunningQuery() {
      if(this.state.runningQueries) {
          this.state.runningQueries.abort();  //todo: make work with promises
      }
      this.updateRunningQuery(null);
    }
    _shouldUpdateQuery(oldProps, newProps) {
      const oldSearchState = this._getSearchState(oldProps);
      const newSearchState = this._getSearchState(newProps);
      return !oldSearchState.isEqual({ other: newSearchState, fields: ['appliedFilters', 'field', 'sortType'] }) ||
        ((oldSearchState.filtersValid !== newSearchState.filtersValid) && oldSearchState.appliedFilters.length > 0);  // Execute a second query to apply filters after an initial query which got available filters
    }
    _getSearchState(props) {
      props = props || this.props;
      if (!props.query) {
          return;
      }
      return props['searchState'];
    }
    _executeAllQueries(props) {
      if (!this.props.searchInBook) {
        this._executeTopicQuery();
      }
      this._executeQuery(props, this.props.searchState.type);
    }
    _getAggsToUpdate(filtersValid, aggregation_field_array, aggregation_field_lang_suffix_array, appliedFilterAggTypes, type) {
      // Returns a list of aggregations type which we should request from the server.

      // If there is only on possible filter (i.e. path for text) and filters are valid, no need to request again for any filter interactions
      if (filtersValid && aggregation_field_array.length === 1) { return []; }

      return Sefaria.util
        .zip(aggregation_field_array, aggregation_field_lang_suffix_array)
        .map(([agg, suffix_map]) => `${agg}${suffix_map ? suffix_map[Sefaria.interfaceLang] : ''}`); // add suffix based on interfaceLang to filter, if present in suffix_map
    }
    _executeQuery(props) {
      //This takes a props object, so as to be able to handle being called from componentWillReceiveProps with newProps
      props = props || this.props;
      if (!props.query) {
          return;
      }
      this._abortRunningQuery();

      let args = this._getQueryArgs(props);

      // If there are no available filters yet, don't apply filters.  Split into two queries:
      // 1) Get all potential filters and counts
      // 2) Apply filters (Triggered from componentWillReceiveProps)

      const request_applied = args.applied_filters;
      const searchState = this._getSearchState(props);
      const { appliedFilters, appliedFilterAggTypes } = searchState;
      const { aggregation_field_array, build_and_apply_filters } = SearchState.metadataByType[this.props.searchState.type];

      args.success = data => {
              this.updateRunningQuery(null);
              if (this.state.pagesLoaded === 0) { // Skip if pages have already been loaded from cache, but let aggregation processing below occur
                const currTotal = data.hits.total;
                let state = {
                  hits: data.hits.hits,
                  totals: currTotal,
                  pagesLoaded: 1,
                  moreToLoad: currTotal.getValue() > this.querySize[this.props.searchState.type]
                };
                this.setState(state);
                const filter_label = (request_applied && request_applied.length > 0) ? (' - ' + request_applied.join('|')) : '';
                const query_label = props.query + filter_label;
                Sefaria.track.event("Search", `${this.props.searchInBook? "SidebarSearch ": ""}Query: ${this.props.searchState.type}`, query_label, data.hits.total.getValue());
              }

              if (data.aggregations) {
                let availableFilters = [];
                let registry = {};
                let orphans = [];
                for (let aggregation of args.aggregationsToUpdate) {
                  if (!!data.aggregations[aggregation]) {
                    const { buckets } = data.aggregations[aggregation];
                    const {
                      availableFilters: tempAvailable,
                      registry: tempRegistry,
                      orphans: tempOrphans
                    } = Sefaria.search[build_and_apply_filters](buckets, appliedFilters, appliedFilterAggTypes, aggregation);
                    availableFilters.push(...tempAvailable);  // array concat
                    registry = extend(registry, tempRegistry);
                    orphans.push(...tempOrphans);
                  }
                }
                this.props.registerAvailableFilters(availableFilters, registry, orphans, args.aggregationsToUpdate);
              }
            };
      args.error = this._handleError;

      const runningQuery = Sefaria.search.execute_query(args);
      this.updateRunningQuery(runningQuery);
    }
    _getQueryArgs(props) {
      props = props || this.props;

      const searchState = this._getSearchState(props);
      const { field, fieldExact, sortType, filtersValid, appliedFilters, appliedFilterAggTypes } = searchState;
      const request_applied = filtersValid && appliedFilters;
      const { aggregation_field_array,  aggregation_field_lang_suffix_array } = SearchState.metadataByType[this.props.searchState.type];
      const aggregationsToUpdate = this._getAggsToUpdate(filtersValid, aggregation_field_array, aggregation_field_lang_suffix_array, appliedFilterAggTypes, this.props.searchState.type);

      return {
        query: props.query,
        type: this.props.searchState.type,
        applied_filters: request_applied,
        appliedFilterAggTypes,
        aggregationsToUpdate,
        size: this.querySize[this.props.searchState.type],
        field,
        sort_type: sortType,
        exact: fieldExact === field,
      };
    }
    _loadNextPage() {
      console.log("load next page")
      const args = this._getQueryArgs(this.props);
      args.start = this.state.pagesLoaded * this.querySize[this.props.searchState.type];
      args.error = () => console.log("Failure in SearchResultList._loadNextPage");
      args.success =  data => {
          let nextHits = this.state.hits.concat(data.hits.hits);

          this.state.hits = nextHits;
          this.state.pagesLoaded += 1;
          if (this.state.pagesLoaded * this.querySize[this.props.searchState.type] >= this.state.totals.getValue() ) {
            this.state.moreToLoad = false;
          }

          this.setState(this.state);
          this.updateRunningQuery(null);
        };

      const runningNextPageQuery = Sefaria.search.execute_query(args);
      this.updateRunningQuery(runningNextPageQuery, false);
    }
    _handleError(jqXHR, textStatus, errorThrown) {
      if (textStatus === "abort") {
        // Abort is immediately followed by new query, above.  Worried there would be a race if we call updateCurrentQuery(null) from here
        //this.updateCurrentQuery(null);
        return;
      }
      this.setState({error: true});
      this.updateRunningQuery(null);
    }
    normalizeHitsMetaData() {
        if (this.props.searchState.type === 'sheet') {
            let results = this.state.hits;
            return results.map(result => {
                let normalizedResult = result._source;
                normalizedResult.snippet = result.highlight.content.join('...');
                return normalizedResult;
            })
        }
        else {
            return this.state.hits;
        }
    }
    render () {
        return <SearchPage
                    key={"searchPage"}
                    moreToLoad={this.state.moreToLoad}
                    isQueryRunning={this.state.isQueryRunning}
                    searchTopMsg="Results for"
                    query={this.props.query}
                    hits={this.normalizeHitsMetaData()}
                    totalResults={this.state.totals}
                    type={this.props.searchState.type}
                    searchState={this.props.searchState}
                    settings={this.props.settings}
                    panelsOpen={this.props.panelsOpen}
                    onResultClick={this.props.onResultClick}
                    openDisplaySettings={this.props.openDisplaySettings}
                    toggleLanguage={this.props.toggleLanguage}
                    close={this.props.close}
                    onQueryChange={this.props.onQueryChange}
                    updateAppliedFilter={this.props.updateAppliedFilter}
                    updateAppliedOptionField={this.props.updateAppliedOptionField}
                    updateAppliedOptionSort={this.props.updateAppliedOptionSort}
                    registerAvailableFilters={this.props.registerAvailableFilters}
                    compare={this.props.compare}
                    loadNextPage={this._loadNextPage}
                    topics={this.state.topics}
                    searchInBook={this.props.searchInBook}
                  />
    }
}

ElasticSearchQuerier.propTypes = {
    query: PropTypes.string,
    type: PropTypes.oneOf(["text", "sheet"]),
    searchState: PropTypes.object,
    onResultClick: PropTypes.func,
    registerAvailableFilters: PropTypes.func,
    settings: PropTypes.object,
    openDisplaySettings: PropTypes.func,
    toggleLanguage: PropTypes.func,
    compare: PropTypes.bool,
    close: PropTypes.func,
    panelsOpen: PropTypes.number,
    onQueryChange: PropTypes.func,
    updateAppliedFilter: PropTypes.func,
    updateAppliedOptionSort: PropTypes.func,
    updateAppliedOptionField: PropTypes.func,
    resetSearchFilters:       PropTypes.func
};

export { ElasticSearchQuerier };<|MERGE_RESOLUTION|>--- conflicted
+++ resolved
@@ -61,17 +61,12 @@
               moreToLoad: true
           };
       if (this.props.query !== newProps.query) {
-<<<<<<< HEAD
-        this.setState(state, () => this._executeAllQueries(newProps));
-      } else if (this._shouldUpdateQuery(this.props, newProps, this.props.searchState.type)) {
-=======
         this.setState(state, () => {
             this._executeAllQueries(newProps);
             this.props.resetSearchFilters('sheet');
             this.props.resetSearchFilters('text');
         });
       } else if (this._shouldUpdateQuery(this.props, newProps, this.props.type)) {
->>>>>>> 2e8cbf95
           this.setState(state, () => {
               this._executeQuery(newProps, this.props.searchState.type);
           })
