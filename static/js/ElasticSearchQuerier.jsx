import Component from "react-class";
import {SearchTotal} from "./sefaria/searchTotal";
import Sefaria from "./sefaria/sefaria";
import $ from "./sefaria/sefariaJquery";
import ReactDOM from "react-dom";
import SearchState from "./sefaria/searchState";
import extend from "extend";
import SearchTextResult from "./SearchTextResult";
import SearchSheetResult from "./SearchSheetResult";
import {LoadingMessage} from "./Misc";
import PropTypes from "prop-types";
import React from "react";
import {SearchResultList} from "./SearchResultList";
import SearchPage from "./SearchPage";

<<<<<<< HEAD
class ElasticSearchQuerier extends Component {
    constructor(props) {
      super(props);
      this.querySize = {"text": 50, "sheet": 20};
      this.state = {
        runningQueries: null,
        isQueryRunning: false,
        moreToLoad:     true,
        totals:         new SearchTotal(),
        pagesLoaded:    0,
        hits:           [],
        error:          false,
        topics:         []
      }

      // Load search results from cache so they are available for immediate render

      const args = this._getQueryArgs(props);
      let cachedQuery = Sefaria.search.getCachedQuery(args);
      while (cachedQuery) {
          // Load all pages of results that are available in cache, so if page X was
          // previously loaded it will be returned.
          //console.log("Loaded cached query for")
          //console.log(args);
          this.state.hits = this.state.hits.concat(cachedQuery.hits.hits);
          this.state.totals = cachedQuery.hits.total;
          this.state.pagesLoaded += 1;
          args.start = this.state.pagesLoaded * this.querySize[this.props.searchState.type];
          if (this.props.searchState.type === "text") {
            // Since texts only have one filter type, aggregations are only requested once on first page
            args.aggregationsToUpdate = [];
          }
          cachedQuery = Sefaria.search.getCachedQuery(args);
      }
    }
    componentDidMount() {
        this._executeAllQueries();
    }
    componentWillUnmount() {
        this._abortRunningQuery();  // todo: make this work w/ promises
    }
    componentWillReceiveProps(newProps) {
      let state = {
              hits: [],
              pagesLoaded: 0,
              moreToLoad: true
          };
      if (this.props.query !== newProps.query) {
        this.setState(state, () => {
            this._executeAllQueries(newProps);
            if (!this.props.searchInBook) {
                this.props.resetSearchFilters();
            }
        });
      } else if (this._shouldUpdateQuery(this.props, newProps, this.props.type)) {
          this.setState(state, () => {
              this._executeQuery(newProps, this.props.searchState.type);
          })
      }
=======
class TopicQuerier {
    async addCollection(collection) {
        const d = await Sefaria.getCollection(collection.key);
        return {
            analyticCat: "Collection",
            title: d.name,
            heTitle: d.name,
            url: "/collections/" + collection.key,
            topicCat: "Collections",
            heTopicCat: Sefaria.hebrewTranslation("Collections"),
            enDesc: d.description,
            heDesc: d.description,
            numSheets: d.sheets.length
        }
>>>>>>> 8dcf62c3
    }
    async addRefTopic(topic) {
        const book = await Sefaria.getIndexDetails(topic.key);
        return {
            enDesc: book.enDesc || book.enShortDesc,
            heDesc: book.heDesc || book.heShortDesc,
            title: book.title,
            heTitle: book.heTitle,
            topicCat: book.categories[0],
            heTopicCat: Sefaria.toc.filter(cat => cat.category === book.categories[0])[0].heCategory,
            url: "/" + book.title,
            analyticCat: "Book"
        }
    }
    addTOCCategoryTopic(topic) {
        const topicKeyArr = topic.key.slice();
        const lastCat = topicKeyArr.pop(topicKeyArr - 1); //go up one level in order to get the bottom level's description
        const relevantCats = topicKeyArr.length === 0 ? Sefaria.toc : Sefaria.tocItemsByCategories(topicKeyArr);
        const relevantSubCat = relevantCats.filter(cat => "category" in cat && cat.category === lastCat)[0];
        return {
            analyticCat: "Category",
            url: "/texts/" + topic.key.join("/"),
            topicCat: "Texts",
            heTopicCat: Sefaria.hebrewTerm("Texts"),
            enDesc: relevantSubCat.enDesc,
            heDesc: relevantSubCat.heDesc,
            title: relevantSubCat.category,
            heTitle: relevantSubCat.heCategory
        }
    }
    async addGeneralTopic(topic) {
        const d = await Sefaria.getTopic(topic.key, {annotated: false});
        let searchTopic = {
            analyticCat: "Topic",
            title: d.primaryTitle["en"],
            heTitle: d.primaryTitle["he"],
            numSources: 0,
            numSheets: 0,
            url: "/topics/" + topic.key
        }
        const typeObj = Sefaria.topicTocCategory(topic.key);
        if (!typeObj) {
            searchTopic.topicCat = "Topics";
            searchTopic.heTopicCat = Sefaria.hebrewTranslation("Topics");
        } else {
            searchTopic.topicCat = typeObj["en"];
            searchTopic.heTopicCat = typeObj["he"];
        }
        if ("description" in d) {
            searchTopic.enDesc = d.description["en"];
            searchTopic.heDesc = d.description["he"];
        }
        if (d.tabs?.sources) {
            searchTopic.numSources = d.tabs.sources.refs.length;
        }
        if (d.tabs?.sheets) {
            searchTopic.numSheets = d.tabs.sheets.refs.length;
        }
        return searchTopic;
    }
}
class ElasticSearchQuerier extends Component {
    constructor(props) {
      super(props);
      this.querySize = {"text": 50, "sheet": 20};
      this.state = {
        runningQueries: null,
        isQueryRunning: false,
        moreToLoad:     true,
        totals:         new SearchTotal(),
        pagesLoaded:    0,
        hits:           [],
        error:          false,
        topics:         []
      }

      // Load search results from cache so they are available for immediate render

      const args = this._getQueryArgs(props);
      let cachedQuery = Sefaria.search.getCachedQuery(args);
      while (cachedQuery) {
          // Load all pages of results that are available in cache, so if page X was
          // previously loaded it will be returned.
          //console.log("Loaded cached query for")
          //console.log(args);
          this.state.hits = this.state.hits.concat(cachedQuery.hits.hits);
          this.state.totals = cachedQuery.hits.total;
          this.state.pagesLoaded += 1;
          args.start = this.state.pagesLoaded * this.querySize[this.props.type];
          if (this.props.type === "text") {
            // Since texts only have one filter type, aggregations are only requested once on first page
            args.aggregationsToUpdate = [];
          }
          cachedQuery = Sefaria.search.getCachedQuery(args);
      }
    }
    componentDidMount() {
        this._executeAllQueries();
    }
    componentWillUnmount() {
        this._abortRunningQuery();  // todo: make this work w/ promises
    }
    componentWillReceiveProps(newProps) {
      let state = {
              hits: [],
              pagesLoaded: 0,
              moreToLoad: true
          };
      if (this.props.query !== newProps.query) {
        this.setState(state, () => this._executeAllQueries(newProps));
      } else if (this._shouldUpdateQuery(this.props, newProps, this.props.type)) {
          this.setState(state, () => {
              this._executeQuery(newProps, this.props.type);
          })
      }
    }

    async _executeTopicQuery() {
        const topicQuerier = new TopicQuerier();
        const d = await Sefaria.getName(this.props.query)
        let topics = d.completion_objects.filter(obj => obj.title.toUpperCase() === this.props.query.toUpperCase());
        const hasAuthor = topics.some(obj => obj.type === "AuthorTopic");
        if (hasAuthor) {
            topics = topics.filter(obj => obj.type !== "TocCategory");  //TocCategory is unhelpful if we have author
        }
        let searchTopics = await Promise.all(topics.map(async t => {
            if (t.type === 'ref') {
                return await topicQuerier.addRefTopic(t);
            } else if (t.type === 'TocCategory') {
                return topicQuerier.addTOCCategoryTopic(t);
            } else if (t.type === 'Collection') {
                return await topicQuerier.addCollection(t);
            } else {
                return await topicQuerier.addGeneralTopic(t);
            }
        }));
        this.setState({topics: searchTopics});
    }
    updateRunningQuery(ajax) {
      this.state.runningQueries = ajax;
      this.state.isQueryRunning = !!ajax;
      this.setState(this.state);
    }
    _abortRunningQuery() {
      if(this.state.runningQueries) {
          this.state.runningQueries.abort();  //todo: make work with promises
      }
      this.updateRunningQuery(null);
    }
    _shouldUpdateQuery(oldProps, newProps) {
      const oldSearchState = this._getSearchState(oldProps);
      const newSearchState = this._getSearchState(newProps);
      return !oldSearchState.isEqual({ other: newSearchState, fields: ['appliedFilters', 'field', 'sortType'] }) ||
        ((oldSearchState.filtersValid !== newSearchState.filtersValid) && oldSearchState.appliedFilters.length > 0);  // Execute a second query to apply filters after an initial query which got available filters
    }
    _getSearchState(props) {
      props = props || this.props;
      if (!props.query) {
          return;
      }
      return props['searchState'];
    }
    _executeAllQueries(props) {
      if (!this.props.searchInBook) {
        this._executeTopicQuery();
      }
      this._executeQuery(props, this.props.searchState.type);
    }
    _getAggsToUpdate(filtersValid, aggregation_field_array, aggregation_field_lang_suffix_array, appliedFilterAggTypes, type) {
      // Returns a list of aggregations type which we should request from the server.

      // If there is only on possible filter (i.e. path for text) and filters are valid, no need to request again for any filter interactions
      if (filtersValid && aggregation_field_array.length === 1) { return []; }

      return Sefaria.util
        .zip(aggregation_field_array, aggregation_field_lang_suffix_array)
        .map(([agg, suffix_map]) => `${agg}${suffix_map ? suffix_map[Sefaria.interfaceLang] : ''}`); // add suffix based on interfaceLang to filter, if present in suffix_map
    }
    _executeQuery(props) {
      //This takes a props object, so as to be able to handle being called from componentWillReceiveProps with newProps
      props = props || this.props;
      if (!props.query) {
          return;
      }
      this._abortRunningQuery();

      let args = this._getQueryArgs(props);

      // If there are no available filters yet, don't apply filters.  Split into two queries:
      // 1) Get all potential filters and counts
      // 2) Apply filters (Triggered from componentWillReceiveProps)

      const request_applied = args.applied_filters;
      const searchState = this._getSearchState(props);
      const { appliedFilters, appliedFilterAggTypes } = searchState;
      const { aggregation_field_array, build_and_apply_filters } = SearchState.metadataByType[this.props.searchState.type];

      args.success = data => {
              this.updateRunningQuery(null);
              if (this.state.pagesLoaded === 0) { // Skip if pages have already been loaded from cache, but let aggregation processing below occur
                const currTotal = data.hits.total;
                let state = {
                  hits: data.hits.hits,
                  totals: currTotal,
                  pagesLoaded: 1,
                  moreToLoad: currTotal.getValue() > this.querySize[this.props.searchState.type]
                };
                this.setState(state);
                const filter_label = (request_applied && request_applied.length > 0) ? (' - ' + request_applied.join('|')) : '';
                const query_label = props.query + filter_label;
                Sefaria.track.event("Search", `${this.props.searchInBook? "SidebarSearch ": ""}Query: ${this.props.searchState.type}`, query_label, data.hits.total.getValue());
              }

              if (data.aggregations) {
                let availableFilters = [];
                let registry = {};
                let orphans = [];
                for (let aggregation of args.aggregationsToUpdate) {
                  if (!!data.aggregations[aggregation]) {
                    const { buckets } = data.aggregations[aggregation];
                    const {
                      availableFilters: tempAvailable,
                      registry: tempRegistry,
                      orphans: tempOrphans
                    } = Sefaria.search[build_and_apply_filters](buckets, appliedFilters, appliedFilterAggTypes, aggregation);
                    availableFilters.push(...tempAvailable);  // array concat
                    registry = extend(registry, tempRegistry);
                    orphans.push(...tempOrphans);
                  }
                }
                this.props.registerAvailableFilters(availableFilters, registry, orphans, args.aggregationsToUpdate);
              }
            };
      args.error = this._handleError;

      const runningQuery = Sefaria.search.execute_query(args);
      this.updateRunningQuery(runningQuery);
    }
    _getQueryArgs(props) {
      props = props || this.props;

      const searchState = this._getSearchState(props);
      const { field, fieldExact, sortType, filtersValid, appliedFilters, appliedFilterAggTypes } = searchState;
      const request_applied = filtersValid && appliedFilters;
      const { aggregation_field_array,  aggregation_field_lang_suffix_array } = SearchState.metadataByType[this.props.searchState.type];
      const aggregationsToUpdate = this._getAggsToUpdate(filtersValid, aggregation_field_array, aggregation_field_lang_suffix_array, appliedFilterAggTypes, this.props.searchState.type);

      return {
        query: props.query,
        type: this.props.searchState.type,
        applied_filters: request_applied,
        appliedFilterAggTypes,
        aggregationsToUpdate,
        size: this.querySize[this.props.searchState.type],
        field,
        sort_type: sortType,
        exact: fieldExact === field,
      };
    }
    _loadNextPage() {
      console.log("load next page")
      const args = this._getQueryArgs(this.props);
      args.start = this.state.pagesLoaded * this.querySize[this.props.searchState.type];
      args.error = () => console.log("Failure in SearchResultList._loadNextPage");
      args.success =  data => {
          let nextHits = this.state.hits.concat(data.hits.hits);

          this.state.hits = nextHits;
          this.state.pagesLoaded += 1;
          if (this.state.pagesLoaded * this.querySize[this.props.searchState.type] >= this.state.totals.getValue() ) {
            this.state.moreToLoad = false;
          }

          this.setState(this.state);
          this.updateRunningQuery(null);
        };

      const runningNextPageQuery = Sefaria.search.execute_query(args);
      this.updateRunningQuery(runningNextPageQuery, false);
    }
    _handleError(jqXHR, textStatus, errorThrown) {
      if (textStatus === "abort") {
        // Abort is immediately followed by new query, above.  Worried there would be a race if we call updateCurrentQuery(null) from here
        //this.updateCurrentQuery(null);
        return;
      }
      this.setState({error: true});
      this.updateRunningQuery(null);
    }
    normalizeHitsMetaData() {
        if (this.props.searchState.type === 'sheet') {
            let results = this.state.hits;
            return results.map(result => {
                let normalizedResult = result._source;
                normalizedResult.snippet = result.highlight.content.join('...');
                return normalizedResult;
            })
        }
        else {
            return this.state.hits;
        }
    }
    render () {
        return <SearchPage
                    key={"searchPage"}
                    moreToLoad={this.state.moreToLoad}
                    isQueryRunning={this.state.isQueryRunning}
                    searchTopMsg="Results for"
                    query={this.props.query}
                    hits={this.normalizeHitsMetaData()}
                    totalResults={this.state.totals}
                    type={this.props.searchState.type}
                    searchState={this.props.searchState}
                    settings={this.props.settings}
                    panelsOpen={this.props.panelsOpen}
                    onResultClick={this.props.onResultClick}
                    openDisplaySettings={this.props.openDisplaySettings}
                    toggleLanguage={this.props.toggleLanguage}
                    close={this.props.close}
                    onQueryChange={this.props.onQueryChange}
                    updateAppliedFilter={this.props.updateAppliedFilter}
                    updateAppliedOptionField={this.props.updateAppliedOptionField}
                    updateAppliedOptionSort={this.props.updateAppliedOptionSort}
                    registerAvailableFilters={this.props.registerAvailableFilters}
                    compare={this.props.compare}
                    loadNextPage={this._loadNextPage}
                    topics={this.state.topics}
                    searchInBook={this.props.searchInBook}
                  />
    }
}

ElasticSearchQuerier.propTypes = {
    query: PropTypes.string,
    searchState: PropTypes.object,
    onResultClick: PropTypes.func,
    registerAvailableFilters: PropTypes.func,
    settings: PropTypes.object,
    openDisplaySettings: PropTypes.func,
    toggleLanguage: PropTypes.func,
    compare: PropTypes.bool,
    close: PropTypes.func,
    panelsOpen: PropTypes.number,
    onQueryChange: PropTypes.func,
    updateAppliedFilter: PropTypes.func,
    updateAppliedOptionSort: PropTypes.func,
    updateAppliedOptionField: PropTypes.func,
    resetSearchFilters:       PropTypes.func
};

export { ElasticSearchQuerier };<|MERGE_RESOLUTION|>--- conflicted
+++ resolved
@@ -12,8 +12,82 @@
 import React from "react";
 import {SearchResultList} from "./SearchResultList";
 import SearchPage from "./SearchPage";
-
-<<<<<<< HEAD
+class TopicQuerier {
+    async addCollection(collection) {
+        const d = await Sefaria.getCollection(collection.key);
+        return {
+            analyticCat: "Collection",
+            title: d.name,
+            heTitle: d.name,
+            url: "/collections/" + collection.key,
+            topicCat: "Collections",
+            heTopicCat: Sefaria.hebrewTranslation("Collections"),
+            enDesc: d.description,
+            heDesc: d.description,
+            numSheets: d.sheets.length
+        }
+    }
+    async addRefTopic(topic) {
+        const book = await Sefaria.getIndexDetails(topic.key);
+        return {
+            enDesc: book.enDesc || book.enShortDesc,
+            heDesc: book.heDesc || book.heShortDesc,
+            title: book.title,
+            heTitle: book.heTitle,
+            topicCat: book.categories[0],
+            heTopicCat: Sefaria.toc.filter(cat => cat.category === book.categories[0])[0].heCategory,
+            url: "/" + book.title,
+            analyticCat: "Book"
+        }
+    }
+    addTOCCategoryTopic(topic) {
+        const topicKeyArr = topic.key.slice();
+        const lastCat = topicKeyArr.pop(topicKeyArr - 1); //go up one level in order to get the bottom level's description
+        const relevantCats = topicKeyArr.length === 0 ? Sefaria.toc : Sefaria.tocItemsByCategories(topicKeyArr);
+        const relevantSubCat = relevantCats.filter(cat => "category" in cat && cat.category === lastCat)[0];
+        return {
+            analyticCat: "Category",
+            url: "/texts/" + topic.key.join("/"),
+            topicCat: "Texts",
+            heTopicCat: Sefaria.hebrewTerm("Texts"),
+            enDesc: relevantSubCat.enDesc,
+            heDesc: relevantSubCat.heDesc,
+            title: relevantSubCat.category,
+            heTitle: relevantSubCat.heCategory
+        }
+    }
+    async addGeneralTopic(topic) {
+        const d = await Sefaria.getTopic(topic.key, {annotated: false});
+        let searchTopic = {
+            analyticCat: "Topic",
+            title: d.primaryTitle["en"],
+            heTitle: d.primaryTitle["he"],
+            numSources: 0,
+            numSheets: 0,
+            url: "/topics/" + topic.key
+        }
+        const typeObj = Sefaria.topicTocCategory(topic.key);
+        if (!typeObj) {
+            searchTopic.topicCat = "Topics";
+            searchTopic.heTopicCat = Sefaria.hebrewTranslation("Topics");
+        } else {
+            searchTopic.topicCat = typeObj["en"];
+            searchTopic.heTopicCat = typeObj["he"];
+        }
+        if ("description" in d) {
+            searchTopic.enDesc = d.description["en"];
+            searchTopic.heDesc = d.description["he"];
+        }
+        if (d.tabs?.sources) {
+            searchTopic.numSources = d.tabs.sources.refs.length;
+        }
+        if (d.tabs?.sheets) {
+            searchTopic.numSheets = d.tabs.sheets.refs.length;
+        }
+        return searchTopic;
+    }
+}
+
 class ElasticSearchQuerier extends Component {
     constructor(props) {
       super(props);
@@ -73,139 +147,6 @@
               this._executeQuery(newProps, this.props.searchState.type);
           })
       }
-=======
-class TopicQuerier {
-    async addCollection(collection) {
-        const d = await Sefaria.getCollection(collection.key);
-        return {
-            analyticCat: "Collection",
-            title: d.name,
-            heTitle: d.name,
-            url: "/collections/" + collection.key,
-            topicCat: "Collections",
-            heTopicCat: Sefaria.hebrewTranslation("Collections"),
-            enDesc: d.description,
-            heDesc: d.description,
-            numSheets: d.sheets.length
-        }
->>>>>>> 8dcf62c3
-    }
-    async addRefTopic(topic) {
-        const book = await Sefaria.getIndexDetails(topic.key);
-        return {
-            enDesc: book.enDesc || book.enShortDesc,
-            heDesc: book.heDesc || book.heShortDesc,
-            title: book.title,
-            heTitle: book.heTitle,
-            topicCat: book.categories[0],
-            heTopicCat: Sefaria.toc.filter(cat => cat.category === book.categories[0])[0].heCategory,
-            url: "/" + book.title,
-            analyticCat: "Book"
-        }
-    }
-    addTOCCategoryTopic(topic) {
-        const topicKeyArr = topic.key.slice();
-        const lastCat = topicKeyArr.pop(topicKeyArr - 1); //go up one level in order to get the bottom level's description
-        const relevantCats = topicKeyArr.length === 0 ? Sefaria.toc : Sefaria.tocItemsByCategories(topicKeyArr);
-        const relevantSubCat = relevantCats.filter(cat => "category" in cat && cat.category === lastCat)[0];
-        return {
-            analyticCat: "Category",
-            url: "/texts/" + topic.key.join("/"),
-            topicCat: "Texts",
-            heTopicCat: Sefaria.hebrewTerm("Texts"),
-            enDesc: relevantSubCat.enDesc,
-            heDesc: relevantSubCat.heDesc,
-            title: relevantSubCat.category,
-            heTitle: relevantSubCat.heCategory
-        }
-    }
-    async addGeneralTopic(topic) {
-        const d = await Sefaria.getTopic(topic.key, {annotated: false});
-        let searchTopic = {
-            analyticCat: "Topic",
-            title: d.primaryTitle["en"],
-            heTitle: d.primaryTitle["he"],
-            numSources: 0,
-            numSheets: 0,
-            url: "/topics/" + topic.key
-        }
-        const typeObj = Sefaria.topicTocCategory(topic.key);
-        if (!typeObj) {
-            searchTopic.topicCat = "Topics";
-            searchTopic.heTopicCat = Sefaria.hebrewTranslation("Topics");
-        } else {
-            searchTopic.topicCat = typeObj["en"];
-            searchTopic.heTopicCat = typeObj["he"];
-        }
-        if ("description" in d) {
-            searchTopic.enDesc = d.description["en"];
-            searchTopic.heDesc = d.description["he"];
-        }
-        if (d.tabs?.sources) {
-            searchTopic.numSources = d.tabs.sources.refs.length;
-        }
-        if (d.tabs?.sheets) {
-            searchTopic.numSheets = d.tabs.sheets.refs.length;
-        }
-        return searchTopic;
-    }
-}
-class ElasticSearchQuerier extends Component {
-    constructor(props) {
-      super(props);
-      this.querySize = {"text": 50, "sheet": 20};
-      this.state = {
-        runningQueries: null,
-        isQueryRunning: false,
-        moreToLoad:     true,
-        totals:         new SearchTotal(),
-        pagesLoaded:    0,
-        hits:           [],
-        error:          false,
-        topics:         []
-      }
-
-      // Load search results from cache so they are available for immediate render
-
-      const args = this._getQueryArgs(props);
-      let cachedQuery = Sefaria.search.getCachedQuery(args);
-      while (cachedQuery) {
-          // Load all pages of results that are available in cache, so if page X was
-          // previously loaded it will be returned.
-          //console.log("Loaded cached query for")
-          //console.log(args);
-          this.state.hits = this.state.hits.concat(cachedQuery.hits.hits);
-          this.state.totals = cachedQuery.hits.total;
-          this.state.pagesLoaded += 1;
-          args.start = this.state.pagesLoaded * this.querySize[this.props.type];
-          if (this.props.type === "text") {
-            // Since texts only have one filter type, aggregations are only requested once on first page
-            args.aggregationsToUpdate = [];
-          }
-          cachedQuery = Sefaria.search.getCachedQuery(args);
-      }
-    }
-    componentDidMount() {
-        this._executeAllQueries();
-    }
-    componentWillUnmount() {
-        this._abortRunningQuery();  // todo: make this work w/ promises
-    }
-    componentWillReceiveProps(newProps) {
-      let state = {
-              hits: [],
-              pagesLoaded: 0,
-              moreToLoad: true
-          };
-      if (this.props.query !== newProps.query) {
-        this.setState(state, () => this._executeAllQueries(newProps));
-      } else if (this._shouldUpdateQuery(this.props, newProps, this.props.type)) {
-          this.setState(state, () => {
-              this._executeQuery(newProps, this.props.type);
-          })
-      }
-    }
-
     async _executeTopicQuery() {
         const topicQuerier = new TopicQuerier();
         const d = await Sefaria.getName(this.props.query)
