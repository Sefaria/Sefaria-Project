import Component from "react-class";
import {SearchTotal} from "./sefaria/searchTotal";
import Sefaria from "./sefaria/sefaria";
import $ from "./sefaria/sefariaJquery";
import ReactDOM from "react-dom";
import SearchState from "./sefaria/searchState";
import extend from "extend";
import SearchTextResult from "./SearchTextResult";
import SearchSheetResult from "./SearchSheetResult";
import {LoadingMessage} from "./Misc";
import PropTypes from "prop-types";
import React from "react";
import {SearchResultList} from "./SearchResultList";
import SearchPage from "./SearchPage";

class ElasticSearchQuerier extends Component {
    constructor(props) {
      super(props);
      this.querySize = {"text": 50, "sheet": 20};
      this.state = {
        runningQueries: null,
        isQueryRunning: false,
        moreToLoad:     true,
        totals:         new SearchTotal(),
        pagesLoaded:    0,
        hits:           [],
        error:          false,
        topics:         []
      }

      // Load search results from cache so they are available for immediate render

      const args = this._getQueryArgs(props);
      let cachedQuery = Sefaria.search.getCachedQuery(args);
      while (cachedQuery) {
          // Load all pages of results that are available in cache, so if page X was
          // previously loaded it will be returned.
          //console.log("Loaded cached query for")
          //console.log(args);
          this.state.hits = this.state.hits.concat(cachedQuery.hits.hits);
          this.state.totals = cachedQuery.hits.total;
          this.state.pagesLoaded += 1;
          args.start = this.state.pagesLoaded * this.querySize[this.props.type];
          if (this.props.type === "text") {
            // Since texts only have one filter type, aggregations are only requested once on first page
            args.aggregationsToUpdate = [];
          }
          cachedQuery = Sefaria.search.getCachedQuery(args);
      }
    }
    componentDidMount() {
        this._executeAllQueries();
    }
    componentWillUnmount() {
        this._abortRunningQuery();  // todo: make this work w/ promises
    }
    componentWillReceiveProps(newProps) {
<<<<<<< HEAD
      if(this.props.query !== newProps.query) {
        this.setState({
          totals: new SearchTotal(),
          hits: [],
          moreToLoad: true,
        });
        this._executeAllQueries(newProps);
        // this.props.resetSearchFilters('sheet');
        // this.props.resetSearchFilters('text');
=======
      let state = {
              hits: [],
              pagesLoaded: 0,
              moreToLoad: true
          };
      if (this.props.query !== newProps.query) {
        this.setState(state, () => this._executeAllQueries(newProps));
>>>>>>> 3550aec5
      } else if (this._shouldUpdateQuery(this.props, newProps, this.props.type)) {
          this.setState(state, () => {
              this._executeQuery(newProps, this.props.type);
          })
      }
    }
    async addRefTopic(topic) {
        const book = await Sefaria.getIndexDetails(topic.key);
        return {
            enDesc: book.enDesc || book.enShortDesc,
            heDesc: book.heDesc || book.heShortDesc,
            title: book.title,
            heTitle: book.heTitle,
            topicCat: book.categories[0],
            heTopicCat: Sefaria.toc.filter(cat => cat.category === book.categories[0])[0].heCategory,
            url: "/" + book.title,
            analyticCat: "Book"
        }
    }
    addTOCCategoryTopic(topic) {
        const topicKeyArr = topic.key.slice();
        const lastCat = topicKeyArr.pop(topicKeyArr - 1); //go up one level in order to get the bottom level's description
        const relevantCats = topicKeyArr.length === 0 ? Sefaria.toc : Sefaria.tocItemsByCategories(topicKeyArr);
        const relevantSubCat = relevantCats.filter(cat => "category" in cat && cat.category === lastCat)[0];
        return {
            analyticCat: "Category",
            url: "/texts/" + topic.key.join("/"),
            topicCat: "Texts",
            heTopicCat: Sefaria.hebrewTerm("Texts"),
            enDesc: relevantSubCat.enDesc,
            heDesc: relevantSubCat.heDesc,
            title: relevantSubCat.category,
            heTitle: relevantSubCat.heCategory
        }
    }
    async addGeneralTopic(topic) {
        const d = await Sefaria.getTopic(topic.key, {annotated: false});
        let searchTopic = {
            analyticCat: "Topic",
            title: d.primaryTitle["en"],
            heTitle: d.primaryTitle["he"],
            numSources: 0,
            numSheets: 0,
            url: "/topics/" + topic.key
        }
        const typeObj = Sefaria.topicTocCategory(topic.key);
        if (!typeObj) {
            searchTopic.topicCat = "Topics";
            searchTopic.heTopicCat = Sefaria.hebrewTranslation("Topics");
        } else {
            searchTopic.topicCat = typeObj["en"];
            searchTopic.heTopicCat = typeObj["he"];
        }
        if ("description" in d) {
            searchTopic.enDesc = d.description["en"];
            searchTopic.heDesc = d.description["he"];
        }
        if (d.tabs?.sources) {
            searchTopic.numSources = d.tabs.sources.refs.length;
        }
        if (d.tabs?.sheets) {
            searchTopic.numSheets = d.tabs.sheets.refs.length;
        }
        return searchTopic;
    }
    async addCollection(collection) {
        const d = await Sefaria.getCollection(collection.key);
        return {
            analyticCat: "Collection",
            title: d.name,
            heTitle: d.name,
            url: "/collections/" + collection.key,
            topicCat: "Collections",
            heTopicCat: Sefaria.hebrewTranslation("Collections"),
            enDesc: d.description,
            heDesc: d.description,
            numSheets: d.sheets.length
        }
    }
    async _executeTopicQuery() {
        const d = await Sefaria.getName(this.props.query)
        let topics = d.completion_objects.filter(obj => obj.title.toUpperCase() === this.props.query.toUpperCase());
        const hasAuthor = topics.some(obj => obj.type === "AuthorTopic");
        if (hasAuthor) {
            topics = topics.filter(obj => obj.type !== "TocCategory");  //TocCategory is unhelpful if we have author
        }
        let searchTopics = await Promise.all(topics.map(async t => {
            if (t.type === 'ref') {
                return await this.addRefTopic(t);
            } else if (t.type === 'TocCategory') {
                return this.addTOCCategoryTopic(t);
            } else if (t.type === 'Collection') {
                return await this.addCollection(t);
            } else {
                return await this.addGeneralTopic(t);
            }
        }));
        this.setState({topics: searchTopics});
    }
    updateRunningQuery(ajax) {
      this.state.runningQueries = ajax;
      this.state.isQueryRunning = !!ajax;
      this.setState(this.state);
    }
    _abortRunningQuery() {
      if(this.state.runningQueries) {
          this.state.runningQueries.abort();  //todo: make work with promises
      }
      this.updateRunningQuery(null);
    }
    _shouldUpdateQuery(oldProps, newProps) {
      const oldSearchState = this._getSearchState(oldProps);
      const newSearchState = this._getSearchState(newProps);
      return !oldSearchState.isEqual({ other: newSearchState, fields: ['appliedFilters', 'field', 'sortType'] }) ||
        ((oldSearchState.filtersValid !== newSearchState.filtersValid) && oldSearchState.appliedFilters.length > 0);  // Execute a second query to apply filters after an initial query which got available filters
    }
    _getSearchState(props) {
      props = props || this.props;
      if (!props.query) {
          return;
      }
      return props['searchState'];
    }
    _executeAllQueries(props) {
      if (!this.props.searchInBook) {
        this._executeTopicQuery();
      }
      this._executeQuery(props, this.props.type);
    }
    _getAggsToUpdate(filtersValid, aggregation_field_array, aggregation_field_lang_suffix_array, appliedFilterAggTypes, type) {
      // Returns a list of aggregations type which we should request from the server.

      // If there is only on possible filter (i.e. path for text) and filters are valid, no need to request again for any filter interactions
      if (filtersValid && aggregation_field_array.length === 1) { return []; }

      return Sefaria.util
        .zip(aggregation_field_array, aggregation_field_lang_suffix_array)
        .map(([agg, suffix_map]) => `${agg}${suffix_map ? suffix_map[Sefaria.interfaceLang] : ''}`); // add suffix based on interfaceLang to filter, if present in suffix_map
    }
    _executeQuery(props) {
      //This takes a props object, so as to be able to handle being called from componentWillReceiveProps with newProps
      props = props || this.props;
      if (!props.query) {
          return;
      }
      this._abortRunningQuery();

      let args = this._getQueryArgs(props);

      // If there are no available filters yet, don't apply filters.  Split into two queries:
      // 1) Get all potential filters and counts
      // 2) Apply filters (Triggered from componentWillReceiveProps)

      const request_applied = args.applied_filters;
      const searchState = this._getSearchState(props);
      const { appliedFilters, appliedFilterAggTypes } = searchState;
      const { aggregation_field_array, build_and_apply_filters } = SearchState.metadataByType[this.props.type];

      args.success = data => {
              this.updateRunningQuery(null);
              if (this.state.pagesLoaded === 0) { // Skip if pages have already been loaded from cache, but let aggregation processing below occur
                const currTotal = data.hits.total;
                let state = {
                  hits: data.hits.hits,
                  totals: currTotal,
                  pagesLoaded: 1,
                  moreToLoad: currTotal.getValue() > this.querySize[this.props.type]
                };
                this.setState(state);
                const filter_label = (request_applied && request_applied.length > 0) ? (' - ' + request_applied.join('|')) : '';
                const query_label = props.query + filter_label;
                Sefaria.track.event("Search", `${this.props.searchInBook? "SidebarSearch ": ""}Query: ${this.props.type}`, query_label, data.hits.total.getValue());
              }

              if (data.aggregations) {
                let availableFilters = [];
                let registry = {};
                let orphans = [];
                for (let aggregation of args.aggregationsToUpdate) {
                  if (!!data.aggregations[aggregation]) {
                    const { buckets } = data.aggregations[aggregation];
                    const {
                      availableFilters: tempAvailable,
                      registry: tempRegistry,
                      orphans: tempOrphans
                    } = Sefaria.search[build_and_apply_filters](buckets, appliedFilters, appliedFilterAggTypes, aggregation);
                    availableFilters.push(...tempAvailable);  // array concat
                    registry = extend(registry, tempRegistry);
                    orphans.push(...tempOrphans);
                  }
                }
                this.props.registerAvailableFilters(this.props.type, availableFilters, registry, orphans, args.aggregationsToUpdate);
              }
            };
      args.error = this._handleError;

      const runningQuery = Sefaria.search.execute_query(args);
      this.updateRunningQuery(runningQuery);
    }
    _getQueryArgs(props) {
      props = props || this.props;

      const searchState = this._getSearchState(props);
      const { field, fieldExact, sortType, filtersValid, appliedFilters, appliedFilterAggTypes } = searchState;
      const request_applied = filtersValid && appliedFilters;
      const { aggregation_field_array,  aggregation_field_lang_suffix_array } = SearchState.metadataByType[this.props.type];
      const aggregationsToUpdate = this._getAggsToUpdate(filtersValid, aggregation_field_array, aggregation_field_lang_suffix_array, appliedFilterAggTypes, this.props.type);

      return {
        query: props.query,
        type: this.props.type,
        applied_filters: request_applied,
        appliedFilterAggTypes,
        aggregationsToUpdate,
        size: this.querySize[this.props.type],
        field,
        sort_type: sortType,
        exact: fieldExact === field,
      };
    }
    _loadNextPage() {
      console.log("load next page")
      const args = this._getQueryArgs(this.props);
      args.start = this.state.pagesLoaded * this.querySize[this.props.type];
      args.error = () => console.log("Failure in SearchResultList._loadNextPage");
      args.success =  data => {
          let nextHits = this.state.hits.concat(data.hits.hits);

          this.state.hits = nextHits;
          this.state.pagesLoaded += 1;
          if (this.state.pagesLoaded * this.querySize[this.props.type] >= this.state.totals.getValue() ) {
            this.state.moreToLoad = false;
          }

          this.setState(this.state);
          this.updateRunningQuery(null);
        };

      const runningNextPageQuery = Sefaria.search.execute_query(args);
      this.updateRunningQuery(runningNextPageQuery, false);
    }
    _handleError(jqXHR, textStatus, errorThrown) {
      if (textStatus === "abort") {
        // Abort is immediately followed by new query, above.  Worried there would be a race if we call updateCurrentQuery(null) from here
        //this.updateCurrentQuery(null);
        return;
      }
      this.setState({error: true});
      this.updateRunningQuery(null);
    }
    normalizeHitsMetaData() {
        if (this.props.type === 'sheet') {
            let results = this.state.hits;
            return results.map(result => {
                let normalizedResult = result._source;
                normalizedResult.snippet = result.highlight.content.join('...');
                return normalizedResult;
            })
        }
        else {
            return this.state.hits;
        }
    }
    render () {
        return <SearchPage
                    key={"searchPage"}
                    moreToLoad={this.state.moreToLoad}
                    isQueryRunning={this.state.isQueryRunning}
                    searchTopMsg="Results for"
                    query={this.props.query}
                    hits={this.normalizeHitsMetaData()}
                    totalResults={this.state.totals}
                    type={this.props.type}
                    searchState={this.props.searchState}
                    settings={this.props.settings}
                    panelsOpen={this.props.panelsOpen}
                    onResultClick={this.props.onResultClick}
                    openDisplaySettings={this.props.openDisplaySettings}
                    toggleLanguage={this.props.toggleLanguage}
                    close={this.props.closePanel}
                    onQueryChange={this.props.onQueryChange}
                    updateAppliedFilter={this.props.updateAppliedFilter}
                    updateAppliedOptionField={this.props.updateAppliedOptionField}
                    updateAppliedOptionSort={this.props.updateAppliedOptionSort}
                    registerAvailableFilters={this.props.registerAvailableFilters}
                    compare={this.props.compare}
                    loadNextPage={this._loadNextPage}
                    topics={this.state.topics}
                    searchInBook={this.props.searchInBook}
                  />
    }
}

ElasticSearchQuerier.propTypes = {
    query: PropTypes.string,
    type: PropTypes.oneOf(["text", "sheet"]),
    searchState: PropTypes.object,
    onResultClick: PropTypes.func,
    registerAvailableFilters: PropTypes.func,
    settings: PropTypes.object,
    openDisplaySettings: PropTypes.func,
    toggleLanguage: PropTypes.func,
    compare: PropTypes.bool,
    close: PropTypes.func,
    panelsOpen: PropTypes.number,
    onQueryChange: PropTypes.func,
    updateAppliedFilter: PropTypes.func,
    updateAppliedOptionSort: PropTypes.func,
    updateAppliedOptionField: PropTypes.func,
    resetSearchFilters:       PropTypes.func
};

export { ElasticSearchQuerier };<|MERGE_RESOLUTION|>--- conflicted
+++ resolved
@@ -55,25 +55,17 @@
         this._abortRunningQuery();  // todo: make this work w/ promises
     }
     componentWillReceiveProps(newProps) {
-<<<<<<< HEAD
-      if(this.props.query !== newProps.query) {
-        this.setState({
-          totals: new SearchTotal(),
-          hits: [],
-          moreToLoad: true,
-        });
-        this._executeAllQueries(newProps);
-        // this.props.resetSearchFilters('sheet');
-        // this.props.resetSearchFilters('text');
-=======
       let state = {
               hits: [],
               pagesLoaded: 0,
               moreToLoad: true
           };
       if (this.props.query !== newProps.query) {
-        this.setState(state, () => this._executeAllQueries(newProps));
->>>>>>> 3550aec5
+        this.setState(state, () => {
+            this._executeAllQueries(newProps);
+            this.props.resetSearchFilters('sheet');
+            this.props.resetSearchFilters('text');
+        });
       } else if (this._shouldUpdateQuery(this.props, newProps, this.props.type)) {
           this.setState(state, () => {
               this._executeQuery(newProps, this.props.type);
