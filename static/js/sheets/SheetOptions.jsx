import React, { useEffect, useState } from "react";
import { DropdownMenu, DropdownMenuItem, DropdownMenuItemWithIcon, DropdownMenuSeparator } from "../common/DropdownMenu";
import { InterfaceText, SaveButtonWithText, TitleVariants } from "../Misc";
import Modal from "../common/modal";
import { ShareBox } from "../ConnectionsPanel";
import Sefaria from "../sefaria/sefaria";
import Button from "../common/Button";
import ReactTags from "react-tag-autocomplete";
import { SignUpModalKind } from "../sefaria/signupModalContent";
import { AddToSourceSheetBox } from "../AddToSourceSheet";
import { CollectionsWidget } from "../CollectionsWidget";

const modifyHistoryObjectForSheetOptions = (historyObject) => {
  // we want the 'ref' property to be for the sheet itself and not its segments, as in "Sheet 3" not "Sheet 3:4"
  // because in the modularization version of the sheets viewer, the UI is designed so that the sheet is saved, not a specific segment
  let newHistoryObject = Object.assign({}, historyObject);
  const refParts = newHistoryObject.ref.split(":");
  newHistoryObject.ref = refParts[0];
  return newHistoryObject;
}

const getExportingStatus = () => {
  const urlHashObject = Sefaria.util.parseHash(Sefaria.util.parseUrl(window.location).hash).afterLoading;
  return urlHashObject === "exportToDrive";
}

const SheetOptions = ({historyObject, toggleSignUpModal, sheetID, authorUrl, editable, postSheet, status, handleCollectionsChange}) => {
  // `editable` -- whether the sheet belongs to the current user
  const [sharingMode, setSharingMode] = useState(false); // Share Modal open or closed
  const [collectionsMode, setCollectionsMode] = useState(false);  // Collections Modal open or closed
  const [copyingMode, setCopyingMode] = useState(false);
  const [savingMode, setSavingMode] = useState(false);
  const [exportingMode, setExportingMode] = useState(getExportingStatus());
  const [deletingMode, setDeletingMode] = useState(false);  
  const [publishingMode, setPublishingMode] = useState(false);
  const historyObjectForSheet = modifyHistoryObjectForSheetOptions(historyObject);

  const getSignUpModalKind = () => {
    if (savingMode) {
      return SignUpModalKind.Save;
    }
    else if (collectionsMode) {
      return SignUpModalKind.AddToSheet;
    }
    else if (copyingMode) {
      return SignUpModalKind.AddToSheet;
    }
    else if (exportingMode) {
      return SignUpModalKind.Default;
    }
  }

  useEffect(() => {
    if ((collectionsMode || savingMode || copyingMode || exportingMode) && !Sefaria._uid) {
      toggleSignUpModal(getSignUpModalKind());
      setCopyingMode(false);
      setCollectionsMode(false);
      setSavingMode(false);
      setExportingMode(false);
    }
  }, [collectionsMode, savingMode, copyingMode, exportingMode]);
  if (sharingMode) {
    return <ShareModal sheetID={sheetID} isOpen={sharingMode} close={() => setSharingMode(false)}/>;
  }
  else if (collectionsMode) {
    return <CollectionsModal
                          isOpen={collectionsMode}
                          close={() => setCollectionsMode(false)}
                          handleCollectionsChange={handleCollectionsChange}
                          sheetID={sheetID}/>;
  }
  else if (copyingMode) {
    return <CopyModal close={() => setCopyingMode(false)} sheetID={sheetID}/>;
  }
  else if (savingMode) {
    return <SaveModal historyObject={historyObjectForSheet} close={() => setSavingMode(false)}/>;
  }
  else if (exportingMode) {
    return <GoogleDocExportModal close={() => setExportingMode(false)} sheetID={sheetID}/>;
  }
  else if (deletingMode) {
    return <DeleteModal close={() => setDeletingMode(false)} sheetID={sheetID} authorUrl={authorUrl}/>;
  }
  else if (publishingMode) {
    return <PublishModal close={() => setPublishingMode(false)}
                         sheetID={sheetID}
                         status={status}
                         postSheet={postSheet}/>;
  }
  const publishModalButton = <Button className="small publish" onClick={() => setPublishingMode(true)}>Publish</Button>;
  return (
        <>
        {editable && status === 'unlisted' && publishModalButton}
        <DropdownMenu positioningClass="headerDropdownMenu" buttonComponent={<img src="/static/icons/ellipses.svg" alt="Options"/>}>
<<<<<<< HEAD
            <div className="dropdownLinks-options">
              <DropdownMenuItem>
                <SaveButtonWithText
                    historyObject={historyObjectForSheet}
                    onClick={() => setSavingMode(true)}
                />
              </DropdownMenuItem>
              <DropdownMenuItem>
                <CopyButton onClick={() => setCopyingMode(true)}/>
              </DropdownMenuItem>
              <DropdownMenuItem>
                <CollectionsButton setCollectionsMode={setCollectionsMode} editable={editable}/>
              </DropdownMenuItem>
              <DropdownMenuItem>
                <GoogleDocExportButton sheetID={sheetID} onClick={() => setExportingMode(true)}/>
              </DropdownMenuItem>
              <DropdownMenuItem>
                <ShareButton onClick={() => setSharingMode(true)}/>
              </DropdownMenuItem>
              {editable && status === 'public' && <>
                                                    <DropdownMenuSeparator />
                                                    <DropdownMenuItem>
                                                      <UnpublishButton onClick={() => setPublishingMode(true)}/>
                                                    </DropdownMenuItem>
                                                  </>
              }
              {editable && <>
                            <DropdownMenuSeparator />
                            <DropdownMenuItem>
                              <DeleteButton onClick={() => setDeletingMode(true)}/>
                            </DropdownMenuItem>
                          </>
              }
            </div>
=======
          <DropdownMenuItem>
            <SaveButtonWithText
                historyObject={historyObjectForSheet}
                onClick={() => setSavingMode(true)}
            />
          </DropdownMenuItem>
          <DropdownMenuItem>
            <CopyButton onClick={() => setCopyingMode(true)}/>
          </DropdownMenuItem>
          <DropdownMenuItem>
            <CollectionsButton setCollectionsMode={setCollectionsMode} editable={editable}/>
          </DropdownMenuItem>
          <DropdownMenuItem>
            <GoogleDocExportButton sheetID={sheetID} onClick={() => setExportingMode(true)}/>
          </DropdownMenuItem>
          <DropdownMenuItem>
            <ShareButton onClick={() => setSharingMode(true)}/>
          </DropdownMenuItem>
          {editable && status === 'public' && <>
                                                <DropdownMenuSeparator />
                                                <DropdownMenuItem>
                                                  <UnpublishButton onClick={() => setPublishingMode(true)}/>
                                                </DropdownMenuItem>
                                              </>
          }
          {editable && <>
                        <DropdownMenuSeparator />
                        <DropdownMenuItem>
                          <DeleteButton onClick={() => setDeletingMode(true)}/>
                        </DropdownMenuItem>
                      </>
          }
>>>>>>> 8ce15aa7
        </DropdownMenu>
        </>
    );
}

const ShareButton = ({onClick}) => {
  return <DropdownMenuItemWithIcon icon={"/static/img/share.svg"}
              textEn={'Share'}
              textHe={'שיתוף'}
              descEn={""}
              descHe={""}
              onClick={onClick}/>
}

const DeleteButton = ({onClick}) => {
    const handleClick = () => {
      if (confirm(Sefaria._("Are you sure you want to delete this sheet? There is no way to undo this action."))) {
        onClick();
      }
    }
    return <DropdownMenuItemWithIcon icon={"/static/icons/trash.svg"}
              textEn={'Delete Sheet'}
              textHe={''}
              descEn={""}
              descHe={""}
              onClick={handleClick}/>
}

const UnpublishButton = ({onClick}) => {
  return <DropdownMenuItemWithIcon icon={"/static/icons/unpublish.svg"}
                                   textEn={'Unpublish'}
                                   textHe={""}
                                   descEn={""}
                                   descHe={""}
                                   onClick={onClick}/>
}

const CollectionsButton = ({setCollectionsMode, editable}) => {
  const label = editable ? "Edit Collections" : "Add to Collection";
  return <DropdownMenuItemWithIcon icon={"/static/icons/collection.svg"}
                                      textEn={label}
                                      textHe={Sefaria._(label)}
                                      descEn={""}
                                      descHe={""}
                                      onClick={() => setCollectionsMode(true)}/>
}

const ShareModal = ({sheetID, close}) => {
  return <Modal isOpen={true} close={close}>
          <ShareBox
              sheetID={sheetID}
              url={window.location.href}
          />
        </Modal>;
}

const CollectionsModal = ({close, sheetID, handleCollectionsChange, editable}) => {
  return <Modal isOpen={true} close={close}>
            <CollectionsWidget sheetID={sheetID} close={close} handleCollectionsChange={handleCollectionsChange} />
        </Modal>;
}

const AddToSourceSheetModal = ({nodeRef, srefs, close}) => {
  return <Modal isOpen={true} close={close}><AddToSourceSheetBox nodeRef={nodeRef} srefs={srefs} hideGDocAdvert={true}/></Modal>
}
const CopyButton = ({onClick}) => {
  return <DropdownMenuItemWithIcon
              textEn={"Copy"}
              textHe={"העתקה"}
              descEn={""}
              descHe={""}
              icon="/static/img/copy.png"
              onClick={() => onClick()} />
}

const CopyModal = ({close, sheetID}) => {
  const copyState = {
    copying: { en: "Copying Sheet...", he: "מעתיק..."},
    copied: { he: "צפייה בדף המקורות", en: "View Copy"},
    error: { en: "Sorry, there was an error.", he: "סליחה, ארעה שגיאה" }
  }
  const [copyText, setCopyText] = useState(copyState.copying);
  const [copiedSheetId, setCopiedSheetId] = useState(0);
  const [loaded, setLoaded] = useState(false);
  const filterAndSaveCopiedSheetData = async (data) => {
    let newSheet = Sefaria.util.clone(data);
    newSheet.status = "unlisted";
    newSheet.title = newSheet.title + " (Copy)";
    if (Sefaria._uid !== newSheet.owner) {
      newSheet.via = newSheet.id;
      newSheet.viaOwner = newSheet.owner;
      newSheet.owner = Sefaria._uid
    }
    delete newSheet.id;
    delete newSheet.ownerName;
    delete newSheet.views;
    delete newSheet.dateCreated;
    delete newSheet.dateModified;
    delete newSheet.displayedCollection;
    delete newSheet.collectionName;
    delete newSheet.collectionImage;
    delete newSheet.likes;
    delete newSheet.promptedToPublish;
    delete newSheet._id;

    return await Sefaria.apiRequestWithBody("/api/sheets/", null, newSheet);
  }

  useEffect( () => {
    async function fetchData() {
      let loadedSheet = Sefaria.sheets.loadSheetByID(sheetID);
      return await filterAndSaveCopiedSheetData(loadedSheet);
    }
    if (!loaded) {
      setLoaded(true);
      fetchData().then((response) => {
        if (response.id) {
          setCopyText(copyState.copied);
          setCopiedSheetId(response.id);
        } else {
          setCopyText(copyState.error);
        }
      })
    }
  })

  const getCopySuccessMessage = () => {
    return <><InterfaceText>Success!</InterfaceText>
              <a className="successMessage" href={`/sheets/${copiedSheetId}`} target='_blank'>
              <InterfaceText>View your Copy</InterfaceText>
              </a>
          </>;
  }
  const handleClose = () => {
    if (copyText.en !== copyState.copying) { // don't allow user to close modal while copying is taking place
      setLoaded(false);
      close();
    }
  }

  const copyMessage = copyText.en === copyState.copied.en ? getCopySuccessMessage() : <InterfaceText>{copyText.en}</InterfaceText>;
  return <GenericSheetModal title={<InterfaceText>Copy</InterfaceText>} message={copyMessage} close={handleClose}/>;
}

const DeleteModal = ({close, sheetID, authorUrl}) => {
  useEffect( () => {
    Sefaria.sheets.deleteSheetById(sheetID).then(() => {
      window.location.href = authorUrl;
    });
  });
  return <GenericSheetModal title={<InterfaceText>Deleting...</InterfaceText>} close={close}/>;
}

const GenericSheetModal = ({title, message, close}) => {
  return <Modal isOpen={true} close={close}>
            <div className="modalTitle">{title}</div>
            <div className="modalMessage">{message}</div>
        </Modal>;
}

const PublishModal = ({close, status, sheetID, postSheet}) => {
  // `status` is 'public' or 'unlisted'.  we are going to toggle the status.  if it's 'public' we want to unlist it
  // so this modal simply posts the new status.  If it's 'unlisted', we want to give the user the PublishMenu component
  // allowing them to specify title, summary, and tags and from there the user can choose to make the sheet public
  const sheet = Sefaria.sheets.loadSheetByID(sheetID);
  const publishState = {
    notPosting: "",
    posting: "Updating sheet...",
    posted: "Success!",
  }

  // if it's not yet public, show PublishMenu and don't yet post it; if it's public, start posting it
  const initState = status === 'unlisted' ? publishState.notPosting : publishState.posting;
  const [publishText, setPublishText] = useState(initState);

  const handleClose = () => {
    if (publishText !== publishText.posting) {
      // don't allow user to close modal while posting is taking place
      close();
    }
  }
  const togglePublishStatus = async () => {
      sheet.status = status === 'public' ? "unlisted" : "public";
      sheet.lastModified = sheet.dateModified;
      delete sheet._id;
      try {
        await postSheet(sheet);
        setPublishText(publishState.posted);
      } catch (error) {
        setPublishText(`Error: ${error.message}`);
      }
  }
  useEffect( () => {
      const toggle = async () => {
          if (publishText === publishState.posting) {
              await togglePublishStatus();
          }
      }
      toggle();
  }, [publishText])
  let contents;
  if (publishText === publishState.notPosting) {
      contents = <PublishMenu sheet={sheet} publishCallback={() => setPublishText(publishState.posting)}/>;
  }
  else {
      contents = <div className="modalMessage"><InterfaceText>{publishText}</InterfaceText></div>;
  }
  return <Modal isOpen={true} close={handleClose}>
              <div className="modalTitle"><InterfaceText>Publish</InterfaceText></div>
              {contents}
          </Modal>;
}

const PublishMenu = ({sheet, publishCallback}) => {
  const reactTags = React.createRef();
  const [title, setTitle] = useState(sheet.title.stripHtmlConvertLineBreaks() || "");
  const [summary, setSummary] = useState(sheet.summary || "");
  const [suggestions, setSuggestions] = useState([]);
  const [validation, setValidation] = useState({
          validationMsg: "",
          validationFailed: "none"
      });
  const [tags, setTags] = useState(
      sheet.topics.map((topic, i) => ({
          id: i,
          name: topic["asTyped"],
          slug: topic["slug"],
      })
      )
  )
  const isFormValidated = () => {
        if ((!summary || summary.trim() === '') && tags.length === 0) {
            setValidation({
                validationMsg: Sefaria._("Please add a description and topics to publish your sheet."),
                validationFailed: "both"
            });
            return false
        }
        else if (!summary || summary.trim() === '') {
            setValidation({
                validationMsg: Sefaria._("Please add a description to publish your sheet."),
                validationFailed: "summary"
            });
            return false
        }

        else if (tags.length === 0) {
            setValidation({
                validationMsg: Sefaria._("Please add topics to publish your sheet."),
                validationFailed: "topics"
            });
            return false;
        }

        else {
            setValidation({
                validationMsg: "",
                validationFailed: "none"
            });
            return true;
        }
    }
    const updateSuggestedTags = (input) => {
    if (input === "") return
    Sefaria.getName(input, false, 0).then(d => {
        const topics = d.completion_objects
            .filter(obj => obj.type === "Topic")
            .map((filteredObj, index) => ({
                id: index,
                name: filteredObj.title,
                slug: filteredObj.key
            })
            )
        return topics;
    }).then(topics => setSuggestions(topics))
  }
  const onTagDelete = (i) => {
    const newTags = tags.slice(0);
    newTags.splice(i, 1);
    setTags(newTags);
  }
  const onTagAddition = (tag) => {
    const newTags = [].concat(tags, tag);
    setTags(newTags);
  }
  const onTagValidate = (tag) => {
      return tags.every((item) => item.name !== tag.name)
  }
  const handleSummaryChange = (event) => {
    const newSummary = event.target.value;
    if (event.target.value.length > 140) {
        setValidation({
            validationMsg: Sefaria._("The summary description is limited to 140 characters."),
            validationFailed: "summary"
        });
    }
    else {
        setValidation({
            validationMsg: "",
            validationFailed: "none"
        });
    }
    setSummary(newSummary);
  }
  const handlePublish = () => {
    sheet.title = title === "" ? "Untitled" : title;
    sheet.summary = summary;
    sheet.topics = tags.map(tag => ({
          asTyped: tag.name,
          slug: tag.slug,
        })
    );
    if ((isFormValidated())) {
      publishCallback(true);
    }
  }
  return <div>
        <div className={"publishBox sans-serif"}>
            <div className="publishLabel">
                <InterfaceText>Title</InterfaceText>
            </div>
            <input type="text"
                   value={title}
                   placeholder={Sefaria._("Untitled")}
                   onChange={(e) => setTitle(e.target.value)}></input>
            <div className="publishLabel">
                <InterfaceText>Description (max 140 characters)</InterfaceText>
            </div>
            <textarea
                className={validation.validationFailed === "both" || validation.validationFailed === "summary" ? "error" : ""}
                rows="3"
                maxLength="140"
                placeholder={Sefaria._("Write a short description of your sheet...")}
                value={summary}
                onChange={handleSummaryChange}></textarea>
            <div className="publishLabel">
                <InterfaceText>Add topics related to your sheet</InterfaceText>
            </div>
            <div
                className={validation.validationFailed === "both" || validation.validationFailed === "topics" ? "error" : ""}>
                <ReactTags
                    ref={reactTags}
                    allowNew={true}
                    tags={tags}
                    suggestions={suggestions}
                    onDelete={onTagDelete}
                    placeholderText={Sefaria._("Add a topic...")}
                    delimiters={["Enter", "Tab", ","]}
                    onAddition={onTagAddition}
                    onValidate={onTagValidate}
                    onInput={updateSuggestedTags}
                />
            </div>
            {validation.validationFailed !== "none" &&
                <p className="error"><InterfaceText>{validation.validationMsg}</InterfaceText></p>}
            <Button className="small" onClick={handlePublish}>Publish</Button>
        </div>
    </div>
}

const SaveModal = ({historyObject, close}) => {
    const isSaved = !!Sefaria.getSavedItem(historyObject);
    const savingMessage = "Saving...";
    const [message, setMessage] = useState(savingMessage);
    const savedMessage = isSaved ? "Sheet no longer saved." : "Saved sheet.";
    useEffect(() => {
        if (message === savingMessage) {
            Sefaria.toggleSavedItem(historyObject)
                .finally(() => {
                    setMessage(savedMessage);
                });
        }
    });
    return <GenericSheetModal title={<InterfaceText>Save</InterfaceText>}
                              message={<InterfaceText>{message}</InterfaceText>} close={close}/>;
}

const GoogleDocExportButton = ({onClick}) => {
    const googleDriveText = {en: "Export to Google Docs", he: "ייצוא לגוגל דוקס"};
    return <DropdownMenuItemWithIcon
        textEn={googleDriveText.en}
        textHe={googleDriveText.he}
        descEn={""}
        descHe={""}
        icon="/static/img/googledrivecolor.png"
        onClick={() => onClick()}/>;
}

const GoogleDocExportModal = ({ sheetID, close }) => {
  const googleDriveState = {
    exporting: {en: "Exporting to Google Docs...", he: "מייצא לגוגל דוקס..."},
    exportComplete: { en: "Success!", he: "ייצוא הסתיים"}
  }
  const [googleDriveText, setGoogleDriveText] = useState(googleDriveState.exporting);
  const [googleDriveLink, setGoogleDriveLink] = useState("");
  const exportToDrive = async () => {
    if (googleDriveText.en === googleDriveState.exporting.en) {
      history.replaceState("", document.title, window.location.pathname + window.location.search); // remove exportToDrive hash once it's used to trigger export
      try {
        const response = await Sefaria.apiRequestWithBody(`/api/sheets/${sheetID}/export_to_drive`, null, {}, "POST", false);
        if (response.status === 401) {
          // couldn't authenticate, so forward to google authentication
          window.location.href = `/gauth?next=${encodeURIComponent(window.location.protocol + '//' + window.location.host + window.location.pathname + window.location.search + "#afterLoading=exportToDrive")}`;
          return;
        }
        const data = await response.json();
        if ("error" in data) {
          setGoogleDriveText(data.error.message);
        } else {
          // Export succeeded
          setGoogleDriveLink(data.webViewLink);
          setGoogleDriveText(googleDriveState.exportComplete);
        }
      } catch (error) {
        setGoogleDriveText(data.error);
      }
    }
  }

  useEffect(() => {
      exportToDrive();
    }, [googleDriveText]);
  const getExportMessage = () => {
    if (googleDriveText.en === googleDriveState.exporting.en) {
      return <InterfaceText text={googleDriveText}/>;
    }
    else {
      return <>
                <InterfaceText text={googleDriveText}/>&nbsp;
                <a href={googleDriveLink} target="_blank" className="successMessage"><InterfaceText>View in Google Docs</InterfaceText></a>
             </>
    }
  }
  return <GenericSheetModal title={<InterfaceText>Export</InterfaceText>}
                            message={getExportMessage()}
                            close={close}/>;

}

export { SheetOptions, AddToSourceSheetModal };
<|MERGE_RESOLUTION|>--- conflicted
+++ resolved
@@ -92,7 +92,40 @@
         <>
         {editable && status === 'unlisted' && publishModalButton}
         <DropdownMenu positioningClass="headerDropdownMenu" buttonComponent={<img src="/static/icons/ellipses.svg" alt="Options"/>}>
-<<<<<<< HEAD
+          <div className="dropdownLinks-options">
+          <DropdownMenuItem>
+            <SaveButtonWithText
+                historyObject={historyObjectForSheet}
+                onClick={() => setSavingMode(true)}
+            />
+          </DropdownMenuItem>
+          <DropdownMenuItem>
+            <CopyButton onClick={() => setCopyingMode(true)}/>
+          </DropdownMenuItem>
+          <DropdownMenuItem>
+            <CollectionsButton setCollectionsMode={setCollectionsMode} editable={editable}/>
+          </DropdownMenuItem>
+          <DropdownMenuItem>
+            <GoogleDocExportButton sheetID={sheetID} onClick={() => setExportingMode(true)}/>
+          </DropdownMenuItem>
+          <DropdownMenuItem>
+            <ShareButton onClick={() => setSharingMode(true)}/>
+          </DropdownMenuItem>
+          {editable && status === 'public' && <>
+                                                <DropdownMenuSeparator />
+                                                <DropdownMenuItem>
+                                                  <UnpublishButton onClick={() => setPublishingMode(true)}/>
+                                                </DropdownMenuItem>
+                                              </>
+          }
+          {editable && <>
+                        <DropdownMenuSeparator />
+                        <DropdownMenuItem>
+                          <DeleteButton onClick={() => setDeletingMode(true)}/>
+                        </DropdownMenuItem>
+                      </>
+          }
+        <DropdownMenu positioningClass="headerDropdownMenu" buttonComponent={<img src="/static/icons/ellipses.svg" alt="Options"/>}>
             <div className="dropdownLinks-options">
               <DropdownMenuItem>
                 <SaveButtonWithText
@@ -127,40 +160,6 @@
                           </>
               }
             </div>
-=======
-          <DropdownMenuItem>
-            <SaveButtonWithText
-                historyObject={historyObjectForSheet}
-                onClick={() => setSavingMode(true)}
-            />
-          </DropdownMenuItem>
-          <DropdownMenuItem>
-            <CopyButton onClick={() => setCopyingMode(true)}/>
-          </DropdownMenuItem>
-          <DropdownMenuItem>
-            <CollectionsButton setCollectionsMode={setCollectionsMode} editable={editable}/>
-          </DropdownMenuItem>
-          <DropdownMenuItem>
-            <GoogleDocExportButton sheetID={sheetID} onClick={() => setExportingMode(true)}/>
-          </DropdownMenuItem>
-          <DropdownMenuItem>
-            <ShareButton onClick={() => setSharingMode(true)}/>
-          </DropdownMenuItem>
-          {editable && status === 'public' && <>
-                                                <DropdownMenuSeparator />
-                                                <DropdownMenuItem>
-                                                  <UnpublishButton onClick={() => setPublishingMode(true)}/>
-                                                </DropdownMenuItem>
-                                              </>
-          }
-          {editable && <>
-                        <DropdownMenuSeparator />
-                        <DropdownMenuItem>
-                          <DeleteButton onClick={() => setDeletingMode(true)}/>
-                        </DropdownMenuItem>
-                      </>
-          }
->>>>>>> 8ce15aa7
         </DropdownMenu>
         </>
     );
