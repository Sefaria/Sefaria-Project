--- conflicted
+++ resolved
@@ -1,14 +1,11 @@
 import React, { useEffect, useState } from "react";
-<<<<<<< HEAD
-import { DropdownMenu, DropdownMenuItem, DropdownMenuItemWithIcon, DropdownMenuSeparator } from "../common/DropdownMenu";
-=======
 import {
   DropdownMenu,
   DropdownMenuItem,
   DropdownMenuItemWithCallback,
-  DropdownMenuItemWithIcon
+  DropdownMenuItemWithIcon,
+  DropdownMenuSeparator
 } from "../common/DropdownMenu";
->>>>>>> 42451e60
 import { SaveButtonWithText } from "../Misc";
 import Sefaria from "../sefaria/sefaria";
 import { SignUpModalKind } from "../sefaria/signupModalContent";
@@ -86,33 +83,6 @@
   }
   return (
         <DropdownMenu positioningClass="headerDropdownMenu" buttonComponent={<img src="/static/icons/ellipses.svg" alt="Options"/>}>
-<<<<<<< HEAD
-          <DropdownMenuItem>
-            <SaveButtonWithText
-                historyObject={historyObjectForSheet}
-                onClick={() => setSavingMode(true)}
-            />
-          </DropdownMenuItem>
-          <DropdownMenuItem>
-            <CopyButton onClick={() => setCopyingMode(true)}/>
-          </DropdownMenuItem>
-          <DropdownMenuItem>
-            <CollectionsButton setCollectionsMode={setCollectionsMode} editable={editable}/>
-          </DropdownMenuItem>
-          <DropdownMenuItem>
-            <GoogleDocExportButton sheetID={sheetID} onClick={() => setExportingMode(true)}/>
-          </DropdownMenuItem>
-          <DropdownMenuItem>
-            <ShareButton onClick={() => setSharingMode(true)}/>
-          </DropdownMenuItem>
-          {editable && <>
-                        <DropdownMenuSeparator />
-                        <DropdownMenuItem>
-                          <DeleteButton onClick={() => setDeletingMode(true)}/>
-                        </DropdownMenuItem>
-                      </>
-          }
-=======
           <DropdownMenuItemWithCallback onClick={() => setSavingMode(true)}>
             <SaveButtonWithText historyObject={historyObjectForSheet}/>
           </DropdownMenuItemWithCallback>
@@ -128,7 +98,13 @@
           <DropdownMenuItemWithCallback onClick={() => setSharingMode(true)}>
             <ShareButton/>
           </DropdownMenuItemWithCallback>
->>>>>>> 42451e60
+          {editable && <>
+                        <DropdownMenuSeparator />
+                        <DropdownMenuItem>
+                          <DeleteButton onClick={() => setDeletingMode(true)}/>
+                        </DropdownMenuItem>
+                      </>
+          }
         </DropdownMenu>
     );
 }
@@ -141,7 +117,6 @@
               descHe={""}/>
 }
 
-<<<<<<< HEAD
 const DeleteButton = ({onClick}) => {
     const handleClick = () => {
       if (confirm(Sefaria._("Are you sure you want to delete this sheet? There is no way to undo this action."))) {
@@ -156,10 +131,7 @@
               onClick={handleClick}/>
 }
 
-const CollectionsButton = ({setCollectionsMode, editable}) => {
-=======
 const CollectionsButton = ({editable}) => {
->>>>>>> 42451e60
   const label = editable ? "Edit Collections" : "Add to Collection";
   return <DropdownMenuItemWithIcon icon={"/static/icons/collection.svg"}
                                     textEn={label}
