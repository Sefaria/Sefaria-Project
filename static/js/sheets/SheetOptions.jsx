--- conflicted
+++ resolved
@@ -4,15 +4,9 @@
 import Modal from "../common/modal";
 import { ShareBox } from "../ConnectionsPanel";
 import Sefaria from "../sefaria/sefaria";
-<<<<<<< HEAD
-import $ from "../sefaria/sefariaJquery";
-import {SignUpModalKind} from "../sefaria/signupModalContent";
-import {AddToSourceSheetBox} from "../AddToSourceSheet";
-import {CollectionsWidget} from "../CollectionsWidget";
-=======
 import { SignUpModalKind } from "../sefaria/signupModalContent";
+import { AddToSourceSheetBox } from "../AddToSourceSheet";
 import { CollectionsWidget } from "../CollectionsWidget";
->>>>>>> 619cfade
 const modifyHistoryObjectForSheetOptions = (historyObject) => {
   // we want the 'ref' property to be for the sheet itself and not its segments, as in "Sheet 3" not "Sheet 3:4"
   // because in the modularization version of the sheets viewer, the UI is designed so that the sheet is saved, not a specific segment
@@ -300,9 +294,4 @@
 
 }
 
-<<<<<<< HEAD
-
-export {SheetOptions, AddToSourceSheetModal};
-=======
-export { SheetOptions };
->>>>>>> 619cfade
+export { SheetOptions, AddToSourceSheetModal };
