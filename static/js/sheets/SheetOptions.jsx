--- conflicted
+++ resolved
@@ -1,7 +1,6 @@
 import React, { useEffect, useState } from "react";
 import {
   DropdownMenu,
-  DropdownMenuItem,
   DropdownMenuItemWithCallback,
   DropdownMenuItemWithIcon,
   DropdownMenuSeparator
@@ -101,33 +100,6 @@
         <>
         {editable && status === 'unlisted' && publishModalButton}
         <DropdownMenu positioningClass="headerDropdownMenu" buttonComponent={<img src="/static/icons/ellipses.svg" alt="Options"/>}>
-<<<<<<< HEAD
-          <DropdownMenuItem>
-            <SaveButtonWithText
-                historyObject={historyObjectForSheet}
-                onClick={() => setSavingMode(true)}
-            />
-          </DropdownMenuItem>
-          <DropdownMenuItem>
-            <CopyButton onClick={() => setCopyingMode(true)}/>
-          </DropdownMenuItem>
-          <DropdownMenuItem>
-            <CollectionsButton setCollectionsMode={setCollectionsMode} editable={editable}/>
-          </DropdownMenuItem>
-          <DropdownMenuItem>
-            <GoogleDocExportButton sheetID={sheetID} onClick={() => setExportingMode(true)}/>
-          </DropdownMenuItem>
-          <DropdownMenuItem>
-            <ShareButton onClick={() => setSharingMode(true)}/>
-          </DropdownMenuItem>
-          {editable && status === 'public' && <>
-                                                <DropdownMenuSeparator />
-                                                <DropdownMenuItem>
-                                                  <UnpublishButton onClick={() => setPublishingMode(true)}/>
-                                                </DropdownMenuItem>
-                                              </>
-          }
-=======
           <DropdownMenuItemWithCallback onClick={() => setSavingMode(true)}>
             <SaveButtonWithText historyObject={historyObjectForSheet}/>
           </DropdownMenuItemWithCallback>
@@ -143,7 +115,13 @@
           <DropdownMenuItemWithCallback onClick={() => setSharingMode(true)}>
             <ShareButton/>
           </DropdownMenuItemWithCallback>
->>>>>>> aa411a42
+          {editable && status === 'public' && <>
+                                                <DropdownMenuSeparator />
+                                                <DropdownMenuItemWithCallback onClick={() => setPublishingMode(true)}>
+                                                  <UnpublishButton/>
+                                                </DropdownMenuItemWithCallback>
+                                              </>
+          }
           {editable && <>
                         <DropdownMenuSeparator />
                         <DropdownMenuItemWithCallback onClick={handleDelete}>
@@ -172,20 +150,15 @@
               descHe={""}/>
 }
 
-<<<<<<< HEAD
-const UnpublishButton = ({onClick}) => {
+const UnpublishButton = () => {
   return <DropdownMenuItemWithIcon icon={"/static/icons/unpublish.svg"}
                                    textEn={'Unpublish'}
                                    textHe={""}
                                    descEn={""}
-                                   descHe={""}
-                                   onClick={onClick}/>
+                                   descHe={""}/>
 }
 
-const CollectionsButton = ({setCollectionsMode, editable}) => {
-=======
 const CollectionsButton = ({editable}) => {
->>>>>>> aa411a42
   const label = editable ? "Edit Collections" : "Add to Collection";
   return <DropdownMenuItemWithIcon icon={"/static/icons/collection.svg"}
                                     textEn={label}
