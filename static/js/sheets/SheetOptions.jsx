--- conflicted
+++ resolved
@@ -22,20 +22,12 @@
 
 const SheetOptions = ({historyObject, toggleSignUpModal, sheetID, editable, authorUrl}) => {
   // `editable` -- whether the sheet belongs to the current user
-<<<<<<< HEAD
-  const [isSharing, setSharing] = useState(false); // Share Modal open or closed
-  const [isCollectionsMode, setCollectionsMode] = useState(false);  // Collections Modal open or closed
-  const [isCopying, setCopying] = useState(false);
-  const [isSaving, setSaving] = useState(false);
-  const [isExporting, setExporting] = useState(getExportingStatus());
-  const [isDeleting, setDeleting] = useState(false);
-=======
   const [sharingMode, setSharingMode] = useState(false); // Share Modal open or closed
   const [collectionsMode, setCollectionsMode] = useState(false);  // Collections Modal open or closed
   const [copyingMode, setCopyingMode] = useState(false);
   const [savingMode, setSavingMode] = useState(false);
   const [exportingMode, setExportingMode] = useState(getExportingStatus());
->>>>>>> ed1c3c50
+  const [deletingMode, setDeletingMode] = useState(false);  
   const historyObjectForSheet = modifyHistoryObjectForSheetOptions(historyObject);
   const getSignUpModalKind = () => {
     if (savingMode) {
@@ -75,8 +67,8 @@
   else if (exportingMode) {
     return <GoogleDocExportModal close={() => setExportingMode(false)} sheetID={sheetID}/>;
   }
-  else if (isDeleting) {
-    return <DeleteModal close={() => setDeleting(false)} sheetID={sheetID} authorUrl={authorUrl}/>;
+  else if (deletingMode) {
+    return <DeleteModal close={() => setDeletingMode(false)} sheetID={sheetID} authorUrl={authorUrl}/>;
   }
   return (
         <DropdownMenu menu_icon={"/static/icons/ellipses.svg"}>
@@ -101,7 +93,7 @@
           {editable && <>
                         <DropdownMenuSeparator />
                         <DropdownMenuItem>
-                          <DeleteButton onClick={() => setDeleting(true)}/>
+                          <DeleteButton onClick={() => setDeletingMode(true)}/>
                         </DropdownMenuItem>
                       </>
           }
