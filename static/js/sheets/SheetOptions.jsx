--- conflicted
+++ resolved
@@ -1,24 +1,13 @@
-<<<<<<< HEAD
-import React, {useEffect, useState} from "react";
-import {DropdownMenu, DropdownMenuItem, DropdownMenuItemWithIcon, DropdownMenuSeparator} from "../common/DropdownMenu";
-import {InterfaceText, SaveButtonWithText} from "../Misc";
-=======
 import React, { useEffect, useState } from "react";
-import { DropdownMenu, DropdownMenuItem, DropdownMenuItemWithIcon } from "../common/DropdownMenu";
+import { DropdownMenu, DropdownMenuItem, DropdownMenuItemWithIcon, DropdownMenuSeparator } from "../common/DropdownMenu";
 import { InterfaceText, SaveButtonWithText } from "../Misc";
->>>>>>> 1062fbed
 import Modal from "../common/modal";
 import { ShareBox } from "../ConnectionsPanel";
 import Sefaria from "../sefaria/sefaria";
-<<<<<<< HEAD
-import {SignUpModalKind} from "../sefaria/signupModalContent";
-import {AddToSourceSheetBox} from "../AddToSourceSheet";
-import {CollectionsWidget} from "../CollectionsWidget";
-=======
 import { SignUpModalKind } from "../sefaria/signupModalContent";
 import { AddToSourceSheetBox } from "../AddToSourceSheet";
 import { CollectionsWidget } from "../CollectionsWidget";
->>>>>>> 1062fbed
+
 const modifyHistoryObjectForSheetOptions = (historyObject) => {
   // we want the 'ref' property to be for the sheet itself and not its segments, as in "Sheet 3" not "Sheet 3:4"
   // because in the modularization version of the sheets viewer, the UI is designed so that the sheet is saved, not a specific segment
@@ -129,7 +118,6 @@
               onClick={onClick}/>
 }
 
-<<<<<<< HEAD
 const DeleteButton = ({onClick}) => {
     const handleClick = () => {
       if (confirm(Sefaria._("Are you sure you want to delete this sheet? There is no way to undo this action."))) {
@@ -144,8 +132,6 @@
               onClick={handleClick}/>
 }
 
-=======
->>>>>>> 1062fbed
 const CollectionsButton = ({setCollectionsMode, editable}) => {
   const label = editable ? "Edit Collections" : "Add to Collection";
   return <DropdownMenuItemWithIcon icon={"/static/icons/collection.svg"}
@@ -164,12 +150,8 @@
           />
         </Modal>;
 }
-<<<<<<< HEAD
+
 const CollectionsModal = ({close, sheetID, handleCollectionsChange, editable}) => {
-=======
-
-const CollectionsModal = ({close, sheetID}) => {
->>>>>>> 1062fbed
   return <Modal isOpen={true} close={close}>
             <CollectionsWidget sheetID={sheetID} close={close} handleCollectionsChange={handleCollectionsChange} />
         </Modal>;
