import Component from "react-class";
import $ from "../sefaria/sefariaJquery";
import ReactDOM from "react-dom";
import Sefaria from "../sefaria/sefaria";
import {
  InterfaceText, ProfilePic,
  SheetMetaDataBox, SheetMetaDataBoxSegment
} from "../Misc";
<<<<<<< HEAD
import {AddToSourceSheetModal} from "./SheetOptions";
import {
  SheetComment,
  SheetHeader,
  SheetMedia,
  SheetOutsideBiText,
  SheetOutsideText,
  SheetSource
} from "./SheetContentSegments";
import { useState } from "react";
=======
import React from "react";
import classNames from "classnames";

>>>>>>> 63b4d8fb

class SheetContent extends Component {
  componentDidMount() {
      this.$container = $(ReactDOM.findDOMNode(this).parentNode);
      this._isMounted = true;
      var node = ReactDOM.findDOMNode(this).parentNode;
      node.addEventListener("scroll", this.handleScroll);
      this.windowMiddle = $(window).outerHeight() / 2;
      this.highlightThreshhold = this.props.multiPanel ? 200 : 70; // distance from the top of screen that we want highlighted segments to appear below.
      this.debouncedAdjustHighlightedAndVisible = Sefaria.util.debounce(this.adjustHighlightedAndVisible, 100);
      this.scrollToHighlighted();
  }
  componentWillUnmount() {
    this._isMounted = false;
    var node = ReactDOM.findDOMNode(this).parentNode;
    node.removeEventListener("scroll", this.handleScroll);
  }
  componentDidUpdate(prevProps, prevState) {
    if (prevProps.highlightedNode !== this.props.highlightedNode &&
      this.props.scrollToHighlighted) {
      this.scrollToHighlighted();
    }
  }
  handleScroll(event) {
    if (this.justScrolled) {
      this.justScrolled = false;
      return;
    }
    this.debouncedAdjustHighlightedAndVisible();
  }
  handleTextSelection() {
    const selectedWords = Sefaria.util.getNormalizedSelectionString(); //this gets around the above issue
    if (selectedWords !== this.props.selectedWords) {
      //console.log("setting selecting words")
      this.props.setSelectedWords(selectedWords);
    }
  }
  adjustHighlightedAndVisible() {
    //console.log("adjustHighlightedAndVisible");
    // Adjust which ref is current consider visible for header and URL,
    // and while the TextList is open, update which segment should be highlighted.
    // Keeping the highlightedRefs value in the panel ensures it will return
    // to the right location after closing other panels.
    if (!this._isMounted) { return; }

    // When using tab to navigate (i.e. a11y) set ref to currently focused ref
    var $segment = null;
    if ($("body").hasClass("user-is-tabbing") && $(".segment:focus").length > 0) {
      $segment = $(".segment:focus").eq(0);
    } else {
      var $container = this.$container;
      var topThreshhold = this.highlightThreshhold;
      $container.find("section .segment").each(function(i, segment) {
        var top = $(segment).offset().top - $container.offset().top;
        var bottom = $(segment).outerHeight() + top;
        if (bottom > this.windowMiddle || top >= topThreshhold) {
          $segment = $(segment);
          return false;
        }
      }.bind(this));
    }
    if (!$segment) { return; }

    // don't move around highlighted segment when scrolling a single panel,
    const node = parseInt($segment.attr("data-node"));
    if (!(this.props.highlightedNode === node)) {
      $segment.click();
    }
  }
  scrollToHighlighted() {
    if (!this._isMounted) { return; }
    var $container   = this.$container;
    var $readerPanel = $container.closest(".readerPanel");
    var $highlighted = $container.find(".segment.highlight").first();
    if ($highlighted.length) {
      this.scrolledToHighlight = true;
      this.justScrolled = true;
      var offset = this.highlightThreshhold;
      var top = $highlighted.position().top - offset;

      $container[0].scrollTop = top;
      if ($readerPanel.attr("id") === $(".readerPanel:last").attr("id")) {
        $highlighted.focus();
      }
    }
  }
  renderSheetSource = (source, i, addToSheetButton) => {
    const { highlightedNode, cleanHTML, sheetSourceClick, sheetNumbered, highlightedRefsInSheet } = this.props;
    const highlightedRef = highlightedRefsInSheet ? Sefaria.normRefList(highlightedRefsInSheet) : null;
    const highlighted = highlightedNode
      ? highlightedNode === source.node
      : highlightedRef ? Sefaria.refContains(source.ref, highlightedRef) : false;

    return (
      <SheetSource
        key={i}
        source={source}
        sourceNum={i + 1}
        cleanHTML={cleanHTML}
        sheetSourceClick={() => sheetSourceClick(source)}
        highlighted={highlighted}
        sheetNumbered={sheetNumbered}
        addToSheetButton={addToSheetButton}
      />
    );
  }

  renderSheetComment = (source, i, addToSheetButton) => {
    const { cleanHTML, sheetSourceClick, highlightedNode, sheetNumbered } = this.props;
    return (
      <SheetComment
        key={i}
        sourceNum={i + 1}
        source={source}
        cleanHTML={cleanHTML}
        sheetSourceClick={() => sheetSourceClick(source)}
        highlightedNode={highlightedNode}
        sheetNumbered={sheetNumbered}
        addToSheetButton={addToSheetButton}
      />
    );
  }

  renderSheetHeader = (source, i, addToSheetButton) => {
    const { sheetSourceClick, highlightedNode, sheetNumbered } = this.props;
    return (
      <SheetHeader
        key={i}
        sourceNum={i + 1}
        source={source}
        sheetSourceClick={() => sheetSourceClick(source)}
        highlightedNode={highlightedNode}
        sheetNumbered={sheetNumbered}
        addToSheetButton={addToSheetButton}
      />
    );
  }

  renderSheetOutsideText = (source, i, addToSheetButton) => {
    const { cleanHTML, sheetSourceClick, highlightedNode, sheetNumbered } = this.props;
    return (
      <SheetOutsideText
        key={i}
        sourceNum={i + 1}
        source={source}
        cleanHTML={cleanHTML}
        sheetSourceClick={() => sheetSourceClick(source)}
        highlightedNode={highlightedNode}
        sheetNumbered={sheetNumbered}
        addToSheetButton={addToSheetButton}
      />
    );
  }

  renderSheetOutsideBiText = (source, i, addToSheetButton) => {
    const { cleanHTML, sheetSourceClick, highlightedNode, sheetNumbered } = this.props;
    return (
      <SheetOutsideBiText
        key={i}
        sourceNum={i + 1}
        source={source}
        clean
        HTML={cleanHTML}
        sheetSourceClick={() => sheetSourceClick(source)}
        highlightedNode={highlightedNode}
        sheetNumbered={sheetNumbered}
        addToSheetButton={addToSheetButton}
      />
    );
  }

  renderSheetMedia = (source, i, addToSheetButton) => {
    const { cleanHTML, sheetSourceClick, highlightedNode, sheetNumbered, hideImages } = this.props;
    return (
      <SheetMedia
        key={i}
        sourceNum={i + 1}
        cleanHTML={cleanHTML}
        source={source}
        sheetSourceClick={() => sheetSourceClick(source)}
        highlightedNode={highlightedNode}
        sheetNumbered={sheetNumbered}
        hideImages={hideImages}
        addToSheetButton={addToSheetButton}
      />
    );
  }

  getSources = () => {
    const { sources } = this.props;

    if (!sources.length) return null;

    return sources.map((source, i) => {
      const addToSheetButton = this.props.highlightedNode === source.node ?
                                              <AddToSheetButton sheetID={this.props.sheetID}
                                                                highlightedRefs={this.props.highlightedRefs}
                                                                highlightedNode={this.props.highlightedNode}/> : null;
      if ("ref" in source) {
        return this.renderSheetSource(source, i, addToSheetButton);
      } else if ("comment" in source) {
        return this.renderSheetComment(source, i, addToSheetButton);
      } else if ("outsideText" in source) {
        return source.outsideText.startsWith("<h1>")
                              ? this.renderSheetHeader(source, i, addToSheetButton)
                              : this.renderSheetOutsideText(source, i, addToSheetButton);
      } else if ("outsideBiText" in source) {
        return this.renderSheetOutsideBiText(source, i, addToSheetButton);
      } else if ("media" in source) {
        return this.renderSheetMedia(source, i, addToSheetButton);
      }
    });
  }
  render() {
    const sources = this.getSources();
    return (
      <div className="sheetContent">
        <div className="text">
          <SheetContentMetaDataBox authorStatement={this.props.authorStatement} authorUrl={this.props.authorUrl}
                                   authorImage={this.props.authorImage} title={this.props.title}
                                   summary={this.props.summary}
                                   sheetContentOptions={this.props.sheetOptions}/>
          <div className="textInner" onMouseUp={this.handleTextSelection} onClick={this.props.handleClick}>
            {sources}
          </div>
        </div>

        <div id="printFooter" style={{display:"none"}}>
          <span className="int-en">Created with <img src="/static/img/logo.svg" /></span>
          <span className="int-he">{Sefaria._("Created with")} <img src="/static/img/logo.svg" /></span>
        </div>
      </div>
    )
  }
}

const AddToSheetButton = ({highlightedNode, sheetID, highlightedRefs}) => {
  const [showingModal, setShowingModal] = useState(false);
  const nodeRef = `${sheetID}.${highlightedNode}`;
  return <>
    <div onClick={() => setShowingModal(true)}>
      <span className="addToSheetPlus">+</span>
      <span className="addToSheetText">Add to Sheet</span>
    </div>
    {showingModal &&
        <AddToSourceSheetModal nodeRef={nodeRef} srefs={highlightedRefs} close={() => setShowingModal(false)}/>}
  </>;
}

const SheetContentMetaDataBox = ({title, summary, authorUrl, authorStatement, authorImage, sheetContentOptions}) => {
  return <SheetMetaDataBox>
    <div className="sidebarLayout">
      <SheetMetaDataBoxSegment text={title} className="title"/>
      {sheetContentOptions}
    </div>
    {summary && <SheetMetaDataBoxSegment text={summary} className="summary"/>}
    <div>
      <ProfilePic
          url={authorImage}
          len={30}
          name={authorStatement}
      />
      <a href={authorUrl} className="sheetAuthorName">
        <InterfaceText>{authorStatement}</InterfaceText>
      </a>
    </div>
  </SheetMetaDataBox>
}
export default SheetContent;<|MERGE_RESOLUTION|>--- conflicted
+++ resolved
@@ -6,7 +6,6 @@
   InterfaceText, ProfilePic,
   SheetMetaDataBox, SheetMetaDataBoxSegment
 } from "../Misc";
-<<<<<<< HEAD
 import {AddToSourceSheetModal} from "./SheetOptions";
 import {
   SheetComment,
@@ -17,11 +16,7 @@
   SheetSource
 } from "./SheetContentSegments";
 import { useState } from "react";
-=======
 import React from "react";
-import classNames from "classnames";
-
->>>>>>> 63b4d8fb
 
 class SheetContent extends Component {
   componentDidMount() {
