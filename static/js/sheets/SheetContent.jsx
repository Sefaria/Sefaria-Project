--- conflicted
+++ resolved
@@ -194,19 +194,10 @@
     return (
       <div className="sheetContent">
         <div className="text">
-<<<<<<< HEAD
-          <SheetContentMetaDataBox authorStatement={this.props.authorStatement} authorUrl={this.props.authorUrl}
+          <SheetMetaDataBox authorStatement={this.props.authorStatement} authorUrl={this.props.authorUrl}
                                    authorImage={this.props.authorImage} title={this.props.title}
                                    summary={this.props.summary}
-                                   sheetContentOptions={this.props.sheetOptions}/>
-=======
-          <SheetMetaDataBox authorStatement={this.props.authorStatement}
-                            authorUrl={this.props.authorUrl}
-                            authorImage={this.props.authorImage}
-                            title={this.props.title}
-                            summary={this.props.summary}
-          />
->>>>>>> 90708913
+                                   sheetOptions={this.props.sheetOptions}/>
           <div className="textInner" onMouseUp={this.handleTextSelection} onClick={this.props.handleClick}>
             {sources}
           </div>
@@ -221,28 +212,6 @@
   }
 }
 
-<<<<<<< HEAD
-const SheetContentMetaDataBox = ({title, summary, authorUrl, authorStatement, authorImage, sheetContentOptions}) => {
-  return <SheetMetaDataBox>
-    <div className="sidebarLayout">
-      <SheetMetaDataBoxSegment text={title} className="title"/>
-      {sheetContentOptions}
-    </div>
-    {summary && <SheetMetaDataBoxSegment text={summary} className="summary"/>}
-    <div className="user">
-      <ProfilePic
-          url={authorImage}
-          len={30}
-          name={authorStatement}
-      />
-      <a href={authorUrl} className="sheetAuthorName">
-        <InterfaceText>{authorStatement}</InterfaceText>
-      </a>
-    </div>
-  </SheetMetaDataBox>
-}
-=======
->>>>>>> 90708913
 class SheetSource extends Component {
   render() {
 
