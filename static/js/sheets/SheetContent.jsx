--- conflicted
+++ resolved
@@ -6,10 +6,7 @@
   InterfaceText, ProfilePic,
   SheetMetaDataBox, SheetMetaDataBoxSegment
 } from "../Misc";
-<<<<<<< HEAD
-=======
 import React from "react";
->>>>>>> a0126765
 import classNames from "classnames";
 
 
