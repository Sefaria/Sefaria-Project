<<<<<<< HEAD
import Component from "react-class";
import $ from "../sefaria/sefariaJquery";
import ReactDOM from "react-dom";
import Sefaria from "../sefaria/sefaria";
import {AddToSourceSheetModal} from "./SheetOptions";
import {
  SheetComment,
  SheetHeader,
  SheetMedia,
  SheetOutsideBiText,
  SheetOutsideText,
  SheetSource
} from "./SheetContentSegments";
import { useState } from "react";
import {SheetMetaDataBox} from "../Misc";
import React from "react";
import {SignUpModalKind} from "../sefaria/signupModalContent";
=======
import React  from 'react';
import ReactDOM  from 'react-dom';
import classNames  from 'classnames';
import Component from 'react-class'
import $  from '../sefaria/sefariaJquery';
import Sefaria  from '../sefaria/sefaria';
import {
  CollectionStatement,
  InterfaceText, ProfilePic, SheetAuthorStatement, SheetMetaDataBox, SheetTitle,
} from '../Misc';

>>>>>>> ed33a240

class SheetContent extends Component {
  componentDidMount() {
      this.$container = $(ReactDOM.findDOMNode(this).parentNode);
      this._isMounted = true;
      var node = ReactDOM.findDOMNode(this).parentNode;
      node.addEventListener("scroll", this.handleScroll);
      this.windowMiddle = $(window).outerHeight() / 2;
      this.highlightThreshhold = this.props.multiPanel ? 200 : 70; // distance from the top of screen that we want highlighted segments to appear below.
      this.debouncedAdjustHighlightedAndVisible = Sefaria.util.debounce(this.adjustHighlightedAndVisible, 100);
      this.scrollToHighlighted();
  }
  componentWillUnmount() {
    this._isMounted = false;
    var node = ReactDOM.findDOMNode(this).parentNode;
    node.removeEventListener("scroll", this.handleScroll);
  }
  componentDidUpdate(prevProps, prevState) {
    if (prevProps.highlightedNode !== this.props.highlightedNode &&
      this.props.scrollToHighlighted) {
      this.scrollToHighlighted();
    }
  }
  handleScroll(event) {
    if (this.justScrolled) {
      this.justScrolled = false;
      return;
    }
    this.debouncedAdjustHighlightedAndVisible();
  }
  handleTextSelection() {
    const selectedWords = Sefaria.util.getNormalizedSelectionString(); //this gets around the above issue
    if (selectedWords !== this.props.selectedWords) {
      //console.log("setting selecting words")
      this.props.setSelectedWords(selectedWords);
    }
  }
  adjustHighlightedAndVisible() {
    //console.log("adjustHighlightedAndVisible");
    // Adjust which ref is current consider visible for header and URL,
    // and while the TextList is open, update which segment should be highlighted.
    // Keeping the highlightedRefs value in the panel ensures it will return
    // to the right location after closing other panels.
    if (!this._isMounted) { return; }

    // When using tab to navigate (i.e. a11y) set ref to currently focused ref
    var $segment = null;
    if ($("body").hasClass("user-is-tabbing") && $(".segment:focus").length > 0) {
      $segment = $(".segment:focus").eq(0);
    } else {
      var $container = this.$container;
      var topThreshhold = this.highlightThreshhold;
      $container.find("section .segment").each(function(i, segment) {
        var top = $(segment).offset().top - $container.offset().top;
        var bottom = $(segment).outerHeight() + top;
        if (bottom > this.windowMiddle || top >= topThreshhold) {
          $segment = $(segment);
          return false;
        }
      }.bind(this));
    }
    if (!$segment) { return; }

    // don't move around highlighted segment when scrolling a single panel,
    var shouldHighlight = this.props.hasSidebar || this.props.mode === "SheetAndConnections";
    if (shouldHighlight) {
      const node = parseInt($segment.attr("data-node"));
      if (!(this.props.highlightedNode === node)) {
        $segment.click()
      }
    }
  }
  scrollToHighlighted() {
    if (!this._isMounted) { return; }
    var $container   = this.$container;
    var $readerPanel = $container.closest(".readerPanel");
    var $highlighted = $container.find(".segment.highlight").first();
    if ($highlighted.length) {
      this.scrolledToHighlight = true;
      this.justScrolled = true;
      var offset = this.highlightThreshhold;
      var top = $highlighted.position().top - offset;

      $container[0].scrollTop = top;
      if ($readerPanel.attr("id") === $(".readerPanel:last").attr("id")) {
        $highlighted.focus();
      }
    }
  }
  renderSheetSource = (source, i, addToSheetButton) => {
    const { highlightedNode, cleanHTML, sheetSourceClick, sheetNumbered, highlightedRefsInSheet } = this.props;
    const highlightedRef = highlightedRefsInSheet ? Sefaria.normRefList(highlightedRefsInSheet) : null;
    const highlighted = highlightedNode
      ? highlightedNode === source.node
      : highlightedRef ? Sefaria.refContains(source.ref, highlightedRef) : false;

    return (
<<<<<<< HEAD
      <SheetSource
        key={i}
        source={source}
        sourceNum={i + 1}
        cleanHTML={cleanHTML}
        sheetSourceClick={() => sheetSourceClick(source)}
        highlighted={highlighted}
        sheetNumbered={sheetNumbered}
        addToSheetButton={addToSheetButton}
      />
=======
      <div className="sheetContent">
        <div className="text">
          <SheetMetaDataBox authorStatement={this.props.authorStatement} authorUrl={this.props.authorUrl}
                                   authorImage={this.props.authorImage} title={this.props.title}
                                   summary={this.props.summary}
                                   sheetOptions={this.props.sheetOptions}/>
          <div className="textInner" onMouseUp={this.handleTextSelection} onClick={this.props.handleClick}>
            {sources}
          </div>
        </div>

        <div id="printFooter" style={{display:"none"}}>
          <span className="int-en">Created with <img src="/static/img/logo.svg" /></span>
          <span className="int-he">{Sefaria._("Created with")} <img src="/static/img/logo.svg" /></span>
        </div>
      </div>
    )
  }
}


class SheetSource extends Component {
  render() {

    const sectionClasses= classNames(
      "SheetSource",
      this.props.highlighted ? "highlight" : null,
      this.props.source.options ? this.props.source.options.indented : null,
    );

    const containerClasses = classNames(
      "sheetItem",
      "segment",
      this.props.highlighted ? "highlight" : null,
      (this.props.source.text && this.props.source.text.en && this.props.source.text.en.stripHtml() === "...") || (this.props.source.text && (!this.props.source.text.en || !this.props.source.text.en.stripHtml())) ? "heOnly" : null,
      (this.props.source.text && this.props.source.text.he && this.props.source.text.he.stripHtml() === "...") || (this.props.source.text && (!this.props.source.text.he || !this.props.source.text.he.stripHtml())) ? "enOnly" : null,
      this.props.source.options && this.props.source.options.refDisplayPosition ? "ref-display-"+ this.props.source.options.refDisplayPosition : null
>>>>>>> ed33a240
    );
  }

  renderSheetComment = (source, i, addToSheetButton) => {
    const { cleanHTML, sheetSourceClick, highlightedNode, sheetNumbered } = this.props;
    return (
      <SheetComment
        key={i}
        sourceNum={i + 1}
        source={source}
        cleanHTML={cleanHTML}
        sheetSourceClick={() => sheetSourceClick(source)}
        highlightedNode={highlightedNode}
        sheetNumbered={sheetNumbered}
        addToSheetButton={addToSheetButton}
      />
    );
  }

  renderSheetHeader = (source, i, addToSheetButton) => {
    const { sheetSourceClick, highlightedNode, sheetNumbered } = this.props;
    return (
      <SheetHeader
        key={i}
        sourceNum={i + 1}
        source={source}
        sheetSourceClick={() => sheetSourceClick(source)}
        highlightedNode={highlightedNode}
        sheetNumbered={sheetNumbered}
        addToSheetButton={addToSheetButton}
      />
    );
  }

  renderSheetOutsideText = (source, i, addToSheetButton) => {
    const { cleanHTML, sheetSourceClick, highlightedNode, sheetNumbered } = this.props;
    return (
      <SheetOutsideText
        key={i}
        sourceNum={i + 1}
        source={source}
        cleanHTML={cleanHTML}
        sheetSourceClick={() => sheetSourceClick(source)}
        highlightedNode={highlightedNode}
        sheetNumbered={sheetNumbered}
        addToSheetButton={addToSheetButton}
      />
    );
  }

  renderSheetOutsideBiText = (source, i, addToSheetButton) => {
    const { cleanHTML, sheetSourceClick, highlightedNode, sheetNumbered } = this.props;
    return (
      <SheetOutsideBiText
        key={i}
        sourceNum={i + 1}
        source={source}
        clean
        HTML={cleanHTML}
        sheetSourceClick={() => sheetSourceClick(source)}
        highlightedNode={highlightedNode}
        sheetNumbered={sheetNumbered}
        addToSheetButton={addToSheetButton}
      />
    );
  }

  renderSheetMedia = (source, i, addToSheetButton) => {
    const { cleanHTML, sheetSourceClick, highlightedNode, sheetNumbered, hideImages } = this.props;
    return (
      <SheetMedia
        key={i}
        sourceNum={i + 1}
        cleanHTML={cleanHTML}
        source={source}
        sheetSourceClick={() => sheetSourceClick(source)}
        highlightedNode={highlightedNode}
        sheetNumbered={sheetNumbered}
        hideImages={hideImages}
        addToSheetButton={addToSheetButton}
      />
    );
  }

  getSources = () => {
    const { sources } = this.props;

    if (!sources.length) return null;

    return sources.map((source, i) => {
      const addToSheetButton = this.props.highlightedNode === source.node &&
                                              <AddToSheetButton sheetID={this.props.sheetID}
                                                                highlightedRefs={this.props.highlightedRefs}
                                                                highlightedNode={this.props.highlightedNode}
                                                                toggleSignUpModal={this.props.toggleSignUpModal}/>;
      if ("ref" in source) {
        return this.renderSheetSource(source, i, addToSheetButton);
      } else if ("comment" in source) {
        return this.renderSheetComment(source, i, addToSheetButton);
      } else if ("outsideText" in source) {
        return source.outsideText.startsWith("<h1>")
                              ? this.renderSheetHeader(source, i, addToSheetButton)
                              : this.renderSheetOutsideText(source, i, addToSheetButton);
      } else if ("outsideBiText" in source) {
        return this.renderSheetOutsideBiText(source, i, addToSheetButton);
      } else if ("media" in source) {
        return this.renderSheetMedia(source, i, addToSheetButton);
      }
    });
  }
  render() {
    const sources = this.getSources();
    return (
      <div className="sheetContent">
        <div className="text">
          <SheetMetaDataBox authorStatement={this.props.authorStatement} authorUrl={this.props.authorUrl}
                                   authorImage={this.props.authorImage} title={this.props.title}
                                   summary={this.props.summary}
                                   sheetOptions={this.props.sheetOptions}/>
          <div className="textInner" onMouseUp={this.handleTextSelection} onClick={this.props.handleClick}>
            {sources}
          </div>
        </div>

        <div id="printFooter" style={{display:"none"}}>
          <span className="int-en">Created with <img src="/static/img/logo.svg" /></span>
          <span className="int-he">{Sefaria._("Created with")} <img src="/static/img/logo.svg" /></span>
        </div>
      </div>
    )
  }
}

const AddToSheetButton = ({highlightedNode, sheetID, highlightedRefs, toggleSignUpModal}) => {
  const handleClick = () => {
    if (Sefaria._uid) {
      setShowingModal(true);
    } else {
      toggleSignUpModal(SignUpModalKind.AddToSheet);
    }
  }
  const [showingModal, setShowingModal] = useState(false);
  const nodeRef = `${sheetID}.${highlightedNode}`;
  return <>
    <div onClick={handleClick} className="addToSheetButton">
      <span className="addToSheetPlus">+</span>
      <span className="addToSheetText">Add to Sheet</span>
    </div>
    {showingModal &&
        <AddToSourceSheetModal nodeRef={nodeRef} srefs={highlightedRefs} close={() => setShowingModal(false)}/>}
  </>;
}

class SheetNotice extends Component {
  render() {
    return (
        <div className="sheetNotice sans-serif">
          <InterfaceText>Lorem ipsum dolor sit amet, consectetur adipiscing elit. Aliquam arcu felis, molestie sed mauris a, hendrerit vestibulum augue.</InterfaceText>
        </div>
    );
  }
}

export { SheetContent };<|MERGE_RESOLUTION|>--- conflicted
+++ resolved
@@ -1,4 +1,3 @@
-<<<<<<< HEAD
 import Component from "react-class";
 import $ from "../sefaria/sefariaJquery";
 import ReactDOM from "react-dom";
@@ -16,19 +15,7 @@
 import {SheetMetaDataBox} from "../Misc";
 import React from "react";
 import {SignUpModalKind} from "../sefaria/signupModalContent";
-=======
-import React  from 'react';
-import ReactDOM  from 'react-dom';
-import classNames  from 'classnames';
-import Component from 'react-class'
-import $  from '../sefaria/sefariaJquery';
-import Sefaria  from '../sefaria/sefaria';
-import {
-  CollectionStatement,
-  InterfaceText, ProfilePic, SheetAuthorStatement, SheetMetaDataBox, SheetTitle,
-} from '../Misc';
-
->>>>>>> ed33a240
+
 
 class SheetContent extends Component {
   componentDidMount() {
@@ -126,7 +113,6 @@
       : highlightedRef ? Sefaria.refContains(source.ref, highlightedRef) : false;
 
     return (
-<<<<<<< HEAD
       <SheetSource
         key={i}
         source={source}
@@ -137,45 +123,6 @@
         sheetNumbered={sheetNumbered}
         addToSheetButton={addToSheetButton}
       />
-=======
-      <div className="sheetContent">
-        <div className="text">
-          <SheetMetaDataBox authorStatement={this.props.authorStatement} authorUrl={this.props.authorUrl}
-                                   authorImage={this.props.authorImage} title={this.props.title}
-                                   summary={this.props.summary}
-                                   sheetOptions={this.props.sheetOptions}/>
-          <div className="textInner" onMouseUp={this.handleTextSelection} onClick={this.props.handleClick}>
-            {sources}
-          </div>
-        </div>
-
-        <div id="printFooter" style={{display:"none"}}>
-          <span className="int-en">Created with <img src="/static/img/logo.svg" /></span>
-          <span className="int-he">{Sefaria._("Created with")} <img src="/static/img/logo.svg" /></span>
-        </div>
-      </div>
-    )
-  }
-}
-
-
-class SheetSource extends Component {
-  render() {
-
-    const sectionClasses= classNames(
-      "SheetSource",
-      this.props.highlighted ? "highlight" : null,
-      this.props.source.options ? this.props.source.options.indented : null,
-    );
-
-    const containerClasses = classNames(
-      "sheetItem",
-      "segment",
-      this.props.highlighted ? "highlight" : null,
-      (this.props.source.text && this.props.source.text.en && this.props.source.text.en.stripHtml() === "...") || (this.props.source.text && (!this.props.source.text.en || !this.props.source.text.en.stripHtml())) ? "heOnly" : null,
-      (this.props.source.text && this.props.source.text.he && this.props.source.text.he.stripHtml() === "...") || (this.props.source.text && (!this.props.source.text.he || !this.props.source.text.he.stripHtml())) ? "enOnly" : null,
-      this.props.source.options && this.props.source.options.refDisplayPosition ? "ref-display-"+ this.props.source.options.refDisplayPosition : null
->>>>>>> ed33a240
     );
   }
 
