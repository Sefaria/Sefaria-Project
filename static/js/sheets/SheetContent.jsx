--- conflicted
+++ resolved
@@ -155,21 +155,13 @@
     return (
       <div className="sheetContent">
         <div className="text">
-<<<<<<< HEAD
-          <SheetMetaDataBox authorStatement={this.props.authorStatement} authorUrl={this.props.authorUrl}
-                                   authorImage={this.props.authorImage} title={this.props.title}
-                                   summary={this.props.summary}
-                                   sheetOptions={sheetOptions}/>
-          <div className="textInner" onMouseUp={this.handleTextSelection} onClick={this.props.handleClick} style={this.props.style}>
-=======
           <SheetMetaDataBox authorStatement={this.props.authorStatement}
                              authorUrl={this.props.authorUrl}
                              authorImage={this.props.authorImage}
                              title={this.props.title}
                              summary={this.props.summary}
                              sheetOptions={sheetOptions}/>
-          <div className="textInner" onMouseUp={this.handleTextSelection} onClick={this.props.handleClick}>
->>>>>>> 8ce15aa7
+          <div className="textInner" onMouseUp={this.handleTextSelection} onClick={this.props.handleClick} style={this.props.style}>
             {sources}
           </div>
         </div>
