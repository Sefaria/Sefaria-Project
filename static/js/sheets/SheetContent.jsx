<<<<<<< HEAD
import Component from "react-class";
import $ from "../sefaria/sefariaJquery";
import ReactDOM from "react-dom";
import Sefaria from "../sefaria/sefaria";
import {SheetMetaDataBox} from "../Misc";
import React from "react";
import classNames from "classnames";
=======
import React  from 'react';
import ReactDOM  from 'react-dom';
import classNames  from 'classnames';
import Component from 'react-class'
import $  from '../sefaria/sefariaJquery';
import Sefaria  from '../sefaria/sefaria';
import {
  CollectionStatement,
  InterfaceText, ProfilePic, SheetAuthorStatement, SheetMetaDataBox, SheetTitle,
} from '../Misc';
>>>>>>> 432112a7

class SheetContent extends Component {
  componentDidMount() {
      this.$container = $(ReactDOM.findDOMNode(this).parentNode);
      this._isMounted = true;
      var node = ReactDOM.findDOMNode(this).parentNode;
      node.addEventListener("scroll", this.handleScroll);
      this.windowMiddle = $(window).outerHeight() / 2;
      this.highlightThreshhold = this.props.multiPanel ? 200 : 70; // distance from the top of screen that we want highlighted segments to appear below.
      this.debouncedAdjustHighlightedAndVisible = Sefaria.util.debounce(this.adjustHighlightedAndVisible, 100);
      this.scrollToHighlighted();
  }
  componentWillUnmount() {
    this._isMounted = false;
    var node = ReactDOM.findDOMNode(this).parentNode;
    node.removeEventListener("scroll", this.handleScroll);
  }
  componentDidUpdate(prevProps, prevState) {
    if (prevProps.highlightedNode !== this.props.highlightedNode &&
      this.props.scrollToHighlighted) {
      this.scrollToHighlighted();
    }
  }
  handleScroll(event) {
    if (this.justScrolled) {
      this.justScrolled = false;
      return;
    }
    this.debouncedAdjustHighlightedAndVisible();
  }
  handleTextSelection() {
    const selectedWords = Sefaria.util.getNormalizedSelectionString(); //this gets around the above issue
    if (selectedWords !== this.props.selectedWords) {
      //console.log("setting selecting words")
      this.props.setSelectedWords(selectedWords);
    }
  }
  adjustHighlightedAndVisible() {
    //console.log("adjustHighlightedAndVisible");
    // Adjust which ref is current consider visible for header and URL,
    // and while the TextList is open, update which segment should be highlighted.
    // Keeping the highlightedRefs value in the panel ensures it will return
    // to the right location after closing other panels.
    if (!this._isMounted) { return; }

    // When using tab to navigate (i.e. a11y) set ref to currently focused ref
    var $segment = null;
    if ($("body").hasClass("user-is-tabbing") && $(".segment:focus").length > 0) {
      $segment = $(".segment:focus").eq(0);
    } else {
      var $container = this.$container;
      var topThreshhold = this.highlightThreshhold;
      $container.find("section .segment").each(function(i, segment) {
        var top = $(segment).offset().top - $container.offset().top;
        var bottom = $(segment).outerHeight() + top;
        if (bottom > this.windowMiddle || top >= topThreshhold) {
          $segment = $(segment);
          return false;
        }
      }.bind(this));
    }
    if (!$segment) { return; }

    // don't move around highlighted segment when scrolling a single panel,
    var shouldHighlight = this.props.hasSidebar || this.props.mode === "SheetAndConnections";
    if (shouldHighlight) {
      const node = parseInt($segment.attr("data-node"));
      if (!(this.props.highlightedNode === node)) {
        $segment.click()
      }
    }
  }
  scrollToHighlighted() {
    if (!this._isMounted) { return; }
    var $container   = this.$container;
    var $readerPanel = $container.closest(".readerPanel");
    var $highlighted = $container.find(".segment.highlight").first();
    if ($highlighted.length) {
      this.scrolledToHighlight = true;
      this.justScrolled = true;
      var offset = this.highlightThreshhold;
      var top = $highlighted.position().top - offset;

      $container[0].scrollTop = top;
      if ($readerPanel.attr("id") === $(".readerPanel:last").attr("id")) {
        $highlighted.focus();
      }
    }
  }
  getSources() {
    const sources = this.props.sources.length ? this.props.sources.map(function(source, i) {
      const highlightedRef = this.props.highlightedRefsInSheet ? Sefaria.normRefList(this.props.highlightedRefsInSheet) : null;
      if ("ref" in source) {
        const highlighted = this.props.highlightedNode ?
            this.props.highlightedNode === source.node :
              highlightedRef ?
              Sefaria.refContains(source.ref, highlightedRef) :
                false;
        return (
          <SheetSource
            key={i}
            source={source}
            sourceNum={i + 1}
            cleanHTML={this.cleanHTML}
            sheetSourceClick={this.props.sheetSourceClick.bind(this, source)}
            highlighted={highlighted}
            sheetNumbered={this.props.sheetNumbered}
          />
        );
      }

      else if ("comment" in source) {
        return (
          <SheetComment
            key={i}
            sourceNum={i + 1}
            source={source}
            cleanHTML={this.cleanHTML}
            sheetSourceClick={this.props.sheetSourceClick.bind(this, source)}
            highlightedNode={this.props.highlightedNode}
            sheetNumbered={this.props.sheetNumbered}
          />
        );
      }

      else if ("outsideText" in source) {
        const sourceIsHeader = source["outsideText"].startsWith("<h1>");

        if (sourceIsHeader) {
          return <SheetHeader
            key={i}
            sourceNum={i + 1}
            source={source}
            sheetSourceClick={this.props.sheetSourceClick.bind(this, source)}
            highlightedNode={this.props.highlightedNode}
            sheetNumbered={this.props.sheetNumbered}
          />
        }

        else {
          return (
            <SheetOutsideText
              key={i}
              sourceNum={i + 1}
              source={source}
              cleanHTML={this.cleanHTML}
              sheetSourceClick={this.props.sheetSourceClick.bind(this, source)}
              highlightedNode={this.props.highlightedNode}
              sheetNumbered={this.props.sheetNumbered}
           />
          );
        }
      }

      else if ("outsideBiText" in source) {
        return (
          <SheetOutsideBiText
            key={i}
            sourceNum={i + 1}
            source={source}
            cleanHTML={this.cleanHTML}
            sheetSourceClick={this.props.sheetSourceClick.bind(this, source)}
            highlightedNode={this.props.highlightedNode}
            sheetNumbered={this.props.sheetNumbered}
          />
        );
      }

      else if ("media" in source) {
        return (
          <SheetMedia
            key={i}
            sourceNum={i + 1}
            cleanHTML={this.cleanHTML}
            source={source}
            sheetSourceClick={this.props.sheetSourceClick.bind(this, source)}
            highlightedNode={this.props.highlightedNode}
            sheetNumbered={this.props.sheetNumbered}
            hideImages={this.props.hideImages}
          />
        );
      }

    }, this) : null;
    return sources;
  }
  render() {
    const sources = this.getSources();
    return (
      <div className="sheetContent">
        <div className="text">
          <SheetMetaDataBox authorStatement={this.props.authorStatement}
                            authorUrl={this.props.authorUrl}
                            authorImage={this.props.authorImage}
                            title={this.props.title}
                            summary={this.props.summary}
          />
          <div className="textInner" onMouseUp={this.handleTextSelection} onClick={this.props.handleClick}>
            {sources}
          </div>
        </div>

        <div id="printFooter" style={{display:"none"}}>
          <span className="int-en">Created with <img src="/static/img/logo.svg" /></span>
          <span className="int-he">{Sefaria._("Created with")} <img src="/static/img/logo.svg" /></span>
        </div>
      </div>
    )
  }
}


class SheetSource extends Component {
  render() {

    const sectionClasses= classNames(
      "SheetSource",
      this.props.highlighted ? "highlight" : null,
      this.props.source.options ? this.props.source.options.indented : null,
    );

    const containerClasses = classNames(
      "sheetItem",
      "segment",
      this.props.highlighted ? "highlight" : null,
      (this.props.source.text && this.props.source.text.en && this.props.source.text.en.stripHtml() === "...") || (this.props.source.text && (!this.props.source.text.en || !this.props.source.text.en.stripHtml())) ? "heOnly" : null,
      (this.props.source.text && this.props.source.text.he && this.props.source.text.he.stripHtml() === "...") || (this.props.source.text && (!this.props.source.text.he || !this.props.source.text.he.stripHtml())) ? "enOnly" : null,
      this.props.source.options && this.props.source.options.refDisplayPosition ? "ref-display-"+ this.props.source.options.refDisplayPosition : null
    );

    return (
      <section className={sectionClasses} style={{"borderColor": Sefaria.palette.refColor(this.props.source.ref)}}>
        <div className={containerClasses}
          onClick={this.props.sheetSourceClick}
          data-node={this.props.source.node}
          aria-label={"Click to see connections to this source"}
          tabIndex="0"
          onKeyPress={function(e) {
            e.charCode === 13 ? this.props.sheetSourceClick(e):null}.bind(this)
          } >
          {this.props.source.title ?
          <div className="customSourceTitle" role="heading" aria-level="3">
            <div className="titleBox">{this.props.source.title.stripHtml()}</div>
          </div> : null}

          {this.props.source.text && this.props.source.text.he && this.props.source.text.he !== "" ?
          <div className="he">
            {this.props.source.options && this.props.source.options.sourcePrefix && this.props.source.options.sourcePrefix != "" ? <sup className="sourcePrefix">{this.props.source.options.sourcePrefix}</sup> : null }
            <div className="ref">
              {this.props.source.options && this.props.source.options.PrependRefWithHe ? this.props.source.options.PrependRefWithHe : null}
              <a href={"/" + Sefaria.normRef(this.props.source.ref)}>{this.props.source.heRef}</a>
            </div>
            <div className="sourceContentText" dangerouslySetInnerHTML={ {__html: (Sefaria.util.cleanHTML(this.props.source.text.he))} }></div>
          </div> : null }

          {this.props.source.text && this.props.source.text.en && this.props.source.text.en !== "" ?
          <div className="en">
            {this.props.source.options && this.props.source.options.sourcePrefix && this.props.source.options.sourcePrefix != "" ? <sup className="sourcePrefix">{this.props.source.options.sourcePrefix}</sup> : null }
            <div className="ref">
              {this.props.source.options && this.props.source.options.PrependRefWithEn ? this.props.source.options.PrependRefWithEn : null}
              <a href={"/" + Sefaria.normRef(this.props.source.ref)}>{this.props.source.ref}</a>
            </div>
            <div className="sourceContentText" dangerouslySetInnerHTML={ {__html: (Sefaria.util.cleanHTML(this.props.source.text.en))} }></div>
          </div> : null }

          <div className="clearFix"></div>

          {this.props.source.addedBy ?
          <div className="addedBy">
            <small><em>{Sefaria._("Added by")}: <span dangerouslySetInnerHTML={ {__html: Sefaria.util.cleanHTML(this.props.source.userLink)} }></span></em></small>
          </div>
          : null }

        </div>
      </section>
    );
  }
}


class SheetComment extends Component {
  render() {
    const lang = Sefaria.hebrew.isHebrew(this.props.source.comment.stripHtml().replace(/\s+/g, ' ')) ? "he" : "en";
    const containerClasses = classNames(
      "sheetItem",
      "segment",
      lang == "he" ? "heOnly" : "enOnly",
      this.props.highlightedNode == this.props.source.node ? "highlight" : null,
      this.props.source.options ? this.props.source.options.indented : null
    );

    return (
      <section className="SheetComment">
        <div className={containerClasses} data-node={this.props.source.node} onClick={this.props.sheetSourceClick} aria-label={"Click to see " + this.props.linkCount +  " connections to this source"} tabIndex="0" onKeyPress={function(e) {e.charCode == 13 ? this.props.sheetSourceClick(e):null}.bind(this)} >

          <div className={lang}>
              <div
                className="sourceContentText"
                dangerouslySetInnerHTML={{__html: Sefaria.util.cleanHTML(this.props.source.comment)}}></div>
          </div>

          <div className="clearFix"></div>
          {this.props.source.addedBy ?
          <div className="addedBy">
            <small><em>
              {Sefaria._("Added by")}: <span dangerouslySetInnerHTML={ {__html: Sefaria.util.cleanHTML(this.props.source.userLink)} }></span>
            </em></small>
          </div>
          : null }

        </div>
      </section>
    );
  }
}

class SheetSegmentHeader extends Component {
  render() {
    const lang = Sefaria.hebrew.isHebrew(this.props.source.outsideText.stripHtml().replace(/\s+/g, ' ')) ? "he" : "en";
    const containerClasses = classNames("sheetItem",
        "segment",
        lang == "he" ? "heOnly" : "enOnly",
        this.props.highlightedNode === this.props.source.node ? "highlight" : null,
        this.props.source.options ? this.props.source.options.indented : null
    );

    return (
        <div className={containerClasses} data-node={this.props.source.node} onClick={this.props.sheetSourceClick} aria-label={"Click to see " + this.props.linkCount +  " connections to this source"} tabIndex="0" onKeyPress={function(e) {e.charCode == 13 ? this.props.sheetSourceClick(e):null}.bind(this)} >
          <div className={lang}>
              <div className="sourceContentText"><h1><span>{this.props.source.outsideText.stripHtml()}</span></h1></div>
          </div>
        </div>
    )


  }

}


class SheetOutsideText extends Component {
  shouldPassClick(e) {
    const target = e.target.closest('a')
    if (target) {
      return
    }
    else{
      this.props.sheetSourceClick(this.props.source)
    }
  }

  render() {
    const lang = Sefaria.hebrew.isHebrew(this.props.source.outsideText.stripHtml().replace(/\s+/g, ' ')) ? "he" : "en";
    const containerClasses = classNames("sheetItem",
        "segment",
        lang == "he" ? "heOnly" : "enOnly",
        this.props.highlightedNode === this.props.source.node ? "highlight" : null,
        this.props.source.options ? this.props.source.options.indented : null
    );

    return (
      <section className="SheetOutsideText">
        <div className={containerClasses} data-node={this.props.source.node} onClick={(e) => this.shouldPassClick(e)} aria-label={"Click to see " + this.props.linkCount +  " connections to this source"} tabIndex="0" onKeyPress={function(e) {e.charCode == 13 ? this.props.sheetSourceClick(e):null}.bind(this)} >

          <div className={lang}>{this.props.source.options && this.props.source.options.sourcePrefix && this.props.source.options.sourcePrefix != "" ? <sup className="sourcePrefix">{this.props.source.options.sourcePrefix}</sup> : null }
              <div className="sourceContentText" dangerouslySetInnerHTML={ {__html: Sefaria.util.cleanHTML(this.props.source.outsideText)} }></div>
          </div>

          <div className="clearFix"></div>

          {this.props.source.addedBy ?
          <div className="addedBy">
            <small><em>{Sefaria._("Added by")}: <span dangerouslySetInnerHTML={ {__html: Sefaria.util.cleanHTML(this.props.source.userLink)} }></span></em></small>
          </div>
          : null }

        </div>
      </section>
    );
  }
}


class SheetOutsideBiText extends Component {
  render() {
    const containerClasses = classNames(
      "sheetItem",
      "segment",
      (this.props.source.outsideBiText.en && this.props.source.outsideBiText.en.stripHtml() === "...") || (!this.props.source.outsideBiText.en.stripHtml()) ? "heOnly" : null,
      (this.props.source.outsideBiText.he && this.props.source.outsideBiText.he.stripHtml() === "...") || (!this.props.source.outsideBiText.he.stripHtml()) ? "enOnly" : null,
      this.props.highlightedNode == this.props.source.node ? "highlight" : null,
    );

    const sectionClasses= classNames("SheetOutsideBiText",
      this.props.source.options ? this.props.source.options.indented : null,
    );

    return (
      <section className={sectionClasses}>
        <div className={containerClasses} data-node={this.props.source.node} onClick={this.props.sheetSourceClick} aria-label={"Click to see " + this.props.linkCount +  " connections to this source"} tabIndex="0" onKeyPress={function(e) {e.charCode == 13 ? this.props.sheetSourceClick(e):null}.bind(this)} >

          <div className="he">
            {this.props.source.options && this.props.source.options.sourcePrefix && this.props.source.options.sourcePrefix != "" ? <sup className="sourcePrefix">{this.props.source.options.sourcePrefix}</sup> : null }
            <div className="sourceContentText outsideBiText" dangerouslySetInnerHTML={ {__html: Sefaria.util.cleanHTML(this.props.source.outsideBiText.he)} }></div>
          </div>
          <div className="en">
            {this.props.source.options && this.props.source.options.sourcePrefix && this.props.source.options.sourcePrefix != "" ? <sup className="sourcePrefix">{this.props.source.options.sourcePrefix}</sup> : null }
            <div className="sourceContentText outsideBiText" dangerouslySetInnerHTML={ {__html: Sefaria.util.cleanHTML(this.props.source.outsideBiText.en)} }></div>
          </div>

          <div className="clearFix"></div>

          {this.props.source.addedBy ?
          <div className="addedBy">
            <small><em>{Sefaria._("Added by")}: <span dangerouslySetInnerHTML={ {__html: Sefaria.util.cleanHTML(this.props.source.userLink)} }></span></em></small>
          </div>
          : null }

        </div>
      </section>
    );
  }
}


class SheetMedia extends Component {
  makeMediaEmbedContent() {
    var mediaLink;
    var mediaCaption = "";
    var mediaClass = "media fullWidth";
    var mediaURL = this.props.source.media;
    var caption  = this.props.source.caption;

    if (this.isImage()) {
      mediaLink = '<img class="addedMedia" src="' + mediaURL + '" />';
    }
    else if (mediaURL.match(/https?:\/\/www\.youtube\.com\/embed\/.+?rel=0(&amp;|&)showinfo=0$/i) != null) {
      mediaLink = '<div class="youTubeContainer"><iframe width="100%" height="100%" src=' + mediaURL + ' frameborder="0" allowfullscreen></iframe></div>';
    }

    else if (mediaURL.toLowerCase().match(/https?:\/\/player\.vimeo\.com\/.*/i) != null) {
      mediaLink = '<div class="youTubeContainer"><iframe width="100%" height="100%" src=' + mediaURL + ' frameborder="0"  allow="autoplay; fullscreen" allowfullscreen></iframe></div>';
    }

    else if (mediaURL.match(/https?:\/\/w\.soundcloud\.com\/player\/\?url=.*/i) != null) {
      mediaLink = '<iframe width="100%" height="166" scrolling="no" frameborder="no" src="' + mediaURL + '"></iframe>';
    }

    else if (mediaURL.match(/\.(mp3)$/i) != null) {
      mediaLink = '<audio src="' + mediaURL + '" type="audio/mpeg" controls>Your browser does not support the audio element.</audio>';
    }

    else {
      mediaLink = 'Error loading media...';
    }

    if (caption && (caption.en || caption.he) ) {
      var cls = caption.en && caption.he ? "" : caption.en ? "enOnly" : "heOnly";
      mediaCaption = "<div class='mediaCaption " + cls + "'><div class='mediaCaptionInner'>" +
                "<div class='en'>" + (caption.en || "") + "</div>" +
                "<div class='he'>" + (caption.he || "") + "</div>" +
                 "</div></div>";
    }

    return "<div class='" + mediaClass + "'>" + mediaLink + mediaCaption + "</div>";
  }
  isImage() {
    return (this.props.source.media.match(/\.(jpeg|jpg|gif|png)$/i) != null);
  }
  render() {
    if (this.props.hideImages && this.isImage()) { return null; }
    const containerClasses = classNames(
      "sheetItem",
      "segment",
      this.props.highlightedNode === this.props.source.node ? "highlight" : null,
      this.props.source.options ? this.props.source.options.indented : null
    );
    return (
      <section className="SheetMedia">
        <div className={containerClasses} data-node={this.props.source.node} onClick={this.props.sheetSourceClick} aria-label={"Click to  " + this.props.linkCount +  " connections to this source"} tabIndex="0" onKeyPress={function(e) {e.charCode == 13 ? this.props.sheetSourceClick(e):null}.bind(this)} >

          <div className="sourceContentText centeredSheetContent" dangerouslySetInnerHTML={ {__html: this.makeMediaEmbedContent()} }></div>
          <div className="clearFix"></div>
          {this.props.source.addedBy ?
            <div className="addedBy"><small><em>{Sefaria._("Added by")}: <span dangerouslySetInnerHTML={ {__html: Sefaria.util.cleanHTML(this.props.source.userLink)} }></span></em></small></div>
            : null }
        </div>
      </section>
    );
  }
}

class SheetNotice extends Component {
  render() {
    return (
        <div className="sheetNotice sans-serif">
          <InterfaceText>Lorem ipsum dolor sit amet, consectetur adipiscing elit. Aliquam arcu felis, molestie sed mauris a, hendrerit vestibulum augue.</InterfaceText>
        </div>
    );
  }
}

export { SheetContent };<|MERGE_RESOLUTION|>--- conflicted
+++ resolved
@@ -1,12 +1,3 @@
-<<<<<<< HEAD
-import Component from "react-class";
-import $ from "../sefaria/sefariaJquery";
-import ReactDOM from "react-dom";
-import Sefaria from "../sefaria/sefaria";
-import {SheetMetaDataBox} from "../Misc";
-import React from "react";
-import classNames from "classnames";
-=======
 import React  from 'react';
 import ReactDOM  from 'react-dom';
 import classNames  from 'classnames';
@@ -17,7 +8,6 @@
   CollectionStatement,
   InterfaceText, ProfilePic, SheetAuthorStatement, SheetMetaDataBox, SheetTitle,
 } from '../Misc';
->>>>>>> 432112a7
 
 class SheetContent extends Component {
   componentDidMount() {
