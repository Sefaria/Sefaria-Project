import React  from 'react';
import ReactDOM  from 'react-dom';
import classNames  from 'classnames';
import Component from 'react-class'
import $  from '../sefaria/sefariaJquery';
import Sefaria  from '../sefaria/sefaria';
import SefariaEditor from '../Editor';
import SheetContentSidebar from "./SheetContentSidebar";
import {
  LoadingMessage,
} from '../Misc'; 
import {SheetOptions} from "./SheetOptions";
import {SheetContent} from "./SheetContent";

class Sheet extends Component {
  constructor(props) {
    super(props);
  }
  componentDidMount() {
    this.$container = $(ReactDOM.findDOMNode(this));
    this.ensureData();
    const params = {
       content_type: "Sheet",
       item_id: this.props.id
     }
    gtag("event", "select_content", params)

  }
  getSheetFromCache() {
    return Sefaria.sheets.loadSheetByID(this.props.id);
  }
  getSheetFromAPI() {
    Sefaria.sheets.loadSheetByID(this.props.id, this.onDataLoad);
  }
  onDataLoad(data) {
    const sheetRef = "Sheet " + data.id + (this.props.highlightedNode ? "." + this.props.highlightedNode : "");
    this.props.openSheet(sheetRef, true); // Replace state now that data is loaded so History can include sheet title
    this.forceUpdate();
    this.updateDivineNameStateWithSheetValue()
  }
  ensureData() {
    if (!this.getSheetFromCache()) {
      this.getSheetFromAPI();
    } else {
      this.updateDivineNameStateWithSheetValue()
    }
  }
  updateDivineNameStateWithSheetValue() {
    const sheet = this.getSheetFromCache();
    this.props.setDivineNameReplacement(sheet.options.divineNames)
  }
  handleClick(e) {
    const target = e.target.closest('a')
    if (target) {
      let url;
      try {
        url = new URL(target.href);
      } catch {
        return false;
      }
      const path = url.pathname;
      const params = url.searchParams;

      if (path.match(/^\/sheets\/\d+/)) {
        e.preventDefault()
        console.log();
        this.props.onCitationClick(`Sheet ${path.slice(8)}`, `Sheet ${this.props.sheetID}`, true)
      }

      else if (Sefaria.isRef(path.slice(1))) {
        e.preventDefault();
        Sefaria.util.openInNewTab(target.href);
      }
    }
  }

  render() {
    const sheet = this.getSheetFromCache();
    const classes = classNames({sheetsInPanel: 1});
    const editable = Sefaria._uid === sheet?.owner;
    let content;
    if (!sheet) {
      content = (<LoadingMessage />);
    }
    else {
      const sheetOptions = <SheetOptions toggleSignUpModal={this.props.toggleSignUpModal}
                                                 sheetID={sheet.id}
                                                 historyObject={this.props.historyObject}
                                                 editable={editable}/>;
      content = (
            <div className="sidebarLayout">
              <SheetContent
<<<<<<< HEAD
                  sheetOptions = {sheetOptions}
                  sheetNotice={sheet.sheetNotice}
=======
>>>>>>> a2f4e6de
                  sources={sheet.sources}
                  title={sheet.title}
                  onRefClick={this.props.onRefClick}
                  handleClick={this.handleClick}
                  sheetSourceClick={this.props.onSegmentClick}
                  highlightedNode={this.props.highlightedNode}
                  highlightedRefsInSheet={this.props.highlightedRefsInSheet}
                  scrollToHighlighted={this.props.scrollToHighlighted}
                  editable={editable}
                  setSelectedWords={this.props.setSelectedWords}
                  sheetNumbered={sheet.options.numbered}
                  hideImages={!!sheet.hideImages}
                  sheetID={sheet.id}
                  authorStatement={sheet.ownerName}
                  authorID={sheet.owner}
                  authorUrl={sheet.ownerProfileUrl}
                  authorImage={sheet.ownerImageUrl}
                  summary={sheet.summary}
                  toggleSignUpModal={this.props.toggleSignUpModal}
                  historyObject={this.props.historyObject}
            />
              <SheetContentSidebar
                  authorStatement={sheet.ownerName}
                  authorUrl={sheet.ownerProfileUrl}
                  authorImage={sheet.ownerImageUrl}
                  collections={sheet.collections}
                  toggleSignUpModal={this.props.toggleSignUpModal}
              />
          </div>
      );
    }
    return (
      <div className={classes}>
        { sheet && editable && Sefaria._uses_new_editor ?
        <div className="sheetContent">
          <SefariaEditor
            data={sheet}
            hasSidebar={this.props.hasSidebar}
            handleClick={this.handleClick}
            multiPanel={this.props.multiPanel}
            sheetSourceClick={this.props.onSegmentClick}
            highlightedNode={this.props.highlightedNode}
            highlightedRefsInSheet={this.props.highlightedRefsInSheet}
            setDivineNameReplacement={this.props.setDivineNameReplacement}
            divineNameReplacement={this.props.divineNameReplacement}
          />
        </div>
        :
        content }
      </div>
    );
  }
}

export default Sheet;<|MERGE_RESOLUTION|>--- conflicted
+++ resolved
@@ -90,11 +90,7 @@
       content = (
             <div className="sidebarLayout">
               <SheetContent
-<<<<<<< HEAD
                   sheetOptions = {sheetOptions}
-                  sheetNotice={sheet.sheetNotice}
-=======
->>>>>>> a2f4e6de
                   sources={sheet.sources}
                   title={sheet.title}
                   onRefClick={this.props.onRefClick}
