--- conflicted
+++ resolved
@@ -5,10 +5,6 @@
 import $  from '../sefaria/sefariaJquery';
 import Sefaria  from '../sefaria/sefaria';
 import SefariaEditor from '../Editor';
-<<<<<<< HEAD
-=======
-
->>>>>>> 9de360f3
 import SheetContentSidebar from "./SheetContentSidebar";
 import {
   LoadingMessage,
