import React  from 'react';
import ReactDOM  from 'react-dom';
import classNames  from 'classnames';
import Component from 'react-class'
import $  from '../sefaria/sefariaJquery';
import Sefaria  from '../sefaria/sefaria';
import SefariaEditor from '../Editor';
import SheetContentSidebar from "./SheetContentSidebar";
import {
  LoadingMessage,
} from '../Misc'; 
import {SheetContent} from "./SheetContent";

class Sheet extends Component {
  constructor(props) {
    super(props);
  }
  componentDidMount() {
    this.$container = $(ReactDOM.findDOMNode(this));
    this.ensureData();
    const params = {
       content_type: "Sheet",
       item_id: this.props.id
     }
    gtag("event", "select_content", params)

  }
  getSheetFromCache() {
    return Sefaria.sheets.loadSheetByID(this.props.id);
  }
  getSheetFromAPI() {
    Sefaria.sheets.loadSheetByID(this.props.id, this.onDataLoad);
  }
  onDataLoad(data) {
    const sheetRef = "Sheet " + data.id + (this.props.highlightedNode ? "." + this.props.highlightedNode : "");
    this.props.openSheet(sheetRef, true); // Replace state now that data is loaded so History can include sheet title
    this.forceUpdate();
    this.updateDivineNameStateWithSheetValue()
  }
  ensureData() {
    if (!this.getSheetFromCache()) {
      this.getSheetFromAPI();
    } else {
      this.updateDivineNameStateWithSheetValue()
    }
  }
  updateDivineNameStateWithSheetValue() {
    const sheet = this.getSheetFromCache();
    this.props.setDivineNameReplacement(sheet.options.divineNames)
  }
  handleClick(e) {
    const target = e.target.closest('a')
    if (target) {
      let url;
      try {
        url = new URL(target.href);
      } catch {
        return false;
      }
      const path = url.pathname;
      const params = url.searchParams;

      if (path.match(/^\/sheets\/\d+/)) {
        e.preventDefault()
        console.log();
        this.props.onCitationClick(`Sheet ${path.slice(8)}`, `Sheet ${this.props.id}`, true)
      }

      else if (Sefaria.isRef(path.slice(1))) {
        e.preventDefault();
        Sefaria.util.openInNewTab(target.href);
      }
    }
  }
  handleCollectionsChange() {
    // when editing a sheet and user makes (through SheetOptions) a change in sheet's collections data we need to forceUpdate because
    // sheet is stored not in this component's state but rather in Sefaria module's cache
     Sefaria.sheets._loadSheetByID[this.props.id].collections = Sefaria.getUserCollectionsForSheetFromCache(this.props.id);
     this.forceUpdate();
  }

  render() {
    const classes = classNames({sheetsInPanel: 1});
    const sheet = this.getSheetFromCache();
    const editable = Sefaria._uid === sheet?.owner;
    let content, editor;
    if (!sheet) {
      content = (<LoadingMessage />);
      editor = (<LoadingMessage />);
    }
    else {
<<<<<<< HEAD
=======
      const sheetOptions = <SheetOptions toggleSignUpModal={this.props.toggleSignUpModal}
                                                 sheetID={sheet.id}
                                                 historyObject={this.props.historyObject}
                                                 editable={editable}
                                                 authorUrl={sheet.ownerProfileUrl}
                                                 handleCollectionsChange={editable && this.handleCollectionsChange}/>;
>>>>>>> 8f09e9c8
      const sidebar = <SheetContentSidebar
                                  authorStatement={sheet.ownerName}
                                  authorUrl={sheet.ownerProfileUrl}
                                  authorImage={sheet.ownerImageUrl}
                                  collections={sheet.collections}
                                  toggleSignUpModal={this.props.toggleSignUpModal}
                              />;
        editor = <div className="sidebarLayout">
                  <div className="sheetContent">
                    <SefariaEditor
                        data={sheet}
                        handleClick={this.handleClick}
                        multiPanel={this.props.multiPanel}
                        sheetSourceClick={this.props.onSegmentClick}
                        highlightedNode={this.props.highlightedNode}
                        highlightedRefsInSheet={this.props.highlightedRefsInSheet}
                        setDivineNameReplacement={this.props.setDivineNameReplacement}
                        divineNameReplacement={this.props.divineNameReplacement}
<<<<<<< HEAD
                        toggleSignUpModal={this.props.toggleSignUpModal}
                        historyObject={this.props.historyObject}
                        editable={true}
                        handleCollectionsChange={this.handleCollectionsChange}
=======
                        sheetOptions={sheetOptions}
                        authorStatement={sheet.ownerName}
                        authorUrl={sheet.ownerProfileUrl}
                        authorImage={sheet.ownerImageUrl}
                        title={sheet.title || ""}
                        summary={sheet.summary || ""}
>>>>>>> 8f09e9c8
                    />
                  </div>
                  {sidebar}
                </div>;
      content = (
          <div className="sidebarLayout">
            <SheetContent
<<<<<<< HEAD
                sources={sheet.sources}
                title={sheet.title}
                onRefClick={this.props.onRefClick}
=======
                sheetOptions={sheetOptions}
                sources={sheet.sources}
                title={sheet.title}
>>>>>>> 8f09e9c8
                handleClick={this.handleClick}
                sheetSourceClick={this.props.onSegmentClick}
                highlightedNode={this.props.highlightedNode} // for example, "3" -- the third node in the sheet
                highlightedRefs={this.props.highlightedRefs} // for example, ["Genesis 1:1"] or ["Sheet 4:3"] -- the actual source
                highlightedRefsInSheet={this.props.highlightedRefsInSheet}
                scrollToHighlighted={this.props.scrollToHighlighted}
                editable={editable}
                setSelectedWords={this.props.setSelectedWords}
                sheetNumbered={sheet.options.numbered}
                hideImages={!!sheet.hideImages}
                sheetID={sheet.id}
                authorStatement={sheet.ownerName}
                authorID={sheet.owner}
                authorUrl={sheet.ownerProfileUrl}
                authorImage={sheet.ownerImageUrl}
                summary={sheet.summary}
                toggleSignUpModal={this.props.toggleSignUpModal}
                historyObject={this.props.historyObject}
            />
            {sidebar}
          </div>
      );
    }
    return (
      <div className={classes}>
        { editable && Sefaria._uses_new_editor ?
        editor
        :
        content }
      </div>
    );
  }
}

export default Sheet;<|MERGE_RESOLUTION|>--- conflicted
+++ resolved
@@ -89,15 +89,6 @@
       editor = (<LoadingMessage />);
     }
     else {
-<<<<<<< HEAD
-=======
-      const sheetOptions = <SheetOptions toggleSignUpModal={this.props.toggleSignUpModal}
-                                                 sheetID={sheet.id}
-                                                 historyObject={this.props.historyObject}
-                                                 editable={editable}
-                                                 authorUrl={sheet.ownerProfileUrl}
-                                                 handleCollectionsChange={editable && this.handleCollectionsChange}/>;
->>>>>>> 8f09e9c8
       const sidebar = <SheetContentSidebar
                                   authorStatement={sheet.ownerName}
                                   authorUrl={sheet.ownerProfileUrl}
@@ -116,19 +107,10 @@
                         highlightedRefsInSheet={this.props.highlightedRefsInSheet}
                         setDivineNameReplacement={this.props.setDivineNameReplacement}
                         divineNameReplacement={this.props.divineNameReplacement}
-<<<<<<< HEAD
                         toggleSignUpModal={this.props.toggleSignUpModal}
                         historyObject={this.props.historyObject}
                         editable={true}
                         handleCollectionsChange={this.handleCollectionsChange}
-=======
-                        sheetOptions={sheetOptions}
-                        authorStatement={sheet.ownerName}
-                        authorUrl={sheet.ownerProfileUrl}
-                        authorImage={sheet.ownerImageUrl}
-                        title={sheet.title || ""}
-                        summary={sheet.summary || ""}
->>>>>>> 8f09e9c8
                     />
                   </div>
                   {sidebar}
@@ -136,15 +118,8 @@
       content = (
           <div className="sidebarLayout">
             <SheetContent
-<<<<<<< HEAD
                 sources={sheet.sources}
                 title={sheet.title}
-                onRefClick={this.props.onRefClick}
-=======
-                sheetOptions={sheetOptions}
-                sources={sheet.sources}
-                title={sheet.title}
->>>>>>> 8f09e9c8
                 handleClick={this.handleClick}
                 sheetSourceClick={this.props.onSegmentClick}
                 highlightedNode={this.props.highlightedNode} // for example, "3" -- the third node in the sheet
