import React  from 'react';
import ReactDOM  from 'react-dom';
import classNames  from 'classnames';
import Component from 'react-class'
import $  from '../sefaria/sefariaJquery';
import Sefaria  from '../sefaria/sefaria';
import SefariaEditor from '../Editor';
import SheetContentSidebar from "./SheetContentSidebar";
import {
  LoadingMessage,
} from '../Misc'; 
<<<<<<< HEAD
import {SheetContent} from "./SheetContent";
=======
import { SheetOptions} from "./SheetOptions";
import { SheetContent } from "./SheetContent";
>>>>>>> 4958108b

class Sheet extends Component {
  constructor(props) {
    super(props);
  }
  componentDidMount() {
    this.$container = $(ReactDOM.findDOMNode(this));
    this.ensureData();
    const params = {
       content_type: "Sheet",
       item_id: this.props.id
     }
    gtag("event", "select_content", params)

  }
  getSheetFromCache() {
    return Sefaria.sheets.loadSheetByID(this.props.id);
  }
  getSheetFromAPI() {
    Sefaria.sheets.loadSheetByID(this.props.id, this.onDataLoad);
  }
  onDataLoad(data) {
    const sheetRef = "Sheet " + data.id + (this.props.highlightedNode ? "." + this.props.highlightedNode : "");
    this.props.openSheet(sheetRef, true); // Replace state now that data is loaded so History can include sheet title
    this.forceUpdate();
    this.updateDivineNameStateWithSheetValue()
  }
  ensureData() {
    if (!this.getSheetFromCache()) {
      this.getSheetFromAPI();
    } else {
      this.updateDivineNameStateWithSheetValue()
    }
  }
  updateDivineNameStateWithSheetValue() {
    const sheet = this.getSheetFromCache();
    this.props.setDivineNameReplacement(sheet.options.divineNames)
  }
  handleClick(e) {
    const target = e.target.closest('a')
    if (target) {
      let url;
      try {
        url = new URL(target.href);
      } catch {
        return false;
      }
      const path = url.pathname;
      const params = url.searchParams;

      if (path.match(/^\/sheets\/\d+/)) {
        e.preventDefault()
        console.log();
        this.props.onCitationClick(`Sheet ${path.slice(8)}`, `Sheet ${this.props.id}`, true)
      }

      else if (Sefaria.isRef(path.slice(1))) {
        e.preventDefault();
        Sefaria.util.openInNewTab(target.href);
      }
    }
  }
  handleCollectionsChange() {
    // when editing a sheet and user makes (through SheetOptions) a change in sheet's collections data we need to forceUpdate because
    // sheet is stored not in this component's state but rather in Sefaria module's cache
     Sefaria.sheets._loadSheetByID[this.props.id].collections = Sefaria.getUserCollectionsForSheetFromCache(this.props.id);
     this.forceUpdate();
  }

  render() {
    const classes = classNames({sheetsInPanel: 1});
    const sheet = this.getSheetFromCache();
    const editable = Sefaria._uid === sheet?.owner;
    let content, editor;
    if (!sheet) {
      content = (<LoadingMessage />);
      editor = (<LoadingMessage />);
    }
    else {
      const sidebar = <SheetContentSidebar
                                  authorStatement={sheet.ownerName}
                                  authorUrl={sheet.ownerProfileUrl}
                                  authorImage={sheet.ownerImageUrl}
                                  collections={sheet.collections}
                                  toggleSignUpModal={this.props.toggleSignUpModal}
                              />;
        editor = <div className="sidebarLayout">
                  <div className="sheetContent">
                    <SefariaEditor
                        data={sheet}
                        handleClick={this.handleClick}
                        multiPanel={this.props.multiPanel}
                        sheetSourceClick={this.props.onSegmentClick}
                        highlightedNode={this.props.highlightedNode}
                        highlightedRefsInSheet={this.props.highlightedRefsInSheet}
                        setDivineNameReplacement={this.props.setDivineNameReplacement}
                        divineNameReplacement={this.props.divineNameReplacement}
                        toggleSignUpModal={this.props.toggleSignUpModal}
                        historyObject={this.props.historyObject}
                        editable={true}
                        handleCollectionsChange={this.handleCollectionsChange}
                    />
                  </div>
                  {sidebar}
                </div>;
      content = (
<<<<<<< HEAD
          <div className="sidebarLayout">
            <SheetContent
                sources={sheet.sources}
                title={sheet.title}
                handleClick={this.handleClick}
                sheetSourceClick={this.props.onSegmentClick}
                highlightedNode={this.props.highlightedNode} // for example, "3" -- the third node in the sheet
                highlightedRefs={this.props.highlightedRefs} // for example, ["Genesis 1:1"] or ["Sheet 4:3"] -- the actual source
                highlightedRefsInSheet={this.props.highlightedRefsInSheet}
                scrollToHighlighted={this.props.scrollToHighlighted}
                editable={editable}
                setSelectedWords={this.props.setSelectedWords}
                sheetNumbered={sheet.options.numbered}
                hideImages={!!sheet.hideImages}
                sheetID={sheet.id}
                authorStatement={sheet.ownerName}
                authorID={sheet.owner}
                authorUrl={sheet.ownerProfileUrl}
                authorImage={sheet.ownerImageUrl}
                summary={sheet.summary}
                toggleSignUpModal={this.props.toggleSignUpModal}
                historyObject={this.props.historyObject}
=======
            <div className="sidebarLayout">
              <SheetContent
                  sheetOptions = {sheetOptions}
                  sources={sheet.sources}
                  title={sheet.title}
                  handleClick={this.handleClick}
                  sheetSourceClick={this.props.onSegmentClick}
                  highlightedNode={this.props.highlightedNode} // for example, "3" -- the third node in the sheet
                  highlightedRefs={this.props.highlightedRefs} // for example, ["Genesis 1:1"] or ["Sheet 4:3"] -- the actual source
                  highlightedRefsInSheet={this.props.highlightedRefsInSheet}
                  scrollToHighlighted={this.props.scrollToHighlighted}
                  editable={editable}
                  setSelectedWords={this.props.setSelectedWords}
                  sheetID={sheet.id}
                  authorStatement={sheet.ownerName}
                  authorID={sheet.owner}
                  authorUrl={sheet.ownerProfileUrl}
                  authorImage={sheet.ownerImageUrl}
                  summary={sheet.summary}
                  toggleSignUpModal={this.props.toggleSignUpModal}
                  historyObject={this.props.historyObject}
>>>>>>> 4958108b
            />
            {sidebar}
          </div>
      );
    }
    return (
      <div className={classes}>
        { editable && Sefaria._uses_new_editor ?
        editor
        :
        content }
      </div>
    );
  }
}

export default Sheet;<|MERGE_RESOLUTION|>--- conflicted
+++ resolved
@@ -9,12 +9,7 @@
 import {
   LoadingMessage,
 } from '../Misc'; 
-<<<<<<< HEAD
-import {SheetContent} from "./SheetContent";
-=======
-import { SheetOptions} from "./SheetOptions";
 import { SheetContent } from "./SheetContent";
->>>>>>> 4958108b
 
 class Sheet extends Component {
   constructor(props) {
@@ -121,33 +116,8 @@
                   {sidebar}
                 </div>;
       content = (
-<<<<<<< HEAD
-          <div className="sidebarLayout">
-            <SheetContent
-                sources={sheet.sources}
-                title={sheet.title}
-                handleClick={this.handleClick}
-                sheetSourceClick={this.props.onSegmentClick}
-                highlightedNode={this.props.highlightedNode} // for example, "3" -- the third node in the sheet
-                highlightedRefs={this.props.highlightedRefs} // for example, ["Genesis 1:1"] or ["Sheet 4:3"] -- the actual source
-                highlightedRefsInSheet={this.props.highlightedRefsInSheet}
-                scrollToHighlighted={this.props.scrollToHighlighted}
-                editable={editable}
-                setSelectedWords={this.props.setSelectedWords}
-                sheetNumbered={sheet.options.numbered}
-                hideImages={!!sheet.hideImages}
-                sheetID={sheet.id}
-                authorStatement={sheet.ownerName}
-                authorID={sheet.owner}
-                authorUrl={sheet.ownerProfileUrl}
-                authorImage={sheet.ownerImageUrl}
-                summary={sheet.summary}
-                toggleSignUpModal={this.props.toggleSignUpModal}
-                historyObject={this.props.historyObject}
-=======
             <div className="sidebarLayout">
               <SheetContent
-                  sheetOptions = {sheetOptions}
                   sources={sheet.sources}
                   title={sheet.title}
                   handleClick={this.handleClick}
@@ -166,7 +136,6 @@
                   summary={sheet.summary}
                   toggleSignUpModal={this.props.toggleSignUpModal}
                   historyObject={this.props.historyObject}
->>>>>>> 4958108b
             />
             {sidebar}
           </div>
