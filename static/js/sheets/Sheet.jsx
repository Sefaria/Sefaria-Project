import React  from 'react';
import ReactDOM  from 'react-dom';
import classNames  from 'classnames';
import Component from 'react-class'
import $  from '../sefaria/sefariaJquery';
import Sefaria  from '../sefaria/sefaria';
import SefariaEditor from '../Editor';
import SheetContentSidebar from "./SheetContentSidebar";
import {
  LoadingMessage,
<<<<<<< HEAD
} from '../Misc'; 
import {SheetOptions} from "./SheetOptions";
import {SheetContent} from "./SheetContent";
=======
} from '../Misc';
import { SheetContent } from "./SheetContent";
>>>>>>> 8219df44

class Sheet extends Component {
  constructor(props) {
    super(props);
  }
  componentDidMount() {
    this.$container = $(ReactDOM.findDOMNode(this));
    this.ensureData();
    const params = {
       content_type: "Sheet",
       item_id: this.props.id
     }
    gtag("event", "select_content", params)

  }
  getSheetFromCache() {
    return Sefaria.sheets.loadSheetByID(this.props.id);
  }
  getSheetFromAPI() {
    Sefaria.sheets.loadSheetByID(this.props.id, this.onDataLoad);
  }
  onDataLoad(data) {
    const sheetRef = "Sheet " + data.id + (this.props.highlightedNode ? "." + this.props.highlightedNode : "");
    this.props.openSheet(sheetRef, true); // Replace state now that data is loaded so History can include sheet title
    this.forceUpdate();
    this.updateDivineNameStateWithSheetValue()
  }
  ensureData() {
    if (!this.getSheetFromCache()) {
      this.getSheetFromAPI();
    } else {
      this.updateDivineNameStateWithSheetValue()
    }
  }
  updateDivineNameStateWithSheetValue() {
    const sheet = this.getSheetFromCache();
    this.props.setDivineNameReplacement(sheet.options.divineNames)
  }
  handleClick(e) {
    const target = e.target.closest('a')
    if (target) {
      let url;
      try {
        url = new URL(target.href);
      } catch {
        return false;
      }
      const path = url.pathname;
      const params = url.searchParams;

      if (path.match(/^\/sheets\/\d+/)) {
        e.preventDefault()
        console.log();
        this.props.onCitationClick(`Sheet ${path.slice(8)}`, `Sheet ${this.props.sheetID}`, true)
      }

      else if (Sefaria.isRef(path.slice(1))) {
        e.preventDefault();
        Sefaria.util.openInNewTab(target.href);
      }
    }
  }

  render() {
    const sheet = this.getSheetFromCache();
    const classes = classNames({sheetsInPanel: 1});
    const editable = Sefaria._uid === sheet?.owner;
    let content;
    if (!sheet) {
      content = (<LoadingMessage />);
    }
    else {
      const sheetOptions = <SheetOptions toggleSignUpModal={this.props.toggleSignUpModal}
                                                 sheetID={sheet.id}
                                                 historyObject={this.props.historyObject}
                                                 editable={editable}/>;
      content = (
            <div className="sidebarLayout">
              <SheetContent
                  sheetOptions = {sheetOptions}
                  sources={sheet.sources}
                  title={sheet.title}
                  handleClick={this.handleClick}
                  sheetSourceClick={this.props.onSegmentClick}
                  highlightedNode={this.props.highlightedNode}
                  highlightedRefsInSheet={this.props.highlightedRefsInSheet}
                  scrollToHighlighted={this.props.scrollToHighlighted}
                  editable={editable}
                  setSelectedWords={this.props.setSelectedWords}
                  sheetNumbered={sheet.options.numbered}
                  hideImages={!!sheet.hideImages}
                  sheetID={sheet.id}
                  authorStatement={sheet.ownerName}
                  authorID={sheet.owner}
                  authorUrl={sheet.ownerProfileUrl}
                  authorImage={sheet.ownerImageUrl}
                  summary={sheet.summary}
                  toggleSignUpModal={this.props.toggleSignUpModal}
                  historyObject={this.props.historyObject}
            />
              <SheetContentSidebar
                  authorStatement={sheet.ownerName}
                  authorUrl={sheet.ownerProfileUrl}
                  authorImage={sheet.ownerImageUrl}
                  collections={sheet.collections}
                  toggleSignUpModal={this.props.toggleSignUpModal}
              />
          </div>
      );
    }
    return (
      <div className={classes}>
        { sheet && editable && Sefaria._uses_new_editor ?
        <div className="sheetContent">
          <SefariaEditor
            data={sheet}
            hasSidebar={this.props.hasSidebar}
            handleClick={this.handleClick}
            multiPanel={this.props.multiPanel}
            sheetSourceClick={this.props.onSegmentClick}
            highlightedNode={this.props.highlightedNode}
            highlightedRefsInSheet={this.props.highlightedRefsInSheet}
            setDivineNameReplacement={this.props.setDivineNameReplacement}
            divineNameReplacement={this.props.divineNameReplacement}
          />
        </div>
        :
        content }
      </div>
    );
  }
}

export default Sheet;<|MERGE_RESOLUTION|>--- conflicted
+++ resolved
@@ -8,14 +8,9 @@
 import SheetContentSidebar from "./SheetContentSidebar";
 import {
   LoadingMessage,
-<<<<<<< HEAD
 } from '../Misc'; 
-import {SheetOptions} from "./SheetOptions";
-import {SheetContent} from "./SheetContent";
-=======
-} from '../Misc';
+import { SheetOptions} from "./SheetOptions";
 import { SheetContent } from "./SheetContent";
->>>>>>> 8219df44
 
 class Sheet extends Component {
   constructor(props) {
