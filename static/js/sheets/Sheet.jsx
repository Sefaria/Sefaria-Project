import React  from 'react';
import ReactDOM  from 'react-dom';
import classNames  from 'classnames';
import Component from 'react-class'
import $  from '../sefaria/sefariaJquery';
import Sefaria  from '../sefaria/sefaria';
import SefariaEditor from '../Editor';
import SheetContentSidebar from "./SheetContentSidebar";
import {
  LoadingMessage,
} from '../Misc'; 
import {SheetOptions} from "./SheetOptions";
import {SheetContent} from "./SheetContent";

class Sheet extends Component {
  constructor(props) {
    super(props);
  }
  componentDidMount() {
    this.$container = $(ReactDOM.findDOMNode(this));
    this.ensureData();
    const params = {
       content_type: "Sheet",
       item_id: this.props.id
     }
    gtag("event", "select_content", params)

  }
  getSheetFromCache() {
    return Sefaria.sheets.loadSheetByID(this.props.id);
  }
  getSheetFromAPI() {
    Sefaria.sheets.loadSheetByID(this.props.id, this.onDataLoad);
  }
  onDataLoad(data) {
    const sheetRef = "Sheet " + data.id + (this.props.highlightedNode ? "." + this.props.highlightedNode : "");
    this.props.openSheet(sheetRef, true); // Replace state now that data is loaded so History can include sheet title
    this.forceUpdate();
    this.updateDivineNameStateWithSheetValue()
  }
  ensureData() {
    if (!this.getSheetFromCache()) {
      this.getSheetFromAPI();
    } else {
      this.updateDivineNameStateWithSheetValue()
    }
  }
  updateDivineNameStateWithSheetValue() {
    const sheet = this.getSheetFromCache();
    this.props.setDivineNameReplacement(sheet.options.divineNames)
  }
  handleClick(e) {
    const target = e.target.closest('a')
    if (target) {
      let url;
      try {
        url = new URL(target.href);
      } catch {
        return false;
      }
      const path = url.pathname;
      const params = url.searchParams;

      if (path.match(/^\/sheets\/\d+/)) {
        e.preventDefault()
        console.log();
        this.props.onCitationClick(`Sheet ${path.slice(8)}`, `Sheet ${this.props.sheetID}`, true)
      }

      else if (Sefaria.isRef(path.slice(1))) {
        e.preventDefault();
        Sefaria.util.openInNewTab(target.href);
      }
    }
  }


  render() {
    const sheet = this.getSheetFromCache();
    const classes = classNames({sheetsInPanel: 1});
    const editable = Sefaria._uid === sheet?.owner;
    let content;
    if (!sheet) {
      content = (<LoadingMessage />);
    }
    else {
<<<<<<< HEAD
      const sheetOptions = <SheetOptions toggleSignUpModal={this.props.toggleSignUpModal}
                                                 sheetID={sheet.id}
                                                 historyObject={this.props.historyObject}
                                                 editable={editable}/>;
=======
>>>>>>> 93101094
      content = (
            <div className="sidebarLayout">
              <SheetContent
                  sheetOptions = {sheetOptions}
                  sheetNotice={sheet.sheetNotice}
                  sources={sheet.sources}
                  title={sheet.title}
                  onRefClick={this.props.onRefClick}
                  handleClick={this.handleClick}
                  sheetSourceClick={this.props.onSegmentClick}
                  highlightedNode={this.props.highlightedNode}
                  highlightedRefsInSheet={this.props.highlightedRefsInSheet}
                  scrollToHighlighted={this.props.scrollToHighlighted}
                  editable={editable}
                  setSelectedWords={this.props.setSelectedWords}
                  sheetNumbered={sheet.options.numbered}
                  hideImages={!!sheet.hideImages}
                  sheetID={sheet.id}
                  authorStatement={sheet.ownerName}
                  authorID={sheet.owner}
                  authorUrl={sheet.ownerProfileUrl}
                  authorImage={sheet.ownerImageUrl}
                  summary={sheet.summary}
                  toggleSignUpModal={this.props.toggleSignUpModal}
                  historyObject={this.props.historyObject}
            />
              <SheetContentSidebar
                  authorStatement={sheet.ownerName}
                  authorUrl={sheet.ownerProfileUrl}
                  authorImage={sheet.ownerImageUrl}
                  collections={sheet.collections}
                  toggleSignUpModal={this.props.toggleSignUpModal}
              />
          </div>
      );
    }
    return (
      <div className={classes}>
        { sheet && editable && Sefaria._uses_new_editor ?
        <div className="sheetContent">
          <SefariaEditor
            data={sheet}
            hasSidebar={this.props.hasSidebar}
            handleClick={this.handleClick}
            multiPanel={this.props.multiPanel}
            sheetSourceClick={this.props.onSegmentClick}
            highlightedNode={this.props.highlightedNode}
            highlightedRefsInSheet={this.props.highlightedRefsInSheet}
            setDivineNameReplacement={this.props.setDivineNameReplacement}
            divineNameReplacement={this.props.divineNameReplacement}
          />
        </div>
        :
        content }
      </div>
    );
  }
}

export default Sheet;<|MERGE_RESOLUTION|>--- conflicted
+++ resolved
@@ -84,13 +84,10 @@
       content = (<LoadingMessage />);
     }
     else {
-<<<<<<< HEAD
       const sheetOptions = <SheetOptions toggleSignUpModal={this.props.toggleSignUpModal}
                                                  sheetID={sheet.id}
                                                  historyObject={this.props.historyObject}
                                                  editable={editable}/>;
-=======
->>>>>>> 93101094
       content = (
             <div className="sidebarLayout">
               <SheetContent
