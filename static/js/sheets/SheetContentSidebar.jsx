--- conflicted
+++ resolved
@@ -1,8 +1,4 @@
 import {FollowButton, InterfaceText} from "../Misc";
-<<<<<<< HEAD
-=======
-import {ProfilePic} from "../ProfilePic";
->>>>>>> 07bc2b91
 import Sefaria from "../sefaria/sefaria";
 import React, {useEffect, useState} from "react";
 import {ProfileBio} from "../UserProfile";
