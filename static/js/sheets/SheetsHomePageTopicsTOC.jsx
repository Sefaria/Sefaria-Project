import React, {useEffect, useState} from "react";
import Sefaria from "../sefaria/sefaria";
import {TopicTOCCard} from "../common/TopicTOCCard";

const SheetsTopicsTOC = ({handleClick}) => {
    const categoryListings = Sefaria.topic_toc.map(((cat, i) => {
        return <TopicTOCCard topic={cat}
                             setNavTopic={handleClick}/>;
    }));
    return (
    <div className="sheetsTopicTOC">
        <TOCCardsWrapper title={Sefaria._("Browse Topic Categories")}>{categoryListings}</TOCCardsWrapper>
    </div>
  );
}

const TOCCardsWrapper = ({title, children}) => {
    return <div className="TOCCardsWrapper table">
                <div className="sheetsHomepageSectionTitle">{title}</div>
                {children}
           </div>
}

const SheetsParashah = ({handleClick}) => {
    const [parashah, setParashah] = useState({});
    useEffect(() => {
        Sefaria.getUpcomingDay('parasha').then((data) => {
          data.primaryTitle = data.displayValue;
          data.slug = data.topic;
          setParashah(data);
        });
    }, []);
    if (Object.keys(parashah).length === 0) {
      return <div className="navBlock">Loading...</div>
    }
    return <TopicTOCCard topic={parashah} setTopic={handleClick} showDescription={true}/>;
}

const SheetsHoliday = ({handleClick}) => {
  const [holiday, setHoliday] = useState(null);
  useEffect(() => {
<<<<<<< HEAD
    Sefaria.getUpcomingDay('holiday').then(data => {
      if (data && data.topic) {
        setHoliday(data.topic);
      }
    });
=======
    Sefaria.getUpcomingDay('holiday').then(data => {setHoliday(data?.topic || null)});
>>>>>>> 4ef8385b
  }, []);
  if (Object.keys(holiday || {}).length === 0) {
    return <div className="navBlock">Loading...</div>
  }
  return <TopicTOCCard topic={holiday} setTopic={handleClick} showDescription={true}/>;
}

const SheetsTopicsCalendar = ({handleClick}) => {
    return <div className="sheetsTopicsCalendar table">
                <TOCCardsWrapper title={Sefaria._("This Week’s Torah Portion")}><SheetsParashah handleClick={handleClick}/></TOCCardsWrapper>
                <TOCCardsWrapper title={Sefaria._("On the Jewish Calendar")}><SheetsHoliday handleClick={handleClick}/></TOCCardsWrapper>
          </div>
}

export { SheetsTopicsCalendar, SheetsTopicsTOC }<|MERGE_RESOLUTION|>--- conflicted
+++ resolved
@@ -39,15 +39,7 @@
 const SheetsHoliday = ({handleClick}) => {
   const [holiday, setHoliday] = useState(null);
   useEffect(() => {
-<<<<<<< HEAD
-    Sefaria.getUpcomingDay('holiday').then(data => {
-      if (data && data.topic) {
-        setHoliday(data.topic);
-      }
-    });
-=======
     Sefaria.getUpcomingDay('holiday').then(data => {setHoliday(data?.topic || null)});
->>>>>>> 4ef8385b
   }, []);
   if (Object.keys(holiday || {}).length === 0) {
     return <div className="navBlock">Loading...</div>
