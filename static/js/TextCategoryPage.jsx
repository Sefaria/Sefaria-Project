import React, { useContext, useState }  from 'react';
import classNames  from 'classnames';
import PropTypes  from 'prop-types';
import Sefaria  from './sefaria/sefaria';
import { ContentLanguageContext } from './context';
import { NavSidebar } from './NavSidebar';
import Footer  from './Footer';
import {useEditToggle, AdminEditorButton} from "./AdminEditor";
import {CategoryEditor} from "./CategoryEditor";
import ComparePanelHeader from './ComparePanelHeader';
import {
  CategoryAttribution,
  CategoryColorLine,
  ResponsiveNBox,
  LanguageToggleButton,
  InterfaceText,
  CategoryHeader,
  ContentText,
  useHiddenButtons
} from './Misc';


// Navigation Menu for a single category of texts (e.g., "Tanakh", "Bavli")
const TextCategoryPage = ({category, categories, setCategories, toggleLanguage,
  openDisplaySettings, onCompareBack, openTextTOC, multiPanel, initialWidth, compare }) => {
  const contentLang = useContext(ContentLanguageContext).language;
  // Show Talmud with Toggles
  const cats  = categories[0] === "Talmud" && categories.length === 1 ?
                      ["Talmud", "Bavli"]
                      : (categories[0] === "Tosefta" && categories.length === 1) ?
                      ["Tosefta", "Vilna Edition"]
                      : categories;
  const aboutCats = categories[0] === "Talmud" && categories.length === 2 ?
                      ["Talmud"] : categories;
  
  let catTitle = '', heCatTitle = '';

  if ((cats[0] === "Talmud" || cats[0] === "Tosefta") && cats.length === 2) {
    category   = cats[0]; 
    catTitle   = cats[0];
    heCatTitle = Sefaria.hebrewTerm(cats[0]);
  } else {
    if (category === "Commentary") {
      const onCat = cats.slice(-2)[0];
      catTitle   = onCat + " Commentary";
      heCatTitle = Sefaria.hebrewTerm(onCat) + " " + Sefaria.hebrewTerm("Commentary");
    } else {
      catTitle   = category;
      heCatTitle = Sefaria.hebrewTerm(category);
    }
  }

  const tocObject = Sefaria.tocObjectByCategories(cats);
  const catContents = Sefaria.tocItemsByCategories(cats);
  const nestLevel   = category === "Commentary" ? 1 : 0;
  const aboutModule = [
    multiPanel ? {type: "AboutTextCategory", props: {cats: aboutCats}} : {type: null},
  ];

  const sidebarModules = aboutModule.concat(getSidebarModules(cats));
  const categoryToggle = (<SubCategoryToggle categories={cats} setCategories={setCategories} />);
  const title = compare ? categoryToggle :
    <div className="navTitle">
<<<<<<< HEAD
        <CategoryHeader path={cats} hideButtons={hideButtons} type="books">
            <h1 onMouseEnter={() => setHideButtons()}>
=======
        <CategoryHeader path={cats}>
            <h1>
>>>>>>> bc517095
            <ContentText text={{en: catTitle, he: heCatTitle}} defaultToInterfaceOnBilingual={true} />
            </h1>
        </CategoryHeader>
      {categoryToggle}
      {multiPanel && Sefaria.interfaceLang !== "hebrew"  && Sefaria._siteSettings.TORAH_SPECIFIC ? 
      <LanguageToggleButton toggleLanguage={toggleLanguage} /> : null }
    </div>;

  const comparePanelHeader = compare ? (
    <ComparePanelHeader
      category={cats[0]}
      openDisplaySettings={openDisplaySettings}
      onBack={() => setCategories(aboutCats.slice(0, -1))}
      catTitle={catTitle}
      heCatTitle={heCatTitle} />
  ) : null;

  const footer         = compare ? null : <Footer />;
  const navMenuClasses = classNames({readerNavCategoryMenu: 1, readerNavMenu: 1, noLangToggleInHebrew: 1, compare: compare});
  return (
    <div className={navMenuClasses}>
      <CategoryColorLine category={categories[0]} />
      { comparePanelHeader }
      <div className="content">
        <div className="sidebarLayout">
          <div className="contentInner followsContentLang">
            { title }
            {!multiPanel ? 
            <div className="categoryDescription top sans-serif">
              <ContentText text={{en: tocObject.enDesc, he: tocObject.heDesc}} defaultToInterfaceOnBilingual={true} />
            </div> : null}
            <CategoryAttribution categories={cats} asEdition={true} />
            <TextCategoryContents
              contents={catContents}
              categories={cats}
              category={category}
              setCategories={setCategories}
              openTextTOC={openTextTOC}
              initialWidth={initialWidth}
              nestLevel={nestLevel} />
          </div>
          {!compare ? <NavSidebar modules={sidebarModules} /> : null}
        </div>
        {footer}
      </div>
    </div>
  );
};
TextCategoryPage.propTypes = {
  category:            PropTypes.string.isRequired,
  categories:          PropTypes.array.isRequired,
  setCategories:       PropTypes.func.isRequired,
  toggleLanguage:      PropTypes.func.isRequired,
  openDisplaySettings: PropTypes.func.isRequired,
  initialWidth:        PropTypes.number,
  compare:             PropTypes.bool,
};

// Recursive content of text category listing (including category title and lists of texts/subcategories)
const TextCategoryContents = ({category, contents, categories, setCategories, openTextTOC, initialWidth, nestLevel}) => {
  const content = [];
  const cats = categories || [];
  const contentLang = useContext(ContentLanguageContext).language;
  const sortedContents = contentLang === "hebrew" ? hebrewContentSort(contents) : contents;

  for (const item of sortedContents) {

    if (item.category) {
      // Category
      const newCats = cats.concat(item.category);

      // Special Case categories which should nest but normally wouldn't given their depth   ["Mishneh Torah", "Shulchan Arukh", "Tur"]
      if (item.isPrimary || nestLevel > 0) {

        // There's just one text in this category, render the text.
        if(item.contents && item.contents.length === 1 && !("category" in item.contents[0])) {
          const chItem = item.contents[0];
          if (chItem.hidden) { continue; }
          const onClick = e => {
            if (openTextTOC) {
              e.preventDefault();
              openTextTOC(chItem.title);
            }
          };
          content.push(
            <TextMenuItem
              item={chItem}
              categories={categories}
              onClick={onClick}
              nestLevel={nestLevel} />
          );

        // Create a link to a subcategory
        } else {
          content.push((
            <MenuItem
              href        = {"/texts/" + newCats.join("/")}
              onClick     = {(e) => {e.preventDefault(); setCategories(newCats)}}
              cats        = {newCats}
              title       = {item.category}
              heTitle     = {item.heCategory}
              enDesc      = {item.enShortDesc}
              heDesc      = {item.heShortDesc}
            />
          ));
        }

      // Add a nested subcategory
      } else {
        let shortDesc = contentLang === "hebrew" ? item.heShortDesc : item.enShortDesc;
        const hasDesc  = !!shortDesc;
        const longDesc = hasDesc && shortDesc.split(" ").length > 5;
        shortDesc = hasDesc && !longDesc ? `(${shortDesc})` : shortDesc;
        content.push(
          <div className='category' key={"cat." + nestLevel + "." + item.category}>
<<<<<<< HEAD
            <CategoryHeader path={newCats} hideButtons={hideButtons} type="books">
                 <h2 onMouseEnter={() => setHideButtons()}>
=======
            <CategoryHeader path={newCats}>
                 <h2>
>>>>>>> bc517095
                 <ContentText text={{en: item.category, he: item.heCategory}} defaultToInterfaceOnBilingual={true} />
                 {hasDesc && !longDesc ?
                 <span className="categoryDescription">
                   <ContentText text={{en: shortDesc, he: shortDesc}} defaultToInterfaceOnBilingual={true} />
                 </span> : null }
               </h2>
            </CategoryHeader>
            {hasDesc && longDesc ?
              <div className="categoryDescription long sans-serif">
                <ContentText text={{en: shortDesc, he: shortDesc}} defaultToInterfaceOnBilingual={true} />
              </div> : null }
            <TextCategoryContents
              contents      = {item.contents}
              categories    = {newCats}
              category      = {item.category}
              setCategories = {setCategories}
              openTextTOC   = {openTextTOC}
              initialWidth  = {initialWidth}
              nestLevel     = {nestLevel + 1}
            />
          </div>
        );
      }

    // Add a Collection
    } else if (item.isCollection) {
        content.push(
          <MenuItem
            href        = {"/collections/" + item.slug}
            nestLevel   = {nestLevel}
            title       = {item.title}
            heTitle     = {item.heTitle}
            enDesc      = {item.enShortDesc}
            heDesc      = {item.heShortDesc} />
        );

    // Skip hidden texts
    } else if (item.hidden) {
        continue;

    // Add a Text
    } else {
        const onClick = e => {
          if (openTextTOC) {
            e.preventDefault();
            openTextTOC(item.title);
          }
        };
        content.push((
          <TextMenuItem 
            item={item}
            categories={categories}
            onClick={onClick}
            nestLevel={nestLevel} />
        ));
    }
  }

  const boxedContent = [];
  let currentRun   = [];
  let i;
  for (i = 0; i < content.length; i++) {
    // Walk through content looking for runs of texts/subcats to group together into a table
    if (content[i].type === "div") { // this is a subcategory
      if (currentRun.length) {
        boxedContent.push((<ResponsiveNBox content={currentRun} intialWidth={initialWidth} key={i} />));
        currentRun = [];
      }
      boxedContent.push(content[i]);
    } else  { // this is a single text
      currentRun.push(content[i]);
    }
  }
  if (currentRun.length) {
    boxedContent.push((<ResponsiveNBox content={currentRun} initialWidth={initialWidth} key={i} />));
  }
  return (<div>{boxedContent}</div>);

};
TextCategoryContents.propTypes = {
  category:     PropTypes.string.isRequired,
  contents:     PropTypes.array.isRequired,
  categories:   PropTypes.array.isRequired,
  initialWidth: PropTypes.number,
  nestLevel:    PropTypes.number
};
TextCategoryContents.defaultProps = {
  contents: []
};


const MenuItem = ({href, nestLevel, title, heTitle, cats, onClick, enDesc, heDesc}) => {
  const keytype  = !!cats ? "cat" : "text";
  const classes = classNames({ navBlockTitle: 1 });
  return (
    <div className="navBlock">
      <a href={href}
        className   = {classes}
        onClick     = {onClick}
        data-cat    = {cats ? cats.slice(-1) : null} // This is only used for Selenium test, would like to get rid of it
        key         = {keytype + "." + nestLevel + "." + title}
      >
        <ContentText text={{en: title, he: heTitle}} />
      </a>
      {enDesc || heDesc ? 
      <div className="navBlockDescription">
        <ContentText text={{en: enDesc, he: heDesc}} />
      </div> : null }
    </div>
  );
};


const TextMenuItem = ({item, categories, nestLevel, onClick}) => {
  const [title, heTitle] = getRenderedTextTitleString(item.title, item.heTitle, categories);
  return (
    <MenuItem
      href        = {"/" + Sefaria.normRef(item.title)}
      onClick     = {onClick}
      nestLevel   = {nestLevel}
      title       = {title}
      heTitle     = {heTitle}
      enDesc      = {item.enShortDesc}
      heDesc      = {item.heShortDesc}
    />
  );
};


const SubCategoryToggle = ({categories, setCategories}) => {
    const toggleEnableMap = {
      "Talmud": {
          categoryPathDepth: 2,
          subCategories: ["Bavli", "Yerushalmi"],
          subCategoriesDisplay: [{en: "Babylonian", he: "בבלי"}, {en: "Jerusalem", he: "ירושלמי"}]
      },
      "Tosefta": {
          categoryPathDepth: 2,
          subCategories: ["Vilna Edition", "Lieberman Edition"],
          subCategoriesDisplay: [{en: "Vilna", he: "דפוס וילנא"}, {en: "Lieberman", he: "מהדורת ליברמן"}]
      },
    };
    if (!categories.length || !(categories[0] in toggleEnableMap) || categories.length !== toggleEnableMap[categories[0]]["categoryPathDepth"]) {
        return null;
    }
    let options = toggleEnableMap[categories[0]]["subCategories"].map((element, index) => {
        let oClasses = classNames({navToggle: 1, active: categories[1] === element});
        let toggleFunc = () => setCategories([categories[0], element]); //this may need some adjustment if there ever was another toggle not at dpeth 2
        return(
            <span className={oClasses} onClick={toggleFunc}>
              <ContentText text={toggleEnableMap[categories[0]]["subCategoriesDisplay"][index]} />
            </span>
        )
    });
    return (
      <div className="navToggles">
          {options}
      </div>
    );
};


const getRenderedTextTitleString = (title, heTitle, categories) => {
    if (title === "Pesach Haggadah") {
        return ["Pesach Haggadah Ashkenaz", "הגדה של פסח אשכנז"]
    }

    // Don't remove category strings at the beginning of these titles
    const whiteList = ['Imrei Yosher on Ruth', 'Duties of the Heart (abridged)', 'Midrash Mishlei',
        'Midrash Tehillim', 'Midrash Tanchuma', 'Midrash Aggadah', 'Pesach Haggadah Edot Hamizrah',
        "Baal HaSulam's Preface to Zohar", "Baal HaSulam's Introduction to Zohar", 'Zohar Chadash'];
    if (whiteList.indexOf(title) > -1 || categories.slice(-1)[0] === "Siddur") {
        return [title, heTitle];
    }

    const replaceTitles = {
        "en": ['Jerusalem Talmud', 'Tosefta Kifshutah'].concat(categories),
        "he": ['תלמוד ירושלמי', 'תוספתא כפשוטה'].concat(categories.map(Sefaria.hebrewTerm))
    };
    const replaceOther = {
        "en" : [", ", "; ", " on ", " to ", " of "],
        "he" : [", ", " על "]
    };
    const replaceSuffixes = {
        "en" : [" (Lieberman)"],
        "he" : [" (ליברמן)"]
    };

    //this will replace a category name at the beginning of the title string and any connector strings (0 or 1) that follow.
    const titleRe = new RegExp(`^(${replaceTitles['en'].join("|")})(${replaceOther['en'].join("|")})?`);
    const heTitleRe = new RegExp(`^(${replaceTitles['he'].join("|")})(${replaceOther['he'].join("|")})?`);
    title   = categories.indexOf(title) > -1 ? title : title.replace(titleRe, "");
    const heCategories = categories.map(c => Sefaria.hebrewTerm(c));
    heTitle = heCategories.indexOf(heTitle) > -1 ? heTitle : heTitle.replace(heTitleRe, "");

    //couldnt get this to work in one regex (eliminating both prefix stuff above and the suffix stuff below),
    // any engineer seeing this feel free to try and streamline
    const suffixTitleRe = new  RegExp(`(${replaceSuffixes['en'].join("|").replace(/[()]/g, '\\$&')})$`);
    const suffixHeTitleRe = new  RegExp(`(${replaceSuffixes['he'].join("|").replace(/[()]/g, '\\$&')})$`);
    title   = title.replace(suffixTitleRe, "");
    heTitle = heTitle.replace(suffixHeTitleRe, "");

    return [title, heTitle];
};


const hebrewContentSort = (enCats) => {
    // Sorts contents of this category by Hebrew Alphabetical
    //console.log(cats);
    const heCats = enCats.slice().map(function(item, indx) {
      item.enOrder = indx;
      return item;
    });

    // If all of the cats have a base_text_order, don't re-sort.
    if (heCats.every(c => !!c.base_text_order))   {
        return heCats;
    }
    heCats.sort(function(a, b) {
      if ("order" in a || "order" in b) {
          //positive order first, then no order, negative order last
        const aOrder = "order" in a ? -1/a.order : 0;
        const bOrder = "order" in b ? -1/b.order : 0;
        return aOrder > bOrder ? 1 : -1;

      } else if (("category" in a) !== ("category" in b)) {
        return a.enOrder > b.enOrder ? 1 : -1;

      //} else if (a.heComplete !== b.heComplete) {
      //  return a.heComplete ? -1 : 1;

      } else if (a.heTitle && b.heTitle) {
        return a.heTitle > b.heTitle ? 1 : -1;

      }
      return a.enOrder > b.enOrder ? 1 : -1;
    });
    //console.log(heCats)
    return heCats;
};


const getSidebarModules = (categories) => {
  const path = categories.join("|");

  const modules = {
    "Tanakh": [
      {type: "WeeklyTorahPortion"},
    ],
    "Talmud|Bavli": [
      {type: "DafYomi"},
    ]
  };

  const customModules = path in modules ? modules[path] : [];

  const defaultModules = [
    {type: "Promo"},
    {type: "Visualizations", props: {categories}},
    {type: "SupportSefaria"},
  ]; 

  return customModules.concat(defaultModules);
};


export default TextCategoryPage;<|MERGE_RESOLUTION|>--- conflicted
+++ resolved
@@ -61,13 +61,8 @@
   const categoryToggle = (<SubCategoryToggle categories={cats} setCategories={setCategories} />);
   const title = compare ? categoryToggle :
     <div className="navTitle">
-<<<<<<< HEAD
-        <CategoryHeader path={cats} hideButtons={hideButtons} type="books">
-            <h1 onMouseEnter={() => setHideButtons()}>
-=======
-        <CategoryHeader path={cats}>
+        <CategoryHeader path={cats} type="books">
             <h1>
->>>>>>> bc517095
             <ContentText text={{en: catTitle, he: heCatTitle}} defaultToInterfaceOnBilingual={true} />
             </h1>
         </CategoryHeader>
@@ -183,13 +178,8 @@
         shortDesc = hasDesc && !longDesc ? `(${shortDesc})` : shortDesc;
         content.push(
           <div className='category' key={"cat." + nestLevel + "." + item.category}>
-<<<<<<< HEAD
-            <CategoryHeader path={newCats} hideButtons={hideButtons} type="books">
-                 <h2 onMouseEnter={() => setHideButtons()}>
-=======
-            <CategoryHeader path={newCats}>
+            <CategoryHeader path={newCats} type="books">
                  <h2>
->>>>>>> bc517095
                  <ContentText text={{en: item.category, he: item.heCategory}} defaultToInterfaceOnBilingual={true} />
                  {hasDesc && !longDesc ?
                  <span className="categoryDescription">
