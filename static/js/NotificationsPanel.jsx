import React, { useRef }  from 'react';
import PropTypes  from 'prop-types';
import classNames  from 'classnames';
import ReactDOM  from 'react-dom';
import Sefaria  from './sefaria/sefaria';
import $  from './sefaria/sefariaJquery';
import Component from 'react-class';
import { NavSidebar }from './NavSidebar';
import {
  InterfaceText,
  LoginPrompt,
  FollowButton,
} from './Misc';


class NotificationsPanel extends Component {
  constructor(props) {
    super(props);
    this.state = {
      page: 1,
      loadedToEnd: false,
      loading: false
    };
  }
  componentDidMount() {
    $(ReactDOM.findDOMNode(this)).find(".content").bind("scroll", this.handleScroll);
    this.markAsRead();
  }
  componentDidUpdate() {
    this.markAsRead();
  }
  handleScroll() {
    if (this.state.loadedToEnd || this.state.loading) { return; }
    var $scrollable = $(ReactDOM.findDOMNode(this)).find(".content");
    var margin = 600;
    if($scrollable.scrollTop() + $scrollable.innerHeight() + margin >= $scrollable[0].scrollHeight) {
      this.getMoreNotifications();
    }
  }
  markAsRead() {
    // Marks each notification that is loaded into the page as read via API call
    var ids = [];
    Sefaria.notifications.map(n => {
      if (!n.read) {
        ids.push(n._id);
        n.read = true;
      }
    });
    if (ids.length) {
      $.post("/api/notifications/read", {notifications: JSON.stringify(ids)}, function(data) {
        this.props.setUnreadNotificationsCount(data.unreadCount);
      }.bind(this));
    }
  }
  getMoreNotifications() {
    const activeModule = Sefaria.activeModule;
    $.getJSON(`/api/notifications?page=${this.state.page}&scope=${activeModule}`, this.loadMoreNotifications);
    this.setState({loading: true});
  }
  loadMoreNotifications(data) {
    if (data.count < data.page_size) {
      this.setState({loadedToEnd: true});
    }
    Sefaria.notifications = Sefaria.notifications.concat(data.notifications);
    this.setState({page: data.page + 1, loading: false});
    this.forceUpdate();
  }
  render() {
    const notifications = Sefaria.notifications.map(n => 
      <Notifications type={n.type} props={n} key={n._id} />
    );
    const sidebarModules = [{type: "StayConnected"}];
    return (
      <div className="readerNavMenu sans-serif">
        <div className="content">
          <div className="sidebarLayout">
            <div className="contentInner">
              <div className="notificationsTopContainer">
                <div className="notificationsHeaderBox">
                  <h1>
                    <img className="notificationsTitleIcon" src="/static/icons/notification.svg" alt="Notification icon"/>
                    <InterfaceText>Notifications</InterfaceText>
                  </h1>
                </div>
                {!Sefaria._uid && <LoginPrompt fullPanel={true} />}
              </div>
              {Sefaria._uid && notifications.length < 1 && <EmptyNotificationsMessage /> } 
              {Sefaria._uid && notifications.length > 0 && notifications}
            </div>
            <NavSidebar sidebarModules={sidebarModules} />
          </div>
        </div>
      </div>
    );
  }
}
NotificationsPanel.propTypes = {
  setUnreadNotificationsCount: PropTypes.func.isRequired,
  interfaceLang:               PropTypes.string,
};


const Notifications = ({type, props}) => {
  // Choose the appropriate component to render by `type`
  const notificationTypes = {
    "sheet publish":   SheetPublishNotification,
    "sheet like":      SheetLikeNotification,
    "follow":          FollowNotification,
    "collection add":  CollectionAddNotification,
    "index":           IndexNotification,
    "version":         VersionNotification,
    "general":         GeneralNotification,
  };
  if (!type || !notificationTypes[type]) { return null; }
  const NotificationType = notificationTypes[type];
  return <NotificationType {...props} />
};

const EmptyNotificationsMessage = () => {
  return (
        <div className="emptyNotificationPage">
          <div className="emptyNotificationsTitle" aria-label="No notifications message title">
            <InterfaceText en={"Looks like you don’t have any notifications yet."} 
                           he={"נראה שעדיין אין לך התראות"}/>
          </div>
          <div className="emptyNotificationsMessage" aria-label="No notifications message body">
            <InterfaceText en={"Try following sheet creators to get notified when they publish a new sheet."} 
                           he={"מומלץ לעקוב אחרי יוצרים של דפי מקורות כדי לקבל התראה כאשר יפרסמו דף מקורות חדש"}/> 
          </div>
        </div>
  )
};


const Notification = ({imageUrl, imageLink, topLine, date, body}) => {
  
  let image = imageUrl ? <img src={imageUrl} alt="Notification image" /> : null
  image     = imageLink ? <a href={imageLink}>{image}</a> : image;

  return (
    <div className="notification">
      <div className="imageSection">
        {image}
      </div>
      
      <div className="mainSection">
        <div className="topLine">
          <div className="topLineText">{topLine}</div>
          <div className="date">
            <InterfaceText text={{en: `${Sefaria.util.naturalTime(date)} ago`, he: `לפני ${Sefaria.util.naturalTime(date)}`}} />
          </div>
        </div>
        
        {body ?
        <div className="notificationBody">
          {body}
        </div> :
        null }
      </div>
    </div>
  );
};


const SheetPublishNotification = ({date, content}) => {
  const topLine = (
    <>
<<<<<<< HEAD
      <a href={content.profileUrl} className="notificationUserName">{content.name}</a>&nbsp;
=======
      <a href={content.profileUrl} data-target-module={Sefaria.SHEETS_MODULE} className="notificationUserName">{content.name}</a>&nbsp;
>>>>>>> dcd15b04
      <InterfaceText>published a new sheet</InterfaceText>
    </>
  );

  const body = (
    <>
      <a className="sheetTitle" href={"/sheets/" + content.sheet_id} data-target-module={Sefaria.SHEETS_MODULE}>{content.sheet_title}</a>
      {content.summary ?
      <div className="sheetSummary">
        {content.summary}
      </div>
      : null}
    </>
  );

  return (
    <Notification
      topLine={topLine}
      imageUrl={content.imageUrl}
      imageLink={content.profileUrl}
      date={date}
      body={body} />
  );
};


const SheetLikeNotification = ({date, content}) => {
  const topLine = (
    <>
      <a href={content.profileUrl} className="notificationUserName">{content.name}</a>&nbsp;
      <InterfaceText>liked your sheet</InterfaceText>
    </>
  );

  const body = (
    <>
      <a className="sheetTitle" href={"/sheets/" + content.sheet_id} data-target-module={Sefaria.SHEETS_MODULE}>{content.sheet_title}</a>
    </>
  );

  return (
    <Notification
      topLine={topLine}
      imageUrl={content.imageUrl}
      imageLink={content.profileUrl}
      date={date}
      body={body} />
  );
};


const FollowNotification = ({date, content}) => {

  const topLine = (
    <>
      <a href={content.profileUrl} className="notificationUserName">{content.name}</a>&nbsp;
      <InterfaceText>is now following you</InterfaceText>
    </>
  );

  const body = content.is_already_following ? null : (
    <FollowButton
      large={true}
      uid={content.follower}
      followBack={true}
      smallText={false} />
  );

  return (
    <Notification
      topLine={topLine}
      imageUrl={content.imageUrl}
      imageLink={content.profileUrl}
      date={date}
      body={body} />
  );
};



const CollectionAddNotification = ({date, content}) => {

  const topLine = (
    <>
      <a href={content.profileUrl}>{content.name}</a>&nbsp;
      <InterfaceText>added you to a collection</InterfaceText>
    </>
  );

  const body = (
    <>
<<<<<<< HEAD
      <a className="collectionName" href={"/sheets/collections/" + content.collection_slug}>
=======
      <a className="collectionName" data-target-module={Sefaria.SHEETS_MODULE} href={"/sheets/collections/" + content.collection_slug}>
>>>>>>> dcd15b04
        {content.collection_name}
      </a>
    </>
  );

  return (
    <Notification
      topLine={topLine}
      imageUrl={content.imageUrl}
      imageLink={content.profileUrl}
      date={date}
      body={body} />
  );
};


const IndexNotification = ({date, content}) => {
  const title = content.index;
  const heTitle = Sefaria.index(title).heTitle;
  const url = "/" + Sefaria.normRef(title);

  const topLine = (
    <>
      <InterfaceText>New Text</InterfaceText>:&nbsp;
      <a href={url}>
        <InterfaceText text={{en: title, he: heTitle}} />
      </a>
    </>
  );

  const body = (
    <div className="globalNotificationText">
      <InterfaceText html={content} />
    </div>
  );

  return (
    <Notification
      topLine={topLine}
      imageUrl={"/static/img/icon.png"}
      date={date}
      body={body} />
  );
};


const VersionNotification = ({date, content}) => {
  const title = content.index;
  const heTitle = Sefaria.index(title).heTitle;
  const url = "/" + Sefaria.normRef(title);

  const topLine = (
    <>
      <span className="int-en">
        New { content.language == "en"?"English":"Hebrew"} version of <a href={url}>{title}</a>: {content.version}
      </span>
      <span className="int-he">
        גרסה חדשה של <a href={url}>{heTitle}</a> ב{ content.language == "en"?"אנגלית":"עברית"} : {content.version}
      </span>
    </>
  );

  const body = (
    <div className="globalNotificationText">
      <InterfaceText html={content} />
    </div>
  );

  return (
    <Notification
      topLine={topLine}
      imageUrl={"/static/img/icon.png"}
      date={date}
      body={body} />
  );
};


const GeneralNotification = ({date, content}) => {
  const topLine = (
    <div className="globalNotificationText">
      <InterfaceText html={content} />
    </div>
  );

  return (
    <Notification
      topLine={topLine}
      imageUrl={"/static/img/icon.png"}
      date={date} />
  );
};


export { 
  NotificationsPanel,
  Notifications,
}<|MERGE_RESOLUTION|>--- conflicted
+++ resolved
@@ -165,11 +165,7 @@
 const SheetPublishNotification = ({date, content}) => {
   const topLine = (
     <>
-<<<<<<< HEAD
-      <a href={content.profileUrl} className="notificationUserName">{content.name}</a>&nbsp;
-=======
       <a href={content.profileUrl} data-target-module={Sefaria.SHEETS_MODULE} className="notificationUserName">{content.name}</a>&nbsp;
->>>>>>> dcd15b04
       <InterfaceText>published a new sheet</InterfaceText>
     </>
   );
@@ -261,11 +257,7 @@
 
   const body = (
     <>
-<<<<<<< HEAD
-      <a className="collectionName" href={"/sheets/collections/" + content.collection_slug}>
-=======
       <a className="collectionName" data-target-module={Sefaria.SHEETS_MODULE} href={"/sheets/collections/" + content.collection_slug}>
->>>>>>> dcd15b04
         {content.collection_name}
       </a>
     </>
