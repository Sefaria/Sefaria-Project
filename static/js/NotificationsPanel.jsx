import React, { useRef }  from 'react';
import PropTypes  from 'prop-types';
import classNames  from 'classnames';
import ReactDOM  from 'react-dom';
import Sefaria  from './sefaria/sefaria';
import $  from './sefaria/sefariaJquery';
import Component from 'react-class';
import { NavSidebar }from './NavSidebar';
import {
  InterfaceText,
  LoginPrompt,
  FollowButton,
} from './Misc';


class NotificationsPanel extends Component {
  constructor(props) {
    super(props);
    this.state = {
      page: 1,
      loadedToEnd: false,
      loading: false
    };
  }
  componentDidMount() {
    $(ReactDOM.findDOMNode(this)).find(".content").bind("scroll", this.handleScroll);
    this.markAsRead();
  }
  componentDidUpdate() {
    this.markAsRead();
  }
  handleScroll() {
    if (this.state.loadedToEnd || this.state.loading) { return; }
    var $scrollable = $(ReactDOM.findDOMNode(this)).find(".content");
    var margin = 600;
    if($scrollable.scrollTop() + $scrollable.innerHeight() + margin >= $scrollable[0].scrollHeight) {
      this.getMoreNotifications();
    }
  }
  markAsRead() {
    // Marks each notification that is loaded into the page as read via API call
    var ids = [];
    Sefaria.notifications.map(n => {
      if (!n.read) {
        ids.push(n._id);
        n.read = true;
      }
    });
    if (ids.length) {
      $.post("/api/notifications/read", {notifications: JSON.stringify(ids)}, function(data) {
        this.props.setUnreadNotificationsCount(data.unreadCount);
      }.bind(this));
    }
  }
  getMoreNotifications() {
    const activeModule = Sefaria.activeModule;
    $.getJSON(`/api/notifications?page=${this.state.page}&scope=${activeModule}`, this.loadMoreNotifications);
    this.setState({loading: true});
  }
  loadMoreNotifications(data) {
    if (data.count < data.page_size) {
      this.setState({loadedToEnd: true});
    }
    Sefaria.notifications = Sefaria.notifications.concat(data.notifications);
    this.setState({page: data.page + 1, loading: false});
    this.forceUpdate();
  }
  render() {
    const notifications = Sefaria.notifications.map(n => 
      <Notifications type={n.type} props={n} key={n._id} />
    );
    const sidebarModules = [{type: "StayConnected"}];
    return (
      <div className="readerNavMenu sans-serif">
        <div className="content">
          <div className="sidebarLayout">
            <div className="contentInner">
              <div className="notificationsTopContainer">
                <div className="notificationsHeaderBox">
                  <h1>
                    <img className="notificationsTitleIcon" src="/static/icons/notification.svg" alt="Notification icon"/>
                    <InterfaceText>Notifications</InterfaceText>
                  </h1>
                </div>
                {!Sefaria._uid && <LoginPrompt fullPanel={true} />}
              </div>
              {Sefaria._uid && notifications.length < 1 && <EmptyNotificationsMessage /> } 
              {Sefaria._uid && notifications.length > 0 && notifications}
            </div>
            <NavSidebar sidebarModules={sidebarModules} />
          </div>
        </div>
      </div>
    );
  }
}
NotificationsPanel.propTypes = {
  setUnreadNotificationsCount: PropTypes.func.isRequired,
  interfaceLang:               PropTypes.string,
};


const Notifications = ({type, props}) => {
  // Choose the appropriate component to render by `type`
  const notificationTypes = {
    "sheet publish":   SheetPublishNotification,
    "sheet like":      SheetLikeNotification,
    "follow":          FollowNotification,
    "collection add":  CollectionAddNotification,
    "index":           IndexNotification,
    "version":         VersionNotification,
    "general":         GeneralNotification,
  };
  if (!type || !notificationTypes[type]) { return null; }
  const NotificationType = notificationTypes[type];
  return <NotificationType {...props} />
};

const EmptyNotificationsMessage = () => {
  return (
        <div className="emptyNotificationPage">
          <div className="emptyNotificationsTitle" aria-label="No notifications message title">
            <InterfaceText en={"Looks like you don’t have any notifications yet."} 
                           he={"נראה שעדיין אין לך התראות"}/>
          </div>
          <div className="emptyNotificationsMessage" aria-label="No notifications message body">
            <InterfaceText en={"Try following sheet creators to get notified when they publish a new sheet."} 
                           he={"מומלץ לעקוב אחרי יוצרים של דפי מקורות כדי לקבל התראה כאשר יפרסמו דף מקורות חדש"}/> 
          </div>
        </div>
  )
};


const Notification = ({imageUrl, imageLink, topLine, date, body}) => {
  
  let image = imageUrl ? <img src={imageUrl} /> : null
  image     = imageLink ? <a href={imageLink}>{image}</a> : image;

  return (
    <div className="notification">
      <div className="imageSection">
        {image}
      </div>
      
      <div className="mainSection">
        <div className="topLine">
          <div className="topLineText">{topLine}</div>
          <div className="date">
            <InterfaceText text={{en: `${Sefaria.util.naturalTime(date)} ago`, he: `לפני ${Sefaria.util.naturalTime(date)}`}} />
          </div>
        </div>
        
        {body ?
        <div className="notificationBody">
          {body}
        </div> :
        null }
      </div>
    </div>
  );
};


const SheetPublishNotification = ({date, content}) => {
  const topLine = (
    <>
      <a href={content.profileUrl} data-target-module={Sefaria.VOICES_MODULE} className="notificationUserName">{content.name}</a>&nbsp;
      <InterfaceText>published a new sheet</InterfaceText>
    </>
  );

  const body = (
    <>
      <a className="sheetTitle" href={"/sheets/" + content.sheet_id} data-target-module={Sefaria.VOICES_MODULE}>{content.sheet_title}</a>
      {content.summary ?
      <div className="sheetSummary">
        {content.summary}
      </div>
      : null}
    </>
  );

  return (
    <Notification
      topLine={topLine}
      imageUrl={content.imageUrl}
      imageLink={content.profileUrl}
      date={date}
      body={body} />
  );
};


const SheetLikeNotification = ({date, content}) => {
  const topLine = (
    <>
      <a href={content.profileUrl} className="notificationUserName">{content.name}</a>&nbsp;
      <InterfaceText>liked your sheet</InterfaceText>
    </>
  );

  const body = (
    <>
      <a className="sheetTitle" href={"/sheets/" + content.sheet_id} data-target-module={Sefaria.VOICES_MODULE}>{content.sheet_title}</a>
    </>
  );

  return (
    <Notification
      topLine={topLine}
      imageUrl={content.imageUrl}
      imageLink={content.profileUrl}
      date={date}
      body={body} />
  );
};


const FollowNotification = ({date, content}) => {

  const topLine = (
    <>
      <a href={content.profileUrl} className="notificationUserName">{content.name}</a>&nbsp;
      <InterfaceText>is now following you</InterfaceText>
    </>
  );

  const body = content.is_already_following ? null : (
    <FollowButton
      large={true}
      uid={content.follower}
      followBack={true}
      smallText={false} />
  );

  return (
    <Notification
      topLine={topLine}
      imageUrl={content.imageUrl}
      imageLink={content.profileUrl}
      date={date}
      body={body} />
  );
};



const CollectionAddNotification = ({date, content}) => {

  const topLine = (
    <>
      <a href={content.profileUrl}>{content.name}</a>&nbsp;
      <InterfaceText>added you to a collection</InterfaceText>
    </>
  );

  const body = (
    <>
<<<<<<< HEAD
      <a className="collectionName" data-target-module={Sefaria.SHEETS_MODULE} href={"/collections/" + content.collection_slug}>
=======
      <a className="collectionName" data-target-module={Sefaria.VOICES_MODULE} href={"/collections/" + content.collection_slug}>
>>>>>>> 4bb2c7eb
        {content.collection_name}
      </a>
    </>
  );

  return (
    <Notification
      topLine={topLine}
      imageUrl={content.imageUrl}
      imageLink={content.profileUrl}
      date={date}
      body={body} />
  );
};


const IndexNotification = ({date, content}) => {
  const title = content.index;
  const heTitle = Sefaria.index(title).heTitle;
  const url = "/" + Sefaria.normRef(title);

  const topLine = (
    <>
      <InterfaceText>New Text</InterfaceText>:&nbsp;
      <a href={url}>
        <InterfaceText text={{en: title, he: heTitle}} />
      </a>
    </>
  );

  const body = (
    <div className="globalNotificationText">
      <InterfaceText html={content} />
    </div>
  );

  return (
    <Notification
      topLine={topLine}
      imageUrl={"/static/img/icon.png"}
      date={date}
      body={body} />
  );
};


const VersionNotification = ({date, content}) => {
  const title = content.index;
  const heTitle = Sefaria.index(title).heTitle;
  const url = "/" + Sefaria.normRef(title);

  const topLine = (
    <>
      <span className="int-en">
        New { content.language == "en"?"English":"Hebrew"} version of <a href={url}>{title}</a>: {content.version}
      </span>
      <span className="int-he">
        גרסה חדשה של <a href={url}>{heTitle}</a> ב{ content.language == "en"?"אנגלית":"עברית"} : {content.version}
      </span>
    </>
  );

  const body = (
    <div className="globalNotificationText">
      <InterfaceText html={content} />
    </div>
  );

  return (
    <Notification
      topLine={topLine}
      imageUrl={"/static/img/icon.png"}
      date={date}
      body={body} />
  );
};


const GeneralNotification = ({date, content}) => {
  const topLine = (
    <div className="globalNotificationText">
      <InterfaceText html={content} />
    </div>
  );

  return (
    <Notification
      topLine={topLine}
      imageUrl={"/static/img/icon.png"}
      date={date} />
  );
};


export { 
  NotificationsPanel,
  Notifications,
}<|MERGE_RESOLUTION|>--- conflicted
+++ resolved
@@ -257,11 +257,7 @@
 
   const body = (
     <>
-<<<<<<< HEAD
-      <a className="collectionName" data-target-module={Sefaria.SHEETS_MODULE} href={"/collections/" + content.collection_slug}>
-=======
       <a className="collectionName" data-target-module={Sefaria.VOICES_MODULE} href={"/collections/" + content.collection_slug}>
->>>>>>> 4bb2c7eb
         {content.collection_name}
       </a>
     </>
