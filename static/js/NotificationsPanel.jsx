import React  from 'react';
import PropTypes  from 'prop-types';
import classNames  from 'classnames';
import Footer  from './Footer';
import ReactDOM  from 'react-dom';
import Sefaria  from './sefaria/sefaria';
import $  from './sefaria/sefariaJquery';
import Component from 'react-class';
import { NavSidebar }from './NavSidebar';
import {
  InterfaceText,
  LoginPrompt,
} from './Misc';


class NotificationsPanel extends Component {
  constructor(props) {
    super(props);

    this.state = {
      page: 1,
      loadedToEnd: false,
      loading: false
    };
  }
  componentDidMount() {
    $(ReactDOM.findDOMNode(this)).find(".content").bind("scroll", this.handleScroll);
    this.markAsRead();
  }
  componentDidUpdate() {
    this.markAsRead();
  }
  handleScroll() {
    if (this.state.loadedToEnd || this.state.loading) { return; }
    var $scrollable = $(ReactDOM.findDOMNode(this)).find(".content");
    var margin = 600;
    if($scrollable.scrollTop() + $scrollable.innerHeight() + margin >= $scrollable[0].scrollHeight) {
      this.getMoreNotifications();
    }
  }
  markAsRead() {
    // Marks each notification that is loaded into the page as read via API call
    var ids = [];
    $(".notification.unread").not(".marked").each(function() {
      ids.push($(this).attr("data-id"));
    });
    if (ids.length) {
      $.post("/api/notifications/read", {notifications: JSON.stringify(ids)}, function(data) {
        $(".notification.unread").addClass("marked");
        this.props.setUnreadNotificationsCount(data.unreadCount);
      }.bind(this));
    }
  }
  getMoreNotifications() {
    $.getJSON("/api/notifications?page=" + this.state.page, this.loadMoreNotifications);
    this.setState({loading: true});
  }
  loadMoreNotifications(data) {
    if (data.count < data.page_size) {
      this.setState({loadedToEnd: true});
    }
    Sefaria.notificationsHtml += data.html;
    this.setState({page: data.page + 1, loading: false});
    this.forceUpdate();
  }
  render() {
    const sidebarModules = [{type: "StayConnected"}];
    return (
<<<<<<< HEAD
      <div className="readerNavMenu sans-serif">
        <div className="content">
          <div className="sidebarLayout">
            <div className="contentInner">
              <h1>
                <img className="notificationsTitleIcon" src="/static/icons/notification.svg" />
                <InterfaceText>Notifications</InterfaceText>
              </h1>
              { Sefaria._uid ?
              (<div className="notificationsList" dangerouslySetInnerHTML={ {__html: Sefaria.notificationsHtml } }></div>) :
=======
      <div className={classStr}>
        <div className="content hasFooter">
          <div className="contentInner">
            <h1>
              <span className="int-en">Notifications</span>
              <span className="int-he">התראות</span>
            </h1>
            { Sefaria._uid ?
              (<div className="notificationsList sans-serif" dangerouslySetInnerHTML={ {__html: Sefaria.notificationsHtml } }></div>) :
>>>>>>> 93ebe392
              (<LoginPrompt fullPanel={true} />) }
            </div>
            <NavSidebar modules={sidebarModules} />
          </div>
          <Footer />
        </div>
      </div>);
  }
}
NotificationsPanel.propTypes = {
  setUnreadNotificationsCount: PropTypes.func.isRequired,
  interfaceLang:               PropTypes.string,
};


export default NotificationsPanel;<|MERGE_RESOLUTION|>--- conflicted
+++ resolved
@@ -66,7 +66,6 @@
   render() {
     const sidebarModules = [{type: "StayConnected"}];
     return (
-<<<<<<< HEAD
       <div className="readerNavMenu sans-serif">
         <div className="content">
           <div className="sidebarLayout">
@@ -77,24 +76,14 @@
               </h1>
               { Sefaria._uid ?
               (<div className="notificationsList" dangerouslySetInnerHTML={ {__html: Sefaria.notificationsHtml } }></div>) :
-=======
-      <div className={classStr}>
-        <div className="content hasFooter">
-          <div className="contentInner">
-            <h1>
-              <span className="int-en">Notifications</span>
-              <span className="int-he">התראות</span>
-            </h1>
-            { Sefaria._uid ?
-              (<div className="notificationsList sans-serif" dangerouslySetInnerHTML={ {__html: Sefaria.notificationsHtml } }></div>) :
->>>>>>> 93ebe392
               (<LoginPrompt fullPanel={true} />) }
             </div>
             <NavSidebar modules={sidebarModules} />
           </div>
           <Footer />
         </div>
-      </div>);
+      </div>
+    );
   }
 }
 NotificationsPanel.propTypes = {
