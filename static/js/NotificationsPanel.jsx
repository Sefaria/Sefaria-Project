import React, { useRef }  from 'react';
import PropTypes  from 'prop-types';
import classNames  from 'classnames';
import ReactDOM  from 'react-dom';
import Sefaria  from './sefaria/sefaria';
import $  from './sefaria/sefariaJquery';
import Component from 'react-class';
import { NavSidebar }from './NavSidebar';
import {
  InterfaceText,
  LoginPrompt,
  FollowButton,
} from './Misc';


class NotificationsPanel extends Component {
  constructor(props) {
    super(props);
    this.state = {
      page: 1,
      loadedToEnd: false,
      loading: false
    };
  }
  componentDidMount() {
    $(ReactDOM.findDOMNode(this)).find(".content").bind("scroll", this.handleScroll);
    this.markAsRead();
  }
  componentDidUpdate() {
    this.markAsRead();
  }
  handleScroll() {
    if (this.state.loadedToEnd || this.state.loading) { return; }
    var $scrollable = $(ReactDOM.findDOMNode(this)).find(".content");
    var margin = 600;
    if($scrollable.scrollTop() + $scrollable.innerHeight() + margin >= $scrollable[0].scrollHeight) {
      this.getMoreNotifications();
    }
  }
  markAsRead() {
    // Marks each notification that is loaded into the page as read via API call
    var ids = [];
    Sefaria.notifications.map(n => {
      if (!n.read) {
        ids.push(n._id);
        n.read = true;
      }
    });
    if (ids.length) {
      $.post("/api/notifications/read", {notifications: JSON.stringify(ids)}, function(data) {
        this.props.setUnreadNotificationsCount(data.unreadCount);
      }.bind(this));
    }
  }
  getMoreNotifications() {
    $.getJSON("/api/notifications?page=" + this.state.page, this.loadMoreNotifications);
    this.setState({loading: true});
  }
  loadMoreNotifications(data) {
    if (data.count < data.page_size) {
      this.setState({loadedToEnd: true});
    }
    Sefaria.notifications = Sefaria.notifications.concat(data.notifications);
    this.setState({page: data.page + 1, loading: false});
    this.forceUpdate();
  }
  render() {
    const notifications = Sefaria.notifications.map(n => 
      <Notifications type={n.type} props={n} key={n._id} />
    );
    const sidebarModules = [{type: "StayConnected"}];
    return (
      <div className="readerNavMenu sans-serif">
        <div className="content">
          <div className="sidebarLayout">
            <div className="contentInner">
              <div className="notificationsTopContainer">
                <div className="notificationsHeaderBox">
                  <h1>
                    <img className="notificationsTitleIcon" src="/static/icons/notification.svg" alt="Notification icon"/>
                    <InterfaceText>Notifications</InterfaceText>
                  </h1>
<<<<<<< HEAD
                  <>
                    {Sefaria.notificationCount > 0 ? (
                      <button className="button small white" onClick={this.markAllAsRead} aria-label="Mark all as Read">
                        <InterfaceText en={"Mark all as Read"} he={"סימון כל ההודעות כהודעות שנקראו"} />
                      </button>
                    ) : null}
                  </>
=======
>>>>>>> bcda67f8
                </div>
                {(Sefaria._uid) ? (
                     Sefaria.notificationCount > 0 && notifications
                ) : (
                  <LoginPrompt fullPanel={true} />
                )}
              </div>
              {Sefaria._uid && Sefaria.notificationCount < 1 && <EmptyNotificationsMessage /> } 
            </div>
            <NavSidebar sidebarModules={sidebarModules} />
          </div>
        </div>
      </div>
    );
  }
}
NotificationsPanel.propTypes = {
  setUnreadNotificationsCount: PropTypes.func.isRequired,
  interfaceLang:               PropTypes.string,
};


const Notifications = ({type, props}) => {
  // Choose the appropriate component to render by `type`
  const notificationTypes = {
    "sheet publish":   SheetPublishNotification,
    "sheet like":      SheetLikeNotification,
    "follow":          FollowNotification,
    "collection add":  CollectionAddNotification,
    "index":           IndexNotification,
    "version":         VersionNotification,
    "general":         GeneralNotification,
  };
  if (!type || !notificationTypes[type]) { return null; }
  const NotificationType = notificationTypes[type];
  return <NotificationType {...props} />
};

const EmptyNotificationsMessage = () => {
  return (
        <div className="emptyNotificationPage">
          <div className="emptyNotificationsTitle" aria-label="No notifications message title">
            <InterfaceText en={"Looks like you don’t have any notifications yet."} 
                           he={"נראה שעדיין אין לך התראות"}/>
          </div>
          <div className="emptyNotificationsMessage" aria-label="No notifications message body">
            <InterfaceText en={"Try following sheet creators to get notified when they publish a new sheet."} 
                           he={"מומלץ לעקוב אחרי יוצרים של דפי מקורות כדי לקבל התראה כאשר יפרסמו דף מקורות חדש"}/> 
          </div>
        </div>
  )
};


const Notification = ({imageUrl, imageLink, topLine, date, body}) => {
  
  let image = imageUrl ? <img src={imageUrl} /> : null
  image     = imageLink ? <a href={imageLink}>{image}</a> : image;

  return (
    <div className="notification">
      <div className="imageSection">
        {image}
      </div>
      
      <div className="mainSection">
        <div className="topLine">
          <div className="topLineText">{topLine}</div>
          <div className="date">
            <InterfaceText text={{en: `${Sefaria.util.naturalTime(date)} ago`, he: `לפני ${Sefaria.util.naturalTime(date)}`}} />
          </div>
        </div>
        
        {body ?
        <div className="notificationBody">
          {body}
        </div> :
        null }
      </div>
    </div>
  );
};


const SheetPublishNotification = ({date, content}) => {
  const topLine = (
    <>
      <a href={content.profileUrl}>{content.name}</a>&nbsp;
      <InterfaceText>published a new sheet</InterfaceText>
    </>
  );

  const body = (
    <>
      <a className="sheetTitle" href={"/sheets/" + content.sheet_id}>{content.sheet_title}</a>
      {content.summary ?
      <div className="sheetSummary">
        {content.summary}
      </div>
      : null}
    </>
  );

  return (
    <Notification
      topLine={topLine}
      imageUrl={content.imageUrl}
      imageLink={content.profileUrl}
      date={date}
      body={body} />
  );
};


const SheetLikeNotification = ({date, content}) => {
  const topLine = (
    <>
      <a href={content.profileUrl}>{content.name}</a>&nbsp;
      <InterfaceText>liked your sheet</InterfaceText>
    </>
  );

  const body = (
    <>
      <a className="sheetTitle" href={"/sheets/" + content.sheet_id}>{content.sheet_title}</a>
    </>
  );

  return (
    <Notification
      topLine={topLine}
      imageUrl={content.imageUrl}
      imageLink={content.profileUrl}
      date={date}
      body={body} />
  );
};


const FollowNotification = ({date, content}) => {

  const topLine = (
    <>
      <a href={content.profileUrl}>{content.name}</a>&nbsp;
      <InterfaceText>is now following you</InterfaceText>
    </>
  );

  const body = content.is_already_following ? null : (
    <FollowButton
      large={true}
      uid={content.follower}
      followBack={true}
      smallText={false} />
  );

  return (
    <Notification
      topLine={topLine}
      imageUrl={content.imageUrl}
      imageLink={content.profileUrl}
      date={date}
      body={body} />
  );
};



const CollectionAddNotification = ({date, content}) => {

  const topLine = (
    <>
      <a href={content.profileUrl}>{content.name}</a>&nbsp;
      <InterfaceText>added you to a collection</InterfaceText>
    </>
  );

  const body = (
    <>
      <a className="collectionName" href={"/collections/" + content.collection_slug}>
        {content.collection_name}
      </a>
    </>
  );

  return (
    <Notification
      topLine={topLine}
      imageUrl={content.imageUrl}
      imageLink={content.profileUrl}
      date={date}
      body={body} />
  );
};


const IndexNotification = ({date, content}) => {
  const title = content.index;
  const heTitle = Sefaria.index(title).heTitle;
  const url = "/" + Sefaria.normRef(title);

  const topLine = (
    <>
      <InterfaceText>New Text</InterfaceText>:&nbsp;
      <a href={url}>
        <InterfaceText text={{en: title, he: heTitle}} />
      </a>
    </>
  );

  const body = (
    <div className="globalNotificationText">
      <InterfaceText html={content} />
    </div>
  );

  return (
    <Notification
      topLine={topLine}
      imageUrl={"/static/img/icon.png"}
      date={date}
      body={body} />
  );
};


const VersionNotification = ({date, content}) => {
  const title = content.index;
  const heTitle = Sefaria.index(title).heTitle;
  const url = "/" + Sefaria.normRef(title);

  const topLine = (
    <>
      <span className="int-en">
        New { content.language == "en"?"English":"Hebrew"} version of <a href={url}>{title}</a>: {content.version}
      </span>
      <span className="int-he">
        גרסה חדשה של <a href={url}>{heTitle}</a> ב{ content.language == "en"?"אנגלית":"עברית"} : {content.version}
      </span>
    </>
  );

  const body = (
    <div className="globalNotificationText">
      <InterfaceText html={content} />
    </div>
  );

  return (
    <Notification
      topLine={topLine}
      imageUrl={"/static/img/icon.png"}
      date={date}
      body={body} />
  );
};


const GeneralNotification = ({date, content}) => {
  const topLine = (
    <div className="globalNotificationText">
      <InterfaceText html={content} />
    </div>
  );

  return (
    <Notification
      topLine={topLine}
      imageUrl={"/static/img/icon.png"}
      date={date} />
  );
};


export { 
  NotificationsPanel,
  Notifications,
}<|MERGE_RESOLUTION|>--- conflicted
+++ resolved
@@ -80,16 +80,6 @@
                     <img className="notificationsTitleIcon" src="/static/icons/notification.svg" alt="Notification icon"/>
                     <InterfaceText>Notifications</InterfaceText>
                   </h1>
-<<<<<<< HEAD
-                  <>
-                    {Sefaria.notificationCount > 0 ? (
-                      <button className="button small white" onClick={this.markAllAsRead} aria-label="Mark all as Read">
-                        <InterfaceText en={"Mark all as Read"} he={"סימון כל ההודעות כהודעות שנקראו"} />
-                      </button>
-                    ) : null}
-                  </>
-=======
->>>>>>> bcda67f8
                 </div>
                 {(Sefaria._uid) ? (
                      Sefaria.notificationCount > 0 && notifications
