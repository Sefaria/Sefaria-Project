<<<<<<< HEAD
import React  from 'react';
import Sefaria  from './sefaria/sefaria';
import $  from './sefaria/sefariaJquery';
import { NewsletterSignUpForm } from './Misc';
=======
const React                    = require('react');
const PropTypes     = require('prop-types');
const Sefaria                  = require('./sefaria/sefaria');
const $                        = require('./sefaria/sefariaJquery');
const { NewsletterSignUpForm } = require('./Misc');
>>>>>>> 570990d0
import Component from 'react-class';


class Footer extends Component {
  constructor(props) {
    super(props);
    this.state = {subscribeMessage: null};
  }
  componentDidMount() {
      this.setState({isClient: true});
  }
  trackLanguageClick(language){
    Sefaria.track.setInterfaceLanguage('interface language footer', language);
  }
  handleSubscribeKeyUp(e) {
    if (e.keyCode === 13) {
      this.handleSubscribe();
    }
  }
  handleSubscribe() {
    var email = $("#newsletterInput").val();
    if (Sefaria.util.isValidEmailAddress(email)) {
      Sefaria.track.event("Footer", "Subscribe from Footer", "");
      this.setState({subscribeMessage: "Subscribing..."});
      var list = Sefaria.interfaceLang == "hebrew" ? "Announcements_General_Hebrew" : "Announcements_General"
      $.post("/api/subscribe/" + email + "?lists=" + list, function(data) {
        if ("error" in data) {
          this.setState({subscribeMessage: data.error});
        } else {
          this.setState({subscribeMessage: "Subscribed! Welcome to our list."});
        }
      }.bind(this)).error(function(data) {
        this.setState({subscribeMessage: "Sorry, there was an error."});
      }.bind(this));
    } else {
      this.setState({subscribeMessage: "Please enter a valid email address."});
    }
  }
  render() {
    if (!Sefaria._siteSettings.TORAH_SPECIFIC) { return null; }

    const fbURL = Sefaria.interfaceLang == "hebrew" ? "https://www.facebook.com/sefaria.org.il" : "https://www.facebook.com/sefaria.org";
    const blgURL = Sefaria.interfaceLang == "hebrew" ? "https://blog.sefaria.org.il/" : "https://blog.sefaria.org/";
    let next = this.state.isClient ? (encodeURIComponent(Sefaria.util.currentPath())) : "/" ; //try to make sure that a server render of this does not get some weird data in the url that then gets cached
    return (
      <footer id="footer" className="static sans">
        <div id="footerInner">
          <div className="section">

              <div className="header">
                  <span className="int-en">About</span>
                  <span className="int-he">אודות</span>
              </div>
              <a href="/about" className="outOfAppLink">
                  <span className="int-en">What is Sefaria?</span>
                  <span className="int-he">מהי ספריא</span>
              </a>
              <a href="/help" className="outOfAppLink">
                  <span className="int-en">Help</span>
                  <span className="int-he">עזרה</span>
              </a>
              <a href="/faq" target="_blank" className="outOfAppLink">
                  <span className="int-en">FAQ</span>
                  <span className="int-he">שאלות נפוצות</span>
              </a>
              <a href="/team" className="outOfAppLink">
                  <span className="int-en">Team</span>
                  <span className="int-he">צוות</span>
              </a>
              <a href="/testimonials" className="outOfAppLink">
                  <span className="int-en">Testimonials</span>
                  <span className="int-he">חוות דעת</span>
              </a>
              <a href="/metrics" className="outOfAppLink">
                  <span className="int-en">Metrics</span>
                  <span className="int-he">מדדים</span>
              </a>
              <a href="/terms" className="outOfAppLink">
                  <span className="int-en">Terms of Use</span>
                  <span className="int-he">תנאי שימוש</span>
              </a>
              <a href="/privacy-policy" className="outOfAppLink">
                  <span className="int-en">Privacy Policy</span>
                  <span className="int-he">מדיניות הפרטיות</span>
              </a>
          </div>

          <div className="section">
              <div className="header">
                      <span className="int-en">Tools</span>
                      <span className="int-he">כלים</span>
              </div>
              <a href="/educators" className="outOfAppLink">
                  <span className="int-en">Teach with Sefaria</span>
                  <span className="int-he">למד באמצעות ספריא</span>
              </a>
              <a href="/sheets" className="outOfAppLink">
                  <span className="int-en">Source Sheets</span>
                  <span className="int-he">דפי מקורות</span>
              </a>
              <a href="/visualizations" className="outOfAppLink">
                  <span className="int-en">Visualizations</span>
                  <span className="int-he">תרשימים גרפיים</span>
              </a>
              <a href="/mobile" className="outOfAppLink">
                  <span className="int-en">Mobile Apps</span>
                  <span className="int-he">ספריא בנייד</span>
              </a>
              <a href="/daf-yomi" className="outOfAppLink">
                  <span className="int-en">Daf Yomi</span>
                  <span className="int-he">דף יומי</span>
              </a>
              <a href="/torah-tab" className="outOfAppLink">
                  <span className="int-en">Torah Tab</span>
                  <span className="int-he">תורה טאב</span>
              </a>
              <a href="/people" className="outOfAppLink">
                  <span className="int-en">Authors</span>
                  <span className="int-he">מחברים</span>
              </a>
              <a href="/groups" className="outOfAppLink">
                  <span className="int-en">Groups</span>
                  <span className="int-he">קבוצות</span>
              </a>
              <a href="/updates" className="outOfAppLink">
                  <span className="int-en">New Additions</span>
                  <span className="int-he">עדכונים</span>
              </a>
          </div>

          <div className="section">
              <div className="header">
                  <span className="int-en">Developers</span>
                  <span className="int-he">מפתחים</span>
              </div>
              <a href="/developers" target="_blank" className="outOfAppLink">
                  <span className="int-en">Get Involved</span>
                  <span className="int-he">הצטרף אלינו</span>
              </a>
              <a href="/developers#api" target="_blank" className="outOfAppLink">
                  <span className="int-en">API Docs</span>
                  <span className="int-he">מסמכי API</span>
              </a>
              <a href="https://github.com/Sefaria/Sefaria-Project" target="_blank" className="outOfAppLink">
                  <span className="int-en">Fork us on GitHub</span>
                  <span className="int-he">זלגו חופשי מגיטהאב</span>
              </a>
              <a href="https://github.com/Sefaria/Sefaria-Export" target="_blank" className="outOfAppLink">
                  <span className="int-en">Download our Data</span>
                  <span className="int-he">הורד את בסיס הנתונים שלנו</span>
              </a>
          </div>

          <div className="section">
              <div className="header">
                  <span className="int-en">Join Us</span>
                  <span className="int-he">הצטרף אלינו</span>
              </div>
              <a href="https://sefaria.nationbuilder.com/supportsefaria" className="outOfAppLink">
                  <span className="int-en">Donate</span>
                  <span className="int-he">תרומות</span>
              </a>
              <a href="/supporters" className="outOfAppLink">
                  <span className="int-en">Supporters</span>
                  <span className="int-he">תומכים</span>
              </a>
              <a href="/contribute" target="_blank" className="outOfAppLink">
                  <span className="int-en">Contribute</span>
                  <span className="int-he">הצטרף</span>
              </a>
              <a href="/jobs" className="outOfAppLink">
                  <span className="int-en">Jobs</span>
                  <span className="int-he">דרושים</span>
              </a>
              <a href="https://store.sefaria.org" className="outOfAppLink">
                  <span className="int-en">Shop</span>
                  <span className="int-he">חנות</span>
              </a>
          </div>

          <div className="section last connect">
              <div className="header connect">
                  <span className="int-en">Connect</span>
                  <span className="int-he">התחבר</span>
              </div>
              <NewsletterSignUpForm contextName="Footer" />
              <LikeFollowButtons />
              <div className="socialLinks">
                  <a href={fbURL} target="_blank" className="outOfAppLink">
                    <span className="int-en">Facebook</span>
                    <span className="int-he">פייסבוק</span>
                  </a>
                  &bull;
                  <a href="https://twitter.com/SefariaProject" target="_blank" className="outOfAppLink">
                    <span className="int-en">Twitter</span>
                    <span className="int-he">טוויטר</span>

                  </a>
                  <br />
                  <a href="https://www.youtube.com/user/SefariaProject" target="_blank" className="outOfAppLink">
                      <span className="int-en">YouTube</span>
                      <span className="int-he">יוטיוב</span>
                  </a>
                  &bull;
                  <a href={blgURL} target="_blank" className="outOfAppLink">
                      <span className="int-en">Blog</span>
                      <span className="int-he">בלוג</span>
                  </a>
                  <br />
                  <a href="https://www.instagram.com/sefariaproject/" target="_blank" className="outOfAppLink">
                      <span className="int-en">Instagram</span>
                      <span className="int-he">אינסטגרם</span>

                  </a>
                  &bull;
                  <a href="mailto:hello@sefaria.org" target="_blank" className="outOfAppLink">
                      <span className="int-en">Email</span>
                      <span className="int-he">דוא&quot;ל</span>
                  </a>
              </div>
              <div id="siteLanguageToggle">
                  <div id="siteLanguageToggleLabel">
                      <span className="int-en">Site Language</span>
                      <span className="int-he">שפת האתר</span>
                  </div>
                  <a href={"/interface/english?next=" + next} id="siteLanguageEnglish" className="outOfAppLink"
                     onClick={this.trackLanguageClick.bind(null, "English")}>English
                  </a>
                  |
                  <a href={"/interface/hebrew?next=" + next} id="siteLanguageHebrew" className="outOfAppLink"
                      onClick={this.trackLanguageClick.bind(null, "Hebrew")}>עברית
                  </a>
              </div>
          </div>
        </div>
      </footer>
    );
  }
}

class LikeFollowButtons extends Component {
  componentDidMount() {
    this.loadFacebook();
    this.loadTwitter();
  }
  loadFacebook() {
    if (typeof FB !== "undefined") {
       FB.XFBML.parse();
    } else {
      (function(d, s, id) {
        var js, fjs = d.getElementsByTagName(s)[0];
        if (d.getElementById(id)) return;
        js = d.createElement(s); js.id = id;
        js.src = Sefaria.interfaceLang ==  "hebrew" ?
          "https://connect.facebook.net/he_IL/sdk.js#xfbml=1&version=v2.10&appId=206308089417064"
          : "https://connect.facebook.net/en_US/sdk.js#xfbml=1&version=v2.10&appId=206308089417064";
        fjs.parentNode.insertBefore(js, fjs);
      }(document, 'script', 'facebook-jssdk'));
    }
  }
  loadTwitter() {
    if (typeof twttr !== "undefined") {
      if ("widgets" in twttr) {
        twttr.widgets.load();
      }
    } else {
      window.twttr = (function(d, s, id) {
        var js, fjs = d.getElementsByTagName(s)[0],
          t = window.twttr || {};
        if (d.getElementById(id)) return t;
        js = d.createElement(s);
        js.id = id;
        js.src = "https://platform.twitter.com/widgets.js";
        fjs.parentNode.insertBefore(js, fjs);

        t._e = [];
        t.ready = function(f) {
          t._e.push(f);
        };

        return t;
      }(document, "script", "twitter-wjs"));
    }
  }
  render() {
    var fbURL = Sefaria.interfaceLang == "hebrew" ? "https://www.facebook.com/sefaria.org.il" : "https://www.facebook.com/sefaria.org";
    var lang = Sefaria.interfaceLang.substring(0,2);
    return (<div id="socialButtons">
              <div id="facebookButton">
                <div className="fb-like"
                  data-href={fbURL}
                  data-layout="button"
                  data-action="like"
                  data-size="small"
                  data-show-faces="false"
                  data-share="true"></div>
              </div>
              <div id="twitterButton">
                <a className="twitter-follow-button"
                  href="https://twitter.com/SefariaProject"
                  data-show-screen-name="false"
                  data-show-count="false"
                  data-lang={lang}></a>
              </div>
            </div>);
  }
}


export default Footer;<|MERGE_RESOLUTION|>--- conflicted
+++ resolved
@@ -1,15 +1,8 @@
-<<<<<<< HEAD
 import React  from 'react';
 import Sefaria  from './sefaria/sefaria';
+import PropTypes from'prop-types';
 import $  from './sefaria/sefariaJquery';
 import { NewsletterSignUpForm } from './Misc';
-=======
-const React                    = require('react');
-const PropTypes     = require('prop-types');
-const Sefaria                  = require('./sefaria/sefaria');
-const $                        = require('./sefaria/sefariaJquery');
-const { NewsletterSignUpForm } = require('./Misc');
->>>>>>> 570990d0
 import Component from 'react-class';
 
 
