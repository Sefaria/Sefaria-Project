--- conflicted
+++ resolved
@@ -64,11 +64,7 @@
                 <Link href="/daf-yomi" en="Daf Yomi" he="דף יומי" />
                 <Link href="/torah-tab" en="Torah Tab" he="תורה טאב" />
                 <Link href="/people" en="Authors" he="מחברים" />
-<<<<<<< HEAD
-                <Link href="/sheets/collections" en="Collections" he="אסופות" />
-=======
                 <Link href="/sheets/collections" en="Collections" he="אסופות" targetModule={Sefaria.SHEETS_MODULE} />
->>>>>>> dcd15b04
                 <Link href="/updates" en="New Additions" he="עדכונים" />
             </Section>
 
