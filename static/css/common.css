--- conflicted
+++ resolved
@@ -481,8 +481,6 @@
 #browserOK.inactive {
   color: #ddd;
 }
-<<<<<<< HEAD
-=======
 .onoffswitch {
   position: relative;
   width: 70px;
@@ -567,7 +565,6 @@
 .onoffswitch-checkbox:checked + .onoffswitch-label .onoffswitch-switch {
   right: 0px;
 }
->>>>>>> a97f8934
 ul.tagit {
     padding: 1px 5px;
     overflow: auto;
